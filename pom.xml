--- conflicted
+++ resolved
@@ -3,7 +3,7 @@
 
   <groupId>com.hedera.hashgraph</groupId>
   <artifactId>hedera-services</artifactId>
-  <version>0.13.0-alpha.3-SNAPSHOT</version>
+  <version>0.13.0-SNAPSHOT</version>
   <description>
     Hedera Services (crypto, file, contract, consensus) on the Platform
   </description>
@@ -160,12 +160,8 @@
     <grpc.version>1.33.0</grpc.version>
     <jackson-databind.version>2.9.10.7</jackson-databind.version>
     <javax.annotation-api.version>1.3.2</javax.annotation-api.version>
-<<<<<<< HEAD
-    <hapi-proto.version>0.13.0-alpha.2</hapi-proto.version>
-=======
     <hapi-proto.version>0.13.0-rc.1</hapi-proto.version>
     <javax-inject.version>1</javax-inject.version>
->>>>>>> 3f7a0f47
     <log4j.version>2.13.2</log4j.version>
     <netty.version>4.1.51.Final</netty.version>
     <swirlds.version>0.9.0</swirlds.version>
@@ -183,7 +179,7 @@
     <sonar.host.url>https://sonarcloud.io</sonar.host.url>
     <sonar.language>java</sonar.language>
     <sonar.java.coveragePlugin>jacoco</sonar.java.coveragePlugin>
-    <project.build.outputTimestamp>2021-03-30T18:24:10Z</project.build.outputTimestamp>
+    <project.build.outputTimestamp>2021-03-04T21:40:09Z</project.build.outputTimestamp>
   </properties>
 
   <modules>
@@ -221,6 +217,8 @@
           <preparationGoals>
             clean 
             license:update-file-header 
+            exec:exec@gen-proto-docs
+            exec:exec@ensure-proto-headers
             verify
             exec:exec@stage-changes
           </preparationGoals>
