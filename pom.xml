<?xml version="1.0" encoding="UTF-8"?>
<project xmlns="http://maven.apache.org/POM/4.0.0" xmlns:xsi="http://www.w3.org/2001/XMLSchema-instance" xsi:schemaLocation="http://maven.apache.org/POM/4.0.0 http://maven.apache.org/xsd/maven-4.0.0.xsd">

  <groupId>com.hedera.hashgraph</groupId>
  <artifactId>hedera-services</artifactId>
  <version>0.19.0-SNAPSHOT</version>
  <description>
    Hedera Services (crypto, file, contract, consensus) on the Platform
  </description>
  <inceptionYear>2018</inceptionYear>
  <modelVersion>4.0.0</modelVersion>
  <name>Hedera Services</name>
  <packaging>pom</packaging>
  <url>https://github.com/hashgraph/hedera-services</url>
  <organization>
    <name>Hedera Hashgraph, LLC</name>
    <url>https://hedera.com</url>
  </organization>

  <scm>
    <url>https://github.com/hashgraph/hedera-services</url>
    <connection>scm:git:git@github.com:hashgraph/hedera-services.git</connection>
    <developerConnection>scm:git:git@github.com:hashgraph/hedera-services.git</developerConnection>
    <tag>HEAD</tag>
  </scm>

  <developers>
    <developer>
      <name>Abhishek Pandey</name>
      <email>abhishek.pandey@hedera.com</email>
      <organization>Hedera Hashgraph, LLC</organization>
      <organizationUrl>https://www.hedera.com</organizationUrl>
    </developer>
    <developer>
      <name>Anirudh Ghanta</name>
      <email>anirudh.ghanta@hedera.com</email>
      <organization>Hedera Hashgraph, LLC</organization>
      <organizationUrl>https://www.hedera.com</organizationUrl>
    </developer>
    <developer>
      <name>Cesar Vazquez</name>
      <email>cesarvazquez@swirlds.com</email>
      <organization>Swirlds, Inc.</organization>
      <organizationUrl>https://www.swirlds.com</organizationUrl>
    </developer>
    <developer>
      <name>Jeffrey Tang</name>
      <email>jeffrey@swirlds.com</email>
      <organization>Swirlds, Inc.</organization>
      <organizationUrl>https://www.swirlds.com</organizationUrl>
    </developer>
    <developer>
      <name>Leo Jiang</name>
      <email>leo.jiang@hedera.com</email>
      <organization>Hedera Hashgraph, LLC</organization>
      <organizationUrl>https://www.hedera.com</organizationUrl>
    </developer>
    <developer>
      <name>Michael Tinker</name>
      <email>michael.tinker@hedera.com</email>
      <organization>Hedera Hashgraph, LLC</organization>
      <organizationUrl>https://www.hedera.com</organizationUrl>
    </developer>
    <developer>
      <name>Neeharika Sompalli</name>
      <email>neeharika.sompalli@hedera.com</email>
      <organization>Hedera Hashgraph, LLC</organization>
      <organizationUrl>https://www.hedera.com</organizationUrl>
    </developer>
    <developer>
      <name>Nosh Mody</name>
      <email>nosh@swirlds.com</email>
      <organization>Swirlds, Inc.</organization>
      <organizationUrl>https://www.swirlds.com</organizationUrl>
    </developer>
    <developer>
      <name>Qian Qiu</name>
      <email>qianqiu@swirlds.com</email>
      <organization>Swirlds, Inc.</organization>
      <organizationUrl>https://www.swirlds.com</organizationUrl>
    </developer>
    <developer>
      <name>Quan Nguyen</name>
      <email>quan.nguyen@hedera.com</email>
      <organization>Hedera Hashgraph, LLC</organization>
      <organizationUrl>https://www.hedera.com</organizationUrl>
    </developer>
  </developers>

  <ciManagement>
    <system>CircleCI</system>
    <url>https://circleci.com/gh/hashgraph/hedera-services</url>
  </ciManagement>

  <issueManagement>
    <system>GitHub</system>
    <url>https://github.com/hashgraph/hedera-services/issues</url>
  </issueManagement>

  <repositories>
    <repository>
      <snapshots>
        <enabled>false</enabled>
      </snapshots>
<<<<<<< HEAD
      <id>sdk-staging</id>
      <name>OSSRH Staging</name>
      <url>https://oss.sonatype.org/content/repositories/comswirlds-1152</url>
=======
      <id>proto-staging</id>
      <name>Staging repo for protobufs</name>
      <url>https://oss.sonatype.org/content/repositories/comhederahashgraph-1363</url>
>>>>>>> b81fb2c0
    </repository>
    <repository>
      <snapshots>
        <enabled>false</enabled>
      </snapshots>
      <id>central</id>
      <name>Central Repository</name>
      <url>https://repo.maven.apache.org/maven2</url>
    </repository>
    <repository>
      <id>ossrh-snapshots</id>
      <url>https://oss.sonatype.org/content/repositories/snapshots</url>
      <releases>
        <enabled>false</enabled>
      </releases>
      <snapshots>
        <enabled>true</enabled>
      </snapshots>
    </repository>
  </repositories>
  <distributionManagement>
    <snapshotRepository>
      <id>ossrh</id>
      <url>https://oss.sonatype.org/content/repositories/snapshots</url>
    </snapshotRepository>
    <repository>
      <id>ossrh</id>
      <url>https://oss.sonatype.org/service/local/staging/deploy/maven2/</url>
    </repository>
  </distributionManagement>

    <licenses>
      <license>
        <distribution>repo</distribution>
        <name>Apache License 2.0</name>
        <url>https://github.com/hashgraph/hedera-services/blob/master/LICENSE</url>
      </license>
    </licenses>

  <properties>
    <project.build.sourceEncoding>UTF-8</project.build.sourceEncoding>

    <!-- Plugin property overrides -->
    <maven.compiler.source>12</maven.compiler.source>
    <maven.compiler.target>12</maven.compiler.target>

    <!-- Plugin custom properties -->
    <maven-jar.version>3.2.0</maven-jar.version>
    <maven-source.version>3.2.0</maven-source.version>
    <maven-resources.version>3.2.0</maven-resources.version>
    <maven-license.version>2.0.0</maven-license.version>
    <maven-compiler.version>3.8.1</maven-compiler.version>
    <maven-surefire.version>3.0.0-M5</maven-surefire.version>
    <maven-dependency.version>3.2.0</maven-dependency.version>
    <maven-versions.version>2.8.1</maven-versions.version>
    <maven-javadoc.version>3.3.1</maven-javadoc.version>

    <!-- Dependency properties in alphabetical order -->
    <commons-codec.version>1.15</commons-codec.version>
    <commons-io.version>2.11.0</commons-io.version>
    <commons-lang3.version>3.12.0</commons-lang3.version>
    <dagger.version>2.37</dagger.version>
    <eddsa.version>0.3.0</eddsa.version>
    <ethereum-core.version>1.12.0-v0.5.0</ethereum-core.version>
    <grpc.version>1.39.0</grpc.version>
<<<<<<< HEAD
    <guava.version>30.1.1-jre</guava.version>
    <hapi-proto.version>0.19.0-alpha.3-SNAPSHOT</hapi-proto.version>
=======
    <guava.version>31.0.1-jre</guava.version>
    <hapi-proto.version>0.19.0-alpha.2</hapi-proto.version>
>>>>>>> b81fb2c0
    <javax.annotation-api.version>1.3.2</javax.annotation-api.version>
    <javax-inject.version>1</javax-inject.version>
    <log4j.version>2.14.1</log4j.version>
    <netty.version>4.1.66.Final</netty.version>
    <protobuf-java.version>3.18.0</protobuf-java.version>
    <swirlds.version>0.18.1</swirlds.version>
    <!-- Test dependency properties in alphabetical order -->
    <hamcrest.version>2.2</hamcrest.version>
    <junit5.version>5.8.1</junit5.version>
    <mockito.version>3.12.4</mockito.version>

    <!-- SonarCloud properties -->
    <jacoco.version>0.8.7</jacoco.version>
    <sonar.version>3.9.0.2155</sonar.version>

    <sonar.organization>hashgraph</sonar.organization>
    <sonar.host.url>https://sonarcloud.io</sonar.host.url>
    <sonar.language>java</sonar.language>
    <sonar.java.coveragePlugin>jacoco</sonar.java.coveragePlugin>
    <sonar.issue.ignore.multicriteria>e1,e2</sonar.issue.ignore.multicriteria>
    <!-- for license header -->
    <sonar.issue.ignore.multicriteria.e1.resourceKey>**/*.java</sonar.issue.ignore.multicriteria.e1.resourceKey>
    <sonar.issue.ignore.multicriteria.e1.ruleKey>java:S125</sonar.issue.ignore.multicriteria.e1.ruleKey>
    <!-- for deprecated code, mostly protobufs, to support backward compatibility for clients -->
    <sonar.issue.ignore.multicriteria.e2.resourceKey>**/*.java</sonar.issue.ignore.multicriteria.e2.resourceKey>
    <sonar.issue.ignore.multicriteria.e2.ruleKey>java:S1874</sonar.issue.ignore.multicriteria.e2.ruleKey>

    <project.build.outputTimestamp>2021-08-11T17:16:31Z</project.build.outputTimestamp>
  </properties>

  <modules>
    <module>hapi-utils</module>
    <module>hapi-fees</module>
    <module>hedera-node</module>
    <module>test-clients</module>
  </modules>

  <build>
    <plugins>
      <plugin>
        <groupId>org.apache.maven.plugins</groupId>
        <artifactId>maven-release-plugin</artifactId>
        <version>3.0.0-M4</version>
        <configuration>
          <releaseProfiles>release</releaseProfiles>
          <autoVersionSubmodules>true</autoVersionSubmodules>
          <tagNameFormat>v@{project.version}</tagNameFormat>
          <scmDevelopmentCommitComment>
            @{prefix} Prepare for next dev iteration

${git.signoff}
          </scmDevelopmentCommitComment>
          <scmReleaseCommitComment>
            @{prefix} Prepare release

${git.signoff}
          </scmReleaseCommitComment>
          <scmBranchCommitComment>
            @{prefix} Create release branch

${git.signoff}
          </scmBranchCommitComment>
          <preparationGoals>
            clean
            license:update-file-header
            verify
            exec:exec@stage-changes
          </preparationGoals>
        </configuration>
      </plugin>
      <plugin>
        <groupId>org.apache.maven.plugins</groupId>
        <artifactId>maven-javadoc-plugin</artifactId>
        <version>${maven-javadoc.version}</version>
        <configuration>
          <javadocExecutable>${java.home}/bin/javadoc</javadocExecutable>
          <failOnWarnings>true</failOnWarnings>
        </configuration>
        <executions>
          <execution>
            <phase>install</phase>
            <id>generate-javadocs</id>
          </execution>
        </executions>
      </plugin>
      <plugin>
        <groupId>org.codehaus.mojo</groupId>
        <artifactId>exec-maven-plugin</artifactId>
        <version>3.0.0</version>
        <executions>
          <execution>
            <id>stage-changes</id>
            <goals>
              <goal>exec</goal>
            </goals>
            <configuration>
              <executable>/bin/sh</executable>
              <commandlineArgs>
                -c 'echo "Nothing to do here."'
              </commandlineArgs>
            </configuration>
          </execution>
        </executions>
      </plugin>
      <plugin>
        <groupId>org.codehaus.mojo</groupId>
        <artifactId>license-maven-plugin</artifactId>
      </plugin>
      <plugin>
        <groupId>org.sonarsource.scanner.maven</groupId>
        <artifactId>sonar-maven-plugin</artifactId>
      </plugin>
      <plugin>
        <groupId>org.jacoco</groupId>
        <artifactId>jacoco-maven-plugin</artifactId>
        <executions>
          <execution>
            <id>jacoco-agent</id>
            <goals>
              <goal>prepare-agent</goal>
            </goals>
          </execution>
          <execution>
            <id>jacoco-report</id>
            <goals>
              <goal>report</goal>
            </goals>
          </execution>
        </executions>
      </plugin>
    </plugins>
    <pluginManagement>
      <plugins>
        <plugin>
          <!-- To re-generate the LICENSE.txt and copyright headers, execute the Maven goals
          "license:update-project-license" and "license:update-file-header". -->
          <groupId>org.codehaus.mojo</groupId>
          <artifactId>license-maven-plugin</artifactId>
          <version>${maven-license.version}</version>
          <configuration>
            <dryRun>false</dryRun>
            <canUpdateDescription>false</canUpdateDescription>
            <canUpdateCopyright>false</canUpdateCopyright>
            <includes>
              <include>**/*.java</include>
            </includes>
            <licenseName>apache_v2</licenseName>
            <roots>
              <root>src/main/java</root>
              <root>src/test/java</root>
            </roots>
            <processEndTag>‍</processEndTag>
            <processStartTag>‌</processStartTag>
            <sectionDelimiter>​</sectionDelimiter>
          </configuration>
        </plugin>
        <plugin>
          <groupId>org.jacoco</groupId>
          <artifactId>jacoco-maven-plugin</artifactId>
          <version>${jacoco.version}</version>
        </plugin>
        <plugin>
          <groupId>org.apache.maven.plugins</groupId>
          <artifactId>maven-compiler-plugin</artifactId>
          <version>${maven-compiler.version}</version>
          <configuration>
            <annotationProcessorPaths>
              <path>
                <groupId>com.google.dagger</groupId>
                <artifactId>dagger-compiler</artifactId>
                <version>${dagger.version}</version>
              </path>
            </annotationProcessorPaths>
          </configuration>
        </plugin>
        <plugin>
          <groupId>org.apache.maven.plugins</groupId>
          <artifactId>maven-jar-plugin</artifactId>
          <version>${maven-jar.version}</version>
        </plugin>
        <plugin>
          <groupId>org.apache.maven.plugins</groupId>
          <artifactId>maven-source-plugin</artifactId>
          <version>${maven-source.version}</version>
        </plugin>
        <plugin>
          <groupId>org.apache.maven.plugins</groupId>
          <artifactId>maven-resources-plugin</artifactId>
          <version>${maven-source.version}</version>
        </plugin>
        <plugin>
          <groupId>org.apache.maven.plugins</groupId>
          <artifactId>maven-dependency-plugin</artifactId>
          <version>${maven-dependency.version}</version>
        </plugin>
        <plugin>
          <groupId>org.apache.maven.plugins</groupId>
          <artifactId>maven-surefire-plugin</artifactId>
          <version>${maven-surefire.version}</version>
          <configuration>
            <forkCount>3</forkCount>
            <reuseForks>true</reuseForks>
            <argLine>@{argLine} -Xmx5120m</argLine>
          </configuration>
        </plugin>
        <plugin>
          <groupId>org.codehaus.mojo</groupId>
          <artifactId>versions-maven-plugin</artifactId>
          <version>${maven-versions.version}</version>
        </plugin>
        <plugin>
          <groupId>org.sonarsource.scanner.maven</groupId>
          <artifactId>sonar-maven-plugin</artifactId>
          <version>${sonar.version}</version>
        </plugin>
      </plugins>
    </pluginManagement>
  </build>

  <dependencyManagement>
    <dependencies>
      <dependency>
        <groupId>io.grpc</groupId>
        <artifactId>grpc-bom</artifactId>
        <version>${grpc.version}</version>
        <type>pom</type>
        <scope>import</scope>
      </dependency>
      <dependency>
        <groupId>io.netty</groupId>
        <artifactId>netty-bom</artifactId>
        <version>${netty.version}</version>
        <type>pom</type>
        <scope>import</scope>
      </dependency>
      <dependency>
        <groupId>com.swirlds</groupId>
        <artifactId>swirlds-platform-core</artifactId>
        <version>${swirlds.version}</version>
      </dependency>
      <dependency>
        <groupId>com.swirlds</groupId>
        <artifactId>swirlds-fchashmap</artifactId>
        <version>${swirlds.version}</version>
      </dependency>
      <dependency>
        <groupId>com.swirlds</groupId>
        <artifactId>swirlds-fcqueue</artifactId>
        <version>${swirlds.version}</version>
      </dependency>
      <dependency>
        <groupId>com.swirlds</groupId>
        <artifactId>swirlds-merkle</artifactId>
        <version>${swirlds.version}</version>
      </dependency>
      <dependency>
        <groupId>org.junit</groupId>
        <artifactId>junit-bom</artifactId>
        <version>${junit5.version}</version>
        <type>pom</type>
        <scope>import</scope>
      </dependency>
      <dependency>
        <groupId>com.hedera.hashgraph</groupId>
        <artifactId>ethereumj-core</artifactId>
        <version>${ethereum-core.version}</version>
        <exclusions>
          <exclusion>
            <groupId>*</groupId>
            <artifactId>junit</artifactId>
          </exclusion>
          <exclusion>
            <groupId>com.cedarsoftware</groupId>
            <artifactId>*</artifactId>
          </exclusion>
          <exclusion>
            <groupId>com.googlecode.json-simple</groupId>
            <artifactId>*</artifactId>
          </exclusion>
          <exclusion>
            <groupId>io.netty</groupId>
            <artifactId>*</artifactId>
          </exclusion>
          <exclusion>
            <groupId>org.apache.logging.log4j</groupId>
            <artifactId>*</artifactId>
          </exclusion>
          <exclusion>
            <groupId>org.ethereum</groupId>
            <artifactId>*</artifactId>
          </exclusion>
          <exclusion>
            <groupId>org.iq80.leveldb</groupId>
            <artifactId>*</artifactId>
          </exclusion>
          <exclusion>
            <groupId>org.slf4j</groupId>
            <artifactId>*</artifactId>
          </exclusion>
          <exclusion>
            <groupId>org.xerial.snappy</groupId>
            <artifactId>*</artifactId>
          </exclusion>
        </exclusions>
      </dependency>
    </dependencies>
  </dependencyManagement>

  <dependencies>
    <dependency>
      <groupId>com.google.dagger</groupId>
      <artifactId>dagger</artifactId>
      <version>${dagger.version}</version>
    </dependency>
    <dependency>
      <groupId>commons-codec</groupId>
      <artifactId>commons-codec</artifactId>
      <version>${commons-codec.version}</version>
    </dependency>
    <dependency>
      <groupId>commons-io</groupId>
      <artifactId>commons-io</artifactId>
      <version>${commons-io.version}</version>
    </dependency>
    <dependency>
      <groupId>com.google.guava</groupId>
      <artifactId>guava</artifactId>
      <version>${guava.version}</version>
    </dependency>
    <dependency>
      <groupId>com.google.protobuf</groupId>
      <artifactId>protobuf-java</artifactId>
      <version>${protobuf-java.version}</version>
    </dependency>
    <dependency>
      <groupId>com.hedera.hashgraph</groupId>
      <artifactId>hedera-protobuf-java-api</artifactId>
      <version>${hapi-proto.version}</version>
      <exclusions>
        <exclusion>
          <groupId>*</groupId>
          <artifactId>*</artifactId>
        </exclusion>
      </exclusions>
    </dependency>
    <dependency>
      <groupId>com.swirlds</groupId>
      <artifactId>swirlds-common</artifactId>
      <version>${swirlds.version}</version>
    </dependency>
    <dependency>
      <groupId>javax.annotation</groupId>
      <artifactId>javax.annotation-api</artifactId>
      <version>${javax.annotation-api.version}</version>
    </dependency>
    <dependency>
      <groupId>javax.inject</groupId>
      <artifactId>javax.inject</artifactId>
      <version>${javax-inject.version}</version>
    </dependency>
    <dependency>
      <groupId>net.i2p.crypto</groupId>
      <artifactId>eddsa</artifactId>
      <version>${eddsa.version}</version>
    </dependency>
    <dependency>
      <groupId>org.apache.commons</groupId>
      <artifactId>commons-lang3</artifactId>
      <version>${commons-lang3.version}</version>
    </dependency>
    <!-- Logging dependencies -->
    <dependency>
      <groupId>org.apache.logging.log4j</groupId>
      <artifactId>log4j-api</artifactId>
      <version>${log4j.version}</version>
    </dependency>
    <dependency>
      <groupId>org.apache.logging.log4j</groupId>
      <artifactId>log4j-core</artifactId>
      <version>${log4j.version}</version>
    </dependency>
    <!-- Test dependencies -->
    <dependency>
      <groupId>org.hamcrest</groupId>
      <artifactId>hamcrest</artifactId>
      <version>${hamcrest.version}</version>
      <scope>test</scope>
    </dependency>
    <dependency>
      <groupId>org.junit.jupiter</groupId>
      <artifactId>junit-jupiter-api</artifactId>
      <version>${junit5.version}</version>
    </dependency>
    <dependency>
      <groupId>org.junit.jupiter</groupId>
      <artifactId>junit-jupiter-params</artifactId>
      <version>${junit5.version}</version>
      <scope>test</scope>
    </dependency>
    <dependency>
      <groupId>org.mockito</groupId>
      <artifactId>mockito-core</artifactId>
      <version>${mockito.version}</version>
      <scope>test</scope>
    </dependency>
    <dependency>
      <groupId>org.mockito</groupId>
      <artifactId>mockito-junit-jupiter</artifactId>
      <version>${mockito.version}</version>
      <scope>test</scope>
    </dependency>
  </dependencies>

  <profiles>
    <profile>
      <id>release</id>
      <build>
        <plugins>
          <plugin>
            <groupId>org.apache.maven.plugins</groupId>
            <artifactId>maven-javadoc-plugin</artifactId>
            <version>${maven-javadoc.version}</version>
            <configuration>
              <javadocExecutable>${java.home}/bin/javadoc</javadocExecutable>
              <failOnWarnings>true</failOnWarnings>
            </configuration>
            <executions>
              <execution>
                <phase>deploy</phase>
                <id>attach-javadocs</id>
                <goals>
                  <goal>jar</goal>
                </goals>
              </execution>
            </executions>
          </plugin>
          <plugin>
            <groupId>org.apache.maven.plugins</groupId>
            <artifactId>maven-gpg-plugin</artifactId>
            <version>3.0.1</version>
            <executions>
              <execution>
                <id>sign-artifacts</id>
                <phase>deploy</phase>
                <goals>
                  <goal>sign</goal>
                </goals>
                <configuration>
                  <gpgArguments>
                    <arg>--pinentry-mode</arg>
                    <arg>loopback</arg>
                  </gpgArguments>
                </configuration>
              </execution>
            </executions>
          </plugin>
          <plugin>
            <groupId>org.sonatype.plugins</groupId>
            <artifactId>nexus-staging-maven-plugin</artifactId>
            <version>1.6.8</version>
            <executions>
              <execution>
                <id>default-deploy</id>
                <phase>deploy</phase>
                <goals>
                  <goal>deploy</goal>
                </goals>
              </execution>
            </executions>
            <configuration>
              <serverId>ossrh</serverId>
              <nexusUrl>https://oss.sonatype.org/</nexusUrl>
              <skipStaging>false</skipStaging>
            </configuration>
          </plugin>
        </plugins>
      </build>
    </profile>
  </profiles>
</project><|MERGE_RESOLUTION|>--- conflicted
+++ resolved
@@ -102,15 +102,9 @@
       <snapshots>
         <enabled>false</enabled>
       </snapshots>
-<<<<<<< HEAD
       <id>sdk-staging</id>
       <name>OSSRH Staging</name>
       <url>https://oss.sonatype.org/content/repositories/comswirlds-1152</url>
-=======
-      <id>proto-staging</id>
-      <name>Staging repo for protobufs</name>
-      <url>https://oss.sonatype.org/content/repositories/comhederahashgraph-1363</url>
->>>>>>> b81fb2c0
     </repository>
     <repository>
       <snapshots>
@@ -176,13 +170,8 @@
     <eddsa.version>0.3.0</eddsa.version>
     <ethereum-core.version>1.12.0-v0.5.0</ethereum-core.version>
     <grpc.version>1.39.0</grpc.version>
-<<<<<<< HEAD
-    <guava.version>30.1.1-jre</guava.version>
+    <guava.version>31.0.1-jre</guava.version>
     <hapi-proto.version>0.19.0-alpha.3-SNAPSHOT</hapi-proto.version>
-=======
-    <guava.version>31.0.1-jre</guava.version>
-    <hapi-proto.version>0.19.0-alpha.2</hapi-proto.version>
->>>>>>> b81fb2c0
     <javax.annotation-api.version>1.3.2</javax.annotation-api.version>
     <javax-inject.version>1</javax-inject.version>
     <log4j.version>2.14.1</log4j.version>
