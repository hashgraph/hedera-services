/*
 * Copyright (C) 2023 Hedera Hashgraph, LLC
 *
 * Licensed under the Apache License, Version 2.0 (the "License");
 * you may not use this file except in compliance with the License.
 * You may obtain a copy of the License at
 *
 *      http://www.apache.org/licenses/LICENSE-2.0
 *
 * Unless required by applicable law or agreed to in writing, software
 * distributed under the License is distributed on an "AS IS" BASIS,
 * WITHOUT WARRANTIES OR CONDITIONS OF ANY KIND, either express or implied.
 * See the License for the specific language governing permissions and
 * limitations under the License.
 */

plugins {
    id("com.hedera.hashgraph.versions")
}

val besuNativeVersion = "0.8.2"
val besuVersion = "23.10.2"
val bouncycastleVersion = "1.76"
val daggerVersion = "2.42"
val eclipseCollectionsVersion = "10.4.0"
val grpcVersion = "1.54.1"
val helidonVersion = "3.2.1"
val jacksonVersion = "2.16.0"
val log4jVersion = "2.21.1"
val mockitoVersion = "5.8.0"
val nettyVersion = "4.1.87.Final"
val prometheusVersion = "0.16.0"
val protobufVersion = "3.21.7"
val systemStubsVersion = "2.1.5"
val testContainersVersion = "1.17.2"
val tuweniVersion = "2.4.2"

dependencies {
    api(enforcedPlatform("io.netty:netty-bom:$nettyVersion"))

    // Force commons compress version to close a security vulnerability
    api(javaModuleDependencies.gav("org.apache.commons.compress"))

    // forward logging from modules using SLF4J (e.g. 'org.hyperledger.besu.evm') to Log4J
    runtime(javaModuleDependencies.gav("org.apache.logging.log4j.slf4j"))
}

moduleInfo {
    version("awaitility", "4.2.0")
    version("com.fasterxml.jackson.core", jacksonVersion)
    version("com.fasterxml.jackson.databind", jacksonVersion)
    version("com.github.benmanes.caffeine", "3.1.1")
    version("com.github.docker.java.api", "3.2.13")
    version("com.github.spotbugs.annotations", "4.7.3")
    version("com.google.auto.service", "1.1.1")
    version("com.google.auto.service.processor", "1.1.1")
    version("com.google.common", "31.1-jre")
    version("com.google.jimfs", "1.2")
    version("com.google.protobuf", protobufVersion)
    version("com.google.protobuf.util", protobufVersion)
<<<<<<< HEAD
    version("com.hedera.pbj.runtime", "0.8.0")
=======
    version("com.hedera.pbj.runtime", "0.7.23")
>>>>>>> 173f4196
    version("com.squareup.javapoet", "1.13.0")
    version("com.sun.jna", "5.12.1")
    version("dagger", daggerVersion)
    version("dagger.compiler", daggerVersion)
    version("grpc.netty", grpcVersion)
    version("grpc.protobuf", grpcVersion)
    version("grpc.stub", grpcVersion)
    version("headlong", "6.1.1")
    version("info.picocli", "4.6.3")
    version("io.github.classgraph", "4.8.65")
    version("io.grpc", helidonVersion)
    version("io.netty.handler", nettyVersion)
    version("io.netty.transport", nettyVersion)
    version("io.netty.transport.classes.epoll", nettyVersion)
    version("io.perfmark", "0.25.0")
    version("io.prometheus.simpleclient", prometheusVersion)
    version("io.prometheus.simpleclient.httpserver", prometheusVersion)
    version("jakarta.inject", "2.0.1")
    version("java.annotation", "1.3.2")
    version("javax.inject", "1")
    version("lazysodium.java", "5.1.1")
    version("net.i2p.crypto.eddsa", "0.3.0")
    version("org.antlr.antlr4.runtime", "4.11.1")
    version("org.apache.commons.codec", "1.15")
    version("org.apache.commons.collections4", "4.4")
    version("org.apache.commons.io", "2.15.1")
    version("org.apache.commons.lang3", "3.14.0")
    version("org.apache.commons.math3", "3.2")
    version("org.apache.commons.compress", "1.26.0")
    version("org.apache.logging.log4j", log4jVersion)
    version("org.apache.logging.log4j.core", log4jVersion)
    version("org.apache.logging.log4j.slf4j", log4jVersion)
    version("org.assertj.core", "3.23.1")
    version("org.bouncycastle.pkix", bouncycastleVersion)
    version("org.bouncycastle.provider", bouncycastleVersion)
    version("org.eclipse.collections.api", eclipseCollectionsVersion)
    version("org.eclipse.collections.impl", eclipseCollectionsVersion)
    version("org.hamcrest", "2.2")
    version("org.hyperledger.besu.datatypes", besuVersion)
    version("org.hyperledger.besu.evm", besuVersion)
    version("org.hyperledger.besu.nativelib.secp256k1", besuNativeVersion)
    version("org.json", "20231013")
    version("org.junit.jupiter.api", "5.9.1")
    version("org.junit.platform.engine", "1.9.1")
    version("org.junitpioneer", "2.0.1")
    version("org.mockito", mockitoVersion)
    version("org.mockito.junit.jupiter", mockitoVersion)
    version("org.opentest4j", "1.2.0")
    version("org.testcontainers", testContainersVersion)
    version("org.testcontainers.junit.jupiter", testContainersVersion)
    version("org.yaml.snakeyaml", "2.2")
    version("tuweni.bytes", tuweniVersion)
    version("tuweni.units", tuweniVersion)
    version("uk.org.webcompere.systemstubs.core", systemStubsVersion)
    version("uk.org.webcompere.systemstubs.jupiter", systemStubsVersion)
}<|MERGE_RESOLUTION|>--- conflicted
+++ resolved
@@ -58,11 +58,7 @@
     version("com.google.jimfs", "1.2")
     version("com.google.protobuf", protobufVersion)
     version("com.google.protobuf.util", protobufVersion)
-<<<<<<< HEAD
-    version("com.hedera.pbj.runtime", "0.8.0")
-=======
-    version("com.hedera.pbj.runtime", "0.7.23")
->>>>>>> 173f4196
+    version("com.hedera.pbj.runtime", "0.8.1")
     version("com.squareup.javapoet", "1.13.0")
     version("com.sun.jna", "5.12.1")
     version("dagger", daggerVersion)
