--- conflicted
+++ resolved
@@ -53,12 +53,7 @@
     version("com.google.jimfs", "1.2")
     version("com.google.protobuf", protobufVersion)
     version("com.google.protobuf.util", protobufVersion)
-<<<<<<< HEAD
-    version("com.google.truth", "1.1.3")
     version("com.hedera.pbj.runtime", "0.7.5")
-=======
-    version("com.hedera.pbj.runtime", "0.7.4")
->>>>>>> d7078a70
     version("com.sun.jna", "5.12.1")
     version("dagger", daggerVersion)
     version("dagger.compiler", daggerVersion)
