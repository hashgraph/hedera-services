package com.hedera.services.legacy.proto.utils;

/*-
 * ‌
 * Hedera Services API
 * ​
 * Copyright (C) 2018 - 2021 Hedera Hashgraph, LLC
 * ​
 * Licensed under the Apache License, Version 2.0 (the "License");
 * you may not use this file except in compliance with the License.
 * You may obtain a copy of the License at
 * 
 *      http://www.apache.org/licenses/LICENSE-2.0
 * 
 * Unless required by applicable law or agreed to in writing, software
 * distributed under the License is distributed on an "AS IS" BASIS,
 * WITHOUT WARRANTIES OR CONDITIONS OF ANY KIND, either express or implied.
 * See the License for the specific language governing permissions and
 * limitations under the License.
 * ‍
 */

import com.google.protobuf.ByteString;
import com.hederahashgraph.api.proto.java.Key;
import com.hederahashgraph.api.proto.java.KeyList;
import com.hederahashgraph.api.proto.java.Signature;
import com.hederahashgraph.api.proto.java.SignatureList;
import com.hederahashgraph.api.proto.java.SignaturePair;
import com.hederahashgraph.api.proto.java.ThresholdKey;
import com.hederahashgraph.api.proto.java.ThresholdSignature;
import net.i2p.crypto.eddsa.EdDSAPublicKey;
import net.i2p.crypto.eddsa.KeyPairGenerator;
import org.apache.commons.codec.DecoderException;
import org.apache.commons.codec.binary.Hex;
import org.apache.logging.log4j.LogManager;
import org.apache.logging.log4j.Logger;

import java.security.KeyPair;
import java.security.PrivateKey;
import java.security.PublicKey;
import java.util.ArrayList;
import java.util.List;
import java.util.Map;

/**
 * This class provides utilities to expand keys.
 *
 * @author hua
 */
public class KeyExpansion {

  private static final Logger log = LogManager.getLogger(KeyExpansion.class);
  private static int KEY_EXPANSION_DEPTH = 15; // recursion level for expansion
  public static boolean USE_HEX_ENCODED_KEY = false;

  /**
   * Generates a KeyList key from a list of keys.
   *
   * @return generated KeyList key
   */
  public static Key genKeyList(List<Key> keys) {
    KeyList tkey = KeyList.newBuilder().addAllKeys(keys).build();
    Key rv = Key.newBuilder().setKeyList(tkey).build();
    return rv;
  }

  /**
   * Generates a list of Ed25519 keys.
   *
   * @param pubKey2privKeyMap map of public key hex string as key and the private key as value
   * @return a list of generated Ed25519 keys
   */
  public static List<Key> genEd25519Keys(int numKeys, Map<String, PrivateKey> pubKey2privKeyMap) {
    List<Key> rv = new ArrayList<>();
    for (int i = 0; i < numKeys; i++) {
      Key akey = genSingleEd25519Key(pubKey2privKeyMap);
      rv.add(akey);
    }

    return rv;
  }

  /**
   * Generates a threshold key from a list of keys.
   *
   * @return generated threshold key
   */
  public static Key genThresholdKey(List<Key> keys, int threshold) {
    ThresholdKey tkey = ThresholdKey.newBuilder()
        .setKeys(KeyList.newBuilder().addAllKeys(keys).build())
        .setThreshold(threshold).build();
    Key rv = Key.newBuilder().setThresholdKey(tkey).build();
    return rv;
  }

  /**
   * Signs a message for a complex key up to a given level of depth. Both the signature and the key
   * may be complex with multiple levels.
   *
   * @param key the complex key used to sign
   * @param message message to be signed
   * @param pubKey2privKeyMap map of public key hex string as key and the private key as value
   * @param depth current level that is to be verified. The first level has a value of 1.
   * @return the complex signature generated
   */
  public static Signature sign(Key key, byte[] message, Map<String, PrivateKey> pubKey2privKeyMap,
      int depth)
      throws Exception {
    if (depth > KEY_EXPANSION_DEPTH) {
      log.warn("Exceeding max expansion depth of " + KEY_EXPANSION_DEPTH);
    }

    if (!(key.hasThresholdKey() || key.hasKeyList())) {
      Signature result = signBasic(key, pubKey2privKeyMap, message);
      log.debug("depth=" + depth + "; signBasic: result=" + result + "; key=" + key);
      return result;
    } else if (key.hasThresholdKey()) {
      List<Key> tKeys = key.getThresholdKey().getKeys().getKeysList();
      List<Signature> signatures = new ArrayList<>();
      int cnt = 0;
      int thd = key.getThresholdKey().getThreshold();
      Signature signature = null;
      for (Key aKey : tKeys) {
        if (cnt < thd) {
          signature = sign(aKey, message, pubKey2privKeyMap, depth + 1);
          cnt++;
        } else {
          signature = genEmptySignature();
        }
        signatures.add(signature);
      }

      Signature result = Signature.newBuilder()
          .setThresholdSignature(ThresholdSignature.newBuilder()
              .setSigs(SignatureList.newBuilder().addAllSigs(signatures).build())
              .build()).build();
      log.debug("depth=" + depth + "; sign ThresholdKey: result=" + result + "; threshold=" + thd);
      return (result);
    } else {
      List<Key> tKeys = key.getKeyList().getKeysList();
      List<Signature> signatures = new ArrayList<>();
      Signature signature = null;
      for (Key aKey : tKeys) {
        signature = sign(aKey, message, pubKey2privKeyMap, depth + 1);
        signatures.add(signature);
      }

      Signature result = Signature.newBuilder()
          .setSignatureList(SignatureList.newBuilder().addAllSigs(signatures).build()).build();
      log.debug("depth=" + depth + "; sign KeyList: result=" + result);
      return (result);
    }
  }

  /**
   * Generates an empty signature.
   *
   * @return the empty signature generated
   */
  private static Signature genEmptySignature() throws DecoderException {
    String EMPTY_STR = "";
    Signature rv = Signature.newBuilder()
        .setEd25519(ByteString.copyFrom(Hex.decodeHex(EMPTY_STR))).build();
    return rv;
  }

  /**
   * Signs a basic key.
   *
   * @param pubKey2privKeyMap map of public key hex string as key and the private key as value
   * @return the signature generated
   */
  private static Signature signBasic(Key key, Map<String, PrivateKey> pubKey2privKeyMap,
      byte[] msgBytes)
      throws Exception {
    Signature rv;
    if (key.hasContractID()) {
      rv = genEmptySignature();
    } else if (!key.getEd25519().isEmpty()) {
      String pubKeyHex = null;
      if (USE_HEX_ENCODED_KEY) {
        pubKeyHex = key.getEd25519().toStringUtf8();
      } else {
        byte[] pubKeyBytes = key.getEd25519().toByteArray();
        pubKeyHex = Hex.encodeHexString(pubKeyBytes);
      }
      PrivateKey privKey = pubKey2privKeyMap.get(pubKeyHex);
      String sigHex = SignatureGenerator.signBytes(msgBytes, privKey);
      rv = Signature.newBuilder().setEd25519(ByteString.copyFrom(Hex.decodeHex(sigHex)))
          .build();
    } else if (!key.getECDSA384().isEmpty()) {
      String pubKeyHex = null;
      if (USE_HEX_ENCODED_KEY) {
        pubKeyHex = key.getECDSA384().toStringUtf8();
      } else {
        byte[] pubKeyBytes = key.getECDSA384().toByteArray();
        pubKeyHex = Hex.encodeHexString(pubKeyBytes);
      }
      PrivateKey privKey = pubKey2privKeyMap.get(pubKeyHex);
      String sigHex = SignatureGenerator.signBytes(msgBytes, privKey);
      rv = Signature.newBuilder().setECDSA384(ByteString.copyFrom(Hex.decodeHex(sigHex)))
          .build();
    } else {
      throw new Exception("Key type not implemented: key=" + key);
    }
    return rv;
  }

  /**
   * Generates a single Ed25519 key.
   *
   * @param pubKey2privKeyMap map of public key hex string as key and the private key as value
   * @return generated Ed25519 key
   */
  public static Key genSingleEd25519Key(Map<String, PrivateKey> pubKey2privKeyMap) {
    KeyPair pair = new KeyPairGenerator().generateKeyPair();
    byte[] pubKey = ((EdDSAPublicKey) pair.getPublic()).getAbyte();
    String pubKeyHex = null;
    Key akey = null;

    if (USE_HEX_ENCODED_KEY) {
      pubKeyHex = Hex.encodeHexString(pubKey);
      akey = Key.newBuilder().setEd25519(ByteString.copyFromUtf8(pubKeyHex)).build();
    } else {
      pubKeyHex = Hex.encodeHexString(pubKey);
      akey = Key.newBuilder().setEd25519(ByteString.copyFrom(pubKey)).build();
    }

    pubKey2privKeyMap.put(pubKeyHex, pair.getPrivate());
    return akey;
  }

  /**
   * Generate a Key instance based on an existing public key of type Ed25519.
   *
   * @param pubKey public key of type Ed25519
   * @return generated Key instance
   */
  public static Key genEd25519Key(PublicKey pubKey) {
    byte[] pubKeyBytes = ((EdDSAPublicKey) pubKey).getAbyte();
    Key akey = Key.newBuilder().setEd25519(ByteString.copyFrom(pubKeyBytes)).build();
    return akey;
  }

  /**
<<<<<<< HEAD
   * Generates a complex key of given depth with a mix of basic key, threshold key and key list.
   *
   * @param depth of the generated key
   * @return generated key
   */
  public static Key genSampleComplexKey(int depth, Map<String, PrivateKey> pubKey2privKeyMap)
      throws Exception {
    Key rv = null;
    int numKeys = 3;
    int threshold = 2;

    if (depth == 1) {
      rv = KeyExpansion.genSingleEd25519Key(pubKey2privKeyMap);

      //verify the size
      int size = KeyExpansion.computeNumOfExpandedKeys(rv, 1, new AtomicCounter());
      Assert.assertEquals(1, size);
    } else if (depth == 2) {
      List<Key> keys = new ArrayList<>();
      keys.add(KeyExpansion.genSingleEd25519Key(pubKey2privKeyMap));
      keys.add(genThresholdKeyInstance(numKeys, threshold, pubKey2privKeyMap));
      keys.add(genKeyListInstance(numKeys, pubKey2privKeyMap));
      rv = KeyExpansion.genKeyList(keys);

      //verify the size
      int size = KeyExpansion.computeNumOfExpandedKeys(rv, 1, new AtomicCounter());
      Assert.assertEquals( 1L + numKeys * 2, size);
    } else {
      throw new Exception("Not implemented yet.");
    }

    return rv;
  }

  /**
=======
>>>>>>> 3a466c70
   * Generates a key list instance.
   *
   * @param numKeys number of keys in the generated key
   * @param pubKey2privKeyMap map of public key hex string as key and the private key as value
   * @return generated key list
   */
  public static Key genKeyListInstance(int numKeys, Map<String, PrivateKey> pubKey2privKeyMap) {
    List<Key> keys = KeyExpansion.genEd25519Keys(numKeys, pubKey2privKeyMap);
    Key rv = KeyExpansion.genKeyList(keys);
    return rv;
  }

  /**
   * Generates a threshold key instance.
   *
   * @param numKeys number of keys in the generated key
   * @param threshold the threshold for the generated key
   * @param pubKey2privKeyMap map of public key hex string as key and the private key as value
   * @return generated threshold key
   */
  public static Key genThresholdKeyInstance(int numKeys, int threshold,
      Map<String, PrivateKey> pubKey2privKeyMap) {
    List<Key> keys = KeyExpansion.genEd25519Keys(numKeys, pubKey2privKeyMap);
    Key rv = KeyExpansion.genThresholdKey(keys, threshold);
    return rv;
  }

  /**
   * Generates a single Ed25519 key.
   *
   * @param pubKey2privKeyMap map of public key hex string as key and the private key as value
   * @return generated Ed25519 key
   */
  public static Key genSingleEd25519KeyByteEncodePubKey(Map<String, PrivateKey> pubKey2privKeyMap) {
    KeyPair pair = new KeyPairGenerator().generateKeyPair();
    byte[] pubKey = ((EdDSAPublicKey) pair.getPublic()).getAbyte();
    String pubKeyHex = null;
    Key akey = null;
    pubKeyHex = Hex.encodeHexString(pubKey);
    akey = Key.newBuilder().setEd25519(ByteString.copyFrom(pubKey)).build();

    pubKey2privKeyMap.put(pubKeyHex, pair.getPrivate());
    return akey;
  }

  /**
   * Expands a key to a given level of depth, only keys needed for signing are expanded.
   */
  public static void expandKeyMinimum4Signing(Key key, int depth, List<Key> expandedKeys) {
    if (!(key.hasThresholdKey() || key.hasKeyList())) {
      expandedKeys.add(key);
    } else if (key.hasThresholdKey()) {
      List<Key> tKeys = key.getThresholdKey().getKeys().getKeysList();
      int thd = key.getThresholdKey().getThreshold();
      if (depth <= KEY_EXPANSION_DEPTH) {
        depth++;
        int i = 0;
        for (Key aKey : tKeys) {
          if(i++ >= thd) // if threshold is reached, stop expanding keys
		  {
		    log.debug("Threshold reached, stopping key expansion.");
            break;
		  }
          expandKeyMinimum4Signing(aKey, depth, expandedKeys);
        }
      }
    } else {
      List<Key> tKeys = key.getKeyList().getKeysList();
      if (depth <= KEY_EXPANSION_DEPTH) {
        depth++;
        for (Key aKey : tKeys) {
          expandKeyMinimum4Signing(aKey, depth, expandedKeys);
        }
      }
    }
  }

  /**
   * Signs a basic key and returns a SignaturePair object.
   *
   * @param pubKey2privKeyMap map of public key hex string as key and the private key as value
   * @param prefixLen the length of the key prefix, if -1, use the full length of the key
   * @return the SignaturePair generated
   */
  public static SignaturePair signBasicAsSignaturePair(Key key, int prefixLen, Map<String, PrivateKey> pubKey2privKeyMap,
      byte[] msgBytes)
      throws Exception {
    SignaturePair rv;
    if (!key.getEd25519().isEmpty()) {
      byte[] pubKeyBytes = key.getEd25519().toByteArray();
      String pubKeyHex = Hex.encodeHexString(pubKeyBytes);
      byte[] prefixBytes = pubKeyBytes;
      if(prefixLen != -1) {
		  prefixBytes = CommonUtils.copyBytes(0, prefixLen, pubKeyBytes);
	  }
      PrivateKey privKey = pubKey2privKeyMap.get(pubKeyHex);
      String sigHex = SignatureGenerator.signBytes(msgBytes, privKey);
      rv = SignaturePair.newBuilder().setPubKeyPrefix(ByteString.copyFrom(prefixBytes))
              .setEd25519(ByteString.copyFrom(Hex.decodeHex(sigHex)))
          .build();
    } else {
      throw new Exception("Key type not implemented: key=" + key);
    }
    return rv;
  }
}<|MERGE_RESOLUTION|>--- conflicted
+++ resolved
@@ -243,44 +243,6 @@
   }
 
   /**
-<<<<<<< HEAD
-   * Generates a complex key of given depth with a mix of basic key, threshold key and key list.
-   *
-   * @param depth of the generated key
-   * @return generated key
-   */
-  public static Key genSampleComplexKey(int depth, Map<String, PrivateKey> pubKey2privKeyMap)
-      throws Exception {
-    Key rv = null;
-    int numKeys = 3;
-    int threshold = 2;
-
-    if (depth == 1) {
-      rv = KeyExpansion.genSingleEd25519Key(pubKey2privKeyMap);
-
-      //verify the size
-      int size = KeyExpansion.computeNumOfExpandedKeys(rv, 1, new AtomicCounter());
-      Assert.assertEquals(1, size);
-    } else if (depth == 2) {
-      List<Key> keys = new ArrayList<>();
-      keys.add(KeyExpansion.genSingleEd25519Key(pubKey2privKeyMap));
-      keys.add(genThresholdKeyInstance(numKeys, threshold, pubKey2privKeyMap));
-      keys.add(genKeyListInstance(numKeys, pubKey2privKeyMap));
-      rv = KeyExpansion.genKeyList(keys);
-
-      //verify the size
-      int size = KeyExpansion.computeNumOfExpandedKeys(rv, 1, new AtomicCounter());
-      Assert.assertEquals( 1L + numKeys * 2, size);
-    } else {
-      throw new Exception("Not implemented yet.");
-    }
-
-    return rv;
-  }
-
-  /**
-=======
->>>>>>> 3a466c70
    * Generates a key list instance.
    *
    * @param numKeys number of keys in the generated key
