/*
 * Copyright (C) 2022 Hedera Hashgraph, LLC
 *
 * Licensed under the Apache License, Version 2.0 (the "License");
 * you may not use this file except in compliance with the License.
 * You may obtain a copy of the License at
 *
 *      http://www.apache.org/licenses/LICENSE-2.0
 *
 * Unless required by applicable law or agreed to in writing, software
 * distributed under the License is distributed on an "AS IS" BASIS,
 * WITHOUT WARRANTIES OR CONDITIONS OF ANY KIND, either express or implied.
 * See the License for the specific language governing permissions and
 * limitations under the License.
 */
package com.hedera.services.contracts;

import com.esaulpaugh.headlong.abi.TupleType;

public final class ParsingConstants {
    private ParsingConstants() {
        throw new UnsupportedOperationException("Utility class");
    }

    // data types
    public static final String INT_BOOL_PAIR_RETURN_TYPE = "(int32,bool)";
    public static final String ADDRESS = "(address)";
    public static final String ARRAY_BRACKETS = "[]";
    public static final String BOOL = "(bool)";
    public static final String INT_BOOL_PAIR = "(int,bool)";
    public static final String BYTES32 = "(bytes32)";
    public static final String ADDRESS_PAIR_RAW_TYPE = "(bytes32,bytes32)";
    public static final String ADDRESS_TRIO_RAW_TYPE = "(bytes32,bytes32,bytes32)";
    public static final String ADDRESS_UINT256_RAW_TYPE = "(bytes32,uint256)";
    public static final String ADDRESS_ADDRESS_UINT256_RAW_TYPE = "(bytes32,bytes32,uint256)";
    public static final String INT = "(int)";
    public static final String INT32 = "(int32)";
    public static final String STRING = "(string)";
    public static final String UINT8 = "(uint8)";
    public static final String UINT256 = "(uint256)";

    // struct types
    public static final String EXPIRY = "(uint32,address,uint32)";
    public static final String FIXED_FEE = "(uint32,address,bool,bool,address)";
    public static final String FRACTIONAL_FEE = "(uint32,uint32,uint32,uint32,bool,address)";
    public static final String KEY_VALUE = "(bool,address,bytes,bytes,address)";
    public static final String ROYALTY_FEE = "(uint32,uint32,uint32,address,bool,address)";
    public static final String TOKEN_KEY = "(uint256," + KEY_VALUE + ")";

    public static final String HEDERA_TOKEN =
            "("
                    + "string,string,address,string,bool,int64,bool,"
                    + TOKEN_KEY
                    + ARRAY_BRACKETS
                    + ","
                    + EXPIRY
                    + ")";
    public static final String TOKEN_INFO =
            "("
                    + HEDERA_TOKEN
                    + ",int64,bool,bool,bool,"
                    + FIXED_FEE
                    + ARRAY_BRACKETS
                    + ","
                    + FRACTIONAL_FEE
                    + ARRAY_BRACKETS
                    + ","
                    + ROYALTY_FEE
                    + ARRAY_BRACKETS
                    + ",string"
                    + ")";
    public static final String RESPONSE_STATUS_AT_BEGINNING = "(int32,";

    public static final String FUNGIBLE_TOKEN_INFO = "(" + TOKEN_INFO + ",int32" + ")";
    public static final String NON_FUNGIBLE_TOKEN_INFO =
            "(" + TOKEN_INFO + ",int64,address,int64,bytes,address" + ")";

    // tuple types
    public static final TupleType addressTuple = TupleType.parse(ADDRESS);
    public static final TupleType booleanTuple = TupleType.parse(BOOL);
    public static final TupleType stringTuple = TupleType.parse(STRING);
    public static final TupleType bigIntegerTuple = TupleType.parse(UINT256);
    public static final TupleType intTuple = TupleType.parse(INT32);
    public static final TupleType decimalsType = TupleType.parse(UINT8);
    public static final TupleType intBoolTuple = TupleType.parse(INT_BOOL_PAIR_RETURN_TYPE);

    public static final TupleType intAddressTuple = TupleType.parse("(int32,address)");
    public static final TupleType intPairTuple = TupleType.parse("(int32,int32)");
    public static final TupleType burnReturnType = TupleType.parse("(int32,uint64)");
    public static final TupleType mintReturnType = TupleType.parse("(int32,uint64,int64[])");
    public static final TupleType getFungibleTokenInfoType =
            TupleType.parse(RESPONSE_STATUS_AT_BEGINNING + FUNGIBLE_TOKEN_INFO + ")");
    public static final TupleType getTokenInfoType =
            TupleType.parse(RESPONSE_STATUS_AT_BEGINNING + TOKEN_INFO + ")");
    public static final TupleType getNonFungibleTokenInfoType =
            TupleType.parse(RESPONSE_STATUS_AT_BEGINNING + NON_FUNGIBLE_TOKEN_INFO + ")");
    public static final TupleType getTokenCustomFeesType =
            TupleType.parse(
                    RESPONSE_STATUS_AT_BEGINNING
                            + FIXED_FEE
                            + ARRAY_BRACKETS
                            + ","
                            + FRACTIONAL_FEE
                            + ARRAY_BRACKETS
                            + ","
                            + ROYALTY_FEE
                            + ARRAY_BRACKETS
                            + ")");
    public static final TupleType hapiAllowanceOfType = TupleType.parse("(int32,uint256)");
    public static final TupleType hapiGetApprovedType = TupleType.parse("(int32,bytes32)");
<<<<<<< HEAD
    public static final TupleType hapiIsApprovedForAllType =
            TupleType.parse(INT_BOOL_PAIR_RETURN_TYPE);
    public static final TupleType getTokenDefaultFreezeStatusType =
            TupleType.parse(INT_BOOL_PAIR_RETURN_TYPE);
    public static final TupleType getTokenDefaultKycStatusType =
            TupleType.parse(INT_BOOL_PAIR_RETURN_TYPE);
    public static final TupleType getTokenKeyType =
            TupleType.parse(RESPONSE_STATUS_AT_BEGINNING + KEY_VALUE + ")");
=======

>>>>>>> 90ac166d
    public static final TupleType notSpecifiedType = TupleType.parse(INT32);

    public enum FunctionType {
        ERC_TOTAL_SUPPLY,
        ERC_DECIMALS,
        ERC_BALANCE,
        ERC_OWNER,
        ERC_TOKEN_URI,
        ERC_NAME,
        ERC_SYMBOL,
        ERC_TRANSFER,
        ERC_ALLOWANCE,
        ERC_APPROVE,
        ERC_GET_APPROVED,
        ERC_IS_APPROVED_FOR_ALL,
        HAPI_CREATE,
        HAPI_MINT,
        HAPI_BURN,
        HAPI_ALLOWANCE,
        HAPI_APPROVE,
        HAPI_APPROVE_NFT,
        HAPI_GET_APPROVED,
        HAPI_GET_FUNGIBLE_TOKEN_INFO,
        HAPI_GET_TOKEN_INFO,
        HAPI_GET_NON_FUNGIBLE_TOKEN_INFO,
        HAPI_IS_APPROVED_FOR_ALL,
        HAPI_IS_KYC,
        GET_TOKEN_DEFAULT_FREEZE_STATUS,
        GET_TOKEN_DEFAULT_KYC_STATUS,
        HAPI_IS_FROZEN,
        HAPI_GET_TOKEN_CUSTOM_FEES,
<<<<<<< HEAD
        HAPI_GET_TOKEN_KEY,
=======
        HAPI_IS_TOKEN,
        HAPI_GET_TOKEN_TYPE,
>>>>>>> 90ac166d
        NOT_SPECIFIED
    }
}<|MERGE_RESOLUTION|>--- conflicted
+++ resolved
@@ -108,7 +108,6 @@
                             + ")");
     public static final TupleType hapiAllowanceOfType = TupleType.parse("(int32,uint256)");
     public static final TupleType hapiGetApprovedType = TupleType.parse("(int32,bytes32)");
-<<<<<<< HEAD
     public static final TupleType hapiIsApprovedForAllType =
             TupleType.parse(INT_BOOL_PAIR_RETURN_TYPE);
     public static final TupleType getTokenDefaultFreezeStatusType =
@@ -117,9 +116,6 @@
             TupleType.parse(INT_BOOL_PAIR_RETURN_TYPE);
     public static final TupleType getTokenKeyType =
             TupleType.parse(RESPONSE_STATUS_AT_BEGINNING + KEY_VALUE + ")");
-=======
-
->>>>>>> 90ac166d
     public static final TupleType notSpecifiedType = TupleType.parse(INT32);
 
     public enum FunctionType {
@@ -151,12 +147,9 @@
         GET_TOKEN_DEFAULT_KYC_STATUS,
         HAPI_IS_FROZEN,
         HAPI_GET_TOKEN_CUSTOM_FEES,
-<<<<<<< HEAD
-        HAPI_GET_TOKEN_KEY,
-=======
         HAPI_IS_TOKEN,
         HAPI_GET_TOKEN_TYPE,
->>>>>>> 90ac166d
+        HAPI_GET_TOKEN_KEY,
         NOT_SPECIFIED
     }
 }