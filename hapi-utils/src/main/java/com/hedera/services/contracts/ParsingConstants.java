--- conflicted
+++ resolved
@@ -149,11 +149,8 @@
         HAPI_IS_APPROVED_FOR_ALL,
         GET_TOKEN_DEFAULT_FREEZE_STATUS,
         GET_TOKEN_DEFAULT_KYC_STATUS,
-<<<<<<< HEAD
+        HAPI_IS_FROZEN,
         HAPI_GET_TOKEN_CUSTOM_FEES,
-=======
-        HAPI_IS_FROZEN,
->>>>>>> acef143e
         NOT_SPECIFIED
     }
 }