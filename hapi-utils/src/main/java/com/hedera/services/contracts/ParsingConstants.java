/*
 * Copyright (C) 2022 Hedera Hashgraph, LLC
 *
 * Licensed under the Apache License, Version 2.0 (the "License");
 * you may not use this file except in compliance with the License.
 * You may obtain a copy of the License at
 *
 *      http://www.apache.org/licenses/LICENSE-2.0
 *
 * Unless required by applicable law or agreed to in writing, software
 * distributed under the License is distributed on an "AS IS" BASIS,
 * WITHOUT WARRANTIES OR CONDITIONS OF ANY KIND, either express or implied.
 * See the License for the specific language governing permissions and
 * limitations under the License.
 */
package com.hedera.services.contracts;

import com.esaulpaugh.headlong.abi.TupleType;

public final class ParsingConstants {
    private ParsingConstants() {
        throw new UnsupportedOperationException("Utility class");
    }

    // data types
    public static final String INT_BOOL_PAIR_RETURN_TYPE = "(int32,bool)";
    public static final String ADDRESS = "(address)";
    public static final String ARRAY_BRACKETS = "[]";
    public static final String BOOL = "(bool)";
    public static final String BYTES32 = "(bytes32)";
    public static final String BYTES32_PAIR_RAW_TYPE = "(bytes32,bytes32)";
    public static final String INT = "(int)";
    public static final String INT32 = "(int32)";
    public static final String STRING = "(string)";
    public static final String UINT8 = "(uint8)";
    public static final String UINT256 = "(uint256)";

    // struct types
    public static final String EXPIRY = "(uint32,address,uint32)";
    public static final String FIXED_FEE = "(uint32,address,bool,bool,address)";
    public static final String FRACTIONAL_FEE = "(uint32,uint32,uint32,uint32,bool,address)";
    public static final String KEY_VALUE = "(bool,address,bytes,bytes,address)";
    public static final String ROYALTY_FEE = "(uint32,uint32,uint32,address,bool,address)";
    public static final String TOKEN_KEY = "(uint256," + KEY_VALUE + ")";

    public static final String HEDERA_TOKEN =
            "("
                    + "string,string,address,string,bool,int64,bool,"
                    + TOKEN_KEY
                    + ARRAY_BRACKETS
                    + ","
                    + EXPIRY
                    + ")";
    public static final String TOKEN_INFO =
            "("
                    + HEDERA_TOKEN
                    + ",int64,bool,bool,bool,"
                    + FIXED_FEE
                    + ARRAY_BRACKETS
                    + ","
                    + FRACTIONAL_FEE
                    + ARRAY_BRACKETS
                    + ","
                    + ROYALTY_FEE
                    + ARRAY_BRACKETS
                    + ",string"
                    + ")";
    public static final String RESPONSE_STATUS_AT_BEGINNING = "(int32,";

    public static final String FUNGIBLE_TOKEN_INFO = "(" + TOKEN_INFO + ",int32" + ")";
    public static final String NON_FUNGIBLE_TOKEN_INFO =
            "(" + TOKEN_INFO + ",int64,address,int64,bytes,address" + ")";

    // tuple types
    private static final TupleType addressTuple = TupleType.parse(ADDRESS);
    private static final TupleType booleanTuple = TupleType.parse(BOOL);
    private static final TupleType stringTuple = TupleType.parse(STRING);
    private static final TupleType bigIntegerTuple = TupleType.parse(UINT256);

    public static final TupleType allowanceOfType = bigIntegerTuple;
    public static final TupleType approveOfType = booleanTuple;
    public static final TupleType balanceOfType = bigIntegerTuple;
    public static final TupleType burnReturnType = TupleType.parse("(int32,uint64)");
    public static final TupleType mintReturnType = TupleType.parse("(int32,uint64,int64[])");
    public static final TupleType createReturnType = TupleType.parse("(int32,address)");
    public static final TupleType decimalsType = TupleType.parse(UINT8);
    public static final TupleType nameType = stringTuple;
    public static final TupleType ownerOfType = addressTuple;
    public static final TupleType symbolType = stringTuple;
    public static final TupleType tokenUriType = stringTuple;
    public static final TupleType totalSupplyType = bigIntegerTuple;
    public static final TupleType getApprovedType = addressTuple;
    public static final TupleType getFungibleTokenInfoType =
            TupleType.parse(RESPONSE_STATUS_AT_BEGINNING + FUNGIBLE_TOKEN_INFO + ")");
    public static final TupleType getTokenInfoType =
            TupleType.parse(RESPONSE_STATUS_AT_BEGINNING + TOKEN_INFO + ")");
    public static final TupleType getNonFungibleTokenInfoType =
            TupleType.parse(RESPONSE_STATUS_AT_BEGINNING + NON_FUNGIBLE_TOKEN_INFO + ")");
    public static final TupleType tokenGetCustomFees =
            TupleType.parse(
                    RESPONSE_STATUS_AT_BEGINNING
                            + FIXED_FEE
                            + ARRAY_BRACKETS
                            + ","
                            + FRACTIONAL_FEE
                            + ARRAY_BRACKETS
                            + ","
                            + ROYALTY_FEE
                            + ARRAY_BRACKETS
                            + ")");
    public static final TupleType isApprovedForAllType = booleanTuple;
    public static final TupleType ercTransferType = booleanTuple;
    public static final TupleType hapiAllowanceOfType = TupleType.parse("(int32,uint256)");
    public static final TupleType hapiGetApprovedType = TupleType.parse("(int32,bytes32)");
    public static final TupleType hapiIsApprovedForAllType =
            TupleType.parse(INT_BOOL_PAIR_RETURN_TYPE);
    public static final TupleType getTokenDefaultFreezeStatusType =
            TupleType.parse(INT_BOOL_PAIR_RETURN_TYPE);
    public static final TupleType getTokenDefaultKycStatusType =
            TupleType.parse(INT_BOOL_PAIR_RETURN_TYPE);

    public static final TupleType notSpecifiedType = TupleType.parse(INT32);

    public enum FunctionType {
        ERC_TOTAL_SUPPLY,
        ERC_DECIMALS,
        ERC_BALANCE,
        ERC_OWNER,
        ERC_TOKEN_URI,
        ERC_NAME,
        ERC_SYMBOL,
        ERC_TRANSFER,
        ERC_ALLOWANCE,
        ERC_APPROVE,
        ERC_GET_APPROVED,
        ERC_IS_APPROVED_FOR_ALL,
        HAPI_CREATE,
        HAPI_MINT,
        HAPI_BURN,
        HAPI_ALLOWANCE,
        HAPI_APPROVE,
        HAPI_APPROVE_NFT,
        HAPI_GET_APPROVED,
        HAPI_GET_FUNGIBLE_TOKEN_INFO,
        HAPI_GET_TOKEN_INFO,
        HAPI_GET_NON_FUNGIBLE_TOKEN_INFO,
        HAPI_IS_APPROVED_FOR_ALL,
<<<<<<< HEAD
        HAPI_GET_TOKEN_CUSTOM_FEES,
=======
        GET_TOKEN_DEFAULT_FREEZE_STATUS,
        GET_TOKEN_DEFAULT_KYC_STATUS,
>>>>>>> 365d52d6
        NOT_SPECIFIED
    }
}<|MERGE_RESOLUTION|>--- conflicted
+++ resolved
@@ -145,12 +145,9 @@
         HAPI_GET_TOKEN_INFO,
         HAPI_GET_NON_FUNGIBLE_TOKEN_INFO,
         HAPI_IS_APPROVED_FOR_ALL,
-<<<<<<< HEAD
-        HAPI_GET_TOKEN_CUSTOM_FEES,
-=======
         GET_TOKEN_DEFAULT_FREEZE_STATUS,
         GET_TOKEN_DEFAULT_KYC_STATUS,
->>>>>>> 365d52d6
+        HAPI_GET_TOKEN_CUSTOM_FEES,
         NOT_SPECIFIED
     }
 }