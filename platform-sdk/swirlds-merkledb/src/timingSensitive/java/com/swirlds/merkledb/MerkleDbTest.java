--- conflicted
+++ resolved
@@ -25,11 +25,7 @@
 import com.swirlds.common.crypto.DigestType;
 import com.swirlds.common.io.config.TemporaryFileConfig;
 import com.swirlds.common.io.utility.FileUtils;
-<<<<<<< HEAD
 import com.swirlds.common.test.fixtures.TestFileSystemManager;
-=======
-import com.swirlds.common.io.utility.LegacyTemporaryFileBuilder;
->>>>>>> 4166d515
 import com.swirlds.config.api.Configuration;
 import com.swirlds.config.api.ConfigurationBuilder;
 import com.swirlds.config.extensions.sources.SimpleConfigSource;
@@ -70,17 +66,12 @@
     }
 
     private static MerkleDbTableConfig fixedConfig() {
-<<<<<<< HEAD
-        return new MerkleDbTableConfig(
-                (short) 1, DigestType.SHA_384, CONFIGURATION.getConfigData(MerkleDbConfig.class));
-=======
         final MerkleDbConfig merkleDbConfig = CONFIGURATION.getConfigData(MerkleDbConfig.class);
         return new MerkleDbTableConfig(
                 (short) 1,
                 DigestType.SHA_384,
                 merkleDbConfig.maxNumOfKeys(),
                 merkleDbConfig.hashesRamToDiskThreshold());
->>>>>>> 4166d515
     }
 
     @Test
@@ -95,19 +86,11 @@
 
     @Test
     @DisplayName("Set custom default storage path")
-<<<<<<< HEAD
     void testChangeDefaultPath() {
         final MerkleDb instance1 = MerkleDb.getDefaultInstance(CONFIGURATION);
         Assertions.assertNotNull(instance1);
         final Path tmpDir = testFileSystemManager.resolveNewTemp(null);
         MerkleDb.setDefaultPath(tmpDir);
-=======
-    void testChangeDefaultPath() throws IOException {
-        final MerkleDb instance1 = MerkleDb.getDefaultInstance(CONFIGURATION);
-        Assertions.assertNotNull(instance1);
-        final Path tempDir = LegacyTemporaryFileBuilder.buildTemporaryFile(CONFIGURATION);
-        MerkleDb.setDefaultPath(tempDir);
->>>>>>> 4166d515
         final MerkleDb instance2 = MerkleDb.getDefaultInstance(CONFIGURATION);
         Assertions.assertNotNull(instance2);
         Assertions.assertNotEquals(instance2, instance1);
@@ -116,13 +99,8 @@
 
     @Test
     @DisplayName("MerkleDb paths")
-<<<<<<< HEAD
     void testMerkleDbDirs() {
         final Path tempDir = testFileSystemManager.resolveNewTemp(null);
-=======
-    void testMerkleDbDirs() throws IOException {
-        final Path tempDir = LegacyTemporaryFileBuilder.buildTemporaryFile(CONFIGURATION);
->>>>>>> 4166d515
         MerkleDb.setDefaultPath(tempDir);
         final MerkleDb instance = MerkleDb.getDefaultInstance(CONFIGURATION);
         Assertions.assertEquals(tempDir, instance.getStorageDir());
@@ -144,24 +122,15 @@
                 .withConfigDataType(TemporaryFileConfig.class)
                 .withConfigDataType(StateCommonConfig.class)
                 .build();
-<<<<<<< HEAD
         final Path dbDir = testFileSystemManager.resolve(Path.of("testLoadMetadata"));
-=======
-        final Path dbDir = LegacyTemporaryFileBuilder.buildTemporaryDirectory("testLoadMetadata", sourceConfig);
->>>>>>> 4166d515
         final MerkleDb sourceDb = MerkleDb.getInstance(dbDir, sourceConfig);
 
         final MerkleDbTableConfig tableConfig = fixedConfig();
         final MerkleDbDataSource sourceDs = sourceDb.createDataSource("table" + sourceUsePbj, tableConfig, false);
 
         for (final boolean snapshotUsePbj : new boolean[] {true, false}) {
-<<<<<<< HEAD
             final Path snapshotDir = testFileSystemManager.resolveNewTemp("testLoadMetadataSnapshot");
             Files.createDirectory(snapshotDir);
-=======
-            final Path snapshotDir =
-                    LegacyTemporaryFileBuilder.buildTemporaryDirectory("testLoadMetadataSnapshot", sourceConfig);
->>>>>>> 4166d515
             Files.delete(snapshotDir);
             // Don't call sourceDb.snapshot() as it would create and initialize an instance for snapshotDir
             FileUtils.hardLinkTree(dbDir, snapshotDir.resolve("db"));
@@ -183,11 +152,7 @@
     @Test
     @DisplayName("MerkleDb data source paths")
     void testDataSourcePaths() throws IOException {
-<<<<<<< HEAD
         final Path tempDir = testFileSystemManager.resolveNewTemp(null);
-=======
-        final Path tempDir = LegacyTemporaryFileBuilder.buildTemporaryFile(CONFIGURATION);
->>>>>>> 4166d515
         final MerkleDb instance = MerkleDb.getInstance(tempDir, CONFIGURATION);
         final Path dbDir = instance.getStorageDir();
         final String tableName = "tabley";
@@ -270,14 +235,8 @@
 
     @Test
     @DisplayName("Get and create data source")
-<<<<<<< HEAD
     void testGetDataSource() {
         testFileSystemManager.resetMerkleDb(null);
-=======
-    void testGetDataSource() throws IOException {
-        final Path dbDir = LegacyTemporaryFileBuilder.buildTemporaryFile(CONFIGURATION);
-        MerkleDb.setDefaultPath(dbDir);
->>>>>>> 4166d515
         final MerkleDb instance = MerkleDb.getDefaultInstance(CONFIGURATION);
         final String tableName = "tableb";
         Assertions.assertThrows(IllegalStateException.class, () -> instance.getDataSource(tableName, false));
@@ -304,11 +263,7 @@
         final MerkleDbDataSource dataSource = instance.createDataSource(tableName, tableConfig, false);
         Assertions.assertNotNull(dataSource);
 
-<<<<<<< HEAD
         final Path snapshotDir = testFileSystemManager.resolveNewTemp(null);
-=======
-        final Path snapshotDir = LegacyTemporaryFileBuilder.buildTemporaryFile(CONFIGURATION);
->>>>>>> 4166d515
         instance.snapshot(snapshotDir, dataSource);
 
         final MerkleDb instance2 = MerkleDb.getInstance(snapshotDir, CONFIGURATION);
@@ -332,11 +287,7 @@
         final MerkleDbDataSource dataSource2 = instance.createDataSource(tableName2, tableConfig, false);
         Assertions.assertNotNull(dataSource2);
 
-<<<<<<< HEAD
         final Path snapshotDir = testFileSystemManager.resolveNewTemp(null);
-=======
-        final Path snapshotDir = LegacyTemporaryFileBuilder.buildTemporaryFile(CONFIGURATION);
->>>>>>> 4166d515
         instance.snapshot(snapshotDir, dataSource1);
         instance.snapshot(snapshotDir, dataSource2);
 
@@ -394,12 +345,7 @@
         final MerkleDbDataSource inactiveCopy1 = instance.copyDataSource(dataSource1, false);
         final MerkleDbDataSource activeCopy2 = instance.copyDataSource(dataSource2, true);
 
-<<<<<<< HEAD
         final Path snapshotDir = testFileSystemManager.resolve(Path.of("testSnapshotCopiedTables"));
-=======
-        final Path snapshotDir =
-                LegacyTemporaryFileBuilder.buildTemporaryFile("testSnapshotCopiedTables", CONFIGURATION);
->>>>>>> 4166d515
         // Make a snapshot of original table 1
         instance.snapshot(snapshotDir, dataSource1);
         // Table with this name already exists in the target dir, so exception
@@ -410,12 +356,7 @@
         Assertions.assertThrows(IllegalStateException.class, () -> instance.snapshot(snapshotDir, dataSource2));
 
         // Now try in a different order
-<<<<<<< HEAD
         final Path snapshotDir2 = testFileSystemManager.resolve(Path.of("testSnapshotCopiedTables2"));
-=======
-        final Path snapshotDir2 =
-                LegacyTemporaryFileBuilder.buildTemporaryFile("testSnapshotCopiedTables2", CONFIGURATION);
->>>>>>> 4166d515
         instance.snapshot(snapshotDir2, inactiveCopy1);
         Assertions.assertThrows(IllegalStateException.class, () -> instance.snapshot(snapshotDir2, dataSource1));
         instance.snapshot(snapshotDir2, dataSource2);
@@ -447,18 +388,10 @@
         final MerkleDbTableConfig tableConfig = fixedConfig();
         final MerkleDbDataSource dataSource = instance.createDataSource(tableName, tableConfig, false);
         Assertions.assertNotNull(dataSource);
-<<<<<<< HEAD
         final Path snapshotDir = testFileSystemManager.resolveNewTemp(null);
         instance.snapshot(snapshotDir, dataSource);
 
         testFileSystemManager.resetMerkleDb(null);
-=======
-        final Path snapshotDir = LegacyTemporaryFileBuilder.buildTemporaryFile(CONFIGURATION);
-        instance.snapshot(snapshotDir, dataSource);
-
-        final Path newDir = LegacyTemporaryFileBuilder.buildTemporaryFile(CONFIGURATION);
-        MerkleDb.setDefaultPath(newDir);
->>>>>>> 4166d515
         final MerkleDb instance2 = MerkleDb.restore(snapshotDir, null, CONFIGURATION);
         final MerkleDbDataSource dataSource2 = instance2.getDataSource(tableName, false);
         Assertions.assertNotNull(dataSource2);
@@ -477,21 +410,13 @@
         final MerkleDbDataSource dataSource = instance.createDataSource(tableName, tableConfig, false);
         Assertions.assertNotNull(dataSource);
 
-<<<<<<< HEAD
         final Path snapshotDir = testFileSystemManager.resolveNewTemp(null);
-=======
-        final Path snapshotDir = LegacyTemporaryFileBuilder.buildTemporaryFile(CONFIGURATION);
->>>>>>> 4166d515
         instance.snapshot(snapshotDir, dataSource);
         // Make sure the instance can be restored even without the shared dir. In the future this
         // test may need to be removed, when the shared folder becomes mandatory to exist
         Files.delete(snapshotDir.resolve("shared"));
 
-<<<<<<< HEAD
         final Path newDir = testFileSystemManager.resolveNewTemp(null);
-=======
-        final Path newDir = LegacyTemporaryFileBuilder.buildTemporaryFile(CONFIGURATION);
->>>>>>> 4166d515
         final MerkleDb instance2 = MerkleDb.restore(snapshotDir, newDir, CONFIGURATION);
         Assertions.assertTrue(Files.exists(instance2.getSharedDir()));
 
@@ -509,11 +434,7 @@
         final MerkleDbDataSource dataSource2 = instance.createDataSource(tableName + "2", tableConfig, false);
         Assertions.assertNotNull(dataSource2);
 
-<<<<<<< HEAD
         final Path snapshotDir = testFileSystemManager.resolveNewTemp(null);
-=======
-        final Path snapshotDir = LegacyTemporaryFileBuilder.buildTemporaryFile(CONFIGURATION);
->>>>>>> 4166d515
         instance.snapshot(snapshotDir, dataSource);
         // Can't snapshot into the same target MerkleDb instance again
         Assertions.assertThrows(IllegalStateException.class, () -> instance.snapshot(snapshotDir, dataSource));
@@ -577,12 +498,7 @@
         final MerkleDbDataSource dataSource = instance1.createDataSource(tableName + "1", tableConfig, true);
         Assertions.assertNotNull(dataSource);
 
-<<<<<<< HEAD
         final Path snapshotDir = testFileSystemManager.resolve(Path.of("checkBackgroundCompactionsOnImport"));
-=======
-        final Path snapshotDir =
-                LegacyTemporaryFileBuilder.buildTemporaryFile("checkBackgroundCompactionsOnImport", CONFIGURATION);
->>>>>>> 4166d515
         instance1.snapshot(snapshotDir, dataSource);
 
         Assertions.assertTrue(dataSource.isCompactionEnabled());
