--- conflicted
+++ resolved
@@ -25,7 +25,6 @@
 import com.swirlds.base.utility.Pair;
 import com.swirlds.common.crypto.DigestType;
 import com.swirlds.common.io.utility.LegacyTemporaryFileBuilder;
-import com.swirlds.merkledb.config.MerkleDbConfig;
 import com.swirlds.merkledb.test.fixtures.ExampleFixedSizeVirtualValue;
 import com.swirlds.merkledb.test.fixtures.ExampleFixedSizeVirtualValueSerializer;
 import com.swirlds.merkledb.test.fixtures.ExampleLongKeyFixedSize;
@@ -164,19 +163,8 @@
         final Path defaultVirtualMapPath =
                 LegacyTemporaryFileBuilder.buildTemporaryFile("merkledb-source", CONFIGURATION);
         MerkleDb.setDefaultPath(defaultVirtualMapPath);
-<<<<<<< HEAD
-        final MerkleDbTableConfig tableConfig = new MerkleDbTableConfig((short) 1, DigestType.SHA_384)
-=======
-        final MerkleDbConfig merkleDbConfig = CONFIGURATION.getConfigData(MerkleDbConfig.class);
-        final MerkleDbTableConfig tableConfig = new MerkleDbTableConfig(
-                        (short) 1,
-                        DigestType.SHA_384,
-                        merkleDbConfig.maxNumOfKeys(),
-                        merkleDbConfig.hashesRamToDiskThreshold())
-                .preferDiskIndices(false)
->>>>>>> df259512
-                .hashesRamToDiskThreshold(Long.MAX_VALUE)
-                .maxNumberOfKeys(1234);
+        final MerkleDbTableConfig tableConfig =
+                new MerkleDbTableConfig((short) 1, DigestType.SHA_384, 1234, Long.MAX_VALUE);
         return new MerkleDbDataSourceBuilder(tableConfig, CONFIGURATION);
     }
 }