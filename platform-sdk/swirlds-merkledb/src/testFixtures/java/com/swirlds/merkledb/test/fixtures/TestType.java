/*
 * Copyright (C) 2021-2024 Hedera Hashgraph, LLC
 *
 * Licensed under the Apache License, Version 2.0 (the "License");
 * you may not use this file except in compliance with the License.
 * You may obtain a copy of the License at
 *
 *      http://www.apache.org/licenses/LICENSE-2.0
 *
 * Unless required by applicable law or agreed to in writing, software
 * distributed under the License is distributed on an "AS IS" BASIS,
 * WITHOUT WARRANTIES OR CONDITIONS OF ANY KIND, either express or implied.
 * See the License for the specific language governing permissions and
 * limitations under the License.
 */

package com.swirlds.merkledb.test.fixtures;

import static com.swirlds.merkledb.test.fixtures.MerkleDbTestUtils.CONFIGURATION;
import static org.mockito.ArgumentMatchers.any;
import static org.mockito.Mockito.mock;
import static org.mockito.Mockito.when;

import com.swirlds.common.crypto.DigestType;
import com.swirlds.common.metrics.config.MetricsConfig;
import com.swirlds.common.metrics.platform.DefaultPlatformMetrics;
import com.swirlds.common.metrics.platform.MetricKeyRegistry;
import com.swirlds.common.metrics.platform.PlatformMetricsFactoryImpl;
import com.swirlds.config.api.Configuration;
import com.swirlds.config.extensions.test.fixtures.TestConfigBuilder;
import com.swirlds.merkledb.MerkleDb;
import com.swirlds.merkledb.MerkleDbDataSource;
import com.swirlds.merkledb.MerkleDbStatistics;
import com.swirlds.merkledb.MerkleDbTableConfig;
import com.swirlds.merkledb.config.MerkleDbConfig;
import com.swirlds.metrics.api.Metrics;
import com.swirlds.virtualmap.VirtualKey;
import com.swirlds.virtualmap.VirtualValue;
import com.swirlds.virtualmap.datasource.VirtualHashRecord;
import com.swirlds.virtualmap.datasource.VirtualLeafRecord;
import com.swirlds.virtualmap.serialize.KeySerializer;
import com.swirlds.virtualmap.serialize.ValueSerializer;
import java.io.IOException;
import java.nio.file.Path;
import java.util.concurrent.ScheduledExecutorService;

/**
 * Supports parameterized testing of {@link MerkleDbDataSource} with
 * both fixed- and variable-size data.
 *
 * <p>Used with JUnit's 'org.junit.jupiter.params.provider.EnumSource' annotation.
 */
public enum TestType {

    /** Parameterizes a test with fixed-size key and fixed-size data. */
    fixed_fixed(true),
    /** Parameterizes a test with fixed-size key and variable-size data. */
    fixed_variable(false),
    /** Parameterizes a test with fixed-size complex key and fixed-size data. */
    fixedComplex_fixed(true),
    /** Parameterizes a test with fixed-size complex key and variable-size data. */
    fixedComplex_variable(false),
    /** Parameterizes a test with variable-size key and fixed-size data. */
    variable_fixed(false),
    /** Parameterizes a test with variable-size key and variable-size data. */
    variable_variable(false),
    /** Parameterizes a test with variable-size complex key and fixed-size data. */
    variableComplex_fixed(false),
    /** Parameterizes a test with variable-size complex key and variable-size data. */
    variableComplex_variable(false);

    public final boolean fixedSize;

    private Metrics metrics = null;

    TestType(boolean fixedSize) {
        this.fixedSize = fixedSize;
    }

    public <K extends VirtualKey, V extends VirtualValue> DataTypeConfig<K, V> dataType() {
        return new DataTypeConfig<>(this);
    }

    public Metrics getMetrics() {
        if (metrics == null) {
            final Configuration CONFIGURATION = new TestConfigBuilder().getOrCreateConfig();
            MetricsConfig metricsConfig = CONFIGURATION.getConfigData(MetricsConfig.class);

            final MetricKeyRegistry registry = mock(MetricKeyRegistry.class);
            when(registry.register(any(), any(), any())).thenReturn(true);
            metrics = new DefaultPlatformMetrics(
                    null,
                    registry,
                    mock(ScheduledExecutorService.class),
                    new PlatformMetricsFactoryImpl(metricsConfig),
                    metricsConfig);
            MerkleDbStatistics statistics =
                    new MerkleDbStatistics(CONFIGURATION.getConfigData(MerkleDbConfig.class), "test");
            statistics.registerMetrics(metrics);
        }
        return metrics;
    }

    @SuppressWarnings({"unchecked", "rawtypes", "unused"})
    public class DataTypeConfig<K extends VirtualKey, V extends VirtualValue> {

        private final TestType testType;
        private final KeySerializer<? extends VirtualKey> keySerializer;
        private final ValueSerializer<? extends ExampleByteArrayVirtualValue> valueSerializer;

        public DataTypeConfig(TestType testType) {
            this.testType = testType;
            this.keySerializer = createKeySerializer();
            this.valueSerializer = createValueSerializer();
        }

        public KeySerializer<? extends VirtualKey> getKeySerializer() {
            return keySerializer;
        }

        public ValueSerializer<? extends ExampleByteArrayVirtualValue> getValueSerializer() {
            return valueSerializer;
        }

        private KeySerializer<? extends VirtualKey> createKeySerializer() {
            switch (testType) {
                default:
                case fixed_fixed:
                case fixed_variable:
                    return new ExampleLongKeyFixedSize.Serializer();
                case fixedComplex_fixed:
                case fixedComplex_variable:
                    return new ExampleLongLongKeyFixedSize.Serializer();
                case variable_fixed:
                case variable_variable:
                    return new ExampleLongKeyVariableSize.Serializer();
                case variableComplex_fixed:
                case variableComplex_variable:
                    return new ExampleLongLongKeyVariableSize.Serializer();
            }
        }

        private ValueSerializer<? extends ExampleByteArrayVirtualValue> createValueSerializer() {
            switch (testType) {
                default:
                case fixed_fixed:
                case fixedComplex_fixed:
                case variable_fixed:
                case variableComplex_fixed:
                    return new ExampleFixedSizeVirtualValueSerializer();
                case fixed_variable:
                case fixedComplex_variable:
                case variable_variable:
                case variableComplex_variable:
                    return new ExampleVariableSizeVirtualValueSerializer();
            }
        }

        public VirtualKey createVirtualLongKey(final int i) {
            switch (testType) {
                default:
                case fixed_fixed:
                case fixed_variable:
                    return new ExampleLongKeyFixedSize(i);
                case fixedComplex_fixed:
                case fixedComplex_variable:
                    return new ExampleLongLongKeyFixedSize(i);
                case variable_fixed:
                case variable_variable:
                    return new ExampleLongKeyVariableSize(i);
                case variableComplex_fixed:
                case variableComplex_variable:
                    return new ExampleLongLongKeyVariableSize(i);
            }
        }

        public ExampleByteArrayVirtualValue createVirtualValue(final int i) {
            switch (testType) {
                default:
                case fixed_fixed:
                case fixedComplex_fixed:
                case variable_fixed:
                case variableComplex_fixed:
                    return new ExampleFixedSizeVirtualValue(i);
                case fixed_variable:
                case fixedComplex_variable:
                case variable_variable:
                case variableComplex_variable:
                    return new ExampleVariableSizeVirtualValue(i);
            }
        }

        /**
         * Get the file size for a file created in DataFileLowLevelTest.createFile test. Values here are measured values
         * from a known good test run.
         */
        public long getDataFileLowLevelTestFileSize() {
            switch (testType) {
                default:
                case fixed_fixed:
                case fixed_variable:
                case fixedComplex_fixed:
                case fixedComplex_variable:
                case variable_fixed:
                case variable_variable:
                case variableComplex_fixed:
                case variableComplex_variable:
                    return 24576L;
            }
        }

        public boolean hasKeyToPathStore() {
            return (keySerializer.getSerializedSize() != Long.BYTES);
        }

        public MerkleDbDataSource createDataSource(
                final Path dbPath,
                final String name,
                final int size,
                final long hashesRamToDiskThreshold,
                final boolean enableMerging,
                boolean preferDiskBasedIndexes)
                throws IOException {
<<<<<<< HEAD
            final MerkleDb database = MerkleDb.getInstance(dbPath);
            final MerkleDbTableConfig tableConfig = new MerkleDbTableConfig((short) 1, DigestType.SHA_384)
=======
            final MerkleDb database = MerkleDb.getInstance(dbPath, CONFIGURATION);
            final MerkleDbConfig merkleDbConfig = database.getConfiguration().getConfigData(MerkleDbConfig.class);
            final MerkleDbTableConfig tableConfig = new MerkleDbTableConfig(
                            (short) 1,
                            DigestType.SHA_384,
                            merkleDbConfig.maxNumOfKeys(),
                            merkleDbConfig.hashesRamToDiskThreshold())
                    .preferDiskIndices(preferDiskBasedIndexes)
>>>>>>> df259512
                    .maxNumberOfKeys(size * 10L)
                    .hashesRamToDiskThreshold(hashesRamToDiskThreshold);
            MerkleDbDataSource dataSource = database.createDataSource(name, tableConfig, enableMerging);
            dataSource.registerMetrics(getMetrics());
            return dataSource;
        }

        public MerkleDbDataSource getDataSource(final Path dbPath, final String name, final boolean enableMerging)
                throws IOException {
            final MerkleDb database = MerkleDb.getInstance(dbPath, CONFIGURATION);
            return database.getDataSource(name, enableMerging);
        }

        public VirtualHashRecord createVirtualInternalRecord(final int i) {
            return new VirtualHashRecord(i, MerkleDbTestUtils.hash(i));
        }

        public VirtualLeafRecord<VirtualKey, ExampleByteArrayVirtualValue> createVirtualLeafRecord(final int i) {
            return createVirtualLeafRecord(i, i, i);
        }

        public VirtualLeafRecord<VirtualKey, ExampleByteArrayVirtualValue> createVirtualLeafRecord(
                final long path, final int i, final int valueIndex) {

            switch (testType) {
                default:
                case fixed_fixed:
                case fixedComplex_fixed:
                case variable_fixed:
                case variableComplex_fixed:
                    return new VirtualLeafRecord<>(
                            path, createVirtualLongKey(i), new ExampleFixedSizeVirtualValue(valueIndex));
                case fixed_variable:
                case fixedComplex_variable:
                case variable_variable:
                case variableComplex_variable:
                    return new VirtualLeafRecord<>(
                            path, createVirtualLongKey(i), new ExampleVariableSizeVirtualValue(valueIndex));
            }
        }
    }
}<|MERGE_RESOLUTION|>--- conflicted
+++ resolved
@@ -221,21 +221,9 @@
                 final boolean enableMerging,
                 boolean preferDiskBasedIndexes)
                 throws IOException {
-<<<<<<< HEAD
-            final MerkleDb database = MerkleDb.getInstance(dbPath);
-            final MerkleDbTableConfig tableConfig = new MerkleDbTableConfig((short) 1, DigestType.SHA_384)
-=======
             final MerkleDb database = MerkleDb.getInstance(dbPath, CONFIGURATION);
-            final MerkleDbConfig merkleDbConfig = database.getConfiguration().getConfigData(MerkleDbConfig.class);
-            final MerkleDbTableConfig tableConfig = new MerkleDbTableConfig(
-                            (short) 1,
-                            DigestType.SHA_384,
-                            merkleDbConfig.maxNumOfKeys(),
-                            merkleDbConfig.hashesRamToDiskThreshold())
-                    .preferDiskIndices(preferDiskBasedIndexes)
->>>>>>> df259512
-                    .maxNumberOfKeys(size * 10L)
-                    .hashesRamToDiskThreshold(hashesRamToDiskThreshold);
+            final MerkleDbTableConfig tableConfig =
+                    new MerkleDbTableConfig((short) 1, DigestType.SHA_384, size * 10L, hashesRamToDiskThreshold);
             MerkleDbDataSource dataSource = database.createDataSource(name, tableConfig, enableMerging);
             dataSource.registerMetrics(getMetrics());
             return dataSource;
