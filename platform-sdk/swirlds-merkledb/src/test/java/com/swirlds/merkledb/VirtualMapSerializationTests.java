--- conflicted
+++ resolved
@@ -24,11 +24,8 @@
 import static org.junit.jupiter.api.Assertions.assertThrows;
 import static org.junit.jupiter.api.Assertions.assertTrue;
 
-<<<<<<< HEAD
 import com.hedera.pbj.runtime.io.buffer.Bytes;
-=======
 import com.swirlds.common.config.singleton.ConfigurationHolder;
->>>>>>> cae5cc24
 import com.swirlds.common.constructable.ClassConstructorPair;
 import com.swirlds.common.constructable.ConstructableRegistry;
 import com.swirlds.common.constructable.ConstructableRegistryException;
@@ -42,17 +39,10 @@
 import com.swirlds.common.merkle.MerkleNode;
 import com.swirlds.common.merkle.crypto.MerkleCryptoFactory;
 import com.swirlds.common.merkle.route.MerkleRoute;
-<<<<<<< HEAD
-import com.swirlds.merkledb.config.MerkleDbConfig;
+import com.swirlds.config.api.Configuration;
+import com.swirlds.config.extensions.test.fixtures.TestConfigBuilder;
 import com.swirlds.merkledb.test.fixtures.ExampleFixedValue;
 import com.swirlds.merkledb.test.fixtures.ExampleLongKey;
-=======
-import com.swirlds.config.api.Configuration;
-import com.swirlds.config.extensions.test.fixtures.TestConfigBuilder;
-import com.swirlds.merkledb.test.fixtures.ExampleFixedSizeVirtualValue;
-import com.swirlds.merkledb.test.fixtures.ExampleFixedSizeVirtualValueSerializer;
-import com.swirlds.merkledb.test.fixtures.ExampleLongKeyFixedSize;
->>>>>>> cae5cc24
 import com.swirlds.virtualmap.VirtualMap;
 import com.swirlds.virtualmap.config.VirtualMapConfig;
 import com.swirlds.virtualmap.config.VirtualMapConfig_;
@@ -366,56 +356,55 @@
                 .getOrCreateConfig();
         ConfigurationHolder.getInstance().setConfiguration(configuration);
 
-        VirtualMap<ExampleLongKeyFixedSize, ExampleFixedSizeVirtualValue> map = new VirtualMap<>(
-                "inMemoryModeSerde", KEY_SERIALIZER, VALUE_SERIALIZER, constructBuilder(configuration), configuration);
+        VirtualMap map = new VirtualMap("inMemoryModeSerde", constructBuilder(configuration), configuration);
 
         // Copy 0
         for (int i = 0; i < 100; i++) {
-            final ExampleLongKeyFixedSize key = new ExampleLongKeyFixedSize(i);
-            final ExampleFixedSizeVirtualValue value = new ExampleFixedSizeVirtualValue(1000000 + i);
-            map.put(key, value);
+            final Bytes key = ExampleLongKey.longToKey(i);
+            final ExampleFixedValue value = new ExampleFixedValue(1000000 + i);
+            map.put(key, value, ExampleFixedValue.CODEC);
         }
 
         // Copy 1
-        final VirtualMap<ExampleLongKeyFixedSize, ExampleFixedSizeVirtualValue> copy1 = map.copy();
+        final VirtualMap copy1 = map.copy();
         map.release();
         map = copy1;
         for (int i = 100; i < 200; i++) {
-            final ExampleLongKeyFixedSize key = new ExampleLongKeyFixedSize(i);
-            final ExampleFixedSizeVirtualValue value = new ExampleFixedSizeVirtualValue(1000000 + i);
-            map.put(key, value);
+            final Bytes key = ExampleLongKey.longToKey(i);
+            final ExampleFixedValue value = new ExampleFixedValue(1000000 + i);
+            map.put(key, value, ExampleFixedValue.CODEC);
         }
         // Add more entries to copy 1 to force it to flush
         for (int i = 100000; i < 120000; i++) {
-            final ExampleLongKeyFixedSize key = new ExampleLongKeyFixedSize(i);
-            final ExampleFixedSizeVirtualValue value = new ExampleFixedSizeVirtualValue(1000000 + i);
-            map.put(key, value);
+            final Bytes key = ExampleLongKey.longToKey(i);
+            final ExampleFixedValue value = new ExampleFixedValue(1000000 + i);
+            map.put(key, value, ExampleFixedValue.CODEC);
         }
 
         final int nCopies = 100;
         for (int copyNo = 2; copyNo < nCopies; copyNo++) {
-            final VirtualMap<ExampleLongKeyFixedSize, ExampleFixedSizeVirtualValue> copy = map.copy();
+            final VirtualMap copy = map.copy();
             map.release();
             map = copy;
             for (int i = 0; i < 100; i++) {
                 final int toAdd = copyNo * 100 + i;
-                final ExampleLongKeyFixedSize keyToAdd = new ExampleLongKeyFixedSize(toAdd);
-                final ExampleFixedSizeVirtualValue value = new ExampleFixedSizeVirtualValue(1000000 + toAdd);
-                map.put(keyToAdd, value);
+                final Bytes keyToAdd = ExampleLongKey.longToKey(toAdd);
+                final ExampleFixedValue value = new ExampleFixedValue(1000000 + toAdd);
+                map.put(keyToAdd, value, ExampleFixedValue.CODEC);
                 final int toRemove = (copyNo - 2) * 100 + i + 75;
-                final ExampleLongKeyFixedSize keytoRemove = new ExampleLongKeyFixedSize(toRemove);
-                final ExampleFixedSizeVirtualValue removed = map.remove(keytoRemove);
+                final Bytes keytoRemove = ExampleLongKey.longToKey(toRemove);
+                final ExampleFixedValue removed = map.remove(keytoRemove, ExampleFixedValue.CODEC);
                 assertNotNull(removed);
             }
         }
 
         // Final copy
-        final VirtualMap<ExampleLongKeyFixedSize, ExampleFixedSizeVirtualValue> copyF = map.copy();
+        final VirtualMap copyF = map.copy();
         map.release();
         map = copyF;
 
         // And one more to make sure copyF is immutable and can be serialized
-        final VirtualMap<ExampleLongKeyFixedSize, ExampleFixedSizeVirtualValue> copyOneMore = map.copy();
+        final VirtualMap copyOneMore = map.copy();
 
         final Hash originalHash = MerkleCryptoFactory.getInstance().digestTreeSync(copyF);
 
@@ -428,12 +417,12 @@
         MerkleDb.resetDefaultInstancePath();
 
         final ByteArrayInputStream bin = new ByteArrayInputStream(bout.toByteArray());
-        map = new VirtualMap<>(configuration);
+        map = new VirtualMap(configuration);
         try (final SerializableDataInputStream in = new SerializableDataInputStream(bin)) {
             map.deserialize(in, tmp, 3);
         }
 
-        final VirtualMap<ExampleLongKeyFixedSize, ExampleFixedSizeVirtualValue> copyAfter = map.copy();
+        final VirtualMap copyAfter = map.copy();
 
         final Hash restoredHash = MerkleCryptoFactory.getInstance().digestTreeSync(map);
         assertEquals(originalHash, restoredHash);
