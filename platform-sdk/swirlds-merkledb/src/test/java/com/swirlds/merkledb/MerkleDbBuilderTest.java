--- conflicted
+++ resolved
@@ -112,13 +112,8 @@
     @DisplayName("Test data source config overrides")
     public void testBuilderOverrides() throws IOException {
         final MerkleDbTableConfig tableConfig = createTableConfig();
-<<<<<<< HEAD
         tableConfig.maxNumberOfKeys(1999).hashesRamToDiskThreshold(Integer.MAX_VALUE >> 4);
-        final MerkleDbDataSourceBuilder builder = new MerkleDbDataSourceBuilder(tableConfig);
-=======
-        tableConfig.preferDiskIndices(true).maxNumberOfKeys(1999).hashesRamToDiskThreshold(Integer.MAX_VALUE >> 4);
         final MerkleDbDataSourceBuilder builder = new MerkleDbDataSourceBuilder(tableConfig, CONFIGURATION);
->>>>>>> df259512
         final Path defaultDbPath = testDirectory.resolve("defaultDatabasePath");
         MerkleDb.setDefaultPath(defaultDbPath);
         VirtualDataSource dataSource = null;
