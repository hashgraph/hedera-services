--- conflicted
+++ resolved
@@ -144,15 +144,11 @@
     @Override
     protected void readBodyFromFileChannelOnInit(final String sourceFileName, final FileChannel fileChannel)
             throws IOException {
-<<<<<<< HEAD
-        tempFile = createTempFile(sourceFileName);
+        tempFile = createTempFile(sourceFileName, configuration);
         if (minValidIndex.get() < 0) {
             // Nothing to read
             return;
         }
-=======
-        tempFile = createTempFile(sourceFileName, configuration);
->>>>>>> df259512
         // create temporary file for writing
         // the warning is suppressed because the file is not supposed to be closed
         // as this implementation uses a file channel from it.
