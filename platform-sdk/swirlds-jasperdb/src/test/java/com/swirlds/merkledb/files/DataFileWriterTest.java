/*
 * Copyright (C) 2023 Hedera Hashgraph, LLC
 *
 * Licensed under the Apache License, Version 2.0 (the "License");
 * you may not use this file except in compliance with the License.
 * You may obtain a copy of the License at
 *
 *      http://www.apache.org/licenses/LICENSE-2.0
 *
 * Unless required by applicable law or agreed to in writing, software
 * distributed under the License is distributed on an "AS IS" BASIS,
 * WITHOUT WARRANTIES OR CONDITIONS OF ANY KIND, either express or implied.
 * See the License for the specific language governing permissions and
 * limitations under the License.
 */

package com.swirlds.merkledb.files;

import static org.junit.jupiter.api.Assertions.*;
import static org.mockito.Mockito.when;

import com.swirlds.merkledb.serialize.DataItemSerializer;
import java.io.IOException;
import java.nio.ByteBuffer;
import java.nio.file.Files;
import java.nio.file.Path;
import java.time.Instant;
import java.util.concurrent.CountDownLatch;
import java.util.concurrent.ExecutorService;
import java.util.concurrent.Executors;
import java.util.concurrent.Future;
import java.util.concurrent.atomic.AtomicInteger;
import org.junit.jupiter.api.BeforeEach;
import org.junit.jupiter.api.Disabled;
import org.junit.jupiter.api.RepeatedTest;
import org.mockito.Mock;
import org.mockito.MockitoAnnotations;

@Disabled
class DataFileWriterTest {

    private DataFileWriter<Object> dataFileWriter;

    @Mock
    private DataItemSerializer<Object> dataItemSerializer;

    private final CountDownLatch serializeLatch = new CountDownLatch(1);
    private final AtomicInteger callCount = new AtomicInteger(0);

    @BeforeEach
    public void setUp() throws Exception {
        MockitoAnnotations.openMocks(this);
        when(dataItemSerializer.getSerializedSize()).thenReturn(1);
        when(dataItemSerializer.getCurrentDataVersion()).thenReturn(1L);
        /*
        when(dataItemSerializer.copyItem(anyLong(), anyInt(), any(), any()))
                .thenAnswer((Answer<Integer>) invocation -> {
                    int i = callCount.incrementAndGet();
                    if (i == 1) {
                        // on the first call it throws an exception to get to `moveMmapBuffer` method in the catch block
                        throw new BufferOverflowException();
                    } else {
                        try {
                            // here it waits to be interrupted
                            serializeLatch.await();
                        } catch (InterruptedException e) {
                            // interrupted exception is expected
                            Thread.currentThread().interrupt();
                        }
                    }

                    return 1;
                });
        */

        Path dataFileWriterPath = Files.createTempDirectory("dataFileWriter");
<<<<<<< HEAD
        dataFileWriter = new DataFileWriterJdb<>("test", dataFileWriterPath, 1, dataItemSerializer, Instant.now());
=======
        dataFileWriter = new DataFileWriter<>("test", dataFileWriterPath, 1, dataItemSerializer, Instant.now(), 1);
>>>>>>> 80727070
    }

    /**
     * This test reproduces rare scenario when `moveMmapBuffer` method is called on interrupted thread.
     * It will result in writingChannel.map(MapMode.READ_WRITE, mmapPositionInFile, MMAP_BUF_SIZE) call returning null.
     * DataFileWriter has to handle this case gracefully.
     */
    @RepeatedTest(100) // it takes several iterations to reproduce the issue
    public void testMoveMmapBufferOnInterruptedThread() {
        ExecutorService writeExecutor = Executors.newSingleThreadExecutor();
        Future<?> writeFuture = writeExecutor.submit(() -> {
            try {
                ByteBuffer allocate = ByteBuffer.allocate(10);
                allocate.put("test".getBytes());
                allocate.flip();
                dataFileWriter.writeCopiedDataItem(allocate);
            } catch (IOException e) {
                throw new RuntimeException();
            }
        });

        // at this point a thread in writeExecutor is blocked on serializeLatch.await()

        ExecutorService finishExecutor = Executors.newSingleThreadExecutor();
        Future<?> finishWritingFuture = finishExecutor.submit(() -> {
            try {
                dataFileWriter.finishWriting();
            } catch (IOException e) {
                throw new RuntimeException(e);
            }
        });

        // At this point a thread in finishExecutor is blocked on finishWriting because a thread from
        // writeExecutor holds the lock.

        // Releasing the latch by interrupting the thread in writeExecutor
        writeFuture.cancel(true);

        assertDoesNotThrow(() -> finishWritingFuture.get());
    }
}<|MERGE_RESOLUTION|>--- conflicted
+++ resolved
@@ -74,11 +74,7 @@
         */
 
         Path dataFileWriterPath = Files.createTempDirectory("dataFileWriter");
-<<<<<<< HEAD
-        dataFileWriter = new DataFileWriterJdb<>("test", dataFileWriterPath, 1, dataItemSerializer, Instant.now());
-=======
-        dataFileWriter = new DataFileWriter<>("test", dataFileWriterPath, 1, dataItemSerializer, Instant.now(), 1);
->>>>>>> 80727070
+        dataFileWriter = new DataFileWriterJdb<>("test", dataFileWriterPath, 1, dataItemSerializer, Instant.now(), 1);
     }
 
     /**
