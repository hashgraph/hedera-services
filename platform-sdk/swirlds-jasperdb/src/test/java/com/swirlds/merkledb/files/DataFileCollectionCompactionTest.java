/*
 * Copyright (C) 2021-2023 Hedera Hashgraph, LLC
 *
 * Licensed under the Apache License, Version 2.0 (the "License");
 * you may not use this file except in compliance with the License.
 * You may obtain a copy of the License at
 *
 *      http://www.apache.org/licenses/LICENSE-2.0
 *
 * Unless required by applicable law or agreed to in writing, software
 * distributed under the License is distributed on an "AS IS" BASIS,
 * WITHOUT WARRANTIES OR CONDITIONS OF ANY KIND, either express or implied.
 * See the License for the specific language governing permissions and
 * limitations under the License.
 */

package com.swirlds.merkledb.files;

import static org.junit.jupiter.api.Assertions.assertEquals;
import static org.junit.jupiter.api.Assertions.assertNotNull;
import static org.junit.jupiter.api.Assertions.assertTrue;

import com.swirlds.common.config.singleton.ConfigurationHolder;
import com.swirlds.merkledb.collections.CASableLongIndex;
import com.swirlds.merkledb.collections.LongList;
import com.swirlds.merkledb.collections.LongListOffHeap;
import com.swirlds.merkledb.config.MerkleDbConfig;
import java.io.IOException;
import java.nio.file.Files;
import java.nio.file.Path;
import java.util.HashMap;
import java.util.List;
import java.util.Map;
import java.util.concurrent.CountDownLatch;
import java.util.concurrent.ExecutorService;
import java.util.concurrent.Executors;
import java.util.concurrent.Future;
import java.util.concurrent.atomic.AtomicInteger;
import java.util.concurrent.atomic.AtomicLongArray;
import org.junit.jupiter.api.DisplayName;
import org.junit.jupiter.api.Test;
import org.junit.jupiter.api.io.TempDir;
import org.junit.jupiter.params.ParameterizedTest;
import org.junit.jupiter.params.provider.ValueSource;

@SuppressWarnings("unused")
class DataFileCollectionCompactionTest {

    // Would be nice to add a test to make sure files get deleted

    private static final MerkleDbConfig config = ConfigurationHolder.getConfigData(MerkleDbConfig.class);

    /** Temporary directory provided by JUnit */
    @TempDir
    Path tempFileDir;

    private static final long APPLE = 1001;
    private static final long BANANA = 1002;
    private static final long CHERRY = 1003;
    private static final long DATE = 1004;
    private static final long EGGPLANT = 1005;
    private static final long FIG = 1006;
    private static final long GRAPE = 1007;
    private static final long AARDVARK = 2001;
    private static final long CUTTLEFISH = 2003;
    private static final long FOX = 1006;

    @Test
    void testMerge() throws Exception {
        final Map<Long, Long> index = new HashMap<>();
        final var serializer = new ExampleFixedSizeDataSerializer();
        String storeName = "mergeTest";
        final var coll = new DataFileCollection<>(config, tempFileDir.resolve(storeName), storeName, serializer, null);

        coll.startWriting();
        index.put(1L, coll.storeDataItem(new long[] {1, APPLE}));
        index.put(2L, coll.storeDataItem(new long[] {2, BANANA}));
        coll.endWriting(1, 2).setFileCompleted();

        coll.startWriting();
        index.put(3L, coll.storeDataItem(new long[] {3, APPLE}));
        index.put(4L, coll.storeDataItem(new long[] {4, CHERRY}));
        coll.endWriting(2, 4).setFileCompleted();

        coll.startWriting();
        index.put(4L, coll.storeDataItem(new long[] {4, CUTTLEFISH}));
        index.put(5L, coll.storeDataItem(new long[] {5, BANANA}));
        index.put(6L, coll.storeDataItem(new long[] {6, DATE}));
        coll.endWriting(3, 6).setFileCompleted();

        coll.startWriting();
        index.put(7L, coll.storeDataItem(new long[] {7, APPLE}));
        index.put(8L, coll.storeDataItem(new long[] {8, EGGPLANT}));
        index.put(9L, coll.storeDataItem(new long[] {9, CUTTLEFISH}));
        index.put(10L, coll.storeDataItem(new long[] {10, FIG}));
        coll.endWriting(5, 10).setFileCompleted();

        final CASableLongIndex indexUpdater = new CASableLongIndex() {
            public long get(long key) {
                return index.get(key);
            }

            public boolean putIfEqual(long key, long oldValue, long newValue) {
                assertTrue(key >= 5, "We should not update below firstLeafPath");

                if (index.containsKey(key) && index.get(key).equals(oldValue)) {
                    index.put(key, newValue);
                    return true;
                }
                return false;
            }

            public <T extends Throwable> void forEach(final LongAction<T> action) throws InterruptedException, T {
                for (final Map.Entry<Long, Long> e : index.entrySet()) {
                    action.handle(e.getKey(), e.getValue());
                }
            }
        };
        final var compactor = new DataFileCompactor(storeName, coll, indexUpdater, null, null, null, null) {
            @Override
            int getMinNumberOfFilesToCompact() {
                return 2;
            }
        };
        compactor.compactFiles(indexUpdater, getFilesToMerge(coll), 1);

        long prevKey = -1;
        for (int i = 5; i < 10; i++) {
            Long location = index.get((long) i);
            assertNotNull(location, "failed on " + i);

            long[] data = coll.readDataItem(location);
            final var key = data[0];
            final var value = data[1];
            assertTrue(key > prevKey, "failed on " + i + " key=" + key + ", prev=" + prevKey + ", value=" + value);
            prevKey = key;
        }

        assertEquals(BANANA, coll.readDataItem(index.get(5L))[1], "Not a BANANA");
        assertEquals(DATE, coll.readDataItem(index.get(6L))[1], "Not a DATE");
        assertEquals(APPLE, coll.readDataItem(index.get(7L))[1], "Not a APPLE");
        assertEquals(EGGPLANT, coll.readDataItem(index.get(8L))[1], "Not a EGGPLANT");
        assertEquals(CUTTLEFISH, coll.readDataItem(index.get(9L))[1], "Not a CUTTLEFISH");
        assertEquals(FIG, coll.readDataItem(index.get(10L))[1], "Not a FIG");

        assertEquals(1, coll.getAllCompletedFiles().size(), "Too many files left over");

        final var dataFileReader = coll.getAllCompletedFiles().get(0);
        final var itr = dataFileReader.createIterator();
        prevKey = -1;
        while (itr.next()) {
            final long key = itr.getDataItemData()[0];
            assertTrue(key > prevKey, "Keys must be sorted in ascending order");
            assertTrue(key >= 5, "We should not update below firstLeafPath");
            prevKey = key;
        }
    }

    @Test
    @DisplayName("Re-merge files without deletion")
    void testDoubleMerge() throws Exception {
        final int MAXKEYS = 100;
        final long[] index = new long[MAXKEYS];
        String storeName = "testDoubleMerge";
        final Path testDir = tempFileDir.resolve(storeName);
        final DataFileCollection<long[]> store =
                new DataFileCollection<>(config, testDir, storeName, new ExampleFixedSizeDataSerializer(), null);

        final int numFiles = 2;
        for (long i = 0; i < numFiles; i++) {
            store.startWriting();
            for (int j = 0; j < MAXKEYS; ++j) {
                index[j] = store.storeDataItem(new long[] {j, i * j});
            }
            store.endWriting(0, index.length).setFileCompleted();
        }

        final CountDownLatch compactionAboutComplete = new CountDownLatch(1);
        final CountDownLatch snapshotComplete = new CountDownLatch(1);

        // Do merge in a separate thread but pause before files are deleted
        new Thread(() -> {
                    final AtomicInteger updateCount = new AtomicInteger(0);
                    final List<DataFileReader<long[]>> filesToMerge = getFilesToMerge(store);
                    final CASableLongIndex indexUpdater = new CASableLongIndex() {
                        public long get(long key) {
                            return index[(int) key];
                        }

                        public boolean putIfEqual(long key, long oldValue, long newValue) {
                            assertEquals(index[(int) key], oldValue, "Index value does not match");
                            index[(int) key] = newValue;
                            if (updateCount.incrementAndGet() == MAXKEYS) {
                                compactionAboutComplete.countDown();
                                try {
                                    snapshotComplete.await();
                                } catch (final InterruptedException e) {
                                    throw new RuntimeException(e);
                                }
                            }
                            return true;
                        }

                        public <T extends Throwable> void forEach(final LongAction<T> action)
                                throws InterruptedException, T {
                            for (int i = 0; i < MAXKEYS; i++) {
                                action.handle(i, index[i]);
                            }
                        }
                    };

                    final DataFileCompactor<long[]> compactor =
                            new DataFileCompactor<>(storeName, store, indexUpdater, null, null, null, null) {
                                @Override
                                int getMinNumberOfFilesToCompact() {
                                    return 2;
                                }
                            };

                    try {
                        compactor.compactFiles(indexUpdater, filesToMerge, 1);
                        store.close();
                    } catch (Exception ex) {
                        ex.printStackTrace();
                    }
                })
                .start();

        compactionAboutComplete.await();

        // Create a snapshot that includes files being merged and their resulting file
        final Path snapshot = testDir.resolve("snapshot");
        store.snapshot(snapshot);
        snapshotComplete.countDown();

        // Create a new data collection from the snapshot
        final String[] index2 = new String[MAXKEYS];
        final DataFileCollection<long[]> store2 = new DataFileCollection<>(
                config,
                snapshot,
                storeName,
                new ExampleFixedSizeDataSerializer(),
                (dataLocation, dataValue) ->
                        index2[(int) dataValue[0]] = DataFileCommon.dataLocationToString(dataLocation));

        // Merge all files with redundant records
        final List<DataFileReader<long[]>> filesToMerge = getFilesToMerge(store2);
        try {
            final CASableLongIndex indexUpdater = new CASableLongIndex() {
                public long get(long key) {
                    return index[(int) key];
                }

                public boolean putIfEqual(long key, long oldValue, long newValue) {
                    final String oldDataLocation = DataFileCommon.dataLocationToString(oldValue);
                    assertEquals(index2[(int) key], oldDataLocation, "Index value does not match");
                    index2[(int) key] = DataFileCommon.dataLocationToString(newValue);
                    return true;
                }

                public <T extends Throwable> void forEach(final LongAction<T> action) throws InterruptedException, T {
                    for (int i = 0; i < MAXKEYS; i++) {
                        action.handle(i, index[i]);
                    }
                }
            };

            final DataFileCompactor compactor =
                    new DataFileCompactor(storeName, store, indexUpdater, null, null, null, null) {
                        @Override
                        int getMinNumberOfFilesToCompact() {
                            return 2;
                        }
                    };

            compactor.compactFiles(indexUpdater, filesToMerge, 1);
        } finally {
            store2.close();
        }
    }

    @Test
    @DisplayName("Merge files concurrently with writing new files")
    void testMergeAndFlush() throws Exception {
        final int MAXKEYS = 100;
        final int NUM_UPDATES = 5;
        final AtomicLongArray index = new AtomicLongArray(MAXKEYS);
        String storeName = "testMergeAndFlush";
        final Path testDir = tempFileDir.resolve(storeName);

        final DataFileCollection<long[]> store =
                new DataFileCollection<>(config, testDir, storeName, new ExampleFixedSizeDataSerializer(), null);

        try {
            for (long i = 0; i < 2 * NUM_UPDATES; i++) {
                // Start writing a new copy
                store.startWriting();
                for (int j = 0; j < MAXKEYS; ++j) {
                    // Update half the keys
                    if ((j + i) % 2 == 0) continue;
                    long[] dataItem = store.readDataItem(index.get(j));
                    if (dataItem == null) {
                        dataItem = new long[] {j, 0};
                    }
                    dataItem[1] += j;
                    index.set(j, store.storeDataItem(dataItem));
                }

                // Intervene with merging earlier copies to disrupt file index order
                final List<DataFileReader<long[]>> filesToMerge = getFilesToMerge(store);
                final CASableLongIndex indexUpdater = new CASableLongIndex() {
                    public long get(long key) {
                        return index.get((int) key);
                    }

                    public boolean putIfEqual(long key, long oldValue, long newValue) {
                        return index.compareAndSet((int) key, oldValue, newValue);
                    }

                    public <T extends Throwable> void forEach(final LongAction<T> action)
                            throws InterruptedException, T {
                        for (int i = 0; i < index.length(); i++) {
                            action.handle(i, index.get(i));
                        }
                    }
                };

                if (filesToMerge.size() > 1) {
                    final DataFileCompactor<long[]> compactor =
                            new DataFileCompactor<>(storeName, store, indexUpdater, null, null, null, null);
                    try {
                        compactor.compactFiles(indexUpdater, filesToMerge, 1);
                    } catch (Exception ex) {
                        ex.printStackTrace();
                    }
                }

                // Finish writing the current copy, which has newer data but an older index than
                // the merged file
                store.endWriting(0, index.length()).setFileCompleted();
            }

            // Validate the result
            for (int j = 0; j < MAXKEYS; ++j) {
                final long[] dataItem = store.readDataItem(index.get(j));
                assertEquals(j, dataItem[0]);
                assertEquals(NUM_UPDATES * j, dataItem[1]);
            }
        } finally {
            store.close();
        }
    }

    @Test
    @DisplayName("Restore from disrupted index order")
    void testRestore() throws Exception {
        final int MAX_KEYS = 100;
        final int NUM_UPDATES = 3;
        final AtomicLongArray index = new AtomicLongArray(MAX_KEYS);
        String storeName = "testRestore";
        final Path testDir = tempFileDir.resolve(storeName);

        final DataFileCollection<long[]> store =
                new DataFileCollection<>(config, testDir, storeName, new ExampleFixedSizeDataSerializer(), null);
        try {
            // Initial values
            store.startWriting();
            for (int j = 0; j < MAX_KEYS; ++j) {
                index.set(j, store.storeDataItem(new long[] {j, j}));
            }
            store.endWriting(0, index.length()).setFileCompleted();

            // Write new copies
            for (long i = 1; i < NUM_UPDATES; i++) {
                store.startWriting();
                for (int j = 0; j < MAX_KEYS; ++j) {
                    long[] dataItem = store.readDataItem(index.get(j));
                    dataItem[1] += j;
                    index.set(j, store.storeDataItem(dataItem));
                }

                // Intervene with merging earlier copies to disrupt file index order
                final List<DataFileReader<long[]>> filesToMerge = getFilesToMerge(store);
                final CASableLongIndex indexUpdater = new CASableLongIndex() {
                    public long get(long key) {
                        return index.get((int) key);
                    }

                    public boolean putIfEqual(long key, long oldValue, long newValue) {
                        return index.compareAndSet((int) key, oldValue, newValue);
                    }

                    public <T extends Throwable> void forEach(final LongAction<T> action)
                            throws InterruptedException, T {
                        for (int i = 0; i < index.length(); i++) {
                            action.handle(i, index.get(i));
                        }
                    }
                };

                if (filesToMerge.size() > 1) {
                    final DataFileCompactor<long[]> compactor =
                            new DataFileCompactor<>(storeName, store, indexUpdater, null, null, null, null);
                    try {
                        compactor.compactFiles(indexUpdater, filesToMerge, 1);
                    } catch (Exception ex) {
                        ex.printStackTrace();
                    }
                }

                // Finish writing the current copy, which has newer data but an older index than
                // the merged file
                store.endWriting(0, index.length()).setFileCompleted();
            }

            // Restore from all files
            final AtomicLongArray reindex = new AtomicLongArray(MAX_KEYS);
            final DataFileCollection<long[]> restore = new DataFileCollection<>(
                    config,
                    testDir,
                    storeName,
                    new ExampleFixedSizeDataSerializer(),
                    (dataLocation, dataValue) -> reindex.set((int) dataValue[0], dataLocation));

            // Validate the result
            try {
                for (int j = 0; j < MAX_KEYS; ++j) {
                    final long[] dataItem = restore.readDataItem(reindex.get(j));
                    assertEquals(j, dataItem[0]);
                    assertEquals(NUM_UPDATES * j, dataItem[1]);
                }
            } finally {
                restore.close();
            }
        } finally {
            store.close();
        }
    }

    @ParameterizedTest
    @DisplayName("Snapshot + update in parallel with compaction")
    @ValueSource(ints = {0, 1, 2, 3})
    void testMergeUpdateSnapshotRestore(final int testParam) throws Throwable {
        final int numFiles = 10;
        final int numValues = 1000;
        String storeName = "testMergeSnapshotRestore";
        final Path testDir = tempFileDir.resolve(storeName);
        Files.createDirectories(testDir);
        final LongListOffHeap index = new LongListOffHeap();
        final DataFileCollection<long[]> store =
                new DataFileCollection<>(config, testDir, storeName, new ExampleFixedSizeDataSerializer(), null);
        final DataFileCompactor<long[]> compactor =
                new DataFileCompactor<>(storeName, store, index, null, null, null, null);
        // Create a few files initially
        for (int i = 0; i < numFiles; i++) {
            store.startWriting();
            for (int j = 0; j < numValues; j++) {
                final long dataLocation = store.storeDataItem(new long[] {i * numValues + j, i * numValues + j});
                index.put(i * numValues + j, dataLocation);
            }
            store.endWriting(0, index.size()).setFileCompleted();
        }
        // Start compaction
        // Test scenario 0: start merging with mergingPaused semaphore locked, so merging
        // won't proceed more than to the first index update
        if (testParam == 0) {
            compactor.pauseCompaction();
        }
        final int filesCountBeforeMerge = store.getAllCompletedFiles().size();
        assertEquals(numFiles, filesCountBeforeMerge);
        final CountDownLatch mergeCompleteLatch = new CountDownLatch(1);
        final CountDownLatch newFileWriteCompleteLatch = new CountDownLatch(1);
        final ExecutorService exec = Executors.newSingleThreadExecutor();
        final Future<?> f = exec.submit(() -> {
            try {
<<<<<<< HEAD
                final List<DataFileReader<long[]>> filesToMerge = getFilesToMerge(store);
                assertEquals(numFiles, filesToMerge.size());
=======
                final List<DataFileReader<?>> filesToMerge = getFilesToMerge(store);
                // Data file collection may create a new file before the compaction starts
                assertTrue(filesToMerge.size() == numFiles || filesToMerge.size() == numFiles + 1);
>>>>>>> 670823a6
                compactor.compactFiles(index, filesToMerge, 1);
                // Wait for the new file to be available. Without this wait, there
                // may be 1 or 2
                // files available for merge, as this thread may be complete before
                // endWriting()
                // below is called
                newFileWriteCompleteLatch.await();
                // 2 = new file with updated values below + one or two files created
                // during merge,
                // it depends on where pauseCompaction() happens inside
                // compactFiles() above
                assertTrue(List.of(2, 3).contains(store.getAllCompletedFiles().size()));
            } catch (final Exception e) {
                throw new RuntimeException(e);
            } finally {
                // Make sure the main thread is unblocked regardless. If any
                // exceptions are thrown
                // above, they will be checked in the end of the test
                mergeCompleteLatch.countDown();
            }
        });
        // Test scenario 1: let compaction and update run in parallel for a while
        if (testParam == 1) {
            compactor.pauseCompaction();
        }
        // Update values as if it was a flush before a snapshot. It will create a new file in the
        // store
        // in parallel to writing to another file during compaction
        store.startWriting();
        for (int i = 0; i < numFiles; i++) {
            for (int j = 0; j < numValues; j++) {
                final long dataLocation = store.storeDataItem(new long[] {i * numValues + j, i * numValues + j + 1});
                index.put(i * numValues + j, dataLocation);
            }
        }
        store.endWriting(0, index.size()).setFileCompleted();
        newFileWriteCompleteLatch.countDown();
        // Test scenario 2: lock the semaphore just before taking a snapshot. Compaction may still
        // be
        // in progress or may be completed
        if (testParam == 2) {
            compactor.pauseCompaction();
        }
        // Test scenario 3: wait for compaction to complete, then take a snapshot
        if (testParam == 3) {
            mergeCompleteLatch.await();
            compactor.pauseCompaction();
        }
        // Snapshot. It's in the middle of compaction, as compaction should be stopped at this point
        // waiting
        // to acquire mergingPaused semaphore
        final Path snapshotDir = tempFileDir.resolve("testMergeSnapshotRestore-snapshot");
        Files.createDirectories(snapshotDir);
        index.writeToFile(snapshotDir.resolve("index.ll"));
        store.snapshot(snapshotDir);
        // Release the semaphore to unpause merging and wait for it to complete
        compactor.resumeCompaction();
        if (testParam != 3) {
            mergeCompleteLatch.await();
        }
        // Close the store
        store.close();

        // Restore
        final LongListOffHeap index2 = new LongListOffHeap(snapshotDir.resolve("index.ll"));
        final DataFileCollection<long[]> store2 =
                new DataFileCollection<>(config, snapshotDir, storeName, new ExampleFixedSizeDataSerializer(), null);
        // Check index size
        assertEquals(numFiles * numValues, index2.size());
        // Check the values
        for (int i = 0; i < index2.size(); i++) {
            final long dataLocation = index2.get(i);
            final long[] value = store2.readDataItem(dataLocation);
            assertEquals(i, value[0]);
            assertEquals(i + 1, value[1]);
        }
        store2.close();

        // Check exceptions from the compaction thread
        f.get();
    }

    @SuppressWarnings("unchecked")
    @Test
    @DisplayName("Restore with inconsistent index")
    void testInconsistentIndex() throws Exception {
        final int MAXKEYS = 100;
        final LongList index = new LongListOffHeap();
        String storeName = "testInconsistentIndex";
        final Path testDir = tempFileDir.resolve(storeName);
        final DataFileCollection<long[]> store =
                new DataFileCollection<>(config, testDir, storeName, new ExampleFixedSizeDataSerializer(), null);
        final DataFileCompactor<long[]> compactor =
                new DataFileCompactor<>(storeName, store, index, null, null, null, null);

        final int numFiles = 2;
        for (long i = 0; i < numFiles; i++) {
            store.startWriting();
            for (int j = 0; j < MAXKEYS; ++j) {
                index.put(j, store.storeDataItem(new long[] {j, i * j}));
            }
            store.endWriting(0, index.size()).setFileCompleted();
        }

        final Path snapshot = testDir.resolve("snapshot");
        final Path savedIndex = testDir.resolve("index.ll");

        final AtomicInteger updateCount = new AtomicInteger(0);
        final List<DataFileReader<long[]>> filesToMerge = getFilesToMerge(store);
        final CASableLongIndex indexUpdater = new CASableLongIndex() {
            public long get(long key) {
                return index.get(key);
            }

            public boolean putIfEqual(long key, long oldValue, long newValue) {
                assertTrue(
                        index.putIfEqual(key, oldValue, newValue),
                        String.format(
                                "Index values for key %d do not match: expected 0x%x actual 0x%x",
                                key, oldValue, index.get(key)));
                if (updateCount.incrementAndGet() == MAXKEYS / 2) {
                    // Start a snapshot while the index is being updated
                    try {
                        index.writeToFile(savedIndex);
                        store.snapshot(snapshot);
                    } catch (IOException ex) {
                        ex.printStackTrace();
                    }
                }
                return true;
            }

            public <T extends Throwable> void forEach(final LongAction<T> action) throws InterruptedException, T {
                index.forEach(action);
            }
        };

        try {
            compactor.compactFiles(indexUpdater, filesToMerge, 1);
            store.close();
        } catch (Exception ex) {
            ex.printStackTrace();
        }

        // Create a new data collection from the snapshot
        LongList index2 = new LongListOffHeap(savedIndex);
        final DataFileCollection<long[]> store2 =
                new DataFileCollection<>(config, snapshot, storeName, new ExampleFixedSizeDataSerializer(), null);

        // Merge all files with redundant records
        final List<DataFileReader<long[]>> filesToMerge2 = getFilesToMerge(store2);
        final CASableLongIndex indexUpdater2 = new CASableLongIndex() {
            public long get(long key) {
                return index2.get(key);
            }

            public boolean putIfEqual(long key, long oldValue, long newValue) {
                assertTrue(
                        index2.putIfEqual(key, oldValue, newValue),
                        String.format(
                                "Index values for key %d do not match: expected 0x%x actual 0x%x",
                                key, oldValue, index2.get(key)));
                return true;
            }

            public <T extends Throwable> void forEach(final LongAction<T> action) throws InterruptedException, T {
                index2.forEach(action);
            }
        };

        try {
            compactor.compactFiles(indexUpdater2, filesToMerge2, 1);
        } finally {
            store2.close();
        }
    }

    private static List<DataFileReader<long[]>> getFilesToMerge(DataFileCollection<long[]> store) {
        return store.getAllCompletedFiles();
    }
}<|MERGE_RESOLUTION|>--- conflicted
+++ resolved
@@ -1,5 +1,5 @@
 /*
- * Copyright (C) 2021-2023 Hedera Hashgraph, LLC
+ * Copyright (C) 2021-2024 Hedera Hashgraph, LLC
  *
  * Licensed under the Apache License, Version 2.0 (the "License");
  * you may not use this file except in compliance with the License.
@@ -473,14 +473,9 @@
         final ExecutorService exec = Executors.newSingleThreadExecutor();
         final Future<?> f = exec.submit(() -> {
             try {
-<<<<<<< HEAD
                 final List<DataFileReader<long[]>> filesToMerge = getFilesToMerge(store);
-                assertEquals(numFiles, filesToMerge.size());
-=======
-                final List<DataFileReader<?>> filesToMerge = getFilesToMerge(store);
                 // Data file collection may create a new file before the compaction starts
                 assertTrue(filesToMerge.size() == numFiles || filesToMerge.size() == numFiles + 1);
->>>>>>> 670823a6
                 compactor.compactFiles(index, filesToMerge, 1);
                 // Wait for the new file to be available. Without this wait, there
                 // may be 1 or 2
