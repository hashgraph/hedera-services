--- conflicted
+++ resolved
@@ -95,11 +95,7 @@
      * we swap from ram to disk. This allows a tree where the lower levels of the tree nodes hashes are in ram and the
      * upper larger less changing layers are on disk.
      */
-<<<<<<< HEAD
-    private long internalHashesRamToDiskThreshold = config.internalHashesRamToDiskThreshold();
-=======
-    private long hashesRamToDiskThreshold = settings.getHashesRamToDiskThreshold();
->>>>>>> 2c695cca
+    private long hashesRamToDiskThreshold = config.hashesRamToDiskThreshold();
 
     /**
      * Indicates whether to store indexes on disk or in Java heap/off-heap memory.
