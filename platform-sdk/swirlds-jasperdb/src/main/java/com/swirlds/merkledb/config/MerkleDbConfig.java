/*
 * Copyright (C) 2022-2023 Hedera Hashgraph, LLC
 *
 * Licensed under the Apache License, Version 2.0 (the "License");
 * you may not use this file except in compliance with the License.
 * You may obtain a copy of the License at
 *
 *      http://www.apache.org/licenses/LICENSE-2.0
 *
 * Unless required by applicable law or agreed to in writing, software
 * distributed under the License is distributed on an "AS IS" BASIS,
 * WITHOUT WARRANTIES OR CONDITIONS OF ANY KIND, either express or implied.
 * See the License for the specific language governing permissions and
 * limitations under the License.
 */

package com.swirlds.merkledb.config;

import com.swirlds.common.config.validators.DefaultConfigViolation;
import com.swirlds.config.api.ConfigData;
import com.swirlds.config.api.ConfigProperty;
import com.swirlds.config.api.Configuration;
import com.swirlds.config.api.validation.ConfigViolation;
import com.swirlds.config.api.validation.annotation.ConstraintMethod;
import com.swirlds.config.api.validation.annotation.Min;
import com.swirlds.config.api.validation.annotation.Positive;
import java.time.temporal.ChronoUnit;

/**
 * Instance-wide config for {@code MerkleDbDataSource}.
 *
 * @param maxNumOfKeys
 * 		Get the maximum number of unique keys we expect to be stored in this database. This is used for
 * 		calculating in memory index sizes. IMPORTANT: This can only be set before a new database is created, changing
 * 		on an existing database will break it.
 * @param hashesRamToDiskThreshold
 * 		Get threshold where we switch from storing node hashes in ram to
 * 		storing them on disk. If it is 0 then everything is on disk, if it is Long.MAX_VALUE then everything is in ram.
 * 		Any value in the middle is the path value at
 * 		which we swap from ram to disk. This allows a tree where the lower levels of the tree nodes hashes are in ram
 * 		and the upper larger less changing layers are on disk. IMPORTANT: This can only be set before a new database is
 * 		created, changing on an existing database will break it.
 * @param mediumMergeCutoffMb
 * 		The cutoff size in MB of files to include in a "medium" merge.
 * @param smallMergeCutoffMb
 * 		The cutoff size in MB of files to include in a "small" merge.
 * @param mergePeriodUnit
 * 		The time unit to use when interpreting merge periods. Note this requires the {@code jasperDb.mergePeriodUnit}
 * 		to be one of the constants of the {@link ChronoUnit} enum ("SECONDS", "MINUTES", or "HOURS" are the most
 * 		likely to be used). Default is MINUTES.
 * @param maxNumberOfFilesInMerge
 * 		The maximum number of files to include in a single merge. Sets a maximum value for the number of files we will
 * 		permit to be used in a single merge. The merging algorithm scales at something near O(n^2), and under some
 * 		conditions can get into a runaway state where we are never able to merge all the files. By keeping the number
 * 		fixed, we can use a fixed amount of memory no matter how many files there are, and we can keep each merge round
 * 		reasonably short.
 * @param minNumberOfFilesInMerge
 * 		The minimum number of files before we do a merge. Each time it is time for a merge we will gather all files
 * 		available for merging for a small, medium or large merge. If there are less than this number then it is
 * 		acceptable to not do a merge.
 * @param mergeActivatePeriod
 * 		The minimum elapsed time in seconds between merge thread activating to check if merge is needed.
 * @param mediumMergePeriod
 * 		The minimum elapsed time in merge period units between medium merges.
 * @param fullMergePeriod
 * 		The minimum elapsed time in merge period units between full merges.
 * @param reconnectKeyLeakMitigationEnabled
 * 		There currently exists a bug when a virtual map is reconnected that can
 * 		cause some deleted keys to leak into the datasource. If this method returns true then a mitigation strategy is
 * 		used when a leaked key is encountered, which hides the problem from the perspective of the application. This
 * 		setting exists so that we can test behavior with and without this mitigation enabled. This mitigation should
 * 		always be enabled in production environments.
 * @param keySetBloomFilterHashCount
 * 		Configuration used during a reconnect. The number of hashes used per element
 * 		inserted into a bloom filter. The number of elements that may be inserted into the bloom filter is equal to the
 * 		number of leaf nodes transmitted during the reconnect for a single virtual map. This value should be chosen so
 * 		that the bloom filter has an acceptable false positive rate when a number of elements equal to the largest
 * 		virtual map in the state are inserted into the bloom filter.
 * @param keySetBloomFilterSizeInBytes
 * 		Configuration used during a reconnect. The in-memory size of the bloom filter, in bytes. This value should be
 * 		chosen so that the bloom filter has an acceptable false positive rate when a number of elements equal to the
 * 		largest virtual map in the state are inserted into the bloom filter. This value should be chosen with the memory
 * 		available during a reconnect kept in mind. Only one such bloom filter will be in memory at any specific point in
 * 		time.
 * @param keySetHalfDiskHashMapSize
 * 		Configuration used during a reconnect. A half disk hash map is instanced during a reconnect. This parameter
 * 		configures the size of the half disk hash map. The number of elements that may be inserted into the half disk
 * 		hash map is equal to the number of leaf nodes transmitted during the reconnect for a single virtual map. This
 * 		number should be chosen so that it accommodates the largest virtual map in the state.
 * @param keySetHalfDiskHashMapBuffer
 * 		Configuration used during a reconnect. This configures the size of an in-memory buffer that is used when
 * 		writing to the half disk hash map configured by {@link #keySetHalfDiskHashMapSize()}.
 * @param indexRebuildingEnforced
 * 		Configuration used to avoid reading stored indexes from a saved state and enforce rebuilding those indexes from
 * 		data files.
 * @param percentHalfDiskHashMapFlushThreads
 *      Percentage, from 0.0 to 100.0, of available processors to use for half disk hash map background flushing
 *      threads.
 * @param numHalfDiskHashMapFlushThreads
 *      Number of threads to use for half disk hash map background flushing. If set to a negative value, the number of
 *      threads to use is calculated based on {@link #percentHalfDiskHashMapFlushThreads}
 * @param reservedBufferLengthForLeafList
 *      Length of a reserved buffer in a LongList used to store leafs. Value in bytes.
 * @param leafRecordCacheSize
 *      Cache size in bytes for reading virtual leaf records. Initialized in data source creation time from JasperDB config.
 *      If the value is zero, leaf records cache isn't used.
 */
@ConfigData("merkleDb")
public record MerkleDbConfig(
        @Positive @ConfigProperty(defaultValue = "500000000") long maxNumOfKeys,
        @Min(0) @ConfigProperty(defaultValue = "0") long hashesRamToDiskThreshold,
        @ConfigProperty(defaultValue = "10240") int mediumMergeCutoffMb,
        @ConfigProperty(defaultValue = "3072") int smallMergeCutoffMb,
        @ConfigProperty(defaultValue = "MINUTES") ChronoUnit mergePeriodUnit,
        @ConstraintMethod("maxNumberOfFilesInMergeValidation") @ConfigProperty(defaultValue = "64")
                int maxNumberOfFilesInMerge,
        @ConstraintMethod("minNumberOfFilesInMergeValidation") @ConfigProperty(defaultValue = "8")
                int minNumberOfFilesInMerge,
        @Min(0) @ConfigProperty(defaultValue = "1") long mergeActivatePeriod,
        @Min(0) @ConfigProperty(defaultValue = "60") long mediumMergePeriod,
        @Min(0) @ConfigProperty(defaultValue = "1440") long fullMergePeriod,
<<<<<<< HEAD
        @Min(0) @ConfigProperty(defaultValue = "68719476736") long maxDataFileBytes,
        @Positive @ConfigProperty(defaultValue = "500000") int moveListChunkSize,
        @Min(0) @ConfigProperty(defaultValue = "10") int maxRamUsedForMergingGb,
        @Positive @ConfigProperty(defaultValue = "16777216") int iteratorInputBufferBytes,
        @Positive @ConfigProperty(defaultValue = "4194304") int writerOutputBufferBytes,
=======
        @Positive @ConfigProperty(defaultValue = "1048576") int iteratorInputBufferBytes,
>>>>>>> 653d0d52
        @ConfigProperty(defaultValue = "false") boolean reconnectKeyLeakMitigationEnabled,
        @ConfigProperty(defaultValue = "10") int keySetBloomFilterHashCount,
        @ConfigProperty(defaultValue = "2147483648") long keySetBloomFilterSizeInBytes,
        @ConfigProperty(defaultValue = "1000000000") long keySetHalfDiskHashMapSize,
        @ConfigProperty(defaultValue = "1000000") int keySetHalfDiskHashMapBuffer,
        @ConfigProperty(defaultValue = "false") boolean indexRebuildingEnforced,
        @ConfigProperty(defaultValue = "50.0") double percentHalfDiskHashMapFlushThreads,
        @ConfigProperty(defaultValue = "-1") int numHalfDiskHashMapFlushThreads,
        @ConfigProperty(defaultValue = "262144") int reservedBufferLengthForLeafList,
        @ConfigProperty(defaultValue = "1048576") int leafRecordCacheSize) {

    static double UNIT_FRACTION_PERCENT = 100.0;

    public ConfigViolation maxNumberOfFilesInMergeValidation(final Configuration configuration) {
        final long maxNumberOfFilesInMerge =
                configuration.getConfigData(MerkleDbConfig.class).maxNumberOfFilesInMerge();
        final long minNumberOfFilesInMerge =
                configuration.getConfigData(MerkleDbConfig.class).minNumberOfFilesInMerge();
        if (maxNumberOfFilesInMerge <= minNumberOfFilesInMerge) {
            return new DefaultConfigViolation(
                    "maxNumberOfFilesInMerge",
                    "%d".formatted(maxNumberOfFilesInMerge),
                    true,
                    "Cannot configure maxNumberOfFilesInMerge to " + maxNumberOfFilesInMerge + ", it must be > "
                            + minNumberOfFilesInMerge);
        }
        return null;
    }

    public ConfigViolation minNumberOfFilesInMergeValidation(final Configuration configuration) {
        final long maxNumberOfFilesInMerge =
                configuration.getConfigData(MerkleDbConfig.class).maxNumberOfFilesInMerge();
        final long minNumberOfFilesInMerge =
                configuration.getConfigData(MerkleDbConfig.class).minNumberOfFilesInMerge();
        if (minNumberOfFilesInMerge < 2) {
            return new DefaultConfigViolation(
                    "maxNumberOfFilesInMerge",
                    "%d".formatted(maxNumberOfFilesInMerge),
                    true,
                    "Cannot configure minNumberOfFilesInMerge to " + minNumberOfFilesInMerge + ", it must be >= 2");
        }
        return null;
    }

    public int getNumHalfDiskHashMapFlushThreads() {
        final int numProcessors = Runtime.getRuntime().availableProcessors();
        final int threads = (numHalfDiskHashMapFlushThreads() == -1)
                ? (int) (numProcessors * (percentHalfDiskHashMapFlushThreads() / UNIT_FRACTION_PERCENT))
                : numHalfDiskHashMapFlushThreads();
        return Math.max(1, threads);
    }
}<|MERGE_RESOLUTION|>--- conflicted
+++ resolved
@@ -119,15 +119,7 @@
         @Min(0) @ConfigProperty(defaultValue = "1") long mergeActivatePeriod,
         @Min(0) @ConfigProperty(defaultValue = "60") long mediumMergePeriod,
         @Min(0) @ConfigProperty(defaultValue = "1440") long fullMergePeriod,
-<<<<<<< HEAD
-        @Min(0) @ConfigProperty(defaultValue = "68719476736") long maxDataFileBytes,
-        @Positive @ConfigProperty(defaultValue = "500000") int moveListChunkSize,
-        @Min(0) @ConfigProperty(defaultValue = "10") int maxRamUsedForMergingGb,
         @Positive @ConfigProperty(defaultValue = "16777216") int iteratorInputBufferBytes,
-        @Positive @ConfigProperty(defaultValue = "4194304") int writerOutputBufferBytes,
-=======
-        @Positive @ConfigProperty(defaultValue = "1048576") int iteratorInputBufferBytes,
->>>>>>> 653d0d52
         @ConfigProperty(defaultValue = "false") boolean reconnectKeyLeakMitigationEnabled,
         @ConfigProperty(defaultValue = "10") int keySetBloomFilterHashCount,
         @ConfigProperty(defaultValue = "2147483648") long keySetBloomFilterSizeInBytes,
