--- conflicted
+++ resolved
@@ -16,9 +16,7 @@
 
 package com.swirlds.merkledb.files;
 
-<<<<<<< HEAD
 import static com.hedera.pbj.runtime.ProtoParserTools.TAG_FIELD_OFFSET;
-import static com.swirlds.jasperdb.utilities.HashTools.DEFAULT_DIGEST;
 import static com.swirlds.merkledb.utilities.ProtoUtils.WIRE_TYPE_VARINT;
 
 import com.hedera.pbj.runtime.FieldDefinition;
@@ -26,9 +24,7 @@
 import com.hedera.pbj.runtime.io.ReadableSequentialData;
 import com.hedera.pbj.runtime.io.WritableSequentialData;
 import com.hedera.pbj.runtime.io.buffer.BufferedData;
-=======
 import com.swirlds.common.crypto.DigestType;
->>>>>>> 4912a603
 import com.swirlds.merkledb.MerkleDbTableConfig;
 import com.swirlds.merkledb.serialize.DataItemHeader;
 import com.swirlds.merkledb.serialize.DataItemSerializer;
@@ -38,6 +34,7 @@
 import com.swirlds.virtualmap.VirtualKey;
 import com.swirlds.virtualmap.VirtualValue;
 import com.swirlds.virtualmap.datasource.VirtualLeafRecord;
+import edu.umd.cs.findbugs.annotations.NonNull;
 import java.io.IOException;
 import java.nio.ByteBuffer;
 import java.util.Objects;
@@ -45,20 +42,18 @@
 public class VirtualLeafRecordSerializer<K extends VirtualKey, V extends VirtualValue>
         implements DataItemSerializer<VirtualLeafRecord<K, V>> {
 
-<<<<<<< HEAD
     static final FieldDefinition FIELD_LEAFRECORD_PATH =
             new FieldDefinition("path", FieldType.UINT64, false, true, false, 1);
     static final FieldDefinition FIELD_LEAFRECORD_KEY =
             new FieldDefinition("key", FieldType.BYTES, false, true, false, 2);
     static final FieldDefinition FIELD_LEAFRECORD_VALUE =
             new FieldDefinition("value", FieldType.BYTES, false, true, false, 3);
-=======
+
     /**
      * The digest type to use for Virtual hashes, if this is changed then serialized version need
      * to change
      */
     public static final DigestType DEFAULT_DIGEST = DigestType.SHA_384;
->>>>>>> 4912a603
 
     private final long currentVersion;
 
@@ -135,7 +130,8 @@
     }
 
     @Override
-    public void serialize(VirtualLeafRecord<K, V> leafRecord, WritableSequentialData out) {
+    public void serialize(@NonNull final VirtualLeafRecord<K, V> leafRecord,
+            @NonNull final WritableSequentialData out) {
         if (leafRecord.getPath() != 0) {
             ProtoUtils.writeTag(out, FIELD_LEAFRECORD_PATH);
             out.writeVarLong(leafRecord.getPath(), false);
@@ -173,7 +169,7 @@
     }
 
     @Override
-    public VirtualLeafRecord<K, V> deserialize(ReadableSequentialData in) {
+    public VirtualLeafRecord<K, V> deserialize(@NonNull final ReadableSequentialData in) {
         // default values
         long path = 0;
         K key = null;
@@ -245,7 +241,7 @@
     }
 
     @Override
-    public long extractKey(BufferedData dataItemData) {
+    public long extractKey(final BufferedData dataItemData) {
         return dataItemData.getLong(0);
     }
 
