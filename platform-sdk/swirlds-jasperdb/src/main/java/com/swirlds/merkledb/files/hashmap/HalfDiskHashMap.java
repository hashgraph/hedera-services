/*
 * Copyright (C) 2021-2023 Hedera Hashgraph, LLC
 *
 * Licensed under the Apache License, Version 2.0 (the "License");
 * you may not use this file except in compliance with the License.
 * You may obtain a copy of the License at
 *
 *      http://www.apache.org/licenses/LICENSE-2.0
 *
 * Unless required by applicable law or agreed to in writing, software
 * distributed under the License is distributed on an "AS IS" BASIS,
 * WITHOUT WARRANTIES OR CONDITIONS OF ANY KIND, either express or implied.
 * See the License for the specific language governing permissions and
 * limitations under the License.
 */

package com.swirlds.merkledb.files.hashmap;

import static com.swirlds.common.threading.manager.AdHocThreadManager.getStaticThreadManager;
import static com.swirlds.logging.LogMarker.EXCEPTION;
import static com.swirlds.logging.LogMarker.MERKLE_DB;
import static com.swirlds.merkledb.MerkleDb.MERKLEDB_COMPONENT;
import static com.swirlds.merkledb.files.DataFileCommon.formatSizeBytes;
import static com.swirlds.merkledb.files.DataFileCommon.getSizeOfFiles;
import static com.swirlds.merkledb.files.DataFileCommon.getSizeOfFilesByPath;
import static com.swirlds.merkledb.files.DataFileCommon.logMergeStats;

import com.swirlds.common.config.singleton.ConfigurationHolder;
import com.swirlds.common.threading.framework.config.ThreadConfiguration;
import com.swirlds.common.utility.Units;
import com.swirlds.merkledb.Snapshotable;
import com.swirlds.merkledb.collections.LongList;
import com.swirlds.merkledb.collections.LongListDisk;
import com.swirlds.merkledb.collections.LongListOffHeap;
import com.swirlds.merkledb.config.MerkleDbConfig;
import com.swirlds.merkledb.files.DataFileCollection;
import com.swirlds.merkledb.files.DataFileCollection.LoadedDataCallback;
import com.swirlds.merkledb.files.DataFileReader;
import com.swirlds.merkledb.serialize.KeySerializer;
import com.swirlds.virtualmap.VirtualKey;
import edu.umd.cs.findbugs.annotations.Nullable;
import java.io.DataInputStream;
import java.io.DataOutputStream;
import java.io.IOException;
import java.nio.file.Files;
import java.nio.file.Path;
import java.util.Iterator;
import java.util.List;
import java.util.LongSummaryStatistics;
import java.util.Queue;
import java.util.concurrent.ConcurrentLinkedQueue;
import java.util.concurrent.ExecutorService;
import java.util.concurrent.Executors;
import java.util.function.DoubleConsumer;
import java.util.function.Function;
import java.util.function.LongConsumer;
import org.apache.logging.log4j.LogManager;
import org.apache.logging.log4j.Logger;
import org.eclipse.collections.api.tuple.primitive.IntObjectPair;
import org.eclipse.collections.impl.map.mutable.primitive.IntObjectHashMap;

/**
 * This is a hash map implementation where the bucket index is in RAM and the buckets are on disk.
 * It maps a VirtualKey to a long value. This allows very large maps with minimal RAM usage and the
 * best performance profile as by using an in memory index we avoid the need for random disk writes.
 * Random disk writes are horrible performance wise in our testing.
 *
 * This implementation depends on good hashCode() implementation on the keys, if there are too
 * many hash collisions the performance can get bad.
 *
 * <b>IMPORTANT: This implementation assumes a single writing thread. There can be multiple
 * readers while writing is happening.</b>
 */
public class HalfDiskHashMap<K extends VirtualKey> implements AutoCloseable, Snapshotable {
    private static final Logger logger = LogManager.getLogger(HalfDiskHashMap.class);

    /** The version number for format of current data files */
    private static final int METADATA_FILE_FORMAT_VERSION = 1;
    /** Metadata file name suffix with extension. */
    private static final String METADATA_FILENAME_SUFFIX = "_metadata.hdhm";
    /** Bucket index file name suffix with extension */
    private static final String BUCKET_INDEX_FILENAME_SUFFIX = "_bucket_index.ll";
    /** Nominal value for value to say please delete from map. */
    protected static final long SPECIAL_DELETE_ME_VALUE = Long.MIN_VALUE;
    /** The amount of data used for storing key hash code */
    protected static final int KEY_HASHCODE_SIZE = Integer.BYTES;
    /**
     * The amount of data used for storing value in bucket, our values are longs as this is a key to
     * long map
     */
    protected static final int VALUE_SIZE = Long.BYTES;
    /**
     * This is the average number of entries per bucket we aim for when filled to mapSize. It is a
     * heuristic used alongside LOADING_FACTOR in calculation for how many buckets to create. The
     * larger this number the slower lookups will be but the more even distribution of entries
     * across buckets will be. So it is a matter of balance.
     */
    private static final long GOOD_AVERAGE_BUCKET_ENTRY_COUNT = 20;
    /** how full should all available bins be if we are at the specified map size */
    public static final double LOADING_FACTOR = 0.6;
    /** The limit on the number of concurrent read tasks in {@code endWriting()} */
    private static final int MAX_IN_FLIGHT = 64;
    /**
     * Long list used for mapping bucketIndex(index into list) to disk location for latest copy of
     * bucket
     */
    private final LongList bucketIndexToBucketLocation;
    /** DataFileCollection manages the files storing the buckets on disk */
    private final DataFileCollection<Bucket<K>> fileCollection;
    /**
     * This is the number of buckets needed to store mapSize entries if we ere only LOADING_FACTOR
     * percent full
     */
    private final int minimumBuckets;
    /**
     * This is the next power of 2 bigger than minimumBuckets. It needs to be a power of two, so
     * that we can optimize and avoid the cost of doing a % to find the bucket index from hash code.
     */
    private final int numOfBuckets;
    /**
     * The requested max size for the map, this is the maximum number of key/values expected to be
     * stored in this map.
     */
    private final long mapSize;
    /** The name to use for the files prefix on disk */
    private final String storeName;

    private final BucketSerializer<K> bucketSerializer;
    /** Store for session data during a writing transaction */
    private IntObjectHashMap<BucketMutation<K>> oneTransactionsData = null;
    /**
     * The thread that called startWriting. We use it to check that other writing calls are done on
     * same thread
     */
    private Thread writingThread;

    /** MerkleDb settings */
    private static final MerkleDbConfig config = ConfigurationHolder.getConfigData(MerkleDbConfig.class);

    /** Executor for parallel bucket reads/updates in {@link #endWriting()} */
    private static final ExecutorService flushExecutor = Executors.newFixedThreadPool(
            config.getNumHalfDiskHashMapFlushThreads(),
            new ThreadConfiguration(getStaticThreadManager())
                    .setComponent(MERKLEDB_COMPONENT)
                    .setThreadName("HalfDiskHashMap Flushing")
                    .setExceptionHandler((t, ex) ->
                            logger.error(EXCEPTION.getMarker(), "Uncaught exception during HDHM flushing", ex))
                    .buildFactory());

    /**
     * Construct a new HalfDiskHashMap
     *
     * @param mapSize The maximum map number of entries. This should be more than big enough to
     *     avoid too many key collisions.
     * @param keySerializer Serializer for converting raw data to/from keys
     * @param storeDir The directory to use for storing data files.
     * @param storeName The name for the data store, this allows more than one data store in a
     *     single directory.
     * @param legacyStoreName Base name for the data store. If not null, the store will process
     *     files with this prefix at startup. New files in the store will be prefixed with {@code
     *     storeName}
     * @param preferDiskBasedIndex When true we will use disk based index rather than ram where
     *     possible. This will come with a significant performance cost, especially for writing. It
     *     is possible to load a data source that was written with memory index with disk based
     *     index and vice versa.
     * @throws IOException If there was a problem creating or opening a set of data files.
     */
    public HalfDiskHashMap(
            final long mapSize,
            final KeySerializer<K> keySerializer,
            final Path storeDir,
            final String storeName,
            final String legacyStoreName,
            final boolean preferDiskBasedIndex)
            throws IOException {
        this.mapSize = mapSize;
        this.storeName = storeName;
        Path indexFile = storeDir.resolve(storeName + BUCKET_INDEX_FILENAME_SUFFIX);
        // create bucket serializer
        this.bucketSerializer = new BucketSerializer<>(keySerializer);
        // load or create new
        LoadedDataCallback loadedDataCallback;
        if (Files.exists(storeDir)) {
            // load metadata
            Path metaDataFile = storeDir.resolve(storeName + METADATA_FILENAME_SUFFIX);
            boolean loadedLegacyMetadata = false;
            if (!Files.exists(metaDataFile)) {
                metaDataFile = storeDir.resolve(legacyStoreName + METADATA_FILENAME_SUFFIX);
                indexFile = storeDir.resolve(legacyStoreName + BUCKET_INDEX_FILENAME_SUFFIX);
                loadedLegacyMetadata = true;
            }
            if (Files.exists(metaDataFile)) {
                try (DataInputStream metaIn = new DataInputStream(Files.newInputStream(metaDataFile))) {
                    final int fileVersion = metaIn.readInt();
                    if (fileVersion != METADATA_FILE_FORMAT_VERSION) {
                        throw new IOException("Tried to read a file with incompatible file format version ["
                                + fileVersion
                                + "], expected ["
                                + METADATA_FILE_FORMAT_VERSION
                                + "].");
                    }
                    minimumBuckets = metaIn.readInt();
                    numOfBuckets = metaIn.readInt();
                }
                if (loadedLegacyMetadata) {
                    Files.delete(metaDataFile);
                }
            } else {
                logger.error(
                        EXCEPTION.getMarker(),
                        "Loading existing set of data files but no metadata file was found in [{}]",
                        storeDir.toAbsolutePath());
                throw new IOException("Can not load an existing HalfDiskHashMap from ["
                        + storeDir.toAbsolutePath()
                        + "] because metadata file is missing");
            }
            // load or rebuild index
            final boolean forceIndexRebuilding = config.indexRebuildingEnforced();
            if (Files.exists(indexFile) && !forceIndexRebuilding) {
                bucketIndexToBucketLocation =
                        preferDiskBasedIndex ? new LongListDisk(indexFile) : new LongListOffHeap(indexFile);
                loadedDataCallback = null;
            } else {
                // create new index and setup call back to rebuild
                bucketIndexToBucketLocation =
                        preferDiskBasedIndex ? new LongListDisk(indexFile) : new LongListOffHeap();
                loadedDataCallback =
                        (key, dataLocation, dataValue) -> bucketIndexToBucketLocation.put(key, dataLocation);
            }
        } else {
            // create store dir
            Files.createDirectories(storeDir);
            // create new index
            bucketIndexToBucketLocation = preferDiskBasedIndex ? new LongListDisk(indexFile) : new LongListOffHeap();
            // calculate number of entries we can store in a disk page
            minimumBuckets = (int) Math.ceil((mapSize / LOADING_FACTOR) / GOOD_AVERAGE_BUCKET_ENTRY_COUNT);
            // numOfBuckets is the nearest power of two greater than minimumBuckets with a min of
            // 4096
            numOfBuckets = Integer.highestOneBit(minimumBuckets) * 2;
            // we are new so no need for a loadedDataCallback
            loadedDataCallback = null;
            logger.info(
                    MERKLE_DB.getMarker(),
                    "HalfDiskHashMap [{}] created with minimumBuckets={} and numOfBuckets={}",
                    storeName,
                    minimumBuckets,
                    numOfBuckets);
        }
        // create file collection
        fileCollection =
                new DataFileCollection<>(storeDir, storeName, legacyStoreName, bucketSerializer, loadedDataCallback);
    }

    /**
     * Get the key serializer.
     *
     * @return the key serializer
     */
    public KeySerializer<K> getKeySerializer() {
        return bucketSerializer.getKeySerializer();
    }

    /**
     * Merge all read only files that match provided filter. Important the set of files must be
     * contiguous in time otherwise the merged data will be invalid.
     *
     * @param filterForFilesToMerge filter to choose which subset of files to merge
     * @param minNumberOfFilesToMerge the minimum number of files to consider for a merge
     * @param reportDurationMetricFunction function to report how long compaction took, in ms
     * @param reportSavedSpaceMetricFunction function to report how much space was compacted, in Mb
     * @throws IOException if there was a problem merging
     * @throws InterruptedException If the merge thread was interupted
     */
    public void merge(
            final Function<List<DataFileReader<Bucket<K>>>, List<DataFileReader<Bucket<K>>>> filterForFilesToMerge,
            final int minNumberOfFilesToMerge,
            @Nullable final LongConsumer reportDurationMetricFunction,
            @Nullable final DoubleConsumer reportSavedSpaceMetricFunction)
            throws IOException, InterruptedException {
        final List<DataFileReader<Bucket<K>>> allFilesBefore = fileCollection.getAllCompletedFiles();
        final List<DataFileReader<Bucket<K>>> filesToMerge = filterForFilesToMerge.apply(allFilesBefore);
        if (filesToMerge == null) {
            // nothing to do
            return;
        }
        final int filesCount = filesToMerge.size();
        if (filesCount < minNumberOfFilesToMerge) {
            logger.debug(
                    MERKLE_DB.getMarker(),
                    "[{}] No need to merge as {} is less than the minimum {} files to merge.",
                    storeName,
                    filesCount,
                    minNumberOfFilesToMerge);
            return;
        }

        final long start = System.currentTimeMillis();

        final long filesToMergeSize = getSizeOfFiles(filesToMerge);
        logger.debug(
                MERKLE_DB.getMarker(),
                "[{}] Starting merging {} files / {}",
                storeName,
                filesCount,
                formatSizeBytes(filesToMergeSize));
        final List<Path> newFilesCreated = fileCollection.compactFiles(bucketIndexToBucketLocation, filesToMerge);

        final long end = System.currentTimeMillis();
        final long tookMillis = end - start;
        if (reportDurationMetricFunction != null) {
            reportDurationMetricFunction.accept(tookMillis);
        }

        final long mergedFilesSize = getSizeOfFilesByPath(newFilesCreated);
        if (reportSavedSpaceMetricFunction != null) {
            reportSavedSpaceMetricFunction.accept((filesToMergeSize - mergedFilesSize) * Units.BYTES_TO_MEBIBYTES);
        }

        logMergeStats(storeName, tookMillis, filesToMerge, filesToMergeSize, newFilesCreated, fileCollection);
        logger.debug(
                MERKLE_DB.getMarker(),
                "[{}] Finished merging {} files / {} in {} ms",
                storeName,
                filesCount,
                formatSizeBytes(filesToMergeSize),
                tookMillis);
    }

    /**
     * Puts this store compaction on hold, if in progress, until {@link #resumeMerging()} is called.
     * If compaction is not in progress, calling this method will prevent new compactions from
     * starting until resumed.
     *
     * @throws IOException If an I/O error occurs.
     */
    public void pauseMerging() throws IOException {
        fileCollection.pauseCompaction();
    }

    /**
     * Resumes this store compaction if it was in progress, or unblocks a new compaction if it was
     * blocked to start because of {@link #pauseMerging()}.
     *
     * @throws IOException If an I/O error occurs.
     */
    public void resumeMerging() throws IOException {
        fileCollection.resumeCompaction();
    }

    /** {@inheritDoc} */
    public void snapshot(final Path snapshotDirectory) throws IOException {
        // create snapshot directory if needed
        Files.createDirectories(snapshotDirectory);
        // write index to file
        bucketIndexToBucketLocation.writeToFile(snapshotDirectory.resolve(storeName + BUCKET_INDEX_FILENAME_SUFFIX));
        // snapshot files
        fileCollection.snapshot(snapshotDirectory);
        // write metadata
        try (DataOutputStream metaOut = new DataOutputStream(
                Files.newOutputStream(snapshotDirectory.resolve(storeName + METADATA_FILENAME_SUFFIX)))) {
            metaOut.writeInt(METADATA_FILE_FORMAT_VERSION);
            metaOut.writeInt(minimumBuckets);
            metaOut.writeInt(numOfBuckets);
            metaOut.flush();
        }
    }

    public long getOffHeapConsumption() {
        if (bucketIndexToBucketLocation instanceof LongListOffHeap offheapIndex) {
            return offheapIndex.getOffHeapConsumption();
        }
        return 0;
    }

    /**
     * Get statistics for sizes of all files
     *
     * @return statistics for sizes of all fully written files, in bytes
     */
    public LongSummaryStatistics getFilesSizeStatistics() {
        return fileCollection.getAllCompletedFilesSizeStatistics();
    }

    /**
     * Close this HalfDiskHashMap's data files. Once closed this HalfDiskHashMap can not be reused.
     * You should make sure you call close before system exit otherwise any files being written
     * might not be in a good state.
     *
     * @throws IOException If there was a problem closing the data files.
     */
    @Override
    public void close() throws IOException {
        bucketIndexToBucketLocation.close();
        fileCollection.close();
    }

    // =================================================================================================================
    // Writing API - Single thead safe

    /**
     * Start a writing session to the map. Each new writing session results in a new data file on
     * disk, so you should ideally batch up map writes.
     */
    public void startWriting() {
        oneTransactionsData = new IntObjectHashMap<>();
        writingThread = Thread.currentThread();
    }

    /**
     * Put a key/value during the current writing session. The value will not be retrievable until
     * it is committed in the {@link #endWriting()} call.
     *
     * @param key the key to store the value for
     * @param value the value to store for given key
     */
    public void put(final K key, final long value) {
        if (key == null) {
            throw new IllegalArgumentException("Can not write a null key");
        }
        if (oneTransactionsData == null) {
            throw new IllegalStateException(
                    "Trying to write to a HalfDiskHashMap when you have not called startWriting().");
        }
        if (Thread.currentThread() != writingThread) {
            throw new IllegalStateException("Tried to write with different thread to startWriting()");
        }
        // store key and value in transaction cache
        final int bucketIndex = computeBucketIndex(key.hashCode());
        final BucketMutation<K> bucketMap =
                oneTransactionsData.getIfAbsentPut(bucketIndex, () -> new BucketMutation<>(key, value));
        bucketMap.put(key, value);
    }

    /**
     * Delete a key entry from map
     *
     * @param key The key to delete entry for
     */
    public void delete(final K key) {
        put(key, SPECIAL_DELETE_ME_VALUE);
    }

    /**
     * End current writing session, committing all puts to data store.
     *
     * @return Data file reader for the file written
     * @throws IOException If there was a problem committing data to store
     */
    @Nullable
    public DataFileReader<Bucket<K>> endWriting() throws IOException {
        /* FUTURE WORK - https://github.com/swirlds/swirlds-platform/issues/3943 */
        if (Thread.currentThread() != writingThread) {
            throw new IllegalStateException("Tried calling endWriting with different thread to startWriting()");
        }
        writingThread = null;
        final int size = oneTransactionsData.size();
        logger.info(
                MERKLE_DB.getMarker(),
                "Finishing writing to {}, num of changed bins = {}, num of changed keys = {}",
                storeName,
                size,
                oneTransactionsData.stream().mapToLong(BucketMutation::size).sum());
<<<<<<< HEAD
        final DataFileReader<Bucket<K>> dataFileReader;
        // iterate over transaction cache and save it all to file
        if (!oneTransactionsData.isEmpty()) {
            // for each changed bucket, write the new buckets to file but do not update index yet
            final MutableList<IntObjectPair<BucketMutation<K>>> bucketUpdates =
                    oneTransactionsData.keyValuesView().toList();
            final int size = bucketUpdates.size();
=======

        if (size > 0) {
>>>>>>> 5cc13e1a
            final Queue<ReadBucketResult<K>> queue = new ConcurrentLinkedQueue<>();
            final Iterator<IntObjectPair<BucketMutation<K>>> iterator =
                    oneTransactionsData.keyValuesView().iterator();

            // read and update all buckets in parallel, write sequentially in random order
            fileCollection.startWriting();
            int processed = 0;
            int inFlight = 0;
            while (processed < size) {
                // submit read tasks
                while (inFlight < MAX_IN_FLIGHT && iterator.hasNext()) {
                    IntObjectPair<BucketMutation<K>> keyValue = iterator.next();
                    final int bucketIndex = keyValue.getOne();
                    final BucketMutation<K> bucketMap = keyValue.getTwo();
                    flushExecutor.execute(() -> readUpdateQueueBucket(bucketIndex, bucketMap, queue));
                    ++inFlight;
                }

                final ReadBucketResult<K> res = queue.poll();
                if (res == null) {
                    Thread.onSpinWait();
                    continue;
                }
                --inFlight;

                if (res.error != null) {
                    throw new RuntimeException(res.error);
                }
                try (final Bucket<K> bucket = res.bucket) {
                    final int bucketIndex = bucket.getBucketIndex();
                    if (bucket.getBucketEntryCount() == 0) {
                        // bucket is missing or empty, remove it from the index
                        bucketIndexToBucketLocation.remove(bucketIndex);
                    } else {
                        // save bucket
                        final long bucketLocation = fileCollection.storeDataItem(bucket);
                        // update bucketIndexToBucketLocation
                        bucketIndexToBucketLocation.put(bucketIndex, bucketLocation);
                    }
                } finally {
                    ++processed;
                }
            }
            // close files session
            dataFileReader = fileCollection.endWriting(0, numOfBuckets);
            // we have updated all indexes so the data file can now be included in merges
            dataFileReader.setFileCompleted();
            return dataFileReader;
        } else {
            dataFileReader = null;
        }

        // clear put cache
        oneTransactionsData = null;
        return dataFileReader;
    }

    /**
     * Reads a bucket with a given index from disk, updates given keys in it, and puts the bucket to
     * a queue. If an exception is thrown, it's put to the queue instead, so the number of {@code
     * ReadBucketResult} objects in the queue is consistent.
     *
     * @param bucketIndex The bucket index
     * @param keyUpdates Key/value updates to apply to the bucket
     * @param queue The queue to put the bucket or exception to
     */
    private void readUpdateQueueBucket(
            final int bucketIndex, final BucketMutation<K> keyUpdates, final Queue<ReadBucketResult<K>> queue) {
        try {
            // The bucket will be closed on the lifecycle thread
            Bucket<K> bucket = fileCollection.readDataItemUsingIndex(bucketIndexToBucketLocation, bucketIndex);
            if (bucket == null) {
                // create a new bucket
                bucket = bucketSerializer.getBucketPool().getBucket();
                bucket.setBucketIndex(bucketIndex);
            }
            // for each changed key in bucket, update bucket
            keyUpdates.forEachKeyValue(bucket::putValue);
            queue.offer(new ReadBucketResult<>(bucket, null));
        } catch (final Exception e) {
            logger.error(MERKLE_DB.getMarker(), "Failed to read / update bucket", e);
            queue.offer(new ReadBucketResult<>(null, e));
        }
    }

    // =================================================================================================================
    // Reading API - Multi thead safe

    /**
     * Get a value from this map
     *
     * @param key The key to get value for
     * @param notFoundValue the value to return if the key was not found
     * @return the value retrieved from the map or {notFoundValue} if no value was stored for the
     *     given key
     * @throws IOException If there was a problem reading from the map
     */
    public long get(final K key, final long notFoundValue) throws IOException {
        if (key == null) {
            throw new IllegalArgumentException("Can not get a null key");
        }
        final int keyHash = key.hashCode();
        final int bucketIndex = computeBucketIndex(keyHash);
        try (final Bucket<K> bucket = fileCollection.readDataItemUsingIndex(bucketIndexToBucketLocation, bucketIndex)) {
            if (bucket != null) {
                return bucket.findValue(keyHash, key, notFoundValue);
            }
        }
        return notFoundValue;
    }

    // =================================================================================================================
    // Debugging Print API

    /** Debug dump stats for this map */
    public void printStats() {
        logger.info(
                MERKLE_DB.getMarker(),
                """
                        HalfDiskHashMap Stats {
                        	mapSize = {}
                        	minimumBuckets = {}
                        	numOfBuckets = {}
                        	GOOD_AVERAGE_BUCKET_ENTRY_COUNT = {}
                        }""",
                mapSize,
                minimumBuckets,
                numOfBuckets,
                GOOD_AVERAGE_BUCKET_ENTRY_COUNT);
    }

    /** Useful debug method to print the current state of the transaction cache */
    public void debugDumpTransactionCacheCondensed() {
        logger.info(MERKLE_DB.getMarker(), "=========== TRANSACTION CACHE ==========================");
        for (int bucketIndex = 0; bucketIndex < numOfBuckets; bucketIndex++) {
            final BucketMutation<K> bucketMap = oneTransactionsData.get(bucketIndex);
            if (bucketMap != null) {
                final String tooBig = (bucketMap.size() > GOOD_AVERAGE_BUCKET_ENTRY_COUNT)
                        ? ("TOO MANY! > " + GOOD_AVERAGE_BUCKET_ENTRY_COUNT)
                        : "";
                logger.info(
                        MERKLE_DB.getMarker(), "bucketIndex [{}] , count={} {}", bucketIndex, bucketMap.size(), tooBig);
            } else {
                logger.info(MERKLE_DB.getMarker(), "bucketIndex [{}] , EMPTY!", bucketIndex);
            }
        }
        logger.info(MERKLE_DB.getMarker(), "========================================================");
    }

    /** Useful debug method to print the current state of the transaction cache */
    public void debugDumpTransactionCache() {
        logger.info(MERKLE_DB.getMarker(), "=========== TRANSACTION CACHE ==========================");
        for (int bucketIndex = 0; bucketIndex < numOfBuckets; bucketIndex++) {
            final BucketMutation<K> bucketMap = oneTransactionsData.get(bucketIndex);
            if (bucketMap != null) {
                final String tooBig = (bucketMap.size() > GOOD_AVERAGE_BUCKET_ENTRY_COUNT)
                        ? ("TOO MANY! > " + GOOD_AVERAGE_BUCKET_ENTRY_COUNT)
                        : "";
                logger.info(
                        MERKLE_DB.getMarker(), "bucketIndex [{}] , count={} {}", bucketIndex, bucketMap.size(), tooBig);
                bucketMap.forEachKeyValue((k, l) -> logger.info(
                        MERKLE_DB.getMarker(),
                        "        keyHash [{}] bucket [{}]  key [{}] value [{}]",
                        k.hashCode(),
                        computeBucketIndex(k.hashCode()),
                        k,
                        l));
            }
        }
        logger.info(MERKLE_DB.getMarker(), "========================================================");
    }

    // =================================================================================================================
    // Private API

    /**
     * Computes which bucket a key with the given hash falls. Depends on the fact the numOfBuckets
     * is a power of two. Based on same calculation that is used in java HashMap.
     *
     * @param keyHash the int hash for key
     * @return the index of the bucket that key falls in
     */
    private int computeBucketIndex(final int keyHash) {
        return (numOfBuckets - 1) & keyHash;
    }

    private record ReadBucketResult<K extends VirtualKey>(Bucket<K> bucket, Throwable error) {
        public ReadBucketResult {
            assert (bucket != null) ^ (error != null);
        }
    }
}<|MERGE_RESOLUTION|>--- conflicted
+++ resolved
@@ -460,18 +460,9 @@
                 storeName,
                 size,
                 oneTransactionsData.stream().mapToLong(BucketMutation::size).sum());
-<<<<<<< HEAD
+
         final DataFileReader<Bucket<K>> dataFileReader;
-        // iterate over transaction cache and save it all to file
-        if (!oneTransactionsData.isEmpty()) {
-            // for each changed bucket, write the new buckets to file but do not update index yet
-            final MutableList<IntObjectPair<BucketMutation<K>>> bucketUpdates =
-                    oneTransactionsData.keyValuesView().toList();
-            final int size = bucketUpdates.size();
-=======
-
         if (size > 0) {
->>>>>>> 5cc13e1a
             final Queue<ReadBucketResult<K>> queue = new ConcurrentLinkedQueue<>();
             final Iterator<IntObjectPair<BucketMutation<K>>> iterator =
                     oneTransactionsData.keyValuesView().iterator();
