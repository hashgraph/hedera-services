/*
 * Copyright (C) 2020-2024 Hedera Hashgraph, LLC
 *
 * Licensed under the Apache License, Version 2.0 (the "License");
 * you may not use this file except in compliance with the License.
 * You may obtain a copy of the License at
 *
 *      http://www.apache.org/licenses/LICENSE-2.0
 *
 * Unless required by applicable law or agreed to in writing, software
 * distributed under the License is distributed on an "AS IS" BASIS,
 * WITHOUT WARRANTIES OR CONDITIONS OF ANY KIND, either express or implied.
 * See the License for the specific language governing permissions and
 * limitations under the License.
 */

plugins {
    id("com.hedera.hashgraph.sdk.conventions")
    id("com.hedera.hashgraph.platform-maven-publish")
    id("com.hedera.hashgraph.benchmark-conventions")
    id("java-test-fixtures")
}

mainModuleInfo { annotationProcessor("com.swirlds.config.processor") }

jmhModuleInfo {
    requires("com.swirlds.common")
    requires("jmh.core")
}

testModuleInfo {
    requires("com.swirlds.common.test.fixtures")
    requires("com.swirlds.config.api.test.fixtures")
<<<<<<< HEAD
    requires("com.swirlds.config.extensions.test.fixtures")
=======
    requires("com.swirlds.test.framework")
    requires("com.swirlds.virtualmap.test.fixtures")
>>>>>>> fcba0bae
    requires("org.junit.jupiter.api")
    requires("org.junit.jupiter.params")
    requires("org.mockito")
}

hammerModuleInfo {
    requires("com.swirlds.common")
    requires("com.swirlds.common.test.fixtures")
    requires("com.swirlds.virtualmap")
    requires("com.swirlds.virtualmap.test.fixtures")
    requires("org.junit.jupiter.api")
    runtimeOnly("com.swirlds.config.impl")
}<|MERGE_RESOLUTION|>--- conflicted
+++ resolved
@@ -31,12 +31,8 @@
 testModuleInfo {
     requires("com.swirlds.common.test.fixtures")
     requires("com.swirlds.config.api.test.fixtures")
-<<<<<<< HEAD
     requires("com.swirlds.config.extensions.test.fixtures")
-=======
-    requires("com.swirlds.test.framework")
     requires("com.swirlds.virtualmap.test.fixtures")
->>>>>>> fcba0bae
     requires("org.junit.jupiter.api")
     requires("org.junit.jupiter.params")
     requires("org.mockito")
