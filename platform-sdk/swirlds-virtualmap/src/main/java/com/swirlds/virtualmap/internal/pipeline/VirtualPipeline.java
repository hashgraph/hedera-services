--- conflicted
+++ resolved
@@ -24,13 +24,9 @@
 import com.swirlds.common.metrics.Metrics;
 import com.swirlds.common.threading.framework.config.ThreadConfiguration;
 import com.swirlds.common.utility.CompareTo;
-<<<<<<< HEAD
-import com.swirlds.virtualmap.VirtualMapSettingsFactory;
+import com.swirlds.virtualmap.config.VirtualMapConfig;
 import com.swirlds.virtualmap.internal.merkle.VirtualMapStatistics;
-=======
-import com.swirlds.virtualmap.config.VirtualMapConfig;
 import edu.umd.cs.findbugs.annotations.NonNull;
->>>>>>> 5cc13e1a
 import java.nio.file.Path;
 import java.time.Duration;
 import java.util.Objects;
@@ -178,12 +174,8 @@
     /**
      * Create a new pipeline for a family of fast copies on a virtual root.
      */
-<<<<<<< HEAD
-    public VirtualPipeline(final String label) {
-=======
-    public VirtualPipeline(@NonNull final VirtualMapConfig config) {
+    public VirtualPipeline(@NonNull final VirtualMapConfig config, @NonNull final String label) {
         this.config = Objects.requireNonNull(config);
->>>>>>> 5cc13e1a
         copies = new PipelineList<>();
         unhashedCopies = new ConcurrentLinkedDeque<>();
 
@@ -220,13 +212,6 @@
     }
 
     /**
-<<<<<<< HEAD
-     * Slow down the fast copy operation if there are too many copies that need to be flushed.
-     */
-    private void applyFlushBackpressure() {
-        final int backlogSize = flushBacklog.get();
-        statistics.recordFlushBacklogSize(backlogSize);
-=======
      * Get the number of copies that need to be flushed but have not yet been flushed. If a copy is currently in the
      * process of being flushed then it is included in this count.
      *
@@ -240,10 +225,10 @@
      * Slow down the fast copy operation if there are too many copies that need to be flushed.
      */
     private void applyFlushBackpressure() {
-        final int backlogExcess = flushBacklog.size() - config.preferredFlushQueueSize();
->>>>>>> 5cc13e1a
-
-        final int backlogExcess = backlogSize - VirtualMapSettingsFactory.get().getPreferredFlushQueueSize();
+        final int backlogSize = flushBacklog.size();
+        statistics.recordFlushBacklogSize(backlogSize);
+
+        final int backlogExcess = backlogSize - config.preferredFlushQueueSize();
         if (backlogExcess <= 0) {
             return;
         }
@@ -258,9 +243,6 @@
         statistics.recordFlushBackpressureMs(sleepTimeMillis);
 
         try {
-<<<<<<< HEAD
-            MILLISECONDS.sleep(sleepTimeMillis);
-=======
             logger.debug(VIRTUAL_MERKLE_STATS.getMarker(), "Flush backpressure: {} ms", sleepTime.toMillis());
             MILLISECONDS.sleep(sleepTime.toMillis());
         } catch (final InterruptedException ex) {
@@ -284,10 +266,12 @@
             return;
         }
         final Duration sleepTime = Duration.ofMillis((long) over100percentExcess * over100percentExcess);
+        final int sleepTimeMillis = (int) sleepTime.toMillis();
+        statistics.recordFamilySizeBackpressureMs(sleepTimeMillis);
+
         try {
             logger.debug(VIRTUAL_MERKLE_STATS.getMarker(), "Total size backpressure: {} ms", sleepTime.toMillis());
-            MILLISECONDS.sleep(sleepTime.toMillis());
->>>>>>> 5cc13e1a
+            MILLISECONDS.sleep(sleepTimeMillis);
         } catch (final InterruptedException ex) {
             Thread.currentThread().interrupt();
         }
@@ -512,12 +496,10 @@
             hashCopy(copy);
         }
         copy.flush();
-<<<<<<< HEAD
-        final int flushBacklogSize = flushBacklog.decrementAndGet();
+        flushBacklog.remove(copy);
+
+        final int flushBacklogSize = flushBacklog.size();
         statistics.recordFlushBacklogSize(flushBacklogSize);
-=======
-        flushBacklog.remove(copy);
->>>>>>> 5cc13e1a
     }
 
     /**
