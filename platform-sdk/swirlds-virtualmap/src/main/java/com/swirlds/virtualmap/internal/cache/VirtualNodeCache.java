--- conflicted
+++ resolved
@@ -18,11 +18,7 @@
 
 import static com.swirlds.common.threading.manager.AdHocThreadManager.getStaticThreadManager;
 import static com.swirlds.logging.legacy.LogMarker.EXCEPTION;
-<<<<<<< HEAD
 import static com.swirlds.virtualmap.internal.merkle.VirtualRootNode.CLASS_ID;
-=======
-import static com.swirlds.virtualmap.internal.cache.VirtualNodeCache.CLASS_ID;
->>>>>>> 4166d515
 import static java.util.Objects.requireNonNull;
 
 import com.swirlds.base.state.MutabilityException;
@@ -167,10 +163,7 @@
      */
     private static synchronized Executor getCleaningPool(@NonNull final VirtualMapConfig virtualMapConfig) {
         requireNonNull(virtualMapConfig);
-<<<<<<< HEAD
-=======
-
->>>>>>> 4166d515
+
         if (cleaningPool == null) {
             cleaningPool = Boolean.getBoolean("syncCleaningPool")
                     ? Runnable::run
@@ -332,10 +325,7 @@
     private final AtomicLong lastReleased;
 
     /** Platform configuration for VirtualMap */
-<<<<<<< HEAD
-=======
     @NonNull
->>>>>>> 4166d515
     private final VirtualMapConfig virtualMapConfig;
 
     /**
@@ -344,11 +334,7 @@
      *
      * @param virtualMapConfig platform configuration for VirtualMap
      */
-<<<<<<< HEAD
     public VirtualNodeCache(@NonNull final VirtualMapConfig virtualMapConfig) {
-=======
-    public VirtualNodeCache(final @NonNull VirtualMapConfig virtualMapConfig) {
->>>>>>> 4166d515
         requireNonNull(virtualMapConfig);
         this.keyToDirtyLeafIndex = new ConcurrentHashMap<>();
         this.pathToDirtyLeafIndex = new ConcurrentHashMap<>();
