/*
 * Copyright (C) 2021-2024 Hedera Hashgraph, LLC
 *
 * Licensed under the Apache License, Version 2.0 (the "License");
 * you may not use this file except in compliance with the License.
 * You may obtain a copy of the License at
 *
 *      http://www.apache.org/licenses/LICENSE-2.0
 *
 * Unless required by applicable law or agreed to in writing, software
 * distributed under the License is distributed on an "AS IS" BASIS,
 * WITHOUT WARRANTIES OR CONDITIONS OF ANY KIND, either express or implied.
 * See the License for the specific language governing permissions and
 * limitations under the License.
 */

package com.swirlds.virtualmap.internal.cache;

import static com.swirlds.common.threading.manager.AdHocThreadManager.getStaticThreadManager;
import static com.swirlds.logging.legacy.LogMarker.EXCEPTION;

import com.swirlds.base.state.MutabilityException;
import com.swirlds.common.FastCopyable;
import com.swirlds.common.config.singleton.ConfigurationHolder;
import com.swirlds.common.crypto.Hash;
import com.swirlds.common.exceptions.PlatformException;
import com.swirlds.common.io.SelfSerializable;
import com.swirlds.common.io.streams.SerializableDataInputStream;
import com.swirlds.common.io.streams.SerializableDataOutputStream;
import com.swirlds.common.threading.framework.config.ThreadConfiguration;
import com.swirlds.common.threading.futures.StandardFuture;
import com.swirlds.virtualmap.VirtualKey;
import com.swirlds.virtualmap.VirtualMap;
import com.swirlds.virtualmap.VirtualValue;
import com.swirlds.virtualmap.config.VirtualMapConfig;
import com.swirlds.virtualmap.datasource.VirtualHashRecord;
import com.swirlds.virtualmap.datasource.VirtualLeafRecord;
import java.io.IOException;
import java.util.Comparator;
import java.util.Map;
import java.util.Objects;
import java.util.concurrent.ConcurrentHashMap;
import java.util.concurrent.Executor;
import java.util.concurrent.LinkedBlockingQueue;
import java.util.concurrent.ThreadPoolExecutor;
import java.util.concurrent.TimeUnit;
import java.util.concurrent.atomic.AtomicBoolean;
import java.util.concurrent.atomic.AtomicLong;
import java.util.concurrent.atomic.AtomicReference;
import java.util.concurrent.locks.ReentrantLock;
import java.util.function.Consumer;
import java.util.stream.Stream;
import org.apache.logging.log4j.LogManager;
import org.apache.logging.log4j.Logger;

/**
 * A cache for virtual merkel trees.
 * <p>
 * At genesis, a virtual merkel tree has an empty {@link VirtualNodeCache} and no data on disk. As values
 * are added to the tree, corresponding {@link VirtualLeafRecord}s are added to the cache. When the round
 * completes, a fast-copy of the tree is made, along with a fast-copy of the cache. Any new changes to the
 * modifiable tree are done through the corresponding copy of the cache. The original tree and original
 * cache have <strong>IMMUTABLE</strong> leaf data. The original tree is then submitted to multiple hashing
 * threads. For each internal node that is hashed, a {@link VirtualHashRecord} is created and added
 * to the {@link VirtualNodeCache}.
 * <p>
 * Eventually, there are multiple copies of the cache in memory. It may become necessary to merge two
 * caches together. The {@link #merge()} method is provided to merge a cache with the one-prior cache.
 * These merges are non-destructive, meaning it is OK to continue to query against a cache that has been merged.
 * <p>
 * At some point, the cache should be flushed to disk. This is done by calling the {@link #dirtyLeavesForFlush(long,
 * long)} and {@link #dirtyHashesForFlush(long)} methods and sending them to the code responsible for flushing. The
 * cache itself knows nothing about the data source or how to save data, it simply maintains a record of mutations
 * so that some other code can perform the flushing.
 * <p>
 * A cache is {@link FastCopyable}, so that each copy of the {@link VirtualMap} has a corresponding copy of the
 * {@link VirtualNodeCache}, at the same version. It keeps track of immutability of leaf data and internal
 * data separately, since the set of dirty leaves in a copy is added during {@code handleTransaction}
 * (which uses the most current copy), but the set of dirty internals during the {@code hashing} phase,
 * which is always one-copy removed from the current copy.
 * <p>
 * Caches have pointers to the next and previous caches in the chain of copies. This is necessary to support
 * merging of two caches (we could have added API to explicitly merge two caches together, but our use case
 * only supports merging a cache and its next-of-kin (the next copy in the chain), so we made this the only
 * supported case in the API).
 * <p>
 * The {@link VirtualNodeCache} was designed with our specific performance requirements in mind. We need to
 * maintain a chain of mutations over versions (the so-called map-of-lists approach to a fast-copy data
 * structure), yet we need to be able to get all mutations for a given version quickly, and we need to release
 * memory back to the garbage collector quickly. We also need to maintain the mutations for leaf data, for
 * which leaves occupied a given path, and for the internal node hashes at a given path.
 * <p>
 * To fulfill these design requirements, each "chain" of caches share three different indexes:
 * {@link #keyToDirtyLeafIndex}, {@link #pathToDirtyLeafIndex}, and {@link #pathToDirtyHashIndex}.
 * Each of these is a map from either the leaf key or a path (long) to a custom linked list data structure. Each element
 * in the list is a {@link Mutation} with a reference to the data item (either a {@link VirtualHashRecord}
 * or a {@link VirtualLeafRecord}, depending on the list), and a reference to the next {@link Mutation}
 * in the list. In this way, given a leaf key or path (based on the index), you can get the linked list and
 * walk the links from mutation to mutation. The most recent mutation is first in the list, the oldest mutation
 * is last. There is at most one mutation per cache per entry in one of these indexes. If a leaf value is modified
 * twice in a single cache, only a single mutation exists recording the most recent change. There is no need to
 * keep track of multiple mutations per cache instance for the same leaf or internal node.
 * <p>
 * If there is one non-obvious gotcha that you *MUST* be aware of to use this class, it is that a record
 * (leaf or internal) *MUST NOT BE REUSED ACROSS CACHE INSTANCES*. If I create a leaf record, and put it
 * into {@code cache0}, and then create a copy of {@code cache0} called {@code cache1}, I *MUST NOT* put
 * the same leaf record into {@code cache1} or modify the old leaf record, otherwise I will pollute
 * {@code cache0} with a leaf modified outside of the lifecycle for that cache. Instead, I must make a
 * fast copy of the leaf record and put *that* copy into {@code cache1}.
 *
 * @param <K>
 * 		The type of key used for leaves
 * @param <V>
 * 		The type of value used for leaves
 */
public final class VirtualNodeCache<K extends VirtualKey, V extends VirtualValue>
        implements FastCopyable, SelfSerializable {

    private static final Logger logger = LogManager.getLogger(VirtualNodeCache.class);

    private static final long CLASS_ID = 0x493743f0ace96d2cL;

    private static final class ClassVersion {
        public static final int ORIGINAL = 1;
        public static final int NO_LEAF_HASHES = 2;
    }

    /**
     * A special {@link VirtualLeafRecord} that represents a deleted leaf. At times, the {@link VirtualMap}
     * will ask the cache for a leaf either by key or path. At such times, if we determine by looking at
     * the mutation that the leaf has been deleted, we will return this singleton instance.
     */
    public static final VirtualLeafRecord<?, ?> DELETED_LEAF_RECORD = new VirtualLeafRecord<>(-1, null, null);

    /**
     * A special {@link Hash} used to indicate that the record associated with a particular
     * path has been deleted. The {@link VirtualMap} has code that asks the cache for the record. If the
     * return value is null, it will create a new record or load from disk, since it thinks {@code null}
     * means that the value doesn't exist. But we need it to know that we have deleted the record so it
     * doesn't go to disk. Hence, we have this special marker.
     */
    public static final Hash DELETED_HASH = new Hash();

    /**
     * Another marker {@link Hash} instance used to store null hashes instead of {@code null}s, which
     * are only used for deleted hashes. Before hashes are returned to callers in {@link #dirtyHashes}
     * or {@link #lookupHashByPath(long, boolean)}, this value is converted to {@code null}.
     */
    public static final Hash NULL_HASH = new Hash();

    private static Executor cleaningPool = null;

    private static synchronized Executor getCleaningPool() {
        if (cleaningPool == null) {
            final VirtualMapConfig config = ConfigurationHolder.getConfigData(VirtualMapConfig.class);
            cleaningPool = Boolean.getBoolean("syncCleaningPool")
                    ? Runnable::run
                    : new ThreadPoolExecutor(
                            config.getNumCleanerThreads(),
                            config.getNumCleanerThreads(),
                            60L,
                            TimeUnit.SECONDS,
                            new LinkedBlockingQueue<>(),
                            new ThreadConfiguration(getStaticThreadManager())
                                    .setThreadGroup(new ThreadGroup("virtual-cache-cleaners"))
                                    .setComponent("virtual-map")
                                    .setThreadName("cache-cleaner")
                                    .setExceptionHandler((t, ex) -> logger.error(
                                            EXCEPTION.getMarker(),
                                            "Failed to purge unneeded key/mutationList pairs",
                                            ex))
                                    .buildFactory());
        }
        return cleaningPool;
    }

    /**
     * The fast-copyable version of the cache. This version number is auto-incrementing and set
     * at construction time and cannot be changed, unless the cache is created through deserialization,
     * in which case it is set during deserialization and not changed thereafter.
     */
    private final AtomicLong fastCopyVersion = new AtomicLong(0L);

    // Pointers to the next and previous versions of VirtualNodeCache. When released,
    // the pointers are fixed so that next and prev point to each other instead of this
    // instance. The only time that these can be changed is during merge or release.
    // We only use these references during merging, otherwise we wouldn't even need them...

    /**
     * A reference to the next (older) version in the chain of copies. The reference is null
     * if this is the last copy in the chain.
     */
    private final AtomicReference<VirtualNodeCache<K, V>> next = new AtomicReference<>();

    /**
     * A reference to the previous (newer) version in the chain of copies. The reference is
     * null if this is the first copy in the chain. This is needed to support merging.
     */
    private final AtomicReference<VirtualNodeCache<K, V>> prev = new AtomicReference<>();

    /**
     * A shared index of keys (K) to the linked lists that contain the values for that key
     * across different versions. The value is a reference to the
     * first {@link Mutation} in the list.
     * <p>
     * For example, the key "APPLE" might point to a {@link Mutation} that refers to the 3rd
     * copy, where "APPLE" was first modified. We simply follow the {@link Mutation} to that
     * {@link Mutation} and return the associated leaf value.
     * <p>
     * <strong>ONE PER CHAIN OF CACHES</strong>.
     */
    private final Map<K, Mutation<K, VirtualLeafRecord<K, V>>> keyToDirtyLeafIndex;

    /**
     * A shared index of paths to leaves, via {@link Mutation}s. Works the same as {@link #keyToDirtyLeafIndex}.
     * <p>
     * <strong>ONE PER CHAIN OF CACHES</strong>.
     */
    private final Map<Long, Mutation<Long, K>> pathToDirtyLeafIndex;

    /**
     * A shared index of paths to internals, via {@link Mutation}s. Works the same as {@link #keyToDirtyLeafIndex}.
     * <p>
     * <strong>ONE PER CHAIN OF CACHES</strong>.
     */
    private final Map<Long, Mutation<Long, Hash>> pathToDirtyHashIndex;

    /**
     * Whether this instance is released. A released cache is often the last in the
     * chain, but may be any in the middle of the chain. However, you cannot
     * call {@link #release()} on any cache except <strong>the last</strong> one
     * in the chain. To release an intermediate instance, call {@link #merge()}.
     */
    private final AtomicBoolean released = new AtomicBoolean(false);

    /**
     * Indicates whether this cache has been prepared for flush by calling its {@link
     * #prepareForFlush()} method. In most cases counters like {@link #filteredLeavesCount},
     * {@link #filteredLeafPathsCount}, and {@link #filteredHashesCount} are expected
     * to be greater than zero after the method is called, but sometimes they are all
     * zeroes, and therefore a separate flag is used.
     */
    private final AtomicBoolean preparedForFlush = new AtomicBoolean(false);

    /**
     * Whether the <strong>leaf</strong> indexes in this cache are immutable. We track
     * immutability of leaves and internal nodes separately, because leaves are only
     * modified on the head of the chain (the most recent version).
     */
    private final AtomicBoolean leafIndexesAreImmutable = new AtomicBoolean(false);

    /**
     * Whether the <strong>internal node</strong> indexes in this cache are immutable.
     * It turns out that we do not have an easy way to know when a cache is no longer
     * involved in hashing, unless the {@link VirtualMap} tells it. So we add a method,
     * {@link #seal()}, to the virtual map which is called at the end of hashing to
     * let us know that the cache should be immutable from this point forward. Note that
     * an immutable cache can still be merged and released.
     * <p>
     * Since during the {@code handleTransaction} phase there should be no hashing going on,
     * we start off with this being set to true, just to catch bugs or false assumptions.
     */
    private final AtomicBoolean hashesAreImmutable = new AtomicBoolean(true);

    /**
     * A set of all modifications to leaves that occurred in this version of the cache.
     * Note that this isn't actually a set, we have to sort and filter duplicates later.
     * <p>
     * <strong>ONE PER CACHE INSTANCE</strong>.
     */
    private volatile ConcurrentArray<Mutation<K, VirtualLeafRecord<K, V>>> dirtyLeaves = new ConcurrentArray<>();

    /**
     * When the cache is filtered using {@link #filterMutations(ConcurrentArray, Map, long, long, AtomicLong)},
     * this field stores the number of filtered mutations in {@link #dirtyLeaves}. This number
     * affects cache's estimated size.
     */
    private final AtomicLong filteredLeavesCount = new AtomicLong(0);

    /**
     * When the cache is filtered using {@link #filterMutations(ConcurrentArray, Map, long, AtomicLong)},
     * this field stores the number of filtered mutations in {@link #dirtyLeaves}. This number
     * affects cache's estimated size.
     */
    private final AtomicLong filteredLeavesCount = new AtomicLong(-1);

    /**
     * A set of leaf path changes that occurred in this version of the cache. This is separate
     * from dirtyLeaves because dirtyLeaves captures the history of changes to leaves, while
     * this captures the history of which leaves lived at a given path.
     * Note that this isn't actually a set, we have to sort and filter duplicates later.
     * <p>
     * <strong>ONE PER CACHE INSTANCE</strong>.
     */
    private volatile ConcurrentArray<Mutation<Long, K>> dirtyLeafPaths = new ConcurrentArray<>();

    /**
     * When the cache is filtered using {@link #filterMutations(ConcurrentArray, Map, long, long, AtomicLong)},
     * this field stores the number of filtered mutations in {@link #dirtyLeafPaths}. This number
     * affects cache's estimated size.
     */
    private final AtomicLong filteredLeafPathsCount = new AtomicLong(0);

    /**
     * When the cache is filtered using {@link #filterMutations(ConcurrentArray, Map, long, AtomicLong)},
     * this field stores the number of filtered mutations in {@link #dirtyLeafPaths}. This number
     * affects cache's estimated size.
     */
    private final AtomicLong filteredLeafPathsCount = new AtomicLong(-1);

    /**
     * A set of all modifications to node hashes that occurred in this version of the cache.
     * We use a list as an optimization, but it requires us to filter out mutations for the
     * same key or path from multiple versions.
     * Note that this isn't actually a set, we have to sort and filter duplicates later.
     * <p>
     * <strong>ONE PER CACHE INSTANCE</strong>.
     */
    private volatile ConcurrentArray<Mutation<Long, Hash>> dirtyHashes = new ConcurrentArray<>();

    /**
     * When the cache is filtered using {@link #filterMutations(ConcurrentArray, Map, long, long, AtomicLong)},
     * this field stores the number of filtered mutations in {@link #dirtyHashes}. This number
     * affects cache's estimated size.
     */
    private final AtomicLong filteredHashesCount = new AtomicLong(0);

    /**
     * When the cache is filtered using {@link #filterMutations(ConcurrentArray, Map, long, AtomicLong)},
     * this field stores the number of filtered mutations in {@link #dirtyHashes}. This number
     * affects cache's estimated size.
     */
    private final AtomicLong filteredHashesCount = new AtomicLong(-1);

    /**
     * Indicates if this virtual cache instance contains mutations from older cache versions
     * as a result of cache merge operation.
     */
    private final AtomicBoolean mergedCopy = new AtomicBoolean(false);

    /**
     * A shared lock that prevents two copies from being merged/released at the same time. For example,
     * one thread might be merging two caches while another thread is releasing the oldest copy. These
     * all happen completely in parallel, but we have some bookkeeping which should be done inside
     * a critical section.
     */
    private final ReentrantLock releaseLock;

    /**
     * Whether this instance is a snapshot. There are certain operations like serialization that
     * are only valid on a snapshot. Hence, we need this flag to validate this condition is met.
     */
    private final AtomicBoolean snapshot = new AtomicBoolean(false);

    /**
     * lastReleased serves as a lock shared by a VirtualNodeCache family.
     * It provides needed synchronization between purge() and snapshot() (see #5838).
     * It didn't have to be atomic, just a reference to mutable long.
     * Purge() may be blocked by snapshot() until it finishes.
     * Snapshot(), however, should not be blocked for long by purge().
     * lastReleased ensures that snapshot() is aware of which version should not be included in
     * the snapshot.
     */
    private final AtomicLong lastReleased;

    /**
     * Create a new VirtualNodeCache. The cache will be the first in the chain. It will get a
     * fastCopyVersion of zero, and create the shared data structures.
     */
    public VirtualNodeCache() {
        this.keyToDirtyLeafIndex = new ConcurrentHashMap<>();
        this.pathToDirtyLeafIndex = new ConcurrentHashMap<>();
        this.pathToDirtyHashIndex = new ConcurrentHashMap<>();
        this.releaseLock = new ReentrantLock();
        this.lastReleased = new AtomicLong(-1L);
    }

    /**
     * Create a copy of the cache. The resulting copy will have a reference to the previous cache,
     * and the previous cache will have a reference to the copy. The copy will have a fastCopyVersion
     * that is one greater than the one it copied from. It will share some data structures. Critically,
     * it will modify the {@link #hashesAreImmutable} to be false so that the older copy
     * can be hashed.
     *
     * @param source
     * 		Cannot be null and must be the most recent version!
     */
    @SuppressWarnings("CopyConstructorMissesField")
    private VirtualNodeCache(final VirtualNodeCache<K, V> source) {
        // Make sure this version is exactly 1 greater than source
        this.fastCopyVersion.set(source.fastCopyVersion.get() + 1);

        // Get a reference to the shared data structures
        this.keyToDirtyLeafIndex = source.keyToDirtyLeafIndex;
        this.pathToDirtyLeafIndex = source.pathToDirtyLeafIndex;
        this.pathToDirtyHashIndex = source.pathToDirtyHashIndex;
        this.releaseLock = source.releaseLock;
        this.lastReleased = source.lastReleased;

        // The source now has immutable leaves and mutable internals
        source.prepareForHashing();

        // Wire up the next & prev references
        this.next.set(source);
        source.prev.set(this);
    }

    /**
     * {@inheritDoc}
     *
     * Only a single thread should call copy at a time, but other threads may {@link #release()} and {@link#merge()}
     * concurrent to this call on other nodes in the chain.
     */
    @SuppressWarnings("unchecked")
    @Override
    public VirtualNodeCache<K, V> copy() {
        return new VirtualNodeCache<>(this);
    }

    /**
     * Makes the cache immutable for leaf changes, but mutable for internal node changes.
     * This method call is idempotent.
     */
    public void prepareForHashing() {
        this.leafIndexesAreImmutable.set(true);
        this.hashesAreImmutable.set(false);
        this.dirtyLeaves.seal();
    }

    /**
     * {@inheritDoc}
     */
    @Override
    public boolean isImmutable() {
        // We use this as the stand-in as it obeys the normal semantics. Technically there is no advantage to
        // having this class implement FastCopyable, other than declaration of intent.
        return this.leafIndexesAreImmutable.get();
    }

    /**
     * {@inheritDoc}
     *
     * May be called on one cache in the chain while another copy is being made. Do not call
     * release on two caches in the chain concurrently. Must only release the very oldest cache in the chain. See
     * {@link #merge()}.
     *
     * @throws IllegalStateException
     * 		if this is not the oldest cache in the chain
     */
    @Override
    public boolean release() {
        throwIfDestroyed();

        // Under normal conditions "seal()" would have been called already, but it is at least possible to
        // release something that hasn't been sealed. So we call "seal()", just to tidy things up.
        seal();

        synchronized (lastReleased) {
            lastReleased.set(fastCopyVersion.get());
        }

        // We lock across all merges and releases across all copies (releaseLock is shared with all copies)
        // to prevent issues with one thread releasing while another thread is merging (as might happen if
        // the archive thread wants to release and another thread wants to merge).
        releaseLock.lock();
        try {
            // We are very strict about this, or the semantics around the cache will break.
            if (next.get() != null) {
                throw new IllegalStateException("Cannot release an intermediate version, must release the oldest");
            }

            this.released.set(true);

            // Fix the next/prev pointer so this entire cache will get dropped. We don't have to clear
            // any of our per-instance stuff, because nobody will be holding a strong reference to the
            // cache anymore. Still, in the off chance that somebody does hold a reference, we might
            // as well be proactive about it.
            wirePrevAndNext();
        } finally {
            releaseLock.unlock();
        }

        // Fire off the cleaning threads to go and clear out data in the indexes that doesn't need
        // to be there anymore.
        getCleaningPool().execute(() -> {
            purge(dirtyLeaves, keyToDirtyLeafIndex);
            purge(dirtyLeafPaths, pathToDirtyLeafIndex);
            purge(dirtyHashes, pathToDirtyHashIndex);

            dirtyLeaves = null;
            dirtyLeafPaths = null;
            dirtyHashes = null;
        });

        if (logger.isTraceEnabled()) {
            logger.trace("Released {}", fastCopyVersion);
        }

        return true;
    }

    @Override
    public boolean isDestroyed() {
        return this.released.get();
    }

    /**
     * Merges this cache with the one that is just-newer.
     * This cache will be removed from the chain and become available for garbage collection. Both this
     * cache and the one it is being merged into <strong>must</strong> be sealed (full immutable).
     *
     * @throws IllegalStateException
     * 		if there is nothing to merge into, or if both this cache and the one
     * 		it is merging into are not sealed.
     */
    public void merge() {
        releaseLock.lock();
        try {
            // We only permit you to merge a cache if it is no longer being used for hashing.
            final VirtualNodeCache<K, V> p = prev.get();
            if (p == null) {
                throw new IllegalStateException("Cannot merge with a null cache");
            } else if (!p.hashesAreImmutable.get() || !hashesAreImmutable.get()) {
                throw new IllegalStateException("You can only merge caches that are sealed");
            }

            // Merge my mutations into the previous (newer) cache's arrays.
            // This operation has a high probability of producing override mutations. That is, two mutations
            // for the same key/path but with different versions. Before returning to a caller a stream of
            // dirty leaves or dirty hashes, the stream must be sorted (which we had to do anyway) and
            // deduplicated. But it makes for a _VERY FAST_ merge operation.
            p.dirtyLeaves.merge(dirtyLeaves);
            p.dirtyLeafPaths.merge(dirtyLeafPaths);
            p.dirtyHashes.merge(dirtyHashes);
            p.mergedCopy.set(true);

            // Remove this cache from the chain and wire the prev and next caches together.
            // This will allow this cache to be garbage collected.
            wirePrevAndNext();
        } finally {
            releaseLock.unlock();

            if (logger.isTraceEnabled()) {
                logger.trace(
                        "Merged version {}, {} dirty leaves, {} dirty internals",
                        fastCopyVersion,
                        dirtyLeaves.size(),
                        dirtyHashes.seal());
            }
        }
    }

    /**
     * Seals this cache, making it immutable. A sealed cache can still be merged with another sealed
     * cache.
     */
    public void seal() {
        leafIndexesAreImmutable.set(true);
        hashesAreImmutable.set(true);
        dirtyLeaves.seal();
        dirtyHashes.seal();
        dirtyLeafPaths.seal();
    }

    // --------------------------------------------------------------------------------------------
    // API for caching leaves.
    //
    // The mutation APIs can **ONLY** be called on the handleTransaction thread and only on the
    // most recent copy. The query APIs can be called from any thread.
    // --------------------------------------------------------------------------------------------

    public VirtualLeafRecord<K, V> putLeaf(final VirtualLeafRecord<K, V> leaf) {
        return putLeaf(leaf, false);
    }

    /**
     * Puts a leaf into the cache. Called whenever there is a <strong>new</strong> leaf or
     * whenever the <strong>value</strong> of the leaf has changed. Note that the caller is
     * responsible for ensuring that this leaf instance does not exist in any older copies
     * of caches. This is done by making fast-copies of the leaf as needed. This is the caller's
     * responsibility!
     * <p>
     * The caller must <strong>also</strong> call this each time the path of the node changes,
     * since we maintain a path-to-leaf mapping and need to be aware of the new path, even though
     * the value has not necessarily changed. This is necessary so that we record the leaf record
     * as dirty, since we need to include this leaf is the set that are involved in hashing, and
     * since we need to include this leaf in the set that are written to disk (since paths are
     * also written to disk).
     * <p>
     * This method should only be called from the <strong>HANDLE TRANSACTION THREAD</strong>.
     * It is NOT threadsafe!
     *
     * @param leaf
     * 		The leaf to put. Must not be null. Must have the correct key and path.
     * @param newRecord
     *      Indicates if this leaf update is to insert a new entity rather than to update
     *      an existing one
     * @throws NullPointerException
     * 		if the leaf is null
     * @throws MutabilityException
     * 		if the cache is immutable for leaf changes
     */
    public VirtualLeafRecord<K, V> putLeaf(final VirtualLeafRecord<K, V> leaf, boolean newRecord) {
        throwIfLeafImmutable();
        Objects.requireNonNull(leaf);

        // The key must never be null. Only DELETED_LEAF_RECORD should have a null key.
        // The VirtualMap forbids null keys, so we should never see a null here.
        final K key = leaf.getKey();
        assert key != null : "Keys cannot be null";

        // Update the path index to point to this node at this path
        updatePaths(key, leaf.getPath(), pathToDirtyLeafIndex, dirtyLeafPaths);

        // Get the first data element (mutation) in the list based on the key,
        // and then create or update the associated mutation.
        return keyToDirtyLeafIndex.compute(key, (k, mutations) -> mutate(leaf, newRecord, mutations)).value;
    }

    /**
     * Records that the given leaf was deleted in the cache. This creates a "delete" {@link Mutation} in the
     * linked list for this leaf. The leaf must have a correct leaf path and key. This call will
     * clear the leaf path for you.
     * <p>
     * This method should only be called from the <strong>HANDLE TRANSACTION THREAD</strong>.
     * It is NOT threadsafe!
     *
     * @param leaf
     * 		the leaf to delete. Must not be null.
     * @throws NullPointerException
     * 		if the leaf argument is null
     * @throws MutabilityException
     * 		if the cache is immutable for leaf changes
     */
    public void deleteLeaf(final VirtualLeafRecord<K, V> leaf) {
        throwIfLeafImmutable();
        Objects.requireNonNull(leaf);

        // This leaf is no longer at this leaf path. So clear it.
        clearLeafPath(leaf.getPath());

        // Find or create the mutation and mark it as deleted
        final K key = leaf.getKey();
        assert key != null : "Keys cannot be null";
        keyToDirtyLeafIndex.compute(key, (k, mutations) -> {
            mutations = mutate(leaf, false, mutations);
            mutations.setDeleted(true);
            assert pathToDirtyLeafIndex.get(leaf.getPath()).isDeleted() : "It should be deleted too";
            return mutations;
        });
    }

    /**
     * A leaf that used to be at this {@code path} is no longer there. This should really only
     * be called if there is no longer any leaf at this path. This happens when we add leaves
     * and the leaf at firstLeafPath is moved and replaced by an internal node, or when a leaf
     * is deleted and the lastLeafPath is moved or removed.
     *
     * This method should only be called from the <strong>HANDLE TRANSACTION THREAD</strong>.
     * It is NOT threadsafe!
     *
     * @param path
     * 		The path to clear. After this call, there is no longer a leaf at this path.
     * @throws MutabilityException
     * 		if the cache is immutable for leaf changes
     */
    public void clearLeafPath(final long path) {
        throwIfLeafImmutable();
        // Note: this marks the mutations as deleted, in addition to clearing the value of the mutation
        updatePaths(null, path, pathToDirtyLeafIndex, dirtyLeafPaths);
    }

    /**
     * Looks for a leaf record in this cache instance, and all older ones, based on the given {@code key}.
     * For example, suppose {@code cache2} has a leaf record for the key "A", but we have {@code cache4}.
     * By calling this method on {@code cache4}, it will find the record in {@code cache2}.
     * If the leaf record exists, it is returned. If the leaf was deleted, {@link #DELETED_LEAF_RECORD}
     * is returned. If there is no mutation record at all, null is returned, indicating a cache miss,
     * and that the caller should consult on-disk storage.
     * <p>
     * This method may be called concurrently from multiple threads.
     *
     * @param key
     * 		The key to use to lookup. Cannot be null.
     * @param forModify
     * 		pass {@code true} if you intend to modify the returned record. The cache will
     * 		either return the same instance already in the cache or, if the instance is
     * 		in an older copy in the cache-chain, it will create a new instance and register
     * 		it as a mutation in this cache instance. In this way, you can safely modify the
     * 		returned record, if it exists. Be sure to call
     *        {@link #putLeaf(VirtualLeafRecord)} if the leaf path is modified. If you only
     * 		modify the value, then you do not need to make any additional calls.
     * @return A {@link VirtualLeafRecord} if there is one in the cache (this instance or a previous
     * 		copy in the chain), or null if there is not one.
     * @throws NullPointerException
     * 		if the key is null
     * @throws com.swirlds.common.exceptions.ReferenceCountException
     * 		if the cache has already been released
     */
    public VirtualLeafRecord<K, V> lookupLeafByKey(final K key, final boolean forModify) {
        Objects.requireNonNull(key);

        // The only way to be released is to be in a condition where the data source has
        // the data that was once in this cache but was merged and is therefore now released.
        // So we can return null and know the caller can find the data in the data source.
        if (released.get()) {
            return null;
        }

        // Get the newest mutation that is less or equal to this fastCopyVersion. If forModify and
        // the mutation does not exactly equal this fastCopyVersion, then create a mutation.
        final Mutation<K, VirtualLeafRecord<K, V>> mutation = lookup(keyToDirtyLeafIndex.get(key));

        // Always return null if there is no mutation regardless of forModify
        if (mutation == null) {
            return null;
        }

        // If the mutation was deleted, return our marker instance, regardless of forModify
        if (mutation.isDeleted()) {
            //noinspection unchecked
            return (VirtualLeafRecord<K, V>) DELETED_LEAF_RECORD;
        }

        // If "forModify" was set and the mutation version is older than this cache version, then
        // create a new value and a new mutation and return the new mutation.
        if (forModify && mutation.version < fastCopyVersion.get()) {
            assert !leafIndexesAreImmutable.get() : "You cannot create leaf records at this time!";
            @SuppressWarnings("unchecked")
            final VirtualLeafRecord<K, V> leaf =
                    new VirtualLeafRecord<>(mutation.value.getPath(), mutation.value.getKey(), (V)
                            mutation.value.getValue().copy());
            return putLeaf(leaf);
        }

        return mutation.value;
    }

    /**
     * Looks for a leaf record in this cache instance, and all older ones, based on the given {@code path}.
     * If the leaf record exists, it is returned. If the leaf was deleted, {@link #DELETED_LEAF_RECORD}
     * is returned. If there is no mutation record at all, null is returned, indicating a cache miss,
     * and that the caller should consult on-disk storage.
     * <p>
     * This method may be called concurrently from multiple threads, but <strong>MUST NOT</strong>
     * be called concurrently for the same path! It is NOT fully threadsafe!
     *
     * @param path
     * 		The path to use to lookup.
     * @param forModify
     * 		pass {@code true} if you intend to modify the returned record. The cache will
     * 		either return the same instance already in the cache or, if the instance is
     * 		in an older copy in the cache-chain, it will create a new instance and register
     * 		it as a mutation in this cache instance. In this way, you can safely modify the
     * 		returned record, if it exists. Be sure to call
     *        {@link #putLeaf(VirtualLeafRecord)} if the leaf path is modified. If you only
     * 		modify the value, then you do not need to make any additional calls.
     * @return A {@link VirtualLeafRecord} if there is one in the cache (this instance or a previous
     * 		copy in the chain), or null if there is not one.
     * @throws com.swirlds.common.exceptions.ReferenceCountException
     * 		if the cache has already been released
     */
    public VirtualLeafRecord<K, V> lookupLeafByPath(final long path, final boolean forModify) {
        // The only way to be released is to be in a condition where the data source has
        // the data that was once in this cache but was merged and is therefore now released.
        // So we can return null and know the caller can find the data in the data source.
        if (released.get()) {
            return null;
        }

        // Get the newest mutation that equals this fastCopyVersion. If forModify and
        // the mutation does not exactly equal this fastCopyVersion, then create a mutation.
        // Note that the mutations in pathToDirtyLeafIndex contain the *path* as the key,
        // and a leaf record *key* as the value. Thus, we look up a mutation first in the
        // pathToDirtyLeafIndex, get the leaf key, and then lookup based on that key.
        final Mutation<Long, K> mutation = lookup(pathToDirtyLeafIndex.get(path));
        // If mutation is null (path is unknown), return null regardless of forModify
        if (mutation == null) {
            return null;
        }

        //noinspection unchecked
        return mutation.isDeleted()
                ? (VirtualLeafRecord<K, V>) DELETED_LEAF_RECORD
                : lookupLeafByKey(mutation.value, forModify);
    }

    /**
     * Returns a stream of dirty leaves from this cache instance to hash this virtual map copy. The stream
     * is sorted by paths.
     *
     * @param firstLeafPath
     * 		The first leaf path to include to the stream
     * @param lastLeafPath
     *      The last leaf path to include to the stream
     * @return
     *      A stream of dirty leaves for hashing
     */
    public Stream<VirtualLeafRecord<K, V>> dirtyLeavesForHash(final long firstLeafPath, final long lastLeafPath) {
        if (mergedCopy.get()) {
            throw new IllegalStateException("Cannot get dirty leaves for hashing on a merged cache copy");
        }
        // This method is called on a cache copy, which is not a result of merging older
        // copies. There is no need to filter mutations here
        final Stream<VirtualLeafRecord<K, V>> result = dirtyLeaves(firstLeafPath, lastLeafPath);
        return result.sorted(Comparator.comparingLong(VirtualLeafRecord::getPath));
    }

    /**
     * Returns a stream of dirty leaves from this cache instance to flush this virtual map copy and all
     * previous copies merged into this one to disk.
     *
     * <p>{@link #prepareForFlush()} must be called before this method.
     *
     * @param firstLeafPath
     * 		The first leaf path to include to the stream
     * @param lastLeafPath
     *      The last leaf path to include to the stream
     * @return
     *      A stream of dirty leaves for flushes
     */
    public Stream<VirtualLeafRecord<K, V>> dirtyLeavesForFlush(final long firstLeafPath, final long lastLeafPath) {
<<<<<<< HEAD
        // Filter mutations, if it isn't done yet. Filtering doesn't remove mutations from the
        // concurrent arrays, just marks them as filtered. When this method is called by
        // VirtualRootNode, prepareForFlush() has been already called, but some tests don't
        // do that
        if (filteredLeavesCount.get() < 0) {
            prepareForFlush();
=======
        if (!preparedForFlush.get()) {
            throw new IllegalStateException("This cache has not been prepared for flush");
>>>>>>> 59fc16a3
        }
        return dirtyLeaves(firstLeafPath, lastLeafPath);
    }

    /**
     * Gets a stream of dirty leaves <strong>from this cache instance</strong>. Deleted leaves are not included
     * in this stream.
     *
     * <p>
     * This method is called for two purposes. First, to get dirty leaves to hash a single virtual map copy. The
     * resulting stream is expected to be sorted. No duplicate entries are expected in this case, as within a
     * single version there may not be duplicates. Second, to get dirty leaves to flush them to disk. In this
     * case, the stream doesn't need to be sorted, but there may be duplicated entries from different versions.
     *
     * <p>
     * This method may be called concurrently from multiple threads (although in practice, this should never happen).
     *
     * @param firstLeafPath
     * 		The first leaf path to receive in the results. It is possible, through merging of multiple rounds,
     * 		for the data to have leaf data that is outside the expected range for the {@link VirtualMap} of
     * 		this cache. We need to provide the leaf boundaries to compensate for this.
     * @param lastLeafPath
     * 		The last leaf path to receive in the results. It is possible, through merging of multiple rounds,
     * 		for the data to have leaf data that is outside the expected range for the {@link VirtualMap} of
     * 		this cache. We need to provide the leaf boundaries to compensate for this.
     * @return A non-null stream of dirty leaves. May be empty. Will not contain duplicate records
     * @throws MutabilityException if called on a cache that still allows dirty leaves to be added
     */
    private Stream<VirtualLeafRecord<K, V>> dirtyLeaves(final long firstLeafPath, final long lastLeafPath) {
        if (!dirtyLeaves.isImmutable()) {
            throw new MutabilityException("Cannot call on a cache that is still mutable for dirty leaves");
        }
        return dirtyLeaves.stream()
                .filter(mutation -> {
                    final long path = mutation.value.getPath();
                    return path >= firstLeafPath && path <= lastLeafPath;
                })
                .filter(mutation -> !mutation.isFiltered())
                .filter(mutation -> !mutation.isDeleted())
                .map(mutation -> mutation.value);
    }

    /**
     * Gets estimated number of dirty leaf nodes in this cache.
     *
     * @return Estimated number of dirty leaf nodes
     */
    public long estimatedDirtyLeavesCount() {
        return (dirtyLeaves == null) ? 0 : (dirtyLeaves.size() - filteredLeavesCount.get());
    }

    /**
     * Gets a stream of deleted leaves <strong>from this cache instance</strong>.
     * <p>
     * This method may be called concurrently from multiple threads (although in practice, this should never happen).
     *
     * @return A non-null stream of deleted leaves. May be empty. Will not contain duplicate records.
     * @throws MutabilityException
     * 		if called on a cache that still allows dirty leaves to be added
     */
    public Stream<VirtualLeafRecord<K, V>> deletedLeaves() {
        if (!dirtyLeaves.isImmutable()) {
            throw new MutabilityException("Cannot call on a cache that is still mutable for dirty leaves");
        }

        final Map<K, VirtualLeafRecord<K, V>> leaves = new ConcurrentHashMap<>();
        final StandardFuture<Void> result = dirtyLeaves.parallelTraverse(getCleaningPool(), element -> {
            if (element.isDeleted()) {
                final K key = element.key;
                final Mutation<K, VirtualLeafRecord<K, V>> mutation = lookup(keyToDirtyLeafIndex.get(key));
                if (mutation != null && mutation.isDeleted()) {
                    leaves.putIfAbsent(key, element.value);
                }
            }
        });
        try {
            result.getAndRethrow();
        } catch (final InterruptedException ex) {
            Thread.currentThread().interrupt();
            throw new PlatformException("VirtualNodeCache.deletedLeaves() interrupted", ex, EXCEPTION);
        }
        return leaves.values().stream();
    }

    // --------------------------------------------------------------------------------------------
    // API for caching internal nodes.
    //
    // The mutation APIs should **ONLY** be called on the hashing threads, and can only be called
    // until the cache is sealed. The query APIs can be called from any thread.
    // --------------------------------------------------------------------------------------------

    /**
     * For testing purposes only. Equivalent to putHash(node.getPath(), node.getHash())
     * @param node the node to get path and hash from
     */
    public void putHash(final VirtualHashRecord node) {
        Objects.requireNonNull(node);
        putHash(node.path(), node.hash());
    }

    /**
     * Stores a {@link Hash} into this version of the cache for a given path. This can be called
     * during {@code handleTransaction}, or during hashing, but must not be called once the
     * instance has been sealed (after hashing).
     * <p>
     * This method may be called concurrently from multiple threads, but <strong>MUST NOT</strong>
     * be called concurrently for the same path! It is NOT fully threadsafe!
     *
     * @param path
     * 		Node path
     * @param hash
     * 		Node hash. Null values are accepted, although observed in tests only. In real scenarios
     * 	    this method is only called by VirtualHasher (via VirtualRootNode), and it never puts
     * 	    null hashes to the cache
     * @throws MutabilityException
     * 		if the instance has been sealed
     */
    public void putHash(final long path, final Hash hash) {
        throwIfInternalsImmutable();
        // If the hash is null, put NULL_HASH instead to avoid mutation to be marked as deleted
        updatePaths(hash != null ? hash : NULL_HASH, path, pathToDirtyHashIndex, dirtyHashes);
    }

    /**
     * Marks the hash at {@code path} as having been deleted. This only happens
     * if the merkle tree shrinks. This is only called during {@code handleTransaction},
     * NOT during hashing and NOT after hashing.
     * <p>
     * This method may be called concurrently from multiple threads, but <strong>MUST NOT</strong>
     * be called concurrently for the same record! It is NOT fully threadsafe!
     *
     * @param path
     * 		The path to the virtual node that is to be marked as deleted in this cache.
     * @throws MutabilityException
     * 		if called when <strong>leaves</strong> are immutable.
     */
    public void deleteHash(final long path) {
        throwIfLeafImmutable();
        updatePaths(null, path, pathToDirtyHashIndex, dirtyHashes);
    }

    /**
     * Looks for an internal node record in this cache instance, and all older ones, based on the
     * given {@code path}. If the record exists, it is returned. If the nodes was deleted,
     * {@link #DELETED_LEAF_RECORD} is returned. If there is no mutation record at all, null is returned,
     * indicating a cache miss, and that the caller should consult on-disk storage.
     * <p>
     * This method may be called concurrently from multiple threads, but <strong>MUST NOT</strong>
     * be called concurrently for the same record! It is NOT fully threadsafe!
     *
     * @param path
     * 		The path to use to lookup.
     * @param forModify
     * 		pass {@code true} if you intend to modify the returned record. The cache will
     * 		either return the same instance already in the cache or, if the instance is
     * 		in an older copy in the cache-chain, it will create a new instance and register
     * 		it as a mutation in this cache instance. In this way, you can safely modify the
     * 		returned record, if it exists.
     * @return A {@link Hash} if there is one in the cache (this instance or a previous
     * 		copy in the chain), or null if there is not one.
     * @throws com.swirlds.common.exceptions.ReferenceCountException
     * 		if the cache has already been released
     */
    public Hash lookupHashByPath(final long path, final boolean forModify) {
        // The only way to be released is to be in a condition where the data source has
        // the data that was once in this cache but was merged and is therefore now released.
        // So we can return null and know the caller can find the data in the data source.
        if (released.get()) {
            return null;
        }

        final Mutation<Long, Hash> mutation = lookup(pathToDirtyHashIndex.get(path));

        // Always return null if there is no mutation regardless of forModify
        if ((mutation == null) || (mutation.value == NULL_HASH)) {
            return null;
        }

        // If the mutation was deleted, return our marker instance
        if (mutation.isDeleted()) {
            return DELETED_HASH;
        }

        // If "forModify" was set and the mutation version is older than my version, then
        // create a new value and a new mutation and return the new mutation.
        if (forModify && mutation.version < fastCopyVersion.get()) {
            assert !hashesAreImmutable.get() : "You cannot create internal records at this time!";
            updatePaths(NULL_HASH, path, pathToDirtyHashIndex, dirtyHashes);
            return null;
        }

        return mutation.value;
    }

    /**
     * Gets a stream of dirty hashes <strong>from this cache instance</strong>. Deleted hashes are
     * not included in this stream. Must be called <strong>after</strong> the cache has been sealed.
     *
     * <p>This method may be called concurrently from multiple threads (although in practice, this should
     * never happen).
     *
     * <p>{@link #prepareForFlush()} must be called before this method.
     *
     * @param lastLeafPath
     * 		The last leaf path at and above which no node results should be returned. It is possible,
     * 		through merging of multiple rounds, for the data to have data that is outside the expected range
     * 		for the {@link VirtualMap} of this cache. We need to provide the leaf boundaries to compensate for this.
     * @return A non-null stream of dirty hashes. May be empty. Will not contain duplicate records.
     * @throws MutabilityException if called on a non-sealed cache instance.
     */
    public Stream<VirtualHashRecord> dirtyHashesForFlush(final long lastLeafPath) {
        if (!dirtyHashes.isImmutable()) {
            throw new MutabilityException("Cannot get the dirty internal records for a non-sealed cache.");
        }
<<<<<<< HEAD
        // Call prepareForFlush(), if that method hasn't been called yet
        if (filteredHashesCount.get() < 0) {
            prepareForFlush();
=======
        if (!preparedForFlush.get()) {
            throw new IllegalStateException("This cache has not been prepared for flush");
>>>>>>> 59fc16a3
        }
        return dirtyHashes.stream()
                .filter(mutation -> mutation.key <= lastLeafPath)
                .filter(mutation -> !mutation.isFiltered())
                .map(mutation ->
                        new VirtualHashRecord(mutation.key, mutation.value != NULL_HASH ? mutation.value : null));
    }

    /**
     * Gets estimated number of dirty hashes in this cache.
     *
     * <p>This method and similar methods about leaves are called multiple times. First,
     * the method is used to estimate this cache copy size to make a decision whether to
     * flush the copy to disk or to merge it to a newer copy. If the copy is selected to
     * flush, its {@link #prepareForFlush()} method is called, it may mark some mutations
     * as filtered, which affects the estimated size. After that this method is called
     * again, it takes filtered mutations into consideration. If the updated estimated
     * size is lower than flush threshold, the copy is not flushed to disk, but rather
     * its {@link #garbageCollect(long, long)} is called.
     *
     * @return
     *        Estimated number of dirty hashes
     */
    public long estimatedHashesCount() {
        return (dirtyHashes == null) ? 0 : (dirtyHashes.size() - filteredHashesCount.get());
    }

    /**
     * This cache copy is selected to flush to disk, either because it is explicitly
     * marked as such, or when cache copy estimated size exceeds flush threshold. Before
     * flush, this method is used to mark redundant mutations as "filtered", so they aren't
     * included to the streams for the data source. It may happen that after filtering the
     * cache copy is no longer needed to flush. In this case, all filtered mutations are
     * removed using {@link #garbageCollect(long, long)} method.
<<<<<<< HEAD
     */
    public void prepareForFlush() {
        // Mark obsolete mutations to filter later and update "filtered" counters. These
        // counters will affect the estimated size
        final long version = getFastCopyVersion();
        filterMutations(dirtyHashes, pathToDirtyHashIndex, version, filteredHashesCount);
        filterMutations(dirtyLeafPaths, pathToDirtyLeafIndex, version, filteredLeafPathsCount);
        filterMutations(dirtyLeaves, keyToDirtyLeafIndex, version, filteredLeavesCount);
=======
     *
     * <p>This method can only be called on sealed caches.
     *
     * @throws MutabilityException if called on a non-sealed cache instance.
     */
    public void prepareForFlush() {
        if (!hashesAreImmutable.get() || !leafIndexesAreImmutable.get()) {
            throw new MutabilityException("Cannot prepare for flushing for a non-sealed cache");
        }
        if (preparedForFlush.getAndSet(true)) {
            throw new IllegalStateException("This cache has been already prepared for flush");
        }
        // Mark obsolete mutations to filter later and update "filtered" counters. These
        // counters will affect the estimated size
        final long version = getFastCopyVersion();
        final long lastReleasedVersion = lastReleased.get();
        filterMutations(dirtyHashes, pathToDirtyHashIndex, version, lastReleasedVersion, filteredHashesCount);
        filterMutations(dirtyLeafPaths, pathToDirtyLeafIndex, version, lastReleasedVersion, filteredLeafPathsCount);
        filterMutations(dirtyLeaves, keyToDirtyLeafIndex, version, lastReleasedVersion, filteredLeavesCount);
>>>>>>> 59fc16a3
    }

    /**
     * If a cache copy's estimated size exceeded flush threshold, but after mutations are
     * filtered the size drops below the threshold, the copy is not flushed to disk, but
     * just removes all filtered mutations using this method.
<<<<<<< HEAD
     */
    public void garbageCollect(final long firstLeafPath, final long lastLeafPath) {
        final Stream<Mutation<Long, Hash>> filteredHashes = dirtyHashes.stream()
                .filter(mutation -> mutation.key <= lastLeafPath)
                .filter(mutation -> !mutation.isFiltered())
=======
     *
     * <p>This method can only be called on sealed caches.
     *
     * @throws MutabilityException if called on a non-sealed cache instance.
     */
    public void garbageCollect(final long firstLeafPath, final long lastLeafPath) {
        if (!hashesAreImmutable.get() || !leafIndexesAreImmutable.get()) {
            throw new MutabilityException("Cannot run garbage collection for a non-sealed cache");
        }
        final Stream<Mutation<Long, Hash>> filteredHashes = dirtyHashes.stream()
                .filter(mutation -> !mutation.isFiltered())
                // Leave only the latest mutation for every hash path by setting next to null
>>>>>>> 59fc16a3
                .peek(mutation -> mutation.next = null);
        dirtyHashes = new ConcurrentArray<>(filteredHashes);
        filteredHashesCount.set(0);
        final Stream<Mutation<Long, K>> filteredLeafPaths = dirtyLeafPaths.stream()
<<<<<<< HEAD
                .filter(mutation -> (mutation.key >= firstLeafPath) && (mutation.key <= lastLeafPath))
                .filter(mutation -> !mutation.isFiltered())
=======
                .filter(mutation -> !mutation.isFiltered())
                // Leave only the latest mutation for every leaf path by setting next to null
>>>>>>> 59fc16a3
                .peek(mutation -> mutation.next = null);
        dirtyLeafPaths = new ConcurrentArray<>(filteredLeafPaths);
        filteredLeafPathsCount.set(0);
        final Stream<Mutation<K, VirtualLeafRecord<K, V>>> filteredLeaves = dirtyLeaves.stream()
<<<<<<< HEAD
                .filter(mutation -> {
                    final long path = mutation.value.getPath();
                    return path >= firstLeafPath && path <= lastLeafPath;
                })
                .filter(mutation -> !mutation.isFiltered())
=======
                .filter(mutation -> !mutation.isFiltered())
                // Leave only the latest mutation for every leaf by setting next to null
>>>>>>> 59fc16a3
                .peek(mutation -> mutation.next = null);
        dirtyLeaves = new ConcurrentArray<>(filteredLeaves);
        filteredLeavesCount.set(0);
    }

    /**
     * {@inheritDoc}
     */
    @Override
    public long getClassId() {
        return CLASS_ID;
    }

    /**
     * {@inheritDoc}
     *
     * This method should be called on a snapshot version of {@link VirtualNodeCache},
     * i.e., the instance return by {@link #snapshot()}
     *
     * @throws IllegalStateException
     * 		If it is called on a non-snapshot instance
     */
    @Override
    public void serialize(final SerializableDataOutputStream out) throws IOException {
        if (!snapshot.get()) {
            throw new IllegalStateException("Trying to serialize a non-snapshot instance");
        }

        out.writeLong(fastCopyVersion.get());
        serializeKeyToDirtyLeafIndex(keyToDirtyLeafIndex, out);
        serializePathToDirtyLeafIndex(pathToDirtyLeafIndex, out);
        serializePathToDirtyHashIndex(pathToDirtyHashIndex, out);
    }

    /**
     * {@inheritDoc}
     */
    @Override
    public void deserialize(final SerializableDataInputStream in, final int version) throws IOException {
        this.fastCopyVersion.set(in.readLong());
        deserializeKeyToDirtyLeafIndex(keyToDirtyLeafIndex, in, version);
        deserializePathToDirtyLeafIndex(pathToDirtyLeafIndex, in);
        deserializePathToDirtyHashIndex(pathToDirtyHashIndex, in, version);
    }

    /**
     * {@inheritDoc}
     */
    @Override
    public int getVersion() {
        return ClassVersion.NO_LEAF_HASHES;
    }

    /**
     * Get fast copy version of the cache.
     *
     * @return Fast copy version
     */
    public long getFastCopyVersion() {
        return fastCopyVersion.get();
    }

    /**
     * Creates a new instance of a {@link VirtualNodeCache}
     * with {@code pathToDirtyHashIndex}, {@code pathToDirtyLeafIndex}, and
     * {@code keyToDirtyLeafIndex}, containing only elements not marked for deletion,
     * and only the latest mutation with version less than or equal to the current
     * version is added to the maps.
     *
     * @return snapshot of the current {@link VirtualNodeCache}
     */
    public VirtualNodeCache<K, V> snapshot() {
        synchronized (lastReleased) {
            final VirtualNodeCache<K, V> newSnapshot = new VirtualNodeCache<>();
            setMapSnapshotAndArray(
                    this.pathToDirtyHashIndex, newSnapshot.pathToDirtyHashIndex, newSnapshot.dirtyHashes);
            setMapSnapshotAndArray(
                    this.pathToDirtyLeafIndex, newSnapshot.pathToDirtyLeafIndex, newSnapshot.dirtyLeafPaths);
            setMapSnapshotAndArray(this.keyToDirtyLeafIndex, newSnapshot.keyToDirtyLeafIndex, newSnapshot.dirtyLeaves);
            newSnapshot.snapshot.set(true);
            newSnapshot.fastCopyVersion.set(this.fastCopyVersion.get());
            newSnapshot.seal();
            return newSnapshot;
        }
    }

    // --------------------------------------------------------------------------------------------
    // Private helper methods.
    //
    // There is a lot of commonality between leaf and internal node caching logic. We try to
    // capture that (and more) here, to keep the rest of the code simple and sane.
    // --------------------------------------------------------------------------------------------

    /**
     * Wires together the {@code prev} and {@code next} caches.
     * <p>
     * Given a chain of caches:
     * <pre>
     *     +----------------+         +----------------+         +----------------+
     *     |    Cache v3    | #-----# |    Cache v2    | #-----# |    Cache v1    |
     *     +----------------+         +----------------+         +----------------+
     * </pre>
     * We should be able to remove any of the above caches. If "Cache v3" is removed, we
     * should see:
     * <pre>
     *     +----------------+         +----------------+
     *     |    Cache v2    | #-----# |    Cache v1    |
     *     +----------------+         +----------------+
     * </pre>
     * If "Cache v2" is removed instead, we should see:
     * <pre>
     *     +----------------+         +----------------+
     *     |    Cache v3    | #-----# |    Cache v1    |
     *     +----------------+         +----------------+
     * </pre>
     * And if "Cache v1" is removed, we should see:
     * <pre>
     *     +----------------+         +----------------+
     *     |    Cache v3    | #-----# |    Cache v2    |
     *     +----------------+         +----------------+
     * </pre>
     * <p>
     * This method IS NOT threadsafe! Control access via locks. It would be bad if a merge
     * and a release were to happen concurrently, or two merges happened concurrently,
     * among neighbors in the chain.
     */
    private void wirePrevAndNext() {
        final VirtualNodeCache<K, V> n = this.next.get();
        final VirtualNodeCache<K, V> p = this.prev.get();

        // If "p" is null, this is OK, we just set the "p" of next to null too.
        if (n != null) {
            n.prev.set(p);
        }

        // If "n" is null, that is OK, we just set the "n" of prev to null too.
        if (p != null) {
            p.next.set(n);
        }

        // Clear both of my references. I'm no longer part of the chain.
        this.next.set(null);
        this.prev.set(null);
    }

    /**
     * Updates the mutation for {@code value} at the given {@code path}.
     * <p>
     * This method may be called concurrently from multiple threads, but <strong>MUST NOT</strong>
     * be called concurrently for the same record! It is NOT fully threadsafe!
     *
     * @param value
     * 		The value to store in the mutation. If null, then we interpret this to mean the path was deleted.
     * 		The value is a leaf key, or an internal record.
     * @param path
     * 		The path to update
     * @param index
     * 		The index controlling this path. Could be {@link #pathToDirtyLeafIndex} or
     *        {@link #pathToDirtyHashIndex}.
     * @param dirtyPaths
     * 		The {@link ConcurrentArray} holding references to the dirty paths (leaf or internal).
     * 		Cannot be null.
     * @param <V1>
     * 		The type of value stored in the mutation. Either a leaf key (K) or a hash.
     * @throws NullPointerException
     * 		if {@code dirtyPaths} is null.
     */
    private <V1> void updatePaths(
            final V1 value,
            final long path,
            final Map<Long, Mutation<Long, V1>> index,
            final ConcurrentArray<Mutation<Long, V1>> dirtyPaths) {
        index.compute(path, (key, mutation) -> {
            // If there is no mutation or the mutation isn't for this version, then we need to create a new mutation.
            // Note that this code DEPENDS on hashing only a single round at a time. VirtualPipeline
            // enforces this constraint.
            Mutation<Long, V1> nextMutation = mutation;
            Mutation<Long, V1> previousMutation = null;
            while (nextMutation != null && nextMutation.version > fastCopyVersion.get()) {
                previousMutation = nextMutation;
                nextMutation = nextMutation.next;
            }
            if (nextMutation == null || nextMutation.version != fastCopyVersion.get()) {
                // It must be that there is *NO* mutation in the dirtyPaths for this cache version.
                // I don't have an easy way to assert it programmatically, but by inspection, it must be true.
                // Create a mutation for this version pointing to the next oldest mutation (if any).
                nextMutation = new Mutation<>(nextMutation, path, value, fastCopyVersion.get());
                nextMutation.setDeleted(value == null);
                // Hold a reference to this newest mutation in this cache
                dirtyPaths.add(nextMutation);
            } else {
                assert !nextMutation.isFiltered();
                // This mutation already exists in this version. Simply update its value and deleted status.
                nextMutation.value = value;
                nextMutation.setDeleted(value == null);
            }
            if (previousMutation != null) {
                assert !previousMutation.isFiltered();
                previousMutation.next = nextMutation;
            } else {
                mutation = nextMutation;
            }
            return mutation;
        });
    }

    private <K1, V1> Mutation<K1, V1> lookup(Mutation<K1, V1> mutation) {
        return lookup(mutation, fastCopyVersion.get());
    }

    /**
     * Given a mutation list, look up the most recent mutation to this version, but no newer than this
     * cache's version. This method is very fast. Newer mutations are closer to the head of the mutation list,
     * making lookup very fast for the most recent version (O(n)).
     *
     * @param mutation
     * 		The mutation list, can be null.
     * @param <K1> The key type held by the mutation. Either a Key or a path.
     * @param <V1>>
     * 		The value type held by the mutation. It will be either a Key, leaf record, or a hash.
     * @return null if the mutation could be found, or the mutation.
     */
    private static <K1, V1> Mutation<K1, V1> lookup(Mutation<K1, V1> mutation, final long upToVersion) {
        // Walk the list of values until we find the best match for our version
        for (; ; ) {
            // If mutation is null, then there is nothing else to look for. We're done.
            if (mutation == null) {
                return null;
            }
            // We have found the best match
            if (mutation.version <= upToVersion) {
                return mutation;
            }
            // Look up the next mutation
            mutation = mutation.next;
        }
    }

    /**
     * Record a mutation for the given leaf. If the specified mutation is null, or is of a different version
     * than this cache, then a new mutation will be created and added to the mutation list.
     *
     * @param leaf
     * 		The leaf record. This cannot be null.
     * @param mutation
     * 		The list of mutations for this leaf. This can be null.
     * @return The mutation for this leaf.
     */
    private Mutation<K, VirtualLeafRecord<K, V>> mutate(
            final VirtualLeafRecord<K, V> leaf, final boolean isNew, Mutation<K, VirtualLeafRecord<K, V>> mutation) {

        // We only create a new mutation if one of the following is true:
        //  - There is no mutation in the cache (mutation == null)
        //  - There is a mutation but not for this version of the cache
        if (mutation == null || mutation.version != fastCopyVersion.get()) {
            // Only the latest copy can change leaf data, and it cannot ever be merged into while changing,
            // So it should be true that this cache does not have this leaf in dirtyLeaves.

            // Create a new mutation
            final Mutation<K, VirtualLeafRecord<K, V>> newerMutation =
                    new Mutation<>(mutation, leaf.getKey(), leaf, fastCopyVersion.get());
            if (isNew) {
                newerMutation.setNew();
            }
            dirtyLeaves.add(newerMutation);
            mutation = newerMutation;
        } else if (mutation.value != leaf) {
            // A different value (leaf) has arrived, but the mutation already exists for this version. So we can
            // just update the leaf. However, don't update the leaf record itself, it may be already referenced
            // in a different thread. Instead, update path and value for the existing leaf record
            assert mutation.value.getKey().equals(leaf.getKey());
            mutation.value.setPath(leaf.getPath());
            mutation.value.setValue(leaf.getValue());
            mutation.setDeleted(false);
        } else {
            mutation.setDeleted(false);
        }

        return mutation;
    }

    /**
     * Called by one of the purge threads to purge entries from the index that no longer have a referent
     * for the mutation list. This can be called concurrently.
     *
     * @param index
     * 		The index to look through for entries to purge
     * @param <K>
     * 		The key type used in the index
     * @param <V>
     * 		The value type referenced by the mutation list
     */
    private static <K, V> void purge(final ConcurrentArray<Mutation<K, V>> array, final Map<K, Mutation<K, V>> index) {
        array.parallelTraverse(getCleaningPool(), element -> {
            if (element.isFiltered()) {
                return;
            }
            index.compute(element.key, (key, mutation) -> {
                if (mutation == null || element.equals(mutation)) {
                    // Already removed for a more recent mutation
                    return null;
                }
                for (Mutation<K, V> m = mutation; m.next != null; m = m.next) {
                    if (element.equals(m.next)) {
                        m.next = null;
                        break;
                    }
                }
                return mutation;
            });
        });
    }

    /**
     * Node cache contains lists of hash and leaf mutations for every cache version. When caches
     * are merged, the lists are merged, too. To make merges very fast, duplicates aren't removed
     * from the lists on merge. On flush / hash, no duplicates are allowed, so duplicated entries
     * need to be removed.
     *
     * <p>This method iterates over the given list of mutations and marks all obsolete mutations
     * as filtered. Later all marked mutations can be easily removed. A mutation is considered
     * obsolete, if there is a newer mutation for the same key.
     *
     * @param array the list of mutations to process
     * @param index the corresponding index, it's used to look up the newest mutations
     *              for a key
     * @param newestVersion the newest version of all mutations in the array
<<<<<<< HEAD
=======
     * @param lastReleasedVersion the latest flushed version
>>>>>>> 59fc16a3
     * @param <K>
     * 		The key type used in the index
     * @param <V>
     * 		The value type referenced by the mutation list
     */
    private static <K, V> void filterMutations(
            final ConcurrentArray<Mutation<K, V>> array,
            final Map<K, Mutation<K, V>> index,
            final long newestVersion,
<<<<<<< HEAD
=======
            final long lastReleasedVersion,
>>>>>>> 59fc16a3
            final AtomicLong filteredCounter) {
        filteredCounter.set(0);
        final Consumer<Mutation<K, V>> action = mutation -> {
            // local variable is required because mutation.next can be changed by another thread to null
            // see https://github.com/hashgraph/hedera-services/issues/7046 for the context
            Mutation<K, V> nextMutation = mutation.next;
            mutation.next = null;
            if (nextMutation != null) {
                assert !nextMutation.isFiltered();
<<<<<<< HEAD
                nextMutation.setFiltered();
                filteredCounter.incrementAndGet();
=======
                // There may be older mutations being purged in parallel, they should not contribute
                // to the "filtered" counter
                if (!nextMutation.isFiltered() && (nextMutation.version > lastReleasedVersion)) {
                    nextMutation.setFiltered();
                    filteredCounter.incrementAndGet();
                }
>>>>>>> 59fc16a3
                if (nextMutation.isNew()) {
                    // nextMutation is to put a new element into a virtual map. The element doesn't
                    // exist in the data source. If this mutation is filtered, there must be a newer
                    // mutation for the same key. If that newer mutation has the "deleted" flag, the
                    // element should never be flushed to disk
<<<<<<< HEAD
                    final Mutation<K, V> latestMutation = index.get(nextMutation.key);
                    assert latestMutation != null;
                    final Mutation<K, V> latestMutationUpToVersion = lookup(latestMutation, newestVersion);
                    assert latestMutationUpToVersion != null;
                    if (latestMutationUpToVersion.isDeleted()) {
                        assert !latestMutationUpToVersion.isFiltered();
=======
                    final Mutation<K, V> latestMutation = index.get(mutation.key);
                    assert latestMutation != null;
                    final Mutation<K, V> latestMutationUpToVersion = lookup(latestMutation, newestVersion);
                    assert latestMutationUpToVersion != null;
                    assert !latestMutationUpToVersion.isFiltered();
                    if (latestMutationUpToVersion.isDeleted()) {
                        if (!latestMutationUpToVersion.isFiltered()) {
                            latestMutationUpToVersion.setFiltered();
                            filteredCounter.incrementAndGet();
                        }
>>>>>>> 59fc16a3
                        // If the latest mutation up to newestVersion is "deleted", and there are no
                        // newer mutations, the whole entry for the key can be removed from the index.
                        // It's safe to do so here, as there are no references to copies older than
                        // newestVersion and there are no mutations in versions newer than newestVersion
<<<<<<< HEAD
                        if (latestMutation == latestMutationUpToVersion) {
                            latestMutationUpToVersion.setFiltered();
                            filteredCounter.incrementAndGet();
                            index.remove(latestMutation.key);
                        }
=======
                        index.compute(mutation.key, (k, v) -> {
                            assert v != null;
                            if (v == latestMutationUpToVersion) {
                                return null;
                            }
                            Mutation<K, V> m = v;
                            while (m.next != latestMutationUpToVersion) {
                                m = m.next;
                            }
                            assert !m.isFiltered();
                            assert m.version > newestVersion;
                            m.next = null;
                            return v;
                        });
>>>>>>> 59fc16a3
                    } else {
                        // Propagate the "new" flag to the newer mutation
                        latestMutationUpToVersion.setNew();
                    }
                }
            }
        };
        try {
            array.parallelTraverse(getCleaningPool(), action).getAndRethrow();
        } catch (final InterruptedException e) {
            Thread.currentThread().interrupt();
            throw new RuntimeException(e);
        }
    }

    /**
     * Copies the mutations from {@code src} into {@code dst}
     * with the following constraints:
     * <ul>
     *     <li>Only one mutation per key is copied</li>
     *     <li>Only the latest mutation with version less than or equal to the
     *     {@code fastCopyVersion} is added</li>
     *     <li>Null mutations are not copied</li>
     * </ul>
     *
     * @param src
     * 		Map that contains the original mutations
     * @param dst
     * 		Map that acts as the destination of mutations
     * @param <K2>
     * 		Key type
     * @param <L2>
     * 		Value type
     */
    private <K2, L2> void setMapSnapshotAndArray(
            final Map<K2, Mutation<K2, L2>> src,
            final Map<K2, Mutation<K2, L2>> dst,
            final ConcurrentArray<Mutation<K2, L2>> array) {
        final long accepted = fastCopyVersion.get();
        final long rejected = lastReleased.get();
        for (final Map.Entry<K2, Mutation<K2, L2>> entry : src.entrySet()) {
            Mutation<K2, L2> mutation = entry.getValue();

            while (mutation != null && mutation.version > accepted) {
                mutation = mutation.next;
            }

            if (mutation == null || mutation.version <= rejected) {
                continue;
            }

            dst.put(entry.getKey(), mutation);
            array.add(mutation);
        }
    }

    /**
     * Serialize the {@link #pathToDirtyHashIndex}.
     *
     * @param map
     * 		The index map to serialize. Cannot be null.
     * @param out
     * 		The output stream. Cannot be null.
     * @throws IOException
     * 		If something fails.
     */
    private void serializePathToDirtyHashIndex(
            final Map<Long, Mutation<Long, Hash>> map, final SerializableDataOutputStream out) throws IOException {
        assert snapshot.get() : "Only snapshots can be serialized";
        out.writeInt(map.size());
        for (final Map.Entry<Long, Mutation<Long, Hash>> entry : map.entrySet()) {
            out.writeLong(entry.getKey());
            final Mutation<Long, Hash> mutation = entry.getValue();
            assert mutation != null : "Mutations cannot be null in a snapshot";
            assert mutation.version <= this.fastCopyVersion.get()
                    : "Trying to serialize pathToDirtyInternalIndex with a version ahead";
            out.writeLong(mutation.version);
            out.writeByte(mutation.getFlags());
            if (!mutation.isDeleted()) {
                out.writeSerializable(mutation.value, true);
            }
        }
    }

    /**
     * Deserialize the {@link #pathToDirtyHashIndex}.
     *
     * @param map
     * 		The index. Cannot be null.
     * @param in
     * 		The input stream. Cannot be null.
     * @throws IOException
     * 		In case of trouble.
     */
    private void deserializePathToDirtyHashIndex(
            final Map<Long, Mutation<Long, Hash>> map, final SerializableDataInputStream in, final int version)
            throws IOException {
        final int sizeOfMap = in.readInt();
        for (int index = 0; index < sizeOfMap; index++) {
            final long key = in.readLong();
            final long mutationVersion = in.readLong();
            final byte flags = in.readByte();
            final boolean isNew = Mutation.getFlag(flags, Mutation.FLAG_BIT_NEW);
            final boolean isDeleted = Mutation.getFlag(flags, Mutation.FLAG_BIT_DELETED);
            Hash hash = null;
            if (!isDeleted) {
                if (version == ClassVersion.ORIGINAL) {
                    // skip path
                    in.readLong();
                }
                hash = in.readSerializable();
            }
            final Mutation<Long, Hash> mutation = new Mutation<>(null, key, hash, mutationVersion);
            if (isNew) {
                mutation.setNew();
            }
            mutation.setDeleted(isDeleted);
            map.put(key, mutation);
            dirtyHashes.add(mutation);
        }
    }

    /**
     * Serialize the {@link #pathToDirtyLeafIndex}.
     *
     * @param map
     * 		The index map to serialize. Cannot be null.
     * @param out
     * 		The output stream. Cannot be null.
     * @throws IOException
     * 		If something fails.
     */
    private void serializePathToDirtyLeafIndex(
            final Map<Long, Mutation<Long, K>> map, final SerializableDataOutputStream out) throws IOException {
        assert snapshot.get() : "Only snapshots can be serialized";
        out.writeInt(map.size());
        for (final Map.Entry<Long, Mutation<Long, K>> entry : map.entrySet()) {
            out.writeLong(entry.getKey());
            final Mutation<Long, K> mutation = entry.getValue();
            assert mutation != null : "Mutations cannot be null in a snapshot";
            assert mutation.version <= this.fastCopyVersion.get()
                    : "Trying to serialize pathToDirtyLeafIndex with a version ahead";

            out.writeSerializable(mutation.value, true);
            out.writeLong(mutation.version);
            out.writeBoolean(mutation.isDeleted());
        }
    }

    /**
     * Deserialize the {@link #pathToDirtyLeafIndex}.
     *
     * @param map
     * 		The index. Cannot be null.
     * @param in
     * 		The input stream. Cannot be null.
     * @throws IOException
     * 		In case of trouble.
     */
    private void deserializePathToDirtyLeafIndex(
            final Map<Long, Mutation<Long, K>> map, final SerializableDataInputStream in) throws IOException {
        final int sizeOfMap = in.readInt();
        for (int index = 0; index < sizeOfMap; index++) {
            final Long path = in.readLong();
            final K key = in.readSerializable();
            final long mutationVersion = in.readLong();
            final boolean deleted = in.readBoolean();

            final Mutation<Long, K> mutation = new Mutation<>(null, path, key, mutationVersion);
            mutation.setDeleted(deleted);
            map.put(path, mutation);
            dirtyLeafPaths.add(mutation);
        }
    }

    /**
     * Serialize the {@link #keyToDirtyLeafIndex}.
     *
     * @param map
     * 		The index map to serialize. Cannot be null.
     * @param out
     * 		The output stream. Cannot be null.
     * @throws IOException
     * 		If something fails.
     */
    private void serializeKeyToDirtyLeafIndex(
            final Map<K, Mutation<K, VirtualLeafRecord<K, V>>> map, final SerializableDataOutputStream out)
            throws IOException {
        assert snapshot.get() : "Only snapshots can be serialized";
        out.writeInt(map.size());
        for (final Map.Entry<K, Mutation<K, VirtualLeafRecord<K, V>>> entry : map.entrySet()) {
            final Mutation<K, VirtualLeafRecord<K, V>> mutation = entry.getValue();
            assert mutation != null : "Mutations cannot be null in a snapshot";
            assert mutation.version <= this.fastCopyVersion.get()
                    : "Trying to serialize keyToDirtyLeafIndex with a version ahead";

            final VirtualLeafRecord<K, V> leaf = mutation.value;
            out.writeSerializable(leaf, false);
            out.writeLong(mutation.version);
            out.writeBoolean(mutation.isDeleted());
        }
    }

    /**
     * Deserialize the {@link #keyToDirtyLeafIndex}.
     *
     * @param map
     * 		The index. Cannot be null.
     * @param in
     * 		The input stream. Cannot be null.
     * @throws IOException
     * 		In case of trouble.
     */
    private void deserializeKeyToDirtyLeafIndex(
            final Map<K, Mutation<K, VirtualLeafRecord<K, V>>> map,
            final SerializableDataInputStream in,
            final int version)
            throws IOException {
        final int sizeOfMap = in.readInt();
        for (int index = 0; index < sizeOfMap; index++) {
            final VirtualLeafRecord<K, V> leafRecord = in.readSerializable(false, VirtualLeafRecord::new);
            if (version == ClassVersion.ORIGINAL) {
                // skip hash
                in.readSerializable();
            }
            final long mutationVersion = in.readLong();
            final boolean deleted = in.readBoolean();
            final Mutation<K, VirtualLeafRecord<K, V>> mutation =
                    new Mutation<>(null, leafRecord.getKey(), leafRecord, mutationVersion);
            mutation.setDeleted(deleted);
            map.put(leafRecord.getKey(), mutation);
            dirtyLeaves.add(mutation);
        }
    }

    /**
     * Helper method that throws a MutabilityException if the leaf is immutable.
     */
    private void throwIfLeafImmutable() {
        if (leafIndexesAreImmutable.get()) {
            throw new MutabilityException("This operation is not permitted on immutable leaves");
        }
    }

    /**
     * Helper method that throws MutabilityException if the internal is immutable
     */
    private void throwIfInternalsImmutable() {
        if (hashesAreImmutable.get()) {
            throw new MutabilityException("This operation is not permitted on immutable internals");
        }
    }

    /**
     * A mutation. Mutations are linked together within the mutation list. Each mutation
     * has a pointer to the next oldest mutation in the list.
     * @param <K> The key type of data held by the mutation.
     * @param <V> The type of data held by the mutation.
     */
    private static final class Mutation<K, V> {
        private volatile Mutation<K, V> next;
        private final long version; // The version of the cache that owns this mutation
        private final K key;
        private volatile V value;
        private volatile byte flags = 0;

        // A bit in the flags field, which indicates whether this mutation is for a deleted op
        private static final int FLAG_BIT_DELETED = 0;
        // A bit in the flags field, which indicates whether this mutation should not be included
        // into resulting stream of dirty hashes / leaves
        private static final int FLAG_BIT_FILTERED = 1;
        // A bit in the flags field, which indicates whether this mutation is to insert a new
        // entry to the map. It's only used for dirtyLeaves mutations
        private static final int FLAG_BIT_NEW = 2;

        Mutation(Mutation<K, V> next, K key, V value, long version) {
            this.next = next;
            this.key = key;
            this.value = value;
            this.version = version;
        }

        byte getFlags() {
            return flags;
        }

        static boolean getFlag(final byte flags, final int bit) {
            return ((0xFF & flags) & (1 << bit)) != 0;
        }

        @SuppressWarnings("NonAtomicOperationOnVolatileField")
        void setFlag(int bit, boolean value) {
            if (value) {
                flags |= (1 << bit);
            } else {
                flags &= ~(1 << bit);
            }
        }

        boolean isDeleted() {
            return getFlag(flags, FLAG_BIT_DELETED);
        }

        void setDeleted(final boolean deleted) {
            setFlag(FLAG_BIT_DELETED, deleted);
        }

        boolean isFiltered() {
            return getFlag(flags, FLAG_BIT_FILTERED);
        }

        void setFiltered() {
            setFlag(FLAG_BIT_FILTERED, true);
        }

        boolean isNew() {
<<<<<<< HEAD
            return getFlag(FLAG_BIT_NEW);
=======
            return getFlag(flags, FLAG_BIT_NEW);
>>>>>>> 59fc16a3
        }

        void setNew() {
            setFlag(FLAG_BIT_NEW, true);
        }
    }

    /**
     * Given some cache, print out the contents of all the data structures and mark specially the set of mutations
     * that apply to this cache.
     *
     * @return A string representation of all the data structures of this cache.
     */
    @SuppressWarnings("rawtypes")
    public String toDebugString() {
        //noinspection StringBufferReplaceableByString
        final StringBuilder builder = new StringBuilder();
        builder.append("VirtualNodeCache ").append(this).append("\n");
        builder.append("===================================\n");
        builder.append(toDebugStringChain()).append("\n");
        //noinspection unchecked
        builder.append(toDebugStringIndex("keyToDirtyLeafIndex", (Map<Object, Mutation>) (Object) keyToDirtyLeafIndex))
                .append("\n");
        //noinspection unchecked
        builder.append(toDebugStringIndex(
                        "pathToDirtyLeafIndex", (Map<Object, Mutation>) (Object) pathToDirtyLeafIndex))
                .append("\n");
        //noinspection unchecked
        builder.append(toDebugStringIndex(
                        "pathToDirtyHashIndex", (Map<Object, Mutation>) (Object) pathToDirtyHashIndex))
                .append("\n");
        //noinspection unchecked
        builder.append(toDebugStringArray("dirtyLeaves", (ConcurrentArray<Mutation>) (Object) dirtyLeaves));
        //noinspection unchecked
        builder.append(toDebugStringArray("dirtyLeafPaths", (ConcurrentArray<Mutation>) (Object) dirtyLeafPaths));
        //noinspection unchecked
        builder.append(toDebugStringArray("dirtyHashes", (ConcurrentArray<Mutation>) (Object) dirtyHashes));
        return builder.toString();
    }

    private String toDebugStringChain() {
        final StringBuilder builder = new StringBuilder();
        builder.append("Copies:\n");
        builder.append("\t");

        VirtualNodeCache<K, V> firstCache = this;
        VirtualNodeCache<K, V> prevCache;
        while ((prevCache = firstCache.prev.get()) != null) {
            firstCache = prevCache;
        }

        while (firstCache != null) {
            builder.append("[")
                    .append(firstCache.fastCopyVersion.get())
                    .append(firstCache == this ? "*" : "")
                    .append("]->");
            firstCache = firstCache.next.get();
        }

        return builder.toString();
    }

    private String toDebugStringIndex(
            final String indexName, @SuppressWarnings("rawtypes") final Map<Object, Mutation> index) {
        final StringBuilder builder = new StringBuilder();
        builder.append(indexName).append(":\n");

        index.forEach((key, mutation) -> {
            builder.append("\t").append(key).append(":==> ");
            while (mutation != null) {
                builder.append("[")
                        .append(mutation.key)
                        .append(",")
                        .append(mutation.value)
                        .append(",")
                        .append(mutation.isDeleted() ? "D," : "")
                        .append("V")
                        .append(mutation.version)
                        .append(mutation.version == this.fastCopyVersion.get() ? "*" : "")
                        .append("]->");
                mutation = mutation.next;
            }
            builder.append("\n");
        });

        return builder.toString();
    }

    private String toDebugStringArray(
            final String name, @SuppressWarnings("rawtypes") final ConcurrentArray<Mutation> arr) {
        final StringBuilder builder = new StringBuilder();
        builder.append(name).append(":\n");

        final int size = arr.size();
        for (int i = 0; i < size; i++) {
            final var mutation = arr.get(i);
            builder.append("\t")
                    .append(mutation.key)
                    .append(",")
                    .append(mutation.value)
                    .append(",")
                    .append(mutation.isDeleted() ? "D," : "")
                    .append("V")
                    .append(mutation.version)
                    .append(mutation.version == this.fastCopyVersion.get() ? "*" : "")
                    .append("]\n");
        }

        return builder.toString();
    }
}<|MERGE_RESOLUTION|>--- conflicted
+++ resolved
@@ -278,13 +278,6 @@
     private final AtomicLong filteredLeavesCount = new AtomicLong(0);
 
     /**
-     * When the cache is filtered using {@link #filterMutations(ConcurrentArray, Map, long, AtomicLong)},
-     * this field stores the number of filtered mutations in {@link #dirtyLeaves}. This number
-     * affects cache's estimated size.
-     */
-    private final AtomicLong filteredLeavesCount = new AtomicLong(-1);
-
-    /**
      * A set of leaf path changes that occurred in this version of the cache. This is separate
      * from dirtyLeaves because dirtyLeaves captures the history of changes to leaves, while
      * this captures the history of which leaves lived at a given path.
@@ -302,13 +295,6 @@
     private final AtomicLong filteredLeafPathsCount = new AtomicLong(0);
 
     /**
-     * When the cache is filtered using {@link #filterMutations(ConcurrentArray, Map, long, AtomicLong)},
-     * this field stores the number of filtered mutations in {@link #dirtyLeafPaths}. This number
-     * affects cache's estimated size.
-     */
-    private final AtomicLong filteredLeafPathsCount = new AtomicLong(-1);
-
-    /**
      * A set of all modifications to node hashes that occurred in this version of the cache.
      * We use a list as an optimization, but it requires us to filter out mutations for the
      * same key or path from multiple versions.
@@ -324,13 +310,6 @@
      * affects cache's estimated size.
      */
     private final AtomicLong filteredHashesCount = new AtomicLong(0);
-
-    /**
-     * When the cache is filtered using {@link #filterMutations(ConcurrentArray, Map, long, AtomicLong)},
-     * this field stores the number of filtered mutations in {@link #dirtyHashes}. This number
-     * affects cache's estimated size.
-     */
-    private final AtomicLong filteredHashesCount = new AtomicLong(-1);
 
     /**
      * Indicates if this virtual cache instance contains mutations from older cache versions
@@ -820,17 +799,8 @@
      *      A stream of dirty leaves for flushes
      */
     public Stream<VirtualLeafRecord<K, V>> dirtyLeavesForFlush(final long firstLeafPath, final long lastLeafPath) {
-<<<<<<< HEAD
-        // Filter mutations, if it isn't done yet. Filtering doesn't remove mutations from the
-        // concurrent arrays, just marks them as filtered. When this method is called by
-        // VirtualRootNode, prepareForFlush() has been already called, but some tests don't
-        // do that
-        if (filteredLeavesCount.get() < 0) {
-            prepareForFlush();
-=======
         if (!preparedForFlush.get()) {
             throw new IllegalStateException("This cache has not been prepared for flush");
->>>>>>> 59fc16a3
         }
         return dirtyLeaves(firstLeafPath, lastLeafPath);
     }
@@ -1045,14 +1015,8 @@
         if (!dirtyHashes.isImmutable()) {
             throw new MutabilityException("Cannot get the dirty internal records for a non-sealed cache.");
         }
-<<<<<<< HEAD
-        // Call prepareForFlush(), if that method hasn't been called yet
-        if (filteredHashesCount.get() < 0) {
-            prepareForFlush();
-=======
         if (!preparedForFlush.get()) {
             throw new IllegalStateException("This cache has not been prepared for flush");
->>>>>>> 59fc16a3
         }
         return dirtyHashes.stream()
                 .filter(mutation -> mutation.key <= lastLeafPath)
@@ -1087,16 +1051,6 @@
      * included to the streams for the data source. It may happen that after filtering the
      * cache copy is no longer needed to flush. In this case, all filtered mutations are
      * removed using {@link #garbageCollect(long, long)} method.
-<<<<<<< HEAD
-     */
-    public void prepareForFlush() {
-        // Mark obsolete mutations to filter later and update "filtered" counters. These
-        // counters will affect the estimated size
-        final long version = getFastCopyVersion();
-        filterMutations(dirtyHashes, pathToDirtyHashIndex, version, filteredHashesCount);
-        filterMutations(dirtyLeafPaths, pathToDirtyLeafIndex, version, filteredLeafPathsCount);
-        filterMutations(dirtyLeaves, keyToDirtyLeafIndex, version, filteredLeavesCount);
-=======
      *
      * <p>This method can only be called on sealed caches.
      *
@@ -1116,20 +1070,12 @@
         filterMutations(dirtyHashes, pathToDirtyHashIndex, version, lastReleasedVersion, filteredHashesCount);
         filterMutations(dirtyLeafPaths, pathToDirtyLeafIndex, version, lastReleasedVersion, filteredLeafPathsCount);
         filterMutations(dirtyLeaves, keyToDirtyLeafIndex, version, lastReleasedVersion, filteredLeavesCount);
->>>>>>> 59fc16a3
     }
 
     /**
      * If a cache copy's estimated size exceeded flush threshold, but after mutations are
      * filtered the size drops below the threshold, the copy is not flushed to disk, but
      * just removes all filtered mutations using this method.
-<<<<<<< HEAD
-     */
-    public void garbageCollect(final long firstLeafPath, final long lastLeafPath) {
-        final Stream<Mutation<Long, Hash>> filteredHashes = dirtyHashes.stream()
-                .filter(mutation -> mutation.key <= lastLeafPath)
-                .filter(mutation -> !mutation.isFiltered())
-=======
      *
      * <p>This method can only be called on sealed caches.
      *
@@ -1142,32 +1088,18 @@
         final Stream<Mutation<Long, Hash>> filteredHashes = dirtyHashes.stream()
                 .filter(mutation -> !mutation.isFiltered())
                 // Leave only the latest mutation for every hash path by setting next to null
->>>>>>> 59fc16a3
                 .peek(mutation -> mutation.next = null);
         dirtyHashes = new ConcurrentArray<>(filteredHashes);
         filteredHashesCount.set(0);
         final Stream<Mutation<Long, K>> filteredLeafPaths = dirtyLeafPaths.stream()
-<<<<<<< HEAD
-                .filter(mutation -> (mutation.key >= firstLeafPath) && (mutation.key <= lastLeafPath))
-                .filter(mutation -> !mutation.isFiltered())
-=======
                 .filter(mutation -> !mutation.isFiltered())
                 // Leave only the latest mutation for every leaf path by setting next to null
->>>>>>> 59fc16a3
                 .peek(mutation -> mutation.next = null);
         dirtyLeafPaths = new ConcurrentArray<>(filteredLeafPaths);
         filteredLeafPathsCount.set(0);
         final Stream<Mutation<K, VirtualLeafRecord<K, V>>> filteredLeaves = dirtyLeaves.stream()
-<<<<<<< HEAD
-                .filter(mutation -> {
-                    final long path = mutation.value.getPath();
-                    return path >= firstLeafPath && path <= lastLeafPath;
-                })
-                .filter(mutation -> !mutation.isFiltered())
-=======
                 .filter(mutation -> !mutation.isFiltered())
                 // Leave only the latest mutation for every leaf by setting next to null
->>>>>>> 59fc16a3
                 .peek(mutation -> mutation.next = null);
         dirtyLeaves = new ConcurrentArray<>(filteredLeaves);
         filteredLeavesCount.set(0);
@@ -1495,10 +1427,7 @@
      * @param index the corresponding index, it's used to look up the newest mutations
      *              for a key
      * @param newestVersion the newest version of all mutations in the array
-<<<<<<< HEAD
-=======
      * @param lastReleasedVersion the latest flushed version
->>>>>>> 59fc16a3
      * @param <K>
      * 		The key type used in the index
      * @param <V>
@@ -1508,10 +1437,7 @@
             final ConcurrentArray<Mutation<K, V>> array,
             final Map<K, Mutation<K, V>> index,
             final long newestVersion,
-<<<<<<< HEAD
-=======
             final long lastReleasedVersion,
->>>>>>> 59fc16a3
             final AtomicLong filteredCounter) {
         filteredCounter.set(0);
         final Consumer<Mutation<K, V>> action = mutation -> {
@@ -1521,30 +1447,17 @@
             mutation.next = null;
             if (nextMutation != null) {
                 assert !nextMutation.isFiltered();
-<<<<<<< HEAD
-                nextMutation.setFiltered();
-                filteredCounter.incrementAndGet();
-=======
                 // There may be older mutations being purged in parallel, they should not contribute
                 // to the "filtered" counter
                 if (!nextMutation.isFiltered() && (nextMutation.version > lastReleasedVersion)) {
                     nextMutation.setFiltered();
                     filteredCounter.incrementAndGet();
                 }
->>>>>>> 59fc16a3
                 if (nextMutation.isNew()) {
                     // nextMutation is to put a new element into a virtual map. The element doesn't
                     // exist in the data source. If this mutation is filtered, there must be a newer
                     // mutation for the same key. If that newer mutation has the "deleted" flag, the
                     // element should never be flushed to disk
-<<<<<<< HEAD
-                    final Mutation<K, V> latestMutation = index.get(nextMutation.key);
-                    assert latestMutation != null;
-                    final Mutation<K, V> latestMutationUpToVersion = lookup(latestMutation, newestVersion);
-                    assert latestMutationUpToVersion != null;
-                    if (latestMutationUpToVersion.isDeleted()) {
-                        assert !latestMutationUpToVersion.isFiltered();
-=======
                     final Mutation<K, V> latestMutation = index.get(mutation.key);
                     assert latestMutation != null;
                     final Mutation<K, V> latestMutationUpToVersion = lookup(latestMutation, newestVersion);
@@ -1555,18 +1468,10 @@
                             latestMutationUpToVersion.setFiltered();
                             filteredCounter.incrementAndGet();
                         }
->>>>>>> 59fc16a3
                         // If the latest mutation up to newestVersion is "deleted", and there are no
                         // newer mutations, the whole entry for the key can be removed from the index.
                         // It's safe to do so here, as there are no references to copies older than
                         // newestVersion and there are no mutations in versions newer than newestVersion
-<<<<<<< HEAD
-                        if (latestMutation == latestMutationUpToVersion) {
-                            latestMutationUpToVersion.setFiltered();
-                            filteredCounter.incrementAndGet();
-                            index.remove(latestMutation.key);
-                        }
-=======
                         index.compute(mutation.key, (k, v) -> {
                             assert v != null;
                             if (v == latestMutationUpToVersion) {
@@ -1581,7 +1486,6 @@
                             m.next = null;
                             return v;
                         });
->>>>>>> 59fc16a3
                     } else {
                         // Propagate the "new" flag to the newer mutation
                         latestMutationUpToVersion.setNew();
@@ -1898,11 +1802,7 @@
         }
 
         boolean isNew() {
-<<<<<<< HEAD
-            return getFlag(FLAG_BIT_NEW);
-=======
             return getFlag(flags, FLAG_BIT_NEW);
->>>>>>> 59fc16a3
         }
 
         void setNew() {
