--- conflicted
+++ resolved
@@ -431,11 +431,7 @@
     }
 
     @Test
-<<<<<<< HEAD
-    void inMemoryModeNoFlushTest() {
-=======
     void inMemoryAddRemoveNoFlushTest() throws InterruptedException {
->>>>>>> 59fc16a3
         final Configuration configuration = new TestConfigBuilder()
                 .withValue(VirtualMapConfig_.COPY_FLUSH_THRESHOLD, 1_000_000)
                 .getOrCreateConfig();
@@ -447,22 +443,15 @@
         final VirtualRootNode<TestKey, TestValue> copy0 = root;
         VirtualMapState state = new VirtualMapState("label");
         copy0.postInit(new VirtualStateAccessorImpl(state));
-<<<<<<< HEAD
-
-=======
->>>>>>> 59fc16a3
         for (int i = 0; i < 100; i++) {
             final TestKey key = new TestKey(i);
             final TestValue value = new TestValue(1000000 + i);
             root.put(key, value);
         }
 
-<<<<<<< HEAD
-=======
         // Here is the test: in every copy, add 100 elements. In the same copy, delete all elements
         // added in the previous copy. Every copy will contain no more than 200 elements, therefore
         // its effective size will be small, so none of the copies should be flushed to disk
->>>>>>> 59fc16a3
         final int nCopies = 10000;
         final VirtualRootNode[] copies = new VirtualRootNode[nCopies];
         copies[0] = root;
@@ -487,8 +476,6 @@
         // The last two copies should not be checked: the last one is mutable, the one before is not
         // mergeable until its next copy is immutable
         for (int i = 0; i < nCopies - 2; i++) {
-<<<<<<< HEAD
-=======
             // Copies must be merged, not flushed
             assertEventuallyTrue(copies[i]::isMerged, Duration.ofSeconds(16), "copy " + i + " should be merged");
         }
@@ -668,7 +655,6 @@
         // mergeable until its next copy is immutable
         for (int i = 0; i < nCopies - 2; i++) {
             // Copies must be merged, not flushed
->>>>>>> 59fc16a3
             assertEventuallyTrue(copies[i]::isMerged, Duration.ofSeconds(16), "copy " + i + " should be merged");
         }
     }
