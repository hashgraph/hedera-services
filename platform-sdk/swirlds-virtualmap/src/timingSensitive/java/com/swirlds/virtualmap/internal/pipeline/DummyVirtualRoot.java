--- conflicted
+++ resolved
@@ -76,13 +76,8 @@
 
     private final VirtualMapStatistics statistics;
 
-<<<<<<< HEAD
-    public DummyVirtualRoot(final String label, VirtualMapConfig config) {
-        pipeline = new VirtualPipeline<>(config, label);
-=======
     public DummyVirtualRoot(final String label, VirtualMapConfig virtualMapConfig) {
-        pipeline = new VirtualPipeline(virtualMapConfig, label);
->>>>>>> df259512
+        pipeline = new VirtualPipeline<>(virtualMapConfig, label);
         flushLatch = new CountDownLatch(1);
         mergeLatch = new CountDownLatch(1);
         statistics = new VirtualMapStatistics(label);
@@ -272,13 +267,8 @@
         statistics.recordFlush(copyIndex); // Use copyIndex as flush duration
     }
 
-<<<<<<< HEAD
     private static boolean shouldBeFlushed(DummyVirtualRoot<?, ?> copy) {
-        final long copyFlushThreshold = config.copyFlushThreshold();
-=======
-    private static boolean shouldBeFlushed(DummyVirtualRoot copy) {
         final long copyFlushThreshold = VIRTUAL_MAP_CONFIG.copyFlushThreshold();
->>>>>>> df259512
         return (copy.shouldBeFlushed()) || ((copyFlushThreshold > 0) && (copy.estimatedSize() >= copyFlushThreshold));
     }
 
