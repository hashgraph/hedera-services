/*
 * Copyright (C) 2020-2023 Hedera Hashgraph, LLC
 *
 * Licensed under the Apache License, Version 2.0 (the "License");
 * you may not use this file except in compliance with the License.
 * You may obtain a copy of the License at
 *
 *      http://www.apache.org/licenses/LICENSE-2.0
 *
 * Unless required by applicable law or agreed to in writing, software
 * distributed under the License is distributed on an "AS IS" BASIS,
 * WITHOUT WARRANTIES OR CONDITIONS OF ANY KIND, either express or implied.
 * See the License for the specific language governing permissions and
 * limitations under the License.
 */

plugins {
    id("com.swirlds.platform.conventions")
    id("com.swirlds.platform.library")
    id("com.swirlds.platform.maven-publish")
    id("org.gradle.java-test-fixtures")
}

dependencies {
    // Individual Dependencies
    api(project(":swirlds-base"))
    api(project(":swirlds-logging"))
    api(project(":swirlds-config-api"))
    implementation(project(":swirlds-base"))
    implementation(libs.classgraph)
    implementation(libs.commons.codec)
    implementation(libs.prometheus.httpserver) {
        exclude("io.prometheus", "simpleclient_tracer_otel")
        exclude("io.prometheus", "simpleclient_tracer_otel_agent")
    }
    compileOnly(libs.spotbugs.annotations)

    // Bundle Dependencies
    api(libs.bundles.cryptography.core)
    runtimeOnly(libs.bundles.cryptography.runtime)
    implementation(libs.bundles.logging.impl)
    compileOnly(libs.spotbugs.annotations)

    // Test Dependencies
<<<<<<< HEAD
=======
    testCompileOnly(libs.spotbugs.annotations)
>>>>>>> 96ac267a
    testImplementation(testLibs.bundles.junit)
    testImplementation(testLibs.bundles.mocking)
    testImplementation(testLibs.bundles.utils)
    testImplementation(project(":swirlds-config-impl"))
    testImplementation(project(":swirlds-unit-tests:common:swirlds-test-framework"))
    testImplementation(project(":swirlds-unit-tests:common:swirlds-common-test"))
<<<<<<< HEAD

    testFixturesImplementation(testLibs.bundles.junit)
    testFixturesCompileOnly(libs.spotbugs.annotations)
=======
>>>>>>> 96ac267a
}<|MERGE_RESOLUTION|>--- conflicted
+++ resolved
@@ -42,20 +42,14 @@
     compileOnly(libs.spotbugs.annotations)
 
     // Test Dependencies
-<<<<<<< HEAD
-=======
     testCompileOnly(libs.spotbugs.annotations)
->>>>>>> 96ac267a
     testImplementation(testLibs.bundles.junit)
     testImplementation(testLibs.bundles.mocking)
     testImplementation(testLibs.bundles.utils)
     testImplementation(project(":swirlds-config-impl"))
     testImplementation(project(":swirlds-unit-tests:common:swirlds-test-framework"))
     testImplementation(project(":swirlds-unit-tests:common:swirlds-common-test"))
-<<<<<<< HEAD
 
     testFixturesImplementation(testLibs.bundles.junit)
     testFixturesCompileOnly(libs.spotbugs.annotations)
-=======
->>>>>>> 96ac267a
 }