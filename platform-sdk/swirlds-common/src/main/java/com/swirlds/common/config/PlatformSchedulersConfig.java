/*
 * Copyright (C) 2022-2023 Hedera Hashgraph, LLC
 *
 * Licensed under the Apache License, Version 2.0 (the "License");
 * you may not use this file except in compliance with the License.
 * You may obtain a copy of the License at
 *
 *      http://www.apache.org/licenses/LICENSE-2.0
 *
 * Unless required by applicable law or agreed to in writing, software
 * distributed under the License is distributed on an "AS IS" BASIS,
 * WITHOUT WARRANTIES OR CONDITIONS OF ANY KIND, either express or implied.
 * See the License for the specific language governing permissions and
 * limitations under the License.
 */

package com.swirlds.common.config;

import com.swirlds.common.wiring.schedulers.builders.TaskSchedulerType;
import com.swirlds.config.api.ConfigData;
import com.swirlds.config.api.ConfigProperty;
import edu.umd.cs.findbugs.annotations.NonNull;

/**
 * Contains configuration values for the platform schedulers.
 *
 * @param internalEventValidatorSchedulerType      the internal event validator scheduler type
 * @param internalEventValidatorUnhandledCapacity  number of unhandled events allowed in the internal event validator
 *                                                 scheduler
 * @param eventDeduplicatorSchedulerType           the event deduplicator scheduler type
 * @param eventDeduplicatorUnhandledCapacity       number of unhandled tasks allowed in the event deduplicator
 *                                                 scheduler
 * @param eventSignatureValidatorSchedulerType     the event signature validator scheduler type
 * @param eventSignatureValidatorUnhandledCapacity number of unhandled tasks allowed in the event signature validator
 *                                                 scheduler
 * @param orphanBufferSchedulerType                the orphan buffer scheduler type
 * @param orphanBufferUnhandledCapacity            number of unhandled tasks allowed in the orphan buffer scheduler
 * @param inOrderLinkerSchedulerType               the in-order linker scheduler type
 * @param inOrderLinkerUnhandledCapacity           number of unhandled tasks allowed in the in-order linker scheduler
 * @param linkedEventIntakeSchedulerType           the linked event intake scheduler type
<<<<<<< HEAD
 * @param linkedEventIntakeUnhandledCapacity       number of unhandled tasks allowed in the linked event intake
 *                                                 scheduler
 * @param eventCreationManagerSchedulerType        the event creation manager scheduler type
 * @param eventCreationManagerUnhandledCapacity    number of unhandled tasks allowed in the event creation manager
 *                                                 scheduler
=======
 * @param linkedEventIntakeUnhandledCapacity       number of unhandled tasks allowed in the linked event intake scheduler
 * @param signedStateFileManagerSchedulerType      the signed state file manager scheduler type
 * @param signedStateFileManagerUnhandledCapacity  number of unhandled tasks allowed in the signed state file manager scheduler
>>>>>>> bac40bda
 */
@ConfigData("platformSchedulers")
public record PlatformSchedulersConfig(
        @ConfigProperty(defaultValue = "SEQUENTIAL") String internalEventValidatorSchedulerType,
        @ConfigProperty(defaultValue = "500") int internalEventValidatorUnhandledCapacity,
        @ConfigProperty(defaultValue = "SEQUENTIAL") String eventDeduplicatorSchedulerType,
        @ConfigProperty(defaultValue = "500") int eventDeduplicatorUnhandledCapacity,
        @ConfigProperty(defaultValue = "SEQUENTIAL") String eventSignatureValidatorSchedulerType,
        @ConfigProperty(defaultValue = "500") int eventSignatureValidatorUnhandledCapacity,
        @ConfigProperty(defaultValue = "SEQUENTIAL") String orphanBufferSchedulerType,
        @ConfigProperty(defaultValue = "500") int orphanBufferUnhandledCapacity,
        @ConfigProperty(defaultValue = "SEQUENTIAL") String inOrderLinkerSchedulerType,
        @ConfigProperty(defaultValue = "500") int inOrderLinkerUnhandledCapacity,
        @ConfigProperty(defaultValue = "SEQUENTIAL") String linkedEventIntakeSchedulerType,
        @ConfigProperty(defaultValue = "500") int linkedEventIntakeUnhandledCapacity,
<<<<<<< HEAD
        @ConfigProperty(defaultValue = "SEQUENTIAL") String eventCreationManagerSchedulerType,
        @ConfigProperty(defaultValue = "500") int eventCreationManagerUnhandledCapacity) {
=======
        @ConfigProperty(defaultValue = "SEQUENTIAL_THREAD") String signedStateFileManagerSchedulerType,
        @ConfigProperty(defaultValue = "20") int signedStateFileManagerUnhandledCapacity) {
>>>>>>> bac40bda

    /**
     * Get the internal event validator scheduler type
     *
     * @return the internal event validator scheduler type
     */
    @NonNull
    public TaskSchedulerType getInternalEventValidatorSchedulerType() {
        return TaskSchedulerType.valueOf(internalEventValidatorSchedulerType);
    }

    /**
     * Get the event deduplicator scheduler type
     *
     * @return the event deduplicator scheduler type
     */
    @NonNull
    public TaskSchedulerType getEventDeduplicatorSchedulerType() {
        return TaskSchedulerType.valueOf(eventDeduplicatorSchedulerType);
    }

    /**
     * Get the event signature validator scheduler type
     *
     * @return the event signature validator scheduler type
     */
    @NonNull
    public TaskSchedulerType getEventSignatureValidatorSchedulerType() {
        return TaskSchedulerType.valueOf(eventSignatureValidatorSchedulerType);
    }

    /**
     * Get the orphan buffer scheduler type
     *
     * @return the orphan buffer scheduler type
     */
    @NonNull
    public TaskSchedulerType getOrphanBufferSchedulerType() {
        return TaskSchedulerType.valueOf(orphanBufferSchedulerType);
    }

    /**
     * Get the in-order linker scheduler type
     *
     * @return the in-order linker scheduler type
     */
    @NonNull
    public TaskSchedulerType getInOrderLinkerSchedulerType() {
        return TaskSchedulerType.valueOf(inOrderLinkerSchedulerType);
    }

    /**
     * Get the linked event intake scheduler type
     *
     * @return the linked event intake scheduler type
     */
    @NonNull
    public TaskSchedulerType getLinkedEventIntakeSchedulerType() {
        return TaskSchedulerType.valueOf(linkedEventIntakeSchedulerType);
    }

    /**
<<<<<<< HEAD
     * Get the event creation manager scheduler type
     *
     * @return the event creation manager scheduler type
     */
    @NonNull
    public TaskSchedulerType getEventCreationManagerSchedulerType() {
        return TaskSchedulerType.valueOf(eventCreationManagerSchedulerType);
=======
     * Get the signed state file manager scheduler type
     *
     * @return the signed state file manager scheduler type
     */
    @NonNull
    public TaskSchedulerType getSignedStateFileManagerSchedulerType() {
        return TaskSchedulerType.valueOf(signedStateFileManagerSchedulerType);
>>>>>>> bac40bda
    }
}<|MERGE_RESOLUTION|>--- conflicted
+++ resolved
@@ -38,17 +38,14 @@
  * @param inOrderLinkerSchedulerType               the in-order linker scheduler type
  * @param inOrderLinkerUnhandledCapacity           number of unhandled tasks allowed in the in-order linker scheduler
  * @param linkedEventIntakeSchedulerType           the linked event intake scheduler type
-<<<<<<< HEAD
  * @param linkedEventIntakeUnhandledCapacity       number of unhandled tasks allowed in the linked event intake
  *                                                 scheduler
  * @param eventCreationManagerSchedulerType        the event creation manager scheduler type
  * @param eventCreationManagerUnhandledCapacity    number of unhandled tasks allowed in the event creation manager
  *                                                 scheduler
-=======
- * @param linkedEventIntakeUnhandledCapacity       number of unhandled tasks allowed in the linked event intake scheduler
  * @param signedStateFileManagerSchedulerType      the signed state file manager scheduler type
- * @param signedStateFileManagerUnhandledCapacity  number of unhandled tasks allowed in the signed state file manager scheduler
->>>>>>> bac40bda
+ * @param signedStateFileManagerUnhandledCapacity  number of unhandled tasks allowed in the signed state file manager
+ *                                                 scheduler
  */
 @ConfigData("platformSchedulers")
 public record PlatformSchedulersConfig(
@@ -64,13 +61,10 @@
         @ConfigProperty(defaultValue = "500") int inOrderLinkerUnhandledCapacity,
         @ConfigProperty(defaultValue = "SEQUENTIAL") String linkedEventIntakeSchedulerType,
         @ConfigProperty(defaultValue = "500") int linkedEventIntakeUnhandledCapacity,
-<<<<<<< HEAD
         @ConfigProperty(defaultValue = "SEQUENTIAL") String eventCreationManagerSchedulerType,
-        @ConfigProperty(defaultValue = "500") int eventCreationManagerUnhandledCapacity) {
-=======
+        @ConfigProperty(defaultValue = "500") int eventCreationManagerUnhandledCapacity,
         @ConfigProperty(defaultValue = "SEQUENTIAL_THREAD") String signedStateFileManagerSchedulerType,
         @ConfigProperty(defaultValue = "20") int signedStateFileManagerUnhandledCapacity) {
->>>>>>> bac40bda
 
     /**
      * Get the internal event validator scheduler type
@@ -133,7 +127,6 @@
     }
 
     /**
-<<<<<<< HEAD
      * Get the event creation manager scheduler type
      *
      * @return the event creation manager scheduler type
@@ -141,7 +134,9 @@
     @NonNull
     public TaskSchedulerType getEventCreationManagerSchedulerType() {
         return TaskSchedulerType.valueOf(eventCreationManagerSchedulerType);
-=======
+    }
+
+    /**
      * Get the signed state file manager scheduler type
      *
      * @return the signed state file manager scheduler type
@@ -149,6 +144,5 @@
     @NonNull
     public TaskSchedulerType getSignedStateFileManagerSchedulerType() {
         return TaskSchedulerType.valueOf(signedStateFileManagerSchedulerType);
->>>>>>> bac40bda
     }
 }