--- conflicted
+++ resolved
@@ -72,23 +72,8 @@
     }
 
     /**
-<<<<<<< HEAD
-     * While transitioning serialization from {@link SelfSerializable} to protobuf, this stream will support both
-     * serialization methods by providing a separate instance to deserialize protobuf objects.
-     *
-     * @return the readable sequential data stream
-     */
-    public @NonNull ReadableSequentialData getReadableSequentialData() {
-        return readableSequentialData;
-    }
-
-    /**
      * Reads the protocol version written by {@link SerializableDataOutputStream#writeProtocolVersion()}
      * From this point on, it will use this version number to deserialize.
-=======
-     * Reads the protocol version written by {@link SerializableDataOutputStream#writeProtocolVersion()} and saves it
-     * internally. From this point on, it will use this version number to deserialize.
->>>>>>> 193821e7
      *
      * @throws IOException thrown if any IO problems occur
      */
