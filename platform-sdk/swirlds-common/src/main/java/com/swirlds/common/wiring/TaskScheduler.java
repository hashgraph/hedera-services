/*
 * Copyright (C) 2023 Hedera Hashgraph, LLC
 *
 * Licensed under the Apache License, Version 2.0 (the "License");
 * you may not use this file except in compliance with the License.
 * You may obtain a copy of the License at
 *
 *      http://www.apache.org/licenses/LICENSE-2.0
 *
 * Unless required by applicable law or agreed to in writing, software
 * distributed under the License is distributed on an "AS IS" BASIS,
 * WITHOUT WARRANTIES OR CONDITIONS OF ANY KIND, either express or implied.
 * See the License for the specific language governing permissions and
 * limitations under the License.
 */

package com.swirlds.common.wiring;

import com.swirlds.common.wiring.builders.TaskSchedulerBuilder;
import com.swirlds.common.wiring.builders.TaskSchedulerMetricsBuilder;
import com.swirlds.common.wiring.builders.TaskSchedulerType;
import com.swirlds.common.wiring.counters.ObjectCounter;
import com.swirlds.common.wiring.wires.input.InputWire;
import com.swirlds.common.wiring.wires.input.TaskSchedulerInput;
import com.swirlds.common.wiring.wires.output.OutputWire;
import com.swirlds.common.wiring.wires.output.StandardOutputWire;
import edu.umd.cs.findbugs.annotations.NonNull;
import java.util.Objects;
import java.util.function.Consumer;

/**
 * Schedules tasks for a component.
 * <p>
 * The lifecycle of a task is as follows:
 * <ol>
 * <li>Unscheduled: the task has not been passed to the scheduler yet (e.g. via {@link InputWire#put(Object)})</li>
 * <li>Scheduled but not processed: the task has been passed to the scheduler but the corresponding handler has not
 * yet returned (either because the handler has not yet been called or because the handler has been called but hasn't finished
 * yet)</li>
 * <li>Processed: the corresponding handle method for the task has been called and has returned.</li>
 * </ol>
 *
 * @param <OUT> the output type of the primary output wire (use {@link Void} if no output is needed)
 */
public abstract class TaskScheduler<OUT> extends TaskSchedulerInput<OUT> {

    private final boolean flushEnabled;
    private final WiringModel model;
    private final String name;
    private final TaskSchedulerType type;
<<<<<<< HEAD
    private final OutputWire<OUT> primaryOutputWire;
=======
    private final StandardOutputWire<OUT> primaryOutputWire;
>>>>>>> 107491ee
    private final boolean insertionIsBlocking;

    /**
     * Constructor.
     *
     * @param model               the wiring model containing this task scheduler
     * @param name                the name of the task scheduler
     * @param type                the type of task scheduler
     * @param flushEnabled        if true, then {@link #flush()} will be enabled, otherwise it will throw.
     * @param insertionIsBlocking when data is inserted into this task scheduler, will it block until capacity is
     *                            available?
     */
    protected TaskScheduler(
            @NonNull final WiringModel model,
            @NonNull final String name,
            @NonNull final TaskSchedulerType type,
            final boolean flushEnabled,
            final boolean insertionIsBlocking) {

        this.model = Objects.requireNonNull(model);
        this.name = Objects.requireNonNull(name);
        this.type = Objects.requireNonNull(type);
        this.flushEnabled = flushEnabled;
<<<<<<< HEAD
        primaryOutputWire = new OutputWire<>(model, name);
=======
        primaryOutputWire = new StandardOutputWire<>(model, name);
>>>>>>> 107491ee
        this.insertionIsBlocking = insertionIsBlocking;
    }

    /**
     * Build an input wire for passing data to this task scheduler. In order to use this wire, a handler must be bound
     * via {@link InputWire#bind(Consumer)}.
     *
     * @param name the name of the input wire
     * @param <I>  the type of data that is inserted via this input wire
     * @return the input wire
     */
    @NonNull
    public final <I> InputWire<I, OUT> buildInputWire(@NonNull final String name) {
        return new InputWire<>(this, name);
    }

    /**
     * Get the default output wire for this task scheduler. Sometimes referred to as the "primary" output wire. All data
     * returned by handlers is passed ot this output wire. Calling this method more than once will always return the
     * same object.
     *
     * @return the primary output wire
     */
    @NonNull
    public OutputWire<OUT> getOutputWire() {
        return primaryOutputWire;
    }

    /**
     * By default a component has a single output wire (i.e. the primary output wire). This method allows additional
     * output wires to be created.
     *
     * <p>
     * Unlike primary wires, secondary output wires need to be passed to a component's constructor. It is considered a
     * violation of convention to push data into a secondary output wire from any code that is not executing within this
     * task scheduler.
     *
     * @param <T> the type of data that is transmitted over this output wire
     * @return the secondary output wire
     */
    @NonNull
    public <T> StandardOutputWire<T> buildSecondaryOutputWire() {
        // Intentionally do not register this with the model. Connections using this output wire will be represented
        // in the model in the same way as connections to the primary output wire.
        return new StandardOutputWire<>(model, name);
    }

    /**
     * Get the name of this task scheduler.
     *
     * @return the name of this task scheduler
     */
    @NonNull
    public String getName() {
        return name;
    }

    /**
     * Get the type of this task scheduler.
     *
     * @return the type of this task scheduler
     */
    @NonNull
    public TaskSchedulerType getType() {
        return type;
    }

    /**
     * Get whether or not this task scheduler can block when data is inserted into it.
     *
     * @return true if this task scheduler can block when data is inserted into it, false otherwise
     */
    public boolean isInsertionBlocking() {
        return insertionIsBlocking;
    }

    /**
     * Cast this scheduler into whatever a variable is expecting. Sometimes the compiler gets confused with generics,
     * and path of least resistance is to just cast to the proper data type.
     *
     * <p>
     * Warning: this will appease the compiler, but it is possible to cast a scheduler into a data type that will cause
     * runtime exceptions. Use with appropriate caution.
     *
     * @param <X> the type to cast to
     * @return this, cast into whatever type is requested
     */
    @NonNull
    @SuppressWarnings("unchecked")
    public final <X> TaskScheduler<X> cast() {
        return (TaskScheduler<X>) this;
    }

    /**
     * Get the number of unprocessed tasks. A task is considered to be unprocessed until the data has been passed to the
     * handler method (i.e. the one given to {@link InputWire#bind(Consumer)}) and that handler method has returned.
     * <p>
     * Returns {@link ObjectCounter#COUNT_UNDEFINED} if this task scheduler is not monitoring the number of unprocessed
     * tasks. Schedulers do not track the number of unprocessed tasks by default. This method will always return
     * {@link ObjectCounter#COUNT_UNDEFINED} unless one of the following is true:
     * <ul>
     * <li>{@link TaskSchedulerMetricsBuilder#withUnhandledTaskMetricEnabled(boolean)} is called with the value true</li>
     * <li>{@link TaskSchedulerBuilder#withUnhandledTaskCapacity(long)} is passed a positive value</li>
     * <li>{@link TaskSchedulerBuilder#withOnRamp(ObjectCounter)} is passed a counter that is not a no op counter</li>
     * </ul>
     */
    public abstract long getUnprocessedTaskCount();

    /**
     * Flush all data in the task scheduler. Blocks until all data currently in flight has been processed.
     *
     * <p>
     * Note: must be enabled by passing true to {@link TaskSchedulerBuilder#withFlushingEnabled(boolean)}.
     *
     * <p>
     * Warning: some implementations of flush may block indefinitely if new work is continuously added to the scheduler
     * while flushing. Such implementations are guaranteed to finish flushing once new work is no longer being added.
     * Some implementations do not have this restriction, and will return as soon as all of the in flight work has been
     * processed, regardless of whether or not new work is being added.
     *
     * @throws UnsupportedOperationException if {@link TaskSchedulerBuilder#withFlushingEnabled(boolean)} was set to
     *                                       false (or was unset, default is false)
     */
    public abstract void flush();

    /**
<<<<<<< HEAD
     * Add a task to the scheduler. May block if back pressure is enabled.
     *
     * @param handler handles the provided data
     * @param data    the data to be processed by the task scheduler
     */
    protected abstract void put(@NonNull Consumer<Object> handler, @NonNull Object data);

    /**
     * Add a task to the scheduler. If backpressure is enabled and there is not immediately capacity available, this
     * method will not accept the data.
     *
     * @param handler handles the provided data
     * @param data    the data to be processed by the scheduler
     * @return true if the data was accepted, false otherwise
     */
    protected abstract boolean offer(@NonNull Consumer<Object> handler, @NonNull Object data);

    /**
     * Inject data into the scheduler, doing so even if it causes the number of unprocessed tasks to exceed the capacity
     * specified by configured back pressure. If backpressure is disabled, this operation is logically equivalent to
     * {@link #put(Consumer, Object)}.
     *
     * @param handler handles the provided data
     * @param data    the data to be processed by the scheduler
     */
    protected abstract void inject(@NonNull Consumer<Object> handler, @NonNull Object data);

    /**
=======
>>>>>>> 107491ee
     * Throw an {@link UnsupportedOperationException} if flushing is not enabled.
     */
    protected final void throwIfFlushDisabled() {
        if (!flushEnabled) {
            throw new UnsupportedOperationException("Flushing is not enabled for the task scheduler " + name);
        }
    }

    /**
     * {@inheritDoc}
     */
    @Override
    protected void forward(@NonNull final OUT data) {
        primaryOutputWire.forward(data);
    }
}<|MERGE_RESOLUTION|>--- conflicted
+++ resolved
@@ -48,11 +48,7 @@
     private final WiringModel model;
     private final String name;
     private final TaskSchedulerType type;
-<<<<<<< HEAD
-    private final OutputWire<OUT> primaryOutputWire;
-=======
     private final StandardOutputWire<OUT> primaryOutputWire;
->>>>>>> 107491ee
     private final boolean insertionIsBlocking;
 
     /**
@@ -76,11 +72,7 @@
         this.name = Objects.requireNonNull(name);
         this.type = Objects.requireNonNull(type);
         this.flushEnabled = flushEnabled;
-<<<<<<< HEAD
-        primaryOutputWire = new OutputWire<>(model, name);
-=======
         primaryOutputWire = new StandardOutputWire<>(model, name);
->>>>>>> 107491ee
         this.insertionIsBlocking = insertionIsBlocking;
     }
 
@@ -207,37 +199,6 @@
     public abstract void flush();
 
     /**
-<<<<<<< HEAD
-     * Add a task to the scheduler. May block if back pressure is enabled.
-     *
-     * @param handler handles the provided data
-     * @param data    the data to be processed by the task scheduler
-     */
-    protected abstract void put(@NonNull Consumer<Object> handler, @NonNull Object data);
-
-    /**
-     * Add a task to the scheduler. If backpressure is enabled and there is not immediately capacity available, this
-     * method will not accept the data.
-     *
-     * @param handler handles the provided data
-     * @param data    the data to be processed by the scheduler
-     * @return true if the data was accepted, false otherwise
-     */
-    protected abstract boolean offer(@NonNull Consumer<Object> handler, @NonNull Object data);
-
-    /**
-     * Inject data into the scheduler, doing so even if it causes the number of unprocessed tasks to exceed the capacity
-     * specified by configured back pressure. If backpressure is disabled, this operation is logically equivalent to
-     * {@link #put(Consumer, Object)}.
-     *
-     * @param handler handles the provided data
-     * @param data    the data to be processed by the scheduler
-     */
-    protected abstract void inject(@NonNull Consumer<Object> handler, @NonNull Object data);
-
-    /**
-=======
->>>>>>> 107491ee
      * Throw an {@link UnsupportedOperationException} if flushing is not enabled.
      */
     protected final void throwIfFlushDisabled() {
