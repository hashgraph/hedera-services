/*
 * Copyright (C) 2018-2024 Hedera Hashgraph, LLC
 *
 * Licensed under the Apache License, Version 2.0 (the "License");
 * you may not use this file except in compliance with the License.
 * You may obtain a copy of the License at
 *
 *      http://www.apache.org/licenses/LICENSE-2.0
 *
 * Unless required by applicable law or agreed to in writing, software
 * distributed under the License is distributed on an "AS IS" BASIS,
 * WITHOUT WARRANTIES OR CONDITIONS OF ANY KIND, either express or implied.
 * See the License for the specific language governing permissions and
 * limitations under the License.
 */

package com.swirlds.common.crypto.engine;

import com.swirlds.common.crypto.Cryptography;
import com.swirlds.common.crypto.CryptographyException;
import com.swirlds.common.crypto.DigestType;
import com.swirlds.common.crypto.Hash;
import com.swirlds.common.crypto.HashBuilder;
import com.swirlds.common.crypto.Message;
import com.swirlds.common.crypto.SerializableHashable;
import com.swirlds.common.crypto.SignatureType;
import com.swirlds.common.crypto.TransactionSignature;
import com.swirlds.common.crypto.VerificationStatus;
import com.swirlds.common.crypto.config.CryptoConfig;
import com.swirlds.common.io.SelfSerializable;
import com.swirlds.common.threading.futures.StandardFuture;
import com.swirlds.common.threading.manager.ThreadManager;
import com.swirlds.logging.legacy.LogMarker;
import java.nio.ByteBuffer;
import java.security.NoSuchAlgorithmException;
import java.security.Security;
import java.util.HashMap;
import java.util.List;
import java.util.Map;
import java.util.Queue;
import java.util.concurrent.ConcurrentLinkedQueue;
import java.util.concurrent.Future;
import org.bouncycastle.jce.provider.BouncyCastleProvider;

public class CryptoEngine implements Cryptography {

    /**
     * The constant value used as the component name for all threads created by this module.
     */
    public static final String THREAD_COMPONENT_NAME = "adv crypto";

    static {
        // Register the BouncyCastle Provider instance with the JVM
        Security.addProvider(new BouncyCastleProvider());
    }

    /**
     * The digest provider instance that is used to generate hashes of SelfSerializable objects.
     */
    private final SerializationDigestProvider serializationDigestProvider;

    /**
     * The digest provider instance that is used to generate running hashes.
     */
    private final RunningHashProvider runningHashProvider;

    /**
     * The digest provider instance that is used to compute hashes of {@link Message} instances and byte arrays.
     */
    private final DigestProvider digestProvider;

    /**
     * The verification provider used to perform signature verification of {@link TransactionSignature} instances.
     */
    private final Ed25519VerificationProvider ed25519VerificationProvider;

    /**
     * The verification provider used to perform signature verification of {@link TransactionSignature} instances.
     */
    private final EcdsaSecp256k1VerificationProvider ecdsaSecp256k1VerificationProvider;

    /**
     * The verification provider used to delegate signature verification of {@link TransactionSignature} instances to
     * either the {@code ed25519VerificationProvider} or {@code ecdsaSecp256k1VerificationProvider} as apropos.
     */
    private final DelegatingVerificationProvider delegatingVerificationProvider;

    /**
     * The intake dispatcher instance that handles asynchronous signature verification
     */
    private volatile IntakeDispatcher<TransactionSignature, DelegatingVerificationProvider, AsyncVerificationHandler>
            verificationDispatcher;

    /**
     * the {@link ConcurrentLinkedQueue} instance of {@link TransactionSignature} waiting for verification
     */
    private volatile Queue<List<TransactionSignature>> verificationQueue;

    /**
<<<<<<< HEAD
=======
     * the {@link ConcurrentLinkedQueue} instance of {@link Message} pending message digest computation
     */
    private volatile Queue<List<Message>> digestQueue;

    /**
>>>>>>> 8e88ba54
     * the current configuration settings
     */
    private volatile CryptoConfig config;

    /**
     * a pre-computed {@link Map} of each algorithm's {@code null} hash value.
     */
    private Map<DigestType, Hash> nullHashes;

    /**
     * Responsible for creating and managing all threads and threading resources used by this utility.
     */
    private final ThreadManager threadManager;

    /**
     * Constructs a new {@link CryptoEngine} using the provided settings.
     *
     * @param threadManager responsible for managing thread lifecycles
     * @param config        the initial config to be used
     */
    public CryptoEngine(final ThreadManager threadManager, final CryptoConfig config) {
        this.threadManager = threadManager;
        this.config = config;
        this.digestProvider = new DigestProvider();

        this.ed25519VerificationProvider = new Ed25519VerificationProvider();
        this.ecdsaSecp256k1VerificationProvider = new EcdsaSecp256k1VerificationProvider();
        this.delegatingVerificationProvider =
                new DelegatingVerificationProvider(ed25519VerificationProvider, ecdsaSecp256k1VerificationProvider);

        this.serializationDigestProvider = new SerializationDigestProvider();
        this.runningHashProvider = new RunningHashProvider();

        applySettings();
        buildNullHashes();
    }

    /**
     * Supplier implementation for {@link AsyncVerificationHandler}.
     *
     * @param provider  the required {@link OperationProvider} to be used while performing the cryptographic
     *                  transformations
     * @param workItems the {@link List} of items to be processed by the created {@link AsyncOperationHandler}
     *                  implementation
     * @return an {@link AsyncOperationHandler} implementation
     */
    private static AsyncVerificationHandler verificationHandler(
            final OperationProvider<TransactionSignature, Void, Boolean, ?, SignatureType> provider,
            final List<TransactionSignature> workItems) {
        return new AsyncVerificationHandler(workItems, provider);
    }

    /**
     * Efficiently builds a {@link TransactionSignature} instance from the supplied components.
     *
     * @param data          the original contents that the signature should be verified against
     * @param signature     the signature to be verified
     * @param publicKey     the public key required to validate the signature
     * @param signatureType the type of signature to be verified
     * @return a {@link TransactionSignature} containing the provided components
     */
    private static TransactionSignature wrap(
            final byte[] data, final byte[] signature, final byte[] publicKey, final SignatureType signatureType) {
        if (data == null || data.length == 0) {
            throw new IllegalArgumentException("data");
        }

        if (signature == null || signature.length == 0) {
            throw new IllegalArgumentException("signature");
        }

        if (publicKey == null || publicKey.length == 0) {
            throw new IllegalArgumentException("publicKey");
        }

        final ByteBuffer buffer = ByteBuffer.allocate(data.length + signature.length + publicKey.length);
        final int sigOffset = data.length;
        final int pkOffset = sigOffset + signature.length;

        buffer.put(data).put(signature).put(publicKey);

        return new TransactionSignature(
                buffer.array(), sigOffset, signature.length, pkOffset, publicKey.length, 0, data.length, signatureType);
    }

    /**
     * Common private utility method for performing synchronous digest computations.
     *
     * @param message  the message contents to be hashed
     * @param provider the underlying provider to be used
     * @param future   the {@link Future} to be associated with the {@link Message}
     * @return the cryptographic hash for the given message contents
     */
    private static Hash digestSyncInternal(
            final Message message, final DigestProvider provider, final StandardFuture<Void> future) {
        final Hash hash;

        try {
            hash = provider.compute(message, message.getDigestType());
            message.setHash(hash);
        } catch (final NoSuchAlgorithmException ex) {
            message.setFuture(future);
            throw new CryptographyException(ex, LogMarker.EXCEPTION);
        }

        message.setFuture(future);

        return hash;
    }

    /**
     * Common private utility method for performing synchronous signature verification.
     *
     * @param signature the signature to be verified
     * @param provider  the underlying provider to be used
     * @param future    the {@link Future} to be associated with the {@link TransactionSignature}
     * @return true if the signature is valid; otherwise false
     */
    private static boolean verifySyncInternal(
            final TransactionSignature signature,
            final OperationProvider<TransactionSignature, Void, Boolean, ?, SignatureType> provider,
            final StandardFuture<Void> future) {
        final boolean isValid;

        try {
            isValid = provider.compute(signature, signature.getSignatureType());
            signature.setSignatureStatus(isValid ? VerificationStatus.VALID : VerificationStatus.INVALID);
            signature.setFuture(future);
        } catch (final NoSuchAlgorithmException ex) {
            signature.setFuture(future);
            throw new CryptographyException(ex, LogMarker.EXCEPTION);
        }

        return isValid;
    }

    /**
     * Getter for the current configuration settings used by the {@link CryptoEngine}.
     *
     * @return the current configuration settings
     */
    public synchronized CryptoConfig getSettings() {
        return config;
    }

    /**
     * Setter to allow the configuration settings to be updated at runtime.
     *
     * @param config the configuration settings
     */
    public synchronized void setSettings(final CryptoConfig config) {
        this.config = config;
        applySettings();
    }

    /**
<<<<<<< HEAD
=======
     * Returns the total number of physical processors and physical processor cores available.
     *
     * @return the total number of physical processors and physical cores
     */
    public int getAvailableCpuCount() {
        return availableCpuCount;
    }

    /**
     * {@inheritDoc}
     */
    @Override
    public void digestAsync(final Message message) {
        final boolean added = digestQueue.add(Collections.singletonList(message));
        if (!added) {
            // This should never happen, since the queue is unbounded
            throw new RuntimeException("Unable to add to the digest queue");
        }
    }

    /**
     * {@inheritDoc}
     */
    @Override
    public void digestAsync(final List<Message> messages) {
        final boolean added = digestQueue.add(messages);
        if (!added) {
            // This should never happen, since the queue is unbounded
            throw new RuntimeException("Unable to add to the digest queue");
        }
    }

    /**
     * {@inheritDoc}
     */
    @Override
    public Future<Hash> digestAsync(final byte[] message, final DigestType digestType) {
        final Message wrappedMessage = new Message(message, digestType);
        final boolean added = digestQueue.add(Collections.singletonList(wrappedMessage));
        if (!added) {
            // This should never happen, since the queue is unbounded
            throw new RuntimeException("Unable to add to the digest queue");
        }

        return new WrappingLambdaFuture<>(
                () -> {
                    try {
                        return wrappedMessage.waitForFuture();
                    } catch (final InterruptedException ex) {
                        Thread.currentThread().interrupt();
                        return null;
                    }
                },
                wrappedMessage::getHash);
    }

    /**
     * {@inheritDoc}
     */
    @Override
    public Hash digestSync(final Message message) {
        final DigestProvider provider = new DigestProvider();
        final StandardFuture<Void> future = new StandardFuture<>();
        future.complete(null);

        return digestSyncInternal(message, provider, future);
    }

    /**
     * {@inheritDoc}
     */
    @Override
    public void digestSync(final List<Message> messages) {
        final StandardFuture<Void> future = new StandardFuture<>();
        future.complete(null);

        for (final Message message : messages) {
            digestSyncInternal(message, digestProvider, future);
        }
    }

    /**
>>>>>>> 8e88ba54
     * {@inheritDoc}
     */
    @Override
    public Hash digestSync(final byte[] message, final DigestType digestType) {
        return digestSyncInternal(message, digestType, digestProvider);
    }

    /**
     * {@inheritDoc}
     */
    @Override
    public Hash digestSync(final SelfSerializable serializable, final DigestType digestType) {
        try {
            return serializationDigestProvider.compute(serializable, digestType);
        } catch (final NoSuchAlgorithmException ex) {
            throw new CryptographyException(ex, LogMarker.EXCEPTION);
        }
    }

    /**
     * {@inheritDoc}
     */
    @Override
    public Hash digestSync(
            final SerializableHashable serializableHashable, final DigestType digestType, final boolean setHash) {
        try {
            final Hash hash = serializationDigestProvider.compute(serializableHashable, digestType);
            if (setHash) {
                serializableHashable.setHash(hash);
            }
            return hash;
        } catch (final NoSuchAlgorithmException ex) {
            throw new CryptographyException(ex, LogMarker.EXCEPTION);
        }
    }

    /**
     * Compute and store hash for null using different digest types.
     */
    private void buildNullHashes() {
        nullHashes = new HashMap<>();
        for (final DigestType digestType : DigestType.values()) {
            final HashBuilder hb = new HashBuilder(digestType);
            nullHashes.put(digestType, hb.build());
        }
    }

    /**
     * {@inheritDoc}
     */
    @Override
    public Hash getNullHash(final DigestType digestType) {
        return nullHashes.get(digestType);
    }

    /**
     * {@inheritDoc}
     */
    @Override
<<<<<<< HEAD
=======
    public void verifyAsync(final TransactionSignature signature) {
        final boolean added = verificationQueue.add(Collections.singletonList(signature));
        if (!added) {
            // This should never happen, since the queue is unbounded
            throw new RuntimeException("Unable to add to the verification queue");
        }
    }

    /**
     * {@inheritDoc}
     */
    @Override
>>>>>>> 8e88ba54
    public void verifyAsync(final List<TransactionSignature> signatures) {
        final boolean added = verificationQueue.add(signatures);
        if (!added) {
            // This should never happen, since the queue is unbounded
            throw new RuntimeException("Unable to add to the verification queue");
        }
    }

    /**
     * {@inheritDoc}
     */
    @Override
<<<<<<< HEAD
=======
    public Future<Boolean> verifyAsync(
            final byte[] data, final byte[] signature, final byte[] publicKey, final SignatureType signatureType) {
        final TransactionSignature wrappedSignature = wrap(data, signature, publicKey, signatureType);
        final boolean added = verificationQueue.add(Collections.singletonList(wrappedSignature));
        if (!added) {
            // This should never happen, since the queue is unbounded
            throw new RuntimeException("Unable to add to the verification queue");
        }

        return new WrappingLambdaFuture<>(
                () -> {
                    try {
                        return wrappedSignature.waitForFuture();
                    } catch (final InterruptedException ex) {
                        Thread.currentThread().interrupt();
                        return null;
                    }
                },
                () -> wrappedSignature.getSignatureStatus() == VerificationStatus.VALID);
    }

    /**
     * {@inheritDoc}
     */
    @Override
>>>>>>> 8e88ba54
    public boolean verifySync(final TransactionSignature signature) {
        final StandardFuture<Void> future = new StandardFuture<>();
        future.complete(null);
        if (signature.getSignatureType() == SignatureType.ECDSA_SECP256K1) {
            return verifySyncInternal(signature, ecdsaSecp256k1VerificationProvider, future);
        } else {
            return verifySyncInternal(signature, ed25519VerificationProvider, future);
        }
    }

    /**
     * {@inheritDoc}
     */
    @Override
    public boolean verifySync(final List<TransactionSignature> signatures) {
        final StandardFuture<Void> future = new StandardFuture<>();
        future.complete(null);

        boolean finalOutcome = true;

        OperationProvider<TransactionSignature, Void, Boolean, ?, SignatureType> provider;
        for (final TransactionSignature signature : signatures) {
            if (signature.getSignatureType() == SignatureType.ECDSA_SECP256K1) {
                provider = ecdsaSecp256k1VerificationProvider;
            } else {
                provider = ed25519VerificationProvider;
            }

            if (!verifySyncInternal(signature, provider, future)) {
                finalOutcome = false;
            }
        }

        return finalOutcome;
    }

    /**
     * {@inheritDoc}
     */
    @Override
    public boolean verifySync(
            final byte[] data, final byte[] signature, final byte[] publicKey, final SignatureType signatureType) {
        if (signatureType == SignatureType.ECDSA_SECP256K1) {
            return ecdsaSecp256k1VerificationProvider.compute(data, signature, publicKey, signatureType);
        } else {
            return ed25519VerificationProvider.compute(data, signature, publicKey, signatureType);
        }
    }

    /**
     * {@inheritDoc}
     */
    @Override
    public Hash calcRunningHash(final Hash runningHash, final Hash newHashToAdd, final DigestType digestType) {
        try {
            return runningHashProvider.compute(runningHash, newHashToAdd, digestType);
        } catch (final NoSuchAlgorithmException e) {
            throw new CryptographyException(e, LogMarker.EXCEPTION);
        }
    }

    /**
     * Applies any changes in the {@link CryptoEngine} settings by stopping the {@link IntakeDispatcher} threads,
     * applying the changes, and relaunching the {@link IntakeDispatcher} threads.
     */
    protected synchronized void applySettings() {
        // Cleanup existing (if applicable) background threads
        if (this.verificationDispatcher != null) {
            this.verificationDispatcher.shutdown();
            this.verificationDispatcher = null;
        }

        // Resize the dispatcher queues
        final Queue<List<TransactionSignature>> oldVerifierQueue = this.verificationQueue;
        this.verificationQueue = new ConcurrentLinkedQueue<>();

<<<<<<< HEAD
=======
        final Queue<List<Message>> oldDigestQueue = this.digestQueue;
        this.digestQueue = new ConcurrentLinkedQueue<>();

>>>>>>> 8e88ba54
        if (oldVerifierQueue != null && oldVerifierQueue.size() > 0) {
            this.verificationQueue.addAll(oldVerifierQueue);
        }

        // Launch new background threads with the new settings
        this.verificationDispatcher = new IntakeDispatcher<>(
                threadManager,
                TransactionSignature.class,
                this.verificationQueue,
                this.delegatingVerificationProvider,
                config.computeCpuVerifierThreadCount(),
                CryptoEngine::verificationHandler);
<<<<<<< HEAD
=======

        this.digestDispatcher = new IntakeDispatcher<>(
                threadManager,
                Message.class,
                this.digestQueue,
                this.digestProvider,
                config.computeCpuDigestThreadCount(),
                this::digestHandler);
    }

    /**
     * Supplier implementation for {@link AsyncDigestHandler} used by the
     * {@link #CryptoEngine(ThreadManager, CryptoConfig)} constructor.
     *
     * @param provider  the required {@link OperationProvider} to be used while performing the cryptographic
     *                  transformations
     * @param workItems the {@link List} of items to be processed by the created {@link AsyncOperationHandler}
     *                  implementation
     * @return an {@link AsyncOperationHandler} implementation
     */
    private AsyncDigestHandler digestHandler(final DigestProvider provider, final List<Message> workItems) {
        return new AsyncDigestHandler(workItems, provider);
>>>>>>> 8e88ba54
    }

    /**
     * Common private utility method for performing synchronous digest computations.
     *
     * @param message    the message contents to be hashed
     * @param digestType the type of digest used to compute the hash
     * @param provider   the underlying provider to be used
     * @return the cryptographic hash for the given message contents
     */
    private Hash digestSyncInternal(final byte[] message, final DigestType digestType, final DigestProvider provider) {
        try {
            return provider.compute(message, digestType);
        } catch (final NoSuchAlgorithmException ex) {
            throw new CryptographyException(ex, LogMarker.EXCEPTION);
        }
    }
}<|MERGE_RESOLUTION|>--- conflicted
+++ resolved
@@ -97,14 +97,6 @@
     private volatile Queue<List<TransactionSignature>> verificationQueue;
 
     /**
-<<<<<<< HEAD
-=======
-     * the {@link ConcurrentLinkedQueue} instance of {@link Message} pending message digest computation
-     */
-    private volatile Queue<List<Message>> digestQueue;
-
-    /**
->>>>>>> 8e88ba54
      * the current configuration settings
      */
     private volatile CryptoConfig config;
@@ -261,91 +253,6 @@
     }
 
     /**
-<<<<<<< HEAD
-=======
-     * Returns the total number of physical processors and physical processor cores available.
-     *
-     * @return the total number of physical processors and physical cores
-     */
-    public int getAvailableCpuCount() {
-        return availableCpuCount;
-    }
-
-    /**
-     * {@inheritDoc}
-     */
-    @Override
-    public void digestAsync(final Message message) {
-        final boolean added = digestQueue.add(Collections.singletonList(message));
-        if (!added) {
-            // This should never happen, since the queue is unbounded
-            throw new RuntimeException("Unable to add to the digest queue");
-        }
-    }
-
-    /**
-     * {@inheritDoc}
-     */
-    @Override
-    public void digestAsync(final List<Message> messages) {
-        final boolean added = digestQueue.add(messages);
-        if (!added) {
-            // This should never happen, since the queue is unbounded
-            throw new RuntimeException("Unable to add to the digest queue");
-        }
-    }
-
-    /**
-     * {@inheritDoc}
-     */
-    @Override
-    public Future<Hash> digestAsync(final byte[] message, final DigestType digestType) {
-        final Message wrappedMessage = new Message(message, digestType);
-        final boolean added = digestQueue.add(Collections.singletonList(wrappedMessage));
-        if (!added) {
-            // This should never happen, since the queue is unbounded
-            throw new RuntimeException("Unable to add to the digest queue");
-        }
-
-        return new WrappingLambdaFuture<>(
-                () -> {
-                    try {
-                        return wrappedMessage.waitForFuture();
-                    } catch (final InterruptedException ex) {
-                        Thread.currentThread().interrupt();
-                        return null;
-                    }
-                },
-                wrappedMessage::getHash);
-    }
-
-    /**
-     * {@inheritDoc}
-     */
-    @Override
-    public Hash digestSync(final Message message) {
-        final DigestProvider provider = new DigestProvider();
-        final StandardFuture<Void> future = new StandardFuture<>();
-        future.complete(null);
-
-        return digestSyncInternal(message, provider, future);
-    }
-
-    /**
-     * {@inheritDoc}
-     */
-    @Override
-    public void digestSync(final List<Message> messages) {
-        final StandardFuture<Void> future = new StandardFuture<>();
-        future.complete(null);
-
-        for (final Message message : messages) {
-            digestSyncInternal(message, digestProvider, future);
-        }
-    }
-
-    /**
->>>>>>> 8e88ba54
      * {@inheritDoc}
      */
     @Override
@@ -405,21 +312,6 @@
      * {@inheritDoc}
      */
     @Override
-<<<<<<< HEAD
-=======
-    public void verifyAsync(final TransactionSignature signature) {
-        final boolean added = verificationQueue.add(Collections.singletonList(signature));
-        if (!added) {
-            // This should never happen, since the queue is unbounded
-            throw new RuntimeException("Unable to add to the verification queue");
-        }
-    }
-
-    /**
-     * {@inheritDoc}
-     */
-    @Override
->>>>>>> 8e88ba54
     public void verifyAsync(final List<TransactionSignature> signatures) {
         final boolean added = verificationQueue.add(signatures);
         if (!added) {
@@ -432,34 +324,6 @@
      * {@inheritDoc}
      */
     @Override
-<<<<<<< HEAD
-=======
-    public Future<Boolean> verifyAsync(
-            final byte[] data, final byte[] signature, final byte[] publicKey, final SignatureType signatureType) {
-        final TransactionSignature wrappedSignature = wrap(data, signature, publicKey, signatureType);
-        final boolean added = verificationQueue.add(Collections.singletonList(wrappedSignature));
-        if (!added) {
-            // This should never happen, since the queue is unbounded
-            throw new RuntimeException("Unable to add to the verification queue");
-        }
-
-        return new WrappingLambdaFuture<>(
-                () -> {
-                    try {
-                        return wrappedSignature.waitForFuture();
-                    } catch (final InterruptedException ex) {
-                        Thread.currentThread().interrupt();
-                        return null;
-                    }
-                },
-                () -> wrappedSignature.getSignatureStatus() == VerificationStatus.VALID);
-    }
-
-    /**
-     * {@inheritDoc}
-     */
-    @Override
->>>>>>> 8e88ba54
     public boolean verifySync(final TransactionSignature signature) {
         final StandardFuture<Void> future = new StandardFuture<>();
         future.complete(null);
@@ -536,12 +400,6 @@
         final Queue<List<TransactionSignature>> oldVerifierQueue = this.verificationQueue;
         this.verificationQueue = new ConcurrentLinkedQueue<>();
 
-<<<<<<< HEAD
-=======
-        final Queue<List<Message>> oldDigestQueue = this.digestQueue;
-        this.digestQueue = new ConcurrentLinkedQueue<>();
-
->>>>>>> 8e88ba54
         if (oldVerifierQueue != null && oldVerifierQueue.size() > 0) {
             this.verificationQueue.addAll(oldVerifierQueue);
         }
@@ -554,31 +412,6 @@
                 this.delegatingVerificationProvider,
                 config.computeCpuVerifierThreadCount(),
                 CryptoEngine::verificationHandler);
-<<<<<<< HEAD
-=======
-
-        this.digestDispatcher = new IntakeDispatcher<>(
-                threadManager,
-                Message.class,
-                this.digestQueue,
-                this.digestProvider,
-                config.computeCpuDigestThreadCount(),
-                this::digestHandler);
-    }
-
-    /**
-     * Supplier implementation for {@link AsyncDigestHandler} used by the
-     * {@link #CryptoEngine(ThreadManager, CryptoConfig)} constructor.
-     *
-     * @param provider  the required {@link OperationProvider} to be used while performing the cryptographic
-     *                  transformations
-     * @param workItems the {@link List} of items to be processed by the created {@link AsyncOperationHandler}
-     *                  implementation
-     * @return an {@link AsyncOperationHandler} implementation
-     */
-    private AsyncDigestHandler digestHandler(final DigestProvider provider, final List<Message> workItems) {
-        return new AsyncDigestHandler(workItems, provider);
->>>>>>> 8e88ba54
     }
 
     /**
