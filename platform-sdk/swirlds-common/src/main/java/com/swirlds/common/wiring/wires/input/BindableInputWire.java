--- conflicted
+++ resolved
@@ -76,11 +76,7 @@
                 taskSchedulerInput.forward(output);
             }
         });
-<<<<<<< HEAD
-=======
+
         model.registerInputWireBinding(taskSchedulerName, getName());
-
-        return this;
->>>>>>> d68df707
     }
 }