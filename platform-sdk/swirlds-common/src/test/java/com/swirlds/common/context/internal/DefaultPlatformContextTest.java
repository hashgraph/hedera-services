--- conflicted
+++ resolved
@@ -18,15 +18,14 @@
 
 import static org.junit.jupiter.api.Assertions.assertNotNull;
 
+import com.swirlds.base.time.Time;
+import com.swirlds.common.context.DefaultPlatformContext;
 import com.swirlds.common.context.PlatformContext;
+import com.swirlds.common.crypto.CryptographyHolder;
 import com.swirlds.common.metrics.PlatformMetricsProvider;
 import com.swirlds.common.metrics.platform.DefaultMetricsProvider;
 import com.swirlds.common.platform.NodeId;
-<<<<<<< HEAD
-import com.swirlds.common.test.fixtures.platform.TestPlatformContextBuilder;
-=======
 import com.swirlds.common.test.fixtures.TestFileSystemManager;
->>>>>>> 161bb5d8
 import com.swirlds.config.api.Configuration;
 import com.swirlds.config.extensions.test.fixtures.TestConfigBuilder;
 import java.nio.file.Path;
@@ -43,19 +42,12 @@
         metricsProvider.createGlobalMetrics();
 
         // when
-<<<<<<< HEAD
-        final PlatformContext context = TestPlatformContextBuilder.create()
-                .withConfiguration(configuration)
-                .withMetrics(metricsProvider.createPlatformMetrics(nodeId))
-                .build();
-=======
         final PlatformContext context = new DefaultPlatformContext(
                 configuration,
                 metricsProvider.createPlatformMetrics(nodeId),
                 CryptographyHolder.get(),
                 Time.getCurrent(),
                 new TestFileSystemManager(Path.of("/tmp/test")));
->>>>>>> 161bb5d8
 
         // then
         assertNotNull(context.getConfiguration(), "Configuration must not be null");
