/*
 * Copyright (C) 2023 Hedera Hashgraph, LLC
 *
 * Licensed under the Apache License, Version 2.0 (the "License");
 * you may not use this file except in compliance with the License.
 * You may obtain a copy of the License at
 *
 *      http://www.apache.org/licenses/LICENSE-2.0
 *
 * Unless required by applicable law or agreed to in writing, software
 * distributed under the License is distributed on an "AS IS" BASIS,
 * WITHOUT WARRANTIES OR CONDITIONS OF ANY KIND, either express or implied.
 * See the License for the specific language governing permissions and
 * limitations under the License.
 */

package com.swirlds.common.wiring.schedulers;

import static com.swirlds.common.test.fixtures.AssertionUtils.assertEventuallyEquals;
import static com.swirlds.common.test.fixtures.AssertionUtils.assertEventuallyTrue;
import static com.swirlds.common.test.fixtures.AssertionUtils.completeBeforeTimeout;
import static com.swirlds.common.test.fixtures.RandomUtils.getRandomPrintSeed;
import static com.swirlds.common.threading.manager.AdHocThreadManager.getStaticThreadManager;
import static com.swirlds.common.utility.NonCryptographicHashing.hash32;
import static java.util.concurrent.TimeUnit.MILLISECONDS;
import static java.util.concurrent.TimeUnit.NANOSECONDS;
import static org.junit.jupiter.api.Assertions.assertEquals;
import static org.junit.jupiter.api.Assertions.assertFalse;
import static org.junit.jupiter.api.Assertions.assertThrows;
import static org.junit.jupiter.api.Assertions.assertTrue;

import com.swirlds.common.threading.framework.config.ThreadConfiguration;
import com.swirlds.common.wiring.InputWire;
import com.swirlds.common.wiring.OutputWire;
import com.swirlds.common.wiring.SolderType;
import com.swirlds.common.wiring.TaskScheduler;
import com.swirlds.common.wiring.WiringModel;
import com.swirlds.common.wiring.builders.TaskSchedulerType;
import com.swirlds.common.wiring.counters.BackpressureObjectCounter;
import com.swirlds.common.wiring.counters.ObjectCounter;
import com.swirlds.test.framework.TestWiringModel;
import java.time.Duration;
import java.util.HashSet;
import java.util.Random;
import java.util.Set;
import java.util.concurrent.ConcurrentHashMap;
import java.util.concurrent.CountDownLatch;
import java.util.concurrent.ForkJoinPool;
import java.util.concurrent.atomic.AtomicBoolean;
import java.util.concurrent.atomic.AtomicInteger;
import java.util.function.Consumer;
import java.util.function.Function;
import org.junit.jupiter.api.Test;
import org.junit.jupiter.params.ParameterizedTest;
import org.junit.jupiter.params.provider.ValueSource;

class SequentialTaskSchedulerTests {

    private static final WiringModel model = TestWiringModel.getInstance();

    @Test
    void illegalNamesTest() {
        assertThrows(NullPointerException.class, () -> model.schedulerBuilder(null));
        assertThrows(IllegalArgumentException.class, () -> model.schedulerBuilder(""));
        assertThrows(IllegalArgumentException.class, () -> model.schedulerBuilder(" "));
        assertThrows(IllegalArgumentException.class, () -> model.schedulerBuilder("foo bar"));
        assertThrows(IllegalArgumentException.class, () -> model.schedulerBuilder("foo?bar"));
        assertThrows(IllegalArgumentException.class, () -> model.schedulerBuilder("foo:bar"));
        assertThrows(IllegalArgumentException.class, () -> model.schedulerBuilder("foo*bar"));
        assertThrows(IllegalArgumentException.class, () -> model.schedulerBuilder("foo/bar"));
        assertThrows(IllegalArgumentException.class, () -> model.schedulerBuilder("foo\\bar"));
        assertThrows(IllegalArgumentException.class, () -> model.schedulerBuilder("foo-bar"));

        // legal names that should not throw
        model.schedulerBuilder("x");
        model.schedulerBuilder("fooBar");
        model.schedulerBuilder("foo_bar");
        model.schedulerBuilder("foo_bar123");
        model.schedulerBuilder("123");
    }

    /**
     * Add values to the task scheduler, ensure that each value was processed in the correct order.
     */
    @Test
    void orderOfOperationsTest() {
        final AtomicInteger wireValue = new AtomicInteger();
        final Consumer<Integer> handler = x -> wireValue.set(hash32(wireValue.get(), x));

        final TaskScheduler<Void> taskScheduler = model.schedulerBuilder("test")
                .withType(TaskSchedulerType.SEQUENTIAL)
                .build()
                .cast();
        final InputWire<Integer, Void> channel = taskScheduler
                .buildInputWire("channel")
                .withInputType(Integer.class)
                .bind(handler);
        assertEquals(-1, taskScheduler.getUnprocessedTaskCount());
        assertEquals("test", taskScheduler.getName());

        int value = 0;
        for (int i = 0; i < 100; i++) {
            channel.put(i);
            value = hash32(value, i);
        }

        assertEventuallyEquals(value, wireValue::get, Duration.ofSeconds(1), "Wire sum did not match expected sum");
    }

    /**
     * Add values to the task scheduler, ensure that each value was processed in the correct order. Add a delay to the
     * handler. The delay should not effect the final value if things are happening as we expect. If the task scheduler
     * is allowing things to happen with parallelism, then the delay is likely to result in a reordering of operations
     * (which will fail the test).
     */
    @Test
    void orderOfOperationsWithDelayTest() {
        final Random random = getRandomPrintSeed();

        final AtomicInteger wireValue = new AtomicInteger();
        final Consumer<Integer> handler = x -> {
            wireValue.set(hash32(wireValue.get(), x));
            try {
                // Sleep for up to a millisecond
                NANOSECONDS.sleep(random.nextInt(1_000_000));
            } catch (InterruptedException e) {
                throw new RuntimeException(e);
            }
        };

        final TaskScheduler<Void> taskScheduler = model.schedulerBuilder("test")
                .withType(TaskSchedulerType.SEQUENTIAL)
                .build()
                .cast();
        final InputWire<Integer, Void> channel = taskScheduler
                .buildInputWire("channel")
                .withInputType(Integer.class)
                .bind(handler);
        assertEquals(-1, taskScheduler.getUnprocessedTaskCount());
        assertEquals("test", taskScheduler.getName());

        int value = 0;
        for (int i = 0; i < 100; i++) {
            channel.put(i);
            value = hash32(value, i);
        }

        assertEventuallyEquals(value, wireValue::get, Duration.ofSeconds(1), "Wire sum did not match expected sum");
    }

    /**
     * Multiple threads adding work to the task scheduler shouldn't cause problems. Also, work should always be handled
     * sequentially regardless of the number of threads adding work.
     */
    @Test
    void multipleChannelsTest() {
        final AtomicInteger wireValue = new AtomicInteger();
        final AtomicInteger operationCount = new AtomicInteger();
        final Set<Integer> arguments = ConcurrentHashMap.newKeySet(); // concurrent hash set
        final Consumer<Integer> handler = x -> {
            arguments.add(x);
            // This will result in a deterministic value if there is no parallelism
            wireValue.set(hash32(wireValue.get(), operationCount.getAndIncrement()));
        };

        final TaskScheduler<Void> taskScheduler = model.schedulerBuilder("test")
                .withType(TaskSchedulerType.SEQUENTIAL)
                .build()
                .cast();
        final InputWire<Integer, Void> channel = taskScheduler
                .buildInputWire("channel")
                .withInputType(Integer.class)
                .bind(handler);
        assertEquals(-1, taskScheduler.getUnprocessedTaskCount());
        assertEquals("test", taskScheduler.getName());

        final int operationsPerWorker = 1_000;
        final int workers = 10;

        for (int i = 0; i < workers; i++) {
            final int workerNumber = i;
            new ThreadConfiguration(getStaticThreadManager())
                    .setRunnable(() -> {
                        for (int j = 0; j < operationsPerWorker; j++) {
                            channel.put(workerNumber * j);
                        }
                    })
                    .build(true);
        }

        // Compute the values we expect to be computed by the wire
        final Set<Integer> expectedArguments = new HashSet<>();
        int expectedValue = 0;
        int count = 0;
        for (int i = 0; i < workers; i++) {
            for (int j = 0; j < operationsPerWorker; j++) {
                expectedArguments.add(i * j);
                expectedValue = hash32(expectedValue, count);
                count++;
            }
        }

        assertEventuallyEquals(
                expectedValue, wireValue::get, Duration.ofSeconds(1), "Wire sum did not match expected sum");
        assertEventuallyEquals(
                expectedArguments.size(),
                arguments::size,
                Duration.ofSeconds(1),
                "Wire arguments did not match expected arguments");
        assertEquals(expectedArguments, arguments);
    }

    /**
     * Multiple threads adding work to the task scheduler shouldn't cause problems. Also, work should always be handled
     * sequentially regardless of the number of threads adding work. Random delay is added to the workers. This should
     * not effect the outcome.
     */
    @Test
    void multipleChannelsWithDelayTest() {
        final Random random = getRandomPrintSeed();

        final AtomicInteger wireValue = new AtomicInteger();
        final AtomicInteger operationCount = new AtomicInteger();
        final Set<Integer> arguments = ConcurrentHashMap.newKeySet(); // concurrent hash set
        final Consumer<Integer> handler = x -> {
            arguments.add(x);
            // This will result in a deterministic value if there is no parallelism
            wireValue.set(hash32(wireValue.get(), operationCount.getAndIncrement()));
        };

        final TaskScheduler<Void> taskScheduler = model.schedulerBuilder("test")
                .withType(TaskSchedulerType.SEQUENTIAL)
                .build()
                .cast();
        final InputWire<Integer, Void> channel = taskScheduler
                .buildInputWire("channel")
                .withInputType(Integer.class)
                .bind(handler);
        assertEquals(-1, taskScheduler.getUnprocessedTaskCount());
        assertEquals("test", taskScheduler.getName());

        final int operationsPerWorker = 1_000;
        final int workers = 10;

        for (int i = 0; i < workers; i++) {
            final int workerNumber = i;
            new ThreadConfiguration(getStaticThreadManager())
                    .setRunnable(() -> {
                        for (int j = 0; j < operationsPerWorker; j++) {
                            if (random.nextDouble() < 0.1) {
                                try {
                                    NANOSECONDS.sleep(random.nextInt(100));
                                } catch (InterruptedException e) {
                                    throw new RuntimeException(e);
                                }
                            }
                            channel.put(workerNumber * j);
                        }
                    })
                    .build(true);
        }

        // Compute the values we expect to be computed by the wire
        final Set<Integer> expectedArguments = new HashSet<>();
        int expectedValue = 0;
        int count = 0;
        for (int i = 0; i < workers; i++) {
            for (int j = 0; j < operationsPerWorker; j++) {
                expectedArguments.add(i * j);
                expectedValue = hash32(expectedValue, count);
                count++;
            }
        }

        assertEventuallyEquals(
                expectedValue, wireValue::get, Duration.ofSeconds(1), "Wire sum did not match expected sum");
        assertEventuallyEquals(
                expectedArguments.size(),
                arguments::size,
                Duration.ofSeconds(1),
                "Wire arguments did not match expected arguments");
        assertEquals(expectedArguments, arguments);
    }

    /**
     * Ensure that the work happening on the task scheduler is not happening on the callers thread.
     */
    @Test
    void wireWordDoesNotBlockCallingThreadTest() throws InterruptedException {
        final AtomicInteger wireValue = new AtomicInteger();
        final CountDownLatch latch = new CountDownLatch(1);
        final Consumer<Integer> handler = x -> {
            wireValue.set(hash32(wireValue.get(), x));
            if (x == 50) {
                try {
                    latch.await();
                } catch (InterruptedException e) {
                    throw new RuntimeException(e);
                }
            }
        };

        final TaskScheduler<Void> taskScheduler = model.schedulerBuilder("test")
                .withType(TaskSchedulerType.SEQUENTIAL)
                .build()
                .cast();
        final InputWire<Integer, Void> channel = taskScheduler
                .buildInputWire("channel")
                .withInputType(Integer.class)
                .bind(handler);
        assertEquals(-1, taskScheduler.getUnprocessedTaskCount());
        assertEquals("test", taskScheduler.getName());

        // The wire will stop processing at 50, but this should not block the calling thread.
        final AtomicInteger value = new AtomicInteger();
        completeBeforeTimeout(
                () -> {
                    for (int i = 0; i < 100; i++) {
                        channel.put(i);
                        value.set(hash32(value.get(), i));
                    }
                },
                Duration.ofSeconds(1),
                "calling thread was blocked");

        // Release the latch and allow the wire to finish
        latch.countDown();

        assertEventuallyEquals(
                value.get(), wireValue::get, Duration.ofSeconds(1), "Wire sum did not match expected sum");
    }

    /**
     * Sanity checks on the unprocessed event count.
     */
    @Test
    void unprocessedEventCountTest() {
        final AtomicInteger wireValue = new AtomicInteger();
        final CountDownLatch latch0 = new CountDownLatch(1);
        final CountDownLatch latch50 = new CountDownLatch(1);
        final CountDownLatch latch98 = new CountDownLatch(1);
        final Consumer<Integer> handler = x -> {
            try {
                if (x == 0) {
                    latch0.await();
                } else if (x == 50) {
                    latch50.await();
                } else if (x == 98) {
                    latch98.await();
                }
            } catch (InterruptedException e) {
                throw new RuntimeException(e);
            }

            wireValue.set(hash32(wireValue.get(), x));
        };

        final TaskScheduler<Void> taskScheduler = model.schedulerBuilder("test")
                .withType(TaskSchedulerType.SEQUENTIAL)
                .withMetricsBuilder(model.metricsBuilder().withUnhandledTaskMetricEnabled(true))
                .build()
                .cast();
        final InputWire<Integer, Void> channel = taskScheduler
                .buildInputWire("channel")
                .withInputType(Integer.class)
                .bind(handler);
        assertEquals(0, taskScheduler.getUnprocessedTaskCount());
        assertEquals("test", taskScheduler.getName());

        int value = 0;
        for (int i = 0; i < 100; i++) {
            channel.put(i);
            value = hash32(value, i);
        }

        assertEventuallyEquals(
                100L,
                taskScheduler::getUnprocessedTaskCount,
                Duration.ofSeconds(1),
                "Wire unprocessed task count did not match expected value, count = "
                        + taskScheduler.getUnprocessedTaskCount());

        latch0.countDown();

        assertEventuallyEquals(
                50L,
                taskScheduler::getUnprocessedTaskCount,
                Duration.ofSeconds(1),
                "Wire unprocessed task count did not match expected value");

        latch50.countDown();

        assertEventuallyEquals(
                2L,
                taskScheduler::getUnprocessedTaskCount,
                Duration.ofSeconds(1),
                "Wire unprocessed task count did not match expected value");

        latch98.countDown();

        assertEventuallyEquals(value, wireValue::get, Duration.ofSeconds(1), "Wire sum did not match expected sum");

        assertEquals(0, taskScheduler.getUnprocessedTaskCount());
    }

    /**
     * Make sure backpressure works.
     */
    @Test
    void backpressureTest() throws InterruptedException {
        final AtomicInteger wireValue = new AtomicInteger();
        final CountDownLatch latch = new CountDownLatch(1);
        final Consumer<Integer> handler = x -> {
            try {
                if (x == 0) {
                    latch.await();
                }
            } catch (InterruptedException e) {
                throw new RuntimeException(e);
            }

            wireValue.set(hash32(wireValue.get(), x));
        };

        final TaskScheduler<Void> taskScheduler = model.schedulerBuilder("test")
                .withType(TaskSchedulerType.SEQUENTIAL)
                .withUnhandledTaskCapacity(11)
                .withSleepDuration(Duration.ofMillis(1))
                .build()
                .cast();
        final InputWire<Integer, Void> channel = taskScheduler
                .buildInputWire("channel")
                .withInputType(Integer.class)
                .bind(handler);
        assertEquals(0, taskScheduler.getUnprocessedTaskCount());
        assertEquals("test", taskScheduler.getName());

        final AtomicInteger value = new AtomicInteger();

        // We will be stuck handling 0 and we will have the capacity for 10 more, for a total of 11 tasks in flight
        completeBeforeTimeout(
                () -> {
                    for (int i = 0; i < 11; i++) {
                        channel.put(i);
                        value.set(hash32(value.get(), i));
                    }
                },
                Duration.ofSeconds(1),
                "unable to add tasks");
        assertEquals(11, taskScheduler.getUnprocessedTaskCount());

        // Try to enqueue work on another thread. It should get stuck and be
        // unable to add anything until we release the latch.
        final AtomicBoolean allWorkAdded = new AtomicBoolean(false);
        new ThreadConfiguration(getStaticThreadManager())
                .setRunnable(() -> {
                    for (int i = 11; i < 100; i++) {
                        channel.put(i);
                        value.set(hash32(value.get(), i));
                    }
                    allWorkAdded.set(true);
                })
                .build(true);

        // Adding work to an unblocked wire should be very fast. If we sleep for a while, we'd expect that an unblocked
        // wire would have processed all of the work that was added to it.
        MILLISECONDS.sleep(50);
        assertFalse(allWorkAdded.get());
        assertEquals(11, taskScheduler.getUnprocessedTaskCount());

        // Even if the wire has no capacity, neither offer() nor inject() should not block.
        completeBeforeTimeout(
                () -> {
                    assertFalse(channel.offer(1234));
                    assertFalse(channel.offer(4321));
                    assertFalse(channel.offer(-1));
                    channel.inject(42);
                    value.set(hash32(value.get(), 42));
                },
                Duration.ofSeconds(1),
                "unable to offer tasks");

        // Release the latch, all work should now be added
        latch.countDown();

        assertEventuallyTrue(allWorkAdded::get, Duration.ofSeconds(1), "unable to add all work");
        assertEventuallyEquals(
                0L,
                taskScheduler::getUnprocessedTaskCount,
                Duration.ofSeconds(1),
                "Wire unprocessed task count did not match expected value. " + taskScheduler.getUnprocessedTaskCount());
        assertEventuallyEquals(
                value.get(), wireValue::get, Duration.ofSeconds(1), "Wire sum did not match expected sum");
    }

    /**
     * Test interrupts with accept() when backpressure is being applied.
     */
    @Test
    void uninterruptableTest() throws InterruptedException {
        final AtomicInteger wireValue = new AtomicInteger();
        final CountDownLatch latch = new CountDownLatch(1);
        final Consumer<Integer> handler = x -> {
            try {
                if (x == 0) {
                    latch.await();
                }
            } catch (InterruptedException e) {
                throw new RuntimeException(e);
            }

            wireValue.set(hash32(wireValue.get(), x));
        };

        final TaskScheduler<Void> taskScheduler = model.schedulerBuilder("test")
                .withType(TaskSchedulerType.SEQUENTIAL)
                .withUnhandledTaskCapacity(11)
                .build()
                .cast();
        final InputWire<Integer, Void> channel = taskScheduler
                .buildInputWire("channel")
                .withInputType(Integer.class)
                .bind(handler);
        assertEquals(0, taskScheduler.getUnprocessedTaskCount());
        assertEquals("test", taskScheduler.getName());

        final AtomicInteger value = new AtomicInteger();

        // We will be stuck handling 0 and we will have the capacity for 10 more, for a total of 11 tasks in flight
        completeBeforeTimeout(
                () -> {
                    for (int i = 0; i < 11; i++) {
                        channel.put(i);
                        value.set(hash32(value.get(), i));
                    }
                },
                Duration.ofSeconds(1),
                "unable to add tasks");
        assertEquals(11, taskScheduler.getUnprocessedTaskCount());

        // Try to enqueue work on another thread. It should get stuck and be
        // unable to add anything until we release the latch.
        final AtomicBoolean allWorkAdded = new AtomicBoolean(false);
        final Thread thread = new ThreadConfiguration(getStaticThreadManager())
                .setRunnable(() -> {
                    for (int i = 11; i < 100; i++) {
                        channel.put(i);
                        value.set(hash32(value.get(), i));
                    }
                    allWorkAdded.set(true);
                })
                .build(true);

        // Interrupting the thread should have no effect.
        thread.interrupt();

        // Adding work to an unblocked wire should be very fast. If we sleep for a while, we'd expect that an unblocked
        // wire would have processed all of the work that was added to it.
        MILLISECONDS.sleep(50);
        assertFalse(allWorkAdded.get());
        assertEquals(11, taskScheduler.getUnprocessedTaskCount());

        // Release the latch, all work should now be added
        latch.countDown();

        assertEventuallyTrue(allWorkAdded::get, Duration.ofSeconds(1), "unable to add all work");
        assertEventuallyEquals(
                0L,
                taskScheduler::getUnprocessedTaskCount,
                Duration.ofSeconds(1),
                "Wire unprocessed task count did not match expected value");
        assertEventuallyEquals(
                value.get(), wireValue::get, Duration.ofSeconds(1), "Wire sum did not match expected sum");
    }

    /**
     * Offering tasks is equivalent to calling accept() if there is no backpressure.
     */
    @Test
    void offerNoBackpressureTest() {
        final AtomicInteger wireValue = new AtomicInteger();
        final Consumer<Integer> handler = x -> wireValue.set(hash32(wireValue.get(), x));

        final TaskScheduler<Void> taskScheduler = model.schedulerBuilder("test")
                .withType(TaskSchedulerType.SEQUENTIAL)
                .build()
                .cast();
        final InputWire<Integer, Void> channel = taskScheduler
                .buildInputWire("channel")
                .withInputType(Integer.class)
                .bind(handler);
        assertEquals(-1, taskScheduler.getUnprocessedTaskCount());
        assertEquals("test", taskScheduler.getName());

        int value = 0;
        for (int i = 0; i < 100; i++) {
            assertTrue(channel.offer(i));
            value = hash32(value, i);
        }

        assertEventuallyEquals(value, wireValue::get, Duration.ofSeconds(1), "Wire sum did not match expected sum");
    }

    /**
     * Test a scenario where there is a circular data flow formed by wires.
     * <p>
     * In this test, all data is passed from A to B to C to D. All data that is a multiple of 7 is passed from D to A as
     * a negative value, but is not passed around the loop again.
     *
     * <pre>
     * A -------> B
     * ^          |
     * |          |
     * |          V
     * D <------- C
     * </pre>
     */
    @Test
    void circularDataFlowTest() throws InterruptedException {
        final Random random = getRandomPrintSeed();

        final AtomicInteger countA = new AtomicInteger();
        final AtomicInteger negativeCountA = new AtomicInteger();
        final AtomicInteger countB = new AtomicInteger();
        final AtomicInteger countC = new AtomicInteger();
        final AtomicInteger countD = new AtomicInteger();

        final TaskScheduler<Integer> taskSchedulerToA =
                model.schedulerBuilder("wireToA").build().cast();
        final TaskScheduler<Integer> taskSchedulerToB =
                model.schedulerBuilder("wireToB").build().cast();
        final TaskScheduler<Integer> taskSchedulerToC =
                model.schedulerBuilder("wireToC").build().cast();
        final TaskScheduler<Integer> taskSchedulerToD =
                model.schedulerBuilder("wireToD").build().cast();

        final InputWire<Integer, Integer> channelToA = taskSchedulerToA.buildInputWire("channelToA");
        final InputWire<Integer, Integer> channelToB = taskSchedulerToB.buildInputWire("channelToB");
        final InputWire<Integer, Integer> channelToC = taskSchedulerToC.buildInputWire("channelToC");
        final InputWire<Integer, Integer> channelToD = taskSchedulerToD.buildInputWire("channelToD");

        final Function<Integer, Integer> handlerA = x -> {
            if (x > 0) {
                countA.set(hash32(x, countA.get()));
                return x;
            } else {
                negativeCountA.set(hash32(x, negativeCountA.get()));
                // negative values are values that have been passed around the loop
                // Don't pass them on again or else we will get an infinite loop
                return null;
            }
        };

        final Function<Integer, Integer> handlerB = x -> {
            countB.set(hash32(x, countB.get()));
            return x;
        };

        final Function<Integer, Integer> handlerC = x -> {
            countC.set(hash32(x, countC.get()));
            return x;
        };

        final Function<Integer, Integer> handlerD = x -> {
            countD.set(hash32(x, countD.get()));
            if (x % 7 == 0) {
                return -x;
            } else {
                return null;
            }
        };

        taskSchedulerToA.getOutputWire().solderTo(channelToB);
        taskSchedulerToB.getOutputWire().solderTo(channelToC);
        taskSchedulerToC.getOutputWire().solderTo(channelToD);
        taskSchedulerToD.getOutputWire().solderTo(channelToA);

        channelToA.bind(handlerA);
        channelToB.bind(handlerB);
        channelToC.bind(handlerC);
        channelToD.bind(handlerD);

        int expectedCountA = 0;
        int expectedNegativeCountA = 0;
        int expectedCountB = 0;
        int expectedCountC = 0;
        int expectedCountD = 0;

        for (int i = 1; i < 1000; i++) {
            channelToA.put(i);

            expectedCountA = hash32(i, expectedCountA);
            expectedCountB = hash32(i, expectedCountB);
            expectedCountC = hash32(i, expectedCountC);
            expectedCountD = hash32(i, expectedCountD);

            if (i % 7 == 0) {
                expectedNegativeCountA = hash32(-i, expectedNegativeCountA);
            }

            // Sleep to give data a chance to flow around the loop
            // (as opposed to adding it so quickly that it is all enqueue prior to any processing)
            if (random.nextDouble() < 0.1) {
                MILLISECONDS.sleep(10);
            }
        }

        assertEventuallyEquals(
                expectedCountA, countA::get, Duration.ofSeconds(1), "Wire A sum did not match expected value");
        assertEventuallyEquals(
                expectedNegativeCountA,
                negativeCountA::get,
                Duration.ofSeconds(1),
                "Wire A negative sum did not match expected value");
        assertEventuallyEquals(
                expectedCountB, countB::get, Duration.ofSeconds(1), "Wire B sum did not match expected value");
        assertEventuallyEquals(
                expectedCountC, countC::get, Duration.ofSeconds(1), "Wire C sum did not match expected value");
        assertEventuallyEquals(
                expectedCountD, countD::get, Duration.ofSeconds(1), "Wire D sum did not match expected value");
    }

    /**
     * Validate the behavior when there are multiple channels.
     */
    @Test
    void multipleChannelTypesTest() {
        final AtomicInteger wireValue = new AtomicInteger();
        final Consumer<Integer> integerHandler = x -> wireValue.set(hash32(wireValue.get(), x));
        final Consumer<Boolean> booleanHandler = x -> wireValue.set((x ? -1 : 1) * wireValue.get());
        final Consumer<String> stringHandler = x -> wireValue.set(hash32(wireValue.get(), x.hashCode()));

        final TaskScheduler<Void> taskScheduler = model.schedulerBuilder("test")
                .withType(TaskSchedulerType.SEQUENTIAL)
                .build()
                .cast();

        final InputWire<Integer, Void> integerChannel = taskScheduler
                .buildInputWire("integerChannel")
                .withInputType(Integer.class)
                .bind(integerHandler);
        final InputWire<Boolean, Void> booleanChannel = taskScheduler
                .buildInputWire("booleanChannel")
                .withInputType(Boolean.class)
                .bind(booleanHandler);
        final InputWire<String, Void> stringChannel = taskScheduler
                .buildInputWire("stringChannel")
                .withInputType(String.class)
                .bind(stringHandler);

        assertEquals(-1, taskScheduler.getUnprocessedTaskCount());
        assertEquals("test", taskScheduler.getName());

        int value = 0;
        for (int i = 0; i < 100; i++) {
            integerChannel.put(i);
            value = hash32(value, i);

            boolean invert = i % 2 == 0;
            booleanChannel.put(invert);
            value = (invert ? -1 : 1) * value;

            final String string = String.valueOf(i);
            stringChannel.put(string);
            value = hash32(value, string.hashCode());
        }

        assertEventuallyEquals(value, wireValue::get, Duration.ofSeconds(1), "Wire value did not match expected value");
    }

    /**
     * Make sure backpressure works when there are multiple channels.
     */
    @Test
    void multipleChannelBackpressureTest() throws InterruptedException {
        final AtomicInteger wireValue = new AtomicInteger();
        final CountDownLatch latch = new CountDownLatch(1);

        final Consumer<Integer> handler1 = x -> {
            try {
                if (x == 0) {
                    latch.await();
                }
            } catch (InterruptedException e) {
                throw new RuntimeException(e);
            }

            wireValue.set(hash32(wireValue.get(), x));
        };

        final Consumer<Integer> handler2 = x -> wireValue.set(hash32(wireValue.get(), -x));

        final TaskScheduler<Void> taskScheduler = model.schedulerBuilder("test")
                .withType(TaskSchedulerType.SEQUENTIAL)
                .withUnhandledTaskCapacity(11)
                .build()
                .cast();

        final InputWire<Integer, Void> channel1 = taskScheduler
                .buildInputWire("channel1")
                .withInputType(Integer.class)
                .bind(handler1);
        final InputWire<Integer, Void> channel2 = taskScheduler
                .buildInputWire("channel2")
                .withInputType(Integer.class)
                .bind(handler2);

        assertEquals(0, taskScheduler.getUnprocessedTaskCount());
        assertEquals("test", taskScheduler.getName());

        final AtomicInteger value = new AtomicInteger();

        // We will be stuck handling 0 and we will have the capacity for 10 more, for a total of 11 tasks in flight
        completeBeforeTimeout(
                () -> {
                    for (int i = 0; i < 11; i++) {
                        channel1.put(i);
                        value.set(hash32(value.get(), i));
                    }
                },
                Duration.ofSeconds(1),
                "unable to add tasks");
        assertEquals(11, taskScheduler.getUnprocessedTaskCount());

        // Try to enqueue work on another thread. It should get stuck and be
        // unable to add anything until we release the latch.
        final AtomicBoolean allWorkAdded = new AtomicBoolean(false);
        new ThreadConfiguration(getStaticThreadManager())
                .setRunnable(() -> {
                    for (int i = 11; i < 100; i++) {
                        channel2.put(i);
                        value.set(hash32(value.get(), -i));
                    }
                    allWorkAdded.set(true);
                })
                .build(true);

        // Adding work to an unblocked wire should be very fast. If we sleep for a while, we'd expect that an unblocked
        // wire would have processed all of the work that was added to it.
        MILLISECONDS.sleep(50);
        assertFalse(allWorkAdded.get());
        assertEquals(11, taskScheduler.getUnprocessedTaskCount());

        // Even if the wire has no capacity, neither offer() nor inject() should not block.
        completeBeforeTimeout(
                () -> {
                    assertFalse(channel1.offer(1234));
                    assertFalse(channel1.offer(4321));
                    assertFalse(channel1.offer(-1));
                    channel1.inject(42);
                    value.set(hash32(value.get(), 42));
                },
                Duration.ofSeconds(1),
                "unable to offer tasks");

        // Release the latch, all work should now be added
        latch.countDown();

        assertEventuallyTrue(allWorkAdded::get, Duration.ofSeconds(1), "unable to add all work");
        assertEventuallyEquals(
                0L,
                taskScheduler::getUnprocessedTaskCount,
                Duration.ofSeconds(1),
                "Wire unprocessed task count did not match expected value");
        assertEventuallyEquals(
                value.get(), wireValue::get, Duration.ofSeconds(1), "Wire sum did not match expected sum");
    }

    /**
     * Make sure backpressure works when a single counter spans multiple wires.
     */
    @Test
    void backpressureOverMultipleWiresTest() throws InterruptedException {
        final AtomicInteger wireValueA = new AtomicInteger();
        final AtomicInteger wireValueB = new AtomicInteger();
        final CountDownLatch latch = new CountDownLatch(1);

        final ObjectCounter backpressure = new BackpressureObjectCounter("test", 11, Duration.ofMillis(1));

        final TaskScheduler<Void> taskSchedulerA = model.schedulerBuilder("testA")
                .withType(TaskSchedulerType.SEQUENTIAL)
                .withOnRamp(backpressure)
                .build()
                .cast();

        final TaskScheduler<Void> taskSchedulerB = model.schedulerBuilder("testB")
                .withType(TaskSchedulerType.SEQUENTIAL)
                .withOffRamp(backpressure)
                .build()
                .cast();

        final InputWire<Integer, Void> channelA = taskSchedulerA.buildInputWire("channelA");
        final InputWire<Integer, Void> channelB = taskSchedulerB.buildInputWire("channelB");

        final Consumer<Integer> handlerA = x -> {
            wireValueA.set(hash32(wireValueA.get(), -x));
            channelB.put(x);
        };

        final Consumer<Integer> handlerB = x -> {
            try {
                if (x == 0) {
                    latch.await();
                }
            } catch (InterruptedException e) {
                throw new RuntimeException(e);
            }

            wireValueB.set(hash32(wireValueB.get(), x));
        };

        channelA.bind(handlerA);
        channelB.bind(handlerB);

        assertEquals(0, backpressure.getCount());
        assertEquals("testA", taskSchedulerA.getName());
        assertEquals("testB", taskSchedulerB.getName());

        final AtomicInteger valueA = new AtomicInteger();
        final AtomicInteger valueB = new AtomicInteger();

        // We will be stuck handling 0 and we will have the capacity for 10 more, for a total of 11 tasks in flight
        completeBeforeTimeout(
                () -> {
                    for (int i = 0; i < 11; i++) {
                        channelA.put(i);
                        valueA.set(hash32(valueA.get(), -i));
                        valueB.set(hash32(valueB.get(), i));
                    }
                },
                Duration.ofSeconds(1),
                "unable to add tasks");
        assertEquals(11, backpressure.getCount());

        // Try to enqueue work on another thread. It should get stuck and be
        // unable to add anything until we release the latch.
        final AtomicBoolean allWorkAdded = new AtomicBoolean(false);
        new ThreadConfiguration(getStaticThreadManager())
                .setRunnable(() -> {
                    for (int i = 11; i < 100; i++) {
                        channelA.put(i);
                        valueA.set(hash32(valueA.get(), -i));
                        valueB.set(hash32(valueB.get(), i));
                    }
                    allWorkAdded.set(true);
                })
                .build(true);

        // Adding work to an unblocked wire should be very fast. If we sleep for a while, we'd expect that an unblocked
        // wire would have processed all of the work that was added to it.
        MILLISECONDS.sleep(50);
        assertFalse(allWorkAdded.get());
        assertEquals(11, backpressure.getCount());

        // Even if the wire has no capacity, neither offer() nor inject() should not block.
        completeBeforeTimeout(
                () -> {
                    assertFalse(channelA.offer(1234));
                    assertFalse(channelA.offer(4321));
                    assertFalse(channelA.offer(-1));
                    channelA.inject(42);
                    valueA.set(hash32(valueA.get(), -42));
                    valueB.set(hash32(valueB.get(), 42));
                },
                Duration.ofSeconds(1),
                "unable to offer tasks");

        // Release the latch, all work should now be added
        latch.countDown();

        assertEventuallyTrue(allWorkAdded::get, Duration.ofSeconds(1), "unable to add all work");
        assertEventuallyEquals(
                0L,
                backpressure::getCount,
                Duration.ofSeconds(1),
                "Wire unprocessed task count did not match expected value");
        assertEventuallyEquals(
                valueA.get(), wireValueA::get, Duration.ofSeconds(1), "Wire sum did not match expected sum");
        assertEventuallyEquals(
                valueB.get(), wireValueB::get, Duration.ofSeconds(1), "Wire sum did not match expected sum");
    }

    /**
     * Validate the behavior of the flush() method.
     */
    @Test
    void flushTest() throws InterruptedException {
        final AtomicInteger wireValue = new AtomicInteger();
        final CountDownLatch latch = new CountDownLatch(1);
        final Consumer<Integer> handler = x -> {
            try {
                if (x == 0) {
                    latch.await();
                }
            } catch (InterruptedException e) {
                throw new RuntimeException(e);
            }

            wireValue.set(hash32(wireValue.get(), x));
        };

        final TaskScheduler<Void> taskScheduler = model.schedulerBuilder("test")
                .withType(TaskSchedulerType.SEQUENTIAL)
                .withUnhandledTaskCapacity(11)
                .withFlushingEnabled(true)
                .build()
                .cast();
        final InputWire<Integer, Void> channel = taskScheduler
                .buildInputWire("channel")
                .withInputType(Integer.class)
                .bind(handler);
        assertEquals(0, taskScheduler.getUnprocessedTaskCount());
        assertEquals("test", taskScheduler.getName());

        final AtomicInteger value = new AtomicInteger();

        // Flushing a wire with nothing in it should return quickly.
        completeBeforeTimeout(taskScheduler::flush, Duration.ofSeconds(1), "unable to flush wire");

        // We will be stuck handling 0 and we will have the capacity for 10 more, for a total of 11 tasks in flight
        completeBeforeTimeout(
                () -> {
                    for (int i = 0; i < 11; i++) {
                        channel.put(i);
                        value.set(hash32(value.get(), i));
                    }
                },
                Duration.ofSeconds(1),
                "unable to add tasks");
        assertEquals(11, taskScheduler.getUnprocessedTaskCount());

        // Try to enqueue work on another thread. It should get stuck and be
        // unable to add anything until we release the latch.
        final AtomicBoolean allWorkAdded = new AtomicBoolean(false);
        new ThreadConfiguration(getStaticThreadManager())
                .setRunnable(() -> {
                    for (int i = 11; i < 100; i++) {
                        channel.put(i);
                        value.set(hash32(value.get(), i));
                    }
                    allWorkAdded.set(true);
                })
                .build(true);

        // On another thread, flush the wire. This should also get stuck.
        final AtomicBoolean flushed = new AtomicBoolean(false);
        new ThreadConfiguration(getStaticThreadManager())
                .setRunnable(() -> {
                    taskScheduler.flush();
                    flushed.set(true);
                })
                .build(true);

        // Adding work to an unblocked wire should be very fast. If we sleep for a while, we'd expect that an unblocked
        // wire would have processed all of the work that was added to it.
        MILLISECONDS.sleep(50);
        assertFalse(allWorkAdded.get());
        assertFalse(flushed.get());
        // The flush operation puts a task on the wire, which bumps the number up to 12 from 11
        assertEquals(12, taskScheduler.getUnprocessedTaskCount());

        // Even if the wire has no capacity, neither offer() nor inject() should not block.
        completeBeforeTimeout(
                () -> {
                    assertFalse(channel.offer(1234));
                    assertFalse(channel.offer(4321));
                    assertFalse(channel.offer(-1));
                    channel.inject(42);
                    value.set(hash32(value.get(), 42));
                },
                Duration.ofSeconds(1),
                "unable to offer tasks");

        // Release the latch, all work should now be added
        latch.countDown();

        assertEventuallyTrue(allWorkAdded::get, Duration.ofSeconds(1), "unable to add all work");
        assertEventuallyTrue(flushed::get, Duration.ofSeconds(1), "unable to flush wire");
        assertEventuallyEquals(
                0L,
                taskScheduler::getUnprocessedTaskCount,
                Duration.ofSeconds(1),
                "Wire unprocessed task count did not match expected value");
        assertEventuallyEquals(
                value.get(), wireValue::get, Duration.ofSeconds(1), "Wire sum did not match expected sum");
    }

    @Test
    void flushDisabledTest() {
        final TaskScheduler<Void> taskScheduler = model.schedulerBuilder("test")
                .withType(TaskSchedulerType.SEQUENTIAL)
                .withUnhandledTaskCapacity(10)
                .build()
                .cast();

        assertThrows(UnsupportedOperationException.class, taskScheduler::flush, "flush() should not be supported");
    }

    @Test
    void exceptionHandlingTest() {
        final AtomicInteger wireValue = new AtomicInteger();
        final Consumer<Integer> handler = x -> {
            if (x == 50) {
                throw new IllegalStateException("intentional");
            }
            wireValue.set(hash32(wireValue.get(), x));
        };

        final AtomicInteger exceptionCount = new AtomicInteger();

        final TaskScheduler<Void> taskScheduler = model.schedulerBuilder("test")
                .withType(TaskSchedulerType.SEQUENTIAL)
                .withUncaughtExceptionHandler((t, e) -> exceptionCount.incrementAndGet())
                .build()
                .cast();
        final InputWire<Integer, Void> channel = taskScheduler
                .buildInputWire("channel")
                .withInputType(Integer.class)
                .bind(handler);
        assertEquals(-1, taskScheduler.getUnprocessedTaskCount());
        assertEquals("test", taskScheduler.getName());

        int value = 0;
        for (int i = 0; i < 100; i++) {
            channel.put(i);
            if (i != 50) {
                value = hash32(value, i);
            }
        }

        assertEventuallyEquals(value, wireValue::get, Duration.ofSeconds(1), "Wire sum did not match expected sum");
        assertEquals(1, exceptionCount.get());
    }

    /**
     * An early implementation could deadlock in a scenario with backpressure enabled and a thread count that was less
     * than the number of blocking wires.
     */
    @ParameterizedTest
    @ValueSource(ints = {1, 3})
    void deadlockTest(final int parallelism) throws InterruptedException {
        final ForkJoinPool pool = new ForkJoinPool(parallelism);

        // create 3 wires with the following bindings:
        // a -> b -> c -> latch
        final TaskScheduler<Void> a = model.schedulerBuilder("a")
                .withType(TaskSchedulerType.SEQUENTIAL)
                .withUnhandledTaskCapacity(2)
                .withSleepDuration(Duration.ofMillis(1))
                .withPool(pool)
                .build()
                .cast();
        final TaskScheduler<Void> b = model.schedulerBuilder("b")
                .withType(TaskSchedulerType.SEQUENTIAL)
                .withUnhandledTaskCapacity(2)
                .withSleepDuration(Duration.ofMillis(1))
                .withPool(pool)
                .build()
                .cast();
        final TaskScheduler<Void> c = model.schedulerBuilder("c")
                .withType(TaskSchedulerType.SEQUENTIAL)
                .withUnhandledTaskCapacity(2)
                .withSleepDuration(Duration.ofMillis(1))
                .withPool(pool)
                .build()
                .cast();

        final InputWire<Object, Void> channelA = a.buildInputWire("channelA");
        final InputWire<Object, Void> channelB = b.buildInputWire("channelB");
        final InputWire<Object, Void> channelC = c.buildInputWire("channelC");

        final CountDownLatch latch = new CountDownLatch(1);

        channelA.bind(channelB::put);
        channelB.bind(channelC::put);
        channelC.bind(o -> {
            try {
                latch.await();
            } catch (InterruptedException e) {
                throw new RuntimeException(e);
            }
        });

        // each wire has a capacity of 1, so we can have 1 task waiting on each wire
        // insert a task into C, which will start executing and waiting on the latch
        channelC.put(Object.class);
        // fill up the queues for each wire
        channelC.put(Object.class);
        channelA.put(Object.class);
        channelB.put(Object.class);

        completeBeforeTimeout(
                () -> {
                    // release the latch, that should allow all tasks to complete
                    latch.countDown();
                    // if tasks are completing, none of the wires should block
                    channelA.put(Object.class);
                    channelB.put(Object.class);
                    channelC.put(Object.class);
                },
                Duration.ofSeconds(1),
                "deadlock");

        pool.shutdown();
    }

    /**
     * Solder together a simple sequence of wires.
     */
    @Test
    void simpleSolderingTest() {
        final TaskScheduler<Integer> taskSchedulerA =
                model.schedulerBuilder("A").build().cast();
        final TaskScheduler<Integer> taskSchedulerB =
                model.schedulerBuilder("A").build().cast();
        final TaskScheduler<Integer> taskSchedulerC =
                model.schedulerBuilder("A").build().cast();
        final TaskScheduler<Void> taskSchedulerD =
                model.schedulerBuilder("A").build().cast();

        final InputWire<Integer, Integer> inputA = taskSchedulerA.buildInputWire("inputA");
        final InputWire<Integer, Integer> inputB = taskSchedulerB.buildInputWire("inputB");
        final InputWire<Integer, Integer> inputC = taskSchedulerC.buildInputWire("inputC");
        final InputWire<Integer, Void> inputD = taskSchedulerD.buildInputWire("inputD");

        taskSchedulerA.getOutputWire().solderTo(inputB);
        taskSchedulerB.getOutputWire().solderTo(inputC);
        taskSchedulerC.getOutputWire().solderTo(inputD);

        final AtomicInteger countA = new AtomicInteger();
        final AtomicInteger countB = new AtomicInteger();
        final AtomicInteger countC = new AtomicInteger();
        final AtomicInteger countD = new AtomicInteger();

        inputA.bind(x -> {
            countA.set(hash32(countA.get(), x));
            return x;
        });

        inputB.bind(x -> {
            countB.set(hash32(countB.get(), x));
            return x;
        });

        inputC.bind(x -> {
            countC.set(hash32(countC.get(), x));
            return x;
        });

        inputD.bind(x -> {
            countD.set(hash32(countD.get(), x));
        });

        int expectedCount = 0;

        for (int i = 0; i < 100; i++) {
            inputA.put(i);
            expectedCount = hash32(expectedCount, i);
        }

        assertEventuallyEquals(
                expectedCount, countD::get, Duration.ofSeconds(1), "Wire sum did not match expected sum");
        assertEquals(expectedCount, countA.get());
        assertEquals(expectedCount, countB.get());
        assertEquals(expectedCount, countC.get());
    }

    /**
     * Test soldering to a lambda function.
     */
    @Test
    void lambdaSolderingTest() {
        final TaskScheduler<Integer> taskSchedulerA =
                model.schedulerBuilder("A").build().cast();
        final TaskScheduler<Integer> taskSchedulerB =
                model.schedulerBuilder("B").build().cast();
        final TaskScheduler<Integer> taskSchedulerC =
                model.schedulerBuilder("C").build().cast();
        final TaskScheduler<Void> taskSchedulerD =
                model.schedulerBuilder("D").build().cast();

        final InputWire<Integer, Integer> inputA = taskSchedulerA.buildInputWire("inputA");
        final InputWire<Integer, Integer> inputB = taskSchedulerB.buildInputWire("inputB");
        final InputWire<Integer, Integer> inputC = taskSchedulerC.buildInputWire("inputC");
        final InputWire<Integer, Void> inputD = taskSchedulerD.buildInputWire("inputD");

        taskSchedulerA.getOutputWire().solderTo(inputB);
        taskSchedulerB.getOutputWire().solderTo(inputC);
        taskSchedulerC.getOutputWire().solderTo(inputD);

        final AtomicInteger countA = new AtomicInteger();
        final AtomicInteger countB = new AtomicInteger();
        final AtomicInteger countC = new AtomicInteger();
        final AtomicInteger countD = new AtomicInteger();

        final AtomicInteger lambdaSum = new AtomicInteger();
        taskSchedulerB.getOutputWire().solderTo("lambda", lambdaSum::getAndAdd);

        inputA.bind(x -> {
            countA.set(hash32(countA.get(), x));
            return x;
        });

        inputB.bind(x -> {
            countB.set(hash32(countB.get(), x));
            return x;
        });

        inputC.bind(x -> {
            countC.set(hash32(countC.get(), x));
            return x;
        });

        inputD.bind(x -> {
            countD.set(hash32(countD.get(), x));
        });

        int expectedCount = 0;

        int sum = 0;
        for (int i = 0; i < 100; i++) {
            inputA.put(i);
            expectedCount = hash32(expectedCount, i);
            sum += i;
        }

        assertEventuallyEquals(
                expectedCount, countD::get, Duration.ofSeconds(1), "Wire sum did not match expected sum");
        assertEquals(expectedCount, countA.get());
        assertEquals(expectedCount, countB.get());
        assertEquals(sum, lambdaSum.get());
        assertEquals(expectedCount, countC.get());
    }

    /**
     * Solder the output of a wire to the inputs of multiple other wires.
     */
    @Test
    void multiWireSolderingTest() {
        // A passes data to X, Y, and Z
        // X, Y, and Z pass data to B

        final TaskScheduler<Integer> taskSchedulerA =
                model.schedulerBuilder("A").build().cast();
        final InputWire<Integer, Integer> addNewValueToA = taskSchedulerA.buildInputWire("addNewValueToA");
        final InputWire<Boolean, Integer> setInversionBitInA = taskSchedulerA.buildInputWire("setInversionBitInA");

        final TaskScheduler<Integer> taskSchedulerX =
                model.schedulerBuilder("X").build().cast();
        final InputWire<Integer, Integer> inputX = taskSchedulerX.buildInputWire("inputX");

        final TaskScheduler<Integer> taskSchedulerY =
                model.schedulerBuilder("Y").build().cast();
        final InputWire<Integer, Integer> inputY = taskSchedulerY.buildInputWire("inputY");

        final TaskScheduler<Integer> taskSchedulerZ =
                model.schedulerBuilder("Z").build().cast();
        final InputWire<Integer, Integer> inputZ = taskSchedulerZ.buildInputWire("inputZ");

        final TaskScheduler<Void> taskSchedulerB =
                model.schedulerBuilder("B").build().cast();
        final InputWire<Integer, Void> inputB = taskSchedulerB.buildInputWire("inputB");

        taskSchedulerA.getOutputWire().solderTo(inputX);
        taskSchedulerA.getOutputWire().solderTo(inputY);
        taskSchedulerA.getOutputWire().solderTo(inputZ);
        taskSchedulerX.getOutputWire().solderTo(inputB);
        taskSchedulerY.getOutputWire().solderTo(inputB);
        taskSchedulerZ.getOutputWire().solderTo(inputB);

        final AtomicInteger countA = new AtomicInteger();
        final AtomicBoolean invertA = new AtomicBoolean();
        addNewValueToA.bind(x -> {
            final int possiblyInvertedValue = x * (invertA.get() ? -1 : 1);
            countA.set(hash32(countA.get(), possiblyInvertedValue));
            return possiblyInvertedValue;
        });
        setInversionBitInA.bind(x -> {
            invertA.set(x);
            return null;
        });

        final AtomicInteger countX = new AtomicInteger();
        inputX.bind(x -> {
            countX.set(hash32(countX.get(), x));
            return x;
        });

        final AtomicInteger countY = new AtomicInteger();
        inputY.bind(x -> {
            countY.set(hash32(countY.get(), x));
            return x;
        });

        final AtomicInteger countZ = new AtomicInteger();
        inputZ.bind(x -> {
            countZ.set(hash32(countZ.get(), x));
            return x;
        });

        final AtomicInteger sumB = new AtomicInteger();
        inputB.bind(x -> {
            sumB.getAndAdd(x);
        });

        int expectedCount = 0;
        boolean expectedInversionBit = false;
        int expectedSum = 0;

        for (int i = 0; i < 100; i++) {
            if (i % 7 == 0) {
                expectedInversionBit = !expectedInversionBit;
                setInversionBitInA.put(expectedInversionBit);
            }
            addNewValueToA.put(i);

            final int possiblyInvertedValue = i * (expectedInversionBit ? -1 : 1);

            expectedCount = hash32(expectedCount, possiblyInvertedValue);
            expectedSum = expectedSum + 3 * possiblyInvertedValue;
        }

        assertEventuallyEquals(
                expectedSum,
                sumB::get,
                Duration.ofSeconds(1),
                "Wire sum did not match expected sum, " + expectedSum + " vs " + sumB.get());
        assertEquals(expectedCount, countA.get());
        assertEquals(expectedCount, countX.get());
        assertEquals(expectedCount, countY.get());
        assertEquals(expectedCount, countZ.get());
        assertEventuallyEquals(
                expectedInversionBit,
                invertA::get,
                Duration.ofSeconds(1),
                "Wire inversion bit did not match expected value");
    }

    /**
     * Validate that a wire soldered to another using injection ignores backpressure constraints.
     */
    @Test
    void injectionSolderingTest() throws InterruptedException {

        // In this test, wires A and B are connected to the input of wire C, which has a maximum capacity.
        // Wire A respects back pressure, but wire B uses injection and can ignore it.

        final TaskScheduler<Integer> taskSchedulerA =
                model.schedulerBuilder("A").build().cast();
        final InputWire<Integer, Integer> inA = taskSchedulerA.buildInputWire("inA");

        final TaskScheduler<Integer> taskSchedulerB =
                model.schedulerBuilder("B").build().cast();
        final InputWire<Integer, Integer> inB = taskSchedulerB.buildInputWire("inB");

        final TaskScheduler<Void> taskSchedulerC = model.schedulerBuilder("C")
                .withUnhandledTaskCapacity(10)
                .build()
                .cast();
        final InputWire<Integer, Void> inC = taskSchedulerC.buildInputWire("inC");

        taskSchedulerA.getOutputWire().solderTo(inC); // respects capacity
        taskSchedulerB.getOutputWire().solderTo(inC, SolderType.INJECT); // ignores capacity

        final AtomicInteger countA = new AtomicInteger();
        inA.bind(x -> {
            countA.set(hash32(countA.get(), x));
            return x;
        });

        final AtomicInteger countB = new AtomicInteger();
        inB.bind(x -> {
            countB.set(hash32(countB.get(), x));
            return x;
        });

        final AtomicInteger sumC = new AtomicInteger();
        final CountDownLatch latch = new CountDownLatch(1);
        inC.bind(x -> {
            try {
                latch.await();
            } catch (InterruptedException e) {
                throw new RuntimeException(e);
            }
            sumC.getAndAdd(x);
        });

        // Add 5 elements to A and B. This will completely fill C's capacity.
        int expectedCount = 0;
        int expectedSum = 0;
        for (int i = 0; i < 5; i++) {
            inA.put(i);
            inB.put(i);
            expectedCount = hash32(expectedCount, i);
            expectedSum += 2 * i;
        }

        // Eventually, C should have 10 things that have not yet been fully processed.
        assertEventuallyEquals(
                10L,
                taskSchedulerC::getUnprocessedTaskCount,
                Duration.ofSeconds(1),
                "C should have 10 unprocessed tasks, currently has " + taskSchedulerC.getUnprocessedTaskCount());

        assertEquals(expectedCount, countA.get());
        assertEquals(expectedCount, countB.get());

        // Push some more data into A and B. A will get stuck trying to push it to C.
        inA.put(5);
        inB.put(5);
        expectedCount = hash32(expectedCount, 5);
        expectedSum += 2 * 5;

        assertEventuallyEquals(expectedCount, countA::get, Duration.ofSeconds(1), "A should have processed task");
        assertEventuallyEquals(expectedCount, countB::get, Duration.ofSeconds(1), "B should have processed task");

        // If we wait some time, the task from B should have increased C's count to 11, but the task from A
        // should have been unable to increase C's count.
        MILLISECONDS.sleep(50);
        assertEquals(11, taskSchedulerC.getUnprocessedTaskCount());

        // Push some more data into A and B. A will be unable to process it because it's still
        // stuck pushing the previous value.
        inA.put(6);
        inB.put(6);
        final int expectedCountAfterHandling6 = hash32(expectedCount, 6);
        expectedSum += 2 * 6;

        assertEventuallyEquals(
                expectedCountAfterHandling6, countB::get, Duration.ofSeconds(1), "B should have processed task");

        // Even if we wait, A should not have been able to process the task.
        MILLISECONDS.sleep(50);
        assertEquals(expectedCount, countA.get());
        assertEquals(12, taskSchedulerC.getUnprocessedTaskCount());

        // Releasing the latch should allow data to flow through C.
        latch.countDown();
        assertEventuallyEquals(expectedSum, sumC::get, Duration.ofSeconds(1), "C should have processed all tasks");
        assertEquals(expectedCountAfterHandling6, countA.get());
    }

    /**
     * When a handler returns null, the wire should not forward the null value to the next wire.
     */
    @Test
    void squelchNullValuesInWiresTest() {
        final TaskScheduler<Integer> taskSchedulerA =
                model.schedulerBuilder("A").build().cast();
        final TaskScheduler<Integer> taskSchedulerB =
                model.schedulerBuilder("A").build().cast();
        final TaskScheduler<Integer> taskSchedulerC =
                model.schedulerBuilder("A").build().cast();
        final TaskScheduler<Void> taskSchedulerD =
                model.schedulerBuilder("A").build().cast();

        final InputWire<Integer, Integer> inputA = taskSchedulerA.buildInputWire("inputA");
        final InputWire<Integer, Integer> inputB = taskSchedulerB.buildInputWire("inputB");
        final InputWire<Integer, Integer> inputC = taskSchedulerC.buildInputWire("inputC");
        final InputWire<Integer, Void> inputD = taskSchedulerD.buildInputWire("inputD");

        taskSchedulerA.getOutputWire().solderTo(inputB);
        taskSchedulerB.getOutputWire().solderTo(inputC);
        taskSchedulerC.getOutputWire().solderTo(inputD);

        final AtomicInteger countA = new AtomicInteger();
        final AtomicInteger countB = new AtomicInteger();
        final AtomicInteger countC = new AtomicInteger();
        final AtomicInteger countD = new AtomicInteger();

        inputA.bind(x -> {
            countA.set(hash32(countA.get(), x));
            if (x % 3 == 0) {
                return null;
            }
            return x;
        });

        inputB.bind(x -> {
            countB.set(hash32(countB.get(), x));
            if (x % 5 == 0) {
                return null;
            }
            return x;
        });

        inputC.bind(x -> {
            countC.set(hash32(countC.get(), x));
            if (x % 7 == 0) {
                return null;
            }
            return x;
        });

        inputD.bind(x -> {
            countD.set(hash32(countD.get(), x));
        });

        int expectedCountA = 0;
        int expectedCountB = 0;
        int expectedCountC = 0;
        int expectedCountD = 0;

        for (int i = 0; i < 100; i++) {
            inputA.put(i);
            expectedCountA = hash32(expectedCountA, i);
            if (i % 3 == 0) {
                continue;
            }
            expectedCountB = hash32(expectedCountB, i);
            if (i % 5 == 0) {
                continue;
            }
            expectedCountC = hash32(expectedCountC, i);
            if (i % 7 == 0) {
                continue;
            }
            expectedCountD = hash32(expectedCountD, i);
        }

        assertEventuallyEquals(
                expectedCountD, countD::get, Duration.ofSeconds(1), "Wire sum did not match expected sum");
        assertEquals(expectedCountA, countA.get());
        assertEquals(expectedCountB, countB.get());
        assertEquals(expectedCountC, countC.get());
    }

    /**
     * Make sure we don't crash when metrics are enabled. Might be nice to eventually validate the metrics, but right
     * now the metrics framework makes it complex to do so.
     */
    @Test
    void metricsEnabledTest() {
        final TaskScheduler<Integer> taskSchedulerA = model.schedulerBuilder("A")
                .withMetricsBuilder(model.metricsBuilder()
                        .withBusyFractionMetricsEnabled(true)
                        .withUnhandledTaskMetricEnabled(true))
                .build()
                .cast();
        final TaskScheduler<Integer> taskSchedulerB = model.schedulerBuilder("B")
                .withMetricsBuilder(model.metricsBuilder()
                        .withBusyFractionMetricsEnabled(true)
                        .withUnhandledTaskMetricEnabled(false))
                .build()
                .cast();
        final TaskScheduler<Integer> taskSchedulerC = model.schedulerBuilder("C")
                .withMetricsBuilder(model.metricsBuilder()
                        .withBusyFractionMetricsEnabled(false)
                        .withUnhandledTaskMetricEnabled(true))
                .build()
                .cast();
        final TaskScheduler<Void> taskSchedulerD = model.schedulerBuilder("D")
                .withMetricsBuilder(model.metricsBuilder()
                        .withBusyFractionMetricsEnabled(false)
                        .withUnhandledTaskMetricEnabled(false))
                .build()
                .cast();

        final InputWire<Integer, Integer> inputA = taskSchedulerA.buildInputWire("inputA");
        final InputWire<Integer, Integer> inputB = taskSchedulerB.buildInputWire("inputB");
        final InputWire<Integer, Integer> inputC = taskSchedulerC.buildInputWire("inputC");
        final InputWire<Integer, Void> inputD = taskSchedulerD.buildInputWire("inputD");

        taskSchedulerA.getOutputWire().solderTo(inputB);
        taskSchedulerB.getOutputWire().solderTo(inputC);
        taskSchedulerC.getOutputWire().solderTo(inputD);

        final AtomicInteger countA = new AtomicInteger();
        final AtomicInteger countB = new AtomicInteger();
        final AtomicInteger countC = new AtomicInteger();
        final AtomicInteger countD = new AtomicInteger();

        inputA.bind(x -> {
            countA.set(hash32(countA.get(), x));
            return x;
        });

        inputB.bind(x -> {
            countB.set(hash32(countB.get(), x));
            return x;
        });

        inputC.bind(x -> {
            countC.set(hash32(countC.get(), x));
            return x;
        });

        inputD.bind(x -> {
            countD.set(hash32(countD.get(), x));
        });

        int expectedCount = 0;

        for (int i = 0; i < 100; i++) {
            inputA.put(i);
            expectedCount = hash32(expectedCount, i);
        }

        assertEventuallyEquals(
                expectedCount, countD::get, Duration.ofSeconds(1), "Wire sum did not match expected sum");
        assertEquals(expectedCount, countA.get());
        assertEquals(expectedCount, countB.get());
        assertEquals(expectedCount, countC.get());
    }

    @Test
    void multipleOutputChannelsTest() {
        final TaskScheduler<Integer> taskSchedulerA =
                model.schedulerBuilder("A").build().cast();
        final InputWire<Integer, Integer> aIn = taskSchedulerA.buildInputWire("aIn");
        final OutputWire<Boolean> aOutBoolean = taskSchedulerA.buildSecondaryOutputWire();
        final OutputWire<String> aOutString = taskSchedulerA.buildSecondaryOutputWire();

        final TaskScheduler<Void> taskSchedulerB =
                model.schedulerBuilder("A").build().cast();
        final InputWire<Integer, Void> bInInteger = taskSchedulerB.buildInputWire("bIn1");
        final InputWire<Boolean, Void> bInBoolean = taskSchedulerB.buildInputWire("bIn2");
        final InputWire<String, Void> bInString = taskSchedulerB.buildInputWire("bIn3");

        taskSchedulerA.getOutputWire().solderTo(bInInteger);
        aOutBoolean.solderTo(bInBoolean);
        aOutString.solderTo(bInString);

        aIn.bind(x -> {
            if (x % 2 == 0) {
                aOutBoolean.forward(x % 3 == 0);
            }

            if (x % 5 == 0) {
                aOutString.forward(Integer.toString(x));
            }

            return x;
        });

        final AtomicInteger count = new AtomicInteger();
        bInBoolean.bind(x -> {
            count.set(hash32(count.get(), x ? 1 : 0));
        });
        bInString.bind(x -> {
            count.set(hash32(count.get(), x.hashCode()));
        });
        bInInteger.bind(x -> {
            count.set(hash32(count.get(), x));
        });

        int expectedCount = 0;
        for (int i = 0; i < 100; i++) {
            aIn.put(i);
            if (i % 2 == 0) {
                expectedCount = hash32(expectedCount, i % 3 == 0 ? 1 : 0);
            }
            if (i % 5 == 0) {
                expectedCount = hash32(expectedCount, Integer.toString(i).hashCode());
            }
            expectedCount = hash32(expectedCount, i);
        }

        assertEventuallyEquals(expectedCount, count::get, Duration.ofSeconds(1), "Wire count did not match expected");
    }

    @Test
    void externalBackPressureTest() throws InterruptedException {

        // There are three components, A, B, and C.
        // We want to control the number of elements in all three, not individually.

        final ObjectCounter counter = new BackpressureObjectCounter("test", 10, Duration.ofMillis(1));

        final TaskScheduler<Integer> taskSchedulerA = model.schedulerBuilder("A")
                .withOnRamp(counter)
                .withExternalBackPressure(true)
                .build()
                .cast();
        final InputWire<Integer, Integer> aIn = taskSchedulerA.buildInputWire("aIn");

        final TaskScheduler<Integer> taskSchedulerB = model.schedulerBuilder("B")
                .withExternalBackPressure(true)
                .build()
                .cast();
        final InputWire<Integer, Integer> bIn = taskSchedulerB.buildInputWire("bIn");

        final TaskScheduler<Void> taskSchedulerC = model.schedulerBuilder("C")
                .withOffRamp(counter)
                .withExternalBackPressure(true)
                .build()
                .cast();
        final InputWire<Integer, Void> cIn = taskSchedulerC.buildInputWire("cIn");

        taskSchedulerA.getOutputWire().solderTo(bIn);
        taskSchedulerB.getOutputWire().solderTo(cIn);

        final AtomicInteger countA = new AtomicInteger();
        final CountDownLatch latchA = new CountDownLatch(1);
        aIn.bind(x -> {
            try {
                latchA.await();
            } catch (final InterruptedException e) {
                throw new RuntimeException(e);
            }
            countA.set(hash32(countA.get(), x));
            return x;
        });

        final AtomicInteger countB = new AtomicInteger();
        final CountDownLatch latchB = new CountDownLatch(1);
        bIn.bind(x -> {
            try {
                latchB.await();
            } catch (final InterruptedException e) {
                throw new RuntimeException(e);
            }
            countB.set(hash32(countB.get(), x));
            return x;
        });

        final AtomicInteger countC = new AtomicInteger();
        final CountDownLatch latchC = new CountDownLatch(1);
        cIn.bind(x -> {
            try {
                latchC.await();
            } catch (final InterruptedException e) {
                throw new RuntimeException(e);
            }
            countC.set(hash32(countC.get(), x));
        });

        // Add enough data to fill all available capacity.
        int expectedCount = 0;
        for (int i = 0; i < 10; i++) {
            aIn.put(i);
            expectedCount = hash32(expectedCount, i);
        }

        final AtomicBoolean moreWorkInserted = new AtomicBoolean(false);
        new ThreadConfiguration(getStaticThreadManager())
                .setRunnable(() -> {
                    aIn.put(10);
                    moreWorkInserted.set(true);
                })
                .build(true);
        expectedCount = hash32(expectedCount, 10);

        assertEquals(10, counter.getCount());

        // Work is currently stuck at A. No matter how much time passes, no new work should be added.
        MILLISECONDS.sleep(50);
        assertFalse(moreWorkInserted.get());
        assertEquals(10, counter.getCount());

        // Unblock A. Work will flow forward and get blocked at B. No matter how much time passes, no new work should
        // be added.
        latchA.countDown();
        MILLISECONDS.sleep(50);
        assertFalse(moreWorkInserted.get());
        assertEquals(10, counter.getCount());

        // Unblock B. Work will flow forward and get blocked at C. No matter how much time passes, no new work should
        // be added.
        latchB.countDown();
        MILLISECONDS.sleep(50);
        assertFalse(moreWorkInserted.get());

        // Unblock C. Entire pipeline is now unblocked and new things will be added.
        latchC.countDown();
        assertEventuallyEquals(0L, counter::getCount, Duration.ofSeconds(1), "Counter should be empty");
        assertEventuallyEquals(expectedCount, countA::get, Duration.ofSeconds(1), "A should have processed task");
        assertEventuallyEquals(expectedCount, countB::get, Duration.ofSeconds(1), "B should have processed task");
        assertEventuallyEquals(expectedCount, countC::get, Duration.ofSeconds(1), "C should have processed task");
        assertTrue(moreWorkInserted.get());
    }

    @Test
    void multipleCountersInternalBackpressureTest() throws InterruptedException {

        // There are three components, A, B, and C.
        // The pipeline as a whole has a capacity of 10. Each step individually has a capacity of 5;

        final ObjectCounter counter = new BackpressureObjectCounter("test", 10, Duration.ofMillis(1));

        final TaskScheduler<Integer> taskSchedulerA = model.schedulerBuilder("A")
                .withOnRamp(counter)
                .withExternalBackPressure(true)
                .withUnhandledTaskCapacity(5)
                .build()
                .cast();
        final InputWire<Integer, Integer> aIn = taskSchedulerA.buildInputWire("aIn");

        final TaskScheduler<Integer> taskSchedulerB = model.schedulerBuilder("B")
                .withExternalBackPressure(true)
                .withUnhandledTaskCapacity(5)
                .build()
                .cast();
        final InputWire<Integer, Integer> bIn = taskSchedulerB.buildInputWire("bIn");

        final TaskScheduler<Void> taskSchedulerC = model.schedulerBuilder("C")
                .withOffRamp(counter)
                .withExternalBackPressure(true)
                .withUnhandledTaskCapacity(5)
                .build()
                .cast();
        final InputWire<Integer, Void> cIn = taskSchedulerC.buildInputWire("cIn");

        taskSchedulerA.getOutputWire().solderTo(bIn);
        taskSchedulerB.getOutputWire().solderTo(cIn);

        final AtomicInteger countA = new AtomicInteger();
        final CountDownLatch latchA = new CountDownLatch(1);
        aIn.bind(x -> {
            try {
                latchA.await();
            } catch (final InterruptedException e) {
                throw new RuntimeException(e);
            }
            countA.set(hash32(countA.get(), x));
            return x;
        });

        final AtomicInteger countB = new AtomicInteger();
        final CountDownLatch latchB = new CountDownLatch(1);
        bIn.bind(x -> {
            try {
                latchB.await();
            } catch (final InterruptedException e) {
                throw new RuntimeException(e);
            }
            countB.set(hash32(countB.get(), x));
            return x;
        });

        final AtomicInteger countC = new AtomicInteger();
        final CountDownLatch latchC = new CountDownLatch(1);
        cIn.bind(x -> {
            try {
                latchC.await();
            } catch (final InterruptedException e) {
                throw new RuntimeException(e);
            }
            countC.set(hash32(countC.get(), x));
        });

        int expectedCount = 0;
        for (int i = 0; i < 11; i++) {
            expectedCount = hash32(expectedCount, i);
        }

        // This thread wants to add 11 things to the pipeline.
        final AtomicBoolean allWorkInserted = new AtomicBoolean(false);
        new ThreadConfiguration(getStaticThreadManager())
                .setRunnable(() -> {
                    for (int i = 0; i < 11; i++) {
                        aIn.put(i);
                    }
                    allWorkInserted.set(true);
                })
                .build(true);

        // Work is currently stuck at A. No matter how much time passes, we should not be able to exceed A's capacity.
        MILLISECONDS.sleep(50);
        assertFalse(allWorkInserted.get());
        assertEquals(5, counter.getCount());

        // Unblock A. Work will flow forward and get blocked at B. A can fit 5 items, B can fit another 5.
        latchA.countDown();
        MILLISECONDS.sleep(50);
        assertFalse(allWorkInserted.get());
        assertEquals(10, counter.getCount());

        // Unblock B. Work will flow forward and get blocked at C. We shouldn't be able to add additional items
        // since that would violate the global capacity.
        latchB.countDown();
        MILLISECONDS.sleep(50);
        assertFalse(allWorkInserted.get());
        assertEquals(10, counter.getCount());

        // Unblock C. Entire pipeline is now unblocked and new things will be added.
        latchC.countDown();
        assertEventuallyTrue(allWorkInserted::get, Duration.ofSeconds(1), "All work should have been inserted");
        assertEventuallyEquals(0L, counter::getCount, Duration.ofSeconds(1), "Counter should be empty");
<<<<<<< HEAD
        assertEventuallyEquals(expectedCount, countA::get, Duration.ofSeconds(1), "A should have processed task");
        assertEventuallyEquals(expectedCount, countB::get, Duration.ofSeconds(1), "B should have processed task");
        assertEventuallyEquals(expectedCount, countC::get, Duration.ofSeconds(1), "C should have processed task");
        assertTrue(allWOrkInserted.get());
=======
        assertEquals(expectedCount, countA.get());
        assertEquals(expectedCount, countB.get());
        assertEquals(expectedCount, countC.get());
    }

    @Test
    void offerSolderingTest() {
        final TaskScheduler<Integer> schedulerA = model.schedulerBuilder("test")
                .withUnhandledTaskCapacity(10)
                .build()
                .cast();
        final InputWire<Integer, Integer> inputA = schedulerA.buildInputWire("inputA");

        final TaskScheduler<Void> schedulerB = model.schedulerBuilder("test")
                .withUnhandledTaskCapacity(10)
                .build()
                .cast();
        final InputWire<Integer, Void> inputB = schedulerB.buildInputWire("inputB");

        schedulerA.getOutputWire().solderTo(inputB, SolderType.OFFER);

        final AtomicInteger countA = new AtomicInteger();
        inputA.bind(x -> {
            countA.set(hash32(countA.get(), x));
            return x;
        });

        final AtomicInteger countB = new AtomicInteger();
        final CountDownLatch latch = new CountDownLatch(1);
        inputB.bind(x -> {
            try {
                latch.await();
            } catch (final InterruptedException e) {
                throw new RuntimeException(e);
            }
            countB.set(hash32(countB.get(), x));
        });

        // Fill up B's buffer.
        int expectedCountA = 0;
        int expectedCountB = 0;
        for (int i = 0; i < 10; i++) {
            inputA.put(i);
            expectedCountA = hash32(expectedCountA, i);
            expectedCountB = hash32(expectedCountB, i);
        }

        // Add more than B is willing to accept.
        for (int i = 10; i < 20; i++) {
            inputA.put(i);
            expectedCountA = hash32(expectedCountA, i);
        }

        // Wait until A has handled all of its tasks.
        assertEventuallyEquals(expectedCountA, countA::get, Duration.ofSeconds(1), "A should have processed task");

        // B should not have processed any tasks.
        assertEquals(0, countB.get());

        // Release the latch and allow B to process tasks.
        latch.countDown();
        assertEventuallyEquals(expectedCountB, countB::get, Duration.ofSeconds(1), "B should have processed task");

        // Now, add some more data to A. That data should flow to B as well.
        for (int i = 30, j = 0; i < 40; i++, j++) {
            inputA.put(i);
            expectedCountA = hash32(expectedCountA, i);
            expectedCountB = hash32(expectedCountB, i);
        }

        assertEventuallyEquals(expectedCountA, countA::get, Duration.ofSeconds(1), "A should have processed task");
        assertEventuallyEquals(expectedCountB, countB::get, Duration.ofSeconds(1), "B should have processed task");
>>>>>>> 8022c6df
    }

    @Test
    void offerSolderingTest() {
        final TaskScheduler<Integer> schedulerA = model.schedulerBuilder("test")
                .withUnhandledTaskCapacity(10)
                .build()
                .cast();
        final InputWire<Integer, Integer> inputA = schedulerA.buildInputWire("inputA");

        final TaskScheduler<Void> schedulerB = model.schedulerBuilder("test")
                .withUnhandledTaskCapacity(10)
                .build()
                .cast();
        final InputWire<Integer, Void> inputB = schedulerB.buildInputWire("inputB");

        schedulerA.getOutputWire().solderTo(inputB, SolderType.OFFER);

        final AtomicInteger countA = new AtomicInteger();
        inputA.bind(x -> {
            countA.set(hash32(countA.get(), x));
            return x;
        });

        final AtomicInteger countB = new AtomicInteger();
        final CountDownLatch latch = new CountDownLatch(1);
        inputB.bind(x -> {
            try {
                latch.await();
            } catch (final InterruptedException e) {
                throw new RuntimeException(e);
            }
            countB.set(hash32(countB.get(), x));
        });

        // Fill up B's buffer.
        int expectedCountA = 0;
        int expectedCountB = 0;
        for (int i = 0; i < 10; i++) {
            inputA.put(i);
            expectedCountA = hash32(expectedCountA, i);
            expectedCountB = hash32(expectedCountB, i);
        }

        // Add more than B is willing to accept.
        for (int i = 10; i < 20; i++) {
            inputA.put(i);
            expectedCountA = hash32(expectedCountA, i);
        }

        // Wait until A has handled all of its tasks.
        assertEventuallyEquals(expectedCountA, countA::get, Duration.ofSeconds(1), "A should have processed task");

        // B should not have processed any tasks.
        assertEquals(0, countB.get());

        // Release the latch and allow B to process tasks.
        latch.countDown();
        assertEventuallyEquals(expectedCountB, countB::get, Duration.ofSeconds(1), "B should have processed task");

        // Now, add some more data to A. That data should flow to B as well.
        for (int i = 30, j = 0; i < 40; i++, j++) {
            inputA.put(i);
            expectedCountA = hash32(expectedCountA, i);
            expectedCountB = hash32(expectedCountB, i);
        }

        assertEventuallyEquals(expectedCountA, countA::get, Duration.ofSeconds(1), "A should have processed task");
        assertEventuallyEquals(expectedCountB, countB::get, Duration.ofSeconds(1), "B should have processed task");
    }
}<|MERGE_RESOLUTION|>--- conflicted
+++ resolved
@@ -1977,15 +1977,9 @@
         latchC.countDown();
         assertEventuallyTrue(allWorkInserted::get, Duration.ofSeconds(1), "All work should have been inserted");
         assertEventuallyEquals(0L, counter::getCount, Duration.ofSeconds(1), "Counter should be empty");
-<<<<<<< HEAD
         assertEventuallyEquals(expectedCount, countA::get, Duration.ofSeconds(1), "A should have processed task");
         assertEventuallyEquals(expectedCount, countB::get, Duration.ofSeconds(1), "B should have processed task");
         assertEventuallyEquals(expectedCount, countC::get, Duration.ofSeconds(1), "C should have processed task");
-        assertTrue(allWOrkInserted.get());
-=======
-        assertEquals(expectedCount, countA.get());
-        assertEquals(expectedCount, countB.get());
-        assertEquals(expectedCount, countC.get());
     }
 
     @Test
@@ -2055,75 +2049,5 @@
 
         assertEventuallyEquals(expectedCountA, countA::get, Duration.ofSeconds(1), "A should have processed task");
         assertEventuallyEquals(expectedCountB, countB::get, Duration.ofSeconds(1), "B should have processed task");
->>>>>>> 8022c6df
-    }
-
-    @Test
-    void offerSolderingTest() {
-        final TaskScheduler<Integer> schedulerA = model.schedulerBuilder("test")
-                .withUnhandledTaskCapacity(10)
-                .build()
-                .cast();
-        final InputWire<Integer, Integer> inputA = schedulerA.buildInputWire("inputA");
-
-        final TaskScheduler<Void> schedulerB = model.schedulerBuilder("test")
-                .withUnhandledTaskCapacity(10)
-                .build()
-                .cast();
-        final InputWire<Integer, Void> inputB = schedulerB.buildInputWire("inputB");
-
-        schedulerA.getOutputWire().solderTo(inputB, SolderType.OFFER);
-
-        final AtomicInteger countA = new AtomicInteger();
-        inputA.bind(x -> {
-            countA.set(hash32(countA.get(), x));
-            return x;
-        });
-
-        final AtomicInteger countB = new AtomicInteger();
-        final CountDownLatch latch = new CountDownLatch(1);
-        inputB.bind(x -> {
-            try {
-                latch.await();
-            } catch (final InterruptedException e) {
-                throw new RuntimeException(e);
-            }
-            countB.set(hash32(countB.get(), x));
-        });
-
-        // Fill up B's buffer.
-        int expectedCountA = 0;
-        int expectedCountB = 0;
-        for (int i = 0; i < 10; i++) {
-            inputA.put(i);
-            expectedCountA = hash32(expectedCountA, i);
-            expectedCountB = hash32(expectedCountB, i);
-        }
-
-        // Add more than B is willing to accept.
-        for (int i = 10; i < 20; i++) {
-            inputA.put(i);
-            expectedCountA = hash32(expectedCountA, i);
-        }
-
-        // Wait until A has handled all of its tasks.
-        assertEventuallyEquals(expectedCountA, countA::get, Duration.ofSeconds(1), "A should have processed task");
-
-        // B should not have processed any tasks.
-        assertEquals(0, countB.get());
-
-        // Release the latch and allow B to process tasks.
-        latch.countDown();
-        assertEventuallyEquals(expectedCountB, countB::get, Duration.ofSeconds(1), "B should have processed task");
-
-        // Now, add some more data to A. That data should flow to B as well.
-        for (int i = 30, j = 0; i < 40; i++, j++) {
-            inputA.put(i);
-            expectedCountA = hash32(expectedCountA, i);
-            expectedCountB = hash32(expectedCountB, i);
-        }
-
-        assertEventuallyEquals(expectedCountA, countA::get, Duration.ofSeconds(1), "A should have processed task");
-        assertEventuallyEquals(expectedCountB, countB::get, Duration.ofSeconds(1), "B should have processed task");
     }
 }