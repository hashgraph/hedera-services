--- conflicted
+++ resolved
@@ -91,8 +91,6 @@
                 DataUnit.UNIT_KILOBYTES
                         .buildFormatter(1024 * 2)
                         .setUnitFormat(UnitFormat.UNSIMPLIFIED)
-<<<<<<< HEAD
-=======
                         .render());
         assertEquals(
                 "2.0 MB",
@@ -152,7 +150,6 @@
                         .setDecimalPlaces(2)
                         .setUnitFormat(UnitFormat.MULTI_SIMPLIFIED)
                         .setUnitCount(4)
->>>>>>> a6eb30c3
                         .render());
     }
 
