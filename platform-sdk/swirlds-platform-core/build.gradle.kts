/*
 * Copyright (C) 2020-2023 Hedera Hashgraph, LLC
 *
 * Licensed under the Apache License, Version 2.0 (the "License");
 * you may not use this file except in compliance with the License.
 * You may obtain a copy of the License at
 *
 *      http://www.apache.org/licenses/LICENSE-2.0
 *
 * Unless required by applicable law or agreed to in writing, software
 * distributed under the License is distributed on an "AS IS" BASIS,
 * WITHOUT WARRANTIES OR CONDITIONS OF ANY KIND, either express or implied.
 * See the License for the specific language governing permissions and
 * limitations under the License.
 */

plugins {
    id("com.swirlds.platform.conventions")
    id("com.swirlds.platform.library")
    id("com.swirlds.platform.maven-publish")
    id("org.gradle.java-test-fixtures")
}

extraJavaModuleInfo { failOnMissingModuleInfo.set(false) }

dependencies {
    // Individual Dependencies
    implementation(project(":swirlds-base"))
    api(project(":swirlds-fchashmap"))
    api(project(":swirlds-fcqueue"))
    api(project(":swirlds-jasperdb"))
    api(project(":swirlds-cli"))
    api(project(":swirlds-base"))
    compileOnly(libs.spotbugs.annotations)
    runtimeOnly(project(":swirlds-config-impl"))

    // Bundle Dependencies
    implementation(libs.bundles.logging.impl)
    implementation(libs.bundles.javafx)
    implementation(libs.bundles.networking)
    implementation(libs.bundles.picocli)
    implementation(libs.bundles.jackson)

    // Test Dependencies
<<<<<<< HEAD
=======
    testCompileOnly(libs.spotbugs.annotations)
>>>>>>> d1707bf5

    // These should not be implementation() based deps, but this requires refactoring to eliminate.
    implementation(project(":swirlds-unit-tests:common:swirlds-common-test"))
    implementation(project(":swirlds-unit-tests:common:swirlds-test-framework"))

    testImplementation(testLibs.bundles.junit)
    testImplementation(testLibs.bundles.mocking)
    testImplementation(testLibs.bundles.utils)
    testImplementation(project(":swirlds-config-impl"))
    testImplementation(testFixtures(project(":swirlds-common")))
<<<<<<< HEAD
    testImplementation(testFixtures(project(":swirlds-config-api")))
=======
>>>>>>> d1707bf5
}<|MERGE_RESOLUTION|>--- conflicted
+++ resolved
@@ -42,10 +42,7 @@
     implementation(libs.bundles.jackson)
 
     // Test Dependencies
-<<<<<<< HEAD
-=======
     testCompileOnly(libs.spotbugs.annotations)
->>>>>>> d1707bf5
 
     // These should not be implementation() based deps, but this requires refactoring to eliminate.
     implementation(project(":swirlds-unit-tests:common:swirlds-common-test"))
@@ -56,8 +53,5 @@
     testImplementation(testLibs.bundles.utils)
     testImplementation(project(":swirlds-config-impl"))
     testImplementation(testFixtures(project(":swirlds-common")))
-<<<<<<< HEAD
     testImplementation(testFixtures(project(":swirlds-config-api")))
-=======
->>>>>>> d1707bf5
 }