import com.swirlds.config.api.ConfigurationExtension;
import com.swirlds.platform.config.PlatformConfigurationExtension;

/**
 * The Swirlds public API module used by platform applications.
 */
module com.swirlds.platform.core {

    /* Public Package Exports. This list should remain alphabetized. */
    exports com.swirlds.platform;
    exports com.swirlds.platform.builder;
    exports com.swirlds.platform.network.communication.handshake;
    exports com.swirlds.platform.cli;
    exports com.swirlds.platform.components;
    exports com.swirlds.platform.components.appcomm;
    exports com.swirlds.platform.components.common.output;
    exports com.swirlds.platform.components.state.output;
    exports com.swirlds.platform.config;
    exports com.swirlds.platform.config.legacy;
    exports com.swirlds.platform.event.report;
    exports com.swirlds.platform.gui.hashgraph;
    exports com.swirlds.platform.gui.hashgraph.internal;
    exports com.swirlds.platform.network.connection;
    exports com.swirlds.platform.network.connectivity;
    exports com.swirlds.platform.event.validation;
    exports com.swirlds.platform.eventhandling;
    exports com.swirlds.platform.gui;
    exports com.swirlds.platform.gui.model;
    exports com.swirlds.platform.health;
    exports com.swirlds.platform.health.clock;
    exports com.swirlds.platform.health.entropy;
    exports com.swirlds.platform.health.filesystem;
    exports com.swirlds.platform.listeners;
    exports com.swirlds.platform.metrics;
    exports com.swirlds.platform.network;
    exports com.swirlds.platform.network.communication;
    exports com.swirlds.platform.network.protocol;
    exports com.swirlds.platform.network.topology;
    exports com.swirlds.platform.recovery;
    exports com.swirlds.platform.sequence;
    exports com.swirlds.platform.sequence.map;
    exports com.swirlds.platform.sequence.set;
    exports com.swirlds.platform.state;
    exports com.swirlds.platform.stats;
    exports com.swirlds.platform.stats.atomic;
    exports com.swirlds.platform.stats.cycle;
    exports com.swirlds.platform.state.editor;
    exports com.swirlds.platform.stats.simple;
    exports com.swirlds.platform.state.signed;
    exports com.swirlds.platform.state.address;
    exports com.swirlds.platform.gossip.sync;
    exports com.swirlds.platform.scratchpad;
    exports com.swirlds.platform.system;
    exports com.swirlds.platform.system.address;
    exports com.swirlds.platform.system.events;
    exports com.swirlds.platform.system.transaction;
    exports com.swirlds.platform.system.state.notifications;
    exports com.swirlds.platform.system.status;
    exports com.swirlds.platform.system.status.actions;
    exports com.swirlds.platform.util;

    /* Targeted Exports to External Libraries */
    exports com.swirlds.platform.internal to
            com.swirlds.platform.test,
            com.swirlds.platform.core.test.fixtures,
            com.fasterxml.jackson.core,
            com.fasterxml.jackson.databind;
    exports com.swirlds.platform.swirldapp to
            com.swirlds.platform.test;
    exports com.swirlds.platform.consensus to
            com.swirlds.platform.test,
            com.swirlds.platform.core.test.fixtures,
            com.hedera.node.app;
    exports com.swirlds.platform.crypto to
            com.swirlds.platform.test,
            com.hedera.node.test.clients,
            com.swirlds.platform.core.test.fixtures,
            com.hedera.node.app.test.fixtures,
            com.hedera.node.app;
    exports com.swirlds.platform.event.linking to
            com.swirlds.common,
            com.swirlds.platform.test,
            com.swirlds.platform.core.test.fixtures;
    exports com.swirlds.platform.state.notifications to
            com.swirlds.platform.test;
    exports com.swirlds.platform.state.iss to
            com.swirlds.platform.test;
    exports com.swirlds.platform.state.iss.internal to
            com.swirlds.platform.test;
    exports com.swirlds.platform.recovery.internal to
            com.swirlds.platform.test;
    exports com.swirlds.platform.uptime to
            com.swirlds.config.impl,
            com.swirlds.common,
            com.hedera.node.test.clients;
    exports com.swirlds.platform.gossip.sync.config to
            com.swirlds.config.impl,
            com.swirlds.common,
            com.hedera.node.test.clients;

    opens com.swirlds.platform.cli to
            info.picocli;

    exports com.swirlds.platform.components.transaction;
    exports com.swirlds.platform.components.transaction.system;
    exports com.swirlds.platform.event.preconsensus;
    exports com.swirlds.platform.gossip.sync.protocol;
    exports com.swirlds.platform.gossip;
    exports com.swirlds.platform.reconnect;
    exports com.swirlds.platform.gossip.shadowgraph;
    exports com.swirlds.platform.recovery.emergencyfile;
    exports com.swirlds.platform.event;
    exports com.swirlds.platform.event.creation.tipset to
            com.hedera.node.test.clients,
            com.swirlds.common,
            com.swirlds.config.impl;
    exports com.swirlds.platform.wiring;
    exports com.swirlds.platform.wiring.components;
    exports com.swirlds.platform.event.hashing;
    exports com.swirlds.platform.event.orphan;
    exports com.swirlds.platform.publisher;
    exports com.swirlds.platform.components.consensus;
    exports com.swirlds.platform.pool;
    exports com.swirlds.platform.state.snapshot;
    exports com.swirlds.platform.state.service.schemas;
    exports com.swirlds.platform.state.service;
    exports com.swirlds.platform.builder.internal;
    exports com.swirlds.platform.config.internal;
    exports com.swirlds.platform.roster;

    requires transitive com.hedera.node.hapi;
    requires transitive com.swirlds.base;
    requires transitive com.swirlds.cli;
    requires transitive com.swirlds.common;
    requires transitive com.swirlds.config.api;
    requires transitive com.swirlds.metrics.api;
    requires transitive com.swirlds.state.api;
    requires transitive com.fasterxml.jackson.annotation;
    requires transitive com.fasterxml.jackson.databind;
    requires transitive com.hedera.pbj.runtime;
    requires transitive info.picocli;
    requires transitive org.apache.logging.log4j;
<<<<<<< HEAD
    requires transitive org.hiero.event.creator;
=======
    requires transitive org.hiero.consensus.gossip;
>>>>>>> ab86180e
    requires com.swirlds.config.extensions;
    requires com.swirlds.logging;
    requires com.swirlds.merkle;
    requires com.swirlds.merkledb;
    requires com.swirlds.virtualmap;
    requires com.fasterxml.jackson.core;
    requires com.fasterxml.jackson.dataformat.yaml;
    requires java.desktop;
    requires java.management;
    requires java.scripting;
    requires jdk.management;
    requires jdk.net;
    requires org.bouncycastle.pkix;
    requires org.bouncycastle.provider;
    requires org.hiero.event.creator.impl;
    requires static transitive com.github.spotbugs.annotations;
    requires static transitive com.google.auto.service;

    provides ConfigurationExtension with
            PlatformConfigurationExtension;
}<|MERGE_RESOLUTION|>--- conflicted
+++ resolved
@@ -140,11 +140,8 @@
     requires transitive com.hedera.pbj.runtime;
     requires transitive info.picocli;
     requires transitive org.apache.logging.log4j;
-<<<<<<< HEAD
+    requires transitive org.hiero.consensus.gossip;
     requires transitive org.hiero.event.creator;
-=======
-    requires transitive org.hiero.consensus.gossip;
->>>>>>> ab86180e
     requires com.swirlds.config.extensions;
     requires com.swirlds.logging;
     requires com.swirlds.merkle;
