/*
 * Copyright (C) 2023-2024 Hedera Hashgraph, LLC
 *
 * Licensed under the Apache License, Version 2.0 (the "License");
 * you may not use this file except in compliance with the License.
 * You may obtain a copy of the License at
 *
 *      http://www.apache.org/licenses/LICENSE-2.0
 *
 * Unless required by applicable law or agreed to in writing, software
 * distributed under the License is distributed on an "AS IS" BASIS,
 * WITHOUT WARRANTIES OR CONDITIONS OF ANY KIND, either express or implied.
 * See the License for the specific language governing permissions and
 * limitations under the License.
 */

package com.swirlds.platform.event.creation.tipset;

import static com.swirlds.logging.legacy.LogMarker.EXCEPTION;
import static com.swirlds.platform.event.creation.tipset.TipsetAdvancementWeight.ZERO_ADVANCEMENT_WEIGHT;
import static com.swirlds.platform.event.creation.tipset.TipsetUtils.getParentDescriptors;
import static com.swirlds.platform.system.events.EventConstants.CREATOR_ID_UNDEFINED;
import static com.swirlds.platform.system.events.EventConstants.GENERATION_UNDEFINED;

import com.swirlds.base.time.Time;
import com.swirlds.common.context.PlatformContext;
import com.swirlds.common.crypto.Cryptography;
import com.swirlds.common.crypto.Hash;
import com.swirlds.common.platform.NodeId;
import com.swirlds.common.stream.Signer;
import com.swirlds.common.utility.throttle.RateLimitedLogger;
import com.swirlds.platform.components.transaction.TransactionSupplier;
import com.swirlds.platform.consensus.ConsensusConstants;
import com.swirlds.platform.consensus.NonAncientEventWindow;
import com.swirlds.platform.event.AncientMode;
import com.swirlds.platform.event.EventUtils;
import com.swirlds.platform.event.GossipEvent;
import com.swirlds.platform.event.creation.EventCreationConfig;
import com.swirlds.platform.event.creation.EventCreator;
import com.swirlds.platform.eventhandling.EventConfig;
import com.swirlds.platform.system.SoftwareVersion;
import com.swirlds.platform.system.address.AddressBook;
import com.swirlds.platform.system.events.BaseEventHashedData;
import com.swirlds.platform.system.events.BaseEventUnhashedData;
import com.swirlds.platform.system.events.EventDescriptor;
import edu.umd.cs.findbugs.annotations.NonNull;
import edu.umd.cs.findbugs.annotations.Nullable;
import java.time.Duration;
import java.time.Instant;
import java.util.ArrayList;
import java.util.Collections;
import java.util.List;
import java.util.Objects;
import java.util.Random;
import org.apache.logging.log4j.LogManager;
import org.apache.logging.log4j.Logger;

/**
 * Responsible for creating new events using the tipset algorithm.
 */
public class TipsetEventCreator implements EventCreator {

    private static final Logger logger = LogManager.getLogger(TipsetEventCreator.class);

    private final Cryptography cryptography;
    private final Time time;
    private final Random random;
    private final Signer signer;
    private final NodeId selfId;
    private final TipsetTracker tipsetTracker;
    private final TipsetWeightCalculator tipsetWeightCalculator;
    private final ChildlessEventTracker childlessOtherEventTracker;
    private final TransactionSupplier transactionSupplier;
    private final SoftwareVersion softwareVersion;
    private NonAncientEventWindow nonAncientEventWindow;

    /**
     * The address book for the current network.
     */
    private final AddressBook addressBook;

    private final int networkSize;

    /**
     * The selfishness score is divided by this number to get the probability of creating an event that reduces the
     * selfishness score. The higher this number is, the lower the probability is that an event will be created that
     * reduces the selfishness score.
     */
    private final double antiSelfishnessFactor;

    private final TipsetMetrics tipsetMetrics;

    /**
     * The last event created by this node.
     */
    private EventDescriptor lastSelfEvent;

    /**
     * The timestamp of the last event created by this node.
     */
    private Instant lastSelfEventCreationTime;

    /**
     * The number of transactions in the last event created by this node.
     */
    private int lastSelfEventTransactionCount;

    private final RateLimitedLogger zeroAdvancementWeightLogger;
    private final RateLimitedLogger noParentFoundLogger;

    /**
     * Create a new tipset event creator.
     *
     * @param platformContext     the platform context
     * @param time                provides wall clock time
     * @param random              a source of randomness, does not need to be cryptographically secure
     * @param signer              used for signing things with this node's private key
     * @param addressBook         the current address book
     * @param selfId              this node's ID
     * @param softwareVersion     the current software version of the application
     * @param transactionSupplier provides transactions to be included in new events
     */
    public TipsetEventCreator(
            @NonNull final PlatformContext platformContext,
            @NonNull final Time time,
            @NonNull final Random random,
            @NonNull final Signer signer,
            @NonNull final AddressBook addressBook,
            @NonNull final NodeId selfId,
            @NonNull final SoftwareVersion softwareVersion,
            @NonNull final TransactionSupplier transactionSupplier) {

        this.time = Objects.requireNonNull(time);
        this.random = Objects.requireNonNull(random);
        this.signer = Objects.requireNonNull(signer);
        this.selfId = Objects.requireNonNull(selfId);
        this.transactionSupplier = Objects.requireNonNull(transactionSupplier);
        this.softwareVersion = Objects.requireNonNull(softwareVersion);
        this.addressBook = Objects.requireNonNull(addressBook);

        final EventCreationConfig eventCreationConfig =
                platformContext.getConfiguration().getConfigData(EventCreationConfig.class);

        cryptography = platformContext.getCryptography();
        antiSelfishnessFactor = Math.max(1.0, eventCreationConfig.antiSelfishnessFactor());
        tipsetMetrics = new TipsetMetrics(platformContext, addressBook);
        final AncientMode ancientMode = platformContext
                .getConfiguration()
                .getConfigData(EventConfig.class)
                .getAncientMode();
        tipsetTracker = new TipsetTracker(time, addressBook, ancientMode);
        childlessOtherEventTracker = new ChildlessEventTracker();
        tipsetWeightCalculator = new TipsetWeightCalculator(
                platformContext, time, addressBook, selfId, tipsetTracker, childlessOtherEventTracker);
        networkSize = addressBook.getSize();

        zeroAdvancementWeightLogger = new RateLimitedLogger(logger, time, Duration.ofMinutes(1));
        noParentFoundLogger = new RateLimitedLogger(logger, time, Duration.ofMinutes(1));

        this.nonAncientEventWindow = NonAncientEventWindow.getGenesisNonAncientEventWindow(ancientMode);
    }

    /**
     * {@inheritDoc}
     */
    @Override
    public void registerEvent(@NonNull final GossipEvent event) {
        if (nonAncientEventWindow.isAncient(event)) {
            return;
        }

        final NodeId eventCreator = event.getHashedData().getCreatorId();
        if (!addressBook.contains(eventCreator)) {
            return;
        }
        final boolean selfEvent = eventCreator.equals(selfId);

        if (selfEvent) {
            if (lastSelfEvent == null || lastSelfEvent.getGeneration() < event.getGeneration()) {
                // Normally we will ingest self events before we get to this point, but it's possible
                // to learn of self events for the first time here if we are loading from a restart or reconnect.
                lastSelfEvent = event.getDescriptor();
                lastSelfEventCreationTime = event.getHashedData().getTimeCreated();
                lastSelfEventTransactionCount = event.getHashedData().getTransactions() == null
                        ? 0
                        : event.getHashedData().getTransactions().length;
                childlessOtherEventTracker.registerSelfEventParents(
                        event.getHashedData().getOtherParents());
            } else {
                // We already ingested this self event (when it was created),
                return;
            }
        }

        final EventDescriptor descriptor = event.getDescriptor();
        final List<EventDescriptor> parentDescriptors = getParentDescriptors(event);

        tipsetTracker.addEvent(descriptor, parentDescriptors);

        if (!selfEvent) {
            childlessOtherEventTracker.addEvent(descriptor, parentDescriptors);
        }
    }

    /**
     * {@inheritDoc}
     */
    @Override
    public void setNonAncientEventWindow(@NonNull NonAncientEventWindow nonAncientEventWindow) {
        this.nonAncientEventWindow = Objects.requireNonNull(nonAncientEventWindow);
        tipsetTracker.setNonAncientEventWindow(nonAncientEventWindow);
        childlessOtherEventTracker.pruneOldEvents(nonAncientEventWindow);
    }

    /**
     * {@inheritDoc}
     */
    @Override
    @Nullable
    public GossipEvent maybeCreateEvent() {
        if (networkSize == 1) {
            // Special case: network of size 1.
            // We can always create a new event, no need to run the tipset algorithm.
            return createEventForSizeOneNetwork();
        }

        final long selfishness = tipsetWeightCalculator.getMaxSelfishnessScore();
        tipsetMetrics.getSelfishnessMetric().update(selfishness);

        // Never bother with anti-selfishness techniques if we have a selfishness score of 1.
        // We are pretty much guaranteed to be selfish to ~1/3 of other nodes by a score of 1.
        final double beNiceChance = (selfishness - 1) / antiSelfishnessFactor;

        if (beNiceChance > 0 && random.nextDouble() < beNiceChance) {
            return createEventToReduceSelfishness();
        } else {
            return createEventByOptimizingAdvancementWeight();
        }
    }

    /**
     * Create the next event for a network of size 1 (i.e. where we are the only member). We don't use the tipset
     * algorithm like normal, since we will never have a real other parent.
     *
     * @return the new event
     */
    private GossipEvent createEventForSizeOneNetwork() {
        // There is a quirk in size 1 networks where we can only
        // reach consensus if the self parent is also the other parent.
        // Unexpected, but harmless. So just use the same event
        // as both parents until that issue is resolved.
        return buildAndProcessEvent(lastSelfEvent);
    }

    /**
     * Create an event using the other parent with the best tipset advancement weight.
     *
     * @return the new event, or null if it is not legal to create a new event
     */
    @Nullable
    private GossipEvent createEventByOptimizingAdvancementWeight() {
        final List<EventDescriptor> possibleOtherParents = childlessOtherEventTracker.getChildlessEvents();
        Collections.shuffle(possibleOtherParents, random);

        EventDescriptor bestOtherParent = null;
        TipsetAdvancementWeight bestAdvancementWeight = ZERO_ADVANCEMENT_WEIGHT;
        for (final EventDescriptor otherParent : possibleOtherParents) {

            final List<EventDescriptor> parents = new ArrayList<>(2);
            parents.add(otherParent);
            if (lastSelfEvent != null) {
                parents.add(lastSelfEvent);
            }

            final TipsetAdvancementWeight advancementWeight =
                    tipsetWeightCalculator.getTheoreticalAdvancementWeight(parents);
            if (advancementWeight.isGreaterThan(bestAdvancementWeight)) {
                bestOtherParent = otherParent;
                bestAdvancementWeight = advancementWeight;
            }
        }

        if (bestOtherParent == null) {
            // If there are no available other parents, it is only legal to create a new event if we are
            // creating a genesis event. In order to create a genesis event, we must have never created
            // an event before and the current non-ancient event window must have never been advanced.
            if (!nonAncientEventWindow.isGenesis() || lastSelfEvent != null) {
                // event creation isn't legal
                return null;
            }

            // we are creating a genesis event, so we can use a null other parent
            return buildAndProcessEvent(null);
        }

        tipsetMetrics.getTipsetParentMetric(bestOtherParent.getCreator()).cycle();
        return buildAndProcessEvent(bestOtherParent);
    }

    /**
     * Create an event that reduces the selfishness score.
     *
     * @return the new event, or null if it is not legal to create a new event
     */
    @Nullable
    private GossipEvent createEventToReduceSelfishness() {
        final List<EventDescriptor> possibleOtherParents = childlessOtherEventTracker.getChildlessEvents();
        final List<EventDescriptor> ignoredNodes = new ArrayList<>(possibleOtherParents.size());

        // Choose a random ignored node, weighted by how much it is currently being ignored.

        // First, figure out who is an ignored node and sum up all selfishness scores.
        int selfishnessSum = 0;
        final List<Integer> selfishnessScores = new ArrayList<>(possibleOtherParents.size());
        for (final EventDescriptor possibleIgnoredNode : possibleOtherParents) {
            final int selfishness = tipsetWeightCalculator.getSelfishnessScoreForNode(possibleIgnoredNode.getCreator());

            final List<EventDescriptor> theoreticalParents = new ArrayList<>(2);
            theoreticalParents.add(possibleIgnoredNode);
            if (lastSelfEvent == null) {
                throw new IllegalStateException("lastSelfEvent is null");
            }
            theoreticalParents.add(lastSelfEvent);

            final TipsetAdvancementWeight advancementWeight =
                    tipsetWeightCalculator.getTheoreticalAdvancementWeight(theoreticalParents);

            if (selfishness > 1) {
                if (advancementWeight.isNonZero()) {
                    ignoredNodes.add(possibleIgnoredNode);
                    selfishnessScores.add(selfishness);
                    selfishnessSum += selfishness;
                } else {
                    // Note: if selfishness score is greater than 1, it is mathematically not possible
                    // for the advancement score to be zero. But in the interest in extreme caution,
                    // we check anyway, since it is very important never to create events with
                    // an advancement score of zero.
                    zeroAdvancementWeightLogger.error(
                            EXCEPTION.getMarker(),
                            "selfishness score is {} but advancement score is zero for {}.\n{}",
                            selfishness,
                            possibleIgnoredNode,
                            this);
                }
            }
        }

        if (ignoredNodes.isEmpty()) {
            // Note: this should be impossible, since we will not enter this method in the first
            // place if there are no ignored nodes. But better to be safe than sorry, and returning null
            // is an acceptable way of saying "I can't create an event right now".
            noParentFoundLogger.error(
                    EXCEPTION.getMarker(), "failed to locate eligible ignored node to use as a parent");
            return null;
        }

        // Choose a random ignored node.
        final int choice = random.nextInt(selfishnessSum);
        int runningSum = 0;
        for (int i = 0; i < ignoredNodes.size(); i++) {
            runningSum += selfishnessScores.get(i);
            if (choice < runningSum) {
                final EventDescriptor ignoredNode = ignoredNodes.get(i);
                tipsetMetrics.getPityParentMetric(ignoredNode.getCreator()).cycle();
                return buildAndProcessEvent(ignoredNode);
            }
        }

        // This should be impossible.
        throw new IllegalStateException("Failed to find an other parent");
    }

    /**
     * Given an other parent, build the next self event and process it.
     *
     * @param otherParent the other parent, or null if there is no other parent
     * @return the new event
     */
    private GossipEvent buildAndProcessEvent(@Nullable final EventDescriptor otherParent) {
        final List<EventDescriptor> parentDescriptors = new ArrayList<>(2);
        if (lastSelfEvent != null) {
            parentDescriptors.add(lastSelfEvent);
        }
        if (otherParent != null) {
            parentDescriptors.add(otherParent);
        }

        final GossipEvent event = assembleEventObject(otherParent);

        final EventDescriptor descriptor = event.getDescriptor();
        tipsetTracker.addEvent(descriptor, parentDescriptors);
        final TipsetAdvancementWeight advancementWeight =
                tipsetWeightCalculator.addEventAndGetAdvancementWeight(descriptor);
        final double weightRatio = advancementWeight.advancementWeight()
                / (double) tipsetWeightCalculator.getMaximumPossibleAdvancementWeight();
        tipsetMetrics.getTipsetAdvancementMetric().update(weightRatio);

        if (otherParent != null) {
            childlessOtherEventTracker.registerSelfEventParents(List.of(otherParent));
        }

        lastSelfEvent = descriptor;
        lastSelfEventCreationTime = event.getHashedData().getTimeCreated();
        lastSelfEventTransactionCount = event.getHashedData().getTransactions().length;

        return event;
    }

    /**
     * Given the parents, assemble the event object.
     *
     * @param otherParent the other parent
     * @return the event
     */
    @NonNull
    private GossipEvent assembleEventObject(@Nullable final EventDescriptor otherParent) {
        final NodeId otherParentId = getCreator(otherParent);

        final Instant now = time.now();
        final Instant timeCreated;
        if (lastSelfEvent == null) {
            timeCreated = now;
        } else {
            timeCreated = EventUtils.calculateNewEventCreationTime(
                    now, lastSelfEventCreationTime, lastSelfEventTransactionCount);
        }

        final BaseEventHashedData hashedData = new BaseEventHashedData(
                softwareVersion,
                selfId,
                lastSelfEvent,
                otherParent == null ? Collections.emptyList() : Collections.singletonList(otherParent),
                nonAncientEventWindow.getAncientMode() == AncientMode.BIRTH_ROUND_THRESHOLD
<<<<<<< HEAD
                        ? nonAncientEventWindow.getPendingConsensusRound()
                        : addressBook.getRound(),
=======
                        ? nonAncientEventWindow.pendingConsensusRound()
                        : ConsensusConstants.ROUND_FIRST,
>>>>>>> f25cd802
                timeCreated,
                transactionSupplier.getTransactions());
        cryptography.digestSync(hashedData);

        final BaseEventUnhashedData unhashedData = new BaseEventUnhashedData(
                otherParentId, signer.sign(hashedData.getHash().getValue()).getSignatureBytes());

        final GossipEvent event = new GossipEvent(hashedData, unhashedData);
        cryptography.digestSync(event);
        event.buildDescriptor();
        return event;
    }

    /**
     * Get the generation of a descriptor, handle null appropriately.
     */
    private static long getGeneration(@Nullable final EventDescriptor descriptor) {
        if (descriptor == null) {
            return GENERATION_UNDEFINED;
        } else {
            return descriptor.getGeneration();
        }
    }

    /**
     * Get the hash of a descriptor, handle null appropriately.
     */
    @Nullable
    private static Hash getHash(@Nullable final EventDescriptor descriptor) {
        if (descriptor == null) {
            return null;
        } else {
            return descriptor.getHash();
        }
    }

    /**
     * Get the creator of a descriptor, handle null appropriately.
     */
    @Nullable
    private static NodeId getCreator(@Nullable final EventDescriptor descriptor) {
        if (descriptor == null) {
            return CREATOR_ID_UNDEFINED;
        } else {
            return descriptor.getCreator();
        }
    }

    @NonNull
    public String toString() {
        final StringBuilder sb = new StringBuilder();
        sb.append("Minimum generation non-ancient: ")
                .append(tipsetTracker.getNonAncientEventWindow())
                .append("\n");
        sb.append("Latest self event: ").append(lastSelfEvent).append("\n");
        sb.append(tipsetWeightCalculator);

        sb.append("Childless events:");
        final List<EventDescriptor> childlessEvents = childlessOtherEventTracker.getChildlessEvents();
        if (childlessEvents.isEmpty()) {
            sb.append(" none\n");
        } else {
            sb.append("\n");
            for (final EventDescriptor event : childlessEvents) {
                final Tipset tipset = tipsetTracker.getTipset(event);
                sb.append("  - ").append(event).append(" ").append(tipset).append("\n");
            }
        }

        return sb.toString();
    }
}<|MERGE_RESOLUTION|>--- conflicted
+++ resolved
@@ -431,13 +431,8 @@
                 lastSelfEvent,
                 otherParent == null ? Collections.emptyList() : Collections.singletonList(otherParent),
                 nonAncientEventWindow.getAncientMode() == AncientMode.BIRTH_ROUND_THRESHOLD
-<<<<<<< HEAD
                         ? nonAncientEventWindow.getPendingConsensusRound()
-                        : addressBook.getRound(),
-=======
-                        ? nonAncientEventWindow.pendingConsensusRound()
                         : ConsensusConstants.ROUND_FIRST,
->>>>>>> f25cd802
                 timeCreated,
                 transactionSupplier.getTransactions());
         cryptography.digestSync(hashedData);
