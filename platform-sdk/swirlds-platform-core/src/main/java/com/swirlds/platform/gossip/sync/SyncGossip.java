--- conflicted
+++ resolved
@@ -192,13 +192,9 @@
                 clearAllPipelinesForReconnect);
 
         Objects.requireNonNull(eventLinker);
+        this.intakeEventCounter = Objects.requireNonNull(intakeEventCounter);
 
         final EventConfig eventConfig = platformContext.getConfiguration().getConfigData(EventConfig.class);
-<<<<<<< HEAD
-=======
-        this.eventIntakeLambda = Objects.requireNonNull(eventIntakeLambda);
-        this.intakeEventCounter = Objects.requireNonNull(intakeEventCounter);
->>>>>>> 426393a4
 
         syncConfig = platformContext.getConfiguration().getConfigData(SyncConfig.class);
 
