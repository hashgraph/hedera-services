/*
 * Copyright (C) 2024 Hedera Hashgraph, LLC
 *
 * Licensed under the Apache License, Version 2.0 (the "License");
 * you may not use this file except in compliance with the License.
 * You may obtain a copy of the License at
 *
 *      http://www.apache.org/licenses/LICENSE-2.0
 *
 * Unless required by applicable law or agreed to in writing, software
 * distributed under the License is distributed on an "AS IS" BASIS,
 * WITHOUT WARRANTIES OR CONDITIONS OF ANY KIND, either express or implied.
 * See the License for the specific language governing permissions and
 * limitations under the License.
 */

package com.swirlds.platform.event.resubmitter;

import com.hedera.hapi.platform.event.EventPayload.PayloadOneOfType;
import com.hedera.hapi.platform.event.StateSignaturePayload;
import com.hedera.pbj.runtime.OneOf;
import com.swirlds.common.context.PlatformContext;
import com.swirlds.platform.config.StateConfig;
import com.swirlds.platform.consensus.EventWindow;
<<<<<<< HEAD
import com.swirlds.platform.event.GossipEvent;
=======
import com.swirlds.platform.event.PlatformEvent;
import com.swirlds.platform.system.transaction.ConsensusTransactionImpl;
import com.swirlds.platform.system.transaction.StateSignatureTransaction;
>>>>>>> 6e679932
import com.swirlds.platform.system.transaction.Transaction;
import edu.umd.cs.findbugs.annotations.NonNull;
import java.util.ArrayList;
import java.util.Iterator;
import java.util.List;
import java.util.Objects;

/**
 * A default implementation of {@link TransactionResubmitter}.
 */
public class DefaultTransactionResubmitter implements TransactionResubmitter {

    private EventWindow eventWindow;
    private final long maxSignatureResubmitAge;

    private final TransactionResubmitterMetrics metrics;

    /**
     * Constructor.
     *
     * @param platformContext the platform context
     */
    public DefaultTransactionResubmitter(@NonNull final PlatformContext platformContext) {
        maxSignatureResubmitAge = platformContext
                .getConfiguration()
                .getConfigData(StateConfig.class)
                .maxSignatureResubmitAge();

        metrics = new TransactionResubmitterMetrics(platformContext);
    }

    /**
     * {@inheritDoc}
     */
    @Override
    @NonNull
<<<<<<< HEAD
    public List<OneOf<PayloadOneOfType>> resubmitStaleTransactions(@NonNull final GossipEvent event) {
=======
    public List<ConsensusTransactionImpl> resubmitStaleTransactions(@NonNull final PlatformEvent event) {
>>>>>>> 6e679932
        if (eventWindow == null) {
            throw new IllegalStateException("Event window is not set");
        }

        final List<OneOf<PayloadOneOfType>> transactionsToResubmit = new ArrayList<>();
        final Iterator<Transaction> iterator = event.transactionIterator();
        while (iterator.hasNext()) {
            final Transaction transaction = iterator.next();
            if (Objects.equals(transaction.getPayload().kind(), PayloadOneOfType.STATE_SIGNATURE_PAYLOAD)) {
                final StateSignaturePayload payload = transaction.getPayload().as();
                final long transactionAge = eventWindow.getLatestConsensusRound() - payload.round();

                if (transactionAge <= maxSignatureResubmitAge) {
                    transactionsToResubmit.add(transaction.getPayload());
                    metrics.reportResubmittedSystemTransaction();
                } else {
                    metrics.reportAbandonedSystemTransaction();
                }
            }
        }

        return transactionsToResubmit;
    }

    /**
     * {@inheritDoc}
     */
    @Override
    public void updateEventWindow(@NonNull final EventWindow eventWindow) {
        this.eventWindow = Objects.requireNonNull(eventWindow);
    }
}<|MERGE_RESOLUTION|>--- conflicted
+++ resolved
@@ -22,13 +22,7 @@
 import com.swirlds.common.context.PlatformContext;
 import com.swirlds.platform.config.StateConfig;
 import com.swirlds.platform.consensus.EventWindow;
-<<<<<<< HEAD
-import com.swirlds.platform.event.GossipEvent;
-=======
 import com.swirlds.platform.event.PlatformEvent;
-import com.swirlds.platform.system.transaction.ConsensusTransactionImpl;
-import com.swirlds.platform.system.transaction.StateSignatureTransaction;
->>>>>>> 6e679932
 import com.swirlds.platform.system.transaction.Transaction;
 import edu.umd.cs.findbugs.annotations.NonNull;
 import java.util.ArrayList;
@@ -65,11 +59,7 @@
      */
     @Override
     @NonNull
-<<<<<<< HEAD
-    public List<OneOf<PayloadOneOfType>> resubmitStaleTransactions(@NonNull final GossipEvent event) {
-=======
-    public List<ConsensusTransactionImpl> resubmitStaleTransactions(@NonNull final PlatformEvent event) {
->>>>>>> 6e679932
+    public List<OneOf<PayloadOneOfType>> resubmitStaleTransactions(@NonNull final PlatformEvent event) {
         if (eventWindow == null) {
             throw new IllegalStateException("Event window is not set");
         }
