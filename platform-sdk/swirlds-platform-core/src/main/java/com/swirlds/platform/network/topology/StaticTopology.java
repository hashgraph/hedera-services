/*
 * Copyright (C) 2022-2024 Hedera Hashgraph, LLC
 *
 * Licensed under the Apache License, Version 2.0 (the "License");
 * you may not use this file except in compliance with the License.
 * You may obtain a copy of the License at
 *
 *      http://www.apache.org/licenses/LICENSE-2.0
 *
 * Unless required by applicable law or agreed to in writing, software
 * distributed under the License is distributed on an "AS IS" BASIS,
 * WITHOUT WARRANTIES OR CONDITIONS OF ANY KIND, either express or implied.
 * See the License for the specific language governing permissions and
 * limitations under the License.
 */

package com.swirlds.platform.network.topology;

import com.swirlds.common.platform.NodeId;
import com.swirlds.platform.network.RandomGraph;
import com.swirlds.platform.system.address.AddressBook;
import edu.umd.cs.findbugs.annotations.NonNull;
import java.util.Arrays;
import java.util.List;
import java.util.Objects;
import java.util.function.Predicate;

/**
 * A bidirectional topology that never changes.
 */
public class StaticTopology implements NetworkTopology {
    private static final long SEED = 0;

    private final NodeId selfId;
    /**
     * Two nodes are neighbors if their indexes in the address book are neighbors in the connection graph.
     */
    private final AddressBook addressBook;

    private final RandomGraph connectionGraph;

    public StaticTopology(
            @NonNull final AddressBook addressBook, @NonNull final NodeId selfId, final int numberOfNeighbors) {
        this.addressBook = Objects.requireNonNull(addressBook, "addressBook must not be null");
        this.selfId = Objects.requireNonNull(selfId, "selfId must not be null");
        this.connectionGraph = new RandomGraph(addressBook.getSize(), numberOfNeighbors, SEED);

        if (!addressBook.contains(selfId)) {
            throw new IllegalArgumentException("Address book does not contain selfId");
        }
    }

    /**
     * {@inheritDoc}
     */
    @Override
    public List<NodeId> getNeighbors() {
        return getNeighbors((nodeId -> true));
    }

    /**
     * {@inheritDoc}
     */
    @Override
    public List<NodeId> getNeighbors(final Predicate<NodeId> filter) {
        final int selfIndex = addressBook.getIndexOfNodeId(selfId);
        return Arrays.stream(connectionGraph.getNeighbors(selfIndex))
                .mapToObj(addressBook::getNodeId)
                .filter(filter)
                .toList();
    }

    /**
     * {@inheritDoc}
     */
    @Override
    public boolean shouldConnectToMe(final NodeId nodeId) {
<<<<<<< HEAD
        return isNeighbor(nodeId) && (addressBook.getIndexOfNodeId(nodeId) < addressBook.getIndexOfNodeId(selfId));
=======
        return isNeighbor(nodeId) && addressBook.getIndexOfNodeId(nodeId) < addressBook.getIndexOfNodeId(selfId);
>>>>>>> 48f9b417
    }

    /**
     * Queries the topology on whether this node is my neighbor
     *
     * @param nodeId
     * 		the ID of the node being queried
     * @return true if this node is my neighbor, false if not
     */
    private boolean isNeighbor(final NodeId nodeId) {
        if (!addressBook.contains(nodeId)) {
            return false;
        }
        final int selfIndex = addressBook.getIndexOfNodeId(selfId);
        final int nodeIndex = addressBook.getIndexOfNodeId(nodeId);
        return connectionGraph.isAdjacent(selfIndex, nodeIndex);
    }

    /**
     * {@inheritDoc}
     */
    @Override
    public boolean shouldConnectTo(final NodeId nodeId) {
<<<<<<< HEAD
        return isNeighbor(nodeId) && (addressBook.getIndexOfNodeId(nodeId) > addressBook.getIndexOfNodeId(selfId));
=======
        return isNeighbor(nodeId) && addressBook.getIndexOfNodeId(nodeId) > addressBook.getIndexOfNodeId(selfId);
>>>>>>> 48f9b417
    }

    /**
     * {@inheritDoc}
     */
    @Override
    public RandomGraph getConnectionGraph() {
        return connectionGraph;
    }
}<|MERGE_RESOLUTION|>--- conflicted
+++ resolved
@@ -75,11 +75,7 @@
      */
     @Override
     public boolean shouldConnectToMe(final NodeId nodeId) {
-<<<<<<< HEAD
-        return isNeighbor(nodeId) && (addressBook.getIndexOfNodeId(nodeId) < addressBook.getIndexOfNodeId(selfId));
-=======
         return isNeighbor(nodeId) && addressBook.getIndexOfNodeId(nodeId) < addressBook.getIndexOfNodeId(selfId);
->>>>>>> 48f9b417
     }
 
     /**
@@ -103,11 +99,7 @@
      */
     @Override
     public boolean shouldConnectTo(final NodeId nodeId) {
-<<<<<<< HEAD
-        return isNeighbor(nodeId) && (addressBook.getIndexOfNodeId(nodeId) > addressBook.getIndexOfNodeId(selfId));
-=======
         return isNeighbor(nodeId) && addressBook.getIndexOfNodeId(nodeId) > addressBook.getIndexOfNodeId(selfId);
->>>>>>> 48f9b417
     }
 
     /**
