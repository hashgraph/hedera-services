/*
 * Copyright (C) 2024 Hedera Hashgraph, LLC
 *
 * Licensed under the Apache License, Version 2.0 (the "License");
 * you may not use this file except in compliance with the License.
 * You may obtain a copy of the License at
 *
 *      http://www.apache.org/licenses/LICENSE-2.0
 *
 * Unless required by applicable law or agreed to in writing, software
 * distributed under the License is distributed on an "AS IS" BASIS,
 * WITHOUT WARRANTIES OR CONDITIONS OF ANY KIND, either express or implied.
 * See the License for the specific language governing permissions and
 * limitations under the License.
 */

package com.swirlds.platform.roster;

import com.hedera.hapi.node.base.ServiceEndpoint;
import com.hedera.hapi.node.state.roster.Roster;
import com.hedera.hapi.node.state.roster.RosterEntry;
import com.hedera.hapi.node.state.roster.RoundRosterPair;
import com.hedera.node.internal.network.Network;
import com.hedera.node.internal.network.NodeMetadata;
import com.hedera.pbj.runtime.io.buffer.Bytes;
import com.swirlds.common.RosterStateId;
import com.swirlds.common.crypto.CryptographyException;
import com.swirlds.common.crypto.Hash;
import com.swirlds.common.platform.NodeId;
import com.swirlds.platform.crypto.CryptoStatic;
import com.swirlds.platform.state.service.ReadableRosterStore;
import com.swirlds.platform.state.service.WritableRosterStore;
import com.swirlds.platform.system.address.Address;
import com.swirlds.platform.system.address.AddressBook;
import com.swirlds.platform.util.PbjRecordHasher;
import com.swirlds.state.State;
import com.swirlds.state.spi.CommittableWritableStates;
import com.swirlds.state.spi.WritableStates;
import edu.umd.cs.findbugs.annotations.NonNull;
import edu.umd.cs.findbugs.annotations.Nullable;
import java.security.cert.X509Certificate;
import java.util.ArrayList;
import java.util.HashMap;
import java.util.List;
import java.util.Map;
import java.util.Objects;
import java.util.function.Function;
import java.util.stream.Collectors;
import java.util.stream.IntStream;

/**
 * A utility class to help use Rooster and RosterEntry instances.
 */
public final class RosterUtils {
    private static final PbjRecordHasher PBJ_RECORD_HASHER = new PbjRecordHasher();

    private RosterUtils() {}

    /**
     * Formats a "node name" for a given node id, e.g. "node1" for nodeId == 0.
     * This name can be used for logging purposes, or to support code that
     * uses strings to identify nodes.
     *
     * @param nodeId a node id
     * @return a "node name"
     */
    @NonNull
    public static String formatNodeName(final long nodeId) {
        return "node" + (nodeId + 1);
    }

    /**
     * Fetch the gossip certificate from a given RosterEntry.  If it cannot be parsed successfully, return null.
     *
     * @param entry a RosterEntry
     * @return a gossip certificate
     */
    public static X509Certificate fetchGossipCaCertificate(@NonNull final RosterEntry entry) {
        try {
            return CryptoStatic.decodeCertificate(entry.gossipCaCertificate().toByteArray());
        } catch (final CryptographyException e) {
            return null;
        }
    }

    /**
     * Fetch a hostname (or a string with an IPv4 address) of a ServiceEndpoint
     * at a given index in a given RosterEntry.
     *
     * @param entry a RosterEntry
     * @param index an index of the ServiceEndpoint
     * @return a string with a hostname or ip address
     */
    public static String fetchHostname(@NonNull final RosterEntry entry, final int index) {
        final ServiceEndpoint serviceEndpoint = entry.gossipEndpoint().get(index);
        final Bytes ipAddressV4 = serviceEndpoint.ipAddressV4();
        final long length = ipAddressV4.length();
        if (length == 0) {
            return serviceEndpoint.domainName();
        }
        if (length == 4) {
            return "%d.%d.%d.%d"
                    .formatted(
                            // Java expands a byte into an int, and the "sign bit" of the byte gets extended,
                            // making it possibly a negative integer for values > 0x7F. So we AND 0xFF
                            // to get rid of the extended "sign bits" to keep this an actual, positive byte.
                            ipAddressV4.getByte(0) & 0xFF,
                            ipAddressV4.getByte(1) & 0xFF,
                            ipAddressV4.getByte(2) & 0xFF,
                            ipAddressV4.getByte(3) & 0xFF);
        }
        throw new IllegalArgumentException("Invalid IP address: " + ipAddressV4 + " in RosterEntry: " + entry);
    }

    /**
     * Fetch a port number of a ServiceEndpoint
     * at a given index in a given RosterEntry.
     *
     * @param entry a RosterEntry
     * @param index an index of the ServiceEndpoint
     * @return a port number
     */
    public static int fetchPort(@NonNull final RosterEntry entry, final int index) {
        final ServiceEndpoint serviceEndpoint = entry.gossipEndpoint().get(index);
        return serviceEndpoint.port();
    }

    /**
     * Create a Hash object for a given Roster instance.
     *
     * @param roster a roster
     * @return its Hash
     */
    @NonNull
    public static Hash hash(@NonNull final Roster roster) {
        return PBJ_RECORD_HASHER.hash(roster, Roster.PROTOBUF);
    }

    /**
     * Build a map from a long nodeId to a RosterEntry for a given Roster.
     *
     * @param roster a roster
     * @return {@code Map<Long, RosterEntry>}
     */
    @Nullable
    public static Map<Long, RosterEntry> toMap(@Nullable final Roster roster) {
        if (roster == null) {
            return null;
        }
        return roster.rosterEntries().stream().collect(Collectors.toMap(RosterEntry::nodeId, Function.identity()));
    }

    /**
     * Build a map from a long nodeId to an index of the node in the roster entries list.
     * If code needs to perform this lookup only once, then use the getIndex() instead.
     *
     * @param roster a roster
     * @return {@code Map<Long, Integer>}
     */
    public static Map<Long, Integer> toIndicesMap(@NonNull final Roster roster) {
        return IntStream.range(0, roster.rosterEntries().size())
                .boxed()
                .collect(Collectors.toMap(i -> roster.rosterEntries().get(i).nodeId(), Function.identity()));
    }

    /**
     * Return an index of a RosterEntry with a given node id.
     * If code needs to perform this operation often, then use the toIndicesMap() instead.
     *
     * @param roster a Roster
     * @param nodeId a node id
     * @return an index, or -1 if not found
     */
    public static int getIndex(@NonNull final Roster roster, final long nodeId) {
        for (int i = 0; i < roster.rosterEntries().size(); i++) {
            if (roster.rosterEntries().get(i).nodeId() == nodeId) {
                return i;
            }
        }
        return -1;
    }

    /**
     * Compute the total weight of a Roster which is a sum of weights of all the RosterEntries.
     *
     * @param roster a roster
     * @return the total weight
     */
    public static long computeTotalWeight(@NonNull final Roster roster) {
        return roster.rosterEntries().stream().mapToLong(RosterEntry::weight).sum();
    }

    /**
     * Returns a RosterEntry with a given nodeId by simply iterating all entries,
     * w/o building a temporary map.
     * <p>
     * Useful for one-off look-ups. If code needs to look up multiple entries by NodeId,
     * then the code should use the RosterUtils.toMap() method and keep the map instance
     * for the look-ups.
     *
     * @param roster a roster
     * @param nodeId a node id
     * @return a RosterEntry
     * @throws RosterEntryNotFoundException if RosterEntry is not found in Roster
     */
    public static RosterEntry getRosterEntry(@NonNull final Roster roster, final long nodeId) {
        final RosterEntry entry = getRosterEntryOrNull(roster, nodeId);
        if (entry != null) {
            return entry;
        }

        throw new RosterEntryNotFoundException("No RosterEntry with nodeId: " + nodeId + " in Roster: " + roster);
    }

    /**
     * Retrieves the roster entry that matches the specified node ID, returning null if one does not exist.
     * <p>
     * Useful for one-off look-ups. If code needs to look up multiple entries by NodeId, then the code should use the
     * {@link #toMap(Roster)} method and keep the map instance for the look-ups.
     *
     * @param roster the roster to search
     * @param nodeId the ID of the node to retrieve
     * @return the found roster entry that matches the specified node ID, else null
     */
    public static RosterEntry getRosterEntryOrNull(@NonNull final Roster roster, final long nodeId) {
        Objects.requireNonNull(roster, "roster");

        for (final RosterEntry entry : roster.rosterEntries()) {
            if (entry.nodeId() == nodeId) {
                return entry;
            }
        }

        return null;
    }

    /**
     * Count the number of RosterEntries with non-zero weight.
     *
     * @param roster a roster
     * @return the number of RosterEntries with non-zero weight
     */
    public static int getNumberWithWeight(@NonNull final Roster roster) {
        return (int) roster.rosterEntries().stream()
                .map(RosterEntry::weight)
                .filter(w -> w != 0)
                .count();
    }

    /**
     * Build an instance of RosterHistory from the current/previous rosters as reported by the RosterRetriever.
     * <p>
     * The RosterRetriever implementation fetches the rosters from the RosterState/RosterMap,
     * and automatically falls back to fetching them from the PlatformState if the RosterState is empty.
     *
     * @param state a State object to fetch data from
     * @return a RosterHistory
     * @deprecated To be removed once AddressBook to Roster refactoring is complete.
     */
    @Deprecated(forRemoval = true)
    @NonNull
    public static RosterHistory buildRosterHistory(final State state) {
        final List<RoundRosterPair> roundRosterPairList = new ArrayList<>();
        final Map<Bytes, Roster> rosterMap = new HashMap<>();

        final Roster currentRoster = RosterRetriever.retrieveActiveOrGenesisRoster(state);
        final Bytes currentHash = RosterUtils.hash(currentRoster).getBytes();
        roundRosterPairList.add(new RoundRosterPair(RosterRetriever.getRound(state), currentHash));
        rosterMap.put(currentHash, currentRoster);

        final Roster previousRoster = RosterRetriever.retrievePreviousRoster(state);
        if (previousRoster != null) {
            final Bytes previousHash = RosterUtils.hash(previousRoster).getBytes();
            roundRosterPairList.add(new RoundRosterPair(0, previousHash));
            rosterMap.put(previousHash, previousRoster);
        }

        return new RosterHistory(roundRosterPairList, rosterMap);
    }

    /**
     * Creates the Roster History to be used by Platform.
     *
     * @param rosterStore the roster store containing the active rosters.
     * @return the roster history if roster store contains active rosters, otherwise IllegalStateException is thrown.
     */
    @NonNull
    public static RosterHistory createRosterHistory(@NonNull final ReadableRosterStore rosterStore) {
        final var roundRosterPairs = rosterStore.getRosterHistory();
        final var rosterMap = roundRosterPairs.stream()
                .collect(Collectors.toMap(
                        RoundRosterPair::activeRosterHash,
                        pair -> Objects.requireNonNull(rosterStore.get(pair.activeRosterHash()))));
        return new RosterHistory(roundRosterPairs, rosterMap);
    }

    /**
     * Sets the active Roster in a given State.
     *
     * @param state a state to set a Roster in
     * @param roster a Roster to set as active
     * @param round a round number since which the roster is considered active
     */
    public static void setActiveRoster(@NonNull final State state, @NonNull final Roster roster, final long round) {
        final WritableStates writableStates = state.getWritableStates(RosterStateId.NAME);
        final WritableRosterStore writableRosterStore = new WritableRosterStore(writableStates);
        writableRosterStore.putActiveRoster(roster, round);
        ((CommittableWritableStates) writableStates).commit();
    }

    /**
     * Build an Address object out of a given RosterEntry object.
     *
     * @param entry a RosterEntry
     * @return an Address
     * @deprecated To be removed once AddressBook to Roster refactoring is complete.
     */
    @Deprecated(forRemoval = true)
    @NonNull
    public static Address buildAddress(@NonNull final RosterEntry entry) {
        Address address = new Address();

        address = address.copySetNodeId(NodeId.of(entry.nodeId()));
        address = address.copySetWeight(entry.weight());

        X509Certificate sigCert;
        try {
            sigCert = CryptoStatic.decodeCertificate(entry.gossipCaCertificate().toByteArray());
        } catch (final CryptographyException e) {
            // Malformed or missing gossip certificates are nullified.
            // https://github.com/hashgraph/hedera-services/issues/16648
            sigCert = null;
        }
        address = address.copySetSigCert(sigCert);

        if (entry.gossipEndpoint().size() > 0) {
            address = address.copySetHostnameExternal(RosterUtils.fetchHostname(entry, 0));
            address = address.copySetPortExternal(RosterUtils.fetchPort(entry, 0));

            if (entry.gossipEndpoint().size() > 1) {
                address = address.copySetHostnameInternal(RosterUtils.fetchHostname(entry, 1));
                address = address.copySetPortInternal(RosterUtils.fetchPort(entry, 1));
            } else {
                // There's code in the app implementation that relies on both the external and internal endpoints at
                // once.
                // That code used to fetch the AddressBook from the Platform for some reason.
                // Since Platform only knows about the Roster now, we have to support both the endpoints
                // in this reverse conversion here.
                // Ideally, the app code should manage its AddressBook on its own and should never fetch it from
                // Platform directly.
                address = address.copySetHostnameInternal(RosterUtils.fetchHostname(entry, 0));
                address = address.copySetPortInternal(RosterUtils.fetchPort(entry, 0));
            }
        }

        final String name = RosterUtils.formatNodeName(entry.nodeId());
        address = address.copySetSelfName(name).copySetNickname(name);

        return address;
    }

    /**
     * Build an AddressBook object out of a given Roster object.
<<<<<<< HEAD
     *
=======
     * Returns null if the input roster is null.
     * @deprecated To be removed once AddressBook to Roster refactoring is complete.
>>>>>>> 7ffc1749
     * @param roster a Roster
     * @return an AddressBook
     * @deprecated To be removed once AddressBook to Roster refactoring is complete.
     */
    @Deprecated(forRemoval = true)
    @Nullable
    public static AddressBook buildAddressBook(@Nullable final Roster roster) {
        if (roster == null) {
            return null;
        }

        AddressBook addressBook = new AddressBook();

        for (final RosterEntry entry : roster.rosterEntries()) {
            addressBook = addressBook.add(buildAddress(entry));
        }

        return addressBook;
    }

    /**
     * Build a Roster object out of a given {@link Network} address book.
<<<<<<< HEAD
     *
=======
>>>>>>> 7ffc1749
     * @param network a network
     * @return a Roster
     */
    public static @NonNull Roster rosterFrom(@NonNull final Network network) {
        return new Roster(network.nodeMetadata().stream()
                .map(NodeMetadata::rosterEntryOrThrow)
                .toList());
    }
}<|MERGE_RESOLUTION|>--- conflicted
+++ resolved
@@ -361,12 +361,7 @@
 
     /**
      * Build an AddressBook object out of a given Roster object.
-<<<<<<< HEAD
-     *
-=======
      * Returns null if the input roster is null.
-     * @deprecated To be removed once AddressBook to Roster refactoring is complete.
->>>>>>> 7ffc1749
      * @param roster a Roster
      * @return an AddressBook
      * @deprecated To be removed once AddressBook to Roster refactoring is complete.
@@ -389,10 +384,6 @@
 
     /**
      * Build a Roster object out of a given {@link Network} address book.
-<<<<<<< HEAD
-     *
-=======
->>>>>>> 7ffc1749
      * @param network a network
      * @return a Roster
      */
