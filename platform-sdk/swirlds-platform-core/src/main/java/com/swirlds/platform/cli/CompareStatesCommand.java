--- conflicted
+++ resolved
@@ -135,14 +135,8 @@
 
         logger.info(LogMarker.CLI.getMarker(), "Loading state from {}", statePath);
 
-<<<<<<< HEAD
         final ReservedSignedState signedState =
-                SignedStateFileReader.readStateFile(platformContext, statePath).reservedSignedState();
-=======
-        final ReservedSignedState signedState = SignedStateFileReader.readStateFile(
-                        platformContext.getConfiguration(), statePath, SignedStateFileUtils::readState)
-                .reservedSignedState();
->>>>>>> 40da59e3
+                SignedStateFileReader.readStateFile(platformContext.getConfiguration(), statePath).reservedSignedState();
         logger.info(LogMarker.CLI.getMarker(), "Hashing state");
         try {
             MerkleCryptoFactory.getInstance()
