--- conflicted
+++ resolved
@@ -58,14 +58,9 @@
     /**
      * Create a new instance with the provided consensus events.
      *
-<<<<<<< HEAD
      * @param consensusEvents the events in the round, in consensus order
      * @param keystoneEvent   the event that, when added to the hashgraph, caused this round to reach consensus
      * @param generations     the consensus generations for this round
-=======
-     * @param consensusEvents             the events in the round, in consensus order
-     * @param generations                 the consensus generations for this round
->>>>>>> 4d13364e
      */
     public ConsensusRound(
             final List<EventImpl> consensusEvents, final EventImpl keystoneEvent, final GraphGenerations generations) {
