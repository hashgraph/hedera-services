/*
 * Copyright (C) 2016-2023 Hedera Hashgraph, LLC
 *
 * Licensed under the Apache License, Version 2.0 (the "License");
 * you may not use this file except in compliance with the License.
 * You may obtain a copy of the License at
 *
 *      http://www.apache.org/licenses/LICENSE-2.0
 *
 * Unless required by applicable law or agreed to in writing, software
 * distributed under the License is distributed on an "AS IS" BASIS,
 * WITHOUT WARRANTIES OR CONDITIONS OF ANY KIND, either express or implied.
 * See the License for the specific language governing permissions and
 * limitations under the License.
 */

package com.swirlds.platform.event;

import com.swirlds.common.io.streams.SerializableDataInputStream;
import com.swirlds.common.io.streams.SerializableDataOutputStream;
import com.swirlds.common.system.NodeId;
import com.swirlds.common.system.events.BaseEvent;
import com.swirlds.common.system.events.BaseEventHashedData;
import com.swirlds.common.system.events.BaseEventUnhashedData;
import com.swirlds.platform.EventStrings;
import com.swirlds.platform.gossip.chatter.protocol.messages.ChatterEvent;
import edu.umd.cs.findbugs.annotations.NonNull;
<<<<<<< HEAD
=======
import edu.umd.cs.findbugs.annotations.Nullable;
>>>>>>> debf8c1a
import java.io.IOException;
import java.time.Instant;
import java.util.Objects;

/**
 * A class used to hold information about an event transferred through gossip
 */
public class GossipEvent implements BaseEvent, ChatterEvent {
    private static final long CLASS_ID = 0xfe16b46795bfb8dcL;
<<<<<<< HEAD
=======

    private static final long ROUND_CREATED_UNDEFINED = -1;
>>>>>>> debf8c1a
    private BaseEventHashedData hashedData;
    private BaseEventUnhashedData unhashedData;
    private EventDescriptor descriptor;
    private Instant timeReceived;

    /**
     * The id of the node which sent us this event
     * <p>
     * The sender ID of an event should not be serialized when an event is serialized, and it should not affect the
     * hash of the event in any way.
     */
    private NodeId senderId;

    @SuppressWarnings("unused") // needed for RuntimeConstructable
    public GossipEvent() {}

    /**
     * @param hashedData   the hashed data for the event
     * @param unhashedData the unhashed data for the event
     */
    public GossipEvent(final BaseEventHashedData hashedData, final BaseEventUnhashedData unhashedData) {
        this.hashedData = hashedData;
        this.unhashedData = unhashedData;
        this.timeReceived = Instant.now();
        this.senderId = null;
    }

    /**
     * {@inheritDoc}
     */
    @Override
    public void serialize(final SerializableDataOutputStream out) throws IOException {
        out.writeSerializable(hashedData, false);
        out.writeSerializable(unhashedData, false);
    }

    /**
     * {@inheritDoc}
     */
    @Override
    public void deserialize(final SerializableDataInputStream in, final int version) throws IOException {
        hashedData = in.readSerializable(false, BaseEventHashedData::new);
        unhashedData = in.readSerializable(false, BaseEventUnhashedData::new);
        if (version == ClassVersion.ORIGINAL) {
            in.readLong(); // roundCreated
        }
        timeReceived = Instant.now();
    }

    /**
     * Get the hashed data for the event.
     */
    @Override
    public BaseEventHashedData getHashedData() {
        return hashedData;
    }

    /**
     * Get the unhashed data for the event.
     */
    @Override
    public BaseEventUnhashedData getUnhashedData() {
        return unhashedData;
    }

    /**
     * {@inheritDoc}
     */
    @Override
    public EventDescriptor getDescriptor() {
        if (descriptor == null) {
            throw new IllegalStateException("Can not get descriptor until event has been hashed");
        }
        return descriptor;
    }

    /**
     * Build the descriptor of this event. This cannot be done when the event is first instantiated, it needs to be
     * hashed before the descriptor can be built.
     */
    public void buildDescriptor() {
        this.descriptor =
                new EventDescriptor(hashedData.getHash(), hashedData.getCreatorId(), hashedData.getGeneration());
    }

    @Override
    public long getGeneration() {
        return hashedData.getGeneration();
    }

    /**
     * {@inheritDoc}
     */
    @Override
    public @NonNull Instant getTimeReceived() {
        return timeReceived;
    }

    /**
     * Get the id of the node which sent us this event
     *
     * @return the id of the node which sent us this event
     */
    @Nullable
    public NodeId getSenderId() {
        return senderId;
    }

    /**
     * Set the id of the node which sent us this event
     *
     * @param senderId the id of the node which sent us this event
     */
    public void setSenderId(@NonNull final NodeId senderId) {
        this.senderId = senderId;
    }

    /**
     * {@inheritDoc}
     */
    @Override
    public long getClassId() {
        return CLASS_ID;
    }

    /**
     * {@inheritDoc}
     */
    @Override
    public int getVersion() {
        return ClassVersion.REMOVED_ROUND;
    }

    /**
     * {@inheritDoc}
     */
    @Override
    public String toString() {
        return EventStrings.toMediumString(this);
    }

    /**
     * {@inheritDoc}
     */
    @Override
    public boolean equals(final Object o) {
        if (this == o) {
            return true;
        }

        if (o == null || getClass() != o.getClass()) {
            return false;
        }

        final GossipEvent that = (GossipEvent) o;
        return Objects.equals(getHashedData(), that.getHashedData());
    }

    /**
     * {@inheritDoc}
     */
    @Override
    public int hashCode() {
        return hashedData.getHash().hashCode();
    }

    private static final class ClassVersion {
        public static final int ORIGINAL = 1;
        public static final int REMOVED_ROUND = 2;
    }
}<|MERGE_RESOLUTION|>--- conflicted
+++ resolved
@@ -25,10 +25,7 @@
 import com.swirlds.platform.EventStrings;
 import com.swirlds.platform.gossip.chatter.protocol.messages.ChatterEvent;
 import edu.umd.cs.findbugs.annotations.NonNull;
-<<<<<<< HEAD
-=======
 import edu.umd.cs.findbugs.annotations.Nullable;
->>>>>>> debf8c1a
 import java.io.IOException;
 import java.time.Instant;
 import java.util.Objects;
@@ -38,11 +35,6 @@
  */
 public class GossipEvent implements BaseEvent, ChatterEvent {
     private static final long CLASS_ID = 0xfe16b46795bfb8dcL;
-<<<<<<< HEAD
-=======
-
-    private static final long ROUND_CREATED_UNDEFINED = -1;
->>>>>>> debf8c1a
     private BaseEventHashedData hashedData;
     private BaseEventUnhashedData unhashedData;
     private EventDescriptor descriptor;
