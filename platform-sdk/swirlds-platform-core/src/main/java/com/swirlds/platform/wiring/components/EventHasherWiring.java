/*
 * Copyright (C) 2023-2024 Hedera Hashgraph, LLC
 *
 * Licensed under the Apache License, Version 2.0 (the "License");
 * you may not use this file except in compliance with the License.
 * You may obtain a copy of the License at
 *
 *      http://www.apache.org/licenses/LICENSE-2.0
 *
 * Unless required by applicable law or agreed to in writing, software
 * distributed under the License is distributed on an "AS IS" BASIS,
 * WITHOUT WARRANTIES OR CONDITIONS OF ANY KIND, either express or implied.
 * See the License for the specific language governing permissions and
 * limitations under the License.
 */

package com.swirlds.platform.wiring.components;

import com.swirlds.common.wiring.schedulers.TaskScheduler;
import com.swirlds.common.wiring.wires.input.BindableInputWire;
import com.swirlds.common.wiring.wires.input.InputWire;
import com.swirlds.common.wiring.wires.output.OutputWire;
import com.swirlds.platform.event.GossipEvent;
import com.swirlds.platform.event.hashing.EventHasher;
import edu.umd.cs.findbugs.annotations.NonNull;
import java.util.function.LongSupplier;

/**
 * Wiring for the {@link EventHasher}.
 *
<<<<<<< HEAD
 * @param eventInput                   the input wire for events to be hashed
 * @param eventOutput                  the output wire for hashed events
 * @param unprocessedTaskCountSupplier the supplier for the number of unprocessed tasks
 * @param flushRunnable                the runnable to flush the hasher
 */
public record EventHasherWiring(
        @NonNull InputWire<GossipEvent> eventInput,
        @NonNull OutputWire<GossipEvent> eventOutput,
        @NonNull LongSupplier unprocessedTaskCountSupplier,
        @NonNull Runnable flushRunnable) {
=======
 * @param eventInput  the input wire for events to be hashed
 * @param eventOutput the output wire for hashed events
 */
public record EventHasherWiring(
        @NonNull InputWire<GossipEvent> eventInput, @NonNull OutputWire<GossipEvent> eventOutput) {
>>>>>>> e7bea8b0
    /**
     * Create a new instance of this wiring.
     *
     * @param taskScheduler the task scheduler for this wiring
     * @return the new wiring instance
     */
    public static EventHasherWiring create(@NonNull final TaskScheduler<GossipEvent> taskScheduler) {
<<<<<<< HEAD
        return new EventHasherWiring(
                taskScheduler.buildInputWire("events to hash"),
                taskScheduler.getOutputWire(),
                taskScheduler::getUnprocessedTaskCount,
                taskScheduler::flush);
=======
        return new EventHasherWiring(taskScheduler.buildInputWire("events to hash"), taskScheduler.getOutputWire());
>>>>>>> e7bea8b0
    }

    /**
     * Bind an event hasher to this wiring.
     *
     * @param hasher the event hasher to bind
     */
    public void bind(@NonNull final EventHasher hasher) {
        ((BindableInputWire<GossipEvent, GossipEvent>) eventInput).bind(hasher::hashEvent);
    }
}<|MERGE_RESOLUTION|>--- conflicted
+++ resolved
@@ -28,24 +28,15 @@
 /**
  * Wiring for the {@link EventHasher}.
  *
-<<<<<<< HEAD
- * @param eventInput                   the input wire for events to be hashed
- * @param eventOutput                  the output wire for hashed events
- * @param unprocessedTaskCountSupplier the supplier for the number of unprocessed tasks
- * @param flushRunnable                the runnable to flush the hasher
+ * @param eventInput    the input wire for events to be hashed
+ * @param eventOutput   the output wire for hashed events
+ * @param flushRunnable the runnable to flush the hasher
  */
 public record EventHasherWiring(
         @NonNull InputWire<GossipEvent> eventInput,
         @NonNull OutputWire<GossipEvent> eventOutput,
         @NonNull LongSupplier unprocessedTaskCountSupplier,
         @NonNull Runnable flushRunnable) {
-=======
- * @param eventInput  the input wire for events to be hashed
- * @param eventOutput the output wire for hashed events
- */
-public record EventHasherWiring(
-        @NonNull InputWire<GossipEvent> eventInput, @NonNull OutputWire<GossipEvent> eventOutput) {
->>>>>>> e7bea8b0
     /**
      * Create a new instance of this wiring.
      *
@@ -53,15 +44,11 @@
      * @return the new wiring instance
      */
     public static EventHasherWiring create(@NonNull final TaskScheduler<GossipEvent> taskScheduler) {
-<<<<<<< HEAD
         return new EventHasherWiring(
                 taskScheduler.buildInputWire("events to hash"),
                 taskScheduler.getOutputWire(),
                 taskScheduler::getUnprocessedTaskCount,
                 taskScheduler::flush);
-=======
-        return new EventHasherWiring(taskScheduler.buildInputWire("events to hash"), taskScheduler.getOutputWire());
->>>>>>> e7bea8b0
     }
 
     /**
