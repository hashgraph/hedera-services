/*
 * Copyright (C) 2016-2023 Hedera Hashgraph, LLC
 *
 * Licensed under the Apache License, Version 2.0 (the "License");
 * you may not use this file except in compliance with the License.
 * You may obtain a copy of the License at
 *
 *      http://www.apache.org/licenses/LICENSE-2.0
 *
 * Unless required by applicable law or agreed to in writing, software
 * distributed under the License is distributed on an "AS IS" BASIS,
 * WITHOUT WARRANTIES OR CONDITIONS OF ANY KIND, either express or implied.
 * See the License for the specific language governing permissions and
 * limitations under the License.
 */

package com.swirlds.platform.state.signed;

import static com.swirlds.logging.LogMarker.EXCEPTION;
import static com.swirlds.logging.LogMarker.SIGNED_STATE;
import static com.swirlds.platform.state.signed.SignedStateHistory.SignedStateAction.CREATION;
import static com.swirlds.platform.state.signed.SignedStateHistory.SignedStateAction.RELEASE;
import static com.swirlds.platform.state.signed.SignedStateHistory.SignedStateAction.RESERVE;

import com.swirlds.common.config.StateConfig;
import com.swirlds.common.context.PlatformContext;
import com.swirlds.common.crypto.Hash;
import com.swirlds.common.crypto.Signature;
import com.swirlds.common.system.SwirldState;
import com.swirlds.common.system.address.Address;
import com.swirlds.common.system.address.AddressBook;
import com.swirlds.common.time.OSTime;
import com.swirlds.common.utility.ReferenceCounter;
import com.swirlds.common.utility.RuntimeObjectRecord;
import com.swirlds.common.utility.RuntimeObjectRegistry;
import com.swirlds.platform.Utilities;
import com.swirlds.platform.internal.EventImpl;
import com.swirlds.platform.state.MinGenInfo;
import com.swirlds.platform.state.State;
import com.swirlds.platform.state.signed.SignedStateHistory.SignedStateAction;
import edu.umd.cs.findbugs.annotations.NonNull;
import java.time.Duration;
import java.time.Instant;
import java.util.ArrayList;
import java.util.List;
import java.util.NoSuchElementException;
import java.util.Objects;
import org.apache.commons.lang3.builder.EqualsBuilder;
import org.apache.commons.lang3.builder.HashCodeBuilder;
import org.apache.logging.log4j.LogManager;
import org.apache.logging.log4j.Logger;

// TODO breaking change: removed setting signedStateSentinelEnabled

/**
 * <p>
 * This is a signed state, in a form that allows those outside the network to verify that it is a legitimate state at a
 * given time.
 * </p>
 *
 * <p>
 * It includes a copy of a SwirldsState at a given moment, and the address book, and the history of the address book,
 * and a set of signatures (with identities of the signers) attesting to it.
 * </p>
 *
 * <p>
 * It can be created at the moment all the famous witnesses become known for a given round. The signatures can be
 * created and collected for every round, or for every Nth round, or for each round whose last famous witness has a
 * consensus time stamp at least T seconds after the last signed state, or by some other criterion.
 * </p>
 *
 * <p>
 * The signed state is also saved to disk, and is given to a new member joining the network, or to an old member
 * rejoining after a long absence.
 * </p>
 */
public class SignedState implements SignedStateInfo {

    private static final Logger logger = LogManager.getLogger(SignedState.class);

    /**
     * the signatures collected so far (including from self)
     */
    private SigSet sigSet;

    /**
     * The total weight that has signed this state.
     */
    private long signingWeight;

    /**
     * Is this the last state saved before the freeze period
     */
    private boolean freezeState;

    /**
     * True if this state has been deleted. Used to prevent the same state from being deleted more than once.
     */
    private boolean deleted = false;

    /**
     * The root of the merkle state.
     */
    private final State state;

    /**
     * The timestamp of when this object was created.
     */
    private final Instant creationTimestamp = Instant.now();

    /**
     * If true, then this state should eventually be written to disk.
     */
    private boolean stateToSave;

    /**
     * Signed states are deleted on this background thread.
     */
    private SignedStateGarbageCollector signedStateGarbageCollector;

    /**
     * Used to track the lifespan of this signed state.
     */
    private final RuntimeObjectRecord registryRecord;

    /**
     * Information about how this signed state was used.
     */
    private final SignedStateHistory history;

    /**
     * Keeps track of reservations on this object.
     */
    private final ReferenceCounter reservations = new ReferenceCounter(this::destroy, this::onReferenceCountException);

    // TODO add a "reason" the constructor!

    /**
     * Instantiate a signed state.
     *
     * @param platformContext the platform context
     * @param state           a fast copy of the state resulting from all transactions in consensus order from all
     *                        events with received rounds up through the round this SignedState represents
     * @param freezeState     specifies whether this state is the last one saved before the freeze
     */
    public SignedState(
            @NonNull PlatformContext platformContext, @NonNull final State state, final boolean freezeState) {
        this(platformContext, state);
        this.freezeState = freezeState;
    }

    public SignedState(@NonNull PlatformContext platformContext, @NonNull final State state) {
        state.reserve();

        this.state = state;
        history = new SignedStateHistory(
                OSTime.getInstance(),
                getRound(),
                platformContext
                        .getConfiguration()
                        .getConfigData(StateConfig.class)
                        .debugStackTracesEnabled());
        history.recordAction(CREATION, getReservationCount(), null, null);
        registryRecord = RuntimeObjectRegistry.createRecord(getClass(), history);
        sigSet = new SigSet();
    }

    /**
     * Set a garbage collector, used to delete states on a background thread.
     */
    public synchronized void setGarbageCollector(
            @NonNull final SignedStateGarbageCollector signedStateGarbageCollector) {
        this.signedStateGarbageCollector = signedStateGarbageCollector;
    }

    /**
     * {@inheritDoc}
     */
    @Override
    public long getRound() {
        return state.getPlatformState().getPlatformData().getRound();
    }

    /**
     * {@inheritDoc}
     */
    @Override
    public SigSet getSigSet() { // TODO nullable?
        return sigSet;
    }

    /**
     * Attach signatures to this state.
     *
     * @param sigSet the signatures to be attached to this signed state
     */
<<<<<<< HEAD
    public void setSigSet(@NonNull final SigSet sigSet) {
        signingStake = 0;
=======
    public void setSigSet(final SigSet sigSet) {
        signingWeight = 0;
>>>>>>> 5e2292ad
        this.sigSet = sigSet;
        for (final long signingNode : sigSet) {
            final Address address = getAddressBook().getAddress(signingNode);
            if (address == null) {
                throw new IllegalStateException(
                        "Signature for node " + signingNode + " found, but that node is not in the address book");
            }
            signingWeight += address.getWeight();
        }
    }

    /**
     * {@inheritDoc}
     */
    @Override
    public @NonNull AddressBook getAddressBook() {
        return Objects.requireNonNull(
                getState().getPlatformState().getAddressBook(),
                "address book stored in this signed state is null, this should never happen");
    }

    /**
     * Get the root of the state. This object should not be held beyond the scope of this SignedState or else there is
     * risk that the state may be deleted unexpectedly.
     *
     * @return the state contained in the signed state
     */
    public @NonNull State getState() {
        return state;
    }

    /**
     * @return is this the last state saved before the freeze period
     */
    public boolean isFreezeState() {
        return freezeState;
    }

    /**
     * Reserves the SignedState for use. While reserved, this SignedState will not be deleted.
     *
     * @param reason a short description of why this SignedState is being reserved. Each location where a SignedState is
     *               reserved should attempt to use a unique reason, as this makes debugging reservation bugs easier.
     * @return a wrapper that holds the state and the reservation
     */
    public @NonNull ReservedSignedState reserve(@NonNull final String reason) {
        return new ReservedSignedState(this, reason);
    }

    /**
     * Increment reservation count.
     */
    void incrementReservationCount(@NonNull final ReservedSignedState reservation) {
        history.recordAction(RESERVE, getReservationCount(), reservation.getReason(), reservation.getReservationId());
        reservations.reserve();
    }

    /**
     * Decrement reservation count.
     */
    void decrementReservationCount(@NonNull final ReservedSignedState reservation) {
        history.recordAction(RELEASE, getReservationCount(), reservation.getReason(), reservation.getReservationId());
        reservations.release();
    }

    /**
     * Add this state to the queue to be deleted on a background thread.
     */
    private void destroy() {
        if (signedStateGarbageCollector == null
                || !signedStateGarbageCollector.executeOnGarbageCollectionThread(this::delete)) {
            logger.warn(
                    SIGNED_STATE.getMarker(),
                    "unable to enqueue state for deletion, " + "will delete state on calling thread {}",
                    Thread.currentThread().getName());
            synchronized (this) {
                delete();
            }
        }
    }

    /**
     * This method is called when there is a reference count exception.
     */
    private void onReferenceCountException() {
        logger.error(
                EXCEPTION.getMarker(),
                "SignedState reference count error detected, dumping history.\n{}",
                history.toString());
    }

    /**
     * <p>
     * Perform deletion on this signed state.
     * </p>
     *
     * <p>
     * Under normal operation, this method will only be called on the single-threaded background deletion handler.
     * However, if the queue fills up then a different thread may attempt to simultaneously call this method. Because of
     * that, this method must be synchronized.
     * </p>
     */
    private synchronized void delete() {
        final Instant start = Instant.now();

        if (reservations.isDestroyed()) { // TODO why is this check necessary?
            if (!deleted) {
                try {
                    deleted = true;

                    history.recordAction(SignedStateAction.DESTROY, getReservationCount(), null, null);
                    registryRecord.release();
                    state.release();

                    if (signedStateGarbageCollector != null) {
                        signedStateGarbageCollector.reportDeleteTime(Duration.between(start, Instant.now()));
                    }
                } catch (final Throwable ex) {
                    logger.error(EXCEPTION.getMarker(), "exception while attempting to delete signed state", ex);
                }
            }
        }
    }

    /**
     * Get the number of reservations.
     */
    public synchronized int getReservationCount() {
        return reservations.getReservationCount();
    }

    /**
     * {@inheritDoc}
     */
    @Override
    public boolean equals(final Object o) {
        if (this == o) {
            return true;
        }

        if (o == null || getClass() != o.getClass()) {
            return false;
        }

        final SignedState that = (SignedState) o;

        return new EqualsBuilder()
                .append(sigSet, that.sigSet)
                .append(state, that.state)
                .isEquals();
    }

    /**
     * {@inheritDoc}
     */
    @Override
    public int hashCode() {
        return new HashCodeBuilder(17, 37).append(sigSet).append(state).toHashCode();
    }

    /**
     * {@inheritDoc}
     */
    @Override
    public String toString() {
<<<<<<< HEAD
        return String.format(
                "SS(round: %d, sigs: %d/%s, hash: %s)",
                getRound(),
                signingStake,
                (getAddressBook() == null ? "?" : getAddressBook().getTotalStake()),
                state.getHash());
=======
        return "SS(round: %d, sigs: %d/%s, hash: %s)"
                .formatted(
                        getRound(),
                        signingWeight,
                        (getAddressBook() == null ? "?" : getAddressBook().getTotalWeight()),
                        state.getHash());
>>>>>>> 5e2292ad
    }

    // TODO nullability for all of these fields...

    /**
     * Get the consensus timestamp for this signed state
     *
     * @return the consensus timestamp for this signed state.
     */
    public Instant getConsensusTimestamp() {
        return state.getPlatformState().getPlatformData().getConsensusTimestamp();
    }

    /**
     * The wall clock time when this SignedState object was instantiated.
     */
    public Instant getCreationTimestamp() {
        return creationTimestamp;
    }

    /**
     * Get the root node of the application's state
     *
     * @return the root node of the application's state.
     */
    public SwirldState getSwirldState() {
        return state.getSwirldState();
    }

    /**
     * Get events in the platformState.
     *
     * @return events in the platformState
     */
    public EventImpl[] getEvents() {
        return state.getPlatformState().getPlatformData().getEvents();
    }

    /**
     * Get the hash of the consensus events in this state.
     *
     * @return the hash of the consensus events in this state
     */
    public Hash getHashEventsCons() {
        return state.getPlatformState().getPlatformData().getHashEventsCons();
    }

    /**
     * Get the number of consensus events in this state.
     *
     * @return the number of consensus events in this state
     */
    public long getNumEventsCons() {
        return state.getPlatformState().getPlatformData().getNumEventsCons();
    }

    /**
     * Get information about the minimum generation in this round.
     *
     * @return the minimum generation of famous witnesses per round
     */
    public List<MinGenInfo> getMinGenInfo() {
        return state.getPlatformState().getPlatformData().getMinGenInfo();
    }

    /**
     * The minimum generation of famous witnesses for the round specified. This method only looks at non-ancient rounds
     * contained within this state.
     *
     * @param round the round whose minimum generation will be returned
     * @return the minimum generation for the round specified
     * @throws NoSuchElementException if the generation information for this round is not contained withing this state
     */
    public long getMinGen(final long round) {
        for (final MinGenInfo minGenInfo : getMinGenInfo()) {
            if (minGenInfo.round() == round) {
                return minGenInfo.minimumGeneration();
            }
        }
        throw new NoSuchElementException("No minimum generation found for round: " + round);
    }

    /**
     * Return the round generation of the oldest round in this state
     *
     * @return the generation of the oldest round
     */
    public long getMinRoundGeneration() {
        return getMinGenInfo().stream()
                .findFirst()
                .orElseThrow(() -> new IllegalStateException("No MinGen info found in state"))
                .minimumGeneration();
    }

    /**
     * Get the timestamp of the last transaction added to this state.
     *
     * @return the timestamp of the last transaction added to this state
     */
    public Instant getLastTransactionTimestamp() {
        return state.getPlatformState().getPlatformData().getLastTransactionTimestamp();
    }

    /**
     * Check if this is a state that needs to be eventually written to disk.
     *
     * @return true if this state eventually needs to be written to disk
     */
    public boolean isStateToSave() {
        return stateToSave;
    }

    /**
     * Set if this state eventually needs to be written to disk.
     *
     * @param stateToSave true if this state eventually needs to be written to disk
     */
    public void setStateToSave(final boolean stateToSave) {
        this.stateToSave = stateToSave;
    }

    /**
     * Get the total signing weight collected so far.
     *
     * @return total weight of members whose signatures have been collected
     */
    public long getSigningWeight() {
        return signingWeight;
    }

    /**
     * {@inheritDoc}
     */
    @Override
    public boolean isComplete() {
        return Utilities.isMajority(signingWeight, getAddressBook().getTotalWeight());
    }

    /**
     * Throw an exception if this state has not been completely signed. This method does not validate signatures, call
     * {@link #pruneInvalidSignatures()} to guarantee that only valid signatures are considered.
     *
     * @throws SignedStateInvalidException if this state lacks sufficient signatures to be considered complete
     */
    public void throwIfIncomplete() {
        if (!isComplete()) {
            throw new SignedStateInvalidException(
                    "Signed state lacks sufficient valid signatures. This state has " + sigSet.size()
                            + " valid signatures representing " + signingWeight + "/"
                            + getAddressBook().getTotalWeight() + " weight");
        }
    }

    /**
     * Add a signature to the sigset if the signature is valid.
     *
     * @param nodeId    the ID of the signing node
     * @param signature the signature to add
     * @return true if the signed state is now complete as a result of the signature being added, false if the signed
     * state is either not complete or was previously complete prior to this signature
     */
    public boolean addSignature(final long nodeId, final Signature signature) {
        return addSignature(getAddressBook(), nodeId, signature);
    }

    /**
<<<<<<< HEAD
     * Check if a signature is valid.
=======
     * Check if a signature is valid.  If a node has no weight, we consider the signature to be invalid.
>>>>>>> 5e2292ad
     *
     * @param address   the address of the signer, or null if there is no signing address
     * @param signature the signature to check
     * @return true if the signature is valid, false otherwise
     */
    @SuppressWarnings("BooleanMethodIsAlwaysInverted")
    private boolean isSignatureValid(final Address address, final Signature signature) {
        if (address == null) {
            // Signing node is not in the address book.
            return false;
        }

<<<<<<< HEAD
=======
        if (address.getWeight() == 0) {
            // Signing node has no weight.
            return false;
        }

>>>>>>> 5e2292ad
        return signature.verifySignature(state.getHash().getValue(), address.getSigPublicKey());
    }

    /**
     * Add a signature to the sigset if the signature is valid.
     *
     * @param addressBook use this address book to determine if the signature is valid or not
     * @param nodeId      the ID of the signing node
     * @param signature   the signature to add
     * @return true if the signed state is now complete as a result of the signature being added, false if the signed
     * state is either not complete or was previously complete prior to this signature
     */
    private boolean addSignature(final AddressBook addressBook, final long nodeId, final Signature signature) {
        Objects.requireNonNull(addressBook, "addressBook");
        Objects.requireNonNull(signature, "signature");

        if (isComplete()) {
            // No need to add more signatures
            return false;
        }

        final Address address = addressBook.getAddress(nodeId);
        if (!isSignatureValid(address, signature)) {
            return false;
        }

        if (sigSet.hasSignature(address.getId())) {
            // We already have this signature.
            return false;
        }

        sigSet.addSignature(nodeId, signature);
        signingWeight += address.getWeight();

        return isComplete();
    }

    /**
     * Remove all invalid signatures from a signed state. Uses the address book in the state when judging the validity
     * of signatures.
     */
    public void pruneInvalidSignatures() {
        pruneInvalidSignatures(getAddressBook());
    }

    /**
     * Remove all invalid signatures from a signed state.
     *
     * @param trustedAddressBook use this address book to determine signature validity instead of the one inside the
     *                           signed state. Useful if validating signed states from untrusted sources.
     */
    public void pruneInvalidSignatures(final AddressBook trustedAddressBook) {
        final List<Long> signaturesToRemove = new ArrayList<>();
        for (final long nodeId : sigSet) {
            final Address address = trustedAddressBook.getAddress(nodeId);
            if (!isSignatureValid(address, sigSet.getSignature(nodeId))) {
                signaturesToRemove.add(nodeId);
            }
        }

        for (final long nodeId : signaturesToRemove) {
            sigSet.removeSignature(nodeId);
        }

        // Recalculate signing weight. We should do this even if we don't remove signatures.
        signingWeight = 0;
        for (final long nodeId : sigSet) {
            signingWeight += trustedAddressBook.getAddress(nodeId).getWeight();
        }
    }

    /**
     * Get the reservation history for this object.
     *
     * @return the reservation history
     */
    SignedStateHistory getHistory() {
        return history;
    }
}<|MERGE_RESOLUTION|>--- conflicted
+++ resolved
@@ -194,13 +194,8 @@
      *
      * @param sigSet the signatures to be attached to this signed state
      */
-<<<<<<< HEAD
     public void setSigSet(@NonNull final SigSet sigSet) {
-        signingStake = 0;
-=======
-    public void setSigSet(final SigSet sigSet) {
         signingWeight = 0;
->>>>>>> 5e2292ad
         this.sigSet = sigSet;
         for (final long signingNode : sigSet) {
             final Address address = getAddressBook().getAddress(signingNode);
@@ -366,21 +361,8 @@
      */
     @Override
     public String toString() {
-<<<<<<< HEAD
-        return String.format(
-                "SS(round: %d, sigs: %d/%s, hash: %s)",
-                getRound(),
-                signingStake,
-                (getAddressBook() == null ? "?" : getAddressBook().getTotalStake()),
-                state.getHash());
-=======
         return "SS(round: %d, sigs: %d/%s, hash: %s)"
-                .formatted(
-                        getRound(),
-                        signingWeight,
-                        (getAddressBook() == null ? "?" : getAddressBook().getTotalWeight()),
-                        state.getHash());
->>>>>>> 5e2292ad
+                .formatted(getRound(), signingWeight, getAddressBook().getTotalWeight(), state.getHash());
     }
 
     // TODO nullability for all of these fields...
@@ -547,11 +529,7 @@
     }
 
     /**
-<<<<<<< HEAD
-     * Check if a signature is valid.
-=======
      * Check if a signature is valid.  If a node has no weight, we consider the signature to be invalid.
->>>>>>> 5e2292ad
      *
      * @param address   the address of the signer, or null if there is no signing address
      * @param signature the signature to check
@@ -564,14 +542,11 @@
             return false;
         }
 
-<<<<<<< HEAD
-=======
         if (address.getWeight() == 0) {
             // Signing node has no weight.
             return false;
         }
 
->>>>>>> 5e2292ad
         return signature.verifySignature(state.getHash().getValue(), address.getSigPublicKey());
     }
 
