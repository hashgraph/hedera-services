/*
 * Copyright (C) 2022-2023 Hedera Hashgraph, LLC
 *
 * Licensed under the Apache License, Version 2.0 (the "License");
 * you may not use this file except in compliance with the License.
 * You may obtain a copy of the License at
 *
 *      http://www.apache.org/licenses/LICENSE-2.0
 *
 * Unless required by applicable law or agreed to in writing, software
 * distributed under the License is distributed on an "AS IS" BASIS,
 * WITHOUT WARRANTIES OR CONDITIONS OF ANY KIND, either express or implied.
 * See the License for the specific language governing permissions and
 * limitations under the License.
 */

package com.swirlds.platform.event.creation;

import static com.swirlds.logging.LogMarker.CREATE_EVENT;

import com.swirlds.common.crypto.Cryptography;
import com.swirlds.common.stream.Signer;
import com.swirlds.common.system.EventCreationRuleResponse;
import com.swirlds.common.system.NodeId;
import com.swirlds.common.system.SoftwareVersion;
import com.swirlds.common.system.events.BaseEvent;
import com.swirlds.common.system.events.BaseEventHashedData;
import com.swirlds.common.system.events.BaseEventUnhashedData;
import com.swirlds.common.time.Time;
import com.swirlds.platform.components.EventCreationRules;
import com.swirlds.platform.components.EventMapper;
import com.swirlds.platform.components.transaction.TransactionSupplier;
import com.swirlds.platform.event.EventUtils;
import com.swirlds.platform.event.GossipEvent;
import edu.umd.cs.findbugs.annotations.NonNull;
import java.util.Objects;
import java.util.function.Consumer;
import java.util.function.LongFunction;
import org.apache.logging.log4j.LogManager;
import org.apache.logging.log4j.Logger;

/**
 * This class encapsulates the workflow required to create new events.
 */
public class ChatterEventCreator {
    private static final Logger logger = LogManager.getLogger(ChatterEventCreator.class);

    /** The software version of the node. */
    private final SoftwareVersion softwareVersion;
    /** This node's address book ID */
    private final NodeId selfId;
    /** An implementor of {@link Signer} */
    private final Signer signer;
    /** An implementor of {@link TransactionSupplier} */
    private final TransactionSupplier transactionSupplier;
    /** Consumes the events that are created */
    private final Consumer<GossipEvent> newEventHandler;
    /** This hashgraph's {@link EventMapper} */
    private final LongFunction<GossipEvent> mostRecentEventById;
    /** This object is used for checking whether this node should create an event or not */
    private final EventCreationRules eventCreationRules;
    /** Used for hashing the event when created */
    private final Cryptography hasher;

    private final Time time;

    public ChatterEventCreator(
            @NonNull final SoftwareVersion softwareVersion,
            @NonNull final NodeId selfId,
            @NonNull final Signer signer,
            @NonNull final TransactionSupplier transactionSupplier,
            @NonNull final Consumer<GossipEvent> newEventHandler,
            @NonNull final LongFunction<GossipEvent> mostRecentEventById,
            @NonNull final EventCreationRules eventCreationRules,
            @NonNull final Cryptography hasher,
            @NonNull final Time time) {
        this.softwareVersion = Objects.requireNonNull(softwareVersion, "the softwareVersion is null");
        this.selfId = Objects.requireNonNull(selfId, "the selfId is null");
        this.signer = Objects.requireNonNull(signer, "the signer is null");
        this.transactionSupplier = Objects.requireNonNull(transactionSupplier, "the transactionSupplier is null");
        this.newEventHandler = Objects.requireNonNull(newEventHandler, "the newEventHandler is null");
        this.mostRecentEventById = Objects.requireNonNull(mostRecentEventById, "the mostRecentEventById is null");
        this.eventCreationRules = Objects.requireNonNull(eventCreationRules, "the eventCreationRules is null");
        this.hasher = Objects.requireNonNull(hasher, "the hasher is null");
        this.time = Objects.requireNonNull(time, "the time is null");
    }

    /**
     * Create a genesis event with no parents
     */
    public void createGenesisEvent() {
        handleNewEvent(buildEvent(null, null));
    }

    /**
     * Create a new event and push it into the gossip/consensus pipeline.
     *
     * @param otherId
     * 		the node ID that will supply the other parent for this event
     * @return true if the event was created, false if not
     */
    public boolean createEvent(final long otherId) {
        final EventCreationRuleResponse basicRulesResponse = eventCreationRules.shouldCreateEvent();
        if (basicRulesResponse == EventCreationRuleResponse.DONT_CREATE) {
            return false;
        }
        final GossipEvent selfParent = mostRecentEventById.apply(selfId.id());
        final GossipEvent otherParent = mostRecentEventById.apply(otherId);
        // if the basic rules returned a CREATE, this overrides all subsequent rules, so we don't check the parent based
        // rules
        if (basicRulesResponse != EventCreationRuleResponse.CREATE
                && eventCreationRules.shouldCreateEvent(selfParent, otherParent)
                        == EventCreationRuleResponse.DONT_CREATE) {
            return false;
        }

        handleNewEvent(buildEvent(selfParent, otherParent));
        return true;
    }

    private void handleNewEvent(final GossipEvent event) {
        logEventCreation(event);
        newEventHandler.accept(event);
    }

    /**
     * Construct an event object.
     */
    private GossipEvent buildEvent(final BaseEvent selfParent, final BaseEvent otherParent) {

        final BaseEventHashedData hashedData = new BaseEventHashedData(
<<<<<<< HEAD
                selfId.id(),
=======
                softwareVersion,
                selfId.getId(),
>>>>>>> 7acc1e57
                EventUtils.getEventGeneration(selfParent),
                EventUtils.getEventGeneration(otherParent),
                EventUtils.getEventHash(selfParent),
                EventUtils.getEventHash(otherParent),
                EventUtils.getChildTimeCreated(time.now(), selfParent),
                transactionSupplier.getTransactions());
        hasher.digestSync(hashedData);

        final BaseEventUnhashedData unhashedData = new BaseEventUnhashedData(
                EventUtils.getCreatorId(otherParent),
                signer.sign(hashedData.getHash().getValue()).getSignatureBytes());
        final GossipEvent gossipEvent = new GossipEvent(hashedData, unhashedData);
        gossipEvent.buildDescriptor();
        return gossipEvent;
    }

    /**
     * Write to the log (if configured) every time an event is created.
     *
     * @param event
     * 		the created event to be logged
     */
    protected void logEventCreation(final GossipEvent event) {
        logger.debug(CREATE_EVENT.getMarker(), "Creating {}", event::toString);
    }
}<|MERGE_RESOLUTION|>--- conflicted
+++ resolved
@@ -129,12 +129,8 @@
     private GossipEvent buildEvent(final BaseEvent selfParent, final BaseEvent otherParent) {
 
         final BaseEventHashedData hashedData = new BaseEventHashedData(
-<<<<<<< HEAD
+                softwareVersion,
                 selfId.id(),
-=======
-                softwareVersion,
-                selfId.getId(),
->>>>>>> 7acc1e57
                 EventUtils.getEventGeneration(selfParent),
                 EventUtils.getEventGeneration(otherParent),
                 EventUtils.getEventHash(selfParent),
