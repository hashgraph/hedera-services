/*
 * Copyright (C) 2022-2024 Hedera Hashgraph, LLC
 *
 * Licensed under the Apache License, Version 2.0 (the "License");
 * you may not use this file except in compliance with the License.
 * You may obtain a copy of the License at
 *
 *      http://www.apache.org/licenses/LICENSE-2.0
 *
 * Unless required by applicable law or agreed to in writing, software
 * distributed under the License is distributed on an "AS IS" BASIS,
 * WITHOUT WARRANTIES OR CONDITIONS OF ANY KIND, either express or implied.
 * See the License for the specific language governing permissions and
 * limitations under the License.
 */

package com.swirlds.platform.state.snapshot;

import static com.swirlds.common.io.streams.StreamDebugUtils.deserializeAndDebugOnFailure;
import static com.swirlds.platform.state.snapshot.SignedStateFileUtils.SIGNATURE_SET_FILE_NAME;
import static com.swirlds.platform.state.snapshot.SignedStateFileUtils.SUPPORTED_SIGSET_VERSIONS;
import static java.nio.file.Files.exists;

import com.swirlds.common.config.StateCommonConfig;
import com.swirlds.common.context.PlatformContext;
import com.swirlds.common.io.streams.MerkleDataInputStream;
import com.swirlds.common.platform.NodeId;
import com.swirlds.config.api.Configuration;
import com.swirlds.platform.crypto.CryptoStatic;
import com.swirlds.platform.state.MerkleTreeSnapshotReader;
import com.swirlds.platform.state.signed.SigSet;
import com.swirlds.platform.state.signed.SignedState;
import edu.umd.cs.findbugs.annotations.NonNull;
import java.io.BufferedInputStream;
import java.io.File;
import java.io.FileInputStream;
import java.io.IOException;
import java.nio.file.Files;
import java.nio.file.Path;
import java.util.List;
import java.util.Objects;

/**
 * Utility methods for reading a signed state from disk.
 */
public final class SignedStateFileReader {
    private SignedStateFileReader() {}

    /**
     * Same as {@link SignedStateFilePath#getSavedStateFiles(String, NodeId, String)} but uses the config from
     * {@link PlatformContext}
     *
     * @deprecated this uses a static config, which means that a unit test cannot configure it for its scope. this
     * causes unit tests to fail randomly if another test sets an inadequate value in the config holder.
     */
    @Deprecated(forRemoval = true)
    @NonNull
    public static List<SavedStateInfo> getSavedStateFiles(
            @NonNull final PlatformContext platformContext,
            final String mainClassName,
            final NodeId platformId,
            final String swirldName) {
        // new instance on every call in case the config changes in the holder
        return new SignedStateFilePath(platformContext.getConfiguration().getConfigData(StateCommonConfig.class))
                .getSavedStateFiles(mainClassName, platformId, swirldName);
    }

    /**
     * Reads a SignedState from disk. If the reader throws an exception, it is propagated by this method to the caller.
     *
     * @param configuration                 the configuration for this node
     * @param stateFile                     the file to read from
     * @return a signed state with it's associated hash (as computed when the state was serialized)
     * @throws IOException if there is any problems with reading from a file
     */
    public static @NonNull DeserializedSignedState readStateFile(
            @NonNull final Configuration configuration, @NonNull final Path stateFile) throws IOException {

        Objects.requireNonNull(configuration);
        Objects.requireNonNull(stateFile);

        checkSignedStatePath(stateFile);

        final DeserializedSignedState returnState;
        final MerkleTreeSnapshotReader.StateFileData data = MerkleTreeSnapshotReader.readStateFileData(stateFile);

        final MerkleTreeSnapshotReader.StateFileData normalizedData;
        if (data.sigSet() == null) {
            final File sigSetFile =
                    stateFile.getParent().resolve(SIGNATURE_SET_FILE_NAME).toFile();
            normalizedData = deserializeAndDebugOnFailure(
                    () -> new BufferedInputStream(new FileInputStream(sigSetFile)),
                    (final MerkleDataInputStream in) -> {
                        readAndCheckSigSetFileVersion(in);
                        final SigSet sigSet = in.readSerializable();
                        return new MerkleTreeSnapshotReader.StateFileData(data.state(), data.hash(), sigSet);
                    });
        } else {
            normalizedData = data;
        }

        final SignedState newSignedState = new SignedState(
                configuration,
                CryptoStatic::verifySignature,
                normalizedData.state(),
                "SignedStateFileReader.readStateFile()",
                false,
                false,
                false);

<<<<<<< HEAD
        newSignedState.setSigSet(normalizedData.sigSet, platformContext.getConfiguration());
=======
        newSignedState.setSigSet(normalizedData.sigSet());
>>>>>>> e90c5dbc

        returnState = new DeserializedSignedState(
                newSignedState.reserve("SignedStateFileReader.readStateFile()"), normalizedData.hash());

        return returnState;
    }

    /**
     * Check the path of a signed state file
     *
     * @param stateFile the path to check
     * @throws IOException if the path is not valid
     */
    private static void checkSignedStatePath(@NonNull final Path stateFile) throws IOException {
        if (!exists(stateFile)) {
            throw new IOException("File " + stateFile.toAbsolutePath() + " does not exist!");
        }
        if (!Files.isRegularFile(stateFile)) {
            throw new IOException("File " + stateFile.toAbsolutePath() + " is not a file!");
        }
    }

    /**
     * Read the version from a signature set file and check it
     *
     * @param in the stream to read from
     * @throws IOException if the version is invalid
     */
    private static void readAndCheckSigSetFileVersion(@NonNull final MerkleDataInputStream in) throws IOException {
        final int fileVersion = in.readInt();
        if (!SUPPORTED_SIGSET_VERSIONS.contains(fileVersion)) {
            throw new IOException("Unsupported file version: " + fileVersion);
        }
        in.readProtocolVersion();
    }
}<|MERGE_RESOLUTION|>--- conflicted
+++ resolved
@@ -22,6 +22,7 @@
 import static java.nio.file.Files.exists;
 
 import com.swirlds.common.config.StateCommonConfig;
+import com.swirlds.common.config.singleton.ConfigurationHolder;
 import com.swirlds.common.context.PlatformContext;
 import com.swirlds.common.io.streams.MerkleDataInputStream;
 import com.swirlds.common.platform.NodeId;
@@ -48,7 +49,7 @@
 
     /**
      * Same as {@link SignedStateFilePath#getSavedStateFiles(String, NodeId, String)} but uses the config from
-     * {@link PlatformContext}
+     * {@link ConfigurationHolder}
      *
      * @deprecated this uses a static config, which means that a unit test cannot configure it for its scope. this
      * causes unit tests to fail randomly if another test sets an inadequate value in the config holder.
@@ -108,11 +109,7 @@
                 false,
                 false);
 
-<<<<<<< HEAD
-        newSignedState.setSigSet(normalizedData.sigSet, platformContext.getConfiguration());
-=======
         newSignedState.setSigSet(normalizedData.sigSet());
->>>>>>> e90c5dbc
 
         returnState = new DeserializedSignedState(
                 newSignedState.reserve("SignedStateFileReader.readStateFile()"), normalizedData.hash());
