/*
 * Copyright (C) 2016-2024 Hedera Hashgraph, LLC
 *
 * Licensed under the Apache License, Version 2.0 (the "License");
 * you may not use this file except in compliance with the License.
 * You may obtain a copy of the License at
 *
 *      http://www.apache.org/licenses/LICENSE-2.0
 *
 * Unless required by applicable law or agreed to in writing, software
 * distributed under the License is distributed on an "AS IS" BASIS,
 * WITHOUT WARRANTIES OR CONDITIONS OF ANY KIND, either express or implied.
 * See the License for the specific language governing permissions and
 * limitations under the License.
 */

package com.swirlds.platform.network.connectivity;

import static com.swirlds.logging.legacy.LogMarker.EXCEPTION;
import static com.swirlds.logging.legacy.LogMarker.NETWORK;
import static com.swirlds.logging.legacy.LogMarker.SOCKET_EXCEPTIONS;
import static com.swirlds.logging.legacy.LogMarker.TCP_CONNECT_EXCEPTIONS;

import com.hedera.hapi.node.state.roster.Roster;
import com.hedera.hapi.node.state.roster.RosterEntry;
import com.swirlds.common.context.PlatformContext;
import com.swirlds.common.platform.NodeId;
import com.swirlds.platform.gossip.sync.SyncInputStream;
import com.swirlds.platform.gossip.sync.SyncOutputStream;
import com.swirlds.platform.network.Connection;
import com.swirlds.platform.network.ConnectionTracker;
import com.swirlds.platform.network.Network;
import com.swirlds.platform.network.NetworkUtils;
import com.swirlds.platform.network.SocketConfig;
import com.swirlds.platform.network.SocketConnection;
import com.swirlds.platform.network.connection.NotConnectedConnection;
<<<<<<< HEAD
import com.swirlds.platform.system.SoftwareVersion;
import com.swirlds.platform.system.address.Address;
import com.swirlds.platform.system.address.AddressBook;
import edu.umd.cs.findbugs.annotations.NonNull;
import java.io.IOException;
import java.net.ConnectException;
import java.net.InetAddress;
=======
import com.swirlds.platform.roster.RosterUtils;
import edu.umd.cs.findbugs.annotations.NonNull;
import java.io.IOException;
>>>>>>> 720d1e0b
import java.net.Socket;
import java.net.SocketException;
import java.net.SocketTimeoutException;
import java.net.UnknownHostException;
import java.util.Objects;
import org.apache.logging.log4j.LogManager;
import org.apache.logging.log4j.Logger;

/**
 * Creates outbound connections to the requested peers
 */
public class OutboundConnectionCreator {
    private static final Logger logger = LogManager.getLogger(OutboundConnectionCreator.class);
    private static final String LOCALHOST = "127.0.0.1";
    private final NodeId selfId;
    private final SocketConfig socketConfig;
    private final ConnectionTracker connectionTracker;
    private final SocketFactory socketFactory;
    private final Roster roster;
    private final PlatformContext platformContext;

    public OutboundConnectionCreator(
            @NonNull final PlatformContext platformContext,
            @NonNull final NodeId selfId,
            @NonNull final ConnectionTracker connectionTracker,
            @NonNull final SocketFactory socketFactory,
            @NonNull final Roster roster) {
        this.platformContext = Objects.requireNonNull(platformContext);
        this.selfId = Objects.requireNonNull(selfId);
        this.connectionTracker = Objects.requireNonNull(connectionTracker);
        this.socketFactory = Objects.requireNonNull(socketFactory);
        this.roster = Objects.requireNonNull(roster);
        this.socketConfig = platformContext.getConfiguration().getConfigData(SocketConfig.class);
    }

    /**
     * Try to connect to the member with the given ID. If it doesn't work on the first try, give up immediately. Return
     * the connection, or a connection that is not connected if it fails.
     *
     * @param otherId which member to connect to
     * @return the new connection, or a connection that is not connected if it couldn't connect on the first try
     */
    public Connection createConnection(final NodeId otherId) {
        final RosterEntry other = RosterUtils.getRosterEntry(roster, otherId.id());
        final RosterEntry ownRosterEntry = RosterUtils.getRosterEntry(roster, selfId.id());

        // NOTE: we always connect to the first ServiceEndpoint, which for now represents a legacy "external" address
        // (which may change in the future as new Rosters get installed).
        // There's no longer a distinction between "internal" and "external" endpoints in Roster,
        // and it would be complex and error-prone to build logic to guess which one is which.
        // Ideally, this code should use a randomized and/or round-robin approach to choose an appropriate endpoint.
        // For now, we default to the very first one at all times.
        final int port = RosterUtils.fetchPort(other, 0);
        final String hostname = RosterUtils.fetchHostname(other, 0);

        Socket clientSocket = null;
        SyncOutputStream dos = null;
        SyncInputStream dis = null;

        try {
            clientSocket = socketFactory.createClientSocket(hostname, port);

            dos = SyncOutputStream.createSyncOutputStream(
                    platformContext, clientSocket.getOutputStream(), socketConfig.bufferSize());
            dis = SyncInputStream.createSyncInputStream(
                    platformContext, clientSocket.getInputStream(), socketConfig.bufferSize());

            logger.debug(NETWORK.getMarker(), "`connect` : finished, {} connected to {}", selfId, otherId);

            return SocketConnection.create(
                    selfId,
                    otherId,
                    connectionTracker,
                    true,
                    clientSocket,
                    dis,
                    dos,
                    platformContext.getConfiguration());
        } catch (final SocketTimeoutException | SocketException e) {
            NetworkUtils.close(clientSocket, dis, dos);
            logger.debug(
                    TCP_CONNECT_EXCEPTIONS.getMarker(), "{} failed to connect to {} with error:", selfId, otherId, e);
            // ConnectException (which is a subclass of SocketException) happens when calling someone
            // who isn't running yet. So don't worry about it.
            // Also ignore the other socket-related errors (SocketException) in case it times out while
            // connecting.
        } catch (final IOException e) {
            NetworkUtils.close(clientSocket, dis, dos);
            // log the SSL connection exception which is caused by socket exceptions as warning.
            final String formattedException = NetworkUtils.formatException(e);
            logger.warn(
                    SOCKET_EXCEPTIONS.getMarker(),
                    "{} failed to connect to {} {}",
                    selfId,
                    otherId,
                    formattedException);
        } catch (final RuntimeException e) {
            NetworkUtils.close(clientSocket, dis, dos);
            logger.debug(EXCEPTION.getMarker(), "{} failed to connect to {}", selfId, otherId, e);
        }

        return NotConnectedConnection.getSingleton();
    }
<<<<<<< HEAD

    /**
     * Find the best way to connect <code>from</code> address <code>to</code> address
     *
     * @param from the address that needs to connect
     * @param to   the address to connect to
     * @return the IP address to connect to
     */
    private String getConnectHostname(final Address from, final Address to) {
        final boolean fromIsLocal = isLocal(from);
        final boolean toIsLocal = isLocal(to);
        if (fromIsLocal && toIsLocal && socketConfig.useLoopbackIp()) {
            return LOCALHOST;
        } else if (to.isLocalTo(from)) {
            return to.getHostnameInternal();
        } else {
            return to.getHostnameExternal();
        }
    }

    /**
     * Check if the address is local to the machine.
     *
     * @param address the address to check
     * @return true if the address is local to the machine, false otherwise
     * @throws IllegalStateException if the locality of the address cannot be determined.
     */
    public static boolean isLocal(@NonNull final Address address) {
        Objects.requireNonNull(address, "The address must not be null.");
        try {
            return Network.isOwn(InetAddress.getByName(address.getHostnameInternal()));
        } catch (final UnknownHostException e) {
            throw new IllegalStateException(
                    "Not able to determine locality of address [%s] for node [%s]"
                            .formatted(address.getHostnameInternal(), address.getNodeId()),
                    e);
        }
    }
=======
>>>>>>> 720d1e0b
}<|MERGE_RESOLUTION|>--- conflicted
+++ resolved
@@ -34,7 +34,7 @@
 import com.swirlds.platform.network.SocketConfig;
 import com.swirlds.platform.network.SocketConnection;
 import com.swirlds.platform.network.connection.NotConnectedConnection;
-<<<<<<< HEAD
+import com.swirlds.platform.roster.RosterUtils;
 import com.swirlds.platform.system.SoftwareVersion;
 import com.swirlds.platform.system.address.Address;
 import com.swirlds.platform.system.address.AddressBook;
@@ -42,11 +42,6 @@
 import java.io.IOException;
 import java.net.ConnectException;
 import java.net.InetAddress;
-=======
-import com.swirlds.platform.roster.RosterUtils;
-import edu.umd.cs.findbugs.annotations.NonNull;
-import java.io.IOException;
->>>>>>> 720d1e0b
 import java.net.Socket;
 import java.net.SocketException;
 import java.net.SocketTimeoutException;
@@ -150,45 +145,4 @@
 
         return NotConnectedConnection.getSingleton();
     }
-<<<<<<< HEAD
-
-    /**
-     * Find the best way to connect <code>from</code> address <code>to</code> address
-     *
-     * @param from the address that needs to connect
-     * @param to   the address to connect to
-     * @return the IP address to connect to
-     */
-    private String getConnectHostname(final Address from, final Address to) {
-        final boolean fromIsLocal = isLocal(from);
-        final boolean toIsLocal = isLocal(to);
-        if (fromIsLocal && toIsLocal && socketConfig.useLoopbackIp()) {
-            return LOCALHOST;
-        } else if (to.isLocalTo(from)) {
-            return to.getHostnameInternal();
-        } else {
-            return to.getHostnameExternal();
-        }
-    }
-
-    /**
-     * Check if the address is local to the machine.
-     *
-     * @param address the address to check
-     * @return true if the address is local to the machine, false otherwise
-     * @throws IllegalStateException if the locality of the address cannot be determined.
-     */
-    public static boolean isLocal(@NonNull final Address address) {
-        Objects.requireNonNull(address, "The address must not be null.");
-        try {
-            return Network.isOwn(InetAddress.getByName(address.getHostnameInternal()));
-        } catch (final UnknownHostException e) {
-            throw new IllegalStateException(
-                    "Not able to determine locality of address [%s] for node [%s]"
-                            .formatted(address.getHostnameInternal(), address.getNodeId()),
-                    e);
-        }
-    }
-=======
->>>>>>> 720d1e0b
 }