--- conflicted
+++ resolved
@@ -87,14 +87,10 @@
                 gossipEvent.buildDescriptor();
             }
 
-<<<<<<< HEAD
-            if (!gossipEventValidator.isEventValid(gossipEvent)) {
-                gossipEvent.exitIntakePipeline();
-=======
             phaseTimer.activatePhase(EventIntakePhase.VALIDATING);
             if (!gossipEventValidator.isEventValid(gossipEvent)) {
                 phaseTimer.activatePhase(EventIntakePhase.IDLE);
->>>>>>> 108dd183
+                gossipEvent.exitIntakePipeline();
                 return;
             }
 
