/*
 * Copyright (C) 2016-2023 Hedera Hashgraph, LLC
 *
 * Licensed under the Apache License, Version 2.0 (the "License");
 * you may not use this file except in compliance with the License.
 * You may obtain a copy of the License at
 *
 *      http://www.apache.org/licenses/LICENSE-2.0
 *
 * Unless required by applicable law or agreed to in writing, software
 * distributed under the License is distributed on an "AS IS" BASIS,
 * WITHOUT WARRANTIES OR CONDITIONS OF ANY KIND, either express or implied.
 * See the License for the specific language governing permissions and
 * limitations under the License.
 */

package com.swirlds.platform.state;

import com.swirlds.common.config.ConsensusConfig;
import com.swirlds.common.config.singleton.ConfigurationHolder;
import com.swirlds.common.crypto.Hash;
import com.swirlds.common.io.streams.SerializableDataInputStream;
import com.swirlds.common.io.streams.SerializableDataOutputStream;
import com.swirlds.common.merkle.MerkleLeaf;
import com.swirlds.common.merkle.impl.PartialMerkleLeaf;
import com.swirlds.common.system.SoftwareVersion;
import com.swirlds.common.system.events.EventSerializationOptions;
import com.swirlds.common.utility.NonCryptographicHashing;
import com.swirlds.platform.consensus.RoundCalculationUtils;
import com.swirlds.platform.internal.EventImpl;
import java.io.IOException;
import java.time.Instant;
import java.util.ArrayList;
import java.util.Arrays;
import java.util.LinkedList;
import java.util.List;
import java.util.NoSuchElementException;
import org.apache.commons.lang3.builder.EqualsBuilder;
import org.apache.commons.lang3.builder.ToStringBuilder;
import org.apache.commons.lang3.builder.ToStringStyle;

/**
 * A collection of miscellaneous platform data.
 */
public class PlatformData extends PartialMerkleLeaf implements MerkleLeaf {

    private static final long CLASS_ID = 0x1f89d0c43a8c08bdL;

    private static final class ClassVersion {
        public static final int ORIGINAL = 1;
        public static final int EPOCH_HASH = 2;
<<<<<<< HEAD
        /** events and mingen are no longer part of the state, restart/reconnect now uses a snapshot */
        public static final int CONSENSUS_SNAPSHOT = 3;
=======
        public static final int ROUNDS_NON_ANCIENT = 3;
>>>>>>> 6c852182
    }

    /**
     * The round of this state. This state represents the handling of all transactions that have reached consensus in
     * all previous rounds. All transactions from this round will eventually be applied to this state. The first state
     * (genesis state) has a round of 0 because the first round is round defined as round 1, and the genesis state is
     * before any transactions are handled.
     */
    private long round;

    /**
     * how many consensus events have there been throughout all of history, up through the round received that this
     * SignedState represents.
     */
    private long numEventsCons;

    /**
     * running hash of the hashes of all consensus events have there been throughout all of history, up through the
     * round received that this SignedState represents.
     */
    private Hash hashEventsCons;

    /**
     * contains events for the round that is being signed and the preceding rounds
     */
    private EventImpl[] events;

    /**
     * the consensus timestamp for this signed state
     */
    private Instant consensusTimestamp;

    /**
     * the minimum generation of famous witnesses per round
     */
    private List<MinGenInfo> minGenInfo;

    /**
     * the timestamp of the last transactions handled by this state
     */
    private Instant lastTransactionTimestamp;

    /**
     * The version of the application software that was responsible for creating this state.
     */
    private SoftwareVersion creationSoftwareVersion;

    /**
     * The epoch hash of this state. Updated every time emergency recovery is performed.
     */
    private Hash epochHash;

    /**
     * The next epoch hash, used to update the epoch hash at the next round boundary. This field is not part of the hash
     * and is not serialized.
     */
    private Hash nextEpochHash;

<<<<<<< HEAD
    //TODO add snapshot
=======
    /**
     * The number of non-ancient rounds.
     */
    private int roundsNonAncient;
>>>>>>> 6c852182

    public PlatformData() {}

    /**
     * Copy constructor.
     *
     * @param that the object to copy
     */
    private PlatformData(final PlatformData that) {
        super(that);
        this.round = that.round;
        this.numEventsCons = that.numEventsCons;
        this.hashEventsCons = that.hashEventsCons;
        if (that.events != null) {
            this.events = Arrays.copyOf(that.events, that.events.length);
        }
        this.consensusTimestamp = that.consensusTimestamp;
        if (that.minGenInfo != null) {
            this.minGenInfo = new ArrayList<>(that.minGenInfo);
        }
        this.lastTransactionTimestamp = that.lastTransactionTimestamp;
        this.epochHash = that.epochHash;
        this.nextEpochHash = that.nextEpochHash;
        this.roundsNonAncient = that.roundsNonAncient;
    }

    /**
     * Update the epoch hash if the next epoch hash is non-null and different from the current epoch hash.
     */
    public void updateEpochHash() {
        throwIfImmutable();
        if (nextEpochHash != null && !nextEpochHash.equals(epochHash)) {
            // This is the first round after an emergency recovery round
            // Set the epoch hash to the next value
            epochHash = nextEpochHash;

            // set this to null so the value is consistent with a
            // state loaded from disk or received via reconnect
            nextEpochHash = null;
        }
    }

    /**
     * {@inheritDoc}
     */
    @Override
    public long getClassId() {
        return CLASS_ID;
    }

    /**
     * {@inheritDoc}
     */
    @Override
    public void serialize(final SerializableDataOutputStream out) throws IOException {
        out.writeLong(round);
        out.writeLong(numEventsCons);
        out.writeSerializable(hashEventsCons, false);

        out.writeInstant(consensusTimestamp);

        out.writeInstant(lastTransactionTimestamp);
        out.writeSerializable(creationSoftwareVersion, true);
        out.writeSerializable(epochHash, false);
        out.writeInt(roundsNonAncient);
    }

    /**
     * {@inheritDoc}
     */
    @Override
    public void deserialize(final SerializableDataInputStream in, final int version) throws IOException {
        round = in.readLong();
        numEventsCons = in.readLong();

        hashEventsCons = in.readSerializable(false, Hash::new);

        if (version < ClassVersion.CONSENSUS_SNAPSHOT) {
            int eventNum = in.readInt();
            events = new EventImpl[eventNum];
            for (int i = 0; i < eventNum; i++) {
                events[i] = in.readSerializable(false, EventImpl::new);
                events[i].getBaseEventHashedData().setHash(in.readSerializable(false, Hash::new));
                events[i].markAsSignedStateEvent();
            }
            State.linkParents(events);
        }

        consensusTimestamp = in.readInstant();

        if (version < ClassVersion.CONSENSUS_SNAPSHOT) {
            final int minGenInfoSize = in.readInt();
            minGenInfo = new LinkedList<>();
            for (int i = 0; i < minGenInfoSize; i++) {
                minGenInfo.add(new MinGenInfo(in.readLong(), in.readLong()));
            }
        }

        lastTransactionTimestamp = in.readInstant();
        creationSoftwareVersion = in.readSerializable();

        if (version >= ClassVersion.EPOCH_HASH) {
            epochHash = in.readSerializable(false, Hash::new);
        }

        if (version < ClassVersion.ROUNDS_NON_ANCIENT) {
            roundsNonAncient = ConfigurationHolder.getInstance()
                    .get()
                    .getConfigData(ConsensusConfig.class)
                    .roundsNonAncient();
        } else {
            roundsNonAncient = in.readInt();
        }
    }

    /**
     * {@inheritDoc}
     */
    @Override
    public int getVersion() {
<<<<<<< HEAD
        return ClassVersion.CONSENSUS_SNAPSHOT;
=======
        return ClassVersion.ROUNDS_NON_ANCIENT;
>>>>>>> 6c852182
    }

    /**
     * {@inheritDoc}
     */
    @Override
    public PlatformData copy() {
        return new PlatformData(this);
    }

    /**
     * Get the software version of the application that created this state.
     *
     * @return the creation version
     */
    public SoftwareVersion getCreationSoftwareVersion() {
        return creationSoftwareVersion;
    }

    /**
     * Set the software version of the application that created this state.
     *
     * @param creationVersion the creation version
     * @return this object
     */
    public PlatformData setCreationSoftwareVersion(final SoftwareVersion creationVersion) {
        this.creationSoftwareVersion = creationVersion;
        return this;
    }

    /**
     * Get the round when this state was generated.
     *
     * @return a round number
     */
    public long getRound() {
        return round;
    }

    /**
     * Set the round when this state was generated.
     *
     * @param round a round number
     * @return this object
     */
    public PlatformData setRound(final long round) {
        this.round = round;
        return this;
    }

    /**
     * Get the number of consensus events that have been applied to this state since the beginning of time.
     *
     * @return the number of handled consensus events
     */
    public long getNumEventsCons() {
        return numEventsCons;
    }

    /**
     * Set the number of consensus events that have been applied to this state since the beginning of time.
     *
     * @param numEventsCons the number of handled consensus events
     * @return this object
     */
    public PlatformData setNumEventsCons(final long numEventsCons) {
        this.numEventsCons = numEventsCons;
        return this;
    }

    /**
     * Get the running hash of all events that have been applied to this state since the begining of time.
     *
     * @return a running hash of events
     */
    public Hash getHashEventsCons() {
        return hashEventsCons;
    }

    /**
     * Set the running hash of all events that have been applied to this state since the begining of time.
     *
     * @param hashEventsCons a running hash of events
     * @return this object
     */
    public PlatformData setHashEventsCons(final Hash hashEventsCons) {
        this.hashEventsCons = hashEventsCons;
        return this;
    }

    /**
     * Get the events stored in this state.
     *
     * @return an array of events
     */
    public EventImpl[] getEvents() {
        return events;
    }

    /**
     * Set the events stored in this state.
     *
     * @param events an array of events
     * @return this object
     */
    public PlatformData setEvents(final EventImpl[] events) {
        this.events = events;
        if (events != null && events.length > 0) {
            setLastTransactionTimestamp(events[events.length - 1].getLastTransTime());
        }
        return this;
    }

    /**
     * Get the consensus timestamp for this state, defined as the timestamp of the first transaction that was applied in
     * the round that created the state.
     *
     * @return a consensus timestamp
     */
    public Instant getConsensusTimestamp() {
        return consensusTimestamp;
    }

    /**
     * Set the consensus timestamp for this state, defined as the timestamp of the first transaction that was applied in
     * the round that created the state.
     *
     * @param consensusTimestamp a consensus timestamp
     * @return this object
     */
    public PlatformData setConsensusTimestamp(final Instant consensusTimestamp) {
        this.consensusTimestamp = consensusTimestamp;
        return this;
    }

    /**
     * Get the minimum event generation for each node within this state.
     *
     * @return minimum generation info list
     */
    public List<MinGenInfo> getMinGenInfo() {
        return minGenInfo;
    }

    /**
     * Get the minimum event generation for each node within this state.
     *
     * @param minGenInfo minimum generation info list
     * @return this object
     */
    public PlatformData setMinGenInfo(final List<MinGenInfo> minGenInfo) {
        this.minGenInfo = minGenInfo;
        return this;
    }

    /**
     * The minimum generation of famous witnesses for the round specified. This method only looks at non-ancient rounds
     * contained within this state.
     *
     * @param round the round whose minimum generation will be returned
     * @return the minimum generation for the round specified
     * @throws NoSuchElementException if the generation information for this round is not contained withing this state
     */
    public long getMinGen(final long round) {
        for (final MinGenInfo info : getMinGenInfo()) {
            if (info.round() == round) {
                return info.minimumGeneration();
            }
        }
        throw new NoSuchElementException("No minimum generation found for round: " + round);
    }

    /**
     * Return the round generation of the oldest round in this state
     *
     * @return the generation of the oldest round
     */
    public long getMinRoundGeneration() {
        return getMinGenInfo().stream()
                .findFirst()
                .orElseThrow(() -> new IllegalStateException("No MinGen info found in state"))
                .minimumGeneration();
    }

    /**
     * Get the timestamp of the last transaction that was applied during this round.
     *
     * @return a timestamp
     */
    public Instant getLastTransactionTimestamp() {
        return lastTransactionTimestamp;
    }

    /**
     * Set the timestamp of the last transaction that was applied during this round.
     *
     * @param lastTransactionTimestamp a timestamp
     * @return this object
     */
    public PlatformData setLastTransactionTimestamp(final Instant lastTransactionTimestamp) {
        this.lastTransactionTimestamp = lastTransactionTimestamp;
        return this;
    }

    /**
     * Sets the epoch hash of this state.
     *
     * @param epochHash the epoch hash of this state
     * @return this object
     */
    public PlatformData setEpochHash(final Hash epochHash) {
        this.epochHash = epochHash;
        return this;
    }

    /**
     * Gets the epoch hash of this state.
     *
     * @return the epoch hash of this state
     */
    public Hash getEpochHash() {
        return epochHash;
    }

    /**
     * Sets the next epoch hash of this state.
     *
     * @param nextEpochHash the next epoch hash of this state
     * @return this object
     */
    public PlatformData setNextEpochHash(final Hash nextEpochHash) {
        this.nextEpochHash = nextEpochHash;
        return this;
    }

    /**
     * Gets the next epoch hash of this state.
     *
     * @return the next epoch hash of this state
     */
    public Hash getNextEpochHash() {
        return nextEpochHash;
    }

    /**
     * Sets the number of non-ancient rounds.
     *
     * @param roundsNonAncient the number of non-ancient rounds
     * @return this object
     */
    public PlatformData setRoundsNonAncient(final int roundsNonAncient) {
        this.roundsNonAncient = roundsNonAncient;
        return this;
    }

    /**
     * Gets the number of non-ancient rounds.
     *
     * @return the number of non-ancient rounds
     */
    public int getRoundsNonAncient() {
        return roundsNonAncient;
    }

    /**
     * Gets the minimum generation of non-ancient events.
     *
     * @return the minimum generation of non-ancient events
     */
    public long getMinimumGenerationNonAncient() {
        return RoundCalculationUtils.getMinGenNonAncient(roundsNonAncient, round, this::getMinGen);
    }

    /**
     * Informational method used in reconnect diagnostics. This method constructs a {@link String} containing the
     * critical attributes of this data object. The original use is during reconnect to produce useful information sent
     * to diagnostic event output.
     *
     * @param addressBookHash A {@link Hash} of the current Address Book; helpful to validate that the addresses used to
     *                        validate signatures match the expected set of valid addresses.
     * @return a {@link String} containing the core data from this object, in human-readable form.
     * @see PlatformState#getInfoString()
     */
    public String getInfoString(final Hash addressBookHash) {
        return new StringBuilder()
                .append("Round = ")
                .append(getRound())
                .append(", number of consensus events = ")
                .append(getNumEventsCons())
                .append(", consensus timestamp = ")
                .append(getConsensusTimestamp())
                .append(", last timestamp = ")
                .append(getLastTransactionTimestamp())
                .append(", consensus Events running hash = ")
                .append(getHashEventsCons())
                .append(", address book hash = ")
                .append(addressBookHash != null ? addressBookHash : "not provided")
                .toString();
    }

    /**
     * {@inheritDoc}
     */
    @Override
    public boolean equals(final Object o) {
        if (this == o) {
            return true;
        }

        if (o == null || getClass() != o.getClass()) {
            return false;
        }

        final PlatformData that = (PlatformData) o;

        return new EqualsBuilder()
                .append(round, that.round)
                .append(numEventsCons, that.numEventsCons)
                .append(hashEventsCons, that.hashEventsCons)
                .append(events, that.events)
                .append(consensusTimestamp, that.consensusTimestamp)
                .append(minGenInfo, that.minGenInfo)
                .append(epochHash, that.epochHash)
                .append(roundsNonAncient, that.roundsNonAncient)
                .isEquals();
    }

    /**
     * {@inheritDoc}
     */
    @Override
    public int hashCode() {
        return NonCryptographicHashing.hash32(round);
    }

    /**
     * {@inheritDoc}
     */
    @Override
    public String toString() {
        return new ToStringBuilder(this, ToStringStyle.MULTI_LINE_STYLE)
                .append("round", round)
                .append("numEventsCons", numEventsCons)
                .append("hashEventsCons", hashEventsCons)
                .append("events", events)
                .append("consensusTimestamp", consensusTimestamp)
                .append("minGenInfo", minGenInfo)
                .append("epochHash", epochHash)
                .append("roundsNonAncient", roundsNonAncient)
                .toString();
    }
}<|MERGE_RESOLUTION|>--- conflicted
+++ resolved
@@ -49,12 +49,9 @@
     private static final class ClassVersion {
         public static final int ORIGINAL = 1;
         public static final int EPOCH_HASH = 2;
-<<<<<<< HEAD
+        public static final int ROUNDS_NON_ANCIENT = 3;
         /** events and mingen are no longer part of the state, restart/reconnect now uses a snapshot */
-        public static final int CONSENSUS_SNAPSHOT = 3;
-=======
-        public static final int ROUNDS_NON_ANCIENT = 3;
->>>>>>> 6c852182
+        public static final int CONSENSUS_SNAPSHOT = 4;
     }
 
     /**
@@ -113,14 +110,13 @@
      */
     private Hash nextEpochHash;
 
-<<<<<<< HEAD
     //TODO add snapshot
-=======
+
     /**
      * The number of non-ancient rounds.
      */
     private int roundsNonAncient;
->>>>>>> 6c852182
+
 
     public PlatformData() {}
 
@@ -241,11 +237,7 @@
      */
     @Override
     public int getVersion() {
-<<<<<<< HEAD
         return ClassVersion.CONSENSUS_SNAPSHOT;
-=======
-        return ClassVersion.ROUNDS_NON_ANCIENT;
->>>>>>> 6c852182
     }
 
     /**
