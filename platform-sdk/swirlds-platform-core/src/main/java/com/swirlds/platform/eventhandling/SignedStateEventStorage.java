--- conflicted
+++ resolved
@@ -23,12 +23,6 @@
 import java.util.LinkedList;
 import java.util.List;
 import java.util.Objects;
-<<<<<<< HEAD
-import org.apache.commons.lang3.builder.ToStringBuilder;
-import org.apache.commons.lang3.builder.ToStringStyle;
-=======
-import org.apache.commons.lang3.builder.EqualsBuilder;
->>>>>>> 91226488
 
 /**
  * Keeps events that need to be stored in the signed state when it is created. It makes sure it has last {@code
