/*
 * Copyright (C) 2023-2024 Hedera Hashgraph, LLC
 *
 * Licensed under the Apache License, Version 2.0 (the "License");
 * you may not use this file except in compliance with the License.
 * You may obtain a copy of the License at
 *
 *      http://www.apache.org/licenses/LICENSE-2.0
 *
 * Unless required by applicable law or agreed to in writing, software
 * distributed under the License is distributed on an "AS IS" BASIS,
 * WITHOUT WARRANTIES OR CONDITIONS OF ANY KIND, either express or implied.
 * See the License for the specific language governing permissions and
 * limitations under the License.
 */

package com.swirlds.platform.cli;

import com.swirlds.base.time.Time;
import com.swirlds.cli.PlatformCli;
import com.swirlds.cli.utility.AbstractCommand;
import com.swirlds.cli.utility.SubcommandOf;
import com.swirlds.common.context.DefaultPlatformContext;
import com.swirlds.common.context.PlatformContext;
import com.swirlds.common.crypto.CryptographyHolder;
import com.swirlds.common.metrics.noop.NoOpMetrics;
import com.swirlds.common.wiring.model.diagram.ModelEdgeSubstitution;
import com.swirlds.common.wiring.model.diagram.ModelGroup;
import com.swirlds.common.wiring.model.diagram.ModelManualLink;
import com.swirlds.config.api.Configuration;
import com.swirlds.config.api.ConfigurationBuilder;
import com.swirlds.platform.builder.ApplicationCallbacks;
import com.swirlds.platform.config.DefaultConfiguration;
<<<<<<< HEAD
import com.swirlds.platform.system.status.PlatformStatusManager;
=======
import com.swirlds.platform.eventhandling.TransactionPool;
>>>>>>> cae5399a
import com.swirlds.platform.util.VirtualTerminal;
import com.swirlds.platform.wiring.PlatformWiring;
import edu.umd.cs.findbugs.annotations.NonNull;
import java.io.IOException;
import java.nio.file.Files;
import java.nio.file.Path;
import java.util.ArrayList;
import java.util.List;
import java.util.Set;
import picocli.CommandLine;

@CommandLine.Command(
        name = "diagram",
        mixinStandardHelpOptions = true,
        description = "Generate a mermaid style diagram of platform wiring. Requires mermaid CLI to be installed.")
@SubcommandOf(PlatformCli.class)
public final class DiagramCommand extends AbstractCommand {

    private List<String> groupStrings = List.of();
    private Set<String> collapsedGroups = Set.of();
    private List<String> substitutionStrings = List.of();
    private List<String> manualLinks = List.of();
    private Path outputFilePath = Path.of("wiring-diagram.svg");
    private boolean verbose = false;
    private boolean lessMystery = false;

    private DiagramCommand() {}

    @CommandLine.Option(
            names = {"-g", "--group"},
            description = "Specify an un-collapsed grouping. Format is 'GROUP_NAME:COMPONENT_NAME[,COMPONENT_NAME]*'.")
    private void setGroupStrings(@NonNull final List<String> groupStrings) {
        this.groupStrings = groupStrings;
    }

    @CommandLine.Option(
            names = {"-c", "--collapse"},
            description = "Specify the name of a group that should be collapsed.")
    private void setCollapsedGroups(@NonNull final Set<String> collapsedGroups) {
        this.collapsedGroups = collapsedGroups;
    }

    @CommandLine.Option(
            names = {"-s", "--substitute"},
            description = "Substitute a type of edge with a symbol. Useful for spammy edges. "
                    + "Format: SOURCE_COMPONENT:EDGE_DESCRIPTION:SYMBOL")
    private void setCollapsedGroups(@NonNull final List<String> substitutionStrings) {
        this.substitutionStrings = substitutionStrings;
    }

    @CommandLine.Option(
            names = {"-l", "--link"},
            description = "Manually link two components in the diagram. "
                    + "Format: SOURCE_COMPONENT:EDGE_LABEL:TARGET_COMPONENT")
    private void setManualLinks(@NonNull final List<String> manualLinks) {
        this.manualLinks = manualLinks;
    }

    @CommandLine.Option(
            names = {"-o", "--output"},
            description = "Specify the path to the output file. Defaults to 'wiring-diagram.svg'.")
    private void setOutputFile(@NonNull final String outputFilePath) {
        this.outputFilePath = Path.of(outputFilePath).normalize();
    }

    @CommandLine.Option(
            names = {"-v", "--verbose"},
            description = "Print the diagram to the console.")
    private void setVerbose(final boolean verbose) {
        this.verbose = verbose;
    }

    @CommandLine.Option(
            names = {"-m", "--less-mystery"},
            description = "Do not hide mystery edges. May create a noisy diagram if there are a lot of mystery edges.")
    private void setLessMystery(final boolean lessMystery) {
        this.lessMystery = lessMystery;
    }

    /**
     * Entry point.
     */
    @Override
    public Integer call() throws IOException {
        final Configuration configuration = DefaultConfiguration.buildBasicConfiguration(ConfigurationBuilder.create());
        final PlatformContext platformContext = new DefaultPlatformContext(
                configuration, new NoOpMetrics(), CryptographyHolder.get(), Time.getCurrent());

        final ApplicationCallbacks callbacks = new ApplicationCallbacks(x -> {}, x -> {}, x -> {});

        final PlatformWiring platformWiring = new PlatformWiring(platformContext, callbacks);

<<<<<<< HEAD
        final ThreadManager threadManager = getStaticThreadManager();
        platformWiring.wireExternalComponents(
                new PlatformStatusManager(platformContext, platformContext.getTime(), threadManager, a -> {}));
=======
        platformWiring.wireExternalComponents(new TransactionPool(platformContext));
>>>>>>> cae5399a

        final String diagramString = platformWiring
                .getModel()
                .generateWiringDiagram(parseGroups(), parseSubstitutions(), parseManualLinks(), !lessMystery);

        final VirtualTerminal terminal = new VirtualTerminal()
                .setProgressIndicatorEnabled(false)
                .setThrowOnError(true)
                .setPrintStdout(true)
                .setPrintStderr(true);

        final Path temporaryMermaidFile = Path.of("platformWiring.mmd");

        if (Files.exists(temporaryMermaidFile)) {
            Files.delete(temporaryMermaidFile);
        }

        Files.createFile(temporaryMermaidFile);
        Files.writeString(temporaryMermaidFile, diagramString);

        terminal.run(
                "mmdc",
                "-i",
                temporaryMermaidFile.toString(),
                "-o",
                outputFilePath.toString(),
                "--backgroundColor",
                "555555");
        Files.delete(temporaryMermaidFile);

        if (verbose) {
            System.out.println(diagramString);
        }
        return 0;
    }

    /**
     * Parse groups from the command line arguments.
     *
     * @return a list of zero or more groups
     */
    @NonNull
    private List<ModelGroup> parseGroups() {
        final List<ModelGroup> groups = new ArrayList<>();

        for (final String group : groupStrings) {
            final String[] parts = group.split(":");
            if (parts.length != 2) {
                throw new IllegalArgumentException("Invalid group string: " + group);
            }
            final String groupName = parts[0];
            final String[] elements = parts[1].split(",");
            groups.add(new ModelGroup(groupName, Set.of(elements), collapsedGroups.contains(groupName)));
        }

        return groups;
    }

    /**
     * Parse substitutions from the command line arguments.
     *
     * @return a list of zero or more substitutions
     */
    @NonNull
    private List<ModelEdgeSubstitution> parseSubstitutions() {
        final List<ModelEdgeSubstitution> substitutions = new ArrayList<>();
        for (final String substitutionString : substitutionStrings) {
            final String[] parts = substitutionString.split(":");
            if (parts.length != 3) {
                throw new IllegalArgumentException("Invalid substitution string: " + substitutionString);
            }
            final String sourceComponent = parts[0];
            final String edgeDescription = parts[1];
            final String symbol = parts[2];
            substitutions.add(new ModelEdgeSubstitution(sourceComponent, edgeDescription, symbol));
        }

        return substitutions;
    }

    /**
     * Parse manual links from the command line arguments.
     *
     * @return a list of zero or more manual links
     */
    @NonNull
    private List<ModelManualLink> parseManualLinks() {
        final List<ModelManualLink> links = new ArrayList<>();
        for (final String linkString : manualLinks) {
            final String[] parts = linkString.split(":");
            if (parts.length != 3) {
                throw new IllegalArgumentException("Invalid link string: " + linkString);
            }
            final String sourceComponent = parts[0];
            final String edgeLabel = parts[1];
            final String targetComponent = parts[2];
            links.add(new ModelManualLink(sourceComponent, edgeLabel, targetComponent));
        }

        return links;
    }
}<|MERGE_RESOLUTION|>--- conflicted
+++ resolved
@@ -31,11 +31,6 @@
 import com.swirlds.config.api.ConfigurationBuilder;
 import com.swirlds.platform.builder.ApplicationCallbacks;
 import com.swirlds.platform.config.DefaultConfiguration;
-<<<<<<< HEAD
-import com.swirlds.platform.system.status.PlatformStatusManager;
-=======
-import com.swirlds.platform.eventhandling.TransactionPool;
->>>>>>> cae5399a
 import com.swirlds.platform.util.VirtualTerminal;
 import com.swirlds.platform.wiring.PlatformWiring;
 import edu.umd.cs.findbugs.annotations.NonNull;
@@ -127,14 +122,6 @@
         final ApplicationCallbacks callbacks = new ApplicationCallbacks(x -> {}, x -> {}, x -> {});
 
         final PlatformWiring platformWiring = new PlatformWiring(platformContext, callbacks);
-
-<<<<<<< HEAD
-        final ThreadManager threadManager = getStaticThreadManager();
-        platformWiring.wireExternalComponents(
-                new PlatformStatusManager(platformContext, platformContext.getTime(), threadManager, a -> {}));
-=======
-        platformWiring.wireExternalComponents(new TransactionPool(platformContext));
->>>>>>> cae5399a
 
         final String diagramString = platformWiring
                 .getModel()
