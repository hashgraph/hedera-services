/*
 * Copyright (C) 2024-2025 Hedera Hashgraph, LLC
 *
 * Licensed under the Apache License, Version 2.0 (the "License");
 * you may not use this file except in compliance with the License.
 * You may obtain a copy of the License at
 *
 *      http://www.apache.org/licenses/LICENSE-2.0
 *
 * Unless required by applicable law or agreed to in writing, software
 * distributed under the License is distributed on an "AS IS" BASIS,
 * WITHOUT WARRANTIES OR CONDITIONS OF ANY KIND, either express or implied.
 * See the License for the specific language governing permissions and
 * limitations under the License.
 */

package com.swirlds.platform.system;

import com.hedera.hapi.platform.event.StateSignatureTransaction;
import com.hedera.pbj.runtime.io.buffer.Bytes;
import com.swirlds.common.platform.NodeId;
import com.swirlds.platform.state.PlatformMerkleStateRoot;
import edu.umd.cs.findbugs.annotations.NonNull;
import java.util.List;

/**
 * To implement a swirld, create a class that implements SwirldMain. Its constructor should have no parameters, and its
 * run() method should run until the user quits the swirld.
 */
public interface SwirldMain extends Runnable {

    /**
     * Get configuration types to be registered.
     *
     * @return a list of configuration types
     */
    @NonNull
    default List<Class<? extends Record>> getConfigDataTypes() {
        // override if needed
        return List.of();
    }

    /**
     * <p>
     * This should only be called by the Platform. It is passed a reference to the platform, so the SwirldMain will know
     * who to call. (This is dependency injection).
     * </p>
     *
     * <p>
     * Any changes necessary to initialize {@link SwirldState} should be made in
     * {@link SwirldState#init(Platform, InitTrigger, SoftwareVersion)}
     * </p>
     *
     * @param platform the Platform that instantiated this SwirldMain
     * @param selfId   the ID number for this member (myself)
     */
    void init(@NonNull final Platform platform, @NonNull final NodeId selfId);

    /**
     * This is where the app manages the screen and I/O, and creates transactions as needed. It should return when the
     * user quits the app, but may also return earlier.
     */
    @Override
    void run();

    /**
     * Instantiate and return a root node of the merkle state tree for this SwirldMain object.
     *
     * @return merkle state tree root node
     */
    @NonNull
    PlatformMerkleStateRoot newMerkleStateRoot();

    /**
     * <p>
     * Get the current software version.
     * </p>
     *
     * <ul>
     * <li>
     * This version should not change except when a node is restarted.
     * </li>
     * <li>
     * Every time a node restarts, the supplied version must be greater or equal to the previous version.
     * </li>
     * <li>
     * Every supplied version for a particular app should have the same type. Failure to follow this
     * restriction may lead to miscellaneous {@link ClassCastException}s.
     * </li>
     * </ul>
     *
     * @return the current version
     */
    @NonNull
    SoftwareVersion getSoftwareVersion();

    /**
     * Encodes a system transaction to {@link Bytes} representation of a {@link com.hedera.hapi.node.base.Transaction}.
     *
     * @param transaction the {@link StateSignatureTransaction} to encode
     * @return {@link Bytes} representation of the transaction
     */
<<<<<<< HEAD
    @NonNull
    default Bytes encodeSystemTransaction(@NonNull final StateSignatureTransaction transaction) {
        return Bytes.EMPTY;
=======
    default Bytes encodeSystemTransaction(@NonNull final StateSignatureTransaction transaction) {
        throw new IllegalStateException("Invoke the method on the appropriate SwirldMain implementation!");
>>>>>>> be1981d7
    }
}<|MERGE_RESOLUTION|>--- conflicted
+++ resolved
@@ -100,13 +100,7 @@
      * @param transaction the {@link StateSignatureTransaction} to encode
      * @return {@link Bytes} representation of the transaction
      */
-<<<<<<< HEAD
-    @NonNull
-    default Bytes encodeSystemTransaction(@NonNull final StateSignatureTransaction transaction) {
-        return Bytes.EMPTY;
-=======
     default Bytes encodeSystemTransaction(@NonNull final StateSignatureTransaction transaction) {
         throw new IllegalStateException("Invoke the method on the appropriate SwirldMain implementation!");
->>>>>>> be1981d7
     }
 }