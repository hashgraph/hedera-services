--- conflicted
+++ resolved
@@ -59,12 +59,7 @@
  * @param hashLoggerSchedulerType                 the hash logger scheduler type
  * @param hashLoggerUnhandledTaskCapacity         number of unhandled tasks allowed in the hash logger task scheduler
  * @param completeStateNotifierUnhandledCapacity  number of unhandled tasks allowed for the state completion notifier
-<<<<<<< HEAD
- * @param stateHasherSchedulerType                the state hasher scheduler type
- * @param stateHasherUnhandledCapacity            number of unhandled tasks allowed for the state hasher
-=======
  * @param stateHasher                             configuration for the state hasher scheduler
->>>>>>> 59fb4066
  * @param stateGarbageCollector                   configuration for the state garbage collector scheduler
  * @param stateGarbageCollectorHeartbeatPeriod    the frequency that heartbeats should be sent to the state garbage
  *                                                collector
@@ -80,11 +75,8 @@
  * @param transactionResubmitter                  configuration for the transaction resubmitter scheduler
  * @param transactionPool                         configuration for the transaction pool scheduler
  * @param gossip                                  configuration for the gossip scheduler
-<<<<<<< HEAD
  * @param eventHasher                             configuration for the event hasher scheduler
  * @param postHashCollector                       configuration for the post hash collector scheduler
-=======
->>>>>>> 59fb4066
  */
 @ConfigData("platformSchedulers")
 public record PlatformSchedulersConfig(
