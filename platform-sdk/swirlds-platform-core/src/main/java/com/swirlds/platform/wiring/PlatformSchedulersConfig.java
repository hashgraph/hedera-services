--- conflicted
+++ resolved
@@ -39,18 +39,9 @@
  * @param internalEventValidator                            configuration for the internal event validator scheduler
  * @param eventDeduplicator                                 configuration for the event deduplicator scheduler
  * @param eventSignatureValidator                           configuration for the event signature validator scheduler
- * @param orphanBuffer                                      configuration for the orphan buffer scheduler
-<<<<<<< HEAD
- * @param inOrderLinkerSchedulerType                        the in-order linker scheduler type
- * @param inOrderLinkerUnhandledCapacity                    number of unhandled tasks allowed in the in-order linker
- *                                                          scheduler
+ * @param orphanBuffer                                      configuration for the orphan buffer scheduler scheduler
  * @param consensusEngine                                   configuration for the consensus engine scheduler
-=======
  * @param inOrderLinker                                     configuration for the in order linker scheduler
- * @param consensusEngineSchedulerType                      the consensus engine scheduler type
- * @param consensusEngineUnhandledCapacity                  number of unhandled tasks allowed in the consensus engine
- *                                                          scheduler
->>>>>>> bd8264ec
  * @param eventCreationManager                              configuration for the event creation manager scheduler
  * @param selfEventSigner                                   configuration for the self event signer scheduler
  * @param signedStateFileManagerSchedulerType               the signed state file manager scheduler type
@@ -107,19 +98,12 @@
                 TaskSchedulerConfiguration eventSignatureValidator,
         @ConfigProperty(defaultValue = "SEQUENTIAL CAPACITY(500) FLUSHABLE UNHANDLED_TASK_METRIC")
                 TaskSchedulerConfiguration orphanBuffer,
-<<<<<<< HEAD
-        @ConfigProperty(defaultValue = "SEQUENTIAL") TaskSchedulerType inOrderLinkerSchedulerType,
-        @ConfigProperty(defaultValue = "500") int inOrderLinkerUnhandledCapacity,
         @ConfigProperty(
                         defaultValue =
                                 "SEQUENTIAL_THREAD CAPACITY(500) FLUSHABLE SQUELCHABLE UNHANDLED_TASK_METRIC BUSY_FRACTION_METRIC")
                 TaskSchedulerConfiguration consensusEngine,
-=======
         @ConfigProperty(defaultValue = "SEQUENTIAL CAPACITY(500) FLUSHABLE UNHANDLED_TASK_METRIC")
                 TaskSchedulerConfiguration inOrderLinker,
-        @ConfigProperty(defaultValue = "SEQUENTIAL_THREAD") TaskSchedulerType consensusEngineSchedulerType,
-        @ConfigProperty(defaultValue = "500") int consensusEngineUnhandledCapacity,
->>>>>>> bd8264ec
         @ConfigProperty(defaultValue = "SEQUENTIAL CAPACITY(500) FLUSHABLE SQUELCHABLE UNHANDLED_TASK_METRIC")
                 TaskSchedulerConfiguration eventCreationManager,
         @ConfigProperty(defaultValue = "DIRECT") TaskSchedulerConfiguration selfEventSigner,
