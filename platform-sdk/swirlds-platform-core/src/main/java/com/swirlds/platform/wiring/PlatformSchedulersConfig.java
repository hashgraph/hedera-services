/*
 * Copyright (C) 2023-2024 Hedera Hashgraph, LLC
 *
 * Licensed under the Apache License, Version 2.0 (the "License");
 * you may not use this file except in compliance with the License.
 * You may obtain a copy of the License at
 *
 *      http://www.apache.org/licenses/LICENSE-2.0
 *
 * Unless required by applicable law or agreed to in writing, software
 * distributed under the License is distributed on an "AS IS" BASIS,
 * WITHOUT WARRANTIES OR CONDITIONS OF ANY KIND, either express or implied.
 * See the License for the specific language governing permissions and
 * limitations under the License.
 */

package com.swirlds.platform.wiring;

import com.swirlds.common.wiring.schedulers.builders.TaskSchedulerConfiguration;
import com.swirlds.common.wiring.schedulers.builders.TaskSchedulerType;
import com.swirlds.config.api.ConfigData;
import com.swirlds.config.api.DefaultValue;
import java.time.Duration;

/**
 * Contains configuration values for the platform schedulers.
 *
 * @param defaultPoolMultiplier                    used when calculating the size of the default platform fork join
 *                                                 pool. Maximum parallelism in this pool is calculated as max(1,
 *                                                 (defaultPoolMultipler * [number of processors] +
 *                                                 defaultPoolConstant)).
 * @param defaultPoolConstant                      used when calculating the size of the default platform fork join
 *                                                 pool. Maximum parallelism in this pool is calculated as max(1,
 *                                                 (defaultPoolMultipler * [number of processors] +
 *                                                 defaultPoolConstant)). It is legal for this constant to be a negative
 *                                                 number.
 * @param eventHasherUnhandledCapacity             number of unhandled tasks allowed in the event hasher scheduler
 * @param internalEventValidator                   configuration for the internal event validator scheduler
 * @param eventDeduplicator                        configuration for the event deduplicator scheduler
 * @param eventSignatureValidator                  configuration for the event signature validator scheduler
 * @param orphanBuffer                             configuration for the orphan buffer scheduler
 * @param consensusEngine                          configuration for the consensus engine scheduler
 * @param inOrderLinker                            configuration for the in order linker scheduler
 * @param eventCreationManager                     configuration for the event creation manager scheduler
 * @param selfEventSigner                          configuration for the self event signer scheduler
 * @param signedStateFileManagerSchedulerType      the signed state file manager scheduler type
 * @param signedStateFileManagerUnhandledCapacity  number of unhandled tasks allowed in the signed state file manager
 *                                                 scheduler
 * @param stateSignerSchedulerType                 the state signer scheduler type
 * @param stateSignerUnhandledCapacity             number of unhandled tasks allowed in the state signer scheduler,
 *                                                 default is -1 (unlimited)
 * @param pcesWriter                               configuration for the preconsensus event writer scheduler
 * @param pcesSequencer                            configuration for the preconsensus event sequencer scheduler
 * @param applicationTransactionPrehandler         configuration for the application transaction prehandler scheduler
 * @param stateSignatureCollectorSchedulerType     the state signature collector scheduler type
 * @param stateSignatureCollectorUnhandledCapacity number of unhandled tasks allowed for the state signature collector
 * @param shadowgraphSchedulerType                 the shadowgraph scheduler type
 * @param shadowgraphUnhandledCapacity             number of unhandled tasks allowed for the shadowgraph
 * @param consensusRoundHandlerSchedulerType       the consensus round handler scheduler type
 * @param consensusRoundHandlerUnhandledCapacity   number of unhandled tasks allowed for the consensus round handler
 * @param runningEventHasher                       configuration for the running event hasher scheduler
 * @param issDetectorSchedulerType                 the ISS detector scheduler type
 * @param issDetectorUnhandledCapacity             number of unhandled tasks allowed for the ISS detector
 * @param hashLoggerSchedulerType                  the hash logger scheduler type
 * @param hashLoggerUnhandledTaskCapacity          number of unhandled tasks allowed in the hash logger task scheduler
 * @param completeStateNotifierUnhandledCapacity   number of unhandled tasks allowed for the state completion notifier
 * @param stateHasherSchedulerType                 the state hasher scheduler type
 * @param stateHasherUnhandledCapacity             number of unhandled tasks allowed for the state hasher
 * @param stateGarbageCollector                    configuration for the state garbage collector scheduler
 * @param stateGarbageCollectorHeartbeatPeriod     the frequency that heartbeats should be sent to the state garbage
 *                                                 collector
 * @param platformPublisher                        configuration for the platform publisher scheduler
 * @param consensusEventStream                     configuration for the consensus event stream scheduler
 * @param roundDurabilityBuffer                    configuration for the round durability buffer scheduler
 */
@ConfigData("platformSchedulers")
public record PlatformSchedulersConfig(
        @DefaultValue("1.0") double defaultPoolMultiplier,
        @DefaultValue("0") int defaultPoolConstant,
        @DefaultValue("500") int eventHasherUnhandledCapacity,
        @DefaultValue("SEQUENTIAL CAPACITY(500) FLUSHABLE UNHANDLED_TASK_METRIC")
                TaskSchedulerConfiguration internalEventValidator,
        @DefaultValue("SEQUENTIAL CAPACITY(500) FLUSHABLE UNHANDLED_TASK_METRIC")
                TaskSchedulerConfiguration eventDeduplicator,
        @DefaultValue("SEQUENTIAL CAPACITY(500) FLUSHABLE UNHANDLED_TASK_METRIC")
                TaskSchedulerConfiguration eventSignatureValidator,
        @DefaultValue("SEQUENTIAL CAPACITY(500) FLUSHABLE UNHANDLED_TASK_METRIC")
                TaskSchedulerConfiguration orphanBuffer,
        @DefaultValue(
                        "SEQUENTIAL_THREAD CAPACITY(500) FLUSHABLE SQUELCHABLE UNHANDLED_TASK_METRIC BUSY_FRACTION_METRIC")
                TaskSchedulerConfiguration consensusEngine,
        @DefaultValue("SEQUENTIAL CAPACITY(500) FLUSHABLE UNHANDLED_TASK_METRIC")
                TaskSchedulerConfiguration inOrderLinker,
        @DefaultValue("SEQUENTIAL CAPACITY(500) FLUSHABLE SQUELCHABLE UNHANDLED_TASK_METRIC")
                TaskSchedulerConfiguration eventCreationManager,
<<<<<<< HEAD
        @DefaultValue("DIRECT") TaskSchedulerConfiguration selfEventSigner,
        @DefaultValue("SEQUENTIAL_THREAD") TaskSchedulerType signedStateFileManagerSchedulerType,
        @DefaultValue("20") int signedStateFileManagerUnhandledCapacity,
        @DefaultValue("SEQUENTIAL_THREAD") TaskSchedulerType stateSignerSchedulerType,
        @DefaultValue("-1") int stateSignerUnhandledCapacity,
        @DefaultValue("SEQUENTIAL_THREAD") TaskSchedulerType pcesWriterSchedulerType,
        @DefaultValue("500") int pcesWriterUnhandledCapacity,
        @DefaultValue("DIRECT") TaskSchedulerConfiguration pcesSequencer,
        @DefaultValue("DIRECT") TaskSchedulerType eventDurabilityNexusSchedulerType,
        @DefaultValue("-1") int eventDurabilityNexusUnhandledTaskCapacity,
        @DefaultValue("CONCURRENT") TaskSchedulerType applicationTransactionPrehandlerSchedulerType,
        @DefaultValue("500") int applicationTransactionPrehandlerUnhandledCapacity,
        @DefaultValue("SEQUENTIAL") TaskSchedulerType stateSignatureCollectorSchedulerType,
        @DefaultValue("500") int stateSignatureCollectorUnhandledCapacity,
        @DefaultValue("SEQUENTIAL") TaskSchedulerType shadowgraphSchedulerType,
        @DefaultValue("500") int shadowgraphUnhandledCapacity,
        @DefaultValue("SEQUENTIAL_THREAD") TaskSchedulerType consensusRoundHandlerSchedulerType,
        @DefaultValue("5") int consensusRoundHandlerUnhandledCapacity,
        @DefaultValue("SEQUENTIAL CAPACITY(5) UNHANDLED_TASK_METRIC BUSY_FRACTION_METRIC")
                TaskSchedulerConfiguration runningEventHasher,
        @DefaultValue("SEQUENTIAL") TaskSchedulerType issDetectorSchedulerType,
        @DefaultValue("500") int issDetectorUnhandledCapacity,
        @DefaultValue("SEQUENTIAL_THREAD") TaskSchedulerType hashLoggerSchedulerType,
        @DefaultValue("100") int hashLoggerUnhandledTaskCapacity,
        @DefaultValue("1000") int completeStateNotifierUnhandledCapacity,
        @DefaultValue("SEQUENTIAL_THREAD") TaskSchedulerType stateHasherSchedulerType,
        @DefaultValue("2") int stateHasherUnhandledCapacity,
        @DefaultValue("SEQUENTIAL CAPACITY(60) UNHANDLED_TASK_METRIC") TaskSchedulerConfiguration stateGarbageCollector,
        @DefaultValue("200ms") Duration stateGarbageCollectorHeartbeatPeriod,
        @DefaultValue("SEQUENTIAL CAPACITY(500) UNHANDLED_TASK_METRIC") TaskSchedulerConfiguration platformPublisher,
        @DefaultValue("DIRECT_THREADSAFE") TaskSchedulerConfiguration consensusEventStream) {}
=======
        @ConfigProperty(defaultValue = "DIRECT") TaskSchedulerConfiguration selfEventSigner,
        @ConfigProperty(defaultValue = "SEQUENTIAL_THREAD") TaskSchedulerType signedStateFileManagerSchedulerType,
        @ConfigProperty(defaultValue = "20") int signedStateFileManagerUnhandledCapacity,
        @ConfigProperty(defaultValue = "SEQUENTIAL_THREAD") TaskSchedulerType stateSignerSchedulerType,
        @ConfigProperty(defaultValue = "-1") int stateSignerUnhandledCapacity,
        @ConfigProperty(defaultValue = "SEQUENTIAL_THREAD CAPACITY(500) UNHANDLED_TASK_METRIC")
                TaskSchedulerConfiguration pcesWriter,
        @ConfigProperty(defaultValue = "DIRECT") TaskSchedulerConfiguration pcesSequencer,
        @ConfigProperty(defaultValue = "CONCURRENT CAPACITY(500) FLUSHABLE UNHANDLED_TASK_METRIC")
                TaskSchedulerConfiguration applicationTransactionPrehandler,
        @ConfigProperty(defaultValue = "SEQUENTIAL") TaskSchedulerType stateSignatureCollectorSchedulerType,
        @ConfigProperty(defaultValue = "500") int stateSignatureCollectorUnhandledCapacity,
        @ConfigProperty(defaultValue = "SEQUENTIAL") TaskSchedulerType shadowgraphSchedulerType,
        @ConfigProperty(defaultValue = "500") int shadowgraphUnhandledCapacity,
        @ConfigProperty(defaultValue = "SEQUENTIAL_THREAD") TaskSchedulerType consensusRoundHandlerSchedulerType,
        @ConfigProperty(defaultValue = "5") int consensusRoundHandlerUnhandledCapacity,
        @ConfigProperty(defaultValue = "SEQUENTIAL CAPACITY(5) UNHANDLED_TASK_METRIC BUSY_FRACTION_METRIC")
                TaskSchedulerConfiguration runningEventHasher,
        @ConfigProperty(defaultValue = "SEQUENTIAL") TaskSchedulerType issDetectorSchedulerType,
        @ConfigProperty(defaultValue = "500") int issDetectorUnhandledCapacity,
        @ConfigProperty(defaultValue = "SEQUENTIAL_THREAD") TaskSchedulerType hashLoggerSchedulerType,
        @ConfigProperty(defaultValue = "100") int hashLoggerUnhandledTaskCapacity,
        @ConfigProperty(defaultValue = "1000") int completeStateNotifierUnhandledCapacity,
        @ConfigProperty(defaultValue = "SEQUENTIAL_THREAD") TaskSchedulerType stateHasherSchedulerType,
        @ConfigProperty(defaultValue = "2") int stateHasherUnhandledCapacity,
        @ConfigProperty(defaultValue = "SEQUENTIAL CAPACITY(60) UNHANDLED_TASK_METRIC")
                TaskSchedulerConfiguration stateGarbageCollector,
        @ConfigProperty(defaultValue = "200ms") Duration stateGarbageCollectorHeartbeatPeriod,
        @ConfigProperty(defaultValue = "SEQUENTIAL CAPACITY(500) UNHANDLED_TASK_METRIC")
                TaskSchedulerConfiguration platformPublisher,
        @ConfigProperty(defaultValue = "DIRECT_THREADSAFE") TaskSchedulerConfiguration consensusEventStream,
        @ConfigProperty(defaultValue = "SEQUENTIAL CAPACITY(5) FLUSHABLE UNHANDLED_TASK_METRIC")
                TaskSchedulerConfiguration roundDurabilityBuffer) {}
>>>>>>> 39c22541
<|MERGE_RESOLUTION|>--- conflicted
+++ resolved
@@ -19,7 +19,7 @@
 import com.swirlds.common.wiring.schedulers.builders.TaskSchedulerConfiguration;
 import com.swirlds.common.wiring.schedulers.builders.TaskSchedulerType;
 import com.swirlds.config.api.ConfigData;
-import com.swirlds.config.api.DefaultValue;
+import com.swirlds.config.api.ConfigProperty;
 import java.time.Duration;
 
 /**
@@ -75,57 +75,25 @@
  */
 @ConfigData("platformSchedulers")
 public record PlatformSchedulersConfig(
-        @DefaultValue("1.0") double defaultPoolMultiplier,
-        @DefaultValue("0") int defaultPoolConstant,
-        @DefaultValue("500") int eventHasherUnhandledCapacity,
-        @DefaultValue("SEQUENTIAL CAPACITY(500) FLUSHABLE UNHANDLED_TASK_METRIC")
+        @ConfigProperty(defaultValue = "1.0") double defaultPoolMultiplier,
+        @ConfigProperty(defaultValue = "0") int defaultPoolConstant,
+        @ConfigProperty(defaultValue = "500") int eventHasherUnhandledCapacity,
+        @ConfigProperty(defaultValue = "SEQUENTIAL CAPACITY(500) FLUSHABLE UNHANDLED_TASK_METRIC")
                 TaskSchedulerConfiguration internalEventValidator,
-        @DefaultValue("SEQUENTIAL CAPACITY(500) FLUSHABLE UNHANDLED_TASK_METRIC")
+        @ConfigProperty(defaultValue = "SEQUENTIAL CAPACITY(500) FLUSHABLE UNHANDLED_TASK_METRIC")
                 TaskSchedulerConfiguration eventDeduplicator,
-        @DefaultValue("SEQUENTIAL CAPACITY(500) FLUSHABLE UNHANDLED_TASK_METRIC")
+        @ConfigProperty(defaultValue = "SEQUENTIAL CAPACITY(500) FLUSHABLE UNHANDLED_TASK_METRIC")
                 TaskSchedulerConfiguration eventSignatureValidator,
-        @DefaultValue("SEQUENTIAL CAPACITY(500) FLUSHABLE UNHANDLED_TASK_METRIC")
+        @ConfigProperty(defaultValue = "SEQUENTIAL CAPACITY(500) FLUSHABLE UNHANDLED_TASK_METRIC")
                 TaskSchedulerConfiguration orphanBuffer,
-        @DefaultValue(
-                        "SEQUENTIAL_THREAD CAPACITY(500) FLUSHABLE SQUELCHABLE UNHANDLED_TASK_METRIC BUSY_FRACTION_METRIC")
+        @ConfigProperty(
+                        defaultValue =
+                                "SEQUENTIAL_THREAD CAPACITY(500) FLUSHABLE SQUELCHABLE UNHANDLED_TASK_METRIC BUSY_FRACTION_METRIC")
                 TaskSchedulerConfiguration consensusEngine,
-        @DefaultValue("SEQUENTIAL CAPACITY(500) FLUSHABLE UNHANDLED_TASK_METRIC")
+        @ConfigProperty(defaultValue = "SEQUENTIAL CAPACITY(500) FLUSHABLE UNHANDLED_TASK_METRIC")
                 TaskSchedulerConfiguration inOrderLinker,
-        @DefaultValue("SEQUENTIAL CAPACITY(500) FLUSHABLE SQUELCHABLE UNHANDLED_TASK_METRIC")
+        @ConfigProperty(defaultValue = "SEQUENTIAL CAPACITY(500) FLUSHABLE SQUELCHABLE UNHANDLED_TASK_METRIC")
                 TaskSchedulerConfiguration eventCreationManager,
-<<<<<<< HEAD
-        @DefaultValue("DIRECT") TaskSchedulerConfiguration selfEventSigner,
-        @DefaultValue("SEQUENTIAL_THREAD") TaskSchedulerType signedStateFileManagerSchedulerType,
-        @DefaultValue("20") int signedStateFileManagerUnhandledCapacity,
-        @DefaultValue("SEQUENTIAL_THREAD") TaskSchedulerType stateSignerSchedulerType,
-        @DefaultValue("-1") int stateSignerUnhandledCapacity,
-        @DefaultValue("SEQUENTIAL_THREAD") TaskSchedulerType pcesWriterSchedulerType,
-        @DefaultValue("500") int pcesWriterUnhandledCapacity,
-        @DefaultValue("DIRECT") TaskSchedulerConfiguration pcesSequencer,
-        @DefaultValue("DIRECT") TaskSchedulerType eventDurabilityNexusSchedulerType,
-        @DefaultValue("-1") int eventDurabilityNexusUnhandledTaskCapacity,
-        @DefaultValue("CONCURRENT") TaskSchedulerType applicationTransactionPrehandlerSchedulerType,
-        @DefaultValue("500") int applicationTransactionPrehandlerUnhandledCapacity,
-        @DefaultValue("SEQUENTIAL") TaskSchedulerType stateSignatureCollectorSchedulerType,
-        @DefaultValue("500") int stateSignatureCollectorUnhandledCapacity,
-        @DefaultValue("SEQUENTIAL") TaskSchedulerType shadowgraphSchedulerType,
-        @DefaultValue("500") int shadowgraphUnhandledCapacity,
-        @DefaultValue("SEQUENTIAL_THREAD") TaskSchedulerType consensusRoundHandlerSchedulerType,
-        @DefaultValue("5") int consensusRoundHandlerUnhandledCapacity,
-        @DefaultValue("SEQUENTIAL CAPACITY(5) UNHANDLED_TASK_METRIC BUSY_FRACTION_METRIC")
-                TaskSchedulerConfiguration runningEventHasher,
-        @DefaultValue("SEQUENTIAL") TaskSchedulerType issDetectorSchedulerType,
-        @DefaultValue("500") int issDetectorUnhandledCapacity,
-        @DefaultValue("SEQUENTIAL_THREAD") TaskSchedulerType hashLoggerSchedulerType,
-        @DefaultValue("100") int hashLoggerUnhandledTaskCapacity,
-        @DefaultValue("1000") int completeStateNotifierUnhandledCapacity,
-        @DefaultValue("SEQUENTIAL_THREAD") TaskSchedulerType stateHasherSchedulerType,
-        @DefaultValue("2") int stateHasherUnhandledCapacity,
-        @DefaultValue("SEQUENTIAL CAPACITY(60) UNHANDLED_TASK_METRIC") TaskSchedulerConfiguration stateGarbageCollector,
-        @DefaultValue("200ms") Duration stateGarbageCollectorHeartbeatPeriod,
-        @DefaultValue("SEQUENTIAL CAPACITY(500) UNHANDLED_TASK_METRIC") TaskSchedulerConfiguration platformPublisher,
-        @DefaultValue("DIRECT_THREADSAFE") TaskSchedulerConfiguration consensusEventStream) {}
-=======
         @ConfigProperty(defaultValue = "DIRECT") TaskSchedulerConfiguration selfEventSigner,
         @ConfigProperty(defaultValue = "SEQUENTIAL_THREAD") TaskSchedulerType signedStateFileManagerSchedulerType,
         @ConfigProperty(defaultValue = "20") int signedStateFileManagerUnhandledCapacity,
@@ -158,5 +126,4 @@
                 TaskSchedulerConfiguration platformPublisher,
         @ConfigProperty(defaultValue = "DIRECT_THREADSAFE") TaskSchedulerConfiguration consensusEventStream,
         @ConfigProperty(defaultValue = "SEQUENTIAL CAPACITY(5) FLUSHABLE UNHANDLED_TASK_METRIC")
-                TaskSchedulerConfiguration roundDurabilityBuffer) {}
->>>>>>> 39c22541
+                TaskSchedulerConfiguration roundDurabilityBuffer) {}