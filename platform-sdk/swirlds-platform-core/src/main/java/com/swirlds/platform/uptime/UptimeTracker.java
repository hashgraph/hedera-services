--- conflicted
+++ resolved
@@ -178,13 +178,10 @@
             @NonNull final Map<NodeId, ConsensusEvent> lastEventsInRoundByCreator,
             @NonNull final Map<NodeId, ConsensusEvent> judgesByCreator) {
 
-<<<<<<< HEAD
         // capture previous self event consensus timestamp, so we can tell if the current round contains a
         // new self event
         final Instant previousSelfEventConsensusTimestamp = lastSelfEventTime.get();
 
-=======
->>>>>>> 9509f287
         round.forEach(event -> {
             lastEventsInRoundByCreator.put(event.getCreatorId(), event);
             // Temporarily disabled until we properly detect judges in a round
