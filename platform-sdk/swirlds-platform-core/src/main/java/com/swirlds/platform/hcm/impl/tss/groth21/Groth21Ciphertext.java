--- conflicted
+++ resolved
@@ -16,22 +16,13 @@
 
 package com.swirlds.platform.hcm.impl.tss.groth21;
 
-<<<<<<< HEAD
 import com.swirlds.platform.hcm.api.pairings.Field;
 import com.swirlds.platform.hcm.api.pairings.FieldElement;
 import com.swirlds.platform.hcm.api.pairings.GroupElement;
-import com.swirlds.platform.hcm.api.signaturescheme.PrivateKey;
-import com.swirlds.platform.hcm.api.signaturescheme.PublicKey;
+import com.swirlds.platform.hcm.api.signaturescheme.PairingPrivateKey;
 import com.swirlds.platform.hcm.api.tss.TssCiphertext;
 import com.swirlds.platform.hcm.api.tss.TssPrivateKey;
 import com.swirlds.platform.hcm.api.tss.TssShareId;
-=======
-import com.swirlds.platform.hcm.api.signaturescheme.PairingPublicKey;
-import com.swirlds.platform.hcm.api.tss.TssCiphertext;
-import com.swirlds.platform.hcm.api.tss.TssPrivateKey;
-import com.swirlds.platform.hcm.api.tss.TssShareId;
-import com.swirlds.platform.hcm.ecdh.EcdhPrivateKey;
->>>>>>> fb6a4770
 import edu.umd.cs.findbugs.annotations.NonNull;
 import java.math.BigInteger;
 import java.util.List;
@@ -42,26 +33,18 @@
  *
  * @param chunkRandomness  TODO
  * @param shareCiphertexts TODO
- * @param <P>              the type of public key that verifies signatures produced by the secret key encrypted by
- *                         this ciphertext
  */
-<<<<<<< HEAD
-public record Groth21Ciphertext<P extends PublicKey>(
+public record Groth21Ciphertext(
         @NonNull List<GroupElement> chunkRandomness, @NonNull Map<TssShareId, List<GroupElement>> shareCiphertexts)
-        implements TssCiphertext<P> {
-=======
-public class Groth21Ciphertext<P extends PairingPublicKey> implements TssCiphertext<P> {
-
-    // TODO: what members belong here?
->>>>>>> fb6a4770
+        implements TssCiphertext {
 
     /**
      * {@inheritDoc}
      */
     @NonNull
     @Override
-    public TssPrivateKey<P> decryptPrivateKey(
-            @NonNull final PrivateKey elGamalPrivateKey, @NonNull final TssShareId shareId) {
+    public TssPrivateKey decryptPrivateKey(
+            @NonNull final PairingPrivateKey elGamalPrivateKey, @NonNull final TssShareId shareId) {
 
         final List<GroupElement> shareIdCiphertexts = shareCiphertexts.get(shareId);
 
@@ -69,7 +52,7 @@
             throw new IllegalArgumentException("Mismatched chunk randomness count and share chunk count");
         }
 
-        final FieldElement keyElement = elGamalPrivateKey.element();
+        final FieldElement keyElement = elGamalPrivateKey.secretElement();
         final Field keyField = keyElement.getField();
         final FieldElement zeroElement = keyField.zeroElement();
 
@@ -86,7 +69,7 @@
                     keyField.elementFromLong(256).power(BigInteger.valueOf(i)).multiply(decryptedSecret));
         }
 
-        return new TssPrivateKey<>(new PrivateKey(output));
+        return new TssPrivateKey(new PairingPrivateKey(elGamalPrivateKey.signatureSchema(), output));
     }
 
     private FieldElement bruteForceDecrypt(@NonNull final GroupElement commitment) {
