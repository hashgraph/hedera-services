/*
 * Copyright (C) 2023 Hedera Hashgraph, LLC
 *
 * Licensed under the Apache License, Version 2.0 (the "License");
 * you may not use this file except in compliance with the License.
 * You may obtain a copy of the License at
 *
 *      http://www.apache.org/licenses/LICENSE-2.0
 *
 * Unless required by applicable law or agreed to in writing, software
 * distributed under the License is distributed on an "AS IS" BASIS,
 * WITHOUT WARRANTIES OR CONDITIONS OF ANY KIND, either express or implied.
 * See the License for the specific language governing permissions and
 * limitations under the License.
 */

package com.swirlds.platform.components.state;

import com.swirlds.base.time.Time;
import com.swirlds.common.config.StateConfig;
import com.swirlds.common.context.PlatformContext;
import com.swirlds.common.threading.manager.ThreadManager;
import com.swirlds.platform.components.SavedStateController;
import com.swirlds.platform.components.common.output.FatalErrorConsumer;
import com.swirlds.platform.components.state.output.NewLatestCompleteStateConsumer;
import com.swirlds.platform.dispatch.DispatchBuilder;
import com.swirlds.platform.dispatch.triggers.flow.StateHashedTrigger;
import com.swirlds.platform.state.signed.ReservedSignedState;
import com.swirlds.platform.state.signed.SignedState;
import com.swirlds.platform.state.signed.SignedStateGarbageCollector;
import com.swirlds.platform.state.signed.SignedStateHasher;
import com.swirlds.platform.state.signed.SignedStateInfo;
import com.swirlds.platform.state.signed.SignedStateManager;
import com.swirlds.platform.state.signed.SignedStateMetrics;
import com.swirlds.platform.state.signed.SignedStateSentinel;
import com.swirlds.platform.state.signed.SourceOfSignedState;
<<<<<<< HEAD
import com.swirlds.platform.system.status.PlatformStatusGetter;
=======
import com.swirlds.platform.state.signed.StateDumpRequest;
import com.swirlds.platform.state.signed.StateToDiskReason;
>>>>>>> c7dd6e7f
import com.swirlds.platform.util.HashLogger;
import edu.umd.cs.findbugs.annotations.NonNull;
import java.util.List;
import java.util.Objects;

/**
 * The default implementation of {@link StateManagementComponent}.
 */
public class DefaultStateManagementComponent implements StateManagementComponent {

    /**
     * Signed states are deleted on this background thread.
     */
    private final SignedStateGarbageCollector signedStateGarbageCollector;

    /**
     * Hashes SignedStates.
     */
    private final SignedStateHasher signedStateHasher;

    /**
     * Keeps track of various signed states in various stages of collecting signatures
     */
    private final SignedStateManager signedStateManager;

    /**
     * A logger for hash stream data
     */
    private final HashLogger hashLogger;

    /**
     * Used to track signed state leaks, if enabled
     */
    private final SignedStateSentinel signedStateSentinel;

    private final SavedStateController savedStateController;
<<<<<<< HEAD
=======
    private final Consumer<StateDumpRequest> stateDumpConsumer;
    private final Consumer<ReservedSignedState> stateSigner;
>>>>>>> c7dd6e7f

    /**
     * @param platformContext                    the platform context
     * @param threadManager                      manages platform thread resources
     * @param dispatchBuilder                    builds dispatchers. This is deprecated, do not wire new things together
     *                                           with this.
     * @param newLatestCompleteStateConsumer     consumer to invoke when there is a new latest complete signed state
     * @param fatalErrorConsumer                 consumer to invoke when a fatal error has occurred
     * @param savedStateController               controls which states are saved to disk
     */
    public DefaultStateManagementComponent(
            @NonNull final PlatformContext platformContext,
            @NonNull final ThreadManager threadManager,
            @NonNull final DispatchBuilder dispatchBuilder,
            @NonNull final NewLatestCompleteStateConsumer newLatestCompleteStateConsumer,
            @NonNull final FatalErrorConsumer fatalErrorConsumer,
<<<<<<< HEAD
            @NonNull final PlatformStatusGetter platformStatusGetter,
            @NonNull final SavedStateController savedStateController) {
=======
            @NonNull final SavedStateController savedStateController,
            @NonNull final Consumer<StateDumpRequest> stateDumpConsumer,
            @NonNull final Consumer<ReservedSignedState> stateSigner) {
>>>>>>> c7dd6e7f

        Objects.requireNonNull(platformContext);
        Objects.requireNonNull(threadManager);
        Objects.requireNonNull(newLatestCompleteStateConsumer);
        Objects.requireNonNull(fatalErrorConsumer);

        // Various metrics about signed states
        final SignedStateMetrics signedStateMetrics = new SignedStateMetrics(platformContext.getMetrics());
        this.signedStateGarbageCollector = new SignedStateGarbageCollector(threadManager, signedStateMetrics);
        this.signedStateSentinel = new SignedStateSentinel(platformContext, threadManager, Time.getCurrent());
        this.savedStateController = Objects.requireNonNull(savedStateController);
<<<<<<< HEAD
=======
        this.stateDumpConsumer = Objects.requireNonNull(stateDumpConsumer);
        this.stateSigner = Objects.requireNonNull(stateSigner);
>>>>>>> c7dd6e7f

        hashLogger =
                new HashLogger(threadManager, platformContext.getConfiguration().getConfigData(StateConfig.class));

        final StateHashedTrigger stateHashedTrigger =
                dispatchBuilder.getDispatcher(this, StateHashedTrigger.class)::dispatch;
        signedStateHasher = new SignedStateHasher(signedStateMetrics, stateHashedTrigger, fatalErrorConsumer);

        signedStateManager = new SignedStateManager(
                platformContext.getConfiguration().getConfigData(StateConfig.class),
                signedStateMetrics,
                newLatestCompleteStateConsumer,
                this::stateHasEnoughSignatures,
                this::stateLacksSignatures);
    }

    /**
     * Handles a signed state that is now complete by saving it to disk, if it should be saved.
     *
     * @param signedState the newly complete signed state
     */
    private void stateHasEnoughSignatures(@NonNull final SignedState signedState) {
        savedStateController.maybeSaveState(signedState);
    }

    /**
     * Handles a signed state that did not collect enough signatures before being ejected from memory.
     *
     * @param signedState the signed state that lacks signatures
     */
    private void stateLacksSignatures(@NonNull final SignedState signedState) {
        savedStateController.maybeSaveState(signedState);
    }

    private void newSignedStateBeingTracked(final SignedState signedState, final SourceOfSignedState source) {
        // When we begin tracking a new signed state, "introduce" the state to the SignedStateFileManager
        if (source == SourceOfSignedState.DISK) {
            savedStateController.registerSignedStateFromDisk(signedState);
        }
        if (source == SourceOfSignedState.RECONNECT) {
            // a state received from reconnect should be saved to disk
            savedStateController.reconnectStateReceived(signedState);
        }

        if (signedState.getState().getHash() != null) {
            hashLogger.logHashes(signedState);
        }
    }

    @Override
    public void newSignedStateFromTransactions(@NonNull final ReservedSignedState signedState) {
        try (signedState) {
            signedState.get().setGarbageCollector(signedStateGarbageCollector);
            signedStateHasher.hashState(signedState.get());

            newSignedStateBeingTracked(signedState.get(), SourceOfSignedState.TRANSACTIONS);

            stateSigner.accept(signedState.getAndReserve("signing state from transactions"));

            signedStateManager.addState(signedState.get());
        }
    }

    /**
     * {@inheritDoc}
     */
    @Override
    public List<SignedStateInfo> getSignedStateInfo() {
        return signedStateManager.getSignedStateInfo();
    }

    /**
     * {@inheritDoc}
     */
    @Override
    public void stateToLoad(final SignedState signedState, final SourceOfSignedState sourceOfSignedState) {
        signedState.setGarbageCollector(signedStateGarbageCollector);
        newSignedStateBeingTracked(signedState, sourceOfSignedState);
        signedStateManager.addState(signedState);
    }

    /**
     * {@inheritDoc}
     */
    @Override
    public void start() {
        signedStateGarbageCollector.start();
        signedStateSentinel.start();
    }

    /**
     * {@inheritDoc}
     */
    @Override
    public void stop() {
        signedStateSentinel.stop();
        signedStateGarbageCollector.stop();
    }

    /**
     * {@inheritDoc}
     */
    @NonNull
    @Override
    public SignedStateManager getSignedStateManager() {
        return signedStateManager;
    }
}<|MERGE_RESOLUTION|>--- conflicted
+++ resolved
@@ -34,16 +34,13 @@
 import com.swirlds.platform.state.signed.SignedStateMetrics;
 import com.swirlds.platform.state.signed.SignedStateSentinel;
 import com.swirlds.platform.state.signed.SourceOfSignedState;
-<<<<<<< HEAD
 import com.swirlds.platform.system.status.PlatformStatusGetter;
-=======
 import com.swirlds.platform.state.signed.StateDumpRequest;
-import com.swirlds.platform.state.signed.StateToDiskReason;
->>>>>>> c7dd6e7f
 import com.swirlds.platform.util.HashLogger;
 import edu.umd.cs.findbugs.annotations.NonNull;
 import java.util.List;
 import java.util.Objects;
+import java.util.function.Consumer;
 
 /**
  * The default implementation of {@link StateManagementComponent}.
@@ -76,11 +73,8 @@
     private final SignedStateSentinel signedStateSentinel;
 
     private final SavedStateController savedStateController;
-<<<<<<< HEAD
-=======
-    private final Consumer<StateDumpRequest> stateDumpConsumer;
+
     private final Consumer<ReservedSignedState> stateSigner;
->>>>>>> c7dd6e7f
 
     /**
      * @param platformContext                    the platform context
@@ -97,14 +91,8 @@
             @NonNull final DispatchBuilder dispatchBuilder,
             @NonNull final NewLatestCompleteStateConsumer newLatestCompleteStateConsumer,
             @NonNull final FatalErrorConsumer fatalErrorConsumer,
-<<<<<<< HEAD
-            @NonNull final PlatformStatusGetter platformStatusGetter,
-            @NonNull final SavedStateController savedStateController) {
-=======
             @NonNull final SavedStateController savedStateController,
-            @NonNull final Consumer<StateDumpRequest> stateDumpConsumer,
             @NonNull final Consumer<ReservedSignedState> stateSigner) {
->>>>>>> c7dd6e7f
 
         Objects.requireNonNull(platformContext);
         Objects.requireNonNull(threadManager);
@@ -116,11 +104,7 @@
         this.signedStateGarbageCollector = new SignedStateGarbageCollector(threadManager, signedStateMetrics);
         this.signedStateSentinel = new SignedStateSentinel(platformContext, threadManager, Time.getCurrent());
         this.savedStateController = Objects.requireNonNull(savedStateController);
-<<<<<<< HEAD
-=======
-        this.stateDumpConsumer = Objects.requireNonNull(stateDumpConsumer);
         this.stateSigner = Objects.requireNonNull(stateSigner);
->>>>>>> c7dd6e7f
 
         hashLogger =
                 new HashLogger(threadManager, platformContext.getConfiguration().getConfigData(StateConfig.class));
