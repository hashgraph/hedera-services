--- conflicted
+++ resolved
@@ -152,11 +152,7 @@
     public void handleConsensusRound(
             @NonNull final Round round,
             @NonNull final PlatformStateModifier platformState,
-<<<<<<< HEAD
-            @NonNull final Consumer<ScopedSystemTransaction<StateSignatureTransaction>> stateSignatureTransactions) {
-=======
             @NonNull final Consumer<ScopedSystemTransaction<StateSignatureTransaction>> stateSignatureTransaction) {
->>>>>>> 89e2f351
         throwIfImmutable();
         lifecycles.onHandleConsensusRound(round, this);
     }
@@ -174,11 +170,7 @@
     @Override
     public void preHandle(
             @NonNull final Event event,
-<<<<<<< HEAD
-            @NonNull final Consumer<ScopedSystemTransaction<StateSignatureTransaction>> stateSignatureTransactions) {
-=======
             @NonNull final Consumer<ScopedSystemTransaction<StateSignatureTransaction>> stateSignatureTransaction) {
->>>>>>> 89e2f351
         lifecycles.onPreHandle(event, this);
     }
 
