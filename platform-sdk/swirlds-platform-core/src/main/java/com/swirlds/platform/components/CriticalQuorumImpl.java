/*
 * Copyright (C) 2021-2023 Hedera Hashgraph, LLC
 *
 * Licensed under the Apache License, Version 2.0 (the "License");
 * you may not use this file except in compliance with the License.
 * You may obtain a copy of the License at
 *
 *      http://www.apache.org/licenses/LICENSE-2.0
 *
 * Unless required by applicable law or agreed to in writing, software
 * distributed under the License is distributed on an "AS IS" BASIS,
 * WITHOUT WARRANTIES OR CONDITIONS OF ANY KIND, either express or implied.
 * See the License for the specific language governing permissions and
 * limitations under the License.
 */

package com.swirlds.platform.components;

import static com.swirlds.common.metrics.Metrics.INTERNAL_CATEGORY;

import com.swirlds.common.metrics.FunctionGauge;
import com.swirlds.common.metrics.Metrics;
import com.swirlds.common.system.EventCreationRuleResponse;
import com.swirlds.common.system.address.AddressBook;
import com.swirlds.common.system.events.BaseEvent;
import com.swirlds.platform.Utilities;
import com.swirlds.platform.event.EventUtils;
import com.swirlds.platform.internal.EventImpl;
import edu.umd.cs.findbugs.annotations.NonNull;
import java.util.HashMap;
import java.util.Map;
import java.util.Objects;
import java.util.concurrent.ConcurrentHashMap;
import java.util.concurrent.atomic.AtomicInteger;

/**
 * Implements the {@link CriticalQuorum} algorithm.
 */
public class CriticalQuorumImpl implements CriticalQuorum {
    private static final boolean DEFAULT_BOTH_PARENTS = true;
    private static final int DEFAULT_THRESHOLD_SOFTENING = 0;

    /**
     * The current address book for this node.
     */
    private final AddressBook addressBook;
    /** Should both parents be checked for critical quorum or just the self parent */
    private final boolean considerBothParents;
    /** 'soften' the threshold by this many events, the higher the number, the less strict the quorum is */
    private final int thresholdSoftening;

    /**
     * The number of events observed from each node in the current round.
     */
    private final Map<Long, Integer> eventCounts;

    /**
     * A map from possible thresholds to weights. The given weight is the weight of all nodes that do not exceed the
     * threshold.
     */
    private final Map<Integer, Long> weightNotExceedingThreshold;

    /**
     * Any nodes with an event count that does not exceed this threshold are considered to be part of the critical
     * quorum.
     */
    private final AtomicInteger threshold;

    /**
     * The current round. Observing an event from a higher round will increase this value and reset event counts.
     */
    private long round;

    /**
     * Construct a critical quorum
     *
     * @param metrics             the metrics engine
<<<<<<< HEAD
=======
     * @param selfId              the ID of this node
>>>>>>> 34a84cdb
     * @param addressBook         the source address book
     * @param considerBothParents true if both parents should be checked for critical quorum and false for just the self
     *                            parent
     * @param thresholdSoftening  'soften' the threshold by this many events, the higher the number, the less strict the
     *                            quorum is
     */
    public CriticalQuorumImpl(
            @NonNull final Metrics metrics,
<<<<<<< HEAD
            @NonNull final long selfId,
            final AddressBook addressBook,
            final boolean considerBothParents,
            final int thresholdSoftening) {

        this.addressBook = addressBook;
=======
            final long selfId,
            @NonNull final AddressBook addressBook,
            final boolean considerBothParents,
            final int thresholdSoftening) {

        this.addressBook = Objects.requireNonNull(addressBook);
>>>>>>> 34a84cdb
        this.considerBothParents = considerBothParents;
        this.thresholdSoftening = thresholdSoftening;

        eventCounts = new ConcurrentHashMap<>();
        weightNotExceedingThreshold = new HashMap<>();

        threshold = new AtomicInteger(0);

        metrics.getOrCreate(new FunctionGauge.Config<>(
                        INTERNAL_CATEGORY,
                        "isStrongMinorityInMaxRound",
                        Boolean.class,
                        () -> isInCriticalQuorum(selfId))
                .withDescription("Whether this node is in the critical quorum in the max round")
                .withUnit("is node in the critical quorum"));
    }

    /**
     * Construct a critical quorum from an address book
     *
     * @param metrics     the metrics engine
     * @param selfId      the id of this node
     * @param addressBook the source address book
     */
<<<<<<< HEAD
    public CriticalQuorumImpl(@NonNull final Metrics metrics, final long selfId, final AddressBook addressBook) {
=======
    public CriticalQuorumImpl(
            @NonNull final Metrics metrics, final long selfId, @NonNull final AddressBook addressBook) {
>>>>>>> 34a84cdb
        this(metrics, selfId, addressBook, DEFAULT_BOTH_PARENTS, DEFAULT_THRESHOLD_SOFTENING);
    }

    /**
     * {@inheritDoc}
     */
    @Override
    public boolean isInCriticalQuorum(final long nodeId) {
        return eventCounts.getOrDefault(nodeId, 0) <= threshold.get() + thresholdSoftening;
    }

    /**
     * When the round increases we need to reset all of our counts.
     */
    private void handleRoundBoundary(final EventImpl event) {
        if (event.getRoundCreated() > round) {
            round = event.getRoundCreated();
            eventCounts.clear();
            weightNotExceedingThreshold.clear();
            threshold.set(0);
        }
    }

    /**
     * {@inheritDoc}
     */
    @Override
    public void eventAdded(final EventImpl event) {
        if (event.getRoundCreated() < round) {
            // No need to consider old events
            return;
        }

        handleRoundBoundary(event);

        final long nodeId = event.getCreatorId();
        final long totalWeight = addressBook.getTotalWeight();

        // Increase the event count
        final int originalEventCount = eventCounts.getOrDefault(nodeId, 0);
        eventCounts.put(nodeId, originalEventCount + 1);

        // Update threshold map
        final long originalWeightAtThreshold =
                weightNotExceedingThreshold.getOrDefault(originalEventCount, totalWeight);
        final long newWeightAtThreshold =
                originalWeightAtThreshold - addressBook.getAddress(nodeId).getWeight();
        weightNotExceedingThreshold.put(originalEventCount, newWeightAtThreshold);

        // Make sure threshold allows at least 1/3 of the weight to be part of the critical quorum
        if (!Utilities.isStrongMinority(
                weightNotExceedingThreshold.getOrDefault(threshold.get(), totalWeight), totalWeight)) {
            threshold.incrementAndGet();
        }
    }

    @Override
    public EventCreationRuleResponse shouldCreateEvent(final BaseEvent selfParent, final BaseEvent otherParent) {
        // if neither node is part of the superMinority in the latest round, don't create an event
        final boolean isSelfMinority = isInCriticalQuorum(EventUtils.getCreatorId(selfParent));
        if (!considerBothParents) {
            return isSelfMinority ? EventCreationRuleResponse.PASS : EventCreationRuleResponse.DONT_CREATE;
        }
        final boolean isOtherMinority = isInCriticalQuorum(EventUtils.getCreatorId(otherParent));
        if (isSelfMinority || isOtherMinority) {
            return EventCreationRuleResponse.PASS;
        }
        return EventCreationRuleResponse.DONT_CREATE;
    }
}<|MERGE_RESOLUTION|>--- conflicted
+++ resolved
@@ -75,10 +75,7 @@
      * Construct a critical quorum
      *
      * @param metrics             the metrics engine
-<<<<<<< HEAD
-=======
      * @param selfId              the ID of this node
->>>>>>> 34a84cdb
      * @param addressBook         the source address book
      * @param considerBothParents true if both parents should be checked for critical quorum and false for just the self
      *                            parent
@@ -87,21 +84,12 @@
      */
     public CriticalQuorumImpl(
             @NonNull final Metrics metrics,
-<<<<<<< HEAD
-            @NonNull final long selfId,
-            final AddressBook addressBook,
-            final boolean considerBothParents,
-            final int thresholdSoftening) {
-
-        this.addressBook = addressBook;
-=======
             final long selfId,
             @NonNull final AddressBook addressBook,
             final boolean considerBothParents,
             final int thresholdSoftening) {
 
         this.addressBook = Objects.requireNonNull(addressBook);
->>>>>>> 34a84cdb
         this.considerBothParents = considerBothParents;
         this.thresholdSoftening = thresholdSoftening;
 
@@ -126,12 +114,8 @@
      * @param selfId      the id of this node
      * @param addressBook the source address book
      */
-<<<<<<< HEAD
-    public CriticalQuorumImpl(@NonNull final Metrics metrics, final long selfId, final AddressBook addressBook) {
-=======
     public CriticalQuorumImpl(
             @NonNull final Metrics metrics, final long selfId, @NonNull final AddressBook addressBook) {
->>>>>>> 34a84cdb
         this(metrics, selfId, addressBook, DEFAULT_BOTH_PARENTS, DEFAULT_THRESHOLD_SOFTENING);
     }
 
