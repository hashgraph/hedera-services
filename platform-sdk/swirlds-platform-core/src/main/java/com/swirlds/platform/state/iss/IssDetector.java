--- conflicted
+++ resolved
@@ -68,10 +68,7 @@
      * The address book of this network.
      */
     private final AddressBook addressBook;
-<<<<<<< HEAD
-
-=======
->>>>>>> a3f26335
+
     /**
      * The current software version
      */
