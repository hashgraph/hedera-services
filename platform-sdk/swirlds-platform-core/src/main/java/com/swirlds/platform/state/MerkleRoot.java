/*
 * Copyright (C) 2024 Hedera Hashgraph, LLC
 *
 * Licensed under the Apache License, Version 2.0 (the "License");
 * you may not use this file except in compliance with the License.
 * You may obtain a copy of the License at
 *
 *      http://www.apache.org/licenses/LICENSE-2.0
 *
 * Unless required by applicable law or agreed to in writing, software
 * distributed under the License is distributed on an "AS IS" BASIS,
 * WITHOUT WARRANTIES OR CONDITIONS OF ANY KIND, either express or implied.
 * See the License for the specific language governing permissions and
 * limitations under the License.
 */

package com.swirlds.platform.state;

import com.swirlds.common.merkle.MerkleInternal;
import com.swirlds.config.api.Configuration;
import com.swirlds.platform.system.SwirldState;
import edu.umd.cs.findbugs.annotations.NonNull;
import java.nio.file.Path;

/**
 * This interface represents the root node of the Merkle tree.
 */
public interface MerkleRoot extends MerkleInternal {
    /**
     * Get the application state.
     *
     * @return the application state
     */
    @NonNull
    SwirldState getSwirldState();
<<<<<<< HEAD

    /**
     * This method makes sure that the platform state is initialized.
     * If it's already initialized, it does nothing.
     *
     * @param platformConfiguration platform configuration
     */
    void initPlatformState(@NonNull final Configuration platformConfiguration);

=======
>>>>>>> e90c5dbc
    /**
     * Get readable platform state.
     * Works on both - mutable and immutable {@link MerkleRoot} and, therefore, this method should be preferred.
     *
     * @return immutable platform state
     */
    @NonNull
    PlatformStateAccessor getReadablePlatformState();

    /**
     * Get writable platform state. Works only on mutable {@link MerkleRoot}.
     * Call this method only if you need to modify the platform state.
     *
     * @param platformConfiguration platform configuration
     * @return mutable platform state
     */
    @NonNull
    PlatformStateModifier getWritablePlatformState(@NonNull final Configuration platformConfiguration);

    /**
     * Set the platform state.
     *
     * @param platformState the platform state
     * @param platformConfiguration platform configuration
     */
    void updatePlatformState(
            @NonNull final PlatformStateModifier platformState, @NonNull final Configuration platformConfiguration);

    /**
     * Generate a string that describes this state.
     *
     * @param hashDepth the depth of the tree to visit and print
     */
    @NonNull
    String getInfoString(final int hashDepth);

    /** {@inheritDoc} */
    @NonNull
    MerkleRoot copy();

    /** Creates a snapshots for the state. The state has to be hashed and immutable before calling this method.
     * @param targetPath The path to save the snapshot.
     */
    void createSnapshot(final @NonNull Path targetPath);
}<|MERGE_RESOLUTION|>--- conflicted
+++ resolved
@@ -17,7 +17,6 @@
 package com.swirlds.platform.state;
 
 import com.swirlds.common.merkle.MerkleInternal;
-import com.swirlds.config.api.Configuration;
 import com.swirlds.platform.system.SwirldState;
 import edu.umd.cs.findbugs.annotations.NonNull;
 import java.nio.file.Path;
@@ -33,18 +32,6 @@
      */
     @NonNull
     SwirldState getSwirldState();
-<<<<<<< HEAD
-
-    /**
-     * This method makes sure that the platform state is initialized.
-     * If it's already initialized, it does nothing.
-     *
-     * @param platformConfiguration platform configuration
-     */
-    void initPlatformState(@NonNull final Configuration platformConfiguration);
-
-=======
->>>>>>> e90c5dbc
     /**
      * Get readable platform state.
      * Works on both - mutable and immutable {@link MerkleRoot} and, therefore, this method should be preferred.
@@ -58,20 +45,17 @@
      * Get writable platform state. Works only on mutable {@link MerkleRoot}.
      * Call this method only if you need to modify the platform state.
      *
-     * @param platformConfiguration platform configuration
      * @return mutable platform state
      */
     @NonNull
-    PlatformStateModifier getWritablePlatformState(@NonNull final Configuration platformConfiguration);
+    PlatformStateModifier getWritablePlatformState();
 
     /**
      * Set the platform state.
      *
      * @param platformState the platform state
-     * @param platformConfiguration platform configuration
      */
-    void updatePlatformState(
-            @NonNull final PlatformStateModifier platformState, @NonNull final Configuration platformConfiguration);
+    void updatePlatformState(@NonNull final PlatformStateModifier platformState);
 
     /**
      * Generate a string that describes this state.
