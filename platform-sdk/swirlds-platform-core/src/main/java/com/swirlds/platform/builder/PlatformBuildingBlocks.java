/*
 * Copyright (C) 2024 Hedera Hashgraph, LLC
 *
 * Licensed under the Apache License, Version 2.0 (the "License");
 * you may not use this file except in compliance with the License.
 * You may obtain a copy of the License at
 *
 *      http://www.apache.org/licenses/LICENSE-2.0
 *
 * Unless required by applicable law or agreed to in writing, software
 * distributed under the License is distributed on an "AS IS" BASIS,
 * WITHOUT WARRANTIES OR CONDITIONS OF ANY KIND, either express or implied.
 * See the License for the specific language governing permissions and
 * limitations under the License.
 */

package com.swirlds.platform.builder;

import com.swirlds.common.context.PlatformContext;
import com.swirlds.common.platform.NodeId;
import com.swirlds.platform.consensus.ConsensusSnapshot;
import com.swirlds.platform.crypto.KeysAndCerts;
import com.swirlds.platform.event.GossipEvent;
import com.swirlds.platform.eventhandling.TransactionPool;
import com.swirlds.platform.gossip.IntakeEventCounter;
import com.swirlds.platform.recovery.EmergencyRecoveryManager;
import com.swirlds.platform.state.signed.ReservedSignedState;
import com.swirlds.platform.system.SoftwareVersion;
import com.swirlds.platform.system.status.PlatformStatus;
import com.swirlds.platform.util.RandomBuilder;
import edu.umd.cs.findbugs.annotations.NonNull;
import edu.umd.cs.findbugs.annotations.Nullable;
import java.util.concurrent.atomic.AtomicReference;
import java.util.function.Consumer;
import java.util.function.LongSupplier;

/**
 * This record contains core utilities and basic objects needed to build a platform. It should not contain any platform
 * components.
 *
<<<<<<< HEAD
 * @param platformContext           the context for this platform
 * @param keysAndCerts              an object holding all the public/private key pairs and the CSPRNG state for this
 *                                  member
 * @param selfId                    the ID for this node
 * @param mainClassName             the name of the app class inheriting from SwirldMain
 * @param swirldName                the name of the swirld being run
 * @param appVersion                the current version of the running application
 * @param initialState              the initial state of the platform
 * @param emergencyRecoveryManager  used in emergency recovery.
 * @param preconsensusEventConsumer the consumer for preconsensus events, null if publishing this data has not been
 *                                  enabled
 * @param snapshotOverrideConsumer  the consumer for snapshot overrides, null if publishing this data has not been
 *                                  enabled
 * @param intakeEventCounter        counts events that have been received by gossip but not yet inserted into gossip
 *                                  event storage, per peer
 * @param randomBuilder             a builder for creating random number generators
 * @param firstPlatform             if this is the first platform being built (there is static setup that needs to be
 *                                  done, long term plan is to stop using static variables)
=======
 * @param platformContext                 the context for this platform
 * @param keysAndCerts                    an object holding all the public/private key pairs and the CSPRNG state for
 *                                        this member
 * @param recycleBin                      used to delete files that may be useful for later debugging
 * @param selfId                          the ID for this node
 * @param mainClassName                   the name of the app class inheriting from SwirldMain
 * @param swirldName                      the name of the swirld being run
 * @param appVersion                      the current version of the running application
 * @param initialState                    the initial state of the platform
 * @param emergencyRecoveryManager        used in emergency recovery.
 * @param preconsensusEventConsumer       the consumer for preconsensus events, null if publishing this data has not
 *                                        been enabled
 * @param snapshotOverrideConsumer        the consumer for snapshot overrides, null if publishing this data has not been
 *                                        enabled
 * @param intakeEventCounter              counts events that have been received by gossip but not yet inserted into
 *                                        gossip event storage, per peer
 * @param randomBuilder                   a builder for creating random number generators
 * @param transactionPool                 provides transactions to be added to new events
 * @param currentPlatformStatus           holds the current status of the platform, should be removed once the platform
 *                                        status manager is operated within the wiring framework
 * @param intakeQueueSizeSupplierSupplier supplies a method which supplies the size of the intake queue. This hack is
 *                                        required due to the lack of a platform health monitor.
 * @param firstPlatform                   if this is the first platform being built (there is static setup that needs to
 *                                        be done, long term plan is to stop using static variables)
>>>>>>> 904695b1
 */
public record PlatformBuildingBlocks(
        @NonNull PlatformContext platformContext,
        @NonNull KeysAndCerts keysAndCerts,
        @NonNull NodeId selfId,
        @NonNull String mainClassName,
        @NonNull String swirldName,
        @NonNull SoftwareVersion appVersion,
        @NonNull ReservedSignedState initialState,
        @NonNull EmergencyRecoveryManager emergencyRecoveryManager,
        @Nullable Consumer<GossipEvent> preconsensusEventConsumer,
        @Nullable Consumer<ConsensusSnapshot> snapshotOverrideConsumer,
        @NonNull IntakeEventCounter intakeEventCounter,
        @NonNull RandomBuilder randomBuilder,
        @NonNull TransactionPool transactionPool,
        @NonNull AtomicReference<PlatformStatus> currentPlatformStatus,
        @NonNull AtomicReference<LongSupplier> intakeQueueSizeSupplierSupplier,
        boolean firstPlatform) {}<|MERGE_RESOLUTION|>--- conflicted
+++ resolved
@@ -38,30 +38,9 @@
  * This record contains core utilities and basic objects needed to build a platform. It should not contain any platform
  * components.
  *
-<<<<<<< HEAD
- * @param platformContext           the context for this platform
- * @param keysAndCerts              an object holding all the public/private key pairs and the CSPRNG state for this
- *                                  member
- * @param selfId                    the ID for this node
- * @param mainClassName             the name of the app class inheriting from SwirldMain
- * @param swirldName                the name of the swirld being run
- * @param appVersion                the current version of the running application
- * @param initialState              the initial state of the platform
- * @param emergencyRecoveryManager  used in emergency recovery.
- * @param preconsensusEventConsumer the consumer for preconsensus events, null if publishing this data has not been
- *                                  enabled
- * @param snapshotOverrideConsumer  the consumer for snapshot overrides, null if publishing this data has not been
- *                                  enabled
- * @param intakeEventCounter        counts events that have been received by gossip but not yet inserted into gossip
- *                                  event storage, per peer
- * @param randomBuilder             a builder for creating random number generators
- * @param firstPlatform             if this is the first platform being built (there is static setup that needs to be
- *                                  done, long term plan is to stop using static variables)
-=======
  * @param platformContext                 the context for this platform
  * @param keysAndCerts                    an object holding all the public/private key pairs and the CSPRNG state for
  *                                        this member
- * @param recycleBin                      used to delete files that may be useful for later debugging
  * @param selfId                          the ID for this node
  * @param mainClassName                   the name of the app class inheriting from SwirldMain
  * @param swirldName                      the name of the swirld being run
@@ -82,7 +61,6 @@
  *                                        required due to the lack of a platform health monitor.
  * @param firstPlatform                   if this is the first platform being built (there is static setup that needs to
  *                                        be done, long term plan is to stop using static variables)
->>>>>>> 904695b1
  */
 public record PlatformBuildingBlocks(
         @NonNull PlatformContext platformContext,
