/*
 * Copyright (C) 2024 Hedera Hashgraph, LLC
 *
 * Licensed under the Apache License, Version 2.0 (the "License");
 * you may not use this file except in compliance with the License.
 * You may obtain a copy of the License at
 *
 *      http://www.apache.org/licenses/LICENSE-2.0
 *
 * Unless required by applicable law or agreed to in writing, software
 * distributed under the License is distributed on an "AS IS" BASIS,
 * WITHOUT WARRANTIES OR CONDITIONS OF ANY KIND, either express or implied.
 * See the License for the specific language governing permissions and
 * limitations under the License.
 */

package com.swirlds.platform.builder;

import com.swirlds.common.context.PlatformContext;
import com.swirlds.common.io.utility.RecycleBin;
import com.swirlds.common.notification.NotificationEngine;
import com.swirlds.common.platform.NodeId;
import com.swirlds.platform.consensus.ConsensusSnapshot;
import com.swirlds.platform.crypto.KeysAndCerts;
import com.swirlds.platform.event.GossipEvent;
import com.swirlds.platform.eventhandling.TransactionPool;
import com.swirlds.platform.gossip.IntakeEventCounter;
import com.swirlds.platform.state.SwirldStateManager;
import com.swirlds.platform.state.signed.ReservedSignedState;
import com.swirlds.platform.state.signed.SignedState;
import com.swirlds.platform.system.SoftwareVersion;
import com.swirlds.platform.system.address.AddressBook;
import com.swirlds.platform.system.status.PlatformStatus;
import com.swirlds.platform.system.status.StatusActionSubmitter;
import com.swirlds.platform.util.RandomBuilder;
import edu.umd.cs.findbugs.annotations.NonNull;
import edu.umd.cs.findbugs.annotations.Nullable;
import java.time.Instant;
import java.util.concurrent.atomic.AtomicReference;
import java.util.function.Consumer;
import java.util.function.Function;
import java.util.function.LongSupplier;
import java.util.function.Predicate;
import java.util.function.Supplier;

/**
 * This record contains core utilities and basic objects needed to build a platform. It should not contain any platform
 * components.
 *
<<<<<<< HEAD
 * @param platformContext                        the context for this platform
 * @param keysAndCerts                           an object holding all the public/private key pairs and the CSPRNG state
 *                                               for this member
 * @param recycleBin                             used to delete files that may be useful for later debugging
 * @param selfId                                 the ID for this node
 * @param mainClassName                          the name of the app class inheriting from SwirldMain
 * @param swirldName                             the name of the swirld being run
 * @param appVersion                             the current version of the running application
 * @param initialState                           the initial state of the platform
 * @param preconsensusEventConsumer              the consumer for preconsensus events, null if publishing this data has
 *                                               not been enabled
 * @param snapshotOverrideConsumer               the consumer for snapshot overrides, null if publishing this data has
 *                                               not been enabled
 * @param intakeEventCounter                     counts events that have been received by gossip but not yet inserted
 *                                               into gossip event storage, per peer
 * @param randomBuilder                          a builder for creating random number generators
 * @param transactionPool                        provides transactions to be added to new events
 * @param currentPlatformStatus                  holds the current status of the platform, should be removed once the
 *                                               platform status manager is operated within the wiring framework
 * @param intakeQueueSizeSupplierSupplier        supplies a method which supplies the size of the intake queue. This
 *                                               hack is required due to the lack of a platform health monitor.
 * @param isInFreezePeriodReference              a reference to a predicate that determines if a timestamp is in the
 *                                               freeze period, this can be deleted as soon as the CES is retired.
 * @param notificationEngine                     for sending notifications to the application (legacy pattern)
 * @param firstPlatform                          if this is the first platform being built (there is static setup that
 *                                               needs to be done, long term plan is to stop using static variables)
 * @param statusActionSubmitterReference         a reference to the status action submitter, this can be deleted once
 *                                               platform status management is handled by the wiring framework
 * @param getLatestCompleteStateReference        a reference to a supplier that supplies the latest immutable state,
 *                                               this is exposed here due to reconnect, can be removed once reconnect is
 *                                               made compatible with the wiring framework
 * @param loadReconnectStateReference            a reference to a consumer that loads the state for reconnect, can be
 *                                               removed once reconnect is made compatible with the wiring framework
 * @param clearAllPipelinesForReconnectReference a reference to a runnable that clears all pipelines for reconnect, can
 *                                               be removed once reconnect is made compatible with the wiring framework
 * @param swirldStateManager                     responsible for the mutable state, this is exposed here due to
 *                                               reconnect, can be removed once reconnect is made compatible with the
 *                                               wiring framework
=======
 * @param platformContext                       the context for this platform
 * @param keysAndCerts                          an object holding all the public/private key pairs and the CSPRNG state
 *                                              for this member
 * @param recycleBin                            used to delete files that may be useful for later debugging
 * @param selfId                                the ID for this node
 * @param mainClassName                         the name of the app class inheriting from SwirldMain
 * @param swirldName                            the name of the swirld being run
 * @param appVersion                            the current version of the running application
 * @param initialState                          the initial state of the platform
 * @param emergencyRecoveryManager              used in emergency recovery.
 * @param preconsensusEventConsumer             the consumer for preconsensus events, null if publishing this data has
 *                                              not been enabled
 * @param snapshotOverrideConsumer              the consumer for snapshot overrides, null if publishing this data has
 *                                              not been enabled
 * @param intakeEventCounter                    counts events that have been received by gossip but not yet inserted
 *                                              into gossip event storage, per peer
 * @param randomBuilder                         a builder for creating random number generators
 * @param transactionPool                       provides transactions to be added to new events
 * @param currentPlatformStatus                 holds the current status of the platform, should be removed once the
 *                                              platform status manager is operated within the wiring framework
 * @param intakeQueueSizeSupplierSupplier       supplies a method which supplies the size of the intake queue. This hack
 *                                              is required due to the lack of a platform health monitor.
 * @param isInFreezePeriodReference             a reference to a predicate that determines if a timestamp is in the
 *                                              freeze period, this can be deleted as soon as the CES is retired.
 * @param firstPlatform                         if this is the first platform being built (there is static setup that
 *                                              needs to be done, long term plan is to stop using static variables)
 * @param latestImmutableStateProviderReference a reference to a method that supplies the latest immutable state. Input
 *                                              argument is a string explaining why we are getting this state (for
 *                                              debugging). Return value may be null (implementation detail of
 *                                              underlying data source), this indirection can be removed once states are
 *                                              passed within the wiring framework
>>>>>>> 93646294
 */
public record PlatformBuildingBlocks(
        @NonNull PlatformContext platformContext,
        @NonNull KeysAndCerts keysAndCerts,
        @NonNull RecycleBin recycleBin,
        @NonNull NodeId selfId,
        @NonNull String mainClassName,
        @NonNull String swirldName,
        @NonNull SoftwareVersion appVersion,
        @NonNull ReservedSignedState initialState,
        @Nullable Consumer<GossipEvent> preconsensusEventConsumer,
        @Nullable Consumer<ConsensusSnapshot> snapshotOverrideConsumer,
        @NonNull IntakeEventCounter intakeEventCounter,
        @NonNull RandomBuilder randomBuilder,
        @NonNull TransactionPool transactionPool,
        @NonNull AtomicReference<PlatformStatus> currentPlatformStatus,
        @NonNull AtomicReference<LongSupplier> intakeQueueSizeSupplierSupplier,
        @NonNull AtomicReference<Predicate<Instant>> isInFreezePeriodReference,
<<<<<<< HEAD
        @NonNull NotificationEngine notificationEngine,
        @NonNull AtomicReference<StatusActionSubmitter> statusActionSubmitterReference,
        @NonNull SwirldStateManager swirldStateManager,
        @NonNull AtomicReference<Supplier<ReservedSignedState>> getLatestCompleteStateReference,
        @NonNull AtomicReference<Consumer<SignedState>> loadReconnectStateReference,
        @NonNull AtomicReference<Runnable> clearAllPipelinesForReconnectReference,
        boolean firstPlatform) {

    /**
     * Get the address book from the initial state.
     *
     * @return the initial address book
     */
    @NonNull
    public AddressBook initialAddressBook() {
        return initialState.get().getState().getPlatformState().getAddressBook();
    }
}
=======
        @NonNull AtomicReference<Function<String, ReservedSignedState>> latestImmutableStateProviderReference,
        boolean firstPlatform) {}
>>>>>>> 93646294
<|MERGE_RESOLUTION|>--- conflicted
+++ resolved
@@ -47,7 +47,6 @@
  * This record contains core utilities and basic objects needed to build a platform. It should not contain any platform
  * components.
  *
-<<<<<<< HEAD
  * @param platformContext                        the context for this platform
  * @param keysAndCerts                           an object holding all the public/private key pairs and the CSPRNG state
  *                                               for this member
@@ -71,6 +70,11 @@
  *                                               hack is required due to the lack of a platform health monitor.
  * @param isInFreezePeriodReference              a reference to a predicate that determines if a timestamp is in the
  *                                               freeze period, this can be deleted as soon as the CES is retired.
+ * @param latestImmutableStateProviderReference  a reference to a method that supplies the latest immutable state. Input
+ *                                               argument is a string explaining why we are getting this state (for
+ *                                               debugging). Return value may be null (implementation detail of
+ *                                               underlying data source), this indirection can be removed once states
+ *                                               are passed within the wiring framework
  * @param notificationEngine                     for sending notifications to the application (legacy pattern)
  * @param firstPlatform                          if this is the first platform being built (there is static setup that
  *                                               needs to be done, long term plan is to stop using static variables)
@@ -86,39 +90,6 @@
  * @param swirldStateManager                     responsible for the mutable state, this is exposed here due to
  *                                               reconnect, can be removed once reconnect is made compatible with the
  *                                               wiring framework
-=======
- * @param platformContext                       the context for this platform
- * @param keysAndCerts                          an object holding all the public/private key pairs and the CSPRNG state
- *                                              for this member
- * @param recycleBin                            used to delete files that may be useful for later debugging
- * @param selfId                                the ID for this node
- * @param mainClassName                         the name of the app class inheriting from SwirldMain
- * @param swirldName                            the name of the swirld being run
- * @param appVersion                            the current version of the running application
- * @param initialState                          the initial state of the platform
- * @param emergencyRecoveryManager              used in emergency recovery.
- * @param preconsensusEventConsumer             the consumer for preconsensus events, null if publishing this data has
- *                                              not been enabled
- * @param snapshotOverrideConsumer              the consumer for snapshot overrides, null if publishing this data has
- *                                              not been enabled
- * @param intakeEventCounter                    counts events that have been received by gossip but not yet inserted
- *                                              into gossip event storage, per peer
- * @param randomBuilder                         a builder for creating random number generators
- * @param transactionPool                       provides transactions to be added to new events
- * @param currentPlatformStatus                 holds the current status of the platform, should be removed once the
- *                                              platform status manager is operated within the wiring framework
- * @param intakeQueueSizeSupplierSupplier       supplies a method which supplies the size of the intake queue. This hack
- *                                              is required due to the lack of a platform health monitor.
- * @param isInFreezePeriodReference             a reference to a predicate that determines if a timestamp is in the
- *                                              freeze period, this can be deleted as soon as the CES is retired.
- * @param firstPlatform                         if this is the first platform being built (there is static setup that
- *                                              needs to be done, long term plan is to stop using static variables)
- * @param latestImmutableStateProviderReference a reference to a method that supplies the latest immutable state. Input
- *                                              argument is a string explaining why we are getting this state (for
- *                                              debugging). Return value may be null (implementation detail of
- *                                              underlying data source), this indirection can be removed once states are
- *                                              passed within the wiring framework
->>>>>>> 93646294
  */
 public record PlatformBuildingBlocks(
         @NonNull PlatformContext platformContext,
@@ -137,7 +108,7 @@
         @NonNull AtomicReference<PlatformStatus> currentPlatformStatus,
         @NonNull AtomicReference<LongSupplier> intakeQueueSizeSupplierSupplier,
         @NonNull AtomicReference<Predicate<Instant>> isInFreezePeriodReference,
-<<<<<<< HEAD
+        @NonNull AtomicReference<Function<String, ReservedSignedState>> latestImmutableStateProviderReference,
         @NonNull NotificationEngine notificationEngine,
         @NonNull AtomicReference<StatusActionSubmitter> statusActionSubmitterReference,
         @NonNull SwirldStateManager swirldStateManager,
@@ -155,8 +126,4 @@
     public AddressBook initialAddressBook() {
         return initialState.get().getState().getPlatformState().getAddressBook();
     }
-}
-=======
-        @NonNull AtomicReference<Function<String, ReservedSignedState>> latestImmutableStateProviderReference,
-        boolean firstPlatform) {}
->>>>>>> 93646294
+}