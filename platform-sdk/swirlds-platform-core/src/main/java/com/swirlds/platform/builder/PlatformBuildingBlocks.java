--- conflicted
+++ resolved
@@ -26,12 +26,8 @@
 import com.swirlds.platform.event.preconsensus.PcesFileTracker;
 import com.swirlds.platform.eventhandling.TransactionPool;
 import com.swirlds.platform.gossip.IntakeEventCounter;
-<<<<<<< HEAD
 import com.swirlds.platform.state.SwirldStateManager;
-=======
-import com.swirlds.platform.recovery.EmergencyRecoveryManager;
 import com.swirlds.platform.state.iss.IssScratchpad;
->>>>>>> 76555a74
 import com.swirlds.platform.state.signed.ReservedSignedState;
 import com.swirlds.platform.state.signed.SignedState;
 import com.swirlds.platform.system.SoftwareVersion;
@@ -53,7 +49,6 @@
  * This record contains core utilities and basic objects needed to build a platform. It should not contain any platform
  * components.
  *
-<<<<<<< HEAD
  * @param platformContext                        the context for this platform
  * @param keysAndCerts                           an object holding all the public/private key pairs and the CSPRNG state
  *                                               for this member
@@ -80,6 +75,7 @@
  *                                               underlying data source), this indirection can be removed once states
  *                                               are passed within the wiring framework
  * @param initialPcesFiles                       the initial set of PCES files present when the node starts
+ * @param issScratchpad                          scratchpad storage for ISS recovery
  * @param notificationEngine                     for sending notifications to the application (legacy pattern)
  * @param firstPlatform                          if this is the first platform being built (there is static setup that
  *                                               needs to be done, long term plan is to stop using static variables)
@@ -98,38 +94,6 @@
  * @param swirldStateManager                     responsible for the mutable state, this is exposed here due to
  *                                               reconnect, can be removed once reconnect is made compatible with the
  *                                               wiring framework
-=======
- * @param platformContext                       the context for this platform
- * @param keysAndCerts                          an object holding all the public/private key pairs and the CSPRNG state
- *                                              for this member
- * @param selfId                                the ID for this node
- * @param mainClassName                         the name of the app class inheriting from SwirldMain
- * @param swirldName                            the name of the swirld being run
- * @param appVersion                            the current version of the running application
- * @param initialState                          the initial state of the platform
- * @param emergencyRecoveryManager              used in emergency recovery.
- * @param preconsensusEventConsumer             the consumer for preconsensus events, null if publishing this data has
- *                                              not been enabled
- * @param snapshotOverrideConsumer              the consumer for snapshot overrides, null if publishing this data has
- *                                              not been enabled
- * @param intakeEventCounter                    counts events that have been received by gossip but not yet inserted
- *                                              into gossip event storage, per peer
- * @param randomBuilder                         a builder for creating random number generators
- * @param transactionPool                       provides transactions to be added to new events
- * @param intakeQueueSizeSupplierSupplier       supplies a method which supplies the size of the intake queue. This hack
- *                                              is required due to the lack of a platform health monitor.
- * @param isInFreezePeriodReference             a reference to a predicate that determines if a timestamp is in the
- *                                              freeze period, this can be deleted as soon as the CES is retired.
- * @param latestImmutableStateProviderReference a reference to a method that supplies the latest immutable state. Input
- *                                              argument is a string explaining why we are getting this state (for
- *                                              debugging). Return value may be null (implementation detail of
- *                                              underlying data source), this indirection can be removed once states are
- *                                              passed within the wiring framework
- * @param initialPcesFiles                      the initial set of PCES files present when the node starts
- * @param issScratchpad                         scratchpad storage for ISS recovery
- * @param firstPlatform                         if this is the first platform being built (there is static setup that
- *                                              needs to be done, long term plan is to stop using static variables)
->>>>>>> 76555a74
  */
 public record PlatformBuildingBlocks(
         @NonNull PlatformContext platformContext,
@@ -148,7 +112,7 @@
         @NonNull AtomicReference<Predicate<Instant>> isInFreezePeriodReference,
         @NonNull AtomicReference<Function<String, ReservedSignedState>> latestImmutableStateProviderReference,
         @NonNull PcesFileTracker initialPcesFiles,
-<<<<<<< HEAD
+        @NonNull Scratchpad<IssScratchpad> issScratchpad,
         @NonNull NotificationEngine notificationEngine,
         @NonNull AtomicReference<Supplier<PlatformStatus>> platformStatusSupplierReference,
         @NonNull AtomicReference<StatusActionSubmitter> statusActionSubmitterReference,
@@ -167,8 +131,4 @@
     public AddressBook initialAddressBook() {
         return initialState.get().getState().getPlatformState().getAddressBook();
     }
-}
-=======
-        @NonNull Scratchpad<IssScratchpad> issScratchpad,
-        boolean firstPlatform) {}
->>>>>>> 76555a74
+}