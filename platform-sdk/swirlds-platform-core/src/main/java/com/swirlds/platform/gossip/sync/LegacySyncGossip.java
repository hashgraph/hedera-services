/*
 * Copyright (C) 2023 Hedera Hashgraph, LLC
 *
 * Licensed under the Apache License, Version 2.0 (the "License");
 * you may not use this file except in compliance with the License.
 * You may obtain a copy of the License at
 *
 *      http://www.apache.org/licenses/LICENSE-2.0
 *
 * Unless required by applicable law or agreed to in writing, software
 * distributed under the License is distributed on an "AS IS" BASIS,
 * WITHOUT WARRANTIES OR CONDITIONS OF ANY KIND, either express or implied.
 * See the License for the specific language governing permissions and
 * limitations under the License.
 */

package com.swirlds.platform.gossip.sync;

import static com.swirlds.logging.LogMarker.RECONNECT;
import static com.swirlds.platform.SwirldsPlatform.PLATFORM_THREAD_POOL_NAME;

import com.swirlds.base.state.LifecyclePhase;
import com.swirlds.common.context.PlatformContext;
import com.swirlds.common.merkle.synchronization.config.ReconnectConfig;
import com.swirlds.common.system.NodeId;
import com.swirlds.common.system.SoftwareVersion;
import com.swirlds.common.system.address.AddressBook;
import com.swirlds.common.system.status.StatusActionSubmitter;
import com.swirlds.common.threading.framework.QueueThread;
import com.swirlds.common.threading.framework.config.StoppableThreadConfiguration;
import com.swirlds.common.threading.framework.config.ThreadConfiguration;
import com.swirlds.common.threading.interrupt.InterruptableConsumer;
import com.swirlds.common.threading.manager.ThreadManager;
import com.swirlds.common.threading.pool.ParallelExecutor;
import com.swirlds.common.utility.Clearable;
import com.swirlds.common.utility.LoggingClearables;
import com.swirlds.platform.Consensus;
import com.swirlds.platform.Crypto;
import com.swirlds.platform.FreezeManager;
import com.swirlds.platform.PlatformConstructor;
import com.swirlds.platform.StartUpEventFrozenManager;
import com.swirlds.platform.components.CriticalQuorum;
import com.swirlds.platform.components.CriticalQuorumImpl;
import com.swirlds.platform.components.EventMapper;
import com.swirlds.platform.components.state.StateManagementComponent;
import com.swirlds.platform.config.ThreadConfig;
import com.swirlds.platform.event.EventIntakeTask;
import com.swirlds.platform.gossip.AbstractGossip;
import com.swirlds.platform.gossip.FallenBehindManagerImpl;
import com.swirlds.platform.gossip.shadowgraph.ShadowGraph;
import com.swirlds.platform.gossip.shadowgraph.ShadowGraphSynchronizer;
import com.swirlds.platform.gossip.shadowgraph.SimultaneousSyncThrottle;
import com.swirlds.platform.gossip.sync.config.SyncConfig;
import com.swirlds.platform.metrics.EventIntakeMetrics;
import com.swirlds.platform.metrics.SyncMetrics;
import com.swirlds.platform.network.unidirectional.HeartbeatProtocolResponder;
import com.swirlds.platform.network.unidirectional.HeartbeatSender;
import com.swirlds.platform.network.unidirectional.Listener;
import com.swirlds.platform.network.unidirectional.MultiProtocolResponder;
import com.swirlds.platform.network.unidirectional.ProtocolMapping;
import com.swirlds.platform.network.unidirectional.SharedConnectionLocks;
import com.swirlds.platform.network.unidirectional.UnidirectionalProtocols;
import com.swirlds.platform.observers.EventObserverDispatcher;
import com.swirlds.platform.reconnect.DefaultSignedStateValidator;
import com.swirlds.platform.reconnect.ReconnectProtocolResponder;
import com.swirlds.platform.state.SwirldStateManager;
import com.swirlds.platform.state.signed.SignedState;
import edu.umd.cs.findbugs.annotations.NonNull;
import java.util.List;
import java.util.Objects;
import java.util.concurrent.atomic.AtomicReference;
import java.util.function.Consumer;
import org.apache.commons.lang3.tuple.Pair;

/**
 * Sync gossip without the protocol negotiator.
 */
public class LegacySyncGossip extends AbstractGossip {

    private final SharedConnectionLocks sharedConnectionLocks;
    private final SimultaneousSyncThrottle simultaneousSyncThrottle;
    private final ShadowGraphSynchronizer syncShadowgraphSynchronizer;
    private final InterruptableConsumer<EventIntakeTask> eventIntakeLambda;
    private final ThreadManager threadManager;
    private final ThreadConfig threadConfig;

    /**
     * Holds a list of objects that need to be cleared when {@link #clear()} is called on this object.
     */
    private final Clearable clearAllInternalPipelines;

    /**
     * Builds the gossip engine, depending on which flavor is requested in the configuration.
     *
     * @param platformContext               the platform context
     * @param threadManager                 the thread manager
     * @param crypto                        can be used to sign things
     * @param addressBook                   the current address book
     * @param selfId                        this node's ID
     * @param appVersion                    the version of the app
     * @param shadowGraph                   contains non-ancient events
     * @param consensusRef                  a pointer to consensus
     * @param intakeQueue                   the event intake queue
     * @param freezeManager                 handles freezes
     * @param startUpEventFrozenManager     prevents event creation during startup
     * @param swirldStateManager            manages the mutable state
     * @param stateManagementComponent      manages the lifecycle of the state
     * @param eventIntakeLambda             a method that is called when something needs to be added to the event intake
     *                                      queue
     * @param eventObserverDispatcher       the object used to wire event intake
     * @param eventMapper                   a data structure used to track the most recent event from each node
     * @param eventIntakeMetrics            metrics for event intake
<<<<<<< HEAD
     * @param statusActionSubmitter         enables submitting platform status actions
=======
     * @param syncMetrics                   metrics for sync
     * @param updatePlatformStatus          a method that updates the platform status, when called
>>>>>>> 5b05df7c
     * @param loadReconnectState            a method that should be called when a state from reconnect is obtained
     * @param clearAllPipelinesForReconnect this method should be called to clear all pipelines prior to a reconnect
     */
    public LegacySyncGossip(
            @NonNull final PlatformContext platformContext,
            @NonNull final ThreadManager threadManager,
            @NonNull final Crypto crypto,
            @NonNull final AddressBook addressBook,
            @NonNull final NodeId selfId,
            @NonNull final SoftwareVersion appVersion,
            @NonNull final ShadowGraph shadowGraph,
            @NonNull final AtomicReference<Consensus> consensusRef,
            @NonNull final QueueThread<EventIntakeTask> intakeQueue,
            @NonNull final FreezeManager freezeManager,
            @NonNull final StartUpEventFrozenManager startUpEventFrozenManager,
            @NonNull final SwirldStateManager swirldStateManager,
            @NonNull final StateManagementComponent stateManagementComponent,
            @NonNull final InterruptableConsumer<EventIntakeTask> eventIntakeLambda,
            @NonNull final EventObserverDispatcher eventObserverDispatcher,
            @NonNull final EventMapper eventMapper,
            @NonNull final EventIntakeMetrics eventIntakeMetrics,
<<<<<<< HEAD
            @NonNull final StatusActionSubmitter statusActionSubmitter,
=======
            @NonNull final SyncMetrics syncMetrics,
            @NonNull final Runnable updatePlatformStatus,
>>>>>>> 5b05df7c
            @NonNull final Consumer<SignedState> loadReconnectState,
            @NonNull final Runnable clearAllPipelinesForReconnect) {
        super(
                platformContext,
                threadManager,
                crypto,
                addressBook,
                selfId,
                appVersion,
                intakeQueue,
                freezeManager,
                startUpEventFrozenManager,
                swirldStateManager,
                stateManagementComponent,
                eventMapper,
                eventIntakeMetrics,
                syncMetrics,
                eventObserverDispatcher,
                statusActionSubmitter,
                loadReconnectState,
                clearAllPipelinesForReconnect);

        this.threadManager = Objects.requireNonNull(threadManager);
        this.eventIntakeLambda = Objects.requireNonNull(eventIntakeLambda);
        threadConfig = platformContext.getConfiguration().getConfigData(ThreadConfig.class);

        final ParallelExecutor shadowgraphExecutor = PlatformConstructor.parallelExecutor(threadManager);
        thingsToStart.add(shadowgraphExecutor);
        syncShadowgraphSynchronizer = new ShadowGraphSynchronizer(
                shadowGraph,
                addressBook.getSize(),
                syncMetrics,
                consensusRef::get,
                eventTaskCreator::syncDone,
                eventTaskCreator::addEvent,
                syncManager,
                shadowgraphExecutor,
                true,
                () -> {});

        clearAllInternalPipelines = new LoggingClearables(
                RECONNECT.getMarker(),
                List.of(
                        Pair.of(intakeQueue, "intakeQueue"),
                        Pair.of(eventMapper, "eventMapper"),
                        Pair.of(shadowGraph, "shadowGraph")));

        sharedConnectionLocks = new SharedConnectionLocks(topology, connectionManagers);

        final SyncConfig syncConfig = platformContext.getConfiguration().getConfigData(SyncConfig.class);
        simultaneousSyncThrottle = new SimultaneousSyncThrottle(
                platformContext.getMetrics(), syncConfig.maxIncomingSyncsInc() + syncConfig.maxOutgoingSyncs());

        final ReconnectConfig reconnectConfig =
                platformContext.getConfiguration().getConfigData(ReconnectConfig.class);

        final MultiProtocolResponder protocolHandlers = new MultiProtocolResponder(List.of(
                ProtocolMapping.map(
                        UnidirectionalProtocols.SYNC.getInitialByte(),
                        new SyncProtocolResponder(
                                simultaneousSyncThrottle,
                                syncShadowgraphSynchronizer,
                                syncManager,
                                syncManager::shouldAcceptSync)),
                ProtocolMapping.map(
                        UnidirectionalProtocols.RECONNECT.getInitialByte(),
                        new ReconnectProtocolResponder(
                                threadManager,
                                stateManagementComponent,
                                reconnectConfig,
                                reconnectThrottle,
                                fallenBehindManager,
                                reconnectMetrics)),
                ProtocolMapping.map(
                        UnidirectionalProtocols.HEARTBEAT.getInitialByte(),
                        HeartbeatProtocolResponder::heartbeatProtocol)));

        for (final NodeId otherId : topology.getNeighbors()) {
            // create and start new threads to listen for incoming sync requests
            thingsToStart.add(new StoppableThreadConfiguration<>(threadManager)
                    .setPriority(Thread.NORM_PRIORITY)
                    .setNodeId(selfId)
                    .setComponent(PLATFORM_THREAD_POOL_NAME)
                    .setOtherNodeId(otherId)
                    .setThreadName("listener")
                    .setWork(new Listener(protocolHandlers, connectionManagers.getManager(otherId, false)))
                    .build());

            // create and start new thread to send heartbeats on the SyncCaller channels
            thingsToStart.add(new StoppableThreadConfiguration<>(threadManager)
                    .setPriority(threadConfig.threadPrioritySync())
                    .setNodeId(selfId)
                    .setComponent(PLATFORM_THREAD_POOL_NAME)
                    .setThreadName("heartbeat")
                    .setOtherNodeId(otherId)
                    .setWork(new HeartbeatSender(
                            otherId, sharedConnectionLocks, networkMetrics, platformContext.getConfiguration()))
                    .build());
        }

        // create and start threads to call other members
        for (int i = 0; i < syncConfig.maxOutgoingSyncs(); i++) {
            spawnSyncCaller(i);
        }
    }

    /**
     * Spawn a thread to initiate syncs with other users
     */
    private void spawnSyncCaller(final int callerNumber) {
        // create a caller that will run repeatedly to call random members other than selfId
        final SyncCaller syncCaller = new SyncCaller(
                platformContext,
                addressBook,
                selfId,
                callerNumber,
                reconnectHelper,
                new DefaultSignedStateValidator(),
                simultaneousSyncThrottle,
                syncManager,
                sharedConnectionLocks,
                eventTaskCreator,
                syncShadowgraphSynchronizer);

        /* the thread that repeatedly initiates syncs with other members */
        final Thread syncCallerThread = new ThreadConfiguration(threadManager)
                .setPriority(threadConfig.threadPrioritySync())
                .setNodeId(selfId)
                .setComponent(PLATFORM_THREAD_POOL_NAME)
                .setThreadName("syncCaller-" + callerNumber)
                .setRunnable(syncCaller)
                .build();

        thingsToStart.add(syncCallerThread::start);
    }

    /**
     * {@inheritDoc}
     */
    @Override
    protected boolean unidirectionalConnectionsEnabled() {
        return true;
    }

    /**
     * {@inheritDoc}
     */
    @Override
    public void stop() {
        super.stop();
        // wait and acquire all sync ongoing locks and release them immediately
        // this will ensure any ongoing sync are finished before we start reconnect
        // no new sync will start because we have a fallen behind status
        simultaneousSyncThrottle.waitForAllSyncsToFinish();
    }

    /**
     * {@inheritDoc}
     */
    @NonNull
    @Override
    protected CriticalQuorum buildCriticalQuorum() {
        return new CriticalQuorumImpl(platformContext.getMetrics(), selfId, addressBook);
    }

    /**
     * {@inheritDoc}
     */
    @NonNull
    @Override
    protected FallenBehindManagerImpl buildFallenBehindManager() {
        return new FallenBehindManagerImpl(
                addressBook,
                selfId,
                topology.getConnectionGraph(),
                statusActionSubmitter,
                () -> {},
                platformContext.getConfiguration().getConfigData(ReconnectConfig.class));
    }

    /**
     * {@inheritDoc}
     */
    @Override
    public void loadFromSignedState(@NonNull SignedState signedState) {
        // intentional no-op
    }

    /**
     * {@inheritDoc}
     */
    @NonNull
    @Override
    public InterruptableConsumer<EventIntakeTask> getEventIntakeLambda() {
        return eventIntakeLambda;
    }

    /**
     * {@inheritDoc}
     */
    @Override
    public void clear() {
        clearAllInternalPipelines.clear();
    }

    /**
     * {@inheritDoc}
     */
    @Override
    protected boolean shouldDoVersionCheck() {
        return true;
    }

    /**
     * {@inheritDoc}
     */
    @Override
    public void pause() {
        throwIfNotInPhase(LifecyclePhase.STARTED);
        simultaneousSyncThrottle.waitForAllSyncsToFinish();
    }

    /**
     * {@inheritDoc}
     */
    @Override
    public void resume() {
        throwIfNotInPhase(LifecyclePhase.STARTED);
    }
}<|MERGE_RESOLUTION|>--- conflicted
+++ resolved
@@ -110,12 +110,8 @@
      * @param eventObserverDispatcher       the object used to wire event intake
      * @param eventMapper                   a data structure used to track the most recent event from each node
      * @param eventIntakeMetrics            metrics for event intake
-<<<<<<< HEAD
+     * @param syncMetrics                   metrics for sync
      * @param statusActionSubmitter         enables submitting platform status actions
-=======
-     * @param syncMetrics                   metrics for sync
-     * @param updatePlatformStatus          a method that updates the platform status, when called
->>>>>>> 5b05df7c
      * @param loadReconnectState            a method that should be called when a state from reconnect is obtained
      * @param clearAllPipelinesForReconnect this method should be called to clear all pipelines prior to a reconnect
      */
@@ -137,12 +133,8 @@
             @NonNull final EventObserverDispatcher eventObserverDispatcher,
             @NonNull final EventMapper eventMapper,
             @NonNull final EventIntakeMetrics eventIntakeMetrics,
-<<<<<<< HEAD
+            @NonNull final SyncMetrics syncMetrics,
             @NonNull final StatusActionSubmitter statusActionSubmitter,
-=======
-            @NonNull final SyncMetrics syncMetrics,
-            @NonNull final Runnable updatePlatformStatus,
->>>>>>> 5b05df7c
             @NonNull final Consumer<SignedState> loadReconnectState,
             @NonNull final Runnable clearAllPipelinesForReconnect) {
         super(
