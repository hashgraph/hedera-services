--- conflicted
+++ resolved
@@ -23,12 +23,8 @@
 import com.swirlds.platform.event.GossipEvent;
 import com.swirlds.platform.event.deduplication.EventDeduplicator;
 import com.swirlds.platform.event.validation.InternalEventValidator;
-<<<<<<< HEAD
 import com.swirlds.platform.eventhandling.TransactionPrehandler;
-=======
 import com.swirlds.platform.internal.ConsensusRound;
-import com.swirlds.platform.wiring.components.ApplicationTransactionPrehandlerWiring;
->>>>>>> f726fa2c
 import com.swirlds.platform.wiring.components.ConsensusRoundHandlerWiring;
 import com.swirlds.platform.wiring.components.EventCreationManagerWiring;
 import com.swirlds.platform.wiring.components.PostHashCollectorWiring;
@@ -132,13 +128,8 @@
         orphanBufferWiring.flushRunnable().run();
         inOrderLinkerWiring.flushRunnable().run();
         shadowgraphWiring.flushRunnable().run();
-<<<<<<< HEAD
-        consensusEngineWiring.flushRunnable().run();
+        consensusEngineWiring.flush();
         applicationTransactionPrehandlerWiring.flush();
-=======
-        consensusEngineWiring.flush();
-        applicationTransactionPrehandlerWiring.flushRunnable().run();
->>>>>>> f726fa2c
         futureEventBufferWiring.flush();
         eventCreationManagerWiring.flush();
     }
