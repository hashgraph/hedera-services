/*
 * Copyright (C) 2023 Hedera Hashgraph, LLC
 *
 * Licensed under the Apache License, Version 2.0 (the "License");
 * you may not use this file except in compliance with the License.
 * You may obtain a copy of the License at
 *
 *      http://www.apache.org/licenses/LICENSE-2.0
 *
 * Unless required by applicable law or agreed to in writing, software
 * distributed under the License is distributed on an "AS IS" BASIS,
 * WITHOUT WARRANTIES OR CONDITIONS OF ANY KIND, either express or implied.
 * See the License for the specific language governing permissions and
 * limitations under the License.
 */

package com.swirlds.platform.wiring;

import com.swirlds.common.context.PlatformContext;
import com.swirlds.common.wiring.model.WiringModel;
import com.swirlds.common.wiring.schedulers.TaskScheduler;
import com.swirlds.common.wiring.schedulers.builders.TaskSchedulerType;
import com.swirlds.platform.event.GossipEvent;
import com.swirlds.platform.internal.ConsensusRound;
import com.swirlds.platform.internal.EventImpl;
import com.swirlds.platform.state.signed.StateSavingResult;
import com.swirlds.platform.system.transaction.StateSignatureTransaction;
import edu.umd.cs.findbugs.annotations.NonNull;
import java.util.List;

/**
 * The {@link TaskScheduler}s used by the platform.
 *
<<<<<<< HEAD
 * @param eventHasherScheduler             the scheduler for the event hasher
 * @param internalEventValidatorScheduler  the scheduler for the internal event validator
 * @param eventDeduplicatorScheduler       the scheduler for the event deduplicator
 * @param eventSignatureValidatorScheduler the scheduler for the event signature validator
 * @param orphanBufferScheduler            the scheduler for the orphan buffer
 * @param inOrderLinkerScheduler           the scheduler for the in-order linker
 * @param linkedEventIntakeScheduler       the scheduler for the linked event intake
 * @param eventCreationManagerScheduler    the scheduler for the event creation manager
 * @param signedStateFileManagerScheduler  the scheduler for the signed state file manager
 * @param stateSignerScheduler             the scheduler for the state signer
 * @param pcesReplayerScheduler            the scheduler for the pces replayer
 * @param pcesWriterScheduler              the scheduler for the pces writer
 * @param pcesSequencerScheduler           the scheduler for the pces sequencer
 * @param eventDurabilityNexusScheduler    the scheduler for the event durability nexus
=======
 * @param internalEventValidatorScheduler           the scheduler for the internal event validator
 * @param eventDeduplicatorScheduler                the scheduler for the event deduplicator
 * @param eventSignatureValidatorScheduler          the scheduler for the event signature validator
 * @param orphanBufferScheduler                     the scheduler for the orphan buffer
 * @param inOrderLinkerScheduler                    the scheduler for the in-order linker
 * @param linkedEventIntakeScheduler                the scheduler for the linked event intake
 * @param eventCreationManagerScheduler             the scheduler for the event creation manager
 * @param signedStateFileManagerScheduler           the scheduler for the signed state file manager
 * @param stateSignerScheduler                      the scheduler for the state signer
 * @param applicationTransactionPrehandlerScheduler the scheduler for the application transaction prehandler
 * @param stateSignatureCollectorScheduler          the scheduler for the state signature collector
>>>>>>> 96d6f5ae
 */
public record PlatformSchedulers(
        @NonNull TaskScheduler<GossipEvent> eventHasherScheduler,
        @NonNull TaskScheduler<GossipEvent> internalEventValidatorScheduler,
        @NonNull TaskScheduler<GossipEvent> eventDeduplicatorScheduler,
        @NonNull TaskScheduler<GossipEvent> eventSignatureValidatorScheduler,
        @NonNull TaskScheduler<List<GossipEvent>> orphanBufferScheduler,
        @NonNull TaskScheduler<EventImpl> inOrderLinkerScheduler,
        @NonNull TaskScheduler<List<ConsensusRound>> linkedEventIntakeScheduler,
        @NonNull TaskScheduler<GossipEvent> eventCreationManagerScheduler,
        @NonNull TaskScheduler<StateSavingResult> signedStateFileManagerScheduler,
        @NonNull TaskScheduler<StateSignatureTransaction> stateSignerScheduler,
<<<<<<< HEAD
        @NonNull TaskScheduler<DoneStreamingPcesTrigger> pcesReplayerScheduler,
        @NonNull TaskScheduler<Long> pcesWriterScheduler,
        @NonNull TaskScheduler<GossipEvent> pcesSequencerScheduler,
        @NonNull TaskScheduler<Void> eventDurabilityNexusScheduler) {
=======
        @NonNull TaskScheduler<Void> applicationTransactionPrehandlerScheduler,
        @NonNull TaskScheduler<Void> stateSignatureCollectorScheduler) {
>>>>>>> 96d6f5ae

    /**
     * Instantiate the schedulers for the platform, for the given wiring model
     *
     * @param context the platform context
     * @param model   the wiring model
     * @return the instantiated platform schedulers
     */
    public static PlatformSchedulers create(@NonNull final PlatformContext context, @NonNull final WiringModel model) {
        final PlatformSchedulersConfig config =
                context.getConfiguration().getConfigData(PlatformSchedulersConfig.class);

        return new PlatformSchedulers(
                model.schedulerBuilder("eventHasher")
                        .withType(config.eventHasherSchedulerType())
                        .withUnhandledTaskCapacity(config.eventHasherUnhandledCapacity())
                        .withFlushingEnabled(true)
                        .withMetricsBuilder(model.metricsBuilder().withUnhandledTaskMetricEnabled(true))
                        .build()
                        .cast(),
                model.schedulerBuilder("internalEventValidator")
                        .withType(config.internalEventValidatorSchedulerType())
                        .withUnhandledTaskCapacity(config.internalEventValidatorUnhandledCapacity())
                        .withFlushingEnabled(true)
                        .withMetricsBuilder(model.metricsBuilder().withUnhandledTaskMetricEnabled(true))
                        .build()
                        .cast(),
                model.schedulerBuilder("eventDeduplicator")
                        .withType(config.eventDeduplicatorSchedulerType())
                        .withUnhandledTaskCapacity(config.eventDeduplicatorUnhandledCapacity())
                        .withFlushingEnabled(true)
                        .withMetricsBuilder(model.metricsBuilder().withUnhandledTaskMetricEnabled(true))
                        .build()
                        .cast(),
                model.schedulerBuilder("eventSignatureValidator")
                        .withType(config.eventSignatureValidatorSchedulerType())
                        .withUnhandledTaskCapacity(config.eventSignatureValidatorUnhandledCapacity())
                        .withFlushingEnabled(true)
                        .withMetricsBuilder(model.metricsBuilder().withUnhandledTaskMetricEnabled(true))
                        .build()
                        .cast(),
                model.schedulerBuilder("orphanBuffer")
                        .withType(config.orphanBufferSchedulerType())
                        .withUnhandledTaskCapacity(config.orphanBufferUnhandledCapacity())
                        .withFlushingEnabled(true)
                        .withMetricsBuilder(model.metricsBuilder().withUnhandledTaskMetricEnabled(true))
                        .build()
                        .cast(),
                model.schedulerBuilder("inOrderLinker")
                        .withType(config.inOrderLinkerSchedulerType())
                        .withUnhandledTaskCapacity(config.inOrderLinkerUnhandledCapacity())
                        .withFlushingEnabled(true)
                        .withMetricsBuilder(model.metricsBuilder().withUnhandledTaskMetricEnabled(true))
                        .build()
                        .cast(),
                model.schedulerBuilder("linkedEventIntake")
                        .withType(config.linkedEventIntakeSchedulerType())
                        .withUnhandledTaskCapacity(config.linkedEventIntakeUnhandledCapacity())
                        .withFlushingEnabled(true)
                        .withMetricsBuilder(model.metricsBuilder().withUnhandledTaskMetricEnabled(true))
                        .build()
                        .cast(),
                model.schedulerBuilder("eventCreationManager")
                        .withType(config.eventCreationManagerSchedulerType())
                        .withUnhandledTaskCapacity(config.eventCreationManagerUnhandledCapacity())
                        .withFlushingEnabled(true)
                        .withMetricsBuilder(model.metricsBuilder().withUnhandledTaskMetricEnabled(true))
                        .build()
                        .cast(),
                model.schedulerBuilder("signedStateFileManager")
                        .withType(config.signedStateFileManagerSchedulerType())
                        .withUnhandledTaskCapacity(config.signedStateFileManagerUnhandledCapacity())
                        .withMetricsBuilder(model.metricsBuilder().withUnhandledTaskMetricEnabled(true))
                        .build()
                        .cast(),
                model.schedulerBuilder("stateSigner")
                        .withType(config.stateSignerSchedulerType())
                        .withUnhandledTaskCapacity(config.stateSignerUnhandledCapacity())
                        .withMetricsBuilder(model.metricsBuilder().withUnhandledTaskMetricEnabled(true))
                        .build()
                        .cast(),
                model.schedulerBuilder("applicationTransactionPrehandler")
                        .withType(config.applicationTransactionPrehandlerSchedulerType())
                        .withUnhandledTaskCapacity(config.applicationTransactionPrehandlerUnhandledCapacity())
                        .withMetricsBuilder(model.metricsBuilder().withUnhandledTaskMetricEnabled(true))
                        .withFlushingEnabled(true)
                        .build()
                        .cast(),
                model.schedulerBuilder("stateSignatureCollector")
                        .withType(config.stateSignatureCollectorSchedulerType())
                        .withUnhandledTaskCapacity(config.stateSignatureCollectorUnhandledCapacity())
                        .withMetricsBuilder(model.metricsBuilder().withUnhandledTaskMetricEnabled(true))
                        .withFlushingEnabled(true)
                        .build()
                        .cast(),
                model.schedulerBuilder("pcesReplayer")
                        .withType(TaskSchedulerType.DIRECT)
                        .build()
                        .cast(),
                model.schedulerBuilder("pcesWriter")
                        .withType(config.pcesWriterSchedulerType())
                        .withUnhandledTaskCapacity(config.pcesWriterUnhandledCapacity())
                        .withMetricsBuilder(model.metricsBuilder().withUnhandledTaskMetricEnabled(true))
                        .build()
                        .cast(),
                model.schedulerBuilder("pcesSequencer")
                        .withType(config.pcesSequencerSchedulerType())
                        .withUnhandledTaskCapacity(config.pcesSequencerUnhandledTaskCapacity())
                        .withMetricsBuilder(model.metricsBuilder().withUnhandledTaskMetricEnabled(true))
                        .build()
                        .cast(),
                model.schedulerBuilder("eventDurabilityNexus")
                        .withType(config.eventDurabilityNexusSchedulerType())
                        .withUnhandledTaskCapacity(config.eventDurabilityNexusUnhandledTaskCapacity())
                        .withMetricsBuilder(model.metricsBuilder().withUnhandledTaskMetricEnabled(true))
                        .build()
                        .cast());
    }
}<|MERGE_RESOLUTION|>--- conflicted
+++ resolved
@@ -31,22 +31,7 @@
 /**
  * The {@link TaskScheduler}s used by the platform.
  *
-<<<<<<< HEAD
  * @param eventHasherScheduler             the scheduler for the event hasher
- * @param internalEventValidatorScheduler  the scheduler for the internal event validator
- * @param eventDeduplicatorScheduler       the scheduler for the event deduplicator
- * @param eventSignatureValidatorScheduler the scheduler for the event signature validator
- * @param orphanBufferScheduler            the scheduler for the orphan buffer
- * @param inOrderLinkerScheduler           the scheduler for the in-order linker
- * @param linkedEventIntakeScheduler       the scheduler for the linked event intake
- * @param eventCreationManagerScheduler    the scheduler for the event creation manager
- * @param signedStateFileManagerScheduler  the scheduler for the signed state file manager
- * @param stateSignerScheduler             the scheduler for the state signer
- * @param pcesReplayerScheduler            the scheduler for the pces replayer
- * @param pcesWriterScheduler              the scheduler for the pces writer
- * @param pcesSequencerScheduler           the scheduler for the pces sequencer
- * @param eventDurabilityNexusScheduler    the scheduler for the event durability nexus
-=======
  * @param internalEventValidatorScheduler           the scheduler for the internal event validator
  * @param eventDeduplicatorScheduler                the scheduler for the event deduplicator
  * @param eventSignatureValidatorScheduler          the scheduler for the event signature validator
@@ -56,9 +41,12 @@
  * @param eventCreationManagerScheduler             the scheduler for the event creation manager
  * @param signedStateFileManagerScheduler           the scheduler for the signed state file manager
  * @param stateSignerScheduler                      the scheduler for the state signer
+ * @param pcesReplayerScheduler            the scheduler for the pces replayer
+ * @param pcesWriterScheduler              the scheduler for the pces writer
+ * @param pcesSequencerScheduler           the scheduler for the pces sequencer
+ * @param eventDurabilityNexusScheduler    the scheduler for the event durability nexus
  * @param applicationTransactionPrehandlerScheduler the scheduler for the application transaction prehandler
  * @param stateSignatureCollectorScheduler          the scheduler for the state signature collector
->>>>>>> 96d6f5ae
  */
 public record PlatformSchedulers(
         @NonNull TaskScheduler<GossipEvent> eventHasherScheduler,
@@ -71,15 +59,12 @@
         @NonNull TaskScheduler<GossipEvent> eventCreationManagerScheduler,
         @NonNull TaskScheduler<StateSavingResult> signedStateFileManagerScheduler,
         @NonNull TaskScheduler<StateSignatureTransaction> stateSignerScheduler,
-<<<<<<< HEAD
         @NonNull TaskScheduler<DoneStreamingPcesTrigger> pcesReplayerScheduler,
         @NonNull TaskScheduler<Long> pcesWriterScheduler,
         @NonNull TaskScheduler<GossipEvent> pcesSequencerScheduler,
-        @NonNull TaskScheduler<Void> eventDurabilityNexusScheduler) {
-=======
+        @NonNull TaskScheduler<Void> eventDurabilityNexusScheduler,
         @NonNull TaskScheduler<Void> applicationTransactionPrehandlerScheduler,
         @NonNull TaskScheduler<Void> stateSignatureCollectorScheduler) {
->>>>>>> 96d6f5ae
 
     /**
      * Instantiate the schedulers for the platform, for the given wiring model
@@ -158,21 +143,6 @@
                 model.schedulerBuilder("stateSigner")
                         .withType(config.stateSignerSchedulerType())
                         .withUnhandledTaskCapacity(config.stateSignerUnhandledCapacity())
-                        .withMetricsBuilder(model.metricsBuilder().withUnhandledTaskMetricEnabled(true))
-                        .build()
-                        .cast(),
-                model.schedulerBuilder("applicationTransactionPrehandler")
-                        .withType(config.applicationTransactionPrehandlerSchedulerType())
-                        .withUnhandledTaskCapacity(config.applicationTransactionPrehandlerUnhandledCapacity())
-                        .withMetricsBuilder(model.metricsBuilder().withUnhandledTaskMetricEnabled(true))
-                        .withFlushingEnabled(true)
-                        .build()
-                        .cast(),
-                model.schedulerBuilder("stateSignatureCollector")
-                        .withType(config.stateSignatureCollectorSchedulerType())
-                        .withUnhandledTaskCapacity(config.stateSignatureCollectorUnhandledCapacity())
-                        .withMetricsBuilder(model.metricsBuilder().withUnhandledTaskMetricEnabled(true))
-                        .withFlushingEnabled(true)
                         .build()
                         .cast(),
                 model.schedulerBuilder("pcesReplayer")
@@ -195,6 +165,21 @@
                         .withType(config.eventDurabilityNexusSchedulerType())
                         .withUnhandledTaskCapacity(config.eventDurabilityNexusUnhandledTaskCapacity())
                         .withMetricsBuilder(model.metricsBuilder().withUnhandledTaskMetricEnabled(true))
+                        .withMetricsBuilder(model.metricsBuilder().withUnhandledTaskMetricEnabled(true))
+                        .build()
+                        .cast(),
+                model.schedulerBuilder("applicationTransactionPrehandler")
+                        .withType(config.applicationTransactionPrehandlerSchedulerType())
+                        .withUnhandledTaskCapacity(config.applicationTransactionPrehandlerUnhandledCapacity())
+                        .withMetricsBuilder(model.metricsBuilder().withUnhandledTaskMetricEnabled(true))
+                        .withFlushingEnabled(true)
+                        .build()
+                        .cast(),
+                model.schedulerBuilder("stateSignatureCollector")
+                        .withType(config.stateSignatureCollectorSchedulerType())
+                        .withUnhandledTaskCapacity(config.stateSignatureCollectorUnhandledCapacity())
+                        .withMetricsBuilder(model.metricsBuilder().withUnhandledTaskMetricEnabled(true))
+                        .withFlushingEnabled(true)
                         .build()
                         .cast());
     }
