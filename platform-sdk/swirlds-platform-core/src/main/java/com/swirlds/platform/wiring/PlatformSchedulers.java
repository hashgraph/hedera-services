/*
 * Copyright (C) 2023-2024 Hedera Hashgraph, LLC
 *
 * Licensed under the Apache License, Version 2.0 (the "License");
 * you may not use this file except in compliance with the License.
 * You may obtain a copy of the License at
 *
 *      http://www.apache.org/licenses/LICENSE-2.0
 *
 * Unless required by applicable law or agreed to in writing, software
 * distributed under the License is distributed on an "AS IS" BASIS,
 * WITHOUT WARRANTIES OR CONDITIONS OF ANY KIND, either express or implied.
 * See the License for the specific language governing permissions and
 * limitations under the License.
 */

package com.swirlds.platform.wiring;

import com.swirlds.common.context.PlatformContext;
import com.swirlds.common.wiring.model.WiringModel;
import com.swirlds.common.wiring.schedulers.TaskScheduler;
import com.swirlds.common.wiring.schedulers.builders.TaskSchedulerType;
import com.swirlds.platform.event.GossipEvent;
import com.swirlds.platform.internal.ConsensusRound;
import com.swirlds.platform.internal.EventImpl;
import com.swirlds.platform.state.signed.ReservedSignedState;
import com.swirlds.platform.state.signed.StateSavingResult;
import com.swirlds.platform.system.transaction.StateSignatureTransaction;
import edu.umd.cs.findbugs.annotations.NonNull;
import java.util.List;

/**
 * The {@link TaskScheduler}s used by the platform.
 *
 * @param eventHasherScheduler                      the scheduler for the event hasher
 * @param internalEventValidatorScheduler           the scheduler for the internal event validator
 * @param eventDeduplicatorScheduler                the scheduler for the event deduplicator
 * @param eventSignatureValidatorScheduler          the scheduler for the event signature validator
 * @param orphanBufferScheduler                     the scheduler for the orphan buffer
 * @param inOrderLinkerScheduler                    the scheduler for the in-order linker
 * @param linkedEventIntakeScheduler                the scheduler for the linked event intake
 * @param eventCreationManagerScheduler             the scheduler for the event creation manager
 * @param signedStateFileManagerScheduler           the scheduler for the signed state file manager
 * @param stateSignerScheduler                      the scheduler for the state signer
 * @param pcesReplayerScheduler                     the scheduler for the pces replayer
 * @param pcesWriterScheduler                       the scheduler for the pces writer
 * @param pcesSequencerScheduler                    the scheduler for the pces sequencer
 * @param eventDurabilityNexusScheduler             the scheduler for the event durability nexus
 * @param applicationTransactionPrehandlerScheduler the scheduler for the application transaction prehandler
 * @param stateSignatureCollectorScheduler          the scheduler for the state signature collector
 * @param shadowgraphScheduler                      the scheduler for the shadowgraph
 * @param latestEventTipsetTrackerScheduler         the scheduler for the latest event tipset tracker
 */
public record PlatformSchedulers(
        @NonNull TaskScheduler<GossipEvent> eventHasherScheduler,
        @NonNull TaskScheduler<GossipEvent> internalEventValidatorScheduler,
        @NonNull TaskScheduler<GossipEvent> eventDeduplicatorScheduler,
        @NonNull TaskScheduler<GossipEvent> eventSignatureValidatorScheduler,
        @NonNull TaskScheduler<List<GossipEvent>> orphanBufferScheduler,
        @NonNull TaskScheduler<EventImpl> inOrderLinkerScheduler,
        @NonNull TaskScheduler<List<ConsensusRound>> linkedEventIntakeScheduler,
        @NonNull TaskScheduler<GossipEvent> eventCreationManagerScheduler,
        @NonNull TaskScheduler<StateSavingResult> signedStateFileManagerScheduler,
        @NonNull TaskScheduler<StateSignatureTransaction> stateSignerScheduler,
        @NonNull TaskScheduler<DoneStreamingPcesTrigger> pcesReplayerScheduler,
        @NonNull TaskScheduler<Long> pcesWriterScheduler,
        @NonNull TaskScheduler<GossipEvent> pcesSequencerScheduler,
        @NonNull TaskScheduler<Void> eventDurabilityNexusScheduler,
        @NonNull TaskScheduler<Void> applicationTransactionPrehandlerScheduler,
<<<<<<< HEAD
        @NonNull TaskScheduler<Void> stateSignatureCollectorScheduler,
        @NonNull TaskScheduler<Void> shadowgraphScheduler,
        @NonNull TaskScheduler<Void> latestEventTipsetTrackerScheduler) {
=======
        @NonNull TaskScheduler<List<ReservedSignedState>> stateSignatureCollectorScheduler) {
>>>>>>> 78672bf7

    /**
     * Instantiate the schedulers for the platform, for the given wiring model
     *
     * @param context the platform context
     * @param model   the wiring model
     * @return the instantiated platform schedulers
     */
    public static PlatformSchedulers create(@NonNull final PlatformContext context, @NonNull final WiringModel model) {
        final PlatformSchedulersConfig config =
                context.getConfiguration().getConfigData(PlatformSchedulersConfig.class);

        return new PlatformSchedulers(
                model.schedulerBuilder("eventHasher")
                        .withType(TaskSchedulerType.DIRECT)
                        .build()
                        .cast(),
                model.schedulerBuilder("internalEventValidator")
                        .withType(config.internalEventValidatorSchedulerType())
                        .withUnhandledTaskCapacity(config.internalEventValidatorUnhandledCapacity())
                        .withFlushingEnabled(true)
                        .withMetricsBuilder(model.metricsBuilder().withUnhandledTaskMetricEnabled(true))
                        .build()
                        .cast(),
                model.schedulerBuilder("eventDeduplicator")
                        .withType(config.eventDeduplicatorSchedulerType())
                        .withUnhandledTaskCapacity(config.eventDeduplicatorUnhandledCapacity())
                        .withFlushingEnabled(true)
                        .withMetricsBuilder(model.metricsBuilder().withUnhandledTaskMetricEnabled(true))
                        .build()
                        .cast(),
                model.schedulerBuilder("eventSignatureValidator")
                        .withType(config.eventSignatureValidatorSchedulerType())
                        .withUnhandledTaskCapacity(config.eventSignatureValidatorUnhandledCapacity())
                        .withFlushingEnabled(true)
                        .withMetricsBuilder(model.metricsBuilder().withUnhandledTaskMetricEnabled(true))
                        .build()
                        .cast(),
                model.schedulerBuilder("orphanBuffer")
                        .withType(config.orphanBufferSchedulerType())
                        .withUnhandledTaskCapacity(config.orphanBufferUnhandledCapacity())
                        .withFlushingEnabled(true)
                        .withMetricsBuilder(model.metricsBuilder().withUnhandledTaskMetricEnabled(true))
                        .build()
                        .cast(),
                model.schedulerBuilder("inOrderLinker")
                        .withType(config.inOrderLinkerSchedulerType())
                        .withUnhandledTaskCapacity(config.inOrderLinkerUnhandledCapacity())
                        .withFlushingEnabled(true)
                        .withMetricsBuilder(model.metricsBuilder().withUnhandledTaskMetricEnabled(true))
                        .build()
                        .cast(),
                model.schedulerBuilder("linkedEventIntake")
                        .withType(config.linkedEventIntakeSchedulerType())
                        .withUnhandledTaskCapacity(config.linkedEventIntakeUnhandledCapacity())
                        .withFlushingEnabled(true)
                        .withMetricsBuilder(model.metricsBuilder().withUnhandledTaskMetricEnabled(true))
                        .build()
                        .cast(),
                model.schedulerBuilder("eventCreationManager")
                        .withType(config.eventCreationManagerSchedulerType())
                        .withUnhandledTaskCapacity(config.eventCreationManagerUnhandledCapacity())
                        .withFlushingEnabled(true)
                        .withMetricsBuilder(model.metricsBuilder().withUnhandledTaskMetricEnabled(true))
                        .build()
                        .cast(),
                model.schedulerBuilder("signedStateFileManager")
                        .withType(config.signedStateFileManagerSchedulerType())
                        .withUnhandledTaskCapacity(config.signedStateFileManagerUnhandledCapacity())
                        .withMetricsBuilder(model.metricsBuilder().withUnhandledTaskMetricEnabled(true))
                        .build()
                        .cast(),
                model.schedulerBuilder("stateSigner")
                        .withType(config.stateSignerSchedulerType())
                        .withUnhandledTaskCapacity(config.stateSignerUnhandledCapacity())
                        .withMetricsBuilder(model.metricsBuilder().withUnhandledTaskMetricEnabled(true))
                        .build()
                        .cast(),
                model.schedulerBuilder("pcesReplayer")
                        .withType(TaskSchedulerType.DIRECT)
                        .build()
                        .cast(),
                model.schedulerBuilder("pcesWriter")
                        .withType(config.pcesWriterSchedulerType())
                        .withUnhandledTaskCapacity(config.pcesWriterUnhandledCapacity())
                        .withMetricsBuilder(model.metricsBuilder().withUnhandledTaskMetricEnabled(true))
                        .build()
                        .cast(),
                model.schedulerBuilder("pcesSequencer")
                        .withType(config.pcesSequencerSchedulerType())
                        .withUnhandledTaskCapacity(config.pcesSequencerUnhandledTaskCapacity())
                        .withMetricsBuilder(model.metricsBuilder().withUnhandledTaskMetricEnabled(true))
                        .build()
                        .cast(),
                model.schedulerBuilder("eventDurabilityNexus")
                        .withType(config.eventDurabilityNexusSchedulerType())
                        .withUnhandledTaskCapacity(config.eventDurabilityNexusUnhandledTaskCapacity())
                        .withMetricsBuilder(model.metricsBuilder().withUnhandledTaskMetricEnabled(true))
                        .build()
                        .cast(),
                model.schedulerBuilder("applicationTransactionPrehandler")
                        .withType(config.applicationTransactionPrehandlerSchedulerType())
                        .withUnhandledTaskCapacity(config.applicationTransactionPrehandlerUnhandledCapacity())
                        .withMetricsBuilder(model.metricsBuilder().withUnhandledTaskMetricEnabled(true))
                        .withFlushingEnabled(true)
                        .build()
                        .cast(),
                model.schedulerBuilder("stateSignatureCollector")
                        .withType(config.stateSignatureCollectorSchedulerType())
                        .withUnhandledTaskCapacity(config.stateSignatureCollectorUnhandledCapacity())
                        .withMetricsBuilder(model.metricsBuilder().withUnhandledTaskMetricEnabled(true))
                        .withFlushingEnabled(true)
                        .build()
                        .cast(),
                model.schedulerBuilder("shadowgraph")
                        .withType(config.shadowgraphSchedulerType())
                        .withUnhandledTaskCapacity(config.shadowgraphUnhandledCapacity())
                        .withMetricsBuilder(model.metricsBuilder().withUnhandledTaskMetricEnabled(true))
                        .withFlushingEnabled(true)
                        .build()
                        .cast(),
                model.schedulerBuilder("latestEventTipsetTracker")
                        .withType(config.latestEventTipsetTrackerSchedulerType())
                        .withUnhandledTaskCapacity(config.latestEventTipsetTrackerUnhandledCapacity())
                        .withMetricsBuilder(model.metricsBuilder().withUnhandledTaskMetricEnabled(true))
                        .withFlushingEnabled(true)
                        .build()
                        .cast());
    }
}<|MERGE_RESOLUTION|>--- conflicted
+++ resolved
@@ -49,7 +49,6 @@
  * @param applicationTransactionPrehandlerScheduler the scheduler for the application transaction prehandler
  * @param stateSignatureCollectorScheduler          the scheduler for the state signature collector
  * @param shadowgraphScheduler                      the scheduler for the shadowgraph
- * @param latestEventTipsetTrackerScheduler         the scheduler for the latest event tipset tracker
  */
 public record PlatformSchedulers(
         @NonNull TaskScheduler<GossipEvent> eventHasherScheduler,
@@ -67,13 +66,8 @@
         @NonNull TaskScheduler<GossipEvent> pcesSequencerScheduler,
         @NonNull TaskScheduler<Void> eventDurabilityNexusScheduler,
         @NonNull TaskScheduler<Void> applicationTransactionPrehandlerScheduler,
-<<<<<<< HEAD
-        @NonNull TaskScheduler<Void> stateSignatureCollectorScheduler,
-        @NonNull TaskScheduler<Void> shadowgraphScheduler,
-        @NonNull TaskScheduler<Void> latestEventTipsetTrackerScheduler) {
-=======
-        @NonNull TaskScheduler<List<ReservedSignedState>> stateSignatureCollectorScheduler) {
->>>>>>> 78672bf7
+        @NonNull TaskScheduler<List<ReservedSignedState>> stateSignatureCollectorScheduler,
+        @NonNull TaskScheduler<Void> shadowgraphScheduler) {
 
     /**
      * Instantiate the schedulers for the platform, for the given wiring model
@@ -194,13 +188,6 @@
                         .withMetricsBuilder(model.metricsBuilder().withUnhandledTaskMetricEnabled(true))
                         .withFlushingEnabled(true)
                         .build()
-                        .cast(),
-                model.schedulerBuilder("latestEventTipsetTracker")
-                        .withType(config.latestEventTipsetTrackerSchedulerType())
-                        .withUnhandledTaskCapacity(config.latestEventTipsetTrackerUnhandledCapacity())
-                        .withMetricsBuilder(model.metricsBuilder().withUnhandledTaskMetricEnabled(true))
-                        .withFlushingEnabled(true)
-                        .build()
                         .cast());
     }
 }