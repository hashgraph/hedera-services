--- conflicted
+++ resolved
@@ -89,13 +89,8 @@
      */
     private final Time time;
 
-<<<<<<< HEAD
-    private final boolean useCriticalQuorum;
-
     private final PlatformContext platformContext;
 
-=======
->>>>>>> d7078a70
     /**
      * Constructs a new sync protocol
      *
