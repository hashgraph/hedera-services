--- conflicted
+++ resolved
@@ -73,25 +73,12 @@
     /**
      * Constructor
      *
-<<<<<<< HEAD
-     * @param platformContext          the platform context
-     * @param time                     provides the wall clock time
-     * @param consensusSupplier        provides the current consensus instance
-     * @param dispatcher               invokes event related callbacks
-     * @param shadowGraph              tracks events in the hashgraph
-     * @param intakeEventCounter       tracks the number of events from each peer that are currently in the intake
-     *                                 pipeline
-=======
      * @param platformContext                   the platform context
      * @param time                              provides the wall clock time
      * @param consensusSupplier                 provides the current consensus instance
      * @param dispatcher                        invokes event related callbacks
      * @param shadowGraph                       tracks events in the hashgraph
-     *
-     * @param intakeEventCounter                tracks the number of events from each peer that are currently in
-     *                                          the intake pipeline
      * @param keystoneEventSequenceNumberOutput the secondary wire that outputs the keystone event sequence number
->>>>>>> 78672bf7
      */
     public LinkedEventIntake(
             @NonNull final PlatformContext platformContext,
@@ -99,22 +86,14 @@
             @NonNull final Supplier<Consensus> consensusSupplier,
             @NonNull final EventObserverDispatcher dispatcher,
             @NonNull final ShadowGraph shadowGraph,
-<<<<<<< HEAD
-            @NonNull final IntakeEventCounter intakeEventCounter) {
-=======
             @NonNull final IntakeEventCounter intakeEventCounter,
             @NonNull final StandardOutputWire<Long> keystoneEventSequenceNumberOutput) {
-        this.platformContext = Objects.requireNonNull(platformContext);
->>>>>>> 78672bf7
         this.time = Objects.requireNonNull(time);
         this.consensusSupplier = Objects.requireNonNull(consensusSupplier);
         this.dispatcher = Objects.requireNonNull(dispatcher);
         this.shadowGraph = Objects.requireNonNull(shadowGraph);
         this.intakeEventCounter = Objects.requireNonNull(intakeEventCounter);
-<<<<<<< HEAD
-=======
         this.keystoneEventSequenceNumberOutput = Objects.requireNonNull(keystoneEventSequenceNumberOutput);
->>>>>>> 78672bf7
 
         this.paused = false;
         metrics = new EventIntakeMetrics(platformContext, () -> -1);
