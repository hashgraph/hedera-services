/*
 * Copyright (C) 2021-2024 Hedera Hashgraph, LLC
 *
 * Licensed under the Apache License, Version 2.0 (the "License");
 * you may not use this file except in compliance with the License.
 * You may obtain a copy of the License at
 *
 *      http://www.apache.org/licenses/LICENSE-2.0
 *
 * Unless required by applicable law or agreed to in writing, software
 * distributed under the License is distributed on an "AS IS" BASIS,
 * WITHOUT WARRANTIES OR CONDITIONS OF ANY KIND, either express or implied.
 * See the License for the specific language governing permissions and
 * limitations under the License.
 */

package com.swirlds.platform.components;

import com.swirlds.platform.Consensus;
import com.swirlds.platform.gossip.IntakeEventCounter;
import com.swirlds.platform.gossip.shadowgraph.Shadowgraph;
import com.swirlds.platform.internal.ConsensusRound;
import com.swirlds.platform.internal.EventImpl;
import com.swirlds.platform.observers.EventObserverDispatcher;
import edu.umd.cs.findbugs.annotations.NonNull;
import java.util.Collection;
import java.util.List;
import java.util.Objects;
import java.util.function.Supplier;

/**
 * This class is responsible for adding events to {@link Consensus} and notifying event observers.
 */
public class LinkedEventIntake {
    /**
     * A functor that provides access to a {@code Consensus} instance.
     */
    private final Supplier<Consensus> consensusSupplier;

    /**
     * An {@link EventObserverDispatcher} instance
     */
    private final EventObserverDispatcher dispatcher;

    /**
     * Stores events, expires them, provides event lookup methods
     */
    private final Shadowgraph shadowGraph;

    /**
     * Tracks the number of events from each peer have been received, but aren't yet through the intake pipeline
     */
    private final IntakeEventCounter intakeEventCounter;

    /**
<<<<<<< HEAD
     * Whether or not the linked event intake is paused.
     * <p>
     * When paused, all received events will be tossed into the void
     */
    private boolean paused;
=======
     * The secondary wire that outputs the keystone event sequence number
     */
    private final StandardOutputWire<Long> keystoneEventSequenceNumberOutput;
>>>>>>> c9e8586f

    /**
     * Constructor
     *
     * @param consensusSupplier provides the current consensus instance
     * @param dispatcher        invokes event related callbacks
     * @param shadowGraph       tracks events in the hashgraph
     */
    public LinkedEventIntake(
            @NonNull final Supplier<Consensus> consensusSupplier,
            @NonNull final EventObserverDispatcher dispatcher,
            @NonNull final Shadowgraph shadowGraph,
            @NonNull final IntakeEventCounter intakeEventCounter) {

        this.consensusSupplier = Objects.requireNonNull(consensusSupplier);
        this.dispatcher = Objects.requireNonNull(dispatcher);
        this.shadowGraph = Objects.requireNonNull(shadowGraph);
        this.intakeEventCounter = Objects.requireNonNull(intakeEventCounter);
<<<<<<< HEAD

        this.paused = false;
=======
        this.keystoneEventSequenceNumberOutput = Objects.requireNonNull(keystoneEventSequenceNumberOutput);
>>>>>>> c9e8586f
    }

    /**
     * Add an event to the hashgraph
     *
     * @param event an event to be added
     * @return a list of rounds that came to consensus as a result of adding the event
     */
    @NonNull
    public List<ConsensusRound> addEvent(@NonNull final EventImpl event) {
        Objects.requireNonNull(event);

        try {
            if (event.getGeneration() < consensusSupplier.get().getMinGenerationNonAncient()) {
                // ancient events *may* be discarded, and stale events *must* be discarded
                return List.of();
            }

            final long minimumGenerationNonAncientBeforeAdding =
                    consensusSupplier.get().getMinGenerationNonAncient();

            // record the event in the hashgraph, which results in the events in consEvent reaching consensus
            final List<ConsensusRound> consensusRounds = consensusSupplier.get().addEvent(event);

            dispatcher.eventAdded(event);

            if (consensusRounds != null) {
                consensusRounds.forEach(round -> {
                    // Future work: this dispatcher now only handles metrics. Remove this and put the metrics where
                    // they belong
                    dispatcher.consensusRound(round);
                });
            }

            final long minimumGenerationNonAncient = consensusSupplier.get().getMinGenerationNonAncient();

            if (minimumGenerationNonAncient > minimumGenerationNonAncientBeforeAdding) {
                // consensus rounds can be null and the minNonAncient might change, this is probably because of a round
                // with no consensus events, so we check the diff in generations to look for stale events
                handleStale(minimumGenerationNonAncientBeforeAdding);
            }

            return Objects.requireNonNullElseGet(consensusRounds, List::of);
        } finally {
            intakeEventCounter.eventExitedIntakePipeline(event.getBaseEvent().getSenderId());
        }
    }

    /**
     * Notify observer of stale events, of all event in the consensus stale event queue.
     *
     * @param previousGenerationNonAncient the previous minimum generation of non-ancient events
     */
    private void handleStale(final long previousGenerationNonAncient) {
        // find all events that just became ancient and did not reach consensus, these events will be considered stale
        final Collection<EventImpl> staleEvents = shadowGraph.findByAncientIndicator(
                previousGenerationNonAncient,
                consensusSupplier.get().getMinGenerationNonAncient(),
                LinkedEventIntake::isNotConsensus);

        for (final EventImpl staleEvent : staleEvents) {
            staleEvent.setStale(true);
            dispatcher.staleEvent(staleEvent);
        }
    }

    /**
     * Returns true if the event has not reached consensus
     *
     * @param event the event to check
     * @return true if the event has not reached consensus
     */
    private static boolean isNotConsensus(@NonNull final EventImpl event) {
        return !event.isConsensus();
    }
}<|MERGE_RESOLUTION|>--- conflicted
+++ resolved
@@ -53,19 +53,6 @@
     private final IntakeEventCounter intakeEventCounter;
 
     /**
-<<<<<<< HEAD
-     * Whether or not the linked event intake is paused.
-     * <p>
-     * When paused, all received events will be tossed into the void
-     */
-    private boolean paused;
-=======
-     * The secondary wire that outputs the keystone event sequence number
-     */
-    private final StandardOutputWire<Long> keystoneEventSequenceNumberOutput;
->>>>>>> c9e8586f
-
-    /**
      * Constructor
      *
      * @param consensusSupplier provides the current consensus instance
@@ -82,12 +69,6 @@
         this.dispatcher = Objects.requireNonNull(dispatcher);
         this.shadowGraph = Objects.requireNonNull(shadowGraph);
         this.intakeEventCounter = Objects.requireNonNull(intakeEventCounter);
-<<<<<<< HEAD
-
-        this.paused = false;
-=======
-        this.keystoneEventSequenceNumberOutput = Objects.requireNonNull(keystoneEventSequenceNumberOutput);
->>>>>>> c9e8586f
     }
 
     /**
