--- conflicted
+++ resolved
@@ -175,24 +175,6 @@
      * @param event an event to be added
      */
     public void addEvent(final EventImpl event) {
-<<<<<<< HEAD
-        // an expired event will cause ShadowGraph to throw an exception, so we just to discard it
-        if (consensus().isExpired(event)) {
-            return;
-        }
-        stats.startedIntake();
-        if (!StaticValidators.isValidTimeCreated(event)) {
-            event.clear();
-            return;
-        }
-
-        stats.doneValidation();
-        logger.debug(SYNC.getMarker(), "{} sees {}", selfId, event);
-        dispatcher.preConsensusEvent(event);
-        logger.debug(INTAKE_EVENT.getMarker(), "Adding {} ", event::toShortString);
-        stats.dispatchedPreConsensus();
-        final long minGenNonAncientBeforeAdding = consensus().getMinGenerationNonAncient();
-=======
         try {
             // an expired event will cause ShadowGraph to throw an exception, so we just to discard it
             if (consensus().isExpired(event)) {
@@ -211,22 +193,6 @@
 
             logger.debug(INTAKE_EVENT.getMarker(), "Adding {} ", event::toShortString);
             final long minGenNonAncientBeforeAdding = consensus().getMinGenerationNonAncient();
-            // #5762 if we cannot calculate its roundCreated, then we use the one that was sent to us
-            final boolean missingSelfParent = event.getSelfParentHash() != null && event.getSelfParent() == null;
-            final boolean missingOtherParent = event.getOtherParentHash() != null && event.getOtherParent() == null;
-            // if we have created the event, it could have a missing parent, in this case we need to calculate the round
-            // since it cannot have been calculated before
-            if (!event.isCreatedBy(selfId) && (missingSelfParent || missingOtherParent)) {
-                if (event.getBaseEvent().isRoundCreatedSet()) {
-                    // we then use the round created sent to us
-                    event.setRoundCreated(event.getBaseEvent().getRoundCreated());
-                } else {
-                    logger.error(
-                            LogMarker.EXCEPTION.getMarker(),
-                            "cannot determine round created for event {}",
-                            event::toMediumString);
-                }
-            }
 
             if (prehandlePool == null) {
                 // Prehandle transactions on the intake thread (i.e. this thread).
@@ -236,31 +202,10 @@
                 // Prehandle transactions on the thread pool.
                 prehandlePool.submit(buildPrehandleTask(event));
             }
->>>>>>> debf8c1a
 
             // record the event in the hashgraph, which results in the events in consEvent reaching consensus
             phaseTimer.activatePhase(EventIntakePhase.ADDING_TO_HASHGRAPH);
-            final List<ConsensusRound> consRounds = consensusWrapper.addEvent(event, addressBook);
-
-<<<<<<< HEAD
-        // record the event in the hashgraph, which results in the events in consEvent reaching consensus
-        final List<ConsensusRound> consRounds = consensus().addEvent(event);
-        stats.addedToConsensus();
-        dispatcher.eventAdded(event);
-        stats.dispatchedAdded();
-        if (consRounds != null) {
-            consRounds.forEach(this::handleConsensus);
-            stats.dispatchedRound();
-        }
-        if (consensus().getMinGenerationNonAncient() > minGenNonAncientBeforeAdding) {
-            // consensus rounds can be null and the minNonAncient might change, this is probably because of a round
-            // with no consensus events, so we check the diff in generations to look for stale events
-            handleStale(minGenNonAncientBeforeAdding);
-            stats.dispatchedStale();
-=======
-            // after we calculate roundCreated, we set its value in GossipEvent so that it can be shared with other
-            // nodes
-            event.getBaseEvent().setRoundCreated(event.getRoundCreated());
+            final List<ConsensusRound> consRounds = consensus().addEvent(event);
 
             phaseTimer.activatePhase(EventIntakePhase.EVENT_ADDED_DISPATCH);
             dispatcher.eventAdded(event);
@@ -279,7 +224,6 @@
         } finally {
             phaseTimer.activatePhase(EventIntakePhase.IDLE);
             intakeEventCounter.eventExitedIntakePipeline(event.getBaseEvent().getSenderId());
->>>>>>> debf8c1a
         }
     }
 
