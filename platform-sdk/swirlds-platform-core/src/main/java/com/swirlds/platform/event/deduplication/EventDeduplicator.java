/*
 * Copyright (C) 2023-2024 Hedera Hashgraph, LLC
 *
 * Licensed under the Apache License, Version 2.0 (the "License");
 * you may not use this file except in compliance with the License.
 * You may obtain a copy of the License at
 *
 *      http://www.apache.org/licenses/LICENSE-2.0
 *
 * Unless required by applicable law or agreed to in writing, software
 * distributed under the License is distributed on an "AS IS" BASIS,
 * WITHOUT WARRANTIES OR CONDITIONS OF ANY KIND, either express or implied.
 * See the License for the specific language governing permissions and
 * limitations under the License.
 */

package com.swirlds.platform.event.deduplication;

import com.swirlds.common.context.PlatformContext;
import com.swirlds.common.sequence.map.SequenceMap;
import com.swirlds.common.sequence.map.StandardSequenceMap;
<<<<<<< HEAD
import com.swirlds.metrics.api.LongAccumulator;
import com.swirlds.metrics.api.Metrics;
=======
import com.swirlds.platform.consensus.NonAncientEventWindow;
>>>>>>> 7d002717
import com.swirlds.platform.event.GossipEvent;
import com.swirlds.platform.eventhandling.EventConfig;
import com.swirlds.platform.gossip.IntakeEventCounter;
import com.swirlds.platform.metrics.EventIntakeMetrics;
import com.swirlds.platform.system.events.EventDescriptor;
import com.swirlds.platform.wiring.ClearTrigger;
import edu.umd.cs.findbugs.annotations.NonNull;
import edu.umd.cs.findbugs.annotations.Nullable;
import java.nio.ByteBuffer;
import java.util.HashSet;
import java.util.Objects;
import java.util.Set;
import java.util.function.Function;

/**
 * Deduplicates events.
 * <p>
 * A duplicate event is defined as an event with an identical descriptor and identical signature to an event that has
 * already been observed.
 * <p>
 * It is necessary to consider the signature bytes when determining if an event is a duplicate, not just the descriptor
 * or hash. This guards against a malicious node gossiping the same event with different signatures, or a node gossiping
 * another node's event with a modified signature. If we went only off the descriptor or hash, we might discard the
 * correct version of an event as a duplicate, because a malicious version has already been received. Instead, the
 * deduplicator lets all versions of the event through that have a unique descriptor/signature pair, and the signature
 * validator further along the pipeline will handle discarding bad versions.
 */
public class EventDeduplicator {
    /**
     * Avoid the creation of lambdas for Map.computeIfAbsent() by reusing this lambda.
     */
    private static final Function<EventDescriptor, Set<ByteBuffer>> NEW_HASH_SET = ignored -> new HashSet<>();

    /**
     * Initial capacity of {@link #observedEvents}.
     */
    private static final int INITIAL_CAPACITY = 1024;

    /**
     * The current non-ancient event window.
     */
    private NonAncientEventWindow nonAncientEventWindow;

    /**
     * Keeps track of the number of events in the intake pipeline from each peer
     */
    private final IntakeEventCounter intakeEventCounter;

    /**
     * A map from event descriptor to a set of signatures that have been received for that event.
     */
    private final SequenceMap<EventDescriptor, Set<ByteBuffer>> observedEvents =
            new StandardSequenceMap<>(0, INITIAL_CAPACITY, true, EventDescriptor::getGeneration);

    private static final LongAccumulator.Config DISPARATE_SIGNATURE_CONFIG = new LongAccumulator.Config(
                    Metrics.PLATFORM_CATEGORY, "eventsWithDisparateSignature")
            .withDescription(
                    "Events received that match a descriptor of a previous event, but with a different signature")
            .withUnit("events");
    private final LongAccumulator disparateSignatureAccumulator;

    /**
     * Keeps track of the number of events that are duplicates
     * <p>
     * Future work: Duplicate event metrics should be created and managed by this class directly once the intake
     * monolith is dismantled.
     */
    private final EventIntakeMetrics eventIntakeMetrics;

    /**
     * Constructor
     *
     * @param platformContext    the platform context
     * @param intakeEventCounter keeps track of the number of events in the intake pipeline from each peer
     * @param eventIntakeMetrics keeps track of the number of events that are duplicates
     */
    public EventDeduplicator(
            @NonNull final PlatformContext platformContext,
            @NonNull final IntakeEventCounter intakeEventCounter,
            @NonNull final EventIntakeMetrics eventIntakeMetrics) {

        this.intakeEventCounter = Objects.requireNonNull(intakeEventCounter);
        this.eventIntakeMetrics = Objects.requireNonNull(eventIntakeMetrics);

        this.disparateSignatureAccumulator = platformContext.getMetrics().getOrCreate(DISPARATE_SIGNATURE_CONFIG);
        this.nonAncientEventWindow = NonAncientEventWindow.getGenesisNonAncientEventWindow(platformContext
                .getConfiguration()
                .getConfigData(EventConfig.class)
                .getAncientMode());
    }

    /**
     * Handle a potentially duplicate event
     * <p>
     * Ancient events are ignored. If the input event has not already been observed by this deduplicator, it is
     * returned.
     *
     * @param event the event to handle
     * @return the event if it is not a duplicate, or null if it is a duplicate
     */
    @Nullable
    public GossipEvent handleEvent(@NonNull final GossipEvent event) {
        if (nonAncientEventWindow.isAncient(event)) {
            // Ancient events can be safely ignored.
            intakeEventCounter.eventExitedIntakePipeline(event.getSenderId());
            return null;
        }

        final Set<ByteBuffer> signatures = observedEvents.computeIfAbsent(event.getDescriptor(), NEW_HASH_SET);
        if (signatures.add(ByteBuffer.wrap(event.getUnhashedData().getSignature()))) {
            if (signatures.size() != 1) {
                // signature is unique, but descriptor is not
                disparateSignatureAccumulator.update(1);
            }

            eventIntakeMetrics.nonDuplicateEvent();

            return event;
        } else {
            // duplicate descriptor and signature
            eventIntakeMetrics.duplicateEvent();
            intakeEventCounter.eventExitedIntakePipeline(event.getSenderId());

            return null;
        }
    }

    /**
     * Set the NonAncientEventWindow, defines the minimum threshold for an event to be non-ancient.
     *
     * @param nonAncientEventWindow the non-ancient event window
     */
    public void setNonAncientEventWindow(@NonNull final NonAncientEventWindow nonAncientEventWindow) {
        this.nonAncientEventWindow = Objects.requireNonNull(nonAncientEventWindow);

        observedEvents.shiftWindow(nonAncientEventWindow.getAncientThreshold());
    }

    /**
     * Clear the internal state of this deduplicator.
     *
     * @param ignored ignored trigger object
     */
    public void clear(@NonNull final ClearTrigger ignored) {
        observedEvents.clear();
    }
}<|MERGE_RESOLUTION|>--- conflicted
+++ resolved
@@ -16,15 +16,13 @@
 
 package com.swirlds.platform.event.deduplication;
 
+import static com.swirlds.common.metrics.Metrics.PLATFORM_CATEGORY;
+
 import com.swirlds.common.context.PlatformContext;
+import com.swirlds.common.metrics.LongAccumulator;
 import com.swirlds.common.sequence.map.SequenceMap;
 import com.swirlds.common.sequence.map.StandardSequenceMap;
-<<<<<<< HEAD
-import com.swirlds.metrics.api.LongAccumulator;
-import com.swirlds.metrics.api.Metrics;
-=======
 import com.swirlds.platform.consensus.NonAncientEventWindow;
->>>>>>> 7d002717
 import com.swirlds.platform.event.GossipEvent;
 import com.swirlds.platform.eventhandling.EventConfig;
 import com.swirlds.platform.gossip.IntakeEventCounter;
@@ -80,7 +78,7 @@
             new StandardSequenceMap<>(0, INITIAL_CAPACITY, true, EventDescriptor::getGeneration);
 
     private static final LongAccumulator.Config DISPARATE_SIGNATURE_CONFIG = new LongAccumulator.Config(
-                    Metrics.PLATFORM_CATEGORY, "eventsWithDisparateSignature")
+                    PLATFORM_CATEGORY, "eventsWithDisparateSignature")
             .withDescription(
                     "Events received that match a descriptor of a previous event, but with a different signature")
             .withUnit("events");
