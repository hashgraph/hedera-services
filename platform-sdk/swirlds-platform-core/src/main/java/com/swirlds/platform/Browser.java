--- conflicted
+++ resolved
@@ -247,11 +247,8 @@
                 .withConfigDataType(EventConfig.class)
                 .withConfigDataType(PathsConfig.class)
                 .withConfigDataType(SocketConfig.class)
-<<<<<<< HEAD
-                .withConfigDataType(PlatformStatusConfig.class);
-=======
+                .withConfigDataType(PlatformStatusConfig.class)
                 .withConfigDataType(TransactionConfig.class);
->>>>>>> 3a8e64ea
 
         // Assume all locally run instances provide the same configuration definitions to the configuration builder.
         if (appMains.size() > 0) {
