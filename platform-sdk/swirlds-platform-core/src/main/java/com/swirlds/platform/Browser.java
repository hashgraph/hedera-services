--- conflicted
+++ resolved
@@ -167,16 +167,10 @@
     // @formatter:off
     private static final String STARTUP_MESSAGE =
             """
-<<<<<<< HEAD
-                      //////////////////////
-                     // Node is Starting //
-                    //////////////////////""";
-=======
               //////////////////////
              // Node is Starting //
             //////////////////////""";
     // @formatter:on
->>>>>>> 66094510
 
     /**
      * Prevent this class from being instantiated.
@@ -336,7 +330,7 @@
                                     address.getPortInternalIpv4(),
                                     address.getPortExternalIpv4(), // internal port
                                     PortForwarder.Protocol.TCP // transport protocol
-                                    );
+                            );
                             portsToBeMapped.add(pm);
                         }
                     }
