--- conflicted
+++ resolved
@@ -219,11 +219,8 @@
                 .withConfigDataType(OSHealthCheckConfig.class)
                 .withConfigDataType(WiringConfig.class)
                 .withConfigDataType(PreConsensusEventStreamConfig.class)
-<<<<<<< HEAD
-                .withConfigDataType(SyncConfig.class);
-=======
+                .withConfigDataType(SyncConfig.class)
                 .withConfigDataType(UptimeConfig.class);
->>>>>>> 75d8f0c0
 
         // Assume all locally run instances provide the same configuration definitions to the configuration builder.
         if (appMains.size() > 0) {
