/*
 * Copyright (C) 2017-2023 Hedera Hashgraph, LLC
 *
 * Licensed under the Apache License, Version 2.0 (the "License");
 * you may not use this file except in compliance with the License.
 * You may obtain a copy of the License at
 *
 *      http://www.apache.org/licenses/LICENSE-2.0
 *
 * Unless required by applicable law or agreed to in writing, software
 * distributed under the License is distributed on an "AS IS" BASIS,
 * WITHOUT WARRANTIES OR CONDITIONS OF ANY KIND, either express or implied.
 * See the License for the specific language governing permissions and
 * limitations under the License.
 */

package com.swirlds.platform;

import static com.swirlds.common.io.utility.FileUtils.getAbsolutePath;
import static com.swirlds.common.io.utility.FileUtils.rethrowIO;
import static com.swirlds.common.settings.ParsingUtils.parseDuration;
import static com.swirlds.logging.LogMarker.EXCEPTION;
import static com.swirlds.logging.LogMarker.STARTUP;
import static com.swirlds.platform.SettingConstants.APPS_STRING;
import static com.swirlds.platform.SettingConstants.BUFFER_SIZE_DEFAULT_VALUE;
import static com.swirlds.platform.SettingConstants.CALLER_SKIPS_BEFORE_SLEEP_DEFAULT_VALUE;
import static com.swirlds.platform.SettingConstants.CHECK_SIGNED_STATE_FROM_DISK_DEFAULT_VALUE;
import static com.swirlds.platform.SettingConstants.CONFIG_TXT;
import static com.swirlds.platform.SettingConstants.CSV_APPEND_DEFAULT_VALUE;
import static com.swirlds.platform.SettingConstants.CSV_FILE_NAME_DEFAULT_VALUE;
import static com.swirlds.platform.SettingConstants.CSV_OUTPUT_FOLDER_DEFAULT_VALUE;
import static com.swirlds.platform.SettingConstants.CSV_WRITE_FREQUENCY_DEFAULT_VALUE;
import static com.swirlds.platform.SettingConstants.DATA_STRING;
import static com.swirlds.platform.SettingConstants.DEADLOCK_CHECK_PERIOD_DEFAULT_VALUE;
import static com.swirlds.platform.SettingConstants.DELAY_SHUFFLE_DEFAULT_VALUE;
import static com.swirlds.platform.SettingConstants.DISABLE_METRICS_OUTPUT_DEFAULT_VALUE;
import static com.swirlds.platform.SettingConstants.DO_UPNP_DEFAULT_VALUE;
import static com.swirlds.platform.SettingConstants.EMERGENCY_STATE_FILE_NAME_DEFAULT_VALUE;
import static com.swirlds.platform.SettingConstants.ENABLE_EVENT_STREAMING_DEFAULT_VALUE;
import static com.swirlds.platform.SettingConstants.EVENTS_LOG_DIR_DEFAULT_VALUE;
import static com.swirlds.platform.SettingConstants.EVENTS_LOG_PERIOD_DEFAULT_VALUE;
import static com.swirlds.platform.SettingConstants.EVENT_INTAKE_QUEUE_SIZE_DEFAULT_VALUE;
import static com.swirlds.platform.SettingConstants.EVENT_INTAKE_QUEUE_THROTTLE_SIZE_DEFAULT_VALUE;
import static com.swirlds.platform.SettingConstants.EVENT_STREAM_QUEUE_CAPACITY_DEFAULT_VALUE;
import static com.swirlds.platform.SettingConstants.FREEZE_SECONDS_AFTER_STARTUP_DEFAULT_VALUE;
import static com.swirlds.platform.SettingConstants.GOSSIP_WITH_DIFFERENT_VERSIONS_DEFAULT_VALUE;
import static com.swirlds.platform.SettingConstants.HALF_LIFE_DEFAULT_VALUE;
import static com.swirlds.platform.SettingConstants.JVM_PAUSE_DETECTOR_SLEEP_MS_DEFAULT_VALUE;
import static com.swirlds.platform.SettingConstants.JVM_PAUSE_REPORT_MS_DEFAULT_VALUE;
import static com.swirlds.platform.SettingConstants.KEYS_STRING;
import static com.swirlds.platform.SettingConstants.LOAD_KEYS_FROM_PFX_FILES_DEFAULT_VALUE;
import static com.swirlds.platform.SettingConstants.LOG4J2_CONFIG_FILE;
import static com.swirlds.platform.SettingConstants.LOG_STACK_DEFAULT_VALUE;
import static com.swirlds.platform.SettingConstants.MAX_ADDRESS_SIZE_ALLOWED_DEFAULT_VALUE;
import static com.swirlds.platform.SettingConstants.MAX_EVENT_QUEUE_FOR_CONS_DEFAULT_VALUE;
import static com.swirlds.platform.SettingConstants.MAX_INCOMING_SYNCS_INC_DEFAULT_VALUE;
import static com.swirlds.platform.SettingConstants.MAX_OUTGOING_SYNCS_DEFAULT_VALUE;
import static com.swirlds.platform.SettingConstants.MAX_TRANSACTION_BYTES_PER_EVENT_DEFAULT_VALUE;
import static com.swirlds.platform.SettingConstants.MAX_TRANSACTION_COUNT_PER_EVENT_DEFAULT_VALUE;
import static com.swirlds.platform.SettingConstants.NUM_CONNECTIONS_DEFAULT_VALUE;
import static com.swirlds.platform.SettingConstants.NUM_CRYPTO_THREADS_DEFAULT_VALUE;
import static com.swirlds.platform.SettingConstants.PROMETHEUS_ENDPOINT_ENABLED_DEFAULT_VALUE;
import static com.swirlds.platform.SettingConstants.PROMETHEUS_ENDPOINT_MAX_BACKLOG_ALLOWED_DEFAULT_VALUE;
import static com.swirlds.platform.SettingConstants.PROMETHEUS_ENDPOINT_PORT_NUMBER_DEFAULT_VALUE;
import static com.swirlds.platform.SettingConstants.RANDOM_EVENT_PROBABILITY_DEFAULT_VALUE;
import static com.swirlds.platform.SettingConstants.REQUIRE_STATE_LOAD_DEFAULT_VALUE;
import static com.swirlds.platform.SettingConstants.RESCUE_CHILDLESS_INVERSE_PROBABILITY_DEFAULT_VALUE;
import static com.swirlds.platform.SettingConstants.SAVED_STRING;
import static com.swirlds.platform.SettingConstants.SETTINGS_TXT;
import static com.swirlds.platform.SettingConstants.SHOW_INTERNAL_STATS_DEFAULT_VALUE;
import static com.swirlds.platform.SettingConstants.SIGNED_STATE_FREQ_DEFAULT_VALUE;
import static com.swirlds.platform.SettingConstants.SLEEP_CALLER_SKIPS_DEFAULT_VALUE;
import static com.swirlds.platform.SettingConstants.SLEEP_HEARTBEAT_DEFAULT_VALUE;
import static com.swirlds.platform.SettingConstants.SOCKET_IP_TOS_DEFAULT_VALUE;
import static com.swirlds.platform.SettingConstants.STALE_EVENT_PREVENTION_THRESHOLD_DEFAULT_VALUE;
import static com.swirlds.platform.SettingConstants.STATS_BUFFER_SIZE_DEFAULT_VALUE;
import static com.swirlds.platform.SettingConstants.STATS_RECENT_SECONDS_DEFAULT_VALUE;
import static com.swirlds.platform.SettingConstants.STATS_SKIP_SECONDS_DEFAULT_VALUE;
import static com.swirlds.platform.SettingConstants.TCP_NO_DELAY_DEFAULT_VALUE;
import static com.swirlds.platform.SettingConstants.THREAD_DUMP_LOG_DIR_DEFAULT_VALUE;
import static com.swirlds.platform.SettingConstants.THREAD_DUMP_PERIOD_MS_DEFAULT_VALUE;
import static com.swirlds.platform.SettingConstants.THREAD_PRIORITY_NON_SYNC_DEFAULT_VALUE;
import static com.swirlds.platform.SettingConstants.THREAD_PRIORITY_SYNC_DEFAULT_VALUE;
import static com.swirlds.platform.SettingConstants.THROTTLE_TRANSACTION_QUEUE_SIZE_DEFAULT_VALUE;
import static com.swirlds.platform.SettingConstants.TIMEOUT_SERVER_ACCEPT_CONNECT_DEFAULT_VALUE;
import static com.swirlds.platform.SettingConstants.TIMEOUT_SYNC_CLIENT_CONNECT_DEFAULT_VALUE;
import static com.swirlds.platform.SettingConstants.TIMEOUT_SYNC_CLIENT_SOCKET_DEFAULT_VALUE;
import static com.swirlds.platform.SettingConstants.TRANSACTION_MAX_BYTES_DEFAULT_VALUES;
import static com.swirlds.platform.SettingConstants.USE_LOOPBACK_IP_DEFAULT_VALUE;
import static com.swirlds.platform.SettingConstants.USE_TLS_DEFAULT_VALUE;
import static com.swirlds.platform.SettingConstants.VERBOSE_STATISTICS_DEFAULT_VALUE;
import static com.swirlds.platform.SettingConstants.VERIFY_EVENT_SIGS_DEFAULT_VALUE;

import com.swirlds.common.internal.SettingsCommon;
import com.swirlds.common.settings.SettingsException;
import com.swirlds.common.threading.framework.config.QueueThreadConfiguration;
import com.swirlds.common.utility.CommonUtils;
import com.swirlds.common.utility.PlatformVersion;
import com.swirlds.config.api.Configuration;
import com.swirlds.platform.internal.SubSetting;
import com.swirlds.platform.state.StateSettings;
import com.swirlds.platform.state.signed.SignedStateFileManager;
import com.swirlds.platform.state.signed.SignedStateManager;
import java.io.BufferedWriter;
import java.io.File;
import java.io.FileNotFoundException;
import java.io.IOException;
import java.lang.reflect.Field;
import java.lang.reflect.Modifier;
import java.nio.charset.StandardCharsets;
import java.nio.file.Files;
import java.nio.file.Path;
import java.time.Duration;
import java.util.ArrayList;
import java.util.List;
import java.util.Scanner;
import org.apache.logging.log4j.LogManager;
import org.apache.logging.log4j.Logger;

/**
 * This purely-static class holds global settings that control how the Platform and sync processes operate. If the file
 * sdk/settings.txt exists, then it will read the settings from it, to override one or more of the default settings (and
 * to override settings in config.txt). The Browser should call the loadSettings() method to read that file, before it
 * instantiates any Platform objects (or anything else).
 * <p>
 * Any field that is intended to be a "setting" should be non-final. The settings.txt file will not change any of the
 * fields. But it will change all of the final fields (except maxIncomingSyncs, which is a special case which is
 * calculated from maxOutgoingSyncs, and cannot be changed directly from settings.txt).
 * <p>
 * After the config.txt and settings.txt files have been read and the Platform objects instantiated, the Browser should
 * then call writeSettings() to write all the final settings values to settingsUsed.txt (though only if settings.txt
 * exists).
 *
 * @deprecated will be replaced by the {@link Configuration} API in near future. If you need to use this class please
 * try to do as less static access as possible.
 */
@Deprecated(forRemoval = true)
public class Settings {

    // The following paths are for 4 files and 2 directories, such as:
    // /FULL/PATH/sdk/config.txt
    // /FULL/PATH/sdk/settings.txt
    // /FULL/PATH/sdk/settingsUsed.txt
    // /FULL/PATH/sdk/log4j2.xml
    // /FULL/PATH/sdk/data/keys/
    // /FULL/PATH/sdk/data/apps/

    // useful run configuration arguments for debugging:
    // -XX:+HeapDumpOnOutOfMemoryError
    // -Djavax.net.debug=ssl,handshake

    /** use this for all logging, as controlled by the optional data/log4j2.xml file */
    private static final Logger logger = LogManager.getLogger(Settings.class);

    private static final Settings INSTANCE = new Settings();
    /** path to config.txt (which might not exist) */
    private final Path configPath = getAbsolutePath(CONFIG_TXT);
    /** path to settings.txt (which might not exist) */
    private final Path settingsPath = getAbsolutePath(SETTINGS_TXT);
    /** the directory where the settings used file will be created on startup if and only if settings.txt exists */
    private final Path settingsUsedDir = getAbsolutePath();
    /** path to data/keys/ */
    private final Path keysDirPath = getAbsolutePath().resolve(DATA_STRING).resolve(KEYS_STRING);
    /** path to data/apps/ */
    private final Path appsDirPath = getAbsolutePath().resolve(DATA_STRING).resolve(APPS_STRING);

    ///////////////////////////////////////////
    // settings from settings.txt file
    /** priority for threads that don't sync (all but SyncCaller, SyncListener,SyncServer */
    private final int threadPriorityNonSync = THREAD_PRIORITY_NON_SYNC_DEFAULT_VALUE;
    /** path to log4j2.xml (which might not exist) */
    private Path logPath = rethrowIO(() -> getAbsolutePath(LOG4J2_CONFIG_FILE));
    /** verify event signatures (rather than just trusting they are correct)? */
    private boolean verifyEventSigs = VERIFY_EVENT_SIGS_DEFAULT_VALUE;
    /** number of threads used to verify signatures and generate keys, in parallel */
    private int numCryptoThreads = NUM_CRYPTO_THREADS_DEFAULT_VALUE;
    /** show the user all statistics, including those with category "internal"? */
    private boolean showInternalStats = SHOW_INTERNAL_STATS_DEFAULT_VALUE;
    /** show expand statistics values, inlcude mean, min, max, stdDev */
    private boolean verboseStatistics = VERBOSE_STATISTICS_DEFAULT_VALUE;
    /** if set to true, the platform will fail to start if it fails to load a state from disk */
    private boolean requireStateLoad = REQUIRE_STATE_LOAD_DEFAULT_VALUE;
    /**
     * hash and sign a state every signedStateFreq rounds. 1 means that a state will be signed every round, 2 means
     * every other round, and so on. If the value is 0 or less, no states will be signed
     */
    private int signedStateFreq = SIGNED_STATE_FREQ_DEFAULT_VALUE;
    /** max events that can be put in the forCons queue (q2) in ConsensusRoundHandler (0 for infinity) */
    private int maxEventQueueForCons = MAX_EVENT_QUEUE_FOR_CONS_DEFAULT_VALUE;
    /**
     * Stop accepting new non-system transactions into the 4 transaction queues if any of them have more than this
     * many.
     */
    private int throttleTransactionQueueSize = THROTTLE_TRANSACTION_QUEUE_SIZE_DEFAULT_VALUE;
    /** number of connections maintained by each member (syncs happen on random connections from that set */
    private int numConnections = NUM_CONNECTIONS_DEFAULT_VALUE; // probably 40 is a good number
    /** maximum number of simultaneous outgoing syncs initiated by me */
    private int maxOutgoingSyncs = MAX_OUTGOING_SYNCS_DEFAULT_VALUE;
    /**
     * maximum number of simultaneous incoming syncs initiated by others, minus maxOutgoingSyncs. If there is a moment
     * where each member has maxOutgoingSyncs outgoing syncs in progress, then a fraction of at least:
     *
     * <pre>
     * (1 / (maxOutgoingSyncs + maxIncomingSyncsInc))
     * </pre>
     * <p>
     * members will be willing to accept another incoming sync. So even in the worst case, it should be possible to find
     * a partner to sync with in about (maxOutgoingSyncs + maxIncomingSyncsInc) tries, on average.
     */
    private int maxIncomingSyncsInc = MAX_INCOMING_SYNCS_INC_DEFAULT_VALUE;
    /** for BufferedInputStream and BufferedOutputStream for syncing */
    private int bufferSize = BUFFER_SIZE_DEFAULT_VALUE;
    /**
     * The IP_TOS to set for a socket, from 0 to 255, or -1 to not set one. This number (if not -1) will be part of
     * every TCP/IP packet, and is normally ignored by internet routers, but it is possible to make routers change their
     * handling of packets based on this number, such as for providing different Quality of Service (QoS).
     *
     * @see <a href="https://en.wikipedia.org/wiki/Type_of_service">Type of Service</a>
     */
    private int socketIpTos = SOCKET_IP_TOS_DEFAULT_VALUE;
    /** half life of some of the various statistics (give half the weight to the last halfLife seconds) */
    private double halfLife = HALF_LIFE_DEFAULT_VALUE;

    /** when converting an exception to a string for logging, should it include the stack trace? */
    private boolean logStack = LOG_STACK_DEFAULT_VALUE;
    /** should TLS be turned on, rather than making all sockets unencrypted? */
    private boolean useTLS = USE_TLS_DEFAULT_VALUE;
    /** should this set up uPnP port forwarding on the router once every 60 seconds? */
    private boolean doUpnp = DO_UPNP_DEFAULT_VALUE;
    /** should be set to true when using the internet simulator */
    private boolean useLoopbackIp = USE_LOOPBACK_IP_DEFAULT_VALUE;
    /** if true, then Nagel's algorithm is disabled, which helps latency, hurts bandwidth usage */
    private boolean tcpNoDelay = TCP_NO_DELAY_DEFAULT_VALUE;
    /** timeout when waiting for data */
    private int timeoutSyncClientSocket = TIMEOUT_SYNC_CLIENT_SOCKET_DEFAULT_VALUE;
    /** timeout when establishing a connection */
    private int timeoutSyncClientConnect = TIMEOUT_SYNC_CLIENT_CONNECT_DEFAULT_VALUE;
    /** timeout when server is waiting for another member to create a connection */
    private int timeoutServerAcceptConnect = TIMEOUT_SERVER_ACCEPT_CONNECT_DEFAULT_VALUE;
    /** check for deadlocks every this many milliseconds (-1 for never) */
    private int deadlockCheckPeriod = DEADLOCK_CHECK_PERIOD_DEFAULT_VALUE;
    /** send a heartbeat byte on each comm channel to keep it open, every this many milliseconds */
    private int sleepHeartbeat = SLEEP_HEARTBEAT_DEFAULT_VALUE;
    /**
     * the working state (stateWork) resets to a copy of the consensus state (stateCons) (which is called a shuffle)
     * when its queue is empty and the two are equal, but never twice within this many milliseconds
     */
    private long delayShuffle = DELAY_SHUFFLE_DEFAULT_VALUE;
    /** sleep sleepCallerSkips ms after the caller fails this many times to call a random member */
    private long callerSkipsBeforeSleep = CALLER_SKIPS_BEFORE_SLEEP_DEFAULT_VALUE;
    /** caller sleeps this many milliseconds if it failed to connect to callerSkipsBeforeSleep in a row */
    private long sleepCallerSkips = SLEEP_CALLER_SKIPS_DEFAULT_VALUE;
    /** number of bins to store for the history (in StatsBuffer etc.) */
    private int statsBufferSize = STATS_BUFFER_SIZE_DEFAULT_VALUE;
    /** number of seconds covered by "recent" history (in StatsBuffer etc.) */
    private double statsRecentSeconds = STATS_RECENT_SECONDS_DEFAULT_VALUE;
    /** number of seconds that the "all" history window skips at the start */
    private double statsSkipSeconds = STATS_SKIP_SECONDS_DEFAULT_VALUE;
    /** priority for threads that sync (in SyncCaller, SyncListener, SyncServer) */
    private int threadPrioritySync = THREAD_PRIORITY_SYNC_DEFAULT_VALUE; // Thread.MAX_PRIORITY;
    /** maximum number of bytes allowed in a transaction */
    private int transactionMaxBytes = TRANSACTION_MAX_BYTES_DEFAULT_VALUES;
    /** the maximum number of address allowed in a address book, the same as the maximum allowed network size */
    private int maxAddressSizeAllowed = MAX_ADDRESS_SIZE_ALLOWED_DEFAULT_VALUE;
    /**
     * do not create events for this many seconds after the platform has started (0 or less to not freeze at startup)
     */
    private int freezeSecondsAfterStartup = FREEZE_SECONDS_AFTER_STARTUP_DEFAULT_VALUE;
    /**
     * When enabled, the platform will try to load node keys from .pfx files located in {@link #keysDirPath}. If even a
     * single key is missing, the platform will warn and exit.
     * <p>
     * If disabled, the platform will generate keys deterministically.
     */
    private boolean loadKeysFromPfxFiles = LOAD_KEYS_FROM_PFX_FILES_DEFAULT_VALUE;
    /**
     * the maximum number of bytes that a single event may contain not including the event headers if a single
     * transaction exceeds this limit then the event will contain the single transaction only
     */
    private int maxTransactionBytesPerEvent = MAX_TRANSACTION_BYTES_PER_EVENT_DEFAULT_VALUE;
    /** the maximum number of transactions that a single event may contain */
    private int maxTransactionCountPerEvent = MAX_TRANSACTION_COUNT_PER_EVENT_DEFAULT_VALUE;
    /**
     * The absolute or relative folder path where all the statistics CSV files will be written. If this value is null or
     * an empty string, the current folder selection behavior will be used (ie: the SDK base path).
     */
    private String csvOutputFolder = CSV_OUTPUT_FOLDER_DEFAULT_VALUE;
    /**
     * Disable all metrics-outputs. If {@code true}, this overrides all other specific settings concerning
     * metrics-output.
     */
    private boolean disableMetricsOutput = DISABLE_METRICS_OUTPUT_DEFAULT_VALUE;
    /**
     * The prefix of the name of the CSV file that the platform will write statistics to. If this value is null or an
     * empty string, the platform will not write any statistics.
     */
    private String csvFileName = CSV_FILE_NAME_DEFAULT_VALUE;
    /**
     * The CSV file name of the emergency state recovery file
     */
    private String emergencyStateFileName = EMERGENCY_STATE_FILE_NAME_DEFAULT_VALUE;
    /**
     * The path to look for an emergency recovery file on node start. If a file is present in this directory at startup,
     * emergency recovery will begin.
     */
    private Path emergencyRecoveryFileLoadDir =
            getAbsolutePath().resolve(DATA_STRING).resolve(SAVED_STRING);
    /**
     * The frequency, in milliseconds, at which values are written to the statistics CSV file.
     */
    private int csvWriteFrequency = CSV_WRITE_FREQUENCY_DEFAULT_VALUE;
    /** Indicates whether statistics should be appended to the CSV file. */
    private boolean csvAppend = CSV_APPEND_DEFAULT_VALUE;
    /** Indicates if a prometheus endpoint should be offered **/
    private boolean prometheusEndpointEnabled = PROMETHEUS_ENDPOINT_ENABLED_DEFAULT_VALUE;
    /** Port of the Prometheus endpoint **/
    private int prometheusEndpointPortNumber = PROMETHEUS_ENDPOINT_PORT_NUMBER_DEFAULT_VALUE;
    /** Backlog of the Prometheus endpoint (= number of incoming TCP connections the system will queue) **/
    private int prometheusEndpointMaxBacklogAllowed = PROMETHEUS_ENDPOINT_MAX_BACKLOG_ALLOWED_DEFAULT_VALUE;

    /** The value for the event intake queue at which the node should stop syncing */
    private int eventIntakeQueueThrottleSize = EVENT_INTAKE_QUEUE_THROTTLE_SIZE_DEFAULT_VALUE;
    /**
     * The size of the event intake queue, {@link QueueThreadConfiguration#UNLIMITED_CAPACITY} for unbounded. It is best
     * that this queue is large, but not unbounded. Filling it up can cause sync threads to drop TCP connections, but
     * leaving it unbounded can cause out of memory errors, even with the {@link #eventIntakeQueueThrottleSize}, because
     * syncs that started before the throttle engages can grow the queue to very large sizes on larger networks.
     */
    private int eventIntakeQueueSize = EVENT_INTAKE_QUEUE_SIZE_DEFAULT_VALUE;
    /**
     * If true, the platform will recalculate the hash of the signed state and check it against the written hash. It
     * will also verify that the signatures are valid.
     */
    private boolean checkSignedStateFromDisk = CHECK_SIGNED_STATE_FROM_DISK_DEFAULT_VALUE;
    /**
     * The probability that after a sync, a node will create an event with a random other parent. The probability is is
     * 1 in X, where X is the value of randomEventProbability. A value of 0 means that a node will not create any random
     * events.
     * <p>
     * This feature is used to get consensus on events with no descendants which are created by nodes who go offline.
     */
    private int randomEventProbability = RANDOM_EVENT_PROBABILITY_DEFAULT_VALUE;
    /**
     * A setting used to prevent a node from generating events that will probably become stale. This value is multiplied
     * by the address book size and compared to the number of events received in a sync. If ( numEventsReceived >
     * staleEventPreventionThreshold * addressBookSize ) then we will not create an event for that sync, to reduce the
     * probability of creating an event that will become stale.
     */
    private int staleEventPreventionThreshold = STALE_EVENT_PREVENTION_THRESHOLD_DEFAULT_VALUE;
    /**
     * The probability that we will create a child for a childless event. The probability is 1 / X, where X is the value
     * of rescueChildlessInverseProbability. A value of 0 means that a node will not create any children for childless
     * events.
     */
    private int rescueChildlessInverseProbability = RESCUE_CHILDLESS_INVERSE_PROBABILITY_DEFAULT_VALUE;

    ///////////////////////////////////////////
    // Setting for stream event
    /** enable stream event to server */
    private boolean enableEventStreaming = ENABLE_EVENT_STREAMING_DEFAULT_VALUE;
    /** capacity of the blockingQueue from which we take events and write to EventStream files */
    private int eventStreamQueueCapacity = EVENT_STREAM_QUEUE_CAPACITY_DEFAULT_VALUE;
    /** period of generating eventStream file */
    private long eventsLogPeriod = EVENTS_LOG_PERIOD_DEFAULT_VALUE;

    ///////////////////////////////////////////
    // Setting for thread dump
    /** eventStream files will be generated in this directory */
    private String eventsLogDir = EVENTS_LOG_DIR_DEFAULT_VALUE;
    /** period of generating thread dump file in the unit of milliseconds */
    private long threadDumpPeriodMs = THREAD_DUMP_PERIOD_MS_DEFAULT_VALUE;

    ///////////////////////////////////////////
    // Setting for JVMPauseDetectorThread
    /** thread dump files will be generated in this directory */
    private String threadDumpLogDir = THREAD_DUMP_LOG_DIR_DEFAULT_VALUE;
    /** period of JVMPauseDetectorThread sleeping in the unit of milliseconds */
    private int JVMPauseDetectorSleepMs = JVM_PAUSE_DETECTOR_SLEEP_MS_DEFAULT_VALUE;
    /** log an error when JVMPauseDetectorThread detect a pause greater than this many milliseconds */
    private int JVMPauseReportMs = JVM_PAUSE_REPORT_MS_DEFAULT_VALUE;
    /**
     * if set to false, the platform will refuse to gossip with a node which has a different version of either platform
     * or application
     */
    private boolean gossipWithDifferentVersions = GOSSIP_WITH_DIFFERENT_VERSIONS_DEFAULT_VALUE;

    /** settings that control the {@link SignedStateManager} and {@link SignedStateFileManager} behaviors */
    private StateSettings state = new StateSettings();

    /**
<<<<<<< HEAD
     * Settings controlling MerkleDb.
     */
    private MerkleDbSettingsImpl merkleDb = new MerkleDbSettingsImpl();
=======
     * Settings controlling VirtualMap.
     */
    private VirtualMapSettingsImpl virtualMap = new VirtualMapSettingsImpl();
>>>>>>> be7c6afc

    private Settings() {}

    public static Settings getInstance() {
        return INSTANCE;
    }

    public static void main(final String[] args) {
        getInstance().loadSettings();
        getInstance().writeSettingsUsed();
    }

    public static void populateSettingsCommon() {
        SettingsCommon.maxTransactionCountPerEvent = getInstance().getMaxTransactionCountPerEvent();
        SettingsCommon.maxTransactionBytesPerEvent = getInstance().getMaxTransactionBytesPerEvent();
        SettingsCommon.maxAddressSizeAllowed = getInstance().getMaxAddressSizeAllowed();
        SettingsCommon.transactionMaxBytes = getInstance().getTransactionMaxBytes();
        SettingsCommon.halfLife = getInstance().getHalfLife();
        SettingsCommon.logStack = getInstance().isLogStack();
        SettingsCommon.showInternalStats = getInstance().isShowInternalStats();
        SettingsCommon.verboseStatistics = getInstance().isVerboseStatistics();

<<<<<<< HEAD
        MerkleDbSettingsFactory.configure(getInstance().getMerkleDb());
=======
        VirtualMapSettingsFactory.configure(getInstance().getVirtualMap());
>>>>>>> be7c6afc
    }

    /**
     * Split the given string on its commas, and trim each result
     *
     * @param line the string of comma-separated values to split
     * @return the array of trimmed elements.
     */
    public static String[] splitLine(final String line) {
        final String[] elms = line.split(",");
        for (int i = 0; i < elms.length; i++) {
            elms[i] = elms[i].trim();
        }

        return elms;
    }

    public void writeSettingsUsed() {
        writeSettingsUsed(settingsUsedDir);
    }

    public void addSettingsUsed(final StringBuilder builder) {
        final String[][] settings = currSettings();
        builder.append(PlatformVersion.locateOrDefault().license());
        builder.append(System.lineSeparator());
        builder.append(System.lineSeparator());

        builder.append(
                "The following are all the settings, as modified by settings.txt, but not reflecting any changes "
                        + "made by config.txt.");
        builder.append(System.lineSeparator());
        builder.append(System.lineSeparator());
        for (final String[] pair : settings) {
            builder.append(String.format("%15s = %s%n", pair[1], pair[0]));
        }
    }

    /**
     * Write all the settings to the file settingsUsed.txt, some of which might have been changed by settings.txt.
     *
     * @param directory the directory to write to
     */
    public void writeSettingsUsed(final Path directory) {
        final String[][] settings = currSettings();
        try (final BufferedWriter writer =
                Files.newBufferedWriter(directory.resolve(SettingConstants.SETTING_USED_FILENAME))) {
            writer.write(PlatformVersion.locateOrDefault().license());
            writer.write(System.lineSeparator());
            writer.write(System.lineSeparator());

            writer.write(
                    "The following are all the settings, as modified by settings.txt, but not reflecting any changes "
                            + "made by config.txt.");
            writer.write(System.lineSeparator());
            writer.write(System.lineSeparator());
            for (final String[] pair : settings) {
                writer.write(String.format("%15s = %s%n", pair[1], pair[0]));
            }
            writer.flush();
        } catch (final IOException e) {
            logger.error(EXCEPTION.getMarker(), "Error in writing to settingsUsed.txt", e);
        }
    }

    /**
     * If the sdk/data/settings.txt file exists, then load settings from it. If it doesn't exist, keep the existing
     * settings. If it exists but a setting is missing, keep the default value for it. If a setting is given multiple
     * times, use the last one. If the file contains a setting name that doesn't exist, complain to the command line.
     * <p>
     * It is intended that this file will not normally exist. Most settings should be controlled by the defaults set in
     * this source file. The settings.txt file is only used for testing and debugging.
     */
    public void loadSettings() {
        loadSettings(settingsPath.toFile());
    }

    public void loadSettings(final Path path) {
        CommonUtils.throwArgNull(path, "path");
        loadSettings(path.toFile());
    }

    public void loadSettings(final File settingsFile) {
        CommonUtils.throwArgNull(settingsFile, "settingsFile");
        final Scanner scanner;
        if (!Files.exists(settingsFile.toPath())) {
            return; // normally, the file won't exist, so the defaults are used.
        }

        try {
            scanner = new Scanner(settingsFile, StandardCharsets.UTF_8.name());
        } catch (final FileNotFoundException e) { // this should never happen
            CommonUtils.tellUserConsole(
                    "The file " + Settings.getInstance().getSettingsPath() + " exists, but can't be opened. " + e);
            return;
        }

        CommonUtils.tellUserConsole("Reading the settings from the file:        " + settingsFile.getAbsolutePath());

        int count = 0;
        while (scanner.hasNextLine()) {
            final String originalLine = scanner.nextLine();
            String line = originalLine;
            final int pos = line.indexOf("#");
            if (pos > -1) {
                line = line.substring(0, pos);
            }
            line = line.trim();
            count++;
            if (!line.isEmpty()) {
                final String[] pars = splitLine(line);
                if (pars.length > 0) { // ignore empty lines
                    try {
                        if (!handleSetting(pars)) {
                            CommonUtils.tellUserConsole(
                                    "bad name of setting in settings.txt line " + count + ": " + originalLine);
                        }
                    } catch (final Exception e) {
                        CommonUtils.tellUserConsole(
                                "syntax error in settings.txt on line " + count + ":    " + originalLine);
                        scanner.close();
                        return;
                    }
                }
            }
        }
        scanner.close();

        validateSettings();
    }

    /**
     * validate the settings read in from the settings.txt file
     */
    private void validateSettings() {
        // if the settings allow a transaction larger than the maximum event size
        if (maxTransactionBytesPerEvent < transactionMaxBytes) {
            logger.error(
                    STARTUP.getMarker(),
                    "Settings Mismatch: transactionMaxBytes ({}) is larger than "
                            + "maxTransactionBytesPerEvent ({}), truncating transactionMaxBytes to {}.",
                    transactionMaxBytes,
                    maxTransactionBytesPerEvent,
                    maxTransactionBytesPerEvent);

            transactionMaxBytes = maxTransactionBytesPerEvent;
        }
    }

    /**
     * handle a single line from the settings.txt file. The line is split by commas, so none of the individual strings
     * or values should have commas in them. The first token on the line is intended to state what setting is being
     * changed, and the rest is the value for that setting.
     *
     * @param pars the parameters on that line, split by commas
     * @return true if the line is a valid setting assignment
     */
    private boolean handleSetting(final String[] pars) {
        String name = pars[0];
        String subName = null;
        if (name.contains(".")) {
            // if the name contains a dot (.), then we need to set a variable that is inside an object
            final String[] split = name.split("\\.");
            name = split[0];
            subName = split[1];
        }
        final String val = pars.length > 1 ? pars[1].trim() : ""; // the first parameter passed in, or "" if none
        boolean good = false; // is name a valid name of a non-final static field in Settings?
        final Field field = getFieldByName(Settings.class.getDeclaredFields(), name);
        if (field != null && !Modifier.isFinal(field.getModifiers())) {
            try {
                if (subName == null) {
                    good = setValue(field, this, val);
                } else {
                    final Field subField = getFieldByName(field.getType().getDeclaredFields(), subName);
                    if (subField != null) {
                        good = setValue(subField, field.get(this), val);
                    }
                }
            } catch (final IllegalArgumentException | IllegalAccessException | SettingsException e) {
                logger.error(EXCEPTION.getMarker(), "illegal line in settings.txt: {}, {}  {}", pars[0], pars[1], e);
            }
        }

        if (!good) {
            final String err = "WARNING: " + pars[0] + " is not a valid setting name.";
            // this only happens if settings.txt exist, so it's internal, not users, so print it
            CommonUtils.tellUserConsole(err);
            logger.warn(STARTUP.getMarker(), err);
            return false;
        }
        return true;
    }

    /**
     * Finds a field from the array with the given name
     *
     * @param fields the fields to search in
     * @param name   the name of the field to look for
     * @return the field with the name supplied, or null if such a field cannot be found
     */
    private Field getFieldByName(final Field[] fields, final String name) {
        for (final Field f : fields) {
            if (f.getName().equalsIgnoreCase(name)) {
                return f;
            }
        }
        return null;
    }

    /**
     * Sets the value via reflection, converting the string value into the appropriate type
     *
     * @param field  the field to set
     * @param object the object in which to set the field, should be null if the field is static
     * @param value  the value to set it to
     * @return true if the field was set, false otherwise
     * @throws IllegalAccessException if this Field object is enforcing Java language access control and the underlying
     *                                field is either inaccessible or final.
     */
    private boolean setValue(final Field field, final Object object, final String value) throws IllegalAccessException {
        final Class<?> t = field.getType();
        if (t == String.class) {
            field.set(object, value);
            return true;
        } else if (t == char.class) {
            field.set(object, value.charAt(0));
            return true;
        } else if (t == byte.class) {
            field.set(object, Byte.parseByte(value));
            return true;
        } else if (t == short.class) {
            field.set(object, Short.parseShort(value));
            return true;
        } else if (t == int.class) {
            field.set(object, Integer.parseInt(value));
            return true;
        } else if (t == long.class) {
            field.set(object, Long.parseLong(value));
            return true;
        } else if (t == boolean.class) {
            field.set(object, Utilities.parseBoolean(value));
            return true;
        } else if (t == float.class) {
            field.set(object, Float.parseFloat(value));
            return true;
        } else if (t == double.class) {
            field.set(object, Double.parseDouble(value));
            return true;
        } else if (t == Duration.class) {
            field.set(object, parseDuration(value));
            return true;
        }
        return false;
    }

    /**
     * Return all the current settings, as a 2D array of strings, where the first column is the name of the setting, and
     * the second column is the value.
     *
     * @return the current settings
     */
    private String[][] currSettings() {
        final Field[] fields = Settings.class.getDeclaredFields();
        final List<String[]> list = new ArrayList<>();
        for (final Field f : fields) {
            // every non-setting field should be final, so the following deals with the correct fields
            if (!Modifier.isFinal(f.getModifiers())) {
                try {
                    if (SubSetting.class.isAssignableFrom(f.getType())) {
                        final Field[] subFields = f.getType().getDeclaredFields();
                        for (final Field subField : subFields) {
                            final Object subFieldValue = subField.get(f.get(this));
                            list.add(new String[] {
                                f.getName() + "." + subField.getName(),
                                subFieldValue == null ? "null" : subFieldValue.toString()
                            });
                        }
                    } else {
                        list.add(new String[] {f.getName(), f.get(this).toString()});
                    }
                } catch (final IllegalArgumentException | IllegalAccessException e) {
                    logger.error(EXCEPTION.getMarker(), "error while reading settings.txt", e);
                }
            }
        }
        return list.toArray(new String[0][0]);
    }

    public Path getConfigPath() {
        return configPath;
    }

    public Path getSettingsPath() {
        return settingsPath;
    }

    public Path getSettingsUsedDir() {
        return settingsUsedDir;
    }

    public Path getKeysDirPath() {
        return keysDirPath;
    }

    public Path getAppsDirPath() {
        return appsDirPath;
    }

    public Path getLogPath() {
        return logPath;
    }

    public void setLogPath(final Path logPath) {
        this.logPath = logPath;
    }

    public boolean isVerifyEventSigs() {
        return verifyEventSigs;
    }

    public int getNumCryptoThreads() {
        return numCryptoThreads;
    }

    public boolean isShowInternalStats() {
        return showInternalStats;
    }

    public boolean isVerboseStatistics() {
        return verboseStatistics;
    }

    public StateSettings getState() {
        return state;
    }

    public boolean isRequireStateLoad() {
        return requireStateLoad;
    }

    public void setRequireStateLoad(final boolean value) {
        requireStateLoad = value;
    }

    public int getSignedStateFreq() {
        return signedStateFreq;
    }

    public int getMaxEventQueueForCons() {
        return maxEventQueueForCons;
    }

    public int getThrottleTransactionQueueSize() {
        return throttleTransactionQueueSize;
    }

    public int getNumConnections() {
        return numConnections;
    }

    public int getMaxOutgoingSyncs() {
        return maxOutgoingSyncs;
    }

    public void setMaxOutgoingSyncs(final int maxOutgoingSyncs) {
        this.maxOutgoingSyncs = maxOutgoingSyncs;
    }

    public int getMaxIncomingSyncsInc() {
        return maxIncomingSyncsInc;
    }

    public void setMaxIncomingSyncsInc(final int maxIncomingSyncsInc) {
        this.maxIncomingSyncsInc = maxIncomingSyncsInc;
    }

    public int getBufferSize() {
        return bufferSize;
    }

    public int getSocketIpTos() {
        return socketIpTos;
    }

    public void setSocketIpTos(final int socketIpTos) {
        this.socketIpTos = socketIpTos;
    }

    public double getHalfLife() {
        return halfLife;
    }

    public boolean isLogStack() {
        return logStack;
    }

    public boolean isUseTLS() {
        return useTLS;
    }

    public void setUseTLS(final boolean useTLS) {
        this.useTLS = useTLS;
    }

    public boolean isDoUpnp() {
        return doUpnp;
    }

    public boolean isUseLoopbackIp() {
        return useLoopbackIp;
    }

    public boolean isTcpNoDelay() {
        return tcpNoDelay;
    }

    public int getTimeoutSyncClientSocket() {
        return timeoutSyncClientSocket;
    }

    public int getTimeoutSyncClientConnect() {
        return timeoutSyncClientConnect;
    }

    public int getTimeoutServerAcceptConnect() {
        return timeoutServerAcceptConnect;
    }

    public int getDeadlockCheckPeriod() {
        return deadlockCheckPeriod;
    }

    public int getSleepHeartbeat() {
        return sleepHeartbeat;
    }

    public long getDelayShuffle() {
        return delayShuffle;
    }

    public long getCallerSkipsBeforeSleep() {
        return callerSkipsBeforeSleep;
    }

    public long getSleepCallerSkips() {
        return sleepCallerSkips;
    }

    public double getStatsSkipSeconds() {
        return statsSkipSeconds;
    }

    public int getThreadPrioritySync() {
        return threadPrioritySync;
    }

    public int getThreadPriorityNonSync() {
        return threadPriorityNonSync;
    }

    public int getTransactionMaxBytes() {
        return transactionMaxBytes;
    }

    public void setTransactionMaxBytes(final int transactionMaxBytes) {
        this.transactionMaxBytes = transactionMaxBytes;
    }

    public int getMaxAddressSizeAllowed() {
        return maxAddressSizeAllowed;
    }

    public int getFreezeSecondsAfterStartup() {
        return freezeSecondsAfterStartup;
    }

    public boolean isLoadKeysFromPfxFiles() {
        return loadKeysFromPfxFiles;
    }

    public int getMaxTransactionBytesPerEvent() {
        return maxTransactionBytesPerEvent;
    }

    public int getMaxTransactionCountPerEvent() {
        return maxTransactionCountPerEvent;
    }

<<<<<<< HEAD
    public MerkleDbSettingsImpl getMerkleDb() {
        return merkleDb;
=======
    public VirtualMapSettingsImpl getVirtualMap() {
        return virtualMap;
>>>>>>> be7c6afc
    }

    public String getCsvOutputFolder() {
        return csvOutputFolder;
    }

    public boolean isDisableMetricsOutput() {
        return disableMetricsOutput;
    }

    public String getCsvFileName() {
        return csvFileName;
    }

    public int getCsvWriteFrequency() {
        return csvWriteFrequency;
    }

    public boolean isCsvAppend() {
        return csvAppend;
    }

    public boolean getPrometheusEndpointEnabled() {
        return prometheusEndpointEnabled;
    }

    public int getPrometheusEndpointPortNumber() {
        return prometheusEndpointPortNumber;
    }

    public int getPrometheusEndpointMaxBacklogAllowed() {
        return prometheusEndpointMaxBacklogAllowed;
    }

    public int getEventIntakeQueueThrottleSize() {
        return eventIntakeQueueThrottleSize;
    }

    public void setEventIntakeQueueThrottleSize(final int eventIntakeQueueThrottleSize) {
        this.eventIntakeQueueThrottleSize = eventIntakeQueueThrottleSize;
    }

    public int getEventIntakeQueueSize() {
        return eventIntakeQueueSize;
    }

    public boolean isCheckSignedStateFromDisk() {
        return checkSignedStateFromDisk;
    }

    public void setCheckSignedStateFromDisk(final boolean value) {
        checkSignedStateFromDisk = value;
    }

    public int getRandomEventProbability() {
        return randomEventProbability;
    }

    public int getStaleEventPreventionThreshold() {
        return staleEventPreventionThreshold;
    }

    public void setStaleEventPreventionThreshold(final int staleEventPreventionThreshold) {
        this.staleEventPreventionThreshold = staleEventPreventionThreshold;
    }

    public int getRescueChildlessInverseProbability() {
        return rescueChildlessInverseProbability;
    }

    public boolean isEnableEventStreaming() {
        return enableEventStreaming;
    }

    public int getEventStreamQueueCapacity() {
        return eventStreamQueueCapacity;
    }

    public long getEventsLogPeriod() {
        return eventsLogPeriod;
    }

    public String getEventsLogDir() {
        return eventsLogDir;
    }

    public long getThreadDumpPeriodMs() {
        return threadDumpPeriodMs;
    }

    public String getThreadDumpLogDir() {
        return threadDumpLogDir;
    }

    public int getJVMPauseDetectorSleepMs() {
        return JVMPauseDetectorSleepMs;
    }

    public int getJVMPauseReportMs() {
        return JVMPauseReportMs;
    }

    public boolean isGossipWithDifferentVersions() {
        return gossipWithDifferentVersions;
    }

    public String getEmergencyRecoveryStateFileName() {
        return emergencyStateFileName;
    }

    public Path getEmergencyRecoveryFileLoadDir() {
        return emergencyRecoveryFileLoadDir;
    }
}<|MERGE_RESOLUTION|>--- conflicted
+++ resolved
@@ -387,17 +387,6 @@
     /** settings that control the {@link SignedStateManager} and {@link SignedStateFileManager} behaviors */
     private StateSettings state = new StateSettings();
 
-    /**
-<<<<<<< HEAD
-     * Settings controlling MerkleDb.
-     */
-    private MerkleDbSettingsImpl merkleDb = new MerkleDbSettingsImpl();
-=======
-     * Settings controlling VirtualMap.
-     */
-    private VirtualMapSettingsImpl virtualMap = new VirtualMapSettingsImpl();
->>>>>>> be7c6afc
-
     private Settings() {}
 
     public static Settings getInstance() {
@@ -418,12 +407,6 @@
         SettingsCommon.logStack = getInstance().isLogStack();
         SettingsCommon.showInternalStats = getInstance().isShowInternalStats();
         SettingsCommon.verboseStatistics = getInstance().isVerboseStatistics();
-
-<<<<<<< HEAD
-        MerkleDbSettingsFactory.configure(getInstance().getMerkleDb());
-=======
-        VirtualMapSettingsFactory.configure(getInstance().getVirtualMap());
->>>>>>> be7c6afc
     }
 
     /**
@@ -912,15 +895,6 @@
         return maxTransactionCountPerEvent;
     }
 
-<<<<<<< HEAD
-    public MerkleDbSettingsImpl getMerkleDb() {
-        return merkleDb;
-=======
-    public VirtualMapSettingsImpl getVirtualMap() {
-        return virtualMap;
->>>>>>> be7c6afc
-    }
-
     public String getCsvOutputFolder() {
         return csvOutputFolder;
     }
