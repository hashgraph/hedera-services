#!/usr/bin/env bash

# The location were this script can be found.
SCRIPT_PATH="$(dirname "$(readlink -f "$0")")"

# You must install mermaid to use this script.
# npm install -g @mermaid-js/mermaid-cli

# Add the flag "--less-mystery" to add back labels for mystery input wires (noisy diagram warning)

pcli diagram \
<<<<<<< HEAD
    -l 'applicationTransactionPrehandler:futures:consensusRoundHandler' \
=======
    -l 'TransactionPrehandler:futures:consensusRoundHandler' \
    -l 'gossip:get events:shadowgraph' \
>>>>>>> 93646294
    -l 'EventCreationManager:get transactions:transactionPool' \
    -l 'RunningEventHasher:future hash:consensusRoundHandler' \
    -l 'ConsensusEventStream:future hash:consensusRoundHandler' \
    -s 'eventWindowManager:event window:🌀' \
    -s 'heartbeat:heartbeat:❤️' \
    -s 'TransactionPrehandler:futures:🔮' \
    -s 'pcesReplayer:done streaming pces:✅' \
    -s 'OrphanBufferSplitter:events to gossip:📬' \
    -s 'getKeystoneEventSequenceNumber:flush request:🚽' \
    -s 'extractOldestMinimumGenerationOnDisk:minimum identifier to store:📀' \
    -s 'SelfEventSigner:non-validated events:🍎' \
    -s 'Mystery Input:mystery data:❔' \
    -s 'stateSigner:signature transactions:🖋️' \
    -s 'issNotificationSplitter:Iss Notification:💥' \
    -s 'toNotification:state written notification:📦' \
    -s 'latestCompleteStateNotifier:complete state notification:💢' \
    -s 'OrphanBufferSplitter:preconsensus signatures:🔰' \
    -s 'RunningEventHashOverride:hash override:💨' \
    -g 'Event Validation:InternalEventValidator,EventDeduplicator,EventSignatureValidator' \
    -g 'Event Hashing:eventHasher,postHashCollector' \
    -g 'Orphan Buffer:OrphanBuffer,OrphanBufferSplitter' \
    -g 'Consensus Engine:ConsensusEngine,ConsensusEngineSplitter,eventWindowManager,getKeystoneEventSequenceNumber,getConsensusEvents' \
    -g 'State File Manager:saveToDiskFilter,signedStateFileManager,extractOldestMinimumGenerationOnDisk,toStateWrittenToDiskAction,statusManager_submitStateWritten,toNotification' \
    -g 'State File Management:State File Manager,📦,📀' \
    -g 'State Signature Collector:stateSignatureCollector,reservedStateSplitter,allStatesReserver,completeStateFilter,completeStatesReserver,extractConsensusSignatureTransactions,extractPreconsensusSignatureTransactions,latestCompleteStateNotifier' \
    -g 'State Signature Collection:State Signature Collector,latestCompleteStateNexus,💢' \
    -g 'Preconsensus Event Stream:PcesSequencer,pcesWriter' \
    -g 'Event Creation:EventCreationManager,transactionPool,SelfEventSigner,🍎' \
    -g 'ISS Detector:issDetector,issNotificationSplitter,issHandler,statusManager_submitCatastrophicFailure' \
    -g 'Heartbeat:heartbeat,❤️' \
    -g 'PCES Replay:pcesReplayer,✅' \
    -g 'Consensus Round Handler:consensusRoundHandler,postHandler_stateAndRoundReserver,getState,savedStateController' \
    -g 'State Hasher:stateHasher,postHasher_stateAndRoundReserver,postHasher_getConsensusRound,postHasher_stateReserver' \
    -g 'Consensus:Consensus Engine,🚽,🌀' \
    -g 'State Verification:stateSigner,hashLogger,ISS Detector,🖋️,💥' \
    -g 'Transaction Handling:Consensus Round Handler,latestImmutableStateNexus' \
    -g 'Round Durability Buffer:RoundDurabilityBuffer,RoundDurabilityBufferSplitter' \
    -c 'Orphan Buffer' \
    -c 'Consensus Engine' \
    -c 'State Signature Collector' \
    -c 'State File Manager' \
    -c 'Consensus Round Handler' \
    -c 'State Hasher' \
    -c 'ISS Detector' \
    -c 'Round Durability Buffer' \
    -c 'Wait For Crash Durability' \
    -o "${SCRIPT_PATH}/../../../../../../../../docs/core/wiring-diagram.svg"<|MERGE_RESOLUTION|>--- conflicted
+++ resolved
@@ -9,12 +9,7 @@
 # Add the flag "--less-mystery" to add back labels for mystery input wires (noisy diagram warning)
 
 pcli diagram \
-<<<<<<< HEAD
-    -l 'applicationTransactionPrehandler:futures:consensusRoundHandler' \
-=======
     -l 'TransactionPrehandler:futures:consensusRoundHandler' \
-    -l 'gossip:get events:shadowgraph' \
->>>>>>> 93646294
     -l 'EventCreationManager:get transactions:transactionPool' \
     -l 'RunningEventHasher:future hash:consensusRoundHandler' \
     -l 'ConsensusEventStream:future hash:consensusRoundHandler' \
