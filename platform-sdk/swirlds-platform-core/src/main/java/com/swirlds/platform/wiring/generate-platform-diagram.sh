--- conflicted
+++ resolved
@@ -40,11 +40,7 @@
     -g 'State Signature Collection:State Signature Collector,latestCompleteStateNexus,💢' \
     -g 'Preconsensus Event Stream:PcesSequencer,PcesWriter' \
     -g 'Event Creation:EventCreationManager,transactionPool,SelfEventSigner,🍎' \
-<<<<<<< HEAD
-    -g 'ISS Detector:issDetector,issNotificationSplitter,issHandler,toStatusAction' \
-=======
     -g 'ISS Detector:IssDetector,IssDetectorSplitter,issHandler,getStatusAction' \
->>>>>>> c54e88a2
     -g 'Heartbeat:heartbeat,❤️' \
     -g 'PCES Replay:pcesReplayer,✅' \
     -g 'Consensus Round Handler:consensusRoundHandler,postHandler_stateAndRoundReserver,getState,savedStateController' \
