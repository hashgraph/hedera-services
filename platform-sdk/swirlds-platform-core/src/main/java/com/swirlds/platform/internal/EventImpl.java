--- conflicted
+++ resolved
@@ -16,12 +16,7 @@
 
 package com.swirlds.platform.internal;
 
-<<<<<<< HEAD
-import com.hedera.pbj.runtime.io.buffer.Bytes;
-import com.swirlds.common.constructable.ConstructableIgnored;
-=======
 import com.hedera.hapi.node.base.SemanticVersion;
->>>>>>> 2e5f9b2f
 import com.swirlds.common.crypto.Hash;
 import com.swirlds.common.platform.NodeId;
 import com.swirlds.platform.event.EventMetadata;
@@ -60,8 +55,6 @@
     /** The number of application transactions in this round */
     private int numAppTransactions = 0;
 
-    private Bytes signature;
-
     public EventImpl() {}
 
     public EventImpl(final PlatformEvent platformEvent, final EventImpl selfParent, final EventImpl otherParent) {
@@ -84,7 +77,6 @@
 
         this.baseEvent = baseEvent;
         this.consensusData = consensusData;
-        this.signature = baseEvent.getSignature();
 
         findSystemTransactions();
     }
@@ -179,18 +171,6 @@
         return new SkippingIterator<>(getTransactions(), systemTransactionIndices);
     }
 
-    /**
-     * {@inheritDoc}
-     */
-    @Override
-    @NonNull
-    public Iterator<ConsensusTransaction> unfilteredConsensusTransactionIterator() {
-        if (getTransactions() == null) {
-            return Collections.emptyIterator();
-        }
-        return new SkippingIterator<>(getTransactions(), Collections.emptySet());
-    }
-
     //////////////////////////////////////////
     // Getters for the objects contained
     //////////////////////////////////////////
@@ -334,44 +314,4 @@
     public String toString() {
         return baseEvent.toString();
     }
-<<<<<<< HEAD
-
-    //
-    // Timestamped
-    //
-
-    @Override
-    public Instant getTimestamp() {
-        return getConsensusTimestamp();
-    }
-
-    //
-    // RunningHashable
-    //
-
-    @Override
-    public RunningHash getRunningHash() {
-        return runningHash;
-    }
-
-    //
-    // Hashable
-    //
-
-    @Override
-    public Hash getHash() {
-        return hash;
-    }
-
-    @Override
-    public void setHash(final Hash hash) {
-        this.hash = hash;
-    }
-
-    @Override
-    public Bytes getSignature() {
-        return signature;
-    }
-=======
->>>>>>> 2e5f9b2f
 }