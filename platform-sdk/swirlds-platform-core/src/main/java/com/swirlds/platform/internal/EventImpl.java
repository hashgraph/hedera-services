--- conflicted
+++ resolved
@@ -239,30 +239,7 @@
     @Deprecated(forRemoval = true)
     public synchronized void estimateTime(
             final NodeId selfId, final double avgSelfCreatedTimestamp, final double avgOtherReceivedTimestamp) {
-<<<<<<< HEAD
         setEstimatedTime(selfId.equals(getCreatorId()) ? getTimeCreated() : baseEvent.getTimeReceived());
-=======
-        /* a base time */
-        final Instant t;
-        /* number of seconds to add to the base time */
-        double sec;
-
-        if (Objects.equals(selfId, getCreatorId())) {
-            // event by self
-            t = getTimeCreated();
-            // seconds from self creating an event to the consensus timestamp that event receives
-            sec = avgSelfCreatedTimestamp; // secSC2T
-        } else {
-            // event by other
-            t = getTimeReceived();
-            // seconds from receiving an event (not by self) to the timestamp that event receives
-            sec = avgOtherReceivedTimestamp; // secOR2T
-        }
-
-        sec = 0; // this will be changed to give a better estimate than 0 or those above
-
-        setEstimatedTime(t.plus((long) (sec * 1_000_000_000.0), ChronoUnit.NANOS));
->>>>>>> 60a1726b
     }
 
     /**
@@ -560,11 +537,7 @@
     }
 
     public boolean isCreatedBy(final NodeId id) {
-<<<<<<< HEAD
-        return getCreatorId() == id.id();
-=======
         return Objects.equals(getCreatorId(), id);
->>>>>>> 60a1726b
     }
 
     public boolean hasUserTransactions() {
