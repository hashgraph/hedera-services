--- conflicted
+++ resolved
@@ -61,11 +61,6 @@
     private HaltRequestedConsumer haltRequestedConsumer;
     private FatalErrorConsumer fatalErrorConsumer;
     private PreconsensusEventWriter preconsensusEventWriter;
-<<<<<<< HEAD
-    private final Hash currentEpochHash;
-    private final SoftwareVersion currentSoftwareVersion;
-=======
->>>>>>> 01ff848e
 
     /**
      * Gets the current platform status
@@ -87,13 +82,7 @@
             @NonNull final NodeId selfId,
             @NonNull final String swirldName,
             @NonNull final PlatformStatusGetter platformStatusGetter,
-<<<<<<< HEAD
-            @NonNull final StatusActionSubmitter statusActionSubmitter,
-            @Nullable final Hash currentEpochHash,
-            @Nullable final SoftwareVersion currentSoftwareVersion) {
-=======
             @NonNull final StatusActionSubmitter statusActionSubmitter) {
->>>>>>> 01ff848e
 
         this.context = Objects.requireNonNull(context);
         this.threadManager = Objects.requireNonNull(threadManager);
@@ -104,12 +93,7 @@
         this.swirldName = Objects.requireNonNull(swirldName);
         this.platformStatusGetter = Objects.requireNonNull(platformStatusGetter);
         this.statusActionSubmitter = Objects.requireNonNull(statusActionSubmitter);
-<<<<<<< HEAD
-        this.currentEpochHash = currentEpochHash;
-        this.currentSoftwareVersion = currentSoftwareVersion;
-=======
         this.dispatchBuilder = Objects.requireNonNull(dispatchBuilder);
->>>>>>> 01ff848e
     }
 
     @Override
@@ -191,13 +175,7 @@
                 fatalErrorConsumer,
                 preconsensusEventWriter,
                 platformStatusGetter,
-<<<<<<< HEAD
-                statusActionSubmitter,
-                currentEpochHash,
-                currentSoftwareVersion);
-=======
                 statusActionSubmitter);
->>>>>>> 01ff848e
     }
 
     private void verifyInputs() {
