--- conflicted
+++ resolved
@@ -21,10 +21,7 @@
 import static com.swirlds.platform.gui.internal.BrowserWindowManager.getPlatforms;
 import static com.swirlds.platform.state.iss.IssDetector.DO_NOT_IGNORE_ROUNDS;
 
-<<<<<<< HEAD
-=======
 import com.swirlds.common.merkle.utility.SerializableLong;
->>>>>>> c54e88a2
 import com.swirlds.common.threading.manager.AdHocThreadManager;
 import com.swirlds.platform.SwirldsPlatform;
 import com.swirlds.platform.components.consensus.ConsensusEngine;
@@ -121,10 +118,7 @@
     private StatusStateMachine statusStateMachine;
     private TransactionPrehandler transactionPrehandler;
     private PcesWriter pcesWriter;
-<<<<<<< HEAD
-=======
     private IssDetector issDetector;
->>>>>>> c54e88a2
     private Gossip gossip;
 
     /**
@@ -772,8 +766,6 @@
     }
 
     /**
-<<<<<<< HEAD
-=======
      * Provide an ISS detector in place of the platform's default ISS detector.
      *
      * @param issDetector the ISS detector to use
@@ -843,7 +835,6 @@
     }
 
     /**
->>>>>>> c54e88a2
      * Provide a gossip in place of the platform's default gossip.
      *
      * @param gossip the gossip to use
@@ -884,11 +875,7 @@
                     () -> blocks.platformStatusSupplierReference().get().get(),
                     state -> blocks.loadReconnectStateReference().get().accept(state),
                     () -> blocks.clearAllPipelinesForReconnectReference().get().run(),
-<<<<<<< HEAD
-                    blocks.intakeEventCounter()) {};
-=======
                     blocks.intakeEventCounter());
->>>>>>> c54e88a2
         }
         return gossip;
     }
