/*
 * Copyright (C) 2024 Hedera Hashgraph, LLC
 *
 * Licensed under the Apache License, Version 2.0 (the "License");
 * you may not use this file except in compliance with the License.
 * You may obtain a copy of the License at
 *
 *      http://www.apache.org/licenses/LICENSE-2.0
 *
 * Unless required by applicable law or agreed to in writing, software
 * distributed under the License is distributed on an "AS IS" BASIS,
 * WITHOUT WARRANTIES OR CONDITIONS OF ANY KIND, either express or implied.
 * See the License for the specific language governing permissions and
 * limitations under the License.
 */

package com.swirlds.platform.builder;

import static com.swirlds.platform.builder.internal.StaticPlatformBuilder.getGlobalMetrics;
import static com.swirlds.platform.builder.internal.StaticPlatformBuilder.getMetricsProvider;
import static com.swirlds.platform.gui.internal.BrowserWindowManager.getPlatforms;
import static com.swirlds.platform.state.iss.IssDetector.DO_NOT_IGNORE_ROUNDS;

<<<<<<< HEAD
import com.swirlds.common.threading.manager.AdHocThreadManager;
=======
import com.swirlds.common.merkle.utility.SerializableLong;
>>>>>>> 76555a74
import com.swirlds.platform.SwirldsPlatform;
import com.swirlds.platform.components.consensus.ConsensusEngine;
import com.swirlds.platform.components.consensus.DefaultConsensusEngine;
import com.swirlds.platform.config.StateConfig;
import com.swirlds.platform.crypto.CryptoStatic;
import com.swirlds.platform.crypto.PlatformSigner;
import com.swirlds.platform.event.creation.DefaultEventCreationManager;
import com.swirlds.platform.event.creation.EventCreationManager;
import com.swirlds.platform.event.creation.EventCreator;
import com.swirlds.platform.event.creation.tipset.TipsetEventCreator;
import com.swirlds.platform.event.deduplication.EventDeduplicator;
import com.swirlds.platform.event.deduplication.StandardEventDeduplicator;
import com.swirlds.platform.event.hashing.DefaultEventHasher;
import com.swirlds.platform.event.hashing.EventHasher;
import com.swirlds.platform.event.orphan.DefaultOrphanBuffer;
import com.swirlds.platform.event.orphan.OrphanBuffer;
import com.swirlds.platform.event.preconsensus.DefaultPcesSequencer;
import com.swirlds.platform.event.preconsensus.DefaultPcesWriter;
import com.swirlds.platform.event.preconsensus.PcesConfig;
import com.swirlds.platform.event.preconsensus.PcesFileManager;
import com.swirlds.platform.event.preconsensus.PcesSequencer;
import com.swirlds.platform.event.preconsensus.PcesWriter;
import com.swirlds.platform.event.preconsensus.durability.DefaultRoundDurabilityBuffer;
import com.swirlds.platform.event.preconsensus.durability.RoundDurabilityBuffer;
import com.swirlds.platform.event.runninghash.DefaultRunningEventHasher;
import com.swirlds.platform.event.runninghash.RunningEventHasher;
import com.swirlds.platform.event.signing.DefaultSelfEventSigner;
import com.swirlds.platform.event.signing.SelfEventSigner;
import com.swirlds.platform.event.stream.ConsensusEventStream;
import com.swirlds.platform.event.stream.DefaultConsensusEventStream;
import com.swirlds.platform.event.validation.DefaultEventSignatureValidator;
import com.swirlds.platform.event.validation.DefaultInternalEventValidator;
import com.swirlds.platform.event.validation.EventSignatureValidator;
import com.swirlds.platform.event.validation.InternalEventValidator;
import com.swirlds.platform.eventhandling.DefaultTransactionPrehandler;
import com.swirlds.platform.eventhandling.TransactionPrehandler;
import com.swirlds.platform.gossip.SyncGossip;
import com.swirlds.platform.internal.EventImpl;
import com.swirlds.platform.state.iss.DefaultIssDetector;
import com.swirlds.platform.state.iss.IssDetector;
import com.swirlds.platform.state.iss.IssScratchpad;
import com.swirlds.platform.state.signed.DefaultSignedStateSentinel;
import com.swirlds.platform.state.signed.DefaultStateGarbageCollector;
import com.swirlds.platform.state.signed.ReservedSignedState;
import com.swirlds.platform.state.signed.SignedStateSentinel;
import com.swirlds.platform.state.signed.StateGarbageCollector;
import com.swirlds.platform.system.Platform;
import com.swirlds.platform.system.status.DefaultStatusStateMachine;
import com.swirlds.platform.system.status.StatusStateMachine;
import com.swirlds.platform.util.MetricsDocUtils;
import com.swirlds.platform.wiring.components.Gossip;
import edu.umd.cs.findbugs.annotations.NonNull;
import java.io.IOException;
import java.io.UncheckedIOException;
import java.util.Objects;

/**
 * The advanced platform builder is responsible for constructing platform components. This class is exposed so that
 * individual components can be replaced with alternate implementations.
 * <p>
 * In order to be considered a "component", an object must meet the following criteria:
 * <ul>
 *     <li>A component must not require another component as a constructor argument.</li>
 *     <li>A component's constructor should only use things from the {@link PlatformBuildingBlocks} or things derived
 *     from things from the {@link PlatformBuildingBlocks}.</li>
 *     <li>A component must not communicate with other components except through the wiring framework
 *         (with a very small number of exceptions due to tech debt that has not yet been paid off).</li>
 *     <li>A component should have an interface and at default implementation.</li>
 *     <li>A component should use {@link com.swirlds.common.wiring.component.ComponentWiring ComponentWiring} to define
 *         wiring API.</li>
 *     <li>The order in which components are constructed should not matter.</li>
 *     <li>A component must not be a static singleton or use static stateful variables in any way.</li>
 * </ul>
 */
public class PlatformComponentBuilder {

    private final PlatformBuildingBlocks blocks;

    private EventHasher eventHasher;
    private InternalEventValidator internalEventValidator;
    private EventDeduplicator eventDeduplicator;
    private EventSignatureValidator eventSignatureValidator;
    private SelfEventSigner selfEventSigner;
    private StateGarbageCollector stateGarbageCollector;
    private OrphanBuffer orphanBuffer;
    private RunningEventHasher runningEventHasher;
    private EventCreationManager eventCreationManager;
    private ConsensusEngine consensusEngine;
    private ConsensusEventStream consensusEventStream;
    private SignedStateSentinel signedStateSentinel;
    private PcesSequencer pcesSequencer;
    private RoundDurabilityBuffer roundDurabilityBuffer;
    private StatusStateMachine statusStateMachine;
    private TransactionPrehandler transactionPrehandler;
    private PcesWriter pcesWriter;
<<<<<<< HEAD
    private Gossip gossip;
=======
    private IssDetector issDetector;
>>>>>>> 76555a74

    /**
     * False if this builder has not yet been used to build a platform (or platform component builder), true if it has.
     */
    private boolean used;

    /**
     * Constructor.
     *
     * @param blocks the build context for the platform under construction, contains all data needed to construct
     *               platform components
     */
    public PlatformComponentBuilder(@NonNull final PlatformBuildingBlocks blocks) {
        this.blocks = Objects.requireNonNull(blocks);
    }

    /**
     * Get the build context for this platform. Contains all data needed to construct platform components.
     *
     * @return the build context
     */
    @NonNull
    public PlatformBuildingBlocks getBuildingBlocks() {
        return blocks;
    }

    /**
     * Throw an exception if this builder has been used to build a platform or a platform factory.
     */
    private void throwIfAlreadyUsed() {
        if (used) {
            throw new IllegalStateException("PlatformBuilder has already been used");
        }
    }

    /**
     * Build the platform.
     *
     * @return the platform
     */
    @NonNull
    public Platform build() {
        throwIfAlreadyUsed();
        used = true;

        try (final ReservedSignedState initialState = blocks.initialState()) {
            return new SwirldsPlatform(this);
        } finally {

            // Future work: eliminate the static variables that require this code to exist
            if (blocks.firstPlatform()) {
                MetricsDocUtils.writeMetricsDocumentToFile(
                        getGlobalMetrics(),
                        getPlatforms(),
                        blocks.platformContext().getConfiguration());
                getMetricsProvider().start();
            }
        }
    }

    /**
     * Provide an event hasher in place of the platform's default event hasher.
     *
     * @param eventHasher the event hasher to use
     * @return this builder
     */
    @NonNull
    public PlatformComponentBuilder withEventHasher(@NonNull final EventHasher eventHasher) {
        throwIfAlreadyUsed();
        if (this.eventHasher != null) {
            throw new IllegalStateException("Event hasher has already been set");
        }
        this.eventHasher = Objects.requireNonNull(eventHasher);
        return this;
    }

    /**
     * Build the event hasher if it has not yet been built. If one has been provided via
     * {@link #withEventHasher(EventHasher)}, that hasher will be used. If this method is called more than once, only
     * the first call will build the event hasher. Otherwise, the default hasher will be created and returned.
     *
     * @return the event hasher
     */
    @NonNull
    public EventHasher buildEventHasher() {
        if (eventHasher == null) {
            eventHasher = new DefaultEventHasher(blocks.platformContext());
        }
        return eventHasher;
    }

    /**
     * Provide an internal event validator in place of the platform's default internal event validator.
     *
     * @param internalEventValidator the internal event validator to use
     * @return this builder
     */
    @NonNull
    public PlatformComponentBuilder withInternalEventValidator(
            @NonNull final InternalEventValidator internalEventValidator) {
        throwIfAlreadyUsed();
        if (this.internalEventValidator != null) {
            throw new IllegalStateException("Internal event validator has already been set");
        }
        this.internalEventValidator = Objects.requireNonNull(internalEventValidator);
        return this;
    }

    /**
     * Build the internal event validator if it has not yet been built. If one has been provided via
     * {@link #withInternalEventValidator(InternalEventValidator)}, that validator will be used. If this method is
     * called more than once, only the first call will build the internal event validator. Otherwise, the default
     * validator will be created and returned.
     *
     * @return the internal event validator
     */
    @NonNull
    public InternalEventValidator buildInternalEventValidator() {
        if (internalEventValidator == null) {
            final boolean singleNodeNetwork = blocks.initialAddressBook().getSize() == 1;
            internalEventValidator = new DefaultInternalEventValidator(
                    blocks.platformContext(), singleNodeNetwork, blocks.intakeEventCounter());
        }
        return internalEventValidator;
    }

    /**
     * Provide an event deduplicator in place of the platform's default event deduplicator.
     *
     * @param eventDeduplicator the event deduplicator to use
     * @return this builder
     */
    @NonNull
    public PlatformComponentBuilder withEventDeduplicator(@NonNull final EventDeduplicator eventDeduplicator) {
        throwIfAlreadyUsed();
        if (this.eventDeduplicator != null) {
            throw new IllegalStateException("Event deduplicator has already been set");
        }
        this.eventDeduplicator = Objects.requireNonNull(eventDeduplicator);
        return this;
    }

    /**
     * Build the event deduplicator if it has not yet been built. If one has been provided via
     * {@link #withEventDeduplicator(EventDeduplicator)}, that deduplicator will be used. If this method is called more
     * than once, only the first call will build the event deduplicator. Otherwise, the default deduplicator will be
     * created and returned.
     *
     * @return the event deduplicator
     */
    @NonNull
    public EventDeduplicator buildEventDeduplicator() {
        if (eventDeduplicator == null) {
            eventDeduplicator = new StandardEventDeduplicator(blocks.platformContext(), blocks.intakeEventCounter());
        }
        return eventDeduplicator;
    }

    /**
     * Provide an event signature validator in place of the platform's default event signature validator.
     *
     * @param eventSignatureValidator the event signature validator to use
     * @return this builder
     */
    @NonNull
    public PlatformComponentBuilder withEventSignatureValidator(
            @NonNull final EventSignatureValidator eventSignatureValidator) {
        throwIfAlreadyUsed();
        if (this.eventSignatureValidator != null) {
            throw new IllegalStateException("Event signature validator has already been set");
        }
        this.eventSignatureValidator = Objects.requireNonNull(eventSignatureValidator);

        return this;
    }

    /**
     * Build the event signature validator if it has not yet been built. If one has been provided via
     * {@link #withEventSignatureValidator(EventSignatureValidator)}, that validator will be used. If this method is
     * called more than once, only the first call will build the event signature validator. Otherwise, the default
     * validator will be created and returned.
     */
    @NonNull
    public EventSignatureValidator buildEventSignatureValidator() {
        if (eventSignatureValidator == null) {
            eventSignatureValidator = new DefaultEventSignatureValidator(
                    blocks.platformContext(),
                    CryptoStatic::verifySignature,
                    blocks.appVersion(),
                    blocks.initialState().get().getState().getPlatformState().getPreviousAddressBook(),
                    blocks.initialAddressBook(),
                    blocks.intakeEventCounter());
        }
        return eventSignatureValidator;
    }

    /**
     * Provide a state garbage collector in place of the platform's default state garbage collector.
     *
     * @param stateGarbageCollector the state garbage collector to use
     * @return this builder
     */
    public PlatformComponentBuilder withStateGarbageCollector(
            @NonNull final StateGarbageCollector stateGarbageCollector) {
        throwIfAlreadyUsed();
        if (this.stateGarbageCollector != null) {
            throw new IllegalStateException("State garbage collector has already been set");
        }
        this.stateGarbageCollector = Objects.requireNonNull(stateGarbageCollector);
        return this;
    }

    /**
     * Build the state garbage collector if it has not yet been built. If one has been provided via
     * {@link #withStateGarbageCollector(StateGarbageCollector)}, that garbage collector will be used. If this method is
     * called more than once, only the first call will build the state garbage collector. Otherwise, the default garbage
     * collector will be created and returned.
     *
     * @return the state garbage collector
     */
    @NonNull
    public StateGarbageCollector buildStateGarbageCollector() {
        if (stateGarbageCollector == null) {
            stateGarbageCollector = new DefaultStateGarbageCollector(blocks.platformContext());
        }
        return stateGarbageCollector;
    }

    /**
     * Provide a self event signer in place of the platform's default self event signer.
     *
     * @param selfEventSigner the self event signer to use
     * @return this builder
     */
    @NonNull
    public PlatformComponentBuilder withSelfEventSigner(@NonNull final SelfEventSigner selfEventSigner) {
        throwIfAlreadyUsed();
        if (this.selfEventSigner != null) {
            throw new IllegalStateException("Self event signer has already been set");
        }
        this.selfEventSigner = Objects.requireNonNull(selfEventSigner);
        return this;
    }

    /**
     * Build the self event signer if it has not yet been built. If one has been provided via
     * {@link #withSelfEventSigner(SelfEventSigner)}, that signer will be used. If this method is called more than once,
     * only the first call will build the self event signer. Otherwise, the default signer will be created and
     * returned.
     *
     * @return the self event signer
     */
    @NonNull
    public SelfEventSigner buildSelfEventSigner() {
        if (selfEventSigner == null) {
            selfEventSigner = new DefaultSelfEventSigner(blocks.keysAndCerts());
        }
        return selfEventSigner;
    }

    /**
     * Build the orphan buffer if it has not yet been built. If one has been provided via
     * {@link #withOrphanBuffer(OrphanBuffer)}, that orphan buffer will be used. If this method is called more than
     * once, only the first call will build the orphan buffer. Otherwise, the default orphan buffer will be created and
     * returned.
     *
     * @return the orphan buffer
     */
    @NonNull
    public OrphanBuffer buildOrphanBuffer() {
        if (orphanBuffer == null) {
            orphanBuffer = new DefaultOrphanBuffer(blocks.platformContext(), blocks.intakeEventCounter());
        }
        return orphanBuffer;
    }

    /**
     * Provide an orphan buffer in place of the platform's default orphan buffer.
     *
     * @param orphanBuffer the orphan buffer to use
     * @return this builder
     */
    @NonNull
    public PlatformComponentBuilder withOrphanBuffer(@NonNull final OrphanBuffer orphanBuffer) {
        throwIfAlreadyUsed();
        if (this.orphanBuffer != null) {
            throw new IllegalStateException("Orphan buffer has already been set");
        }
        this.orphanBuffer = Objects.requireNonNull(orphanBuffer);

        return this;
    }

    /**
     * Provide a running event hasher in place of the platform's default running event hasher.
     *
     * @param runningEventHasher the running event hasher to use
     * @return this builder
     */
    @NonNull
    public PlatformComponentBuilder withRunningEventHasher(@NonNull final RunningEventHasher runningEventHasher) {
        throwIfAlreadyUsed();
        if (this.runningEventHasher != null) {
            throw new IllegalStateException("Running event hasher has already been set");
        }
        this.runningEventHasher = Objects.requireNonNull(runningEventHasher);
        return this;
    }

    /**
     * Build the running event hasher if it has not yet been built. If one has been provided via
     * {@link #withRunningEventHasher(RunningEventHasher)}, that hasher will be used. If this method is called more than
     * once, only the first call will build the running event hasher. Otherwise, the default hasher will be created and
     * returned.
     *
     * @return the running event hasher
     */
    @NonNull
    public RunningEventHasher buildRunningEventHasher() {
        if (runningEventHasher == null) {
            runningEventHasher = new DefaultRunningEventHasher();
        }
        return runningEventHasher;
    }

    /**
     * Provide an event creation manager in place of the platform's default event creation manager.
     *
     * @param eventCreationManager the event creation manager to use
     * @return this builder
     */
    @NonNull
    public PlatformComponentBuilder withEventCreationManager(@NonNull final EventCreationManager eventCreationManager) {
        throwIfAlreadyUsed();
        if (this.eventCreationManager != null) {
            throw new IllegalStateException("Event creation manager has already been set");
        }
        this.eventCreationManager = Objects.requireNonNull(eventCreationManager);
        return this;
    }

    /**
     * Build the event creation manager if it has not yet been built. If one has been provided via
     * {@link #withEventCreationManager(EventCreationManager)}, that manager will be used. If this method is called more
     * than once, only the first call will build the event creation manager. Otherwise, the default manager will be
     * created and returned.
     *
     * @return the event creation manager
     */
    @NonNull
    public EventCreationManager buildEventCreationManager() {
        if (eventCreationManager == null) {
            final EventCreator eventCreator = new TipsetEventCreator(
                    blocks.platformContext(),
                    blocks.randomBuilder().buildNonCryptographicRandom(),
                    data -> new PlatformSigner(blocks.keysAndCerts()).sign(data),
                    blocks.initialAddressBook(),
                    blocks.selfId(),
                    blocks.appVersion(),
                    blocks.transactionPool());

            eventCreationManager = new DefaultEventCreationManager(
                    blocks.platformContext(),
                    blocks.transactionPool(),
                    blocks.intakeQueueSizeSupplierSupplier().get(),
                    eventCreator);
        }
        return eventCreationManager;
    }

    /**
     * Provide a consensus engine in place of the platform's default consensus engine.
     *
     * @param consensusEngine the consensus engine to use
     * @return this builder
     */
    @NonNull
    public PlatformComponentBuilder withConsensusEngine(@NonNull final ConsensusEngine consensusEngine) {
        throwIfAlreadyUsed();
        if (this.consensusEngine != null) {
            throw new IllegalStateException("Consensus engine has already been set");
        }
        this.consensusEngine = Objects.requireNonNull(consensusEngine);
        return this;
    }

    /**
     * Build the consensus engine if it has not yet been built. If one has been provided via
     * {@link #withConsensusEngine(ConsensusEngine)}, that engine will be used. If this method is called more than once,
     * only the first call will build the consensus engine. Otherwise, the default engine will be created and returned.
     *
     * @return the consensus engine
     */
    @NonNull
    public ConsensusEngine buildConsensusEngine() {
        if (consensusEngine == null) {
            consensusEngine = new DefaultConsensusEngine(
                    blocks.platformContext(), blocks.initialState().get().getAddressBook(), blocks.selfId());
        }
        return consensusEngine;
    }

    /**
     * Provide a consensus event stream in place of the platform's default consensus event stream.
     *
     * @param consensusEventStream the consensus event stream to use
     * @return this builder
     */
    @NonNull
    public PlatformComponentBuilder withConsensusEventStream(@NonNull final ConsensusEventStream consensusEventStream) {
        throwIfAlreadyUsed();
        if (this.consensusEventStream != null) {
            throw new IllegalStateException("Consensus event stream has already been set");
        }
        this.consensusEventStream = Objects.requireNonNull(consensusEventStream);
        return this;
    }

    /**
     * Build the consensus event stream if it has not yet been built. If one has been provided via
     * {@link #withConsensusEventStream(ConsensusEventStream)}, that stream will be used. If this method is called more
     * than once, only the first call will build the consensus event stream. Otherwise, the default stream will be
     * created and returned.
     *
     * @return the consensus event stream
     */
    @NonNull
    public ConsensusEventStream buildConsensusEventStream() {
        if (consensusEventStream == null) {
            consensusEventStream = new DefaultConsensusEventStream(
                    blocks.platformContext(),
                    blocks.selfId(),
                    (byte[] data) -> new PlatformSigner(blocks.keysAndCerts()).sign(data),
                    "" + blocks.selfId().id(),
                    (EventImpl event) -> event.isLastInRoundReceived()
                            && blocks.isInFreezePeriodReference().get().test(event.getConsensusTimestamp()));
        }
        return consensusEventStream;
    }

    /**
     * Provide a PCES sequencer in place of the platform's default PCES sequencer.
     *
     * @param pcesSequencer the PCES sequencer to use
     * @return this builder
     */
    @NonNull
    public PlatformComponentBuilder withPcesSequencer(@NonNull final PcesSequencer pcesSequencer) {
        throwIfAlreadyUsed();
        if (this.pcesSequencer != null) {
            throw new IllegalStateException("PCES sequencer has already been set");
        }
        this.pcesSequencer = Objects.requireNonNull(pcesSequencer);
        return this;
    }

    /**
     * Build the PCES sequencer if it has not yet been built. If one has been provided via
     * {@link #withPcesSequencer(PcesSequencer)}, that sequencer will be used. If this method is called more than once,
     * only the first call will build the PCES sequencer. Otherwise, the default sequencer will be created and
     * returned.
     *
     * @return the PCES sequencer
     */
    @NonNull
    public PcesSequencer buildPcesSequencer() {
        if (pcesSequencer == null) {
            pcesSequencer = new DefaultPcesSequencer();
        }
        return pcesSequencer;
    }

    /**
     * Provide a round durability buffer in place of the platform's default round durability buffer.
     *
     * @param roundDurabilityBuffer the RoundDurabilityBuffer to use
     * @return this builder
     */
    @NonNull
    public PlatformComponentBuilder withRoundDurabilityBuffer(
            @NonNull final RoundDurabilityBuffer roundDurabilityBuffer) {
        throwIfAlreadyUsed();
        if (this.roundDurabilityBuffer != null) {
            throw new IllegalStateException("RoundDurabilityBuffer has already been set");
        }
        this.roundDurabilityBuffer = Objects.requireNonNull(roundDurabilityBuffer);
        return this;
    }

    /**
     * Build the round durability buffer if it has not yet been built. If one has been provided via
     * {@link #withRoundDurabilityBuffer(RoundDurabilityBuffer)}, that round durability buffer will be used. If this
     * method is called more than once, only the first call will build the round durability buffer. Otherwise, the
     * default round durability buffer will be created and returned.
     *
     * @return the RoundDurabilityBuffer
     */
    @NonNull
    public RoundDurabilityBuffer buildRoundDurabilityBuffer() {
        if (roundDurabilityBuffer == null) {
            roundDurabilityBuffer = new DefaultRoundDurabilityBuffer(blocks.platformContext());
        }
        return roundDurabilityBuffer;
    }

    /**
     * Provide a status state machine in place of the platform's default status state machine.
     *
     * @param statusStateMachine the status state machine to use
     * @return this builder
     */
    @NonNull
    public PlatformComponentBuilder withStatusStateMachine(@NonNull final StatusStateMachine statusStateMachine) {
        throwIfAlreadyUsed();
        if (this.statusStateMachine != null) {
            throw new IllegalStateException("Status state machine has already been set");
        }
        this.statusStateMachine = Objects.requireNonNull(statusStateMachine);
        return this;
    }

    /**
     * Build the status state machine if it has not yet been built. If one has been provided via
     * {@link #withStatusStateMachine(StatusStateMachine)}, that state machine will be used. If this method is called
     * more than once, only the first call will build the status state machine. Otherwise, the default state machine
     * will be created and returned.
     *
     * @return the status state machine
     */
    @NonNull
    public StatusStateMachine buildStatusStateMachine() {
        if (statusStateMachine == null) {
            statusStateMachine = new DefaultStatusStateMachine(blocks.platformContext());
        }
        return statusStateMachine;
    }

    /**
     * Provide a signed state sentinel in place of the platform's default signed state sentinel.
     *
     * @param signedStateSentinel the signed state sentinel to use
     * @return this builder
     */
    @NonNull
    public PlatformComponentBuilder withSignedStateSentinel(@NonNull final SignedStateSentinel signedStateSentinel) {
        throwIfAlreadyUsed();
        if (this.signedStateSentinel != null) {
            throw new IllegalStateException("Signed state sentinel has already been set");
        }
        this.signedStateSentinel = Objects.requireNonNull(signedStateSentinel);
        return this;
    }

    /**
     * Build the signed state sentinel if it has not yet been built. If one has been provided via
     * {@link #withSignedStateSentinel(SignedStateSentinel)}, that sentinel will be used. If this method is called more
     * than once, only the first call will build the signed state sentinel. Otherwise, the default sentinel will be
     * created and returned.
     *
     * @return the signed state sentinel
     */
    @NonNull
    public SignedStateSentinel buildSignedStateSentinel() {
        if (signedStateSentinel == null) {
            signedStateSentinel = new DefaultSignedStateSentinel(blocks.platformContext());
        }
        return signedStateSentinel;
    }

    /**
     * Provide a transaction prehandler in place of the platform's default transaction prehandler.
     *
     * @param transactionPrehandler the transaction prehandler to use
     * @return this builder
     */
    @NonNull
    public PlatformComponentBuilder withTransactionPrehandler(
            @NonNull final TransactionPrehandler transactionPrehandler) {
        throwIfAlreadyUsed();
        if (this.transactionPrehandler != null) {
            throw new IllegalStateException("Transaction prehandler has already been set");
        }
        this.transactionPrehandler = Objects.requireNonNull(transactionPrehandler);
        return this;
    }

    /**
     * Build the transaction prehandler if it has not yet been built. If one has been provided via
     * {@link #withTransactionPrehandler(TransactionPrehandler)}, that transaction prehandler will be used. If this
     * method is called more than once, only the first call will build the transaction prehandler. Otherwise, the
     * default transaction prehandler will be created and returned.
     *
     * @return the transaction prehandler
     */
    @NonNull
    public TransactionPrehandler buildTransactionPrehandler() {
        if (transactionPrehandler == null) {
            transactionPrehandler = new DefaultTransactionPrehandler(
                    blocks.platformContext(),
                    () -> blocks.latestImmutableStateProviderReference().get().apply("transaction prehandle"));
        }
        return transactionPrehandler;
    }

    /**
     * Provide a PCES writer in place of the platform's default PCES writer.
     *
     * @param pcesWriter the PCES writer to use
     * @return this builder
     */
    @NonNull
    public PlatformComponentBuilder withPcesWriter(@NonNull final PcesWriter pcesWriter) {
        throwIfAlreadyUsed();
        if (this.pcesWriter != null) {
            throw new IllegalStateException("PCES writer has already been set");
        }
        this.pcesWriter = Objects.requireNonNull(pcesWriter);
        return this;
    }

    /**
     * Build the PCES writer if it has not yet been built. If one has been provided via
     * {@link #withPcesWriter(PcesWriter)}, that writer will be used. If this method is called more than once, only the
     * first call will build the PCES writer. Otherwise, the default writer will be created and returned.
     *
     * @return the PCES writer
     */
    @NonNull
    public PcesWriter buildPcesWriter() {
        if (pcesWriter == null) {
            try {
                final PcesFileManager preconsensusEventFileManager = new PcesFileManager(
                        blocks.platformContext(),
                        blocks.initialPcesFiles(),
                        blocks.selfId(),
                        blocks.initialState().get().getRound());
                pcesWriter = new DefaultPcesWriter(blocks.platformContext(), preconsensusEventFileManager);

            } catch (final IOException e) {
                throw new UncheckedIOException(e);
            }
        }
        return pcesWriter;
    }

    /**
<<<<<<< HEAD
     * Provide a gossip in place of the platform's default gossip.
     *
     * @param gossip the gossip to use
     * @return this builder
     */
    @NonNull
    public PlatformComponentBuilder withGossip(@NonNull final Gossip gossip) {
        throwIfAlreadyUsed();
        if (this.gossip != null) {
            throw new IllegalStateException("Gossip has already been set");
        }
        this.gossip = Objects.requireNonNull(gossip);
=======
     * Provide an ISS detector in place of the platform's default ISS detector.
     *
     * @param issDetector the ISS detector to use
     * @return this builder
     */
    @NonNull
    public PlatformComponentBuilder withIssDetector(@NonNull final IssDetector issDetector) {
        throwIfAlreadyUsed();
        if (this.issDetector != null) {
            throw new IllegalStateException("ISS detector has already been set");
        }
        this.issDetector = Objects.requireNonNull(issDetector);
>>>>>>> 76555a74
        return this;
    }

    /**
<<<<<<< HEAD
     * Build the gossip if it has not yet been built. If one has been provided via {@link #withGossip(Gossip)}, that
     * gossip will be used. If this method is called more than once, only the first call will build the gossip.
     * Otherwise, the default gossip will be created and returned.
     *
     * @return the gossip
     */
    @NonNull
    public Gossip buildGossip() {
        if (gossip == null) {
            gossip = new SyncGossip(
                    blocks.platformContext(),
                    blocks.randomBuilder().buildNonCryptographicRandom(),
                    AdHocThreadManager.getStaticThreadManager(),
                    blocks.keysAndCerts(),
                    blocks.initialAddressBook(),
                    blocks.selfId(),
                    blocks.appVersion(),
                    () -> blocks.intakeQueueSizeSupplierSupplier().get().getAsLong(),
                    blocks.swirldStateManager(),
                    () -> blocks.getLatestCompleteStateReference().get().get(),
                    x -> blocks.statusActionSubmitterReference().get().submitStatusAction(x),
                    () -> blocks.platformStatusSupplierReference().get().get(),
                    state -> blocks.loadReconnectStateReference().get().accept(state),
                    () -> blocks.clearAllPipelinesForReconnectReference().get().run(),
                    blocks.intakeEventCounter()) {};
        }
        return gossip;
=======
     * Build the ISS detector if it has not yet been built. If one has been provided via
     * {@link #withIssDetector(IssDetector)}, that detector will be used. If this method is called more than once, only
     * the first call will build the ISS detector. Otherwise, the default detector will be created and returned.
     *
     * @return the ISS detector
     */
    @NonNull
    public IssDetector buildIssDetector() {
        if (issDetector == null) {
            // Only validate preconsensus signature transactions if we are not recovering from an ISS.
            // ISS round == null means we haven't observed an ISS yet.
            // ISS round < current round means there was an ISS prior to the saved state
            //    that has already been recovered from.
            // ISS round >= current round means that the ISS happens in the future relative the initial state, meaning
            //    we may observe ISS-inducing signature transactions in the preconsensus event stream.

            final SerializableLong issRound = blocks.issScratchpad().get(IssScratchpad.LAST_ISS_ROUND);

            final boolean forceIgnorePcesSignatures = blocks.platformContext()
                    .getConfiguration()
                    .getConfigData(PcesConfig.class)
                    .forceIgnorePcesSignatures();

            final long initialStateRound = blocks.initialState().get().getRound();

            final boolean ignorePreconsensusSignatures;
            if (forceIgnorePcesSignatures) {
                // this is used FOR TESTING ONLY
                ignorePreconsensusSignatures = true;
            } else {
                ignorePreconsensusSignatures = issRound != null && issRound.getValue() >= initialStateRound;
            }

            // A round that we will completely skip ISS detection for. Needed for tests that do janky state modification
            // without a software upgrade (in production this feature should not be used).
            final long roundToIgnore = blocks.platformContext()
                            .getConfiguration()
                            .getConfigData(StateConfig.class)
                            .validateInitialState()
                    ? DO_NOT_IGNORE_ROUNDS
                    : initialStateRound;

            issDetector = new DefaultIssDetector(
                    blocks.platformContext(),
                    blocks.initialState().get().getState().getPlatformState().getAddressBook(),
                    blocks.appVersion(),
                    ignorePreconsensusSignatures,
                    roundToIgnore);
        }
        return issDetector;
>>>>>>> 76555a74
    }
}<|MERGE_RESOLUTION|>--- conflicted
+++ resolved
@@ -21,11 +21,8 @@
 import static com.swirlds.platform.gui.internal.BrowserWindowManager.getPlatforms;
 import static com.swirlds.platform.state.iss.IssDetector.DO_NOT_IGNORE_ROUNDS;
 
-<<<<<<< HEAD
+import com.swirlds.common.merkle.utility.SerializableLong;
 import com.swirlds.common.threading.manager.AdHocThreadManager;
-=======
-import com.swirlds.common.merkle.utility.SerializableLong;
->>>>>>> 76555a74
 import com.swirlds.platform.SwirldsPlatform;
 import com.swirlds.platform.components.consensus.ConsensusEngine;
 import com.swirlds.platform.components.consensus.DefaultConsensusEngine;
@@ -121,11 +118,8 @@
     private StatusStateMachine statusStateMachine;
     private TransactionPrehandler transactionPrehandler;
     private PcesWriter pcesWriter;
-<<<<<<< HEAD
+    private IssDetector issDetector;
     private Gossip gossip;
-=======
-    private IssDetector issDetector;
->>>>>>> 76555a74
 
     /**
      * False if this builder has not yet been used to build a platform (or platform component builder), true if it has.
@@ -772,7 +766,75 @@
     }
 
     /**
-<<<<<<< HEAD
+     * Provide an ISS detector in place of the platform's default ISS detector.
+     *
+     * @param issDetector the ISS detector to use
+     * @return this builder
+     */
+    @NonNull
+    public PlatformComponentBuilder withIssDetector(@NonNull final IssDetector issDetector) {
+        throwIfAlreadyUsed();
+        if (this.issDetector != null) {
+            throw new IllegalStateException("ISS detector has already been set");
+        }
+        this.issDetector = Objects.requireNonNull(issDetector);
+        return this;
+    }
+
+    /**
+     * Build the ISS detector if it has not yet been built. If one has been provided via
+     * {@link #withIssDetector(IssDetector)}, that detector will be used. If this method is called more than once, only
+     * the first call will build the ISS detector. Otherwise, the default detector will be created and returned.
+     *
+     * @return the ISS detector
+     */
+    @NonNull
+    public IssDetector buildIssDetector() {
+        if (issDetector == null) {
+            // Only validate preconsensus signature transactions if we are not recovering from an ISS.
+            // ISS round == null means we haven't observed an ISS yet.
+            // ISS round < current round means there was an ISS prior to the saved state
+            //    that has already been recovered from.
+            // ISS round >= current round means that the ISS happens in the future relative the initial state, meaning
+            //    we may observe ISS-inducing signature transactions in the preconsensus event stream.
+
+            final SerializableLong issRound = blocks.issScratchpad().get(IssScratchpad.LAST_ISS_ROUND);
+
+            final boolean forceIgnorePcesSignatures = blocks.platformContext()
+                    .getConfiguration()
+                    .getConfigData(PcesConfig.class)
+                    .forceIgnorePcesSignatures();
+
+            final long initialStateRound = blocks.initialState().get().getRound();
+
+            final boolean ignorePreconsensusSignatures;
+            if (forceIgnorePcesSignatures) {
+                // this is used FOR TESTING ONLY
+                ignorePreconsensusSignatures = true;
+            } else {
+                ignorePreconsensusSignatures = issRound != null && issRound.getValue() >= initialStateRound;
+            }
+
+            // A round that we will completely skip ISS detection for. Needed for tests that do janky state modification
+            // without a software upgrade (in production this feature should not be used).
+            final long roundToIgnore = blocks.platformContext()
+                            .getConfiguration()
+                            .getConfigData(StateConfig.class)
+                            .validateInitialState()
+                    ? DO_NOT_IGNORE_ROUNDS
+                    : initialStateRound;
+
+            issDetector = new DefaultIssDetector(
+                    blocks.platformContext(),
+                    blocks.initialState().get().getState().getPlatformState().getAddressBook(),
+                    blocks.appVersion(),
+                    ignorePreconsensusSignatures,
+                    roundToIgnore);
+        }
+        return issDetector;
+    }
+
+    /**
      * Provide a gossip in place of the platform's default gossip.
      *
      * @param gossip the gossip to use
@@ -785,25 +847,10 @@
             throw new IllegalStateException("Gossip has already been set");
         }
         this.gossip = Objects.requireNonNull(gossip);
-=======
-     * Provide an ISS detector in place of the platform's default ISS detector.
-     *
-     * @param issDetector the ISS detector to use
-     * @return this builder
-     */
-    @NonNull
-    public PlatformComponentBuilder withIssDetector(@NonNull final IssDetector issDetector) {
-        throwIfAlreadyUsed();
-        if (this.issDetector != null) {
-            throw new IllegalStateException("ISS detector has already been set");
-        }
-        this.issDetector = Objects.requireNonNull(issDetector);
->>>>>>> 76555a74
-        return this;
-    }
-
-    /**
-<<<<<<< HEAD
+        return this;
+    }
+
+    /**
      * Build the gossip if it has not yet been built. If one has been provided via {@link #withGossip(Gossip)}, that
      * gossip will be used. If this method is called more than once, only the first call will build the gossip.
      * Otherwise, the default gossip will be created and returned.
@@ -828,60 +875,8 @@
                     () -> blocks.platformStatusSupplierReference().get().get(),
                     state -> blocks.loadReconnectStateReference().get().accept(state),
                     () -> blocks.clearAllPipelinesForReconnectReference().get().run(),
-                    blocks.intakeEventCounter()) {};
+                    blocks.intakeEventCounter());
         }
         return gossip;
-=======
-     * Build the ISS detector if it has not yet been built. If one has been provided via
-     * {@link #withIssDetector(IssDetector)}, that detector will be used. If this method is called more than once, only
-     * the first call will build the ISS detector. Otherwise, the default detector will be created and returned.
-     *
-     * @return the ISS detector
-     */
-    @NonNull
-    public IssDetector buildIssDetector() {
-        if (issDetector == null) {
-            // Only validate preconsensus signature transactions if we are not recovering from an ISS.
-            // ISS round == null means we haven't observed an ISS yet.
-            // ISS round < current round means there was an ISS prior to the saved state
-            //    that has already been recovered from.
-            // ISS round >= current round means that the ISS happens in the future relative the initial state, meaning
-            //    we may observe ISS-inducing signature transactions in the preconsensus event stream.
-
-            final SerializableLong issRound = blocks.issScratchpad().get(IssScratchpad.LAST_ISS_ROUND);
-
-            final boolean forceIgnorePcesSignatures = blocks.platformContext()
-                    .getConfiguration()
-                    .getConfigData(PcesConfig.class)
-                    .forceIgnorePcesSignatures();
-
-            final long initialStateRound = blocks.initialState().get().getRound();
-
-            final boolean ignorePreconsensusSignatures;
-            if (forceIgnorePcesSignatures) {
-                // this is used FOR TESTING ONLY
-                ignorePreconsensusSignatures = true;
-            } else {
-                ignorePreconsensusSignatures = issRound != null && issRound.getValue() >= initialStateRound;
-            }
-
-            // A round that we will completely skip ISS detection for. Needed for tests that do janky state modification
-            // without a software upgrade (in production this feature should not be used).
-            final long roundToIgnore = blocks.platformContext()
-                            .getConfiguration()
-                            .getConfigData(StateConfig.class)
-                            .validateInitialState()
-                    ? DO_NOT_IGNORE_ROUNDS
-                    : initialStateRound;
-
-            issDetector = new DefaultIssDetector(
-                    blocks.platformContext(),
-                    blocks.initialState().get().getState().getPlatformState().getAddressBook(),
-                    blocks.appVersion(),
-                    ignorePreconsensusSignatures,
-                    roundToIgnore);
-        }
-        return issDetector;
->>>>>>> 76555a74
     }
 }