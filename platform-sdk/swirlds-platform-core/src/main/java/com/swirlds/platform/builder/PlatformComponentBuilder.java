--- conflicted
+++ resolved
@@ -656,7 +656,6 @@
     }
 
     /**
-<<<<<<< HEAD
      * Provide a status state machine in place of the platform's default status state machine.
      *
      * @param statusStateMachine the status state machine to use
@@ -669,25 +668,10 @@
             throw new IllegalStateException("Status state machine has already been set");
         }
         this.statusStateMachine = Objects.requireNonNull(statusStateMachine);
-=======
-     * Provide a signed state sentinel in place of the platform's default signed state sentinel.
-     *
-     * @param signedStateSentinel the signed state sentinel to use
-     * @return this builder
-     */
-    @NonNull
-    public PlatformComponentBuilder withSignedStateSentinel(@NonNull final SignedStateSentinel signedStateSentinel) {
-        throwIfAlreadyUsed();
-        if (this.signedStateSentinel != null) {
-            throw new IllegalStateException("Signed state sentinel has already been set");
-        }
-        this.signedStateSentinel = Objects.requireNonNull(signedStateSentinel);
->>>>>>> 96a6ddf9
-        return this;
-    }
-
-    /**
-<<<<<<< HEAD
+        return this;
+    }
+
+    /**
      * Build the status state machine if it has not yet been built. If one has been provided via
      * {@link #withStatusStateMachine(StatusStateMachine)}, that state machine will be used. If this method is called
      * more than once, only the first call will build the status state machine. Otherwise, the default state machine
@@ -701,7 +685,25 @@
             statusStateMachine = new DefaultStatusStateMachine(blocks.platformContext());
         }
         return statusStateMachine;
-=======
+    }
+
+    /**
+     * Provide a signed state sentinel in place of the platform's default signed state sentinel.
+     *
+     * @param signedStateSentinel the signed state sentinel to use
+     * @return this builder
+     */
+    @NonNull
+    public PlatformComponentBuilder withSignedStateSentinel(@NonNull final SignedStateSentinel signedStateSentinel) {
+        throwIfAlreadyUsed();
+        if (this.signedStateSentinel != null) {
+            throw new IllegalStateException("Signed state sentinel has already been set");
+        }
+        this.signedStateSentinel = Objects.requireNonNull(signedStateSentinel);
+        return this;
+    }
+
+    /**
      * Build the signed state sentinel if it has not yet been built. If one has been provided via
      * {@link #withSignedStateSentinel(SignedStateSentinel)}, that sentinel will be used. If this method is called more
      * than once, only the first call will build the signed state sentinel. Otherwise, the default sentinel will be
@@ -715,7 +717,6 @@
             signedStateSentinel = new DefaultSignedStateSentinel(blocks.platformContext());
         }
         return signedStateSentinel;
->>>>>>> 96a6ddf9
     }
 
     /**
