/*
 * Copyright (C) 2024 Hedera Hashgraph, LLC
 *
 * Licensed under the Apache License, Version 2.0 (the "License");
 * you may not use this file except in compliance with the License.
 * You may obtain a copy of the License at
 *
 *      http://www.apache.org/licenses/LICENSE-2.0
 *
 * Unless required by applicable law or agreed to in writing, software
 * distributed under the License is distributed on an "AS IS" BASIS,
 * WITHOUT WARRANTIES OR CONDITIONS OF ANY KIND, either express or implied.
 * See the License for the specific language governing permissions and
 * limitations under the License.
 */

package com.swirlds.platform.builder;

import static com.swirlds.platform.builder.internal.StaticPlatformBuilder.getGlobalMetrics;
import static com.swirlds.platform.builder.internal.StaticPlatformBuilder.getMetricsProvider;
import static com.swirlds.platform.gui.internal.BrowserWindowManager.getPlatforms;

import com.swirlds.common.threading.manager.AdHocThreadManager;
import com.swirlds.platform.SwirldsPlatform;
import com.swirlds.platform.components.consensus.ConsensusEngine;
import com.swirlds.platform.components.consensus.DefaultConsensusEngine;
import com.swirlds.platform.crypto.CryptoStatic;
import com.swirlds.platform.crypto.PlatformSigner;
import com.swirlds.platform.event.creation.DefaultEventCreationManager;
import com.swirlds.platform.event.creation.EventCreationManager;
import com.swirlds.platform.event.creation.EventCreator;
import com.swirlds.platform.event.creation.rules.AggregateEventCreationRules;
import com.swirlds.platform.event.creation.rules.BackpressureRule;
import com.swirlds.platform.event.creation.rules.EventCreationRule;
import com.swirlds.platform.event.creation.rules.MaximumRateRule;
import com.swirlds.platform.event.creation.rules.PlatformStatusRule;
import com.swirlds.platform.event.creation.tipset.TipsetEventCreator;
import com.swirlds.platform.event.deduplication.EventDeduplicator;
import com.swirlds.platform.event.deduplication.StandardEventDeduplicator;
import com.swirlds.platform.event.hashing.DefaultEventHasher;
import com.swirlds.platform.event.hashing.EventHasher;
import com.swirlds.platform.event.orphan.DefaultOrphanBuffer;
import com.swirlds.platform.event.orphan.OrphanBuffer;
import com.swirlds.platform.event.preconsensus.DefaultPcesSequencer;
import com.swirlds.platform.event.preconsensus.PcesSequencer;
import com.swirlds.platform.event.preconsensus.durability.DefaultRoundDurabilityBuffer;
import com.swirlds.platform.event.preconsensus.durability.RoundDurabilityBuffer;
import com.swirlds.platform.event.runninghash.DefaultRunningEventHasher;
import com.swirlds.platform.event.runninghash.RunningEventHasher;
import com.swirlds.platform.event.signing.DefaultSelfEventSigner;
import com.swirlds.platform.event.signing.SelfEventSigner;
import com.swirlds.platform.event.stream.ConsensusEventStream;
import com.swirlds.platform.event.stream.DefaultConsensusEventStream;
import com.swirlds.platform.event.validation.DefaultEventSignatureValidator;
import com.swirlds.platform.event.validation.DefaultInternalEventValidator;
import com.swirlds.platform.event.validation.EventSignatureValidator;
import com.swirlds.platform.event.validation.InternalEventValidator;
import com.swirlds.platform.gossip.SyncGossip;
import com.swirlds.platform.internal.EventImpl;
import com.swirlds.platform.state.signed.DefaultStateGarbageCollector;
import com.swirlds.platform.state.signed.ReservedSignedState;
import com.swirlds.platform.state.signed.StateGarbageCollector;
import com.swirlds.platform.system.Platform;
import com.swirlds.platform.util.MetricsDocUtils;
import com.swirlds.platform.wiring.components.Gossip;
import edu.umd.cs.findbugs.annotations.NonNull;
import java.util.Objects;

/**
 * The advanced platform builder is responsible for constructing platform components. This class is exposed so that
 * individual components can be replaced with alternate implementations.
 * <p>
 * In order to be considered a "component", an object must meet the following criteria:
 * <ul>
 *     <li>A component must not require another component as a constructor argument.</li>
 *     <li>A component's constructor should only use things from the {@link PlatformBuildingBlocks} or things derived
 *     from things from the {@link PlatformBuildingBlocks}.</li>
 *     <li>A component must not communicate with other components except through the wiring framework
 *         (with a very small number of exceptions due to tech debt that has not yet been paid off).</li>
 *     <li>A component should have an interface and at default implementation.</li>
 *     <li>A component should use {@link com.swirlds.common.wiring.component.ComponentWiring ComponentWiring} to define
 *         wiring API.</li>
 *     <li>The order in which components are constructed should not matter.</li>
 *     <li>A component must not be a static singleton or use static stateful variables in any way.</li>
 * </ul>
 */
public class PlatformComponentBuilder {

    private final PlatformBuildingBlocks blocks;

    private EventHasher eventHasher;
    private InternalEventValidator internalEventValidator;
    private EventDeduplicator eventDeduplicator;
    private EventSignatureValidator eventSignatureValidator;
    private SelfEventSigner selfEventSigner;
    private StateGarbageCollector stateGarbageCollector;
    private OrphanBuffer orphanBuffer;
    private RunningEventHasher runningEventHasher;
    private EventCreationManager eventCreationManager;
    private ConsensusEngine consensusEngine;
    private ConsensusEventStream consensusEventStream;
    private PcesSequencer pcesSequencer;
<<<<<<< HEAD
    private Gossip gossip;
=======
    private RoundDurabilityBuffer roundDurabilityBuffer;
>>>>>>> cde4db97

    /**
     * False if this builder has not yet been used to build a platform (or platform component builder), true if it has.
     */
    private boolean used;

    /**
     * Constructor.
     *
     * @param blocks the build context for the platform under construction, contains all data needed to construct
     *               platform components
     */
    public PlatformComponentBuilder(@NonNull final PlatformBuildingBlocks blocks) {
        this.blocks = Objects.requireNonNull(blocks);
    }

    /**
     * Get the build context for this platform. Contains all data needed to construct platform components.
     *
     * @return the build context
     */
    @NonNull
    public PlatformBuildingBlocks getBuildingBlocks() {
        return blocks;
    }

    /**
     * Throw an exception if this builder has been used to build a platform or a platform factory.
     */
    private void throwIfAlreadyUsed() {
        if (used) {
            throw new IllegalStateException("PlatformBuilder has already been used");
        }
    }

    /**
     * Build the platform.
     *
     * @return the platform
     */
    @NonNull
    public Platform build() {
        throwIfAlreadyUsed();
        used = true;

        try (final ReservedSignedState initialState = blocks.initialState()) {
            return new SwirldsPlatform(this);
        } finally {

            // Future work: eliminate the static variables that require this code to exist
            if (blocks.firstPlatform()) {
                MetricsDocUtils.writeMetricsDocumentToFile(
                        getGlobalMetrics(),
                        getPlatforms(),
                        blocks.platformContext().getConfiguration());
                getMetricsProvider().start();
            }
        }
    }

    /**
     * Provide an event hasher in place of the platform's default event hasher.
     *
     * @param eventHasher the event hasher to use
     * @return this builder
     */
    @NonNull
    public PlatformComponentBuilder withEventHasher(@NonNull final EventHasher eventHasher) {
        throwIfAlreadyUsed();
        if (this.eventHasher != null) {
            throw new IllegalStateException("Event hasher has already been set");
        }
        this.eventHasher = Objects.requireNonNull(eventHasher);
        return this;
    }

    /**
     * Build the event hasher if it has not yet been built. If one has been provided via
     * {@link #withEventHasher(EventHasher)}, that hasher will be used. If this method is called more than once, only
     * the first call will build the event hasher. Otherwise, the default hasher will be created and returned.
     *
     * @return the event hasher
     */
    @NonNull
    public EventHasher buildEventHasher() {
        if (eventHasher == null) {
            eventHasher = new DefaultEventHasher(blocks.platformContext());
        }
        return eventHasher;
    }

    /**
     * Provide an internal event validator in place of the platform's default internal event validator.
     *
     * @param internalEventValidator the internal event validator to use
     * @return this builder
     */
    @NonNull
    public PlatformComponentBuilder withInternalEventValidator(
            @NonNull final InternalEventValidator internalEventValidator) {
        throwIfAlreadyUsed();
        if (this.internalEventValidator != null) {
            throw new IllegalStateException("Internal event validator has already been set");
        }
        this.internalEventValidator = Objects.requireNonNull(internalEventValidator);
        return this;
    }

    /**
     * Build the internal event validator if it has not yet been built. If one has been provided via
     * {@link #withInternalEventValidator(InternalEventValidator)}, that validator will be used. If this method is
     * called more than once, only the first call will build the internal event validator. Otherwise, the default
     * validator will be created and returned.
     *
     * @return the internal event validator
     */
    @NonNull
    public InternalEventValidator buildInternalEventValidator() {
        if (internalEventValidator == null) {
            final boolean singleNodeNetwork = blocks.initialAddressBook().getSize() == 1;
            internalEventValidator = new DefaultInternalEventValidator(
                    blocks.platformContext(), singleNodeNetwork, blocks.intakeEventCounter());
        }
        return internalEventValidator;
    }

    /**
     * Provide an event deduplicator in place of the platform's default event deduplicator.
     *
     * @param eventDeduplicator the event deduplicator to use
     * @return this builder
     */
    @NonNull
    public PlatformComponentBuilder withEventDeduplicator(@NonNull final EventDeduplicator eventDeduplicator) {
        throwIfAlreadyUsed();
        if (this.eventDeduplicator != null) {
            throw new IllegalStateException("Event deduplicator has already been set");
        }
        this.eventDeduplicator = Objects.requireNonNull(eventDeduplicator);
        return this;
    }

    /**
     * Build the event deduplicator if it has not yet been built. If one has been provided via
     * {@link #withEventDeduplicator(EventDeduplicator)}, that deduplicator will be used. If this method is called more
     * than once, only the first call will build the event deduplicator. Otherwise, the default deduplicator will be
     * created and returned.
     *
     * @return the event deduplicator
     */
    @NonNull
    public EventDeduplicator buildEventDeduplicator() {
        if (eventDeduplicator == null) {
            eventDeduplicator = new StandardEventDeduplicator(blocks.platformContext(), blocks.intakeEventCounter());
        }
        return eventDeduplicator;
    }

    /**
     * Provide an event signature validator in place of the platform's default event signature validator.
     *
     * @param eventSignatureValidator the event signature validator to use
     * @return this builder
     */
    @NonNull
    public PlatformComponentBuilder withEventSignatureValidator(
            @NonNull final EventSignatureValidator eventSignatureValidator) {
        throwIfAlreadyUsed();
        if (this.eventSignatureValidator != null) {
            throw new IllegalStateException("Event signature validator has already been set");
        }
        this.eventSignatureValidator = Objects.requireNonNull(eventSignatureValidator);

        return this;
    }

    /**
     * Build the event signature validator if it has not yet been built. If one has been provided via
     * {@link #withEventSignatureValidator(EventSignatureValidator)}, that validator will be used. If this method is
     * called more than once, only the first call will build the event signature validator. Otherwise, the default
     * validator will be created and returned.
     */
    @NonNull
    public EventSignatureValidator buildEventSignatureValidator() {
        if (eventSignatureValidator == null) {
            eventSignatureValidator = new DefaultEventSignatureValidator(
                    blocks.platformContext(),
                    CryptoStatic::verifySignature,
                    blocks.appVersion(),
                    blocks.initialState().get().getState().getPlatformState().getPreviousAddressBook(),
                    blocks.initialAddressBook(),
                    blocks.intakeEventCounter());
        }
        return eventSignatureValidator;
    }

    /**
     * Provide a state garbage collector in place of the platform's default state garbage collector.
     *
     * @param stateGarbageCollector the state garbage collector to use
     * @return this builder
     */
    public PlatformComponentBuilder withStateGarbageCollector(
            @NonNull final StateGarbageCollector stateGarbageCollector) {
        throwIfAlreadyUsed();
        if (this.stateGarbageCollector != null) {
            throw new IllegalStateException("State garbage collector has already been set");
        }
        this.stateGarbageCollector = Objects.requireNonNull(stateGarbageCollector);
        return this;
    }

    /**
     * Build the state garbage collector if it has not yet been built. If one has been provided via
     * {@link #withStateGarbageCollector(StateGarbageCollector)}, that garbage collector will be used. If this method is
     * called more than once, only the first call will build the state garbage collector. Otherwise, the default garbage
     * collector will be created and returned.
     *
     * @return the state garbage collector
     */
    @NonNull
    public StateGarbageCollector buildStateGarbageCollector() {
        if (stateGarbageCollector == null) {
            stateGarbageCollector = new DefaultStateGarbageCollector(blocks.platformContext());
        }
        return stateGarbageCollector;
    }

    /**
     * Provide a self event signer in place of the platform's default self event signer.
     *
     * @param selfEventSigner the self event signer to use
     * @return this builder
     */
    @NonNull
    public PlatformComponentBuilder withSelfEventSigner(@NonNull final SelfEventSigner selfEventSigner) {
        throwIfAlreadyUsed();
        if (this.selfEventSigner != null) {
            throw new IllegalStateException("Self event signer has already been set");
        }
        this.selfEventSigner = Objects.requireNonNull(selfEventSigner);
        return this;
    }

    /**
     * Build the self event signer if it has not yet been built. If one has been provided via
     * {@link #withSelfEventSigner(SelfEventSigner)}, that signer will be used. If this method is called more than once,
     * only the first call will build the self event signer. Otherwise, the default signer will be created and
     * returned.
     *
     * @return the self event signer
     */
    @NonNull
    public SelfEventSigner buildSelfEventSigner() {
        if (selfEventSigner == null) {
            selfEventSigner = new DefaultSelfEventSigner(blocks.keysAndCerts());
        }
        return selfEventSigner;
    }

    /**
     * Build the orphan buffer if it has not yet been built. If one has been provided via
     * {@link #withOrphanBuffer(OrphanBuffer)}, that orphan buffer will be used. If this method is called more than
     * once, only the first call will build the orphan buffer. Otherwise, the default orphan buffer will be created and
     * returned.
     *
     * @return the orphan buffer
     */
    @NonNull
    public OrphanBuffer buildOrphanBuffer() {
        if (orphanBuffer == null) {
            orphanBuffer = new DefaultOrphanBuffer(blocks.platformContext(), blocks.intakeEventCounter());
        }
        return orphanBuffer;
    }

    /**
     * Provide an orphan buffer in place of the platform's default orphan buffer.
     *
     * @param orphanBuffer the orphan buffer to use
     * @return this builder
     */
    @NonNull
    public PlatformComponentBuilder withOrphanBuffer(@NonNull final OrphanBuffer orphanBuffer) {
        throwIfAlreadyUsed();
        if (this.orphanBuffer != null) {
            throw new IllegalStateException("Orphan buffer has already been set");
        }
        this.orphanBuffer = Objects.requireNonNull(orphanBuffer);

        return this;
    }

    /**
     * Provide a running event hasher in place of the platform's default running event hasher.
     *
     * @param runningEventHasher the running event hasher to use
     * @return this builder
     */
    @NonNull
    public PlatformComponentBuilder withRunningEventHasher(@NonNull final RunningEventHasher runningEventHasher) {
        throwIfAlreadyUsed();
        if (this.runningEventHasher != null) {
            throw new IllegalStateException("Running event hasher has already been set");
        }
        this.runningEventHasher = Objects.requireNonNull(runningEventHasher);
        return this;
    }

    /**
     * Build the running event hasher if it has not yet been built. If one has been provided via
     * {@link #withRunningEventHasher(RunningEventHasher)}, that hasher will be used. If this method is called more than
     * once, only the first call will build the running event hasher. Otherwise, the default hasher will be created and
     * returned.
     *
     * @return the running event hasher
     */
    @NonNull
    public RunningEventHasher buildRunningEventHasher() {
        if (runningEventHasher == null) {
            runningEventHasher = new DefaultRunningEventHasher();
        }
        return runningEventHasher;
    }

    /**
     * Provide an event creation manager in place of the platform's default event creation manager.
     *
     * @param eventCreationManager the event creation manager to use
     * @return this builder
     */
    @NonNull
    public PlatformComponentBuilder withEventCreationManager(@NonNull final EventCreationManager eventCreationManager) {
        throwIfAlreadyUsed();
        if (this.eventCreationManager != null) {
            throw new IllegalStateException("Event creation manager has already been set");
        }
        this.eventCreationManager = Objects.requireNonNull(eventCreationManager);
        return this;
    }

    /**
     * Build the event creation manager if it has not yet been built. If one has been provided via
     * {@link #withEventCreationManager(EventCreationManager)}, that manager will be used. If this method is called more
     * than once, only the first call will build the event creation manager. Otherwise, the default manager will be
     * created and returned.
     *
     * @return the event creation manager
     */
    @NonNull
    public EventCreationManager buildEventCreationManager() {
        if (eventCreationManager == null) {
            final EventCreator eventCreator = new TipsetEventCreator(
                    blocks.platformContext(),
                    blocks.randomBuilder().buildNonCryptographicRandom(),
                    data -> new PlatformSigner(blocks.keysAndCerts()).sign(data),
                    blocks.initialAddressBook(),
                    blocks.selfId(),
                    blocks.appVersion(),
                    blocks.transactionPool());

            final EventCreationRule eventCreationRules = AggregateEventCreationRules.of(
                    new MaximumRateRule(blocks.platformContext()),
                    new BackpressureRule(
                            blocks.platformContext(),
                            () -> blocks.intakeQueueSizeSupplierSupplier().get().getAsLong()),
                    new PlatformStatusRule(() -> blocks.currentPlatformStatus().get(), blocks.transactionPool()));

            eventCreationManager =
                    new DefaultEventCreationManager(blocks.platformContext(), eventCreator, eventCreationRules);
        }
        return eventCreationManager;
    }

    /**
     * Provide a consensus engine in place of the platform's default consensus engine.
     *
     * @param consensusEngine the consensus engine to use
     * @return this builder
     */
    @NonNull
    public PlatformComponentBuilder withConsensusEngine(@NonNull final ConsensusEngine consensusEngine) {
        throwIfAlreadyUsed();
        if (this.consensusEngine != null) {
            throw new IllegalStateException("Consensus engine has already been set");
        }
        this.consensusEngine = Objects.requireNonNull(consensusEngine);
        return this;
    }

    /**
     * Build the consensus engine if it has not yet been built. If one has been provided via
     * {@link #withConsensusEngine(ConsensusEngine)}, that engine will be used. If this method is called more than once,
     * only the first call will build the consensus engine. Otherwise, the default engine will be created and returned.
     *
     * @return the consensus engine
     */
    @NonNull
    public ConsensusEngine buildConsensusEngine() {
        if (consensusEngine == null) {
            consensusEngine = new DefaultConsensusEngine(
                    blocks.platformContext(), blocks.initialState().get().getAddressBook(), blocks.selfId());
        }
        return consensusEngine;
    }

    /**
     * Provide a consensus event stream in place of the platform's default consensus event stream.
     *
     * @param consensusEventStream the consensus event stream to use
     * @return this builder
     */
    @NonNull
    public PlatformComponentBuilder withConsensusEventStream(@NonNull final ConsensusEventStream consensusEventStream) {
        throwIfAlreadyUsed();
        if (this.consensusEventStream != null) {
            throw new IllegalStateException("Consensus event stream has already been set");
        }
        this.consensusEventStream = Objects.requireNonNull(consensusEventStream);
        return this;
    }

    /**
     * Build the consensus event stream if it has not yet been built. If one has been provided via
     * {@link #withConsensusEventStream(ConsensusEventStream)}, that stream will be used. If this method is called more
     * than once, only the first call will build the consensus event stream. Otherwise, the default stream will be
     * created and returned.
     *
     * @return the consensus event stream
     */
    @NonNull
    public ConsensusEventStream buildConsensusEventStream() {
        if (consensusEventStream == null) {
            consensusEventStream = new DefaultConsensusEventStream(
                    blocks.platformContext(),
                    blocks.selfId(),
                    (byte[] data) -> new PlatformSigner(blocks.keysAndCerts()).sign(data),
                    "" + blocks.selfId().id(),
                    (EventImpl event) -> event.isLastInRoundReceived()
                            && blocks.isInFreezePeriodReference().get().test(event.getConsensusTimestamp()));
        }
        return consensusEventStream;
    }

    /**
     * Provide a PCES sequencer in place of the platform's default PCES sequencer.
     *
     * @param pcesSequencer the PCES sequencer to use
     * @return this builder
     */
    @NonNull
    public PlatformComponentBuilder withPcesSequencer(@NonNull final PcesSequencer pcesSequencer) {
        throwIfAlreadyUsed();
        if (this.pcesSequencer != null) {
            throw new IllegalStateException("PCES sequencer has already been set");
        }
        this.pcesSequencer = Objects.requireNonNull(pcesSequencer);
        return this;
    }

    /**
     * Build the PCES sequencer if it has not yet been built. If one has been provided via
     * {@link #withPcesSequencer(PcesSequencer)}, that sequencer will be used. If this method is called more than once,
     * only the first call will build the PCES sequencer. Otherwise, the default sequencer will
     * be created and
     * returned.
     *
     * @return the PCES sequencer
     */
    @NonNull
    public PcesSequencer buildPcesSequencer() {
        if (pcesSequencer == null) {
            pcesSequencer = new DefaultPcesSequencer();
        }
        return pcesSequencer;
    }

    /**
<<<<<<< HEAD
     * Provide a gossip in place of the platform's default gossip.
     *
     * @param gossip the gossip to use
     * @return this builder
     */
    @NonNull
    public PlatformComponentBuilder withGossip(@NonNull final Gossip gossip) {
        throwIfAlreadyUsed();
        if (this.gossip != null) {
            throw new IllegalStateException("Gossip has already been set");
        }
        this.gossip = Objects.requireNonNull(gossip);
=======
     * Provide a round durability buffer in place of the platform's default round durability buffer.
     *
     * @param roundDurabilityBuffer the RoundDurabilityBuffer to use
     * @return this builder
     */
    @NonNull
    public PlatformComponentBuilder withRoundDurabilityBuffer(
            @NonNull final RoundDurabilityBuffer roundDurabilityBuffer) {
        throwIfAlreadyUsed();
        if (this.roundDurabilityBuffer != null) {
            throw new IllegalStateException("RoundDurabilityBuffer has already been set");
        }
        this.roundDurabilityBuffer = Objects.requireNonNull(roundDurabilityBuffer);
>>>>>>> cde4db97
        return this;
    }

    /**
<<<<<<< HEAD
     * Build the gossip if it has not yet been built. If one has been provided via
     * {@link #withGossip(Gossip)}, that gossip will be used. If this method is called more than once, only the first call
     * will build the gossip. Otherwise, the default gossip will be created and returned.
     *
     * @return the gossip
     */
    @NonNull
    public Gossip buildGossip() {
        if (gossip == null) {

            gossip = new SyncGossip(
                    blocks.platformContext(),
                    blocks.randomBuilder().buildNonCryptographicRandom(),
                    AdHocThreadManager.getStaticThreadManager(),
                    blocks.keysAndCerts(),
                    blocks.initialAddressBook(),
                    blocks.selfId(),
                    blocks.appVersion(),
                    () -> blocks.intakeQueueSizeSupplierSupplier().get().getAsLong(),
                    blocks.swirldStateManager(),
                    () -> blocks.getLatestCompleteStateReference().get().get(),
                    blocks.currentPlatformStatus(),
                    state -> blocks.loadReconnectStateReference().get().accept(state),
                    () -> blocks.clearAllPipelinesForReconnectReference().get().run(),
                    blocks.intakeEventCounter(),
                    x -> blocks.statusActionSubmitterReference().get().submitStatusAction(x)) {};
        }
        return gossip;
=======
     * Build the round durability buffer if it has not yet been built. If one has been provided via
     * {@link #withRoundDurabilityBuffer(RoundDurabilityBuffer)}, that round durability buffer will be used. If this
     * method is called more than once, only the first call will build the round durability buffer. Otherwise, the
     * default round durability buffer will be created and returned.
     *
     * @return the RoundDurabilityBuffer
     */
    @NonNull
    public RoundDurabilityBuffer buildRoundDurabilityBuffer() {
        if (roundDurabilityBuffer == null) {
            roundDurabilityBuffer = new DefaultRoundDurabilityBuffer(blocks.platformContext());
        }
        return roundDurabilityBuffer;
>>>>>>> cde4db97
    }
}<|MERGE_RESOLUTION|>--- conflicted
+++ resolved
@@ -100,11 +100,8 @@
     private ConsensusEngine consensusEngine;
     private ConsensusEventStream consensusEventStream;
     private PcesSequencer pcesSequencer;
-<<<<<<< HEAD
+    private RoundDurabilityBuffer roundDurabilityBuffer;
     private Gossip gossip;
-=======
-    private RoundDurabilityBuffer roundDurabilityBuffer;
->>>>>>> cde4db97
 
     /**
      * False if this builder has not yet been used to build a platform (or platform component builder), true if it has.
@@ -568,8 +565,7 @@
     /**
      * Build the PCES sequencer if it has not yet been built. If one has been provided via
      * {@link #withPcesSequencer(PcesSequencer)}, that sequencer will be used. If this method is called more than once,
-     * only the first call will build the PCES sequencer. Otherwise, the default sequencer will
-     * be created and
+     * only the first call will build the PCES sequencer. Otherwise, the default sequencer will be created and
      * returned.
      *
      * @return the PCES sequencer
@@ -583,7 +579,39 @@
     }
 
     /**
-<<<<<<< HEAD
+     * Provide a round durability buffer in place of the platform's default round durability buffer.
+     *
+     * @param roundDurabilityBuffer the RoundDurabilityBuffer to use
+     * @return this builder
+     */
+    @NonNull
+    public PlatformComponentBuilder withRoundDurabilityBuffer(
+            @NonNull final RoundDurabilityBuffer roundDurabilityBuffer) {
+        throwIfAlreadyUsed();
+        if (this.roundDurabilityBuffer != null) {
+            throw new IllegalStateException("RoundDurabilityBuffer has already been set");
+        }
+        this.roundDurabilityBuffer = Objects.requireNonNull(roundDurabilityBuffer);
+        return this;
+    }
+
+    /**
+     * Build the round durability buffer if it has not yet been built. If one has been provided via
+     * {@link #withRoundDurabilityBuffer(RoundDurabilityBuffer)}, that round durability buffer will be used. If this
+     * method is called more than once, only the first call will build the round durability buffer. Otherwise, the
+     * default round durability buffer will be created and returned.
+     *
+     * @return the RoundDurabilityBuffer
+     */
+    @NonNull
+    public RoundDurabilityBuffer buildRoundDurabilityBuffer() {
+        if (roundDurabilityBuffer == null) {
+            roundDurabilityBuffer = new DefaultRoundDurabilityBuffer(blocks.platformContext());
+        }
+        return roundDurabilityBuffer;
+    }
+
+    /**
      * Provide a gossip in place of the platform's default gossip.
      *
      * @param gossip the gossip to use
@@ -596,29 +624,13 @@
             throw new IllegalStateException("Gossip has already been set");
         }
         this.gossip = Objects.requireNonNull(gossip);
-=======
-     * Provide a round durability buffer in place of the platform's default round durability buffer.
-     *
-     * @param roundDurabilityBuffer the RoundDurabilityBuffer to use
-     * @return this builder
-     */
-    @NonNull
-    public PlatformComponentBuilder withRoundDurabilityBuffer(
-            @NonNull final RoundDurabilityBuffer roundDurabilityBuffer) {
-        throwIfAlreadyUsed();
-        if (this.roundDurabilityBuffer != null) {
-            throw new IllegalStateException("RoundDurabilityBuffer has already been set");
-        }
-        this.roundDurabilityBuffer = Objects.requireNonNull(roundDurabilityBuffer);
->>>>>>> cde4db97
-        return this;
-    }
-
-    /**
-<<<<<<< HEAD
-     * Build the gossip if it has not yet been built. If one has been provided via
-     * {@link #withGossip(Gossip)}, that gossip will be used. If this method is called more than once, only the first call
-     * will build the gossip. Otherwise, the default gossip will be created and returned.
+        return this;
+    }
+
+    /**
+     * Build the gossip if it has not yet been built. If one has been provided via {@link #withGossip(Gossip)}, that
+     * gossip will be used. If this method is called more than once, only the first call will build the gossip.
+     * Otherwise, the default gossip will be created and returned.
      *
      * @return the gossip
      */
@@ -641,23 +653,9 @@
                     state -> blocks.loadReconnectStateReference().get().accept(state),
                     () -> blocks.clearAllPipelinesForReconnectReference().get().run(),
                     blocks.intakeEventCounter(),
-                    x -> blocks.statusActionSubmitterReference().get().submitStatusAction(x)) {};
+                    x -> blocks.statusActionSubmitterReference().get().submitStatusAction(x)) {
+            };
         }
         return gossip;
-=======
-     * Build the round durability buffer if it has not yet been built. If one has been provided via
-     * {@link #withRoundDurabilityBuffer(RoundDurabilityBuffer)}, that round durability buffer will be used. If this
-     * method is called more than once, only the first call will build the round durability buffer. Otherwise, the
-     * default round durability buffer will be created and returned.
-     *
-     * @return the RoundDurabilityBuffer
-     */
-    @NonNull
-    public RoundDurabilityBuffer buildRoundDurabilityBuffer() {
-        if (roundDurabilityBuffer == null) {
-            roundDurabilityBuffer = new DefaultRoundDurabilityBuffer(blocks.platformContext());
-        }
-        return roundDurabilityBuffer;
->>>>>>> cde4db97
     }
 }