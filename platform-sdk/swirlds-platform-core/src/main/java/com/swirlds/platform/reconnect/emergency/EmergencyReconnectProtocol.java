--- conflicted
+++ resolved
@@ -63,7 +63,6 @@
     private final FallenBehindManager fallenBehindManager;
 
     /**
-<<<<<<< HEAD
      * Enables submitting platform status actions
      */
     private final StatusActionSubmitter statusActionSubmitter;
@@ -80,52 +79,7 @@
      * @param reconnectController      controls reconnecting as a learner
      * @param fallenBehindManager      maintains this node's behind status
      * @param statusActionSubmitter    enables submitting platform status actions
-     */
-    public EmergencyReconnectProtocol(
-            final ThreadManager threadManager,
-            final NotificationEngine notificationEngine,
-            final NodeId peerId,
-            final EmergencyRecoveryManager emergencyRecoveryManager,
-            final ReconnectThrottle teacherThrottle,
-            final SignedStateFinder stateFinder,
-            final Duration reconnectSocketTimeout,
-            final ReconnectMetrics reconnectMetrics,
-            final ReconnectController reconnectController,
-            @NonNull final FallenBehindManager fallenBehindManager,
-            @NonNull final StatusActionSubmitter statusActionSubmitter) {
-
-        this.threadManager = threadManager;
-        this.notificationEngine = notificationEngine;
-        this.peerId = peerId;
-        this.emergencyRecoveryManager = emergencyRecoveryManager;
-        this.teacherThrottle = teacherThrottle;
-        this.stateFinder = stateFinder;
-        this.reconnectSocketTimeout = reconnectSocketTimeout;
-        this.reconnectMetrics = reconnectMetrics;
-        this.reconnectController = reconnectController;
-        this.fallenBehindManager = Objects.requireNonNull(fallenBehindManager);
-        this.statusActionSubmitter = Objects.requireNonNull(statusActionSubmitter);
-=======
-     * @param threadManager
-     * 		responsible for managing thread lifecycles
-     * @param peerId
-     * 		the ID of the peer we are communicating with
-     * @param emergencyRecoveryManager
-     * 		the state of emergency recovery, if any
-     * @param teacherThrottle
-     * 		restricts reconnects as a teacher
-     * @param stateFinder
-     * 		finds compatible states based on round number and hash
-     * @param reconnectSocketTimeout
-     * 		the socket timeout to use when executing a reconnect
-     * @param reconnectMetrics
-     * 		tracks reconnect metrics
-     * @param reconnectController
-     * 		controls reconnecting as a learner
-     * @param fallenBehindManager
-     *      maintains this node's behind status
-     * @param configuration
-     *      the platform configuration
+     * @param configuration            the platform configuration
      */
     public EmergencyReconnectProtocol(
             @NonNull final ThreadManager threadManager,
@@ -138,7 +92,9 @@
             @NonNull final ReconnectMetrics reconnectMetrics,
             @NonNull final ReconnectController reconnectController,
             @NonNull final FallenBehindManager fallenBehindManager,
+            @NonNull final StatusActionSubmitter statusActionSubmitter,
             @NonNull final Configuration configuration) {
+
         this.threadManager = Objects.requireNonNull(threadManager, "threadManager must not be null");
         this.notificationEngine = Objects.requireNonNull(notificationEngine, "notificationEngine must not be null");
         this.peerId = Objects.requireNonNull(peerId, "peerId must not be null");
@@ -151,8 +107,8 @@
         this.reconnectMetrics = Objects.requireNonNull(reconnectMetrics, "reconnectMetrics must not be null");
         this.reconnectController = Objects.requireNonNull(reconnectController, "reconnectController must not be null");
         this.fallenBehindManager = Objects.requireNonNull(fallenBehindManager, "fallenBehindManager must not be null");
+        this.statusActionSubmitter = Objects.requireNonNull(statusActionSubmitter);
         this.configuration = Objects.requireNonNull(configuration, "configuration must not be null");
->>>>>>> f1e0bed0
     }
 
     @Override
