/*
 * Copyright (C) 2024 Hedera Hashgraph, LLC
 *
 * Licensed under the Apache License, Version 2.0 (the "License");
 * you may not use this file except in compliance with the License.
 * You may obtain a copy of the License at
 *
 *      http://www.apache.org/licenses/LICENSE-2.0
 *
 * Unless required by applicable law or agreed to in writing, software
 * distributed under the License is distributed on an "AS IS" BASIS,
 * WITHOUT WARRANTIES OR CONDITIONS OF ANY KIND, either express or implied.
 * See the License for the specific language governing permissions and
 * limitations under the License.
 */

package com.swirlds.platform.components;

import com.swirlds.common.wiring.component.InputWireLabel;
import com.swirlds.platform.Consensus;
<<<<<<< HEAD
import com.swirlds.platform.consensus.NonAncientEventWindow;
import com.swirlds.platform.internal.ConsensusRound;
import com.swirlds.platform.internal.EventImpl;
import com.swirlds.platform.wiring.ClearTrigger;
=======
import com.swirlds.platform.internal.ConsensusRound;
import com.swirlds.platform.internal.EventImpl;
>>>>>>> 910ac27a
import edu.umd.cs.findbugs.annotations.NonNull;
import java.util.List;

/**
 * Responsible for adding events to {@link Consensus}.
 */
public interface ConsensusEngine {
    /**
     * Add an event to the hashgraph
     *
     * @param event an event to be added
     * @return a list of rounds that came to consensus as a result of adding the event
     */
    @NonNull
    @InputWireLabel("EventImpl")
    List<ConsensusRound> addEvent(@NonNull EventImpl event);
<<<<<<< HEAD

    /**
     * Clear the internal state of the consensus engine. Should be called before initiating a reconnect.
     *
     * @param ignored ignored trigger object
     */
    void clear(@NonNull final ClearTrigger ignored);

    /**
     * Set the initial event window for the consensus engine. Should be called at startup time and before continuing
     * with a reconnect state.
     *
     * @param window the initial event window
     */
    void setInitialEventWindow(@NonNull final NonAncientEventWindow window);
=======
>>>>>>> 910ac27a

    /**
     * Extract a list of consensus events from a consensus round
     *
     * @return a list of consensus events
     */
    @NonNull
    default List<EventImpl> getConsensusEvents(@NonNull final ConsensusRound round) {
        return round.getConsensusEvents();
    }
}<|MERGE_RESOLUTION|>--- conflicted
+++ resolved
@@ -18,15 +18,10 @@
 
 import com.swirlds.common.wiring.component.InputWireLabel;
 import com.swirlds.platform.Consensus;
-<<<<<<< HEAD
 import com.swirlds.platform.consensus.NonAncientEventWindow;
 import com.swirlds.platform.internal.ConsensusRound;
 import com.swirlds.platform.internal.EventImpl;
 import com.swirlds.platform.wiring.ClearTrigger;
-=======
-import com.swirlds.platform.internal.ConsensusRound;
-import com.swirlds.platform.internal.EventImpl;
->>>>>>> 910ac27a
 import edu.umd.cs.findbugs.annotations.NonNull;
 import java.util.List;
 
@@ -43,9 +38,9 @@
     @NonNull
     @InputWireLabel("EventImpl")
     List<ConsensusRound> addEvent(@NonNull EventImpl event);
-<<<<<<< HEAD
 
     /**
+     *
      * Clear the internal state of the consensus engine. Should be called before initiating a reconnect.
      *
      * @param ignored ignored trigger object
@@ -59,8 +54,6 @@
      * @param window the initial event window
      */
     void setInitialEventWindow(@NonNull final NonAncientEventWindow window);
-=======
->>>>>>> 910ac27a
 
     /**
      * Extract a list of consensus events from a consensus round
