// SPDX-License-Identifier: Apache-2.0
package com.swirlds.platform.system.address;

import static com.swirlds.platform.roster.RosterRetriever.retrieveActiveOrGenesisRoster;
import static com.swirlds.platform.roster.RosterUtils.buildAddressBook;
import static com.swirlds.platform.util.BootstrapUtils.detectSoftwareUpgrade;

import com.hedera.hapi.node.base.ServiceEndpoint;
import com.hedera.pbj.runtime.io.buffer.Bytes;
import com.swirlds.common.context.PlatformContext;
import com.swirlds.common.formatting.TextTable;
import com.swirlds.common.platform.NodeId;
import com.swirlds.platform.config.AddressBookConfig;
<<<<<<< HEAD
import com.swirlds.platform.roster.RosterRetriever;
import com.swirlds.platform.roster.RosterUtils;
import com.swirlds.platform.state.PlatformMerkleStateRoot;
=======
import com.swirlds.platform.state.MerkleRoot;
>>>>>>> 8cbe16d7
import com.swirlds.platform.state.PlatformStateModifier;
import com.swirlds.platform.state.address.AddressBookInitializer;
import com.swirlds.platform.state.signed.ReservedSignedState;
import com.swirlds.platform.system.SoftwareVersion;
import edu.umd.cs.findbugs.annotations.NonNull;
import edu.umd.cs.findbugs.annotations.Nullable;
import java.text.ParseException;
import java.util.Objects;
import java.util.regex.Pattern;

/**
 * A utility class for AddressBook functionality.
 * <p>
 * Each line in the config.txt address book contains the following comma separated elements:
 * <ul>
 *     <li>the keyword "address"</li>
 *     <li>node id</li>
 *     <li>nickname</li>
 *     <li>self name</li>
 *     <li>weight</li>
 *     <li>internal IP address</li>
 *     <li>internal port</li>
 *     <li>external IP address</li>
 *     <li>external port</li>
 *     <li>memo field (optional)</li>
 * </ul>
 * Example: `address, 22, node22, node22, 1, 10.10.11.12, 5060, 212.25.36.123, 5060, memo for node 22`
 */
public class AddressBookUtils {

    public static final String ADDRESS_KEYWORD = "address";
    private static final Pattern IPV4_ADDRESS_PATTERN =
            Pattern.compile("^((25[0-5]|(2[0-4]|1\\d|[1-9]|)\\d)\\.?\\b){4}$");

    private AddressBookUtils() {}

    /**
     * Serializes an AddressBook to text in the form used by config.txt.
     *
     * @param addressBook the address book to serialize.
     * @return the config.txt compatible text representation of the address book.
     */
    @NonNull
    public static String addressBookConfigText(@NonNull final AddressBook addressBook) {
        Objects.requireNonNull(addressBook, "The addressBook must not be null.");
        final TextTable table = new TextTable().setBordersEnabled(false);
        for (final Address address : addressBook) {
            final String memo = address.getMemo();
            final boolean hasMemo = !memo.trim().isEmpty();
            final boolean hasInternalIpv4 = address.getHostnameInternal() != null;
            final boolean hasExternalIpv4 = address.getHostnameExternal() != null;
            table.addRow(
                    "address,",
                    address.getNodeId() + ",",
                    address.getNickname() + ",",
                    address.getSelfName() + ",",
                    address.getWeight() + ",",
                    (hasInternalIpv4 ? address.getHostnameInternal() : "") + ",",
                    address.getPortInternal() + ",",
                    (hasExternalIpv4 ? address.getHostnameExternal() : "") + ",",
                    address.getPortExternal() + (hasMemo ? "," : ""),
                    memo);
        }
        return table.render();
    }

    /**
     * Parses an address book from text in the form described by config.txt.  Comments are ignored.
     *
     * @param addressBookText the config.txt compatible serialized address book to parse.
     * @return a parsed AddressBook.
     * @throws ParseException if any Address throws a ParseException when being parsed.
     */
    @NonNull
    public static AddressBook parseAddressBookText(@NonNull final String addressBookText) throws ParseException {
        Objects.requireNonNull(addressBookText, "The addressBookText must not be null.");
        final AddressBook addressBook = new AddressBook();
        for (final String line : addressBookText.split("\\r?\\n")) {
            final String trimmedLine = line.trim();
            if (trimmedLine.isEmpty()
                    || trimmedLine.startsWith("#")
                    || trimmedLine.startsWith("swirld")
                    || trimmedLine.startsWith("app")) {
                continue;
            }
            if (trimmedLine.startsWith(ADDRESS_KEYWORD)) {
                final Address address = parseAddressText(trimmedLine);
                if (address != null) {
                    addressBook.add(address);
                }
            } else if (trimmedLine.startsWith("nextNodeId")) {
                // As of release 0.56, nextNodeId is not used and ignored.
                // CI/CD pipelines need to be updated to remove this field from files.
                // Future Work: remove this case and hard fail when nextNodeId is no longer present in CI/CD pipelines.
            } else {
                throw new ParseException(
                        "The line [%s] does not start with `%s`."
                                .formatted(line.substring(0, Math.min(line.length(), 30)), ADDRESS_KEYWORD),
                        0);
            }
        }
        return addressBook;
    }

    /**
     * Parse an address from a single line of text, if it exists.  Address lines may have comments which start with the
     * `#` character.  Comments are ignored.  Lines which are just comments return null.  If there is content prior to a
     * `#` character, parsing the address is attempted.  Any failure to generate an address will result in throwing a
     * parse exception.  The address parts are comma separated.   The format of text addresses prevent the use of `#`
     * and `,` characters in any of the text based fields, including the memo field.
     *
     * @param addressText the text to parse.
     * @return the parsed address or null if the line is a comment.
     * @throws ParseException if there is any problem with parsing the address.
     */
    @Nullable
    public static Address parseAddressText(@NonNull final String addressText) throws ParseException {
        Objects.requireNonNull(addressText, "The addressText must not be null.");
        // lines may have comments which start with the first # character.
        final String[] textAndComment = addressText.split("#");
        if (textAndComment.length == 0
                || textAndComment[0] == null
                || textAndComment[0].trim().isEmpty()) {
            return null;
        }
        final String[] parts = addressText.split(",");
        if (parts.length < 9 || parts.length > 10) {
            throw new ParseException("Incorrect number of parts in the address line to parse correctly.", parts.length);
        }
        for (int i = 0; i < parts.length; i++) {
            parts[i] = parts[i].trim();
        }
        if (!parts[0].equals(ADDRESS_KEYWORD)) {
            throw new ParseException("The address line must start with 'address' and not '" + parts[0] + "'", 0);
        }
        final NodeId nodeId;
        try {
            nodeId = NodeId.of(Long.parseLong(parts[1]));
        } catch (final Exception e) {
            throw new ParseException("Cannot parse node id from '" + parts[1] + "'", 1);
        }
        final String nickname = parts[2];
        final String selfname = parts[3];
        final long weight;
        try {
            weight = Long.parseLong(parts[4]);
        } catch (NumberFormatException e) {
            throw new ParseException("Cannot parse value of weight from '" + parts[4] + "'", 4);
        }
        // FQDN Support: The original string value is preserved, whether it is an IP Address or a FQDN.
        final String internalHostname = parts[5];
        final int internalPort;
        try {
            internalPort = Integer.parseInt(parts[6]);
        } catch (NumberFormatException e) {
            throw new ParseException("Cannot parse ip port from '" + parts[6] + "'", 6);
        }
        // FQDN Support: The original string value is preserved, whether it is an IP Address or a FQDN.
        final String externalHostname = parts[7];
        final int externalPort;
        try {
            externalPort = Integer.parseInt(parts[8]);
        } catch (NumberFormatException e) {
            throw new ParseException("Cannot parse ip port from '" + parts[8] + "'", 8);
        }
        final String memoToUse = parts.length == 10 ? parts[9] : "";

        return new Address(
                nodeId,
                nickname,
                selfname,
                weight,
                internalHostname,
                internalPort,
                externalHostname,
                externalPort,
                null,
                null,
                memoToUse);
    }

    /**
     * Given a host and port, creates a {@link ServiceEndpoint} object with either an IP address or domain name
     * depending on the given host.
     *
     * @param host the host
     * @param port the port
     * @return the {@link ServiceEndpoint} object
     */
    public static ServiceEndpoint endpointFor(@NonNull final String host, final int port) {
        final var builder = ServiceEndpoint.newBuilder().port(port);
        if (IPV4_ADDRESS_PATTERN.matcher(host).matches()) {
            final var octets = host.split("[.]");
            builder.ipAddressV4(Bytes.wrap(new byte[] {
                (byte) Integer.parseInt(octets[0]),
                (byte) Integer.parseInt(octets[1]),
                (byte) Integer.parseInt(octets[2]),
                (byte) Integer.parseInt(octets[3])
            }));
        } else {
            builder.domainName(host);
        }
        return builder.build();
    }

    /**
     * Initializes the address book from the configuration and platform saved state.
     *
     * @param selfId               the node ID of the current node
     * @param version              the software version of the current node
     * @param initialState         the initial state of the platform
     * @param bootstrapAddressBook the bootstrap address book
     * @param platformContext      the platform context
     * @return the initialized address book
     */
    public static @NonNull AddressBook initializeAddressBook(
            @NonNull final NodeId selfId,
            @NonNull final SoftwareVersion version,
            @NonNull final ReservedSignedState initialState,
            @NonNull final AddressBook bootstrapAddressBook,
            @NonNull final PlatformContext platformContext) {
        final boolean softwareUpgrade = detectSoftwareUpgrade(version, initialState.get());
        // Initialize the address book from the configuration and platform saved state.
        final AddressBookInitializer addressBookInitializer = new AddressBookInitializer(
                selfId, version, softwareUpgrade, initialState.get(), bootstrapAddressBook.copy(), platformContext);

        final boolean useRosterLifecycle = platformContext
                .getConfiguration()
                .getConfigData(AddressBookConfig.class)
                .useRosterLifecycle();
        if (!useRosterLifecycle && addressBookInitializer.hasAddressBookChanged()) {
            final PlatformMerkleStateRoot state = initialState.get().getState();
            // Update the address book with the current address book read from config.txt.
            // Eventually we will not do this, and only transactions will be capable of
            // modifying the address book.
            final PlatformStateModifier platformState = state.getWritablePlatformState();
            platformState.bulkUpdate(v -> {
                v.setAddressBook(addressBookInitializer.getCurrentAddressBook().copy());
                v.setPreviousAddressBook(
                        addressBookInitializer.getPreviousAddressBook() == null
                                ? null
                                : addressBookInitializer
                                        .getPreviousAddressBook()
                                        .copy());
            });
        }

        // At this point the initial state must have the current address book set.  If not, something is wrong.
<<<<<<< HEAD
        final AddressBook addressBook = RosterUtils.buildAddressBook(
                RosterRetriever.retrieveActiveOrGenesisRoster(initialState.get().getState()));
=======
        final AddressBook addressBook = buildAddressBook(retrieveActiveOrGenesisRoster(
                (State) initialState.get().getState().getSwirldState()));
>>>>>>> 8cbe16d7
        if (addressBook == null) {
            throw new IllegalStateException("The current address book of the initial state is null.");
        }
        return addressBook;
    }

    /**
     * Format a "consensusEventStreamName" using the "memo" field from the self-Address.
     *
     * !!! IMPORTANT !!!: It's imperative to retain the logic that is based on the current content of the "memo" field,
     * even if the code is updated to source the content of "memo" from another place. The "consensusEventStreamName" is used
     * as a directory name to save some files on disk, and the directory name should remain unchanged for now.
     * <p>
     * Per @lpetrovic05 : "As far as I know, CES isn't really used for anything.
     * It is however, uploaded to google storage, so maybe the name change might affect the uploader."
     * <p>
     * This logic could and should eventually change to use the nodeId only (see the else{} branch below.)
     * However, this change needs to be coordinated with DevOps and NodeOps to ensure the data continues to be uploaded.
     * Replacing the directory and starting with an empty one may or may not affect the DefaultConsensusEventStream
     * which will need to be tested when this change takes place.
     *
     * @param addressBook an AddressBook
     * @param selfId a NodeId for self
     * @return consensusEventStreamName
     */
    @NonNull
    public static String formatConsensusEventStreamName(
            @NonNull final AddressBook addressBook, @NonNull final NodeId selfId) {
        // !!!!! IMPORTANT !!!!! Read the javadoc above and the comment below before modifying this code.
        // Required for conformity with legacy behavior. This sort of funky logic is normally something
        // we'd try to move away from, but since we will be removing the CES entirely, it's simpler
        // to just wait until the entire component disappears.
        final Address address = addressBook.getAddress(selfId);
        if (!address.getMemo().isEmpty()) {
            return address.getMemo();
        } else {
            return String.valueOf(selfId);
        }
    }
}<|MERGE_RESOLUTION|>--- conflicted
+++ resolved
@@ -11,13 +11,7 @@
 import com.swirlds.common.formatting.TextTable;
 import com.swirlds.common.platform.NodeId;
 import com.swirlds.platform.config.AddressBookConfig;
-<<<<<<< HEAD
-import com.swirlds.platform.roster.RosterRetriever;
-import com.swirlds.platform.roster.RosterUtils;
 import com.swirlds.platform.state.PlatformMerkleStateRoot;
-=======
-import com.swirlds.platform.state.MerkleRoot;
->>>>>>> 8cbe16d7
 import com.swirlds.platform.state.PlatformStateModifier;
 import com.swirlds.platform.state.address.AddressBookInitializer;
 import com.swirlds.platform.state.signed.ReservedSignedState;
@@ -266,13 +260,8 @@
         }
 
         // At this point the initial state must have the current address book set.  If not, something is wrong.
-<<<<<<< HEAD
-        final AddressBook addressBook = RosterUtils.buildAddressBook(
-                RosterRetriever.retrieveActiveOrGenesisRoster(initialState.get().getState()));
-=======
-        final AddressBook addressBook = buildAddressBook(retrieveActiveOrGenesisRoster(
-                (State) initialState.get().getState().getSwirldState()));
->>>>>>> 8cbe16d7
+        final AddressBook addressBook = buildAddressBook(
+                retrieveActiveOrGenesisRoster(initialState.get().getState()));
         if (addressBook == null) {
             throw new IllegalStateException("The current address book of the initial state is null.");
         }
