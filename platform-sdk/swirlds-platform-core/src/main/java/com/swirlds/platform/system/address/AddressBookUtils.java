/*
<<<<<<< HEAD
 * Copyright (C) 2024 Hedera Hashgraph, LLC
=======
 * Copyright (C) 2023-2024 Hedera Hashgraph, LLC
>>>>>>> d47af541
 *
 * Licensed under the Apache License, Version 2.0 (the "License");
 * you may not use this file except in compliance with the License.
 * You may obtain a copy of the License at
 *
 *      http://www.apache.org/licenses/LICENSE-2.0
 *
 * Unless required by applicable law or agreed to in writing, software
 * distributed under the License is distributed on an "AS IS" BASIS,
 * WITHOUT WARRANTIES OR CONDITIONS OF ANY KIND, either express or implied.
 * See the License for the specific language governing permissions and
 * limitations under the License.
 */

package com.swirlds.platform.system.address;

import static com.swirlds.platform.util.BootstrapUtils.detectSoftwareUpgrade;

import com.hedera.hapi.node.base.ServiceEndpoint;
import com.hedera.hapi.node.state.roster.Roster;
import com.hedera.pbj.runtime.io.buffer.Bytes;
import com.swirlds.common.context.PlatformContext;
import com.swirlds.common.formatting.TextTable;
import com.swirlds.common.platform.NodeId;
import com.swirlds.platform.roster.RosterRetriever;
import com.swirlds.platform.roster.RosterUtils;
import com.swirlds.platform.state.address.AddressBookInitializer;
import com.swirlds.platform.state.signed.ReservedSignedState;
import com.swirlds.platform.system.SoftwareVersion;
import com.swirlds.state.State;
import edu.umd.cs.findbugs.annotations.NonNull;
import edu.umd.cs.findbugs.annotations.Nullable;
import java.text.ParseException;
import java.util.Objects;
import java.util.regex.Pattern;

/**
 * A utility class for AddressBook functionality.
 * <p>
 * Each line in the config.txt address book contains the following comma separated elements:
 * <ul>
 *     <li>the keyword "address"</li>
 *     <li>node id</li>
 *     <li>nickname</li>
 *     <li>self name</li>
 *     <li>weight</li>
 *     <li>internal IP address</li>
 *     <li>internal port</li>
 *     <li>external IP address</li>
 *     <li>external port</li>
 *     <li>memo field (optional)</li>
 * </ul>
 * Example: `address, 22, node22, node22, 1, 10.10.11.12, 5060, 212.25.36.123, 5060, memo for node 22`
 */
public class AddressBookUtils {

    public static final String ADDRESS_KEYWORD = "address";
    private static final Pattern IPV4_ADDRESS_PATTERN =
            Pattern.compile("^((25[0-5]|(2[0-4]|1\\d|[1-9]|)\\d)\\.?\\b){4}$");

    private AddressBookUtils() {}

    /**
     * Serializes an AddressBook to text in the form used by config.txt.
     *
     * @param addressBook the address book to serialize.
     * @return the config.txt compatible text representation of the address book.
     */
    @NonNull
    public static String addressBookConfigText(@NonNull final AddressBook addressBook) {
        Objects.requireNonNull(addressBook, "The addressBook must not be null.");
        final TextTable table = new TextTable().setBordersEnabled(false);
        for (final Address address : addressBook) {
            final String memo = address.getMemo();
            final boolean hasMemo = !memo.trim().isEmpty();
            final boolean hasInternalIpv4 = address.getHostnameInternal() != null;
            final boolean hasExternalIpv4 = address.getHostnameExternal() != null;
            table.addRow(
                    "address,",
                    address.getNodeId() + ",",
                    address.getNickname() + ",",
                    address.getSelfName() + ",",
                    address.getWeight() + ",",
                    (hasInternalIpv4 ? address.getHostnameInternal() : "") + ",",
                    address.getPortInternal() + ",",
                    (hasExternalIpv4 ? address.getHostnameExternal() : "") + ",",
                    address.getPortExternal() + (hasMemo ? "," : ""),
                    memo);
        }
        return table.render();
    }

    /**
     * Parses an address book from text in the form described by config.txt.  Comments are ignored.
     *
     * @param addressBookText the config.txt compatible serialized address book to parse.
     * @return a parsed AddressBook.
     * @throws ParseException if any Address throws a ParseException when being parsed.
     */
    @NonNull
    public static AddressBook parseAddressBookText(@NonNull final String addressBookText) throws ParseException {
        Objects.requireNonNull(addressBookText, "The addressBookText must not be null.");
        final AddressBook addressBook = new AddressBook();
        for (final String line : addressBookText.split("\\r?\\n")) {
            final String trimmedLine = line.trim();
            if (trimmedLine.isEmpty()
                    || trimmedLine.startsWith("#")
                    || trimmedLine.startsWith("swirld")
                    || trimmedLine.startsWith("app")) {
                continue;
            }
            if (trimmedLine.startsWith(ADDRESS_KEYWORD)) {
                final Address address = parseAddressText(trimmedLine);
                if (address != null) {
                    addressBook.add(address);
                }
            } else if (trimmedLine.startsWith("nextNodeId")) {
                // As of release 0.56, nextNodeId is not used and ignored.
                // CI/CD pipelines need to be updated to remove this field from files.
                // Future Work: remove this case and hard fail when nextNodeId is no longer present in CI/CD pipelines.
            } else {
                throw new ParseException(
                        "The line [%s] does not start with `%s`."
                                .formatted(line.substring(0, Math.min(line.length(), 30)), ADDRESS_KEYWORD),
                        0);
            }
        }
        return addressBook;
    }

    /**
     * Parse an address from a single line of text, if it exists.  Address lines may have comments which start with the
     * `#` character.  Comments are ignored.  Lines which are just comments return null.  If there is content prior to a
     * `#` character, parsing the address is attempted.  Any failure to generate an address will result in throwing a
     * parse exception.  The address parts are comma separated.   The format of text addresses prevent the use of `#`
     * and `,` characters in any of the text based fields, including the memo field.
     *
     * @param addressText the text to parse.
     * @return the parsed address or null if the line is a comment.
     * @throws ParseException if there is any problem with parsing the address.
     */
    @Nullable
    public static Address parseAddressText(@NonNull final String addressText) throws ParseException {
        Objects.requireNonNull(addressText, "The addressText must not be null.");
        // lines may have comments which start with the first # character.
        final String[] textAndComment = addressText.split("#");
        if (textAndComment.length == 0
                || textAndComment[0] == null
                || textAndComment[0].trim().isEmpty()) {
            return null;
        }
        final String[] parts = addressText.split(",");
        if (parts.length < 9 || parts.length > 10) {
            throw new ParseException("Incorrect number of parts in the address line to parse correctly.", parts.length);
        }
        for (int i = 0; i < parts.length; i++) {
            parts[i] = parts[i].trim();
        }
        if (!parts[0].equals(ADDRESS_KEYWORD)) {
            throw new ParseException("The address line must start with 'address' and not '" + parts[0] + "'", 0);
        }
        final NodeId nodeId;
        try {
            nodeId = NodeId.of(Long.parseLong(parts[1]));
        } catch (final Exception e) {
            throw new ParseException("Cannot parse node id from '" + parts[1] + "'", 1);
        }
        final String nickname = parts[2];
        final String selfname = parts[3];
        final long weight;
        try {
            weight = Long.parseLong(parts[4]);
        } catch (NumberFormatException e) {
            throw new ParseException("Cannot parse value of weight from '" + parts[4] + "'", 4);
        }
        // FQDN Support: The original string value is preserved, whether it is an IP Address or a FQDN.
        final String internalHostname = parts[5];
        final int internalPort;
        try {
            internalPort = Integer.parseInt(parts[6]);
        } catch (NumberFormatException e) {
            throw new ParseException("Cannot parse ip port from '" + parts[6] + "'", 6);
        }
        // FQDN Support: The original string value is preserved, whether it is an IP Address or a FQDN.
        final String externalHostname = parts[7];
        final int externalPort;
        try {
            externalPort = Integer.parseInt(parts[8]);
        } catch (NumberFormatException e) {
            throw new ParseException("Cannot parse ip port from '" + parts[8] + "'", 8);
        }
        final String memoToUse = parts.length == 10 ? parts[9] : "";

        return new Address(
                nodeId,
                nickname,
                selfname,
                weight,
                internalHostname,
                internalPort,
                externalHostname,
                externalPort,
                null,
                null,
                memoToUse);
    }

    /**
     * Given a host and port, creates a {@link ServiceEndpoint} object with either an IP address or domain name
     * depending on the given host.
     *
     * @param host the host
     * @param port the port
     * @return the {@link ServiceEndpoint} object
     */
    public static ServiceEndpoint endpointFor(@NonNull final String host, final int port) {
        final var builder = ServiceEndpoint.newBuilder().port(port);
        if (IPV4_ADDRESS_PATTERN.matcher(host).matches()) {
            final var octets = host.split("[.]");
            builder.ipAddressV4(Bytes.wrap(new byte[] {
                (byte) Integer.parseInt(octets[0]),
                (byte) Integer.parseInt(octets[1]),
                (byte) Integer.parseInt(octets[2]),
                (byte) Integer.parseInt(octets[3])
            }));
        } else {
            builder.domainName(host);
        }
        return builder.build();
    }

    /**
     * Initializes the address book from the configuration and platform saved state.
     *
     * @param selfId               the node ID of the current node
     * @param version              the software version of the current node
     * @param initialState         the initial state of the platform
     * @param bootstrapAddressBook the bootstrap address book
     * @param platformContext      the platform context
     * @return the initialized address book
     */
    public static @NonNull AddressBook initializeAddressBook(
            @NonNull final NodeId selfId,
            @NonNull final SoftwareVersion version,
            @NonNull final ReservedSignedState initialState,
            @NonNull final AddressBook bootstrapAddressBook,
            @NonNull final PlatformContext platformContext) {
        final boolean softwareUpgrade = detectSoftwareUpgrade(version, initialState.get());
        // Initialize the address book from the configuration and platform saved state.
        final AddressBookInitializer addressBookInitializer = new AddressBookInitializer(
                selfId, version, softwareUpgrade, initialState.get(), bootstrapAddressBook.copy(), platformContext);
        final State state = initialState.get().getState();

        if (addressBookInitializer.hasAddressBookChanged()) {
            if (addressBookInitializer.getPreviousAddressBook() != null) {
                // We cannot really "update" the previous roster because we don't know the round number
                // at which it became active. And we shouldn't do that anyway because under normal circumstances
                // the RosterService tracks the roster history correctly. However, since we're given a non-null
                // previous AddressBook, and per the current implementation we know it comes from the state,
                // we might as well validate this fact here just to ensure the update is correct.
                final Roster previousRoster =
                        RosterRetriever.buildRoster(addressBookInitializer.getPreviousAddressBook());
                if (!previousRoster.equals(RosterRetriever.retrieveActiveOrGenesisRoster(state))
                        && !previousRoster.equals(RosterRetriever.retrievePreviousRoster(state))) {
                    throw new IllegalStateException(
                            "The previousRoster in the AddressBookInitializer doesn't match either the active or previous roster in state."
                                    + " AddressBookInitializer previousRoster = " + RosterUtils.toString(previousRoster)
                                    + ", state currentRoster = "
                                    + RosterUtils.toString(RosterRetriever.retrieveActiveOrGenesisRoster(state))
                                    + ", state previousRoster = "
                                    + RosterUtils.toString(RosterRetriever.retrievePreviousRoster(state)));
                }
            }

            RosterUtils.setActiveRoster(
                    state,
                    RosterRetriever.buildRoster(addressBookInitializer.getCurrentAddressBook()),
                    RosterRetriever.getRound(state));
        }

        // At this point the initial state must have the current address book set.  If not, something is wrong.
        final AddressBook addressBook =
                RosterUtils.buildAddressBook(RosterRetriever.retrieveActiveOrGenesisRoster(state));
        if (addressBook == null) {
            throw new IllegalStateException("The current address book of the initial state is null.");
        }
        return addressBook;
    }

    /**
     * Format a "consensusEventStreamName" using the "memo" field from the self-Address.
     *
     * !!! IMPORTANT !!!: It's imperative to retain the logic that is based on the current content of the "memo" field,
     * even if the code is updated to source the content of "memo" from another place. The "consensusEventStreamName" is used
     * as a directory name to save some files on disk, and the directory name should remain unchanged for now.
     * <p>
     * Per @lpetrovic05 : "As far as I know, CES isn't really used for anything.
     * It is however, uploaded to google storage, so maybe the name change might affect the uploader."
     * <p>
     * This logic could and should eventually change to use the nodeId only (see the else{} branch below.)
     * However, this change needs to be coordinated with DevOps and NodeOps to ensure the data continues to be uploaded.
     * Replacing the directory and starting with an empty one may or may not affect the DefaultConsensusEventStream
     * which will need to be tested when this change takes place.
     *
     * @param addressBook an AddressBook
     * @param selfId a NodeId for self
     * @return consensusEventStreamName
     */
    @NonNull
    public static String formatConsensusEventStreamName(
            @NonNull final AddressBook addressBook, @NonNull final NodeId selfId) {
        // !!!!! IMPORTANT !!!!! Read the javadoc above and the comment below before modifying this code.
        // Required for conformity with legacy behavior. This sort of funky logic is normally something
        // we'd try to move away from, but since we will be removing the CES entirely, it's simpler
        // to just wait until the entire component disappears.
        final Address address = addressBook.getAddress(selfId);
        if (!address.getMemo().isEmpty()) {
            return address.getMemo();
        } else {
            return String.valueOf(selfId);
        }
    }
}<|MERGE_RESOLUTION|>--- conflicted
+++ resolved
@@ -1,9 +1,5 @@
 /*
-<<<<<<< HEAD
- * Copyright (C) 2024 Hedera Hashgraph, LLC
-=======
  * Copyright (C) 2023-2024 Hedera Hashgraph, LLC
->>>>>>> d47af541
  *
  * Licensed under the Apache License, Version 2.0 (the "License");
  * you may not use this file except in compliance with the License.
