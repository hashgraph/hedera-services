/*
 * Copyright (C) 2016-2024 Hedera Hashgraph, LLC
 *
 * Licensed under the Apache License, Version 2.0 (the "License");
 * you may not use this file except in compliance with the License.
 * You may obtain a copy of the License at
 *
 *      http://www.apache.org/licenses/LICENSE-2.0
 *
 * Unless required by applicable law or agreed to in writing, software
 * distributed under the License is distributed on an "AS IS" BASIS,
 * WITHOUT WARRANTIES OR CONDITIONS OF ANY KIND, either express or implied.
 * See the License for the specific language governing permissions and
 * limitations under the License.
 */

package com.swirlds.platform;

import static com.swirlds.common.threading.interrupt.Uninterruptable.abortAndThrowIfInterrupted;
import static com.swirlds.common.threading.manager.AdHocThreadManager.getStaticThreadManager;
import static com.swirlds.logging.legacy.LogMarker.EXCEPTION;
import static com.swirlds.logging.legacy.LogMarker.RECONNECT;
import static com.swirlds.logging.legacy.LogMarker.STARTUP;
import static com.swirlds.logging.legacy.LogMarker.STATE_TO_DISK;
import static com.swirlds.platform.event.creation.EventCreationManagerFactory.buildEventCreationManager;
import static com.swirlds.platform.event.preconsensus.PcesBirthRoundMigration.migratePcesToBirthRoundMode;
import static com.swirlds.platform.event.preconsensus.PcesUtilities.getDatabaseDirectory;
import static com.swirlds.platform.state.BirthRoundStateMigration.modifyStateForBirthRoundMigration;
import static com.swirlds.platform.state.address.AddressBookMetrics.registerAddressBookMetrics;
import static com.swirlds.platform.state.iss.IssDetector.DO_NOT_IGNORE_ROUNDS;
import static com.swirlds.platform.state.signed.SignedStateFileReader.getSavedStateFiles;
import static com.swirlds.platform.system.InitTrigger.GENESIS;
import static com.swirlds.platform.system.InitTrigger.RESTART;
import static com.swirlds.platform.system.SoftwareVersion.NO_VERSION;
import static com.swirlds.platform.system.UptimeData.NO_ROUND;

import com.swirlds.base.state.Startable;
import com.swirlds.base.time.Time;
import com.swirlds.base.utility.Pair;
import com.swirlds.common.context.PlatformContext;
import com.swirlds.common.crypto.Hash;
import com.swirlds.common.crypto.Signature;
import com.swirlds.common.io.IOIterator;
import com.swirlds.common.io.utility.RecycleBin;
import com.swirlds.common.merkle.crypto.MerkleCryptoFactory;
import com.swirlds.common.merkle.utility.SerializableLong;
import com.swirlds.common.notification.NotificationEngine;
import com.swirlds.common.platform.NodeId;
import com.swirlds.common.scratchpad.Scratchpad;
import com.swirlds.common.stream.EventStreamManager;
import com.swirlds.common.stream.RunningEventHashUpdate;
import com.swirlds.common.threading.framework.QueueThread;
import com.swirlds.common.threading.framework.config.QueueThreadConfiguration;
import com.swirlds.common.threading.framework.config.QueueThreadMetricsConfiguration;
import com.swirlds.common.threading.manager.AdHocThreadManager;
import com.swirlds.common.threading.manager.ThreadManager;
import com.swirlds.common.utility.AutoCloseableWrapper;
import com.swirlds.common.utility.Clearable;
import com.swirlds.common.utility.LoggingClearables;
import com.swirlds.common.utility.StackTrace;
import com.swirlds.common.wiring.wires.output.OutputWire;
import com.swirlds.logging.legacy.LogMarker;
import com.swirlds.logging.legacy.payload.FatalErrorPayload;
import com.swirlds.metrics.api.Metrics;
import com.swirlds.platform.components.ConsensusEngine;
import com.swirlds.platform.components.DefaultConsensusEngine;
import com.swirlds.platform.components.DefaultSavedStateController;
import com.swirlds.platform.components.SavedStateController;
import com.swirlds.platform.components.appcomm.LatestCompleteStateNotifier;
import com.swirlds.platform.config.StateConfig;
import com.swirlds.platform.config.ThreadConfig;
import com.swirlds.platform.config.TransactionConfig;
import com.swirlds.platform.consensus.NonAncientEventWindow;
import com.swirlds.platform.crypto.CryptoStatic;
import com.swirlds.platform.crypto.KeysAndCerts;
import com.swirlds.platform.crypto.PlatformSigner;
import com.swirlds.platform.event.AncientMode;
import com.swirlds.platform.event.DefaultFutureEventBuffer;
import com.swirlds.platform.event.EventCounter;
import com.swirlds.platform.event.FutureEventBuffer;
import com.swirlds.platform.event.GossipEvent;
import com.swirlds.platform.event.creation.EventCreationManager;
import com.swirlds.platform.event.deduplication.EventDeduplicator;
import com.swirlds.platform.event.deduplication.StandardEventDeduplicator;
import com.swirlds.platform.event.hashing.DefaultEventHasher;
import com.swirlds.platform.event.hashing.EventHasher;
import com.swirlds.platform.event.linking.InOrderLinker;
import com.swirlds.platform.event.orphan.OrphanBuffer;
import com.swirlds.platform.event.preconsensus.DefaultPcesSequencer;
import com.swirlds.platform.event.preconsensus.EventDurabilityNexus;
import com.swirlds.platform.event.preconsensus.PcesConfig;
import com.swirlds.platform.event.preconsensus.PcesFileManager;
import com.swirlds.platform.event.preconsensus.PcesFileReader;
import com.swirlds.platform.event.preconsensus.PcesFileTracker;
import com.swirlds.platform.event.preconsensus.PcesReplayer;
import com.swirlds.platform.event.preconsensus.PcesSequencer;
import com.swirlds.platform.event.preconsensus.PcesWriter;
import com.swirlds.platform.event.validation.AddressBookUpdate;
import com.swirlds.platform.event.validation.DefaultInternalEventValidator;
import com.swirlds.platform.event.validation.EventSignatureValidator;
import com.swirlds.platform.event.validation.InternalEventValidator;
import com.swirlds.platform.eventhandling.ConsensusRoundHandler;
import com.swirlds.platform.eventhandling.DefaultTransactionPrehandler;
import com.swirlds.platform.eventhandling.EventConfig;
import com.swirlds.platform.eventhandling.TransactionPool;
import com.swirlds.platform.eventhandling.TransactionPrehandler;
import com.swirlds.platform.gossip.DefaultIntakeEventCounter;
import com.swirlds.platform.gossip.IntakeEventCounter;
import com.swirlds.platform.gossip.NoOpIntakeEventCounter;
import com.swirlds.platform.gossip.SyncGossip;
import com.swirlds.platform.gossip.shadowgraph.Shadowgraph;
import com.swirlds.platform.gossip.sync.config.SyncConfig;
import com.swirlds.platform.gui.GuiPlatformAccessor;
import com.swirlds.platform.internal.EventImpl;
import com.swirlds.platform.listeners.PlatformStatusChangeListener;
import com.swirlds.platform.listeners.PlatformStatusChangeNotification;
import com.swirlds.platform.listeners.ReconnectCompleteListener;
import com.swirlds.platform.listeners.ReconnectCompleteNotification;
import com.swirlds.platform.listeners.StateLoadedFromDiskCompleteListener;
import com.swirlds.platform.listeners.StateLoadedFromDiskNotification;
import com.swirlds.platform.listeners.StateWriteToDiskCompleteListener;
import com.swirlds.platform.listeners.StateWriteToDiskCompleteNotification;
import com.swirlds.platform.metrics.ConsensusMetrics;
import com.swirlds.platform.metrics.ConsensusMetricsImpl;
import com.swirlds.platform.metrics.RuntimeMetrics;
import com.swirlds.platform.metrics.SwirldStateMetrics;
import com.swirlds.platform.metrics.SyncMetrics;
import com.swirlds.platform.metrics.TransactionMetrics;
import com.swirlds.platform.recovery.EmergencyRecoveryManager;
import com.swirlds.platform.state.PlatformState;
import com.swirlds.platform.state.State;
import com.swirlds.platform.state.SwirldStateManager;
import com.swirlds.platform.state.iss.IssDetector;
import com.swirlds.platform.state.iss.IssHandler;
import com.swirlds.platform.state.iss.IssScratchpad;
import com.swirlds.platform.state.nexus.DefaultLatestCompleteStateNexus;
import com.swirlds.platform.state.nexus.EmergencyStateNexus;
import com.swirlds.platform.state.nexus.LatestCompleteStateNexus;
import com.swirlds.platform.state.nexus.LockFreeStateNexus;
import com.swirlds.platform.state.nexus.SignedStateNexus;
import com.swirlds.platform.state.signed.DefaultSignedStateHasher;
import com.swirlds.platform.state.signed.ReservedSignedState;
import com.swirlds.platform.state.signed.SavedStateInfo;
import com.swirlds.platform.state.signed.SignedState;
import com.swirlds.platform.state.signed.SignedStateFileManager;
import com.swirlds.platform.state.signed.SignedStateGarbageCollector;
import com.swirlds.platform.state.signed.SignedStateHasher;
import com.swirlds.platform.state.signed.SignedStateMetrics;
import com.swirlds.platform.state.signed.SignedStateSentinel;
import com.swirlds.platform.state.signed.StartupStateUtils;
import com.swirlds.platform.state.signed.StateDumpRequest;
import com.swirlds.platform.state.signed.StateSavingResult;
import com.swirlds.platform.state.signed.StateSignatureCollector;
import com.swirlds.platform.state.signed.StateToDiskReason;
import com.swirlds.platform.stats.StatConstructor;
import com.swirlds.platform.system.InitTrigger;
import com.swirlds.platform.system.Platform;
import com.swirlds.platform.system.SoftwareVersion;
import com.swirlds.platform.system.SwirldState;
import com.swirlds.platform.system.SystemExitCode;
import com.swirlds.platform.system.SystemExitUtils;
import com.swirlds.platform.system.UptimeData;
import com.swirlds.platform.system.address.Address;
import com.swirlds.platform.system.address.AddressBook;
import com.swirlds.platform.system.address.AddressBookUtils;
import com.swirlds.platform.system.events.BirthRoundMigrationShim;
import com.swirlds.platform.system.status.PlatformStatus;
import com.swirlds.platform.system.status.PlatformStatusManager;
import com.swirlds.platform.system.status.actions.DoneReplayingEventsAction;
import com.swirlds.platform.system.status.actions.ReconnectCompleteAction;
import com.swirlds.platform.system.status.actions.StartedReplayingEventsAction;
import com.swirlds.platform.system.transaction.SwirldTransaction;
import com.swirlds.platform.util.HashLogger;
import com.swirlds.platform.util.ThingsToStart;
import com.swirlds.platform.wiring.NoInput;
import com.swirlds.platform.wiring.PlatformWiring;
import edu.umd.cs.findbugs.annotations.NonNull;
import edu.umd.cs.findbugs.annotations.Nullable;
import java.io.IOException;
import java.io.UncheckedIOException;
import java.nio.file.Path;
import java.util.List;
import java.util.Objects;
import java.util.concurrent.ExecutionException;
import java.util.concurrent.atomic.AtomicLong;
import java.util.concurrent.atomic.AtomicReference;
import java.util.function.Consumer;
import java.util.function.LongSupplier;
import org.apache.logging.log4j.LogManager;
import org.apache.logging.log4j.Logger;

public class SwirldsPlatform implements Platform {

    public static final String PLATFORM_THREAD_POOL_NAME = "platform-core";

    private static final Logger logger = LogManager.getLogger(SwirldsPlatform.class);
    /**
     * the ID of the member running this. Since a node can be a main node or a mirror node, the ID is not a primitive
     * value
     */
    private final NodeId selfId;
    /**
     * The shadow graph manager. This wraps a shadow graph, which is an Event graph that adds child pointers to the
     * Hashgraph Event graph. Used for gossiping.
     */
    private final Shadowgraph shadowGraph;

    /**
     * the object used to calculate consensus. it is volatile because the whole object is replaced when reading a state
     * from disk or getting it through reconnect
     */
    private final AtomicReference<Consensus> consensusRef = new AtomicReference<>();
    /** the current nodes in the network and their information */
    private final AddressBook currentAddressBook;

    private final Metrics metrics;

    /** the object that contains all key pairs and CSPRNG state for this member */
    private final KeysAndCerts keysAndCerts;
    /**
     * If a state was loaded from disk, this is the minimum generation non-ancient for that round. If starting from a
     * genesis state, this is 0.
     */
    private final long initialAncientThreshold;

    /**
     * The latest round to have reached consensus in the initial state
     */
    private final long startingRound;

    /**
     * Holds the latest state that is immutable. May be unhashed (in the future), may or may not have all required
     * signatures. State is returned with a reservation.
     * <p>
     * NOTE: This is currently set when a state has finished hashing. In the future, this will be set at the moment a
     * new state is created, before it is hashed.
     */
    private final SignedStateNexus latestImmutableStateNexus = new LockFreeStateNexus();

    private final TransactionPool transactionPool;
    /** Handles all interaction with {@link SwirldState} */
    private final SwirldStateManager swirldStateManager;
    /** Checks the validity of transactions and submits valid ones to the transaction pool */
    private final SwirldTransactionSubmitter transactionSubmitter;
    /** clears all pipelines to prepare for a reconnect */
    private final Clearable clearAllPipelines;

    /**
     * All things that need to be started when the platform is started.
     */
    private final ThingsToStart thingsToStart;

    /**
     * For passing notifications between the platform and the application.
     */
    private final NotificationEngine notificationEngine;

    /**
     * The platform context for this platform. Should be used to access basic services
     */
    private final PlatformContext platformContext;

    /**
     * The initial preconsensus event files read from disk.
     */
    private final PcesFileTracker initialPcesFiles;

    /**
     * Manages the status of the platform.
     */
    private final PlatformStatusManager platformStatusManager;

    /**
     * Responsible for transmitting and receiving events from the network.
     */
    private final SyncGossip gossip;

    /**
     * The round of the most recent reconnect state received, or {@link UptimeData#NO_ROUND} if no reconnect state has
     * been received since startup.
     */
    private final AtomicLong latestReconnectRound = new AtomicLong(NO_ROUND);

    /** Manages emergency recovery */
    private final EmergencyRecoveryManager emergencyRecoveryManager;
    /** Controls which states are saved to disk */
    private final SavedStateController savedStateController;

    private final SignedStateGarbageCollector signedStateGarbageCollector;

    /**
     * Encapsulated wiring for the platform.
     */
    private final PlatformWiring platformWiring;

    private final AncientMode ancientMode;

    /**
     * the browser gives the Platform what app to run. There can be multiple Platforms on one computer.
     *
     * @param platformContext          the context for this platform
     * @param keysAndCerts             an object holding all the public/private key pairs and the CSPRNG state for this
     *                                 member
     * @param recycleBin               used to delete files that may be useful for later debugging
     * @param id                       the ID for this node
     * @param mainClassName            the name of the app class inheriting from SwirldMain
     * @param swirldName               the name of the swirld being run
     * @param appVersion               the current version of the running application
     * @param initialState             the initial state of the platform
     * @param emergencyRecoveryManager used in emergency recovery.
     */
    SwirldsPlatform(
            @NonNull final PlatformContext platformContext,
            @NonNull final KeysAndCerts keysAndCerts,
            @NonNull final RecycleBin recycleBin,
            @NonNull final NodeId id,
            @NonNull final String mainClassName,
            @NonNull final String swirldName,
            @NonNull final SoftwareVersion appVersion,
            @NonNull final SignedState initialState,
            @NonNull final EmergencyRecoveryManager emergencyRecoveryManager) {

        this.platformContext = Objects.requireNonNull(platformContext, "platformContext");

        ancientMode = platformContext
                .getConfiguration()
                .getConfigData(EventConfig.class)
                .getAncientMode();

        // This method is a no-op if we are not in birth round mode, or if we have already migrated.
        modifyStateForBirthRoundMigration(initialState, ancientMode, appVersion);

        if (ancientMode == AncientMode.BIRTH_ROUND_THRESHOLD) {
            try {
                // This method is a no-op if we have already completed birth round migration or if we are at genesis.
                migratePcesToBirthRoundMode(
                        platformContext,
                        recycleBin,
                        id,
                        initialState.getRound(),
                        initialState.getState().getPlatformState().getLowestJudgeGenerationBeforeBirthRoundMode());
            } catch (final IOException e) {
                throw new UncheckedIOException("Birth round migration failed during PCES migration.", e);
            }
        }

        this.emergencyRecoveryManager = Objects.requireNonNull(emergencyRecoveryManager, "emergencyRecoveryManager");
        final Time time = Time.getCurrent();

        thingsToStart = new ThingsToStart();

        // FUTURE WORK: use a real thread manager here
        final ThreadManager threadManager = getStaticThreadManager();

        notificationEngine = NotificationEngine.buildEngine(threadManager);

        final StateConfig stateConfig = platformContext.getConfiguration().getConfigData(StateConfig.class);
        final String actualMainClassName = stateConfig.getMainClassName(mainClassName);

        this.selfId = id;
        this.currentAddressBook = initialState.getAddressBook();

        final EmergencyStateNexus emergencyState = new EmergencyStateNexus();
        if (emergencyRecoveryManager.isEmergencyState(initialState)) {
            emergencyState.setState(initialState.reserve("emergency state nexus"));
        }
        final Consumer<PlatformStatus> statusChangeConsumer = s -> {
            notificationEngine.dispatch(PlatformStatusChangeListener.class, new PlatformStatusChangeNotification(s));
            emergencyState.platformStatusChanged(s);
        };
        platformStatusManager = thingsToStart.add(
                new PlatformStatusManager(platformContext, time, threadManager, statusChangeConsumer));

        thingsToStart.add(Objects.requireNonNull(recycleBin));

        this.metrics = platformContext.getMetrics();

        metrics.getOrCreate(StatConstructor.createEnumStat(
                "PlatformStatus",
                Metrics.PLATFORM_CATEGORY,
                PlatformStatus.values(),
                platformStatusManager::getCurrentStatus));

        registerAddressBookMetrics(metrics, currentAddressBook, selfId);

        final ConsensusMetrics consensusMetrics = new ConsensusMetricsImpl(this.selfId, metrics);

        final SyncMetrics syncMetrics = new SyncMetrics(metrics);
        RuntimeMetrics.setup(metrics);

        this.shadowGraph = new Shadowgraph(platformContext, currentAddressBook);

        final EventConfig eventConfig = platformContext.getConfiguration().getConfigData(EventConfig.class);

        this.keysAndCerts = keysAndCerts;

        EventCounter.registerEventCounterMetrics(metrics);

        final Hash epochHash;
        if (emergencyRecoveryManager.getEmergencyRecoveryFile() != null) {
            epochHash = emergencyRecoveryManager.getEmergencyRecoveryFile().hash();
        } else {
            epochHash = initialState.getState().getPlatformState().getEpochHash();
        }

        StartupStateUtils.doRecoveryCleanup(
                platformContext,
                recycleBin,
                selfId,
                swirldName,
                actualMainClassName,
                epochHash,
                initialState.getRound());

        final PcesConfig preconsensusEventStreamConfig =
                platformContext.getConfiguration().getConfigData(PcesConfig.class);

        final PcesFileManager preconsensusEventFileManager;
        try {
            final Path databaseDirectory = getDatabaseDirectory(platformContext, selfId);

            // When we perform the migration to using birth round bounding, we will need to read
            // the old type and start writing the new type.
            initialPcesFiles = PcesFileReader.readFilesFromDisk(
                    platformContext,
                    recycleBin,
                    databaseDirectory,
                    initialState.getRound(),
                    preconsensusEventStreamConfig.permitGaps(),
                    ancientMode);

            preconsensusEventFileManager =
                    new PcesFileManager(platformContext, initialPcesFiles, selfId, initialState.getRound());
        } catch (final IOException e) {
            throw new UncheckedIOException(e);
        }

        final PcesWriter pcesWriter = new PcesWriter(platformContext, preconsensusEventFileManager);

        // Only validate preconsensus signature transactions if we are not recovering from an ISS.
        // ISS round == null means we haven't observed an ISS yet.
        // ISS round < current round means there was an ISS prior to the saved state
        //    that has already been recovered from.
        // ISS round >= current round means that the ISS happens in the future relative the initial state, meaning
        //    we may observe ISS-inducing signature transactions in the preconsensus event stream.
        final Scratchpad<IssScratchpad> issScratchpad =
                Scratchpad.create(platformContext, selfId, IssScratchpad.class, "platform.iss");
        issScratchpad.logContents();
        final SerializableLong issRound = issScratchpad.get(IssScratchpad.LAST_ISS_ROUND);

        final boolean forceIgnorePcesSignatures = platformContext
                .getConfiguration()
                .getConfigData(PcesConfig.class)
                .forceIgnorePcesSignatures();

        final boolean ignorePreconsensusSignatures;
        if (forceIgnorePcesSignatures) {
            // this is used FOR TESTING ONLY
            ignorePreconsensusSignatures = true;
        } else {
            ignorePreconsensusSignatures = issRound != null && issRound.getValue() >= initialState.getRound();
        }

        // A round that we will completely skip ISS detection for. Needed for tests that do janky state modification
        // without a software upgrade (in production this feature should not be used).
        final long roundToIgnore = stateConfig.validateInitialState() ? DO_NOT_IGNORE_ROUNDS : initialState.getRound();

        final IssDetector issDetector = new IssDetector(
                platformContext,
                currentAddressBook,
                epochHash,
                appVersion,
                ignorePreconsensusSignatures,
                roundToIgnore);

        final SignedStateFileManager signedStateFileManager = new SignedStateFileManager(
                platformContext,
                new SignedStateMetrics(platformContext.getMetrics()),
                Time.getCurrent(),
                actualMainClassName,
                selfId,
                swirldName);

        transactionPool = new TransactionPool(platformContext);
        final LatestCompleteStateNexus latestCompleteStateNexus =
                new DefaultLatestCompleteStateNexus(stateConfig, platformContext.getMetrics());

        platformWiring = thingsToStart.add(new PlatformWiring(platformContext));

        final boolean useOldStyleIntakeQueue = eventConfig.useOldStyleIntakeQueue();

        final QueueThread<GossipEvent> oldStyleIntakeQueue;
        if (useOldStyleIntakeQueue) {
            oldStyleIntakeQueue = new QueueThreadConfiguration<GossipEvent>(AdHocThreadManager.getStaticThreadManager())
                    .setCapacity(10_000)
                    .setThreadName("old_style_intake_queue")
                    .setComponent("platform")
                    .setHandler(event -> platformWiring.getGossipEventInput().put(event))
                    .setMetricsConfiguration(new QueueThreadMetricsConfiguration(metrics).enableMaxSizeMetric())
                    .build();
            thingsToStart.add(oldStyleIntakeQueue);

        } else {
            oldStyleIntakeQueue = null;
        }

        savedStateController = new DefaultSavedStateController(stateConfig);

        final SignedStateMetrics signedStateMetrics = new SignedStateMetrics(platformContext.getMetrics());
        final StateSignatureCollector stateSignatureCollector = new StateSignatureCollector(
                platformContext.getConfiguration().getConfigData(StateConfig.class), signedStateMetrics);

        thingsToStart.add(new SignedStateSentinel(platformContext, threadManager, Time.getCurrent()));
        signedStateGarbageCollector =
                thingsToStart.add(new SignedStateGarbageCollector(threadManager, signedStateMetrics));

        final LatestCompleteStateNotifier latestCompleteStateNotifier =
                new LatestCompleteStateNotifier(notificationEngine);

        final EventHasher eventHasher = new DefaultEventHasher(platformContext);
        final StateSigner stateSigner = new StateSigner(new PlatformSigner(keysAndCerts), platformStatusManager);
        final PcesReplayer pcesReplayer = new PcesReplayer(
                time,
                platformWiring.getPcesReplayerEventOutput(),
                platformWiring::flushIntakePipeline,
                platformWiring::flushConsensusRoundHandler,
                () -> latestImmutableStateNexus.getState("PCES replay"));
        final EventDurabilityNexus eventDurabilityNexus = new EventDurabilityNexus();

        final Address address = getSelfAddress();
        final String eventStreamManagerName;
        if (!address.getMemo().isEmpty()) {
            eventStreamManagerName = address.getMemo();
        } else {
            eventStreamManagerName = String.valueOf(selfId);
        }

        final EventStreamManager<EventImpl> eventStreamManager = new EventStreamManager<>(
                platformContext,
                time,
                threadManager,
                getSelfId(),
                this,
                eventStreamManagerName,
                eventConfig.enableEventStreaming(),
                eventConfig.eventsLogDir(),
                eventConfig.eventsLogPeriod(),
                eventConfig.eventStreamQueueCapacity(),
                this::isLastEventBeforeRestart);

        initializeState(initialState);

        final TransactionConfig transactionConfig =
                platformContext.getConfiguration().getConfigData(TransactionConfig.class);

        // This object makes a copy of the state. After this point, initialState becomes immutable.
        swirldStateManager = new SwirldStateManager(
                platformContext,
                currentAddressBook,
                selfId,
                new SwirldStateMetrics(platformContext.getMetrics()),
                platformStatusManager,
                initialState.getState(),
                appVersion);

        final ConsensusRoundHandler consensusRoundHandler = new ConsensusRoundHandler(
                platformContext,
                swirldStateManager,
                signedStateGarbageCollector,
                eventDurabilityNexus::waitUntilDurable,
                platformStatusManager,
                appVersion);

        final PcesSequencer sequencer = new DefaultPcesSequencer();

        final SyncConfig syncConfig = platformContext.getConfiguration().getConfigData(SyncConfig.class);
        final IntakeEventCounter intakeEventCounter;
        if (syncConfig.waitForEventsInIntake()) {
            intakeEventCounter = new DefaultIntakeEventCounter(currentAddressBook);
        } else {
            intakeEventCounter = new NoOpIntakeEventCounter();
        }

        final InternalEventValidator internalEventValidator = new DefaultInternalEventValidator(
                platformContext, time, currentAddressBook.getSize() == 1, intakeEventCounter);
        final EventDeduplicator eventDeduplicator = new StandardEventDeduplicator(platformContext, intakeEventCounter);
        final EventSignatureValidator eventSignatureValidator = new EventSignatureValidator(
                platformContext,
                time,
                CryptoStatic::verifySignature,
                appVersion,
                initialState.getState().getPlatformState().getPreviousAddressBook(),
                currentAddressBook,
                intakeEventCounter);
        final OrphanBuffer orphanBuffer = new OrphanBuffer(platformContext, intakeEventCounter);
        final InOrderLinker inOrderLinker = new InOrderLinker(platformContext, time, intakeEventCounter);
        final ConsensusEngine consensusEngine = new DefaultConsensusEngine(
                platformContext, selfId, consensusRef::get, shadowGraph, intakeEventCounter, e -> {});

        final LongSupplier intakeQueueSizeSupplier =
                oldStyleIntakeQueue == null ? platformWiring.getIntakeQueueSizeSupplier() : oldStyleIntakeQueue::size;

        final EventCreationManager eventCreationManager = buildEventCreationManager(
                platformContext,
                this,
                currentAddressBook,
                selfId,
                appVersion,
                transactionPool,
                intakeQueueSizeSupplier,
                platformStatusManager::getCurrentStatus,
                latestReconnectRound::get);

        platformWiring.wireExternalComponents(platformStatusManager, transactionPool, notificationEngine);

        final FutureEventBuffer futureEventBuffer = new DefaultFutureEventBuffer(platformContext);

        final IssHandler issHandler =
                new IssHandler(stateConfig, this::haltRequested, this::handleFatalError, issScratchpad);

        final OutputWire<StateSavingResult> stateSavingResultOutput = platformWiring.getStateSavingResultOutput();
        stateSavingResultOutput.solderTo(
                "stateSavingResultNotificationEngine",
                "state saving result notification",
                stateSavingResult -> notificationEngine.dispatch(
                        StateWriteToDiskCompleteListener.class,
                        new StateWriteToDiskCompleteNotification(
                                stateSavingResult.round(),
                                stateSavingResult.consensusTimestamp(),
                                stateSavingResult.freezeState())));

        final HashLogger hashLogger =
                new HashLogger(platformContext.getConfiguration().getConfigData(StateConfig.class));

        final TransactionPrehandler transactionPrehandler =
                new DefaultTransactionPrehandler(platformContext, latestImmutableState);

        final BirthRoundMigrationShim birthRoundMigrationShim = buildBirthRoundMigrationShim(initialState);

        final SignedStateHasher signedStateHasher =
                new DefaultSignedStateHasher(signedStateMetrics, this::handleFatalError);

        platformWiring.bind(
                eventHasher,
                internalEventValidator,
                eventDeduplicator,
                eventSignatureValidator,
                orphanBuffer,
                inOrderLinker,
                consensusEngine,
                signedStateFileManager,
                stateSigner,
                pcesReplayer,
                pcesWriter,
                eventDurabilityNexus,
                shadowGraph,
                sequencer,
                eventCreationManager,
                stateSignatureCollector,
                transactionPrehandler,
                consensusRoundHandler,
                eventStreamManager,
                futureEventBuffer,
                issDetector,
                issHandler,
                hashLogger,
                birthRoundMigrationShim,
                latestCompleteStateNotifier,
                latestImmutableStateNexus,
                latestCompleteStateNexus,
                savedStateController,
                signedStateHasher);

        // Load the minimum generation into the pre-consensus event writer
        final List<SavedStateInfo> savedStates =
                getSavedStateFiles(platformContext, actualMainClassName, selfId, swirldName);
        if (!savedStates.isEmpty()) {
            // The minimum generation of non-ancient events for the oldest state snapshot on disk.
            final long minimumGenerationNonAncientForOldestState =
                    savedStates.get(savedStates.size() - 1).metadata().minimumGenerationNonAncient();
            platformWiring.getPcesMinimumGenerationToStoreInput().inject(minimumGenerationNonAncientForOldestState);
        }

        transactionSubmitter = new SwirldTransactionSubmitter(
                platformStatusManager::getCurrentStatus,
                transactionConfig,
                transaction -> transactionPool.submitTransaction(transaction, false),
                new TransactionMetrics(metrics));

        final boolean startedFromGenesis = initialState.isGenesisState();

        final Consumer<GossipEvent> eventFromGossipConsumer = oldStyleIntakeQueue == null
                ? platformWiring.getGossipEventInput()::put
                : event -> {
                    try {
                        oldStyleIntakeQueue.put(event);
                    } catch (final InterruptedException e) {
                        logger.error(
                                EXCEPTION.getMarker(), "Interrupted while adding event to old style intake queue", e);
                        Thread.currentThread().interrupt();
                    }
                };

        gossip = new SyncGossip(
                platformContext,
                threadManager,
                time,
                keysAndCerts,
                notificationEngine,
                currentAddressBook,
                selfId,
                appVersion,
                epochHash,
                shadowGraph,
                emergencyRecoveryManager,
                eventFromGossipConsumer,
                intakeQueueSizeSupplier,
                swirldStateManager,
                latestCompleteStateNexus,
                syncMetrics,
                platformStatusManager,
                this::loadReconnectState,
                this::clearAllPipelines,
                intakeEventCounter,
                () -> emergencyState.getState("emergency reconnect")) {};

        consensusRef.set(new ConsensusImpl(platformContext, consensusMetrics, getAddressBook()));

        latestImmutableState.setState(initialState.reserve("set latest immutable to initial state"));

        if (startedFromGenesis) {
            initialAncientThreshold = 0;
            startingRound = 0;
        } else {
            initialAncientThreshold = initialState.getState().getPlatformState().getAncientThreshold();
            startingRound = initialState.getRound();

<<<<<<< HEAD
            stateManagementComponent.stateToLoad(initialState, SourceOfSignedState.DISK);
=======
            latestImmutableStateNexus.setState(initialState.reserve("set latest immutable to initial state"));

            initialState.setGarbageCollector(signedStateGarbageCollector);
            logSignedStateHash(initialState);
            platformWiring
                    .getSignatureCollectorStateInput()
                    .put(initialState.reserve("loading initial state into sig collector"));

>>>>>>> ac782142
            savedStateController.registerSignedStateFromDisk(initialState);

            platformWiring.updateRunningHash(new RunningEventHashUpdate(initialState.getHashEventsCons(), false));

            loadStateIntoConsensus(initialState);

            // We only load non-ancient events during start up, so the initial non-expired event window will be
            // equal to the non-ancient event window when the system first starts. Over time as we get more events,
            // the non-expired event window will continue to expand until it reaches its full size.
            platformWiring.updateNonAncientEventWindow(new NonAncientEventWindow(
                    initialState.getRound(),
                    initialAncientThreshold,
                    initialAncientThreshold,
                    AncientMode.getAncientMode(platformContext)));
            platformWiring.getIssDetectorWiring().overridingState().put(initialState.reserve("initialize issDetector"));

            // We don't want to invoke these callbacks until after we are starting up.
            thingsToStart.add((Startable) () -> {
                // If we loaded from disk then call the appropriate dispatch.
                // Let the app know that a state was loaded.
                notificationEngine.dispatch(
                        StateLoadedFromDiskCompleteListener.class, new StateLoadedFromDiskNotification());
            });
        }

        clearAllPipelines = new LoggingClearables(
                RECONNECT.getMarker(),
                List.of(
                        Pair.of(platformWiring, "platformWiring"),
                        Pair.of(shadowGraph, "shadowGraph"),
                        Pair.of(transactionPool, "transactionPool")));

        if (platformContext.getConfiguration().getConfigData(ThreadConfig.class).jvmAnchor()) {
            thingsToStart.add(new JvmAnchor(threadManager));
        }

        // To be removed once the GUI component is better integrated with the platform.
        GuiPlatformAccessor.getInstance().setShadowGraph(selfId, shadowGraph);
        GuiPlatformAccessor.getInstance().setConsensusReference(selfId, consensusRef);
        GuiPlatformAccessor.getInstance().setLatestCompleteStateComponent(selfId, latestCompleteStateNexus);
        GuiPlatformAccessor.getInstance().setLatestImmutableStateComponent(selfId, latestImmutableStateNexus);
    }

    /**
     * Builds the birth round migration shim if necessary.
     *
     * @param initialState the initial state
     * @return the birth round migration shim, or null if it is not needed
     */
    @Nullable
    private BirthRoundMigrationShim buildBirthRoundMigrationShim(@NonNull final SignedState initialState) {

        if (ancientMode == AncientMode.GENERATION_THRESHOLD) {
            // We don't need the shim if we haven't migrated to birth round mode.
            return null;
        }

        final State state = initialState.getState();
        final PlatformState platformState = state.getPlatformState();

        return new BirthRoundMigrationShim(
                platformContext,
                platformState.getFirstVersionInBirthRoundMode(),
                platformState.getLastRoundBeforeBirthRoundMode(),
                platformState.getLowestJudgeGenerationBeforeBirthRoundMode());
    }

    /**
     * Clears all pipelines in preparation for a reconnect. This method is needed to break a circular dependency.
     */
    private void clearAllPipelines() {
        clearAllPipelines.clear();
    }

    /**
     * {@inheritDoc}
     */
    @Override
    public NodeId getSelfId() {
        return selfId;
    }

    /**
     * Initialize the state.
     *
     * @param signedState the state to initialize
     */
    private void initializeState(@NonNull final SignedState signedState) {

        final SoftwareVersion previousSoftwareVersion;
        final InitTrigger trigger;

        if (signedState.isGenesisState()) {
            previousSoftwareVersion = NO_VERSION;
            trigger = GENESIS;
        } else {
            previousSoftwareVersion = signedState.getState().getPlatformState().getCreationSoftwareVersion();
            trigger = RESTART;
        }

        final State initialState = signedState.getState();

        // Although the state from disk / genesis state is initially hashed, we are actually dealing with a copy
        // of that state here. That copy should have caused the hash to be cleared.
        if (initialState.getHash() != null) {
            throw new IllegalStateException("Expected initial state to be unhashed");
        }
        if (initialState.getSwirldState().getHash() != null) {
            throw new IllegalStateException("Expected initial swirld state to be unhashed");
        }

        initialState.getSwirldState().init(this, initialState.getPlatformState(), trigger, previousSoftwareVersion);

        abortAndThrowIfInterrupted(
                () -> {
                    try {
                        MerkleCryptoFactory.getInstance()
                                .digestTreeAsync(initialState)
                                .get();
                    } catch (final ExecutionException e) {
                        throw new RuntimeException(e);
                    }
                },
                "interrupted while attempting to hash the state");

        // If our hash changes as a result of the new address book then our old signatures may become invalid.
        signedState.pruneInvalidSignatures();

        final StateConfig stateConfig = platformContext.getConfiguration().getConfigData(StateConfig.class);
        logger.info(
                STARTUP.getMarker(),
                """
                        The platform is using the following initial state:
                        {}""",
                signedState.getState().getInfoString(stateConfig.debugHashDepth()));
    }

    /**
     * Loads the signed state data into consensus
     *
     * @param signedState the state to get the data from
     */
    private void loadStateIntoConsensus(@NonNull final SignedState signedState) {
        Objects.requireNonNull(signedState);

        consensusRef.get().loadFromSignedState(signedState);

        // FUTURE WORK: this needs to be updated for birth round compatibility.
        final NonAncientEventWindow eventWindow = new NonAncientEventWindow(
                signedState.getRound(),
                signedState.getState().getPlatformState().getAncientThreshold(),
                signedState.getState().getPlatformState().getAncientThreshold(),
                ancientMode);

        shadowGraph.startWithEventWindow(eventWindow);
    }

    /**
     * Used to load the state received from the sender.
     *
     * @param signedState the signed state that was received from the sender
     */
    private void loadReconnectState(final SignedState signedState) {
        // the state was received, so now we load its data into different objects
        logger.info(LogMarker.STATE_HASH.getMarker(), "RECONNECT: loadReconnectState: reloading state");
        logger.debug(RECONNECT.getMarker(), "`loadReconnectState` : reloading state");
        try {
            platformWiring
                    .getIssDetectorWiring()
                    .overridingState()
                    .put(signedState.reserve("reconnect state to issDetector"));

            // It's important to call init() before loading the signed state. The loading process makes copies
            // of the state, and we want to be sure that the first state in the chain of copies has been initialized.
            final Hash reconnectHash = signedState.getState().getHash();
            signedState
                    .getSwirldState()
                    .init(
                            this,
                            signedState.getState().getPlatformState(),
                            InitTrigger.RECONNECT,
                            signedState.getState().getPlatformState().getCreationSoftwareVersion());
            if (!Objects.equals(signedState.getState().getHash(), reconnectHash)) {
                throw new IllegalStateException(
                        "State hash is not permitted to change during a reconnect init() call. Previous hash was "
                                + reconnectHash + ", new hash is "
                                + signedState.getState().getHash());
            }

            // Before attempting to load the state, verify that the platform AB matches the state AB.
            AddressBookUtils.verifyReconnectAddressBooks(getAddressBook(), signedState.getAddressBook());

            swirldStateManager.loadFromSignedState(signedState);

            latestReconnectRound.set(signedState.getRound());

            // kick off transition to RECONNECT_COMPLETE before beginning to save the reconnect state to disk
            // this guarantees that the platform status will be RECONNECT_COMPLETE before the state is saved
            platformStatusManager.submitStatusAction(new ReconnectCompleteAction(signedState.getRound()));
            latestImmutableStateNexus.setState(signedState.reserve("set latest immutable to reconnect state"));
            savedStateController.reconnectStateReceived(
                    signedState.reserve("savedStateController.reconnectStateReceived"));

            signedState.setGarbageCollector(signedStateGarbageCollector);
            logSignedStateHash(signedState);
            // this will send the state to the signature collector which will send it to be written to disk.
            // in the future, we might not send it to the collector because it already has all the signatures
            // if this is the case, we must make sure to send it to the writer directly
            platformWiring
                    .getSignatureCollectorStateInput()
                    .put(signedState.reserve("loading reconnect state into sig collector"));
            loadStateIntoConsensus(signedState);

            platformWiring
                    .getAddressBookUpdateInput()
                    .inject(new AddressBookUpdate(
                            signedState.getState().getPlatformState().getPreviousAddressBook(),
                            signedState.getState().getPlatformState().getAddressBook()));

            platformWiring.updateNonAncientEventWindow(new NonAncientEventWindow(
                    signedState.getRound(),
                    signedState.getState().getPlatformState().getAncientThreshold(),
                    signedState.getState().getPlatformState().getAncientThreshold(),
                    ancientMode));

            platformWiring.updateRunningHash(new RunningEventHashUpdate(signedState.getHashEventsCons(), true));
            platformWiring.getPcesWriterRegisterDiscontinuityInput().inject(signedState.getRound());

            // Notify any listeners that the reconnect has been completed
            notificationEngine.dispatch(
                    ReconnectCompleteListener.class,
                    new ReconnectCompleteNotification(
                            signedState.getRound(),
                            signedState.getConsensusTimestamp(),
                            signedState.getState().getSwirldState()));
        } catch (final RuntimeException e) {
            logger.debug(RECONNECT.getMarker(), "`loadReconnectState` : FAILED, reason: {}", e.getMessage());
            // if the loading fails for whatever reason, we clear all data again in case some of it has been loaded
            clearAllPipelines();
            throw e;
        }

        gossip.resetFallenBehind();
    }

    /**
     * This observer is called when a system freeze is requested. Permanently stops event creation and gossip.
     *
     * @param reason the reason why the system is being frozen.
     */
    private void haltRequested(final String reason) {
        logger.error(EXCEPTION.getMarker(), "System halt requested. Reason: {}", reason);
        gossip.stop();
    }

    /**
     * Start this platform.
     */
    @Override
    public void start() {
        logger.info(STARTUP.getMarker(), "Starting platform {}", selfId);

        thingsToStart.start();

        metrics.start();

        replayPreconsensusEvents();
        gossip.start();
    }

    /**
     * Performs a PCES recovery:
     * <ul>
     *     <li>Starts all components for handling events</li>
     *     <li>Does not start gossip</li>
     *     <li>Replays events from PCES, reaches consensus on them and handles them</li>
     *     <li>Saves the last state produces by this replay to disk</li>
     * </ul>
     */
    public void performPcesRecovery() {
        thingsToStart.start();

        replayPreconsensusEvents();
        try (final ReservedSignedState reservedState = latestImmutableStateNexus.getState("Get PCES recovery state")) {
            if (reservedState == null) {
                logger.warn(
                        STATE_TO_DISK.getMarker(),
                        "Trying to dump PCES recovery state to disk, but no state is available.");
            } else {
                final SignedState signedState = reservedState.get();
                signedState.markAsStateToSave(StateToDiskReason.PCES_RECOVERY_COMPLETE);

                final StateDumpRequest request =
                        StateDumpRequest.create(signedState.reserve("dumping PCES recovery state"));

                platformWiring.getDumpStateToDiskInput().put(request);
                request.waitForFinished().run();
            }
        }
    }

    /**
     * Offers the given state to the hash logger
     * <p>
     * Future work: this method should be removed, since it is doing the same thing as an advanced transformer
     *
     * @param signedState the state to log
     */
    private void logSignedStateHash(@NonNull final SignedState signedState) {
        if (signedState.getState().getHash() != null) {
            final ReservedSignedState stateReservedForHasher = signedState.reserve("logging state hash");

            final boolean offerResult = platformWiring.getHashLoggerInput().offer(stateReservedForHasher);
            if (!offerResult) {
                stateReservedForHasher.close();
            }
        }
    }

    /**
     * Replay preconsensus events.
     */
    private void replayPreconsensusEvents() {
        platformStatusManager.submitStatusAction(new StartedReplayingEventsAction());

        final boolean emergencyRecoveryNeeded = emergencyRecoveryManager.isEmergencyStateRequired();

        // if we need to do an emergency recovery, replaying the PCES could cause issues if the
        // minimum generation non-ancient is reversed to a smaller value, so we skip it
        if (!emergencyRecoveryNeeded) {
            final IOIterator<GossipEvent> iterator =
                    initialPcesFiles.getEventIterator(initialAncientThreshold, startingRound);

            logger.info(
                    STARTUP.getMarker(),
                    "replaying preconsensus event stream starting at generation {}",
                    initialAncientThreshold);

            platformWiring.getPcesReplayerIteratorInput().inject(iterator);
        }

        // We have to wait for all the PCES transactions to reach the ISS detector before telling it that PCES replay is
        // done. The PCES replay will flush the intake pipeline, but we have to flush the hasher

        // FUTURE WORK: These flushes can be done by the PCES replayer.
        platformWiring.flushStateHasher();
        platformWiring.getIssDetectorWiring().endOfPcesReplay().put(NoInput.getInstance());

        platformStatusManager.submitStatusAction(
                new DoneReplayingEventsAction(Time.getCurrent().now()));
    }

    /**
     * {@inheritDoc}
     */
    @Override
    public boolean createTransaction(@NonNull final byte[] transaction) {
        return transactionSubmitter.submitTransaction(new SwirldTransaction(transaction));
    }

    /**
     * {@inheritDoc}
     */
    @Override
    public PlatformContext getContext() {
        return platformContext;
    }

    /**
     * {@inheritDoc}
     */
    @Override
    public NotificationEngine getNotificationEngine() {
        return notificationEngine;
    }

    /**
     * {@inheritDoc}
     */
    @Override
    public Signature sign(final byte[] data) {
        return new PlatformSigner(keysAndCerts).sign(data);
    }

    /**
     * Get the Address Book
     *
     * @return AddressBook
     */
    @Override
    public AddressBook getAddressBook() {
        return currentAddressBook;
    }

    /**
     * {@inheritDoc}
     */
    @SuppressWarnings("unchecked")
    @Override
    public @NonNull <T extends SwirldState> AutoCloseableWrapper<T> getLatestImmutableState(
            @NonNull final String reason) {
        final ReservedSignedState wrapper = latestImmutableStateNexus.getState(reason);
        return wrapper == null
                ? AutoCloseableWrapper.empty()
                : new AutoCloseableWrapper<>((T) wrapper.get().getState().getSwirldState(), wrapper::close);
    }

    /**
     * check whether the given event is the last event in its round, and the platform enters freeze period
     *
     * @param event a consensus event
     * @return whether this event is the last event to be added before restart
     */
    private boolean isLastEventBeforeRestart(final EventImpl event) {
        return event.isLastInRoundReceived() && swirldStateManager.isInFreezePeriod(event.getConsensusTimestamp());
    }

    /**
     * Inform all components that a fatal error has occurred, log the error, and shutdown the JVM.
     */
    private void handleFatalError(
            @Nullable final String msg, @Nullable final Throwable throwable, @NonNull final SystemExitCode exitCode) {
        logger.fatal(
                EXCEPTION.getMarker(),
                "{}\nCaller stack trace:\n{}\nThrowable provided:",
                new FatalErrorPayload("Fatal error, node will shut down. Reason: " + msg),
                StackTrace.getStackTrace().toString(),
                throwable);

        SystemExitUtils.exitSystem(exitCode, msg);
    }
}<|MERGE_RESOLUTION|>--- conflicted
+++ resolved
@@ -633,7 +633,7 @@
                 new HashLogger(platformContext.getConfiguration().getConfigData(StateConfig.class));
 
         final TransactionPrehandler transactionPrehandler =
-                new DefaultTransactionPrehandler(platformContext, latestImmutableState);
+                new DefaultTransactionPrehandler(platformContext, latestImmutableStateNexus);
 
         final BirthRoundMigrationShim birthRoundMigrationShim = buildBirthRoundMigrationShim(initialState);
 
@@ -726,7 +726,7 @@
 
         consensusRef.set(new ConsensusImpl(platformContext, consensusMetrics, getAddressBook()));
 
-        latestImmutableState.setState(initialState.reserve("set latest immutable to initial state"));
+        latestImmutableStateNexus.setState(initialState.reserve("set latest immutable to initial state"));
 
         if (startedFromGenesis) {
             initialAncientThreshold = 0;
@@ -735,9 +735,6 @@
             initialAncientThreshold = initialState.getState().getPlatformState().getAncientThreshold();
             startingRound = initialState.getRound();
 
-<<<<<<< HEAD
-            stateManagementComponent.stateToLoad(initialState, SourceOfSignedState.DISK);
-=======
             latestImmutableStateNexus.setState(initialState.reserve("set latest immutable to initial state"));
 
             initialState.setGarbageCollector(signedStateGarbageCollector);
@@ -746,7 +743,6 @@
                     .getSignatureCollectorStateInput()
                     .put(initialState.reserve("loading initial state into sig collector"));
 
->>>>>>> ac782142
             savedStateController.registerSignedStateFromDisk(initialState);
 
             platformWiring.updateRunningHash(new RunningEventHashUpdate(initialState.getHashEventsCons(), false));
