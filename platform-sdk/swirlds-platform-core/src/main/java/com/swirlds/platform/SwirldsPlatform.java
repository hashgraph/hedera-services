/*
 * Copyright (C) 2016-2023 Hedera Hashgraph, LLC
 *
 * Licensed under the Apache License, Version 2.0 (the "License");
 * you may not use this file except in compliance with the License.
 * You may obtain a copy of the License at
 *
 *      http://www.apache.org/licenses/LICENSE-2.0
 *
 * Unless required by applicable law or agreed to in writing, software
 * distributed under the License is distributed on an "AS IS" BASIS,
 * WITHOUT WARRANTIES OR CONDITIONS OF ANY KIND, either express or implied.
 * See the License for the specific language governing permissions and
 * limitations under the License.
 */

package com.swirlds.platform;

import static com.swirlds.common.threading.interrupt.Uninterruptable.abortAndThrowIfInterrupted;
import static com.swirlds.common.threading.manager.AdHocThreadManager.getStaticThreadManager;
import static com.swirlds.common.utility.CommonUtils.combineConsumers;
import static com.swirlds.logging.LogMarker.EXCEPTION;
import static com.swirlds.logging.LogMarker.PLATFORM_STATUS;
import static com.swirlds.logging.LogMarker.RECONNECT;
import static com.swirlds.logging.LogMarker.STARTUP;
import static com.swirlds.platform.state.GenesisStateBuilder.buildGenesisState;
import static com.swirlds.platform.state.address.AddressBookMetrics.registerAddressBookMetrics;
import static com.swirlds.platform.state.signed.ReservedSignedState.createNullReservation;

import com.swirlds.base.state.Startable;
import com.swirlds.common.config.BasicConfig;
import com.swirlds.common.config.ConsensusConfig;
import com.swirlds.common.config.StateConfig;
import com.swirlds.common.config.singleton.ConfigurationHolder;
import com.swirlds.common.context.PlatformContext;
import com.swirlds.common.crypto.CryptographyHolder;
import com.swirlds.common.crypto.Hash;
import com.swirlds.common.crypto.Signature;
import com.swirlds.common.crypto.config.CryptoConfig;
import com.swirlds.common.merkle.MerkleNode;
import com.swirlds.common.merkle.crypto.MerkleCryptoFactory;
import com.swirlds.common.merkle.route.MerkleRouteIterator;
import com.swirlds.common.merkle.utility.MerkleTreeVisualizer;
import com.swirlds.common.metrics.FunctionGauge;
import com.swirlds.common.metrics.Metrics;
import com.swirlds.common.notification.NotificationEngine;
import com.swirlds.common.notification.listeners.PlatformStatusChangeListener;
import com.swirlds.common.notification.listeners.PlatformStatusChangeNotification;
import com.swirlds.common.notification.listeners.ReconnectCompleteListener;
import com.swirlds.common.notification.listeners.ReconnectCompleteNotification;
import com.swirlds.common.notification.listeners.StateLoadedFromDiskCompleteListener;
import com.swirlds.common.notification.listeners.StateLoadedFromDiskNotification;
import com.swirlds.common.stream.EventStreamManager;
import com.swirlds.common.system.InitTrigger;
import com.swirlds.common.system.NodeId;
import com.swirlds.common.system.Platform;
import com.swirlds.common.system.PlatformStatus;
import com.swirlds.common.system.PlatformWithDeprecatedMethods;
import com.swirlds.common.system.SoftwareVersion;
import com.swirlds.common.system.SwirldState;
import com.swirlds.common.system.address.Address;
import com.swirlds.common.system.address.AddressBook;
import com.swirlds.common.system.events.PlatformEvent;
import com.swirlds.common.system.transaction.internal.SwirldTransaction;
import com.swirlds.common.system.transaction.internal.SystemTransaction;
import com.swirlds.common.threading.SyncPermitProvider;
import com.swirlds.common.threading.framework.QueueThread;
import com.swirlds.common.threading.framework.StoppableThread;
import com.swirlds.common.threading.framework.config.QueueThreadConfiguration;
import com.swirlds.common.threading.framework.config.StoppableThreadConfiguration;
import com.swirlds.common.threading.framework.config.ThreadConfiguration;
import com.swirlds.common.threading.interrupt.InterruptableConsumer;
import com.swirlds.common.threading.manager.ThreadManager;
import com.swirlds.common.threading.pool.CachedPoolParallelExecutor;
import com.swirlds.common.threading.pool.ParallelExecutor;
import com.swirlds.common.threading.utility.SequenceCycle;
import com.swirlds.common.time.OSTime;
import com.swirlds.common.time.Time;
import com.swirlds.common.utility.AutoCloseableWrapper;
import com.swirlds.common.utility.Clearable;
import com.swirlds.common.utility.LoggingClearables;
import com.swirlds.common.utility.PlatformVersion;
import com.swirlds.logging.LogMarker;
import com.swirlds.logging.payloads.PlatformStatusPayload;
import com.swirlds.logging.payloads.SavedStateLoadedPayload;
import com.swirlds.platform.components.CriticalQuorum;
import com.swirlds.platform.components.CriticalQuorumImpl;
import com.swirlds.platform.components.EventCreationRules;
import com.swirlds.platform.components.EventCreator;
import com.swirlds.platform.components.EventIntake;
import com.swirlds.platform.components.EventMapper;
import com.swirlds.platform.components.EventTaskCreator;
import com.swirlds.platform.components.EventTaskDispatcher;
import com.swirlds.platform.components.appcomm.AppCommunicationComponent;
import com.swirlds.platform.components.state.StateManagementComponent;
import com.swirlds.platform.components.transaction.system.PostConsensusSystemTransactionManager;
import com.swirlds.platform.components.transaction.system.PostConsensusSystemTransactionManagerFactory;
import com.swirlds.platform.components.transaction.system.PreConsensusSystemTransactionManager;
import com.swirlds.platform.components.transaction.system.PreConsensusSystemTransactionManagerFactory;
import com.swirlds.platform.components.wiring.ManualWiring;
import com.swirlds.platform.config.ThreadConfig;
import com.swirlds.platform.crypto.CryptoStatic;
import com.swirlds.platform.dispatch.DispatchBuilder;
import com.swirlds.platform.dispatch.DispatchConfiguration;
import com.swirlds.platform.dispatch.triggers.flow.DiskStateLoadedTrigger;
import com.swirlds.platform.dispatch.triggers.flow.ReconnectStateLoadedTrigger;
import com.swirlds.platform.event.EventCounter;
import com.swirlds.platform.event.EventCreatorThread;
import com.swirlds.platform.event.EventIntakeTask;
import com.swirlds.platform.event.EventUtils;
import com.swirlds.platform.event.GossipEvent;
import com.swirlds.platform.event.creation.AncientParentsRule;
import com.swirlds.platform.event.creation.BelowIntCreationRule;
import com.swirlds.platform.event.creation.ChatterEventCreator;
import com.swirlds.platform.event.creation.ChatteringRule;
import com.swirlds.platform.event.creation.LoggingEventCreationRules;
import com.swirlds.platform.event.creation.OtherParentTracker;
import com.swirlds.platform.event.creation.StaticCreationRules;
import com.swirlds.platform.event.intake.ChatterEventMapper;
import com.swirlds.platform.event.linking.EventLinker;
import com.swirlds.platform.event.linking.InOrderLinker;
import com.swirlds.platform.event.linking.OrphanBufferingLinker;
import com.swirlds.platform.event.linking.ParentFinder;
import com.swirlds.platform.event.preconsensus.AsyncPreConsensusEventWriter;
import com.swirlds.platform.event.preconsensus.NoOpPreConsensusEventWriter;
import com.swirlds.platform.event.preconsensus.PreConsensusEventFileManager;
import com.swirlds.platform.event.preconsensus.PreConsensusEventStreamConfig;
import com.swirlds.platform.event.preconsensus.PreConsensusEventWriter;
import com.swirlds.platform.event.preconsensus.PreconsensusEventStreamSequencer;
import com.swirlds.platform.event.preconsensus.SyncPreConsensusEventWriter;
import com.swirlds.platform.event.validation.AncientValidator;
import com.swirlds.platform.event.validation.EventDeduplication;
import com.swirlds.platform.event.validation.EventValidator;
import com.swirlds.platform.event.validation.GossipEventValidator;
import com.swirlds.platform.event.validation.GossipEventValidators;
import com.swirlds.platform.event.validation.SignatureValidator;
import com.swirlds.platform.event.validation.StaticValidators;
import com.swirlds.platform.event.validation.TransactionSizeValidator;
import com.swirlds.platform.eventhandling.ConsensusRoundHandler;
import com.swirlds.platform.eventhandling.PreConsensusEventHandler;
import com.swirlds.platform.gossip.FallenBehindManagerImpl;
import com.swirlds.platform.gossip.chatter.ChatterNotifier;
import com.swirlds.platform.gossip.chatter.ChatterSyncProtocol;
import com.swirlds.platform.gossip.chatter.PrepareChatterEvent;
import com.swirlds.platform.gossip.chatter.communication.ChatterProtocol;
import com.swirlds.platform.gossip.chatter.config.ChatterConfig;
import com.swirlds.platform.gossip.chatter.protocol.ChatterCore;
import com.swirlds.platform.gossip.chatter.protocol.messages.ChatterEventDescriptor;
import com.swirlds.platform.gossip.chatter.protocol.peer.PeerInstance;
import com.swirlds.platform.gossip.shadowgraph.ShadowGraph;
import com.swirlds.platform.gossip.shadowgraph.ShadowGraphEventObserver;
import com.swirlds.platform.gossip.shadowgraph.ShadowGraphSynchronizer;
import com.swirlds.platform.gossip.shadowgraph.SimultaneousSyncThrottle;
import com.swirlds.platform.gossip.shadowgraph.SingleNodeNetworkSync;
import com.swirlds.platform.gossip.sync.SyncCaller;
import com.swirlds.platform.gossip.sync.SyncManagerImpl;
import com.swirlds.platform.gossip.sync.SyncProtocolResponder;
import com.swirlds.platform.gossip.sync.config.SyncConfig;
import com.swirlds.platform.gossip.sync.protocol.PeerAgnosticSyncChecks;
import com.swirlds.platform.gossip.sync.protocol.SyncProtocol;
import com.swirlds.platform.gui.GuiPlatformAccessor;
import com.swirlds.platform.heartbeats.HeartbeatProtocol;
import com.swirlds.platform.intake.IntakeCycleStats;
import com.swirlds.platform.internal.EventImpl;
import com.swirlds.platform.metrics.AddedEventMetrics;
import com.swirlds.platform.metrics.ConsensusHandlingMetrics;
import com.swirlds.platform.metrics.ConsensusMetrics;
import com.swirlds.platform.metrics.ConsensusMetricsImpl;
import com.swirlds.platform.metrics.EventIntakeMetrics;
import com.swirlds.platform.metrics.ReconnectMetrics;
import com.swirlds.platform.metrics.RuntimeMetrics;
import com.swirlds.platform.metrics.SyncMetrics;
import com.swirlds.platform.metrics.TransactionMetrics;
import com.swirlds.platform.network.Connection;
import com.swirlds.platform.network.ConnectionTracker;
import com.swirlds.platform.network.NetworkMetrics;
import com.swirlds.platform.network.NetworkStatsTransmitter;
import com.swirlds.platform.network.communication.NegotiationProtocols;
import com.swirlds.platform.network.communication.NegotiatorThread;
import com.swirlds.platform.network.communication.handshake.VersionCompareHandshake;
import com.swirlds.platform.network.connectivity.ConnectionServer;
import com.swirlds.platform.network.connectivity.InboundConnectionHandler;
import com.swirlds.platform.network.connectivity.OutboundConnectionCreator;
import com.swirlds.platform.network.connectivity.SocketFactory;
import com.swirlds.platform.network.topology.NetworkTopology;
import com.swirlds.platform.network.topology.StaticConnectionManagers;
import com.swirlds.platform.network.topology.StaticTopology;
import com.swirlds.platform.network.unidirectional.HeartbeatProtocolResponder;
import com.swirlds.platform.network.unidirectional.HeartbeatSender;
import com.swirlds.platform.network.unidirectional.Listener;
import com.swirlds.platform.network.unidirectional.MultiProtocolResponder;
import com.swirlds.platform.network.unidirectional.ProtocolMapping;
import com.swirlds.platform.network.unidirectional.SharedConnectionLocks;
import com.swirlds.platform.network.unidirectional.UnidirectionalProtocols;
import com.swirlds.platform.observers.ConsensusRoundObserver;
import com.swirlds.platform.observers.EventObserverDispatcher;
import com.swirlds.platform.observers.PreConsensusEventObserver;
import com.swirlds.platform.reconnect.DefaultSignedStateValidator;
import com.swirlds.platform.reconnect.ReconnectController;
import com.swirlds.platform.reconnect.ReconnectHelper;
import com.swirlds.platform.reconnect.ReconnectLearnerFactory;
import com.swirlds.platform.reconnect.ReconnectLearnerThrottle;
import com.swirlds.platform.reconnect.ReconnectProtocol;
import com.swirlds.platform.reconnect.ReconnectProtocolResponder;
import com.swirlds.platform.reconnect.ReconnectThrottle;
import com.swirlds.platform.reconnect.emergency.EmergencyReconnectProtocol;
import com.swirlds.platform.state.EmergencyRecoveryManager;
import com.swirlds.platform.state.State;
import com.swirlds.platform.state.StateSettings;
import com.swirlds.platform.state.SwirldStateManager;
import com.swirlds.platform.state.signed.ReservedSignedState;
import com.swirlds.platform.state.signed.SignedState;
import com.swirlds.platform.state.signed.SourceOfSignedState;
import com.swirlds.platform.stats.StatConstructor;
import com.swirlds.platform.system.Shutdown;
import com.swirlds.platform.system.SystemExitReason;
import com.swirlds.platform.system.SystemUtils;
import com.swirlds.platform.threading.PauseAndClear;
import com.swirlds.platform.threading.PauseAndLoad;
import com.swirlds.platform.util.PlatformComponents;
import edu.umd.cs.findbugs.annotations.NonNull;
import edu.umd.cs.findbugs.annotations.Nullable;
import java.io.IOException;
import java.io.UncheckedIOException;
import java.time.Duration;
import java.time.Instant;
import java.util.ArrayList;
import java.util.Arrays;
import java.util.LinkedList;
import java.util.List;
import java.util.Objects;
import java.util.concurrent.ExecutionException;
import java.util.concurrent.ThreadLocalRandom;
import java.util.concurrent.atomic.AtomicBoolean;
import java.util.concurrent.atomic.AtomicInteger;
import java.util.concurrent.atomic.AtomicReference;
import java.util.function.Predicate;
import java.util.function.Supplier;
import org.apache.commons.lang3.tuple.Pair;
import org.apache.logging.log4j.LogManager;
import org.apache.logging.log4j.Logger;

public class SwirldsPlatform implements Platform, PlatformWithDeprecatedMethods, ConnectionTracker, Startable {

    public static final String PLATFORM_THREAD_POOL_NAME = "platform-core";
    /** use this for all logging, as controlled by the optional data/log4j2.xml file */
    private static final Logger logger = LogManager.getLogger(SwirldsPlatform.class);
<<<<<<< HEAD
    /** logging string prefix for hash stream operation logged events. */
    private static final String HASH_STREAM_OPERATION_PREFIX = ">>> ";
=======
    /** alert threshold for java app pause */
    private static final long PAUSE_ALERT_INTERVAL = 5000;
>>>>>>> 6119ab2b
    /**
     * the ID of the member running this. Since a node can be a main node or a mirror node, the ID is not a primitive
     * value
     */
    private final NodeId selfId;
    /** tell which pairs of members should establish connections */
    private final NetworkTopology topology;
    /**
     * This object is responsible for rate limiting reconnect attempts (in the role of sender)
     */
    private final ReconnectThrottle reconnectThrottle;

    private final Settings settings = Settings.getInstance();
    /** A type used by Hashgraph, Statistics, and SyncUtils. Only Hashgraph modifies this type instance. */
    private final EventMapper eventMapper;
    /**
     * A simpler event mapper used for chatter. Stores the thread-safe GossipEvent and has less functionality. The plan
     * is for this to replace EventMapper once syncing is removed from the code
     */
    private final ChatterEventMapper chatterEventMapper;
    /** The platforms freeze manager */
    private final FreezeManager freezeManager;
    /** is used for pausing event creation for a while at start up */
    private final StartUpEventFrozenManager startUpEventFrozenManager;
    /**
     * The shadow graph manager. This wraps a shadow graph, which is an Event graph that adds child pointers to the
     * Hashgraph Event graph. Used for gossiping.
     */
    private final ShadowGraph shadowGraph;
    /** The last status of the platform that was determined, is null until the platform starts up */
    private final AtomicReference<PlatformStatus> currentPlatformStatus = new AtomicReference<>(null);
    /** the number of active connections this node has to other nodes */
    private final AtomicInteger activeConnectionNumber = new AtomicInteger(0);
    /**
     * the object used to calculate consensus. it is volatile because the whole object is replaced when reading a state
     * from disk or getting it through reconnect
     */
    private final AtomicReference<Consensus> consensusRef;
    /** set in the constructor and given to the SwirldState object in run() */
    private final AddressBook initialAddressBook;

    private final Metrics metrics;

    private final SimultaneousSyncThrottle simultaneousSyncThrottle;
    private final ConsensusMetrics consensusMetrics;
    private final EventIntakeMetrics eventIntakeMetrics;
    private final SyncMetrics syncMetrics;
    private final NetworkMetrics networkMetrics;
    private final ReconnectMetrics reconnectMetrics;
    /** Reference to the instance responsible for executing reconnect when chatter is used */
    private final AtomicReference<ReconnectController> reconnectController = new AtomicReference<>();
    /** tracks if we have fallen behind or not, takes appropriate action if we have */
    private final FallenBehindManagerImpl fallenBehindManager;

    private final ChatterCore<GossipEvent> chatterCore;
    /** all the events and other data about the hashgraph */
    private EventTaskCreator eventTaskCreator;
    /** the object that contains all key pairs and CSPRNG state for this member */
    private final Crypto crypto;
    /**
     * True if this node started from genesis.
     */
    private boolean startedFromGenesis;
    /**
     * If a state was loaded from disk, this will have the round of that state.
     */
    private long diskStateRound;
    /**
     * If a state was loaded from disk, this will have the hash of that state.
     */
    private Hash diskStateHash;
    /** Helps when executing a reconnect */
    private ReconnectHelper reconnectHelper;
    /** tells callers who to sync with and keeps track of whether we have fallen behind */
    private SyncManagerImpl syncManager;
    /** locks used to synchronize usage of outbound connections */
    private SharedConnectionLocks sharedConnectionLocks;

    private final StateManagementComponent stateManagementComponent;
    /** Tracks recent events created in the network */
    private final CriticalQuorum criticalQuorum;

    private final QueueThread<EventIntakeTask> intakeQueue;
    private final EventLinker eventLinker;
    private final SequenceCycle<EventIntakeTask> intakeCycle;
    /**
     * Executes a sync with a remote node. Only used for sync, not chatter.
     */
    private ShadowGraphSynchronizer syncShadowgraphSynchronizer;
    /** Stores and passes pre-consensus events to {@link SwirldStateManager} for handling */
    private final PreConsensusEventHandler preConsensusEventHandler;
    /** Stores and processes consensus events including sending them to {@link SwirldStateManager} for handling */
    private final ConsensusRoundHandler consensusRoundHandler;
    /** Handles all interaction with {@link SwirldState} */
    private final SwirldStateManager swirldStateManager;
    /** Checks the validity of transactions and submits valid ones to the event transaction pool */
    private final SwirldTransactionSubmitter transactionSubmitter;
    /** clears all pipelines to prepare for a reconnect */
    private Clearable clearAllPipelines;
    /** Contains all information and state required for emergency recovery */
    private final EmergencyRecoveryManager emergencyRecoveryManager;

    /**
     * Responsible for managing the lifecycle of threads on this platform.
     */
    private final ThreadManager threadManager;

    /**
     * A list of threads that execute the chatter protocol.
     */
    private final List<StoppableThread> chatterThreads = new LinkedList<>();

    /**
     * A list of threads that execute the sync protocol using bidirectional connections
     */
    private final List<StoppableThread> syncProtocolThreads = new ArrayList<>();

    /**
     * All components that need to be started or that have dispatch observers.
     */
    private final PlatformComponents components;

    /**
     * Call this when a reconnect has been completed.
     */
    private final ReconnectStateLoadedTrigger reconnectStateLoadedDispatcher;

    /**
     * Call this when a state has been loaded from disk.
     */
    private final DiskStateLoadedTrigger diskStateLoadedDispatcher;
    /**
     * The current version of the app running on this platform.
     */
    private final SoftwareVersion appVersion;
    /**
     * For passing notifications between the platform and the application.
     */
    private final NotificationEngine notificationEngine;
    /**
     * This should be used when reading time.
     */
    private final Time time = OSTime.getInstance();

    /**
     * The platform context for this platform. Should be used to access basic services
     */
    private final PlatformContext platformContext;

    /**
     * Writes pre-consensus events to disk.
     */
    private final PreConsensusEventWriter preConsensusEventWriter;

    /**
     * True if gossip has been halted. Only relevant for sync-as-a-protocol
     */
    private final AtomicBoolean gossipHalted = new AtomicBoolean(false);

    /**
     * The permit provider for syncs. Only relevant when sync is running as a protocol
     */
    private SyncPermitProvider syncPermitProvider;

    /**
     * the browser gives the Platform what app to run. There can be multiple Platforms on one computer.
     *
     * @param crypto                   an object holding all the public/private key pairs and the CSPRNG state for this
     *                                 member
     * @param id                       the ID number for this member (if this computer has multiple members in one
     *                                 swirld)
     * @param initialAddressBook       the address book listing all members in the community
     * @param platformContext          the context for this platform
     * @param mainClassName            the name of the app class inheriting from SwirldMain
     * @param swirldName               the name of the swirld being run
     * @param appVersion               the current version of the running application
     * @param genesisStateBuilder      used to construct a genesis state if no suitable state from disk can be found
     * @param loadedSignedState        used to initialize the loaded state
     * @param emergencyRecoveryManager used in emergency recovery.
     */
    SwirldsPlatform(
            @NonNull final Crypto crypto,
            @NonNull final NodeId id,
            @NonNull final AddressBook initialAddressBook,
            @NonNull final PlatformContext platformContext,
            @NonNull final String mainClassName,
            @NonNull final String swirldName,
            @NonNull final SoftwareVersion appVersion,
            @NonNull final Supplier<SwirldState> genesisStateBuilder,
            @NonNull final ReservedSignedState loadedSignedState,
            @NonNull final EmergencyRecoveryManager emergencyRecoveryManager) {

        this.platformContext = Objects.requireNonNull(platformContext, "platformContext");

        final DispatchBuilder dispatchBuilder =
                new DispatchBuilder(platformContext.getConfiguration().getConfigData(DispatchConfiguration.class));

        components = new PlatformComponents(dispatchBuilder);

        // FUTURE WORK: use a real thread manager here
        threadManager = getStaticThreadManager();

        notificationEngine = NotificationEngine.buildEngine(threadManager);

        dispatchBuilder.registerObservers(this);

        reconnectStateLoadedDispatcher =
                dispatchBuilder.getDispatcher(this, ReconnectStateLoadedTrigger.class)::dispatch;
        diskStateLoadedDispatcher = dispatchBuilder.getDispatcher(this, DiskStateLoadedTrigger.class)::dispatch;

        this.emergencyRecoveryManager = emergencyRecoveryManager;

        this.simultaneousSyncThrottle = new SimultaneousSyncThrottle(
                platformContext.getMetrics(), settings.getMaxIncomingSyncsInc() + settings.getMaxOutgoingSyncs());

        final StateConfig stateConfig = platformContext.getConfiguration().getConfigData(StateConfig.class);
        final String actualMainClassName = stateConfig.getMainClassName(mainClassName);

        this.appVersion = appVersion;

        // the memberId of the member running this Platform object
        this.selfId = id;
        // set here, then given to the state in run(). A copy of it is given to hashgraph.
        this.initialAddressBook = initialAddressBook;

        this.eventMapper = new EventMapper(platformContext.getMetrics(), selfId);
        this.chatterEventMapper = new ChatterEventMapper();

        this.metrics = platformContext.getMetrics();

        metrics.getOrCreate(StatConstructor.createEnumStat(
                "PlatformStatus", Metrics.PLATFORM_CATEGORY, PlatformStatus.values(), currentPlatformStatus::get));

        registerAddressBookMetrics(metrics, initialAddressBook, selfId);

        this.consensusMetrics = new ConsensusMetricsImpl(this.selfId, metrics);
        this.eventIntakeMetrics = new EventIntakeMetrics(metrics, time);
        this.syncMetrics = new SyncMetrics(metrics);
        this.networkMetrics =
                new NetworkMetrics(metrics, selfId, getAddressBook().getSize());
        metrics.addUpdater(networkMetrics::update);
        this.reconnectMetrics = new ReconnectMetrics(metrics);
        RuntimeMetrics.setup(metrics);

        final ChatterConfig chatterConfig = platformContext.getConfiguration().getConfigData(ChatterConfig.class);
        if (chatterConfig.useChatter()) {
            chatterCore = new ChatterCore<>(
                    time,
                    GossipEvent.class,
                    new PrepareChatterEvent(CryptographyHolder.get()),
                    chatterConfig,
                    networkMetrics::recordPingTime,
                    metrics);
        } else {
            chatterCore = null;
        }

        this.shadowGraph = new ShadowGraph(syncMetrics, initialAddressBook.getSize());

        this.crypto = crypto;

        startUpEventFrozenManager = new StartUpEventFrozenManager(metrics, Instant::now);
        freezeManager = new FreezeManager(this::checkPlatformStatus);
        FreezeMetrics.registerFreezeMetrics(metrics, freezeManager, startUpEventFrozenManager);
        EventCounter.registerEventCounterMetrics(metrics);

        // Manually wire components for now.
        final ManualWiring wiring = new ManualWiring(platformContext, threadManager, getAddressBook(), freezeManager);
        metrics.addUpdater(wiring::updateMetrics);
        final AppCommunicationComponent appCommunicationComponent =
                wiring.wireAppCommunicationComponent(notificationEngine);

        preConsensusEventWriter = components.add(buildPreConsensusEventWriter());

        stateManagementComponent = wiring.wireStateManagementComponent(
                PlatformConstructor.platformSigner(crypto.getKeysAndCerts()),
                actualMainClassName,
                selfId,
                swirldName,
                this::createPrioritySystemTransaction,
                this::haltRequested,
                appCommunicationComponent,
                preConsensusEventWriter,
                currentPlatformStatus::get);
        wiring.registerComponents(components);

        final NetworkStatsTransmitter networkStatsTransmitter =
                new NetworkStatsTransmitter(platformContext, this::createSystemTransaction, networkMetrics);
        components.add(networkStatsTransmitter);

        final PreConsensusSystemTransactionManager preConsensusSystemTransactionManager =
                new PreConsensusSystemTransactionManagerFactory()
                        .addHandlers(stateManagementComponent.getPreConsensusHandleMethods())
                        .build();

        final PostConsensusSystemTransactionManager postConsensusSystemTransactionManager =
                new PostConsensusSystemTransactionManagerFactory()
                        .addHandlers(stateManagementComponent.getPostConsensusHandleMethods())
                        .build();

        consensusRef = new AtomicReference<>();

        reconnectThrottle = new ReconnectThrottle(settings.getReconnect());

        final SyncConfig syncConfig = platformContext.getConfiguration().getConfigData(SyncConfig.class);

        topology = new StaticTopology(
                selfId,
                initialAddressBook.getSize(),
                settings.getNumConnections(),
                // unidirectional connections are ONLY used for old-style syncs, that don't run as a protocol
                !chatterConfig.useChatter() && !syncConfig.syncAsProtocolEnabled());

        fallenBehindManager = new FallenBehindManagerImpl(
                selfId,
                topology.getConnectionGraph(),
                this::checkPlatformStatus,
                () -> {
                    // if we are using old-style syncs, don't start the reconnect controller
                    if (!chatterConfig.useChatter() && !syncConfig.syncAsProtocolEnabled()) {
                        return;
                    }
                    reconnectController.get().start();
                },
                settings.getReconnect());

        // FUTURE WORK remove this when there are no more ShutdownRequestedTriggers being dispatched
        components.add(new Shutdown());

        // if this setting is 0 or less, there is no startup freeze
        if (settings.getFreezeSecondsAfterStartup() > 0) {
            final Instant startUpEventFrozenEndTime =
                    Instant.now().plusSeconds(settings.getFreezeSecondsAfterStartup());
            startUpEventFrozenManager.setStartUpEventFrozenEndTime(startUpEventFrozenEndTime);
            logger.info(STARTUP.getMarker(), "startUpEventFrozenEndTime: {}", () -> startUpEventFrozenEndTime);
        }

        final Address address = getSelfAddress();
        final String eventStreamManagerName;
        if (address.getMemo() != null && !address.getMemo().isEmpty()) {
            eventStreamManagerName = address.getMemo();
        } else {
            eventStreamManagerName = String.valueOf(selfId);
        }
        logger.info(STARTUP.getMarker(), "initialize eventStreamManager");

        final EventStreamManager<EventImpl> eventStreamManager = new EventStreamManager<>(
                platformContext,
                threadManager,
                getSelfId(),
                this,
                eventStreamManagerName,
                settings.isEnableEventStreaming(),
                settings.getEventsLogDir(),
                settings.getEventsLogPeriod(),
                settings.getEventStreamQueueCapacity(),
                this::isLastEventBeforeRestart);

        if (chatterConfig.useChatter()) {
            criticalQuorum = new CriticalQuorumImpl(
                    metrics, selfId.id(), initialAddressBook, false, chatterConfig.criticalQuorumSoftening());
        } else {
            criticalQuorum = new CriticalQuorumImpl(metrics, selfId.id(), initialAddressBook);
        }

        final LoadedState loadedState = initializeLoadedStateFromSignedState(loadedSignedState);
        try (loadedState.signedStateFromDisk) {
            final SignedState signedStateFromDisk = loadedState.signedStateFromDisk.getNullable();

            // Queue thread that stores and handles signed states that need to be hashed and have signatures collected.
            final QueueThread<ReservedSignedState> stateHashSignQueueThread = PlatformConstructor.stateHashSignQueue(
                    threadManager, selfId.id(), stateManagementComponent::newSignedStateFromTransactions);
            stateHashSignQueueThread.start();

            final State stateToLoad;
            if (signedStateFromDisk != null) {
                logger.debug(STARTUP.getMarker(), () -> new SavedStateLoadedPayload(
                                signedStateFromDisk.getRound(),
                                signedStateFromDisk.getConsensusTimestamp(),
                                startUpEventFrozenManager.getStartUpEventFrozenEndTime())
                        .toString());

                stateToLoad = loadedState.initialState;

            } else {
                stateToLoad = buildGenesisState(this, initialAddressBook, appVersion, genesisStateBuilder);

                // if we are not starting from a saved state, don't freeze on startup
                startUpEventFrozenManager.setStartUpEventFrozenEndTime(null);
            }

            if (stateToLoad == null) {
                // this should be impossible
                throw new IllegalStateException("stateToLoad is null");
            }

            swirldStateManager = PlatformConstructor.swirldStateManager(
                    platformContext,
                    initialAddressBook,
                    selfId,
                    preConsensusSystemTransactionManager,
                    postConsensusSystemTransactionManager,
                    metrics,
                    PlatformConstructor.settingsProvider(),
                    freezeManager::isFreezeStarted,
                    stateToLoad);

            // SwirldStateManager will get a copy of the state loaded, that copy will become stateCons.
            // The original state will be saved in the SignedStateMgr and will be deleted when it becomes old

            preConsensusEventHandler = components.add(PlatformConstructor.preConsensusEventHandler(
                    platformContext.getMetrics(), threadManager, selfId, swirldStateManager, consensusMetrics));
            consensusRoundHandler = components.add(PlatformConstructor.consensusHandler(
                    platformContext,
                    threadManager,
                    selfId.id(),
                    PlatformConstructor.settingsProvider(),
                    swirldStateManager,
                    new ConsensusHandlingMetrics(metrics, time),
                    eventStreamManager,
                    stateHashSignQueueThread,
                    preConsensusEventWriter::waitUntilDurable,
                    freezeManager::freezeStarted,
                    stateManagementComponent::roundAppliedToState,
                    appVersion));

            if (signedStateFromDisk != null) {
                consensusRoundHandler.loadDataFromSignedState(signedStateFromDisk, false);
            }

            final AddedEventMetrics addedEventMetrics = new AddedEventMetrics(this.selfId, metrics);
            final PreconsensusEventStreamSequencer sequencer = new PreconsensusEventStreamSequencer();

            final EventObserverDispatcher dispatcher = new EventObserverDispatcher(
                    new ShadowGraphEventObserver(shadowGraph),
                    consensusRoundHandler,
                    preConsensusEventHandler,
                    eventMapper,
                    addedEventMetrics,
                    criticalQuorum,
                    eventIntakeMetrics,
                    (PreConsensusEventObserver) event -> {
                        sequencer.assignStreamSequenceNumber(event);
                        abortAndThrowIfInterrupted(
                                preConsensusEventWriter::writeEvent,
                                event,
                                "Interrupted while attempting to enqueue preconsensus event for writing");
                    },
                    (ConsensusRoundObserver) round -> {
                        abortAndThrowIfInterrupted(
                                preConsensusEventWriter::setMinimumGenerationNonAncient,
                                round.getGenerations().getMinGenerationNonAncient(),
                                "Interrupted while attempting to enqueue change in minimum generation non-ancient");

                        abortAndThrowIfInterrupted(
                                preConsensusEventWriter::requestFlush,
                                "Interrupted while requesting preconsensus event flush");
                    });
            if (chatterConfig.useChatter()) {
                dispatcher.addObserver(new ChatterNotifier(selfId, chatterCore));
                dispatcher.addObserver(chatterEventMapper);
            }

            final ParentFinder parentFinder = new ParentFinder(shadowGraph::hashgraphEvent);

            final List<Predicate<ChatterEventDescriptor>> isDuplicateChecks = new ArrayList<>();
            isDuplicateChecks.add(d -> shadowGraph.isHashInGraph(d.getHash()));
            if (chatterConfig.useChatter()) {
                final OrphanBufferingLinker orphanBuffer = new OrphanBufferingLinker(
                        platformContext.getConfiguration().getConfigData(ConsensusConfig.class),
                        parentFinder,
                        chatterConfig.futureGenerationLimit());
                metrics.getOrCreate(
                        new FunctionGauge.Config<>("intake", "numOrphans", Integer.class, orphanBuffer::getNumOrphans)
                                .withDescription("the number of events without parents buffered")
                                .withFormat("%d"));
                eventLinker = orphanBuffer;
                // when using chatter an event could be an orphan, in this case it will be stored in the orphan set
                // when its parents are found, or become ancient, it will move to the shadowgraph
                // non-orphans are also stored in the shadowgraph
                // to dedupe, we need to check both
                isDuplicateChecks.add(orphanBuffer::isOrphan);
            } else {
                eventLinker = new InOrderLinker(
                        platformContext.getConfiguration().getConfigData(ConsensusConfig.class),
                        parentFinder,
                        eventMapper::getMostRecentEvent);
            }

            final IntakeCycleStats intakeCycleStats = new IntakeCycleStats(time, metrics);
            final EventIntake eventIntake = new EventIntake(
                    selfId,
                    eventLinker,
                    consensusRef::get,
                    initialAddressBook,
                    dispatcher,
                    intakeCycleStats,
                    shadowGraph);

            final EventCreator eventCreator;
            if (chatterConfig.useChatter()) {
                // chatter has a separate event creator in a different thread. having 2 event creators creates the risk
                // of forking, so a NPE is preferable to a fork
                eventCreator = null;
            } else {
                eventCreator = new EventCreator(
                        this.appVersion,
                        selfId,
                        PlatformConstructor.platformSigner(crypto.getKeysAndCerts()),
                        consensusRef::get,
                        swirldStateManager.getTransactionPool(),
                        eventIntake::addEvent,
                        eventMapper,
                        eventMapper,
                        swirldStateManager.getTransactionPool(),
                        freezeManager::isFreezeStarted,
                        new EventCreationRules(List.of()));
            }

            final List<GossipEventValidator> validators = new ArrayList<>();
            // it is very important to discard ancient events, otherwise the deduplication will not work, since it
            // doesn't
            // track ancient events
            validators.add(new AncientValidator(consensusRef::get));
            validators.add(new EventDeduplication(isDuplicateChecks, eventIntakeMetrics));
            validators.add(StaticValidators::isParentDataValid);
            validators.add(new TransactionSizeValidator(settings.getMaxTransactionBytesPerEvent()));
            if (settings.isVerifyEventSigs()) {
                validators.add(new SignatureValidator(initialAddressBook));
            }
            final GossipEventValidators eventValidators = new GossipEventValidators(validators);

            /* validates events received from gossip */
            final EventValidator eventValidator = new EventValidator(eventValidators, eventIntake::addUnlinkedEvent);

            final EventTaskDispatcher taskDispatcher = new EventTaskDispatcher(
                    time,
                    eventValidator,
                    eventCreator,
                    eventIntake::addUnlinkedEvent,
                    eventIntakeMetrics,
                    intakeCycleStats);

            final InterruptableConsumer<EventIntakeTask> intakeHandler;
            if (chatterConfig.useChatter()) {
                intakeCycle = new SequenceCycle<>(taskDispatcher::dispatchTask);
                intakeHandler = intakeCycle;
            } else {
                intakeCycle = null;
                intakeHandler = taskDispatcher::dispatchTask;
            }

            intakeQueue = components.add(new QueueThreadConfiguration<EventIntakeTask>(threadManager)
                    .setNodeId(selfId.id())
                    .setComponent(PLATFORM_THREAD_POOL_NAME)
                    .setThreadName("event-intake")
                    .setHandler(intakeHandler)
                    .setCapacity(settings.getEventIntakeQueueSize())
                    .setLogAfterPauseDuration(ConfigurationHolder.getInstance()
                            .get()
                            .getConfigData(ThreadConfig.class)
                            .logStackTracePauseDuration())
                    .enableMaxSizeMetric(metrics)
                    .build());

            if (signedStateFromDisk != null) {
                loadIntoConsensusAndEventMapper(signedStateFromDisk);
                eventLinker.loadFromSignedState(signedStateFromDisk);
            } else {
                consensusRef.set(new ConsensusImpl(
                        platformContext.getConfiguration().getConfigData(ConsensusConfig.class),
                        consensusMetrics,
                        consensusRoundHandler::addMinGenInfo,
                        getAddressBook()));
            }
        }

        transactionSubmitter = new SwirldTransactionSubmitter(
                currentPlatformStatus::get,
                PlatformConstructor.settingsProvider(),
                swirldStateManager::submitTransaction,
                new TransactionMetrics(metrics));

        clearAllPipelines = new LoggingClearables(
                RECONNECT.getMarker(),
                List.of(
                        Pair.of(intakeQueue, "intakeQueue"),
                        Pair.of(eventMapper, "eventMapper"),
                        Pair.of(shadowGraph, "shadowGraph"),
                        Pair.of(preConsensusEventHandler, "preConsensusEventHandler"),
                        Pair.of(consensusRoundHandler, "consensusRoundHandler"),
                        Pair.of(swirldStateManager, "swirldStateManager")));

        // To be removed once the GUI component is better integrated with the platform.
        GuiPlatformAccessor.getInstance().setShadowGraph(selfId.id(), shadowGraph);
        GuiPlatformAccessor.getInstance().setStateManagementComponent(selfId.id(), stateManagementComponent);
        GuiPlatformAccessor.getInstance().setConsensusReference(selfId.id(), consensusRef);
    }

    /**
     * {@inheritDoc}
     */
    @Override
    public NodeId getSelfId() {
        return selfId;
    }

    /**
     * Stores a new system transaction that will be added to an event in the future. Transactions submitted here are not
     * given priority. Any priority transactions waiting to be included in an event will be included first.
     *
     * @param systemTransaction the new system transaction to be included in a future event
     * @return {@code true} if successful, {@code false} otherwise
     */
    public boolean createSystemTransaction(final SystemTransaction systemTransaction) {
        return createSystemTransaction(systemTransaction, false);
    }

    /**
     * Stores a new system transaction that will be added to an event in the future. Transactions submitted here are not
     * given priority, meaning any priority transaction waiting to be included in an event will be selected first.
     *
     * @param systemTransaction the new system transaction to be included in a future event
     * @return {@code true} if successful, {@code false} otherwise
     */
    public boolean createPrioritySystemTransaction(final SystemTransaction systemTransaction) {
        return createSystemTransaction(systemTransaction, true);
    }

    private boolean createSystemTransaction(final SystemTransaction systemTransaction, final boolean priority) {
        if (systemTransaction == null) {
            return false;
        }

        return swirldStateManager.submitTransaction(systemTransaction, priority);
    }

    /**
     * A container for the initial state.
     *
     * @param signedStateFromDisk the initial signed state loaded from disk
     * @param initialState        the initial {@link State} object. This is a fast copy of the state loaded from disk
     */
    private record LoadedState(@NonNull ReservedSignedState signedStateFromDisk, @Nullable State initialState) {}

    /**
     * Update the address book with the current address book read from config.txt. Eventually we will not do this, and
     * only transactions will be capable of modifying the address book.
     *
     * @param signedState the state that was loaded from disk
     * @param addressBook the address book specified in config.txt
     */
    private static void updateLoadedStateAddressBook(final SignedState signedState, final AddressBook addressBook) {
        final State state = signedState.getState();

        // Update the address book with the current address book read from config.txt.
        // Eventually we will not do this, and only transactions will be capable of
        // modifying the address book.
        state.getPlatformState().setAddressBook(addressBook.copy());

        // Invalidate a path down to the new address book
        new MerkleRouteIterator(state, state.getPlatformState().getAddressBook().getRoute())
                .forEachRemaining(MerkleNode::invalidateHash);

        // We should only have to rehash a few nodes, so simpler to use the synchronous algorithm.
        MerkleCryptoFactory.getInstance().digestTreeSync(state);

        // If our hash changes as a result of the new address book then our old signatures may become invalid.
        signedState.pruneInvalidSignatures();
    }

    /**
     * Create the LoadedState from the SignedState loaded from disk, if it is present.
     *
     * @param signedStateFromDisk the SignedState loaded from disk.
     * @return the LoadedState
     */
    @NonNull
    private LoadedState initializeLoadedStateFromSignedState(@NonNull final ReservedSignedState signedStateFromDisk) {
        try (signedStateFromDisk) {
            if (signedStateFromDisk.isNotNull()) {
                updateLoadedStateAddressBook(signedStateFromDisk.get(), initialAddressBook);
                diskStateHash = signedStateFromDisk.get().getState().getHash();
                diskStateRound = signedStateFromDisk.get().getRound();
                final State initialState = loadSavedState(signedStateFromDisk.get());
                return new LoadedState(
                        signedStateFromDisk.getAndReserve("SwirldsPlatform.initializeLoadedStateFromSignedState()"),
                        initialState);
            } else {
                startedFromGenesis = true;
            }
        } catch (final Exception e) {
            logger.error(EXCEPTION.getMarker(), "Saved state not loaded:", e);
            // if requireStateLoad is on, we exit. if not, we just log it
            if (Settings.getInstance().isRequireStateLoad()) {
                SystemUtils.exitSystem(SystemExitReason.SAVED_STATE_NOT_LOADED);
            }
        }
        return new LoadedState(createNullReservation(), null);
    }

    private State loadSavedState(final SignedState signedStateFromDisk) {
        logger.info(
                STARTUP.getMarker(),
                "Information for state loaded from disk:\n{}\n{}",
                () -> signedStateFromDisk.getState().getPlatformState().getInfoString(),
                () -> new MerkleTreeVisualizer(signedStateFromDisk.getState())
                        .setDepth(StateSettings.getDebugHashDepth())
                        .render());

        // The previous version of the software that was run. Null if this is the first time running, or if the previous
        // version ran before the concept of application software versioning was introduced.
        final SoftwareVersion previousSoftwareVersion = signedStateFromDisk
                .getState()
                .getPlatformState()
                .getPlatformData()
                .getCreationSoftwareVersion();
        final State initialState = signedStateFromDisk.getState().copy();
        initialState.getPlatformState().getPlatformData().setCreationSoftwareVersion(appVersion);

        final Hash initialHash = initialState.getSwirldState().getHash();
        initialState
                .getSwirldState()
                .init(this, initialState.getSwirldDualState(), InitTrigger.RESTART, previousSoftwareVersion);
        initialState.markAsInitialized();

        final Hash currentHash = initialState.getSwirldState().getHash();

        // If the current hash is null, we must hash the state
        // It's also possible that the application modified the state and hashed itself in init(), if so we need to
        // rehash the state as a whole.
        if (currentHash == null || !Objects.equals(initialHash, currentHash)) {
            initialState.invalidateHash();
            abortAndThrowIfInterrupted(
                    () -> {
                        try {
                            MerkleCryptoFactory.getInstance()
                                    .digestTreeAsync(initialState)
                                    .get();
                        } catch (final ExecutionException e) {
                            throw new RuntimeException(e);
                        }
                    },
                    "interrupted while attempting to hash the state");
        }

        stateManagementComponent.stateToLoad(signedStateFromDisk, SourceOfSignedState.DISK);

        return initialState;
    }

    /**
     * Loads the signed state data into consensus and event mapper
     *
     * @param signedState the state to get the data from
     */
    void loadIntoConsensusAndEventMapper(final SignedState signedState) {
        consensusRef.set(new ConsensusImpl(
                platformContext.getConfiguration().getConfigData(ConsensusConfig.class),
                consensusMetrics,
                consensusRoundHandler::addMinGenInfo,
                getAddressBook(),
                signedState));

        shadowGraph.initFromEvents(
                EventUtils.prepareForShadowGraph(
                        // we need to pass in a copy of the array, otherwise prepareForShadowGraph will rearrange the
                        // events in the signed state which will cause issues for other components that depend on it
                        signedState.getEvents().clone()),
                // we need to provide the minGen from consensus so that expiry matches after a restart/reconnect
                consensusRef.get().getMinRoundGeneration());

        // Data that is needed for the intake system to work
        for (final EventImpl e : signedState.getEvents()) {
            eventMapper.eventAdded(e);
        }

        if (platformContext
                .getConfiguration()
                .getConfigData(ChatterConfig.class)
                .useChatter()) {
            chatterEventMapper.loadFromSignedState(signedState);
            chatterCore.loadFromSignedState(signedState);
        }

        logger.info(
                STARTUP.getMarker(),
                "Last known events after restart are {}",
                eventMapper.getMostRecentEventsByEachCreator());
    }

    /**
     * Used to load the state received from the sender.
     *
     * @param signedState the signed state that was received from the sender
     */
    void loadReconnectState(final SignedState signedState) {
        // the state was received, so now we load its data into different objects
        logger.info(LogMarker.STATE_HASH.getMarker(), "RECONNECT: loadReconnectState: reloading state");
        logger.debug(RECONNECT.getMarker(), "`loadReconnectState` : reloading state");
        try {

            reconnectStateLoadedDispatcher.dispatch(
                    signedState.getRound(), signedState.getState().getHash());

            // It's important to call init() before loading the signed state. The loading process makes copies
            // of the state, and we want to be sure that the first state in the chain of copies has been initialized.
            final Hash reconnectHash = signedState.getState().getHash();
            signedState
                    .getSwirldState()
                    .init(
                            this,
                            signedState.getState().getSwirldDualState(),
                            InitTrigger.RECONNECT,
                            signedState
                                    .getState()
                                    .getPlatformState()
                                    .getPlatformData()
                                    .getCreationSoftwareVersion());
            if (!Objects.equals(signedState.getState().getHash(), reconnectHash)) {
                throw new IllegalStateException(
                        "State hash is not permitted to change during a reconnect init() call. Previous hash was "
                                + reconnectHash + ", new hash is "
                                + signedState.getState().getHash());
            }
            signedState.getState().markAsInitialized();

            swirldStateManager.loadFromSignedState(signedState);

            stateManagementComponent.stateToLoad(signedState, SourceOfSignedState.RECONNECT);

            loadIntoConsensusAndEventMapper(signedState);
            // eventLinker is not thread safe, which is not a problem regularly because it is only used by a single
            // thread. after a reconnect, it needs to load the minimum generation from a state on a different thread,
            // so the intake thread is paused before the data is loaded and unpaused after. this ensures that the
            // thread will get the up-to-date data loaded
            new PauseAndLoad(intakeQueue, eventLinker).loadFromSignedState(signedState);

            consensusRoundHandler.loadDataFromSignedState(signedState, true);

            // Notify any listeners that the reconnect has been completed
            notificationEngine.dispatch(
                    ReconnectCompleteListener.class,
                    new ReconnectCompleteNotification(
                            signedState.getRound(),
                            signedState.getConsensusTimestamp(),
                            signedState.getState().getSwirldState()));
        } catch (final RuntimeException e) {
            logger.debug(RECONNECT.getMarker(), "`loadReconnectState` : FAILED, reason: {}", e.getMessage());
            // if the loading fails for whatever reason, we clear all data again in case some of it has been loaded
            clearAllPipelines.clear();
            throw e;
        }

        logger.debug(
                RECONNECT.getMarker(),
                "`loadReconnectState` : reconnect complete notifications finished. Resetting fallen-behind");
        syncManager.resetFallenBehind();
        logger.debug(
                RECONNECT.getMarker(),
                "`loadReconnectState` : resetting fallen-behind & reloading state, finished, succeeded`");
    }

    /**
     * This observer is called when a system freeze is requested. Permanently stops event creation and gossip.
     *
     * @param reason the reason why the system is being frozen.
     */
    private void haltRequested(final String reason) {
        logger.error(EXCEPTION.getMarker(), "System halt requested. Reason: {}", reason);
        freezeManager.freezeEventCreation();
        for (final StoppableThread thread : chatterThreads) {
            thread.stop();
        }
        for (final StoppableThread thread : syncProtocolThreads) {
            thread.stop();
        }

        final SyncConfig syncConfig = platformContext.getConfiguration().getConfigData(SyncConfig.class);
        if (syncConfig.syncAsProtocolEnabled()) {
            gossipHalted.set(true);
        }

        if (syncManager != null) {
            syncManager.haltRequestedObserver(reason);
        }
    }

    /**
     * Build the pre-consensus event writer.
     */
    private PreConsensusEventWriter buildPreConsensusEventWriter() {
        final PreConsensusEventStreamConfig preConsensusEventStreamConfig =
                platformContext.getConfiguration().getConfigData(PreConsensusEventStreamConfig.class);

        if (!preConsensusEventStreamConfig.enableStorage()) {
            return new NoOpPreConsensusEventWriter();
        }

        final PreConsensusEventFileManager fileManager;
        try {
            fileManager = new PreConsensusEventFileManager(platformContext, OSTime.getInstance(), selfId.id());
        } catch (final IOException e) {
            throw new UncheckedIOException("unable load preconsensus files", e);
        }

        final PreConsensusEventWriter syncWriter = new SyncPreConsensusEventWriter(platformContext, fileManager);

        return new AsyncPreConsensusEventWriter(platformContext, threadManager, syncWriter);
    }

    /**
     * Start this platform.
     */
    @Override
    public void start() {
        syncManager = components.add(new SyncManagerImpl(
                platformContext.getMetrics(),
                intakeQueue,
                topology.getConnectionGraph(),
                selfId,
                new EventCreationRules(
                        List.of(swirldStateManager.getTransactionPool(), startUpEventFrozenManager, freezeManager)),
                criticalQuorum,
                initialAddressBook,
                fallenBehindManager));

        components.start();

        if (!startedFromGenesis) {
            // If we loaded from disk then call the appropriate dispatch. This dispatch
            // must wait until after components have been started.
            diskStateLoadedDispatcher.dispatch(diskStateRound, diskStateHash);

            // Let the app know that a state was loaded.
            notificationEngine.dispatch(
                    StateLoadedFromDiskCompleteListener.class, new StateLoadedFromDiskNotification());
        }

        if (Thread.getDefaultUncaughtExceptionHandler() == null) {
            // If there is no default uncaught exception handler already provided, make sure we set one to avoid threads
            // silently dying from exceptions.
            Thread.setDefaultUncaughtExceptionHandler((Thread t, Throwable e) ->
                    logger.error(EXCEPTION.getMarker(), "exception on thread {}", t.getName(), e));
        }

        this.eventTaskCreator = new EventTaskCreator(
                eventMapper,
                // hashgraph and state get separate copies of the address book
                initialAddressBook.copy(),
                selfId,
                eventIntakeMetrics,
                intakeQueue,
                StaticSettingsProvider.getSingleton(),
                syncManager,
                ThreadLocalRandom::current);

        // a genesis event could be created here, but it isn't needed. This member will naturally create an
        // event after their first sync, where the first sync will involve sending no events.

        final SyncConfig syncConfig = platformContext.getConfiguration().getConfigData(SyncConfig.class);

        final ParallelExecutor shadowgraphExecutor = PlatformConstructor.parallelExecutor(threadManager);
        shadowgraphExecutor.start();
        syncShadowgraphSynchronizer = new ShadowGraphSynchronizer(
                shadowGraph,
                getAddressBook().getSize(),
                syncMetrics,
                consensusRef::get,
                eventTaskCreator::syncDone,
                eventTaskCreator::addEvent,
                syncManager,
                shadowgraphExecutor,
                // don't send or receive init bytes if running sync as a protocol. the negotiator handles this
                !syncConfig.syncAsProtocolEnabled(),
                () -> {});

        syncPermitProvider = new SyncPermitProvider(syncConfig.syncProtocolPermitCount());

        final Runnable stopGossip;
        final ChatterConfig chatterConfig = platformContext.getConfiguration().getConfigData(ChatterConfig.class);
        if (chatterConfig.useChatter()) {
            stopGossip = chatterCore::stopChatter;
        } else if (syncConfig.syncAsProtocolEnabled()) {
            stopGossip = () -> {
                gossipHalted.set(true);
                // wait for all existing syncs to stop. no new ones will be started, since gossip has been halted, and
                // we've fallen behind
                syncPermitProvider.waitForAllSyncsToFinish();
            };
        } else {
            // wait and acquire all sync ongoing locks and release them immediately
            // this will ensure any ongoing sync are finished before we start reconnect
            // no new sync will start because we have a fallen behind status
            stopGossip = simultaneousSyncThrottle::waitForAllSyncsToFinish;
        }

        reconnectHelper = new ReconnectHelper(
                stopGossip,
                clearAllPipelines,
                swirldStateManager::getConsensusState,
                stateManagementComponent::getLastCompleteRound,
                new ReconnectLearnerThrottle(selfId, settings.getReconnect()),
                this::loadReconnectState,
                new ReconnectLearnerFactory(
                        platformContext, threadManager, initialAddressBook, settings.getReconnect(), reconnectMetrics));
        if (chatterConfig.useChatter()) {
            reconnectController.set(new ReconnectController(threadManager, reconnectHelper, chatterCore::startChatter));
            startChatterNetwork();
        } else {
            startSyncNetwork();
        }

        metrics.start();

        // FUTURE WORK: validate that status is still STARTING_UP (sanity check until we refactor platform status)
        // FUTURE WORK: set platform status REPLAYING_EVENTS
        // FUTURE WORK: replay the preconsensus event stream
        // FUTURE WORK: validate that status is still REPLAYING_EVENTS (sanity check until we refactor platform status)
        abortAndThrowIfInterrupted(
                preConsensusEventWriter::beginStreamingNewEvents,
                "interrupted while attempting to begin streaming new preconsensus events");
        // FUTURE WORK: set platform status READY
        // FUTURE WORK: start gossip & new event creation here

        // in case of a single node network, the platform status update will not be triggered by connections, so it
        // needs to be triggered now
        checkPlatformStatus();
    }

    /**
     * Construct and start all networking components that are common to both types of networks, sync and chatter. This
     * is everything related to creating and managing connections to neighbors.Only the connection managers are returned
     * since this should be the only point of entry for other components.
     *
     * @return an instance that maintains connection managers for all connections to neighbors
     */
    public StaticConnectionManagers startCommonNetwork() {
        final SyncConfig syncConfig = platformContext.getConfiguration().getConfigData(SyncConfig.class);

        final SocketFactory socketFactory = PlatformConstructor.socketFactory(
                crypto.getKeysAndCerts(), platformContext.getConfiguration().getConfigData(CryptoConfig.class));
        // create an instance that can create new outbound connections
        final ChatterConfig chatterConfig = platformContext.getConfiguration().getConfigData(ChatterConfig.class);
        final OutboundConnectionCreator connectionCreator = new OutboundConnectionCreator(
                selfId,
                StaticSettingsProvider.getSingleton(),
                this,
                socketFactory,
                initialAddressBook,
                // only do a version check for old-style sync
                !chatterConfig.useChatter() && !syncConfig.syncAsProtocolEnabled(),
                appVersion);
        final StaticConnectionManagers connectionManagers = new StaticConnectionManagers(topology, connectionCreator);
        final InboundConnectionHandler inboundConnectionHandler = new InboundConnectionHandler(
                this,
                selfId,
                initialAddressBook,
                connectionManagers::newConnection,
                StaticSettingsProvider.getSingleton(),
                // only do a version check for old-style sync
                !chatterConfig.useChatter() && !syncConfig.syncAsProtocolEnabled(),
                appVersion);
        // allow other members to create connections to me
        final Address address = getSelfAddress();
        final ConnectionServer connectionServer = new ConnectionServer(
                threadManager,
                address.getListenAddressIpv4(),
                address.getListenPortIpv4(),
                socketFactory,
                inboundConnectionHandler::handle);
        new StoppableThreadConfiguration<>(threadManager)
                .setPriority(settings.getThreadPrioritySync())
                .setNodeId(selfId.id())
                .setComponent(PLATFORM_THREAD_POOL_NAME)
                .setThreadName("connectionServer")
                .setWork(connectionServer)
                .build()
                .start();
        return connectionManagers;
    }

    /**
     * Constructs and starts all networking components needed for a chatter network to run: readers, writers and a
     * separate event creation thread.
     */
    private void startChatterNetwork() {
        final BasicConfig basicConfig = platformContext.getConfiguration().getConfigData(BasicConfig.class);
        final ChatterConfig chatterConfig = platformContext.getConfiguration().getConfigData(ChatterConfig.class);

        final StaticConnectionManagers connectionManagers = startCommonNetwork();

        // first create all instances because of thread safety
        for (final NodeId otherId : topology.getNeighbors()) {
            chatterCore.newPeerInstance(otherId.id(), eventTaskCreator::addEvent);
        }

        // If we still need an emergency recovery state, we need it via emergency reconnect.
        // Start the helper now so that it is ready to receive a connection to perform reconnect with when the
        // protocol is initiated.
        // This must be after all chatter peer instances are created so that the chatter comm state can be suspended
        if (emergencyRecoveryManager.isEmergencyStateRequired()) {
            reconnectController.get().start();
        }

        final ParallelExecutor parallelExecutor = new CachedPoolParallelExecutor(threadManager, "chatter");
        parallelExecutor.start();
        for (final NodeId otherId : topology.getNeighbors()) {
            final PeerInstance chatterPeer = chatterCore.getPeerInstance(otherId.id());
            final ParallelExecutor shadowgraphExecutor = PlatformConstructor.parallelExecutor(threadManager);
            shadowgraphExecutor.start();
            final ShadowGraphSynchronizer chatterSynchronizer = new ShadowGraphSynchronizer(
                    shadowGraph,
                    getAddressBook().getSize(),
                    syncMetrics,
                    consensusRef::get,
                    sr -> {},
                    eventTaskCreator::addEvent,
                    syncManager,
                    shadowgraphExecutor,
                    false,
                    () -> {
                        // start accepting events into the chatter queue
                        chatterPeer.communicationState().chatterSyncStartingPhase3();
                        // wait for any intake event currently being processed to finish
                        intakeCycle.waitForCurrentSequenceEnd();
                    });

            chatterThreads.add(new StoppableThreadConfiguration<>(threadManager)
                    .setPriority(Thread.NORM_PRIORITY)
                    .setNodeId(selfId.id())
                    .setComponent(PLATFORM_THREAD_POOL_NAME)
                    .setOtherNodeId(otherId.id())
                    .setThreadName("ChatterReader")
                    .setHangingThreadPeriod(basicConfig.hangingThreadDuration())
                    .setWork(new NegotiatorThread(
                            connectionManagers.getManager(otherId, topology.shouldConnectTo(otherId)),
                            chatterConfig.sleepAfterFailedNegotiation(),
                            List.of(
                                    new VersionCompareHandshake(appVersion, !settings.isGossipWithDifferentVersions()),
                                    new VersionCompareHandshake(
                                            PlatformVersion.locateOrDefault(),
                                            !settings.isGossipWithDifferentVersions())),
                            new NegotiationProtocols(List.of(
                                    new EmergencyReconnectProtocol(
                                            threadManager,
                                            notificationEngine,
                                            otherId,
                                            emergencyRecoveryManager,
                                            reconnectThrottle,
                                            stateManagementComponent,
                                            settings.getReconnect().getAsyncStreamTimeoutMilliseconds(),
                                            reconnectMetrics,
                                            reconnectController.get()),
                                    new ReconnectProtocol(
                                            threadManager,
                                            otherId,
                                            reconnectThrottle,
                                            () -> stateManagementComponent.getLatestSignedState(
                                                    "SwirldsPlatform: ReconnectProtocol"),
                                            settings.getReconnect().getAsyncStreamTimeoutMilliseconds(),
                                            reconnectMetrics,
                                            reconnectController.get(),
                                            new DefaultSignedStateValidator(),
                                            fallenBehindManager),
                                    new ChatterSyncProtocol(
                                            otherId,
                                            chatterPeer.communicationState(),
                                            chatterPeer.outputAggregator(),
                                            chatterSynchronizer,
                                            fallenBehindManager),
                                    new ChatterProtocol(chatterPeer, parallelExecutor)))))
                    .build(true));
        }
        final OtherParentTracker otherParentTracker = new OtherParentTracker();
        final EventCreationRules eventCreationRules = LoggingEventCreationRules.create(
                List.of(
                        startUpEventFrozenManager,
                        freezeManager,
                        fallenBehindManager,
                        new ChatteringRule(
                                chatterConfig.chatteringCreationThreshold(),
                                chatterCore.getPeerInstances().stream()
                                        .map(PeerInstance::communicationState)
                                        .toList()),
                        swirldStateManager.getTransactionPool(),
                        new BelowIntCreationRule(intakeQueue::size, chatterConfig.chatterIntakeThrottle())),
                List.of(
                        StaticCreationRules::nullOtherParent,
                        otherParentTracker,
                        new AncientParentsRule(consensusRef::get),
                        criticalQuorum));
        final ChatterEventCreator chatterEventCreator = new ChatterEventCreator(
                appVersion,
                selfId,
                PlatformConstructor.platformSigner(crypto.getKeysAndCerts()),
                swirldStateManager.getTransactionPool(),
                combineConsumers(
                        eventTaskCreator::createdEvent, otherParentTracker::track, chatterEventMapper::mapEvent),
                chatterEventMapper::getMostRecentEvent,
                eventCreationRules,
                CryptographyHolder.get(),
                OSTime.getInstance());

        if (startedFromGenesis) {
            // if we are starting from genesis, we will create a genesis event, which is the only event that will
            // ever be created without an other-parent
            chatterEventCreator.createGenesisEvent();
        }
        final EventCreatorThread eventCreatorThread = new EventCreatorThread(
                threadManager,
                selfId,
                chatterConfig.attemptedChatterEventPerSecond(),
                initialAddressBook,
                chatterEventCreator::createEvent,
                CryptoStatic.getNonDetRandom());

        clearAllPipelines = new LoggingClearables(
                RECONNECT.getMarker(),
                List.of(
                        // chatter event creator needs to be cleared first, because it sends event to intake
                        Pair.of(eventCreatorThread, "eventCreatorThread"),
                        Pair.of(intakeQueue, "intakeQueue"),
                        // eventLinker is not thread safe, so the intake thread needs to be paused while its being
                        // cleared
                        Pair.of(new PauseAndClear(intakeQueue, eventLinker), "eventLinker"),
                        Pair.of(eventMapper, "eventMapper"),
                        Pair.of(chatterEventMapper, "chatterEventMapper"),
                        Pair.of(shadowGraph, "shadowGraph"),
                        Pair.of(preConsensusEventHandler, "preConsensusEventHandler"),
                        Pair.of(consensusRoundHandler, "consensusRoundHandler"),
                        Pair.of(swirldStateManager, "swirldStateManager")));
        eventCreatorThread.start();
    }

    /**
     * Constructs and starts all networking components needed for a sync network to run: heartbeats, callers, listeners
     */
    private void startSyncNetwork() {
        final SyncConfig syncConfig = platformContext.getConfiguration().getConfigData(SyncConfig.class);

        final StaticConnectionManagers connectionManagers = startCommonNetwork();

        if (syncConfig.syncAsProtocolEnabled()) {
            reconnectController.set(
                    new ReconnectController(threadManager, reconnectHelper, () -> gossipHalted.set(false)));
            startSyncAsProtocolNetwork(connectionManagers);
            return;
        }

        sharedConnectionLocks = new SharedConnectionLocks(topology, connectionManagers);
        final MultiProtocolResponder protocolHandlers = new MultiProtocolResponder(List.of(
                ProtocolMapping.map(
                        UnidirectionalProtocols.SYNC.getInitialByte(),
                        new SyncProtocolResponder(
                                simultaneousSyncThrottle,
                                syncShadowgraphSynchronizer,
                                syncManager,
                                syncManager::shouldAcceptSync)),
                ProtocolMapping.map(
                        UnidirectionalProtocols.RECONNECT.getInitialByte(),
                        new ReconnectProtocolResponder(
                                threadManager,
                                stateManagementComponent,
                                settings.getReconnect(),
                                reconnectThrottle,
                                reconnectMetrics)),
                ProtocolMapping.map(
                        UnidirectionalProtocols.HEARTBEAT.getInitialByte(),
                        HeartbeatProtocolResponder::heartbeatProtocol)));

        for (final NodeId otherId : topology.getNeighbors()) {
            // create and start new threads to listen for incoming sync requests
            new StoppableThreadConfiguration<>(threadManager)
                    .setPriority(Thread.NORM_PRIORITY)
                    .setNodeId(selfId.id())
                    .setComponent(PLATFORM_THREAD_POOL_NAME)
                    .setOtherNodeId(otherId.id())
                    .setThreadName("listener")
                    .setWork(new Listener(protocolHandlers, connectionManagers.getManager(otherId, false)))
                    .build()
                    .start();

            // create and start new thread to send heartbeats on the SyncCaller channels
            new StoppableThreadConfiguration<>(threadManager)
                    .setPriority(settings.getThreadPrioritySync())
                    .setNodeId(selfId.id())
                    .setComponent(PLATFORM_THREAD_POOL_NAME)
                    .setThreadName("heartbeat")
                    .setOtherNodeId(otherId.id())
                    .setWork(new HeartbeatSender(
                            otherId, sharedConnectionLocks, networkMetrics, PlatformConstructor.settingsProvider()))
                    .build()
                    .start();
        }

        // start the timing AFTER the initial pause
        metrics.resetAll();
        // create and start threads to call other members
        for (int i = 0; i < settings.getMaxOutgoingSyncs(); i++) {
            spawnSyncCaller(i);
        }
    }

    /**
     * Starts sync as a protocol network, with work managed by a {@link NegotiatorThread}
     * <p>
     * Starting sync with this method supports emergency reconnect
     *
     * @param connectionManagers the constructed connection managers
     */
    private void startSyncAsProtocolNetwork(@NonNull final StaticConnectionManagers connectionManagers) {
        Objects.requireNonNull(connectionManagers);

        final BasicConfig basicConfig = platformContext.getConfiguration().getConfigData(BasicConfig.class);
        final SyncConfig syncConfig = platformContext.getConfiguration().getConfigData(SyncConfig.class);

        final Duration hangingThreadDuration = basicConfig.hangingThreadDuration();

        // if this is a single node network, start dedicated thread to "sync" and create events
        if (initialAddressBook.getSize() == 1) {
            syncProtocolThreads.add(new StoppableThreadConfiguration<>(threadManager)
                    .setPriority(Thread.NORM_PRIORITY)
                    .setNodeId(selfId.id())
                    .setComponent(PLATFORM_THREAD_POOL_NAME)
                    .setOtherNodeId(selfId.id())
                    .setThreadName("SingleNodeNetworkSync")
                    .setHangingThreadPeriod(hangingThreadDuration)
                    .setWork(new SingleNodeNetworkSync(
                            this::checkPlatformStatus, eventTaskCreator::createEvent, () -> 0, selfId.id()))
                    .build(true));

            return;
        }

        // If we still need an emergency recovery state, we need it via emergency reconnect.
        // Start the helper now so that it is ready to receive a connection to perform reconnect with when the
        // protocol is initiated.
        if (emergencyRecoveryManager.isEmergencyStateRequired()) {
            reconnectController.get().start();
        }

        final PeerAgnosticSyncChecks peerAgnosticSyncChecks = new PeerAgnosticSyncChecks(List.of(
                () -> !gossipHalted.get(), () -> intakeQueue.size() < settings.getEventIntakeQueueThrottleSize()));

        for (final NodeId otherId : topology.getNeighbors()) {
            syncProtocolThreads.add(new StoppableThreadConfiguration<>(threadManager)
                    .setPriority(Thread.NORM_PRIORITY)
                    .setNodeId(selfId.id())
                    .setComponent(PLATFORM_THREAD_POOL_NAME)
                    .setOtherNodeId(otherId.id())
                    .setThreadName("SyncProtocolWith" + otherId.id())
                    .setHangingThreadPeriod(hangingThreadDuration)
                    .setWork(new NegotiatorThread(
                            connectionManagers.getManager(otherId, topology.shouldConnectTo(otherId)),
                            syncConfig.syncSleepAfterFailedNegotiation(),
                            List.of(
                                    new VersionCompareHandshake(appVersion, !settings.isGossipWithDifferentVersions()),
                                    new VersionCompareHandshake(
                                            PlatformVersion.locateOrDefault(),
                                            !settings.isGossipWithDifferentVersions())),
                            new NegotiationProtocols(List.of(
                                    new HeartbeatProtocol(
                                            otherId,
                                            Duration.ofMillis(syncConfig.syncProtocolHeartbeatPeriod()),
                                            networkMetrics,
                                            time),
                                    new EmergencyReconnectProtocol(
                                            threadManager,
                                            notificationEngine,
                                            otherId,
                                            emergencyRecoveryManager,
                                            reconnectThrottle,
                                            stateManagementComponent,
                                            settings.getReconnect().getAsyncStreamTimeoutMilliseconds(),
                                            reconnectMetrics,
                                            reconnectController.get()),
                                    new ReconnectProtocol(
                                            threadManager,
                                            otherId,
                                            reconnectThrottle,
                                            () -> stateManagementComponent.getLatestSignedState(
                                                    "SwirldsPlatform: ReconnectProtocol"),
                                            settings.getReconnect().getAsyncStreamTimeoutMilliseconds(),
                                            reconnectMetrics,
                                            reconnectController.get(),
                                            new DefaultSignedStateValidator(),
                                            fallenBehindManager),
                                    new SyncProtocol(
                                            otherId,
                                            syncShadowgraphSynchronizer,
                                            fallenBehindManager,
                                            syncPermitProvider,
                                            criticalQuorum,
                                            peerAgnosticSyncChecks,
                                            Duration.ZERO,
                                            syncMetrics,
                                            time)))))
                    .build(true));
        }
    }

    /**
     * Spawn a thread to initiate syncs with other users
     */
    private void spawnSyncCaller(final int callerNumber) {
        // create a caller that will run repeatedly to call random members other than selfId
        final SyncCaller syncCaller = new SyncCaller(
                platformContext,
                getAddressBook(),
                selfId,
                callerNumber,
                reconnectHelper,
                new DefaultSignedStateValidator(),
                simultaneousSyncThrottle,
                syncManager,
                sharedConnectionLocks,
                eventTaskCreator,
                this::checkPlatformStatus,
                syncShadowgraphSynchronizer);

        /* the thread that repeatedly initiates syncs with other members */
        final Thread syncCallerThread = new ThreadConfiguration(threadManager)
                .setPriority(settings.getThreadPrioritySync())
                .setNodeId(selfId.id())
                .setComponent(PLATFORM_THREAD_POOL_NAME)
                .setThreadName("syncCaller-" + callerNumber)
                .setRunnable(syncCaller)
                .build();

        syncCallerThread.start();
    }

    /**
     * Checks the status of the platform and notifies the SwirldMain if there is a change in status
     */
    private void checkPlatformStatus() {
        final int numNodes = initialAddressBook.getSize();

        synchronized (currentPlatformStatus) {
            final PlatformStatus newStatus;
            if (numNodes > 1 && activeConnectionNumber.get() == 0) {
                newStatus = PlatformStatus.DISCONNECTED;
            } else if (syncManager.hasFallenBehind()) {
                newStatus = PlatformStatus.BEHIND;
            } else if (freezeManager.isFreezeStarted()) {
                newStatus = PlatformStatus.MAINTENANCE;
            } else if (freezeManager.isFreezeComplete()) {
                newStatus = PlatformStatus.FREEZE_COMPLETE;
            } else {
                newStatus = PlatformStatus.ACTIVE;
            }

            final PlatformStatus oldStatus = currentPlatformStatus.getAndSet(newStatus);
            if (oldStatus != newStatus) {
                final PlatformStatus ns = newStatus;
                logger.info(PLATFORM_STATUS.getMarker(), () -> new PlatformStatusPayload(
                                "Platform status changed.", oldStatus == null ? "" : oldStatus.name(), ns.name())
                        .toString());

                logger.info(PLATFORM_STATUS.getMarker(), "Platform status changed to: {}", newStatus.toString());

                notificationEngine.dispatch(
                        PlatformStatusChangeListener.class, new PlatformStatusChangeNotification(newStatus));
            }
        }
    }

    /**
     * {@inheritDoc}
     */
    @Override
    public void newConnectionOpened(final Connection sc) {
        activeConnectionNumber.getAndIncrement();
        checkPlatformStatus();
        networkMetrics.connectionEstablished(sc);
    }

    /**
     * {@inheritDoc}
     */
    @Override
    public void connectionClosed(final boolean outbound, final Connection conn) {
        final int connectionNumber = activeConnectionNumber.decrementAndGet();
        if (connectionNumber < 0) {
            logger.error(EXCEPTION.getMarker(), "activeConnectionNumber is {}, this is a bug!", connectionNumber);
        }
        checkPlatformStatus();

        networkMetrics.recordDisconnect(conn);
    }

    /** {@inheritDoc} */
    @Override
    public boolean createTransaction(@NonNull final byte[] transaction) {
        return transactionSubmitter.submitTransaction(new SwirldTransaction(transaction));
    }

    /**
     * {@inheritDoc}
     */
    @Deprecated(forRemoval = true)
    @Override
    public PlatformEvent[] getAllEvents() {
        // There is currently a race condition that can cause an exception if event order changes at
        // just the right moment. Since this is just a testing utility method and not used in production
        // environments, we can just retry until we succeed.
        int maxRetries = 100;
        while (maxRetries-- > 0) {
            try {
                final EventImpl[] allEvents = shadowGraph.getAllEvents();
                Arrays.sort(allEvents, (o1, o2) -> {
                    if (o1.getConsensusOrder() != -1 && o2.getConsensusOrder() != -1) {
                        // both are consensus
                        return Long.compare(o1.getConsensusOrder(), o2.getConsensusOrder());
                    } else if (o1.getConsensusTimestamp() == null && o2.getConsensusTimestamp() == null) {
                        // neither are consensus
                        return o1.getTimeReceived().compareTo(o2.getTimeReceived());
                    } else {
                        // one is consensus, the other is not
                        if (o1.getConsensusTimestamp() == null) {
                            return 1;
                        } else {
                            return -1;
                        }
                    }
                });
                return allEvents;
            } catch (final IllegalArgumentException e) {
                logger.error(EXCEPTION.getMarker(), "Exception while sorting events", e);
            }
        }
        throw new IllegalStateException("Unable to sort events after 100 retries");
    }

    /**
     * {@inheritDoc}
     */
    @Override
    public PlatformContext getContext() {
        return platformContext;
    }

    /**
     * {@inheritDoc}
     */
    @Override
    public NotificationEngine getNotificationEngine() {
        return notificationEngine;
    }

    /** {@inheritDoc} */
    @Override
    public Signature sign(final byte[] data) {
        return crypto.sign(data);
    }

    /**
     * Get the Address Book
     *
     * @return AddressBook
     */
    @Override
    public AddressBook getAddressBook() {
        return initialAddressBook;
    }

    /**
     * {@inheritDoc}
     */
    @Deprecated(forRemoval = true)
    @Override
    public <T extends SwirldState> T getState() {
        return (T) swirldStateManager.getCurrentSwirldState();
    }

    /**
     * {@inheritDoc}
     */
    @Deprecated(forRemoval = true)
    @Override
    public void releaseState() {
        swirldStateManager.releaseCurrentSwirldState();
    }

    /**
     * {@inheritDoc}
     */
    @SuppressWarnings("unchecked")
    @Override
    public <T extends SwirldState> AutoCloseableWrapper<T> getLatestImmutableState(@NonNull final String reason) {
        final ReservedSignedState wrapper = stateManagementComponent.getLatestImmutableState(reason);
        return new AutoCloseableWrapper<>(
                wrapper.isNull() ? null : (T) wrapper.get().getState().getSwirldState(), wrapper::close);
    }

    /**
     * {@inheritDoc}
     */
    @SuppressWarnings("unchecked")
    @Override
    public <T extends SwirldState> AutoCloseableWrapper<T> getLatestSignedState(@NonNull final String reason) {
        final ReservedSignedState wrapper = stateManagementComponent.getLatestSignedState(reason);
        return new AutoCloseableWrapper<>(
                wrapper.isNull() ? null : (T) wrapper.get().getState().getSwirldState(), wrapper::close);
    }

    /**
     * check whether the given event is the last event in its round, and the platform enters freeze period
     *
     * @param event a consensus event
     * @return whether this event is the last event to be added before restart
     */
    private boolean isLastEventBeforeRestart(final EventImpl event) {
        return event.isLastInRoundReceived() && swirldStateManager.isInFreezePeriod(event.getConsensusTimestamp());
    }
}<|MERGE_RESOLUTION|>--- conflicted
+++ resolved
@@ -245,13 +245,6 @@
     public static final String PLATFORM_THREAD_POOL_NAME = "platform-core";
     /** use this for all logging, as controlled by the optional data/log4j2.xml file */
     private static final Logger logger = LogManager.getLogger(SwirldsPlatform.class);
-<<<<<<< HEAD
-    /** logging string prefix for hash stream operation logged events. */
-    private static final String HASH_STREAM_OPERATION_PREFIX = ">>> ";
-=======
-    /** alert threshold for java app pause */
-    private static final long PAUSE_ALERT_INTERVAL = 5000;
->>>>>>> 6119ab2b
     /**
      * the ID of the member running this. Since a node can be a main node or a mirror node, the ID is not a primitive
      * value
