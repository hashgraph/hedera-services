/*
 * Copyright (C) 2024-2025 Hedera Hashgraph, LLC
 *
 * Licensed under the Apache License, Version 2.0 (the "License");
 * you may not use this file except in compliance with the License.
 * You may obtain a copy of the License at
 *
 *      http://www.apache.org/licenses/LICENSE-2.0
 *
 * Unless required by applicable law or agreed to in writing, software
 * distributed under the License is distributed on an "AS IS" BASIS,
 * WITHOUT WARRANTIES OR CONDITIONS OF ANY KIND, either express or implied.
 * See the License for the specific language governing permissions and
 * limitations under the License.
 */

package com.swirlds.platform;

import static com.swirlds.common.utility.CompareTo.isLessThan;
import static com.swirlds.logging.legacy.LogMarker.STARTUP;
import static com.swirlds.logging.legacy.LogMarker.STATE_TO_DISK;
import static com.swirlds.platform.StateInitializer.initializeState;
import static com.swirlds.platform.event.preconsensus.PcesBirthRoundMigration.migratePcesToBirthRoundMode;
import static com.swirlds.platform.state.BirthRoundStateMigration.modifyStateForBirthRoundMigration;
import static com.swirlds.platform.state.address.RosterMetrics.registerRosterMetrics;

import com.hedera.hapi.node.state.roster.Roster;
import com.hedera.pbj.runtime.io.buffer.Bytes;
import com.swirlds.common.config.StateCommonConfig;
import com.swirlds.common.context.PlatformContext;
import com.swirlds.common.crypto.Hash;
import com.swirlds.common.crypto.Signature;
import com.swirlds.common.io.IOIterator;
import com.swirlds.common.notification.NotificationEngine;
import com.swirlds.common.platform.NodeId;
import com.swirlds.common.stream.RunningEventHashOverride;
import com.swirlds.common.utility.AutoCloseableWrapper;
import com.swirlds.component.framework.component.ComponentWiring;
import com.swirlds.component.framework.wires.input.InputWire;
import com.swirlds.platform.builder.PlatformBuildingBlocks;
import com.swirlds.platform.builder.PlatformComponentBuilder;
import com.swirlds.platform.components.AppNotifier;
import com.swirlds.platform.components.DefaultAppNotifier;
import com.swirlds.platform.components.DefaultEventWindowManager;
import com.swirlds.platform.components.DefaultSavedStateController;
import com.swirlds.platform.components.EventWindowManager;
import com.swirlds.platform.components.SavedStateController;
import com.swirlds.platform.components.consensus.ConsensusEngine;
import com.swirlds.platform.config.StateConfig;
import com.swirlds.platform.consensus.EventWindow;
import com.swirlds.platform.crypto.KeysAndCerts;
import com.swirlds.platform.crypto.PlatformSigner;
import com.swirlds.platform.event.AncientMode;
import com.swirlds.platform.event.EventCounter;
import com.swirlds.platform.event.PlatformEvent;
import com.swirlds.platform.event.preconsensus.PcesConfig;
import com.swirlds.platform.event.preconsensus.PcesFileTracker;
import com.swirlds.platform.event.preconsensus.PcesReplayer;
import com.swirlds.platform.eventhandling.EventConfig;
import com.swirlds.platform.internal.ConsensusRound;
import com.swirlds.platform.metrics.RuntimeMetrics;
import com.swirlds.platform.pool.TransactionPoolNexus;
import com.swirlds.platform.publisher.DefaultPlatformPublisher;
import com.swirlds.platform.publisher.PlatformPublisher;
import com.swirlds.platform.state.PlatformMerkleStateRoot;
import com.swirlds.platform.state.PlatformStateAccessor;
import com.swirlds.platform.state.StateLifecycles;
import com.swirlds.platform.state.SwirldStateManager;
import com.swirlds.platform.state.nexus.DefaultLatestCompleteStateNexus;
import com.swirlds.platform.state.nexus.LatestCompleteStateNexus;
import com.swirlds.platform.state.nexus.LockFreeStateNexus;
import com.swirlds.platform.state.nexus.SignedStateNexus;
import com.swirlds.platform.state.signed.DefaultStateSignatureCollector;
import com.swirlds.platform.state.signed.ReservedSignedState;
import com.swirlds.platform.state.signed.SignedState;
import com.swirlds.platform.state.signed.SignedStateMetrics;
import com.swirlds.platform.state.signed.StateSignatureCollector;
import com.swirlds.platform.state.snapshot.SavedStateInfo;
import com.swirlds.platform.state.snapshot.SignedStateFilePath;
import com.swirlds.platform.state.snapshot.StateDumpRequest;
import com.swirlds.platform.state.snapshot.StateToDiskReason;
import com.swirlds.platform.system.Platform;
import com.swirlds.platform.system.SoftwareVersion;
import com.swirlds.platform.system.events.BirthRoundMigrationShim;
import com.swirlds.platform.system.events.DefaultBirthRoundMigrationShim;
import com.swirlds.platform.system.status.actions.DoneReplayingEventsAction;
import com.swirlds.platform.system.status.actions.StartedReplayingEventsAction;
import com.swirlds.platform.wiring.PlatformWiring;
import com.swirlds.state.merkle.MerkleStateRoot;
import edu.umd.cs.findbugs.annotations.NonNull;
import edu.umd.cs.findbugs.annotations.Nullable;
import java.io.IOException;
import java.io.UncheckedIOException;
import java.time.Duration;
import java.util.List;
import java.util.Objects;
import org.apache.logging.log4j.LogManager;
import org.apache.logging.log4j.Logger;

/**
 * The swirlds consensus node platform. Responsible for the creation, gossip, and consensus of events. Also manages the
 * transaction handling and state management.
 */
public class SwirldsPlatform implements Platform {

    private static final Logger logger = LogManager.getLogger(SwirldsPlatform.class);

    /**
     * The unique ID of this node.
     */
    private final NodeId selfId;

    /**
     * the current nodes in the network and their information
     */
    private final Roster currentRoster;

    /**
     * the object that contains all key pairs and CSPRNG state for this member
     */
    private final KeysAndCerts keysAndCerts;

    /**
     * If a state was loaded from disk, this is the minimum generation non-ancient for that round. If starting from a
     * genesis state, this is 0.
     */
    private final long initialAncientThreshold;

    /**
     * The latest round to have reached consensus in the initial state
     */
    private final long startingRound;

    /**
     * Holds the latest state that is immutable. May be unhashed (in the future), may or may not have all required
     * signatures. State is returned with a reservation.
     * <p>
     * NOTE: This is currently set when a state has finished hashing. In the future, this will be set at the moment a
     * new state is created, before it is hashed.
     */
    private final SignedStateNexus latestImmutableStateNexus = new LockFreeStateNexus();

    /**
     * For passing notifications between the platform and the application.
     */
    private final NotificationEngine notificationEngine;

    /**
     * The platform context for this platform. Should be used to access basic services
     */
    private final PlatformContext platformContext;

    /**
     * The initial preconsensus event files read from disk.
     */
    private final PcesFileTracker initialPcesFiles;

    /**
     * Controls which states are saved to disk
     */
    private final SavedStateController savedStateController;

    /**
     * Used to submit application transactions.
     */
    private final TransactionPoolNexus transactionPoolNexus;

    /**
     * Encapsulated wiring for the platform.
     */
    private final PlatformWiring platformWiring;

    /**
     * Constructor.
     *
     * @param builder this object is responsible for building platform components and other things needed by the
     *                platform
     */
    public SwirldsPlatform(@NonNull final PlatformComponentBuilder builder) {
        final PlatformBuildingBlocks blocks = builder.getBuildingBlocks();
        platformContext = blocks.platformContext();
        final StateLifecycles stateLifecycles = blocks.stateLifecycles();

        final AncientMode ancientMode = platformContext
                .getConfiguration()
                .getConfigData(EventConfig.class)
                .getAncientMode();

        // The reservation on this state is held by the caller of this constructor.
        final SignedState initialState = blocks.initialState().get();

        // This method is a no-op if we are not in birth round mode, or if we have already migrated.
        final SoftwareVersion appVersion = blocks.appVersion();
        modifyStateForBirthRoundMigration(initialState, ancientMode, appVersion);

        if (ancientMode == AncientMode.BIRTH_ROUND_THRESHOLD) {
            try {
                // This method is a no-op if we have already completed birth round migration or if we are at genesis.
                migratePcesToBirthRoundMode(
                        platformContext,
                        blocks.selfId(),
                        initialState.getRound(),
                        initialState
                                .getState()
                                .getReadablePlatformState()
                                .getLowestJudgeGenerationBeforeBirthRoundMode());
            } catch (final IOException e) {
                throw new UncheckedIOException("Birth round migration failed during PCES migration.", e);
            }
        }

        selfId = blocks.selfId();
        initialPcesFiles = blocks.initialPcesFiles();
        notificationEngine = blocks.notificationEngine();

        logger.info(STARTUP.getMarker(), "Starting with roster history:\n{}", blocks.rosterHistory());
        currentRoster = blocks.rosterHistory().getCurrentRoster();

        platformWiring = new PlatformWiring(platformContext, blocks.model(), blocks.applicationCallbacks());

        registerRosterMetrics(platformContext.getMetrics(), currentRoster, selfId);

        RuntimeMetrics.setup(platformContext.getMetrics());

        keysAndCerts = blocks.keysAndCerts();

        EventCounter.registerEventCounterMetrics(platformContext.getMetrics());

        final LatestCompleteStateNexus latestCompleteStateNexus = new DefaultLatestCompleteStateNexus(platformContext);

        savedStateController = new DefaultSavedStateController(platformContext);

        final SignedStateMetrics signedStateMetrics = new SignedStateMetrics(platformContext.getMetrics());
        final StateSignatureCollector stateSignatureCollector =
                new DefaultStateSignatureCollector(platformContext, signedStateMetrics);

        blocks.statusActionSubmitterReference()
                .set(x -> platformWiring.getStatusActionSubmitter().submitStatusAction(x));

        final Duration replayHealthThreshold = platformContext
                .getConfiguration()
                .getConfigData(PcesConfig.class)
                .replayHealthThreshold();
        final PcesReplayer pcesReplayer = new PcesReplayer(
                platformContext,
                platformWiring.getPcesReplayerEventOutput(),
                platformWiring::flushIntakePipeline,
                platformWiring::flushTransactionHandler,
                () -> latestImmutableStateNexus.getState("PCES replay"),
                () -> isLessThan(blocks.model().getUnhealthyDuration(), replayHealthThreshold));

        initializeState(this, platformContext, initialState, stateLifecycles);

        // This object makes a copy of the state. After this point, initialState becomes immutable.
        /**
         * Handles all interaction with {@link StateLifecycles}
         */
        SwirldStateManager swirldStateManager = blocks.swirldStateManager();
        swirldStateManager.setInitialState(initialState.getState());

        final EventWindowManager eventWindowManager = new DefaultEventWindowManager();

        blocks.isInFreezePeriodReference().set(swirldStateManager::isInFreezePeriod);

        final BirthRoundMigrationShim birthRoundMigrationShim = buildBirthRoundMigrationShim(initialState, ancientMode);

        final AppNotifier appNotifier = new DefaultAppNotifier(blocks.notificationEngine());

        final PlatformPublisher publisher = new DefaultPlatformPublisher(blocks.applicationCallbacks());

        platformWiring.bind(
                builder,
                pcesReplayer,
                stateSignatureCollector,
                eventWindowManager,
                birthRoundMigrationShim,
                latestImmutableStateNexus,
                latestCompleteStateNexus,
                savedStateController,
                appNotifier,
                publisher);

        final Hash legacyRunningEventHash =
                initialState.getState().getReadablePlatformState().getLegacyRunningEventHash() == null
                        ? platformContext.getCryptography().getNullHash()
                        : initialState.getState().getReadablePlatformState().getLegacyRunningEventHash();
        final RunningEventHashOverride runningEventHashOverride =
                new RunningEventHashOverride(legacyRunningEventHash, false);
        platformWiring.updateRunningHash(runningEventHashOverride);

        // Load the minimum generation into the pre-consensus event writer
        final String actualMainClassName = platformContext
                .getConfiguration()
                .getConfigData(StateConfig.class)
                .getMainClassName(blocks.mainClassName());
        final SignedStateFilePath statePath =
                new SignedStateFilePath(platformContext.getConfiguration().getConfigData(StateCommonConfig.class));
        final List<SavedStateInfo> savedStates =
                statePath.getSavedStateFiles(actualMainClassName, selfId, blocks.swirldName());
        if (!savedStates.isEmpty()) {
            // The minimum generation of non-ancient events for the oldest state snapshot on disk.
            final long minimumGenerationNonAncientForOldestState =
                    savedStates.get(savedStates.size() - 1).metadata().minimumGenerationNonAncient();
            platformWiring.getPcesMinimumGenerationToStoreInput().inject(minimumGenerationNonAncientForOldestState);
        }

        transactionPoolNexus = blocks.transactionPoolNexus();

        final boolean startedFromGenesis = initialState.isGenesisState();

        latestImmutableStateNexus.setState(initialState.reserve("set latest immutable to initial state"));

        if (startedFromGenesis) {
            initialAncientThreshold = 0;
            startingRound = 0;
            platformWiring.updateEventWindow(EventWindow.getGenesisEventWindow(ancientMode));
        } else {
            initialAncientThreshold =
                    initialState.getState().getReadablePlatformState().getAncientThreshold();
            startingRound = initialState.getRound();

            platformWiring.sendStateToHashLogger(initialState);
            platformWiring
                    .getSignatureCollectorStateInput()
                    .put(initialState.reserve("loading initial state into sig collector"));

            savedStateController.registerSignedStateFromDisk(initialState);

            platformWiring.consensusSnapshotOverride(Objects.requireNonNull(
                    initialState.getState().getReadablePlatformState().getSnapshot()));

            // We only load non-ancient events during start up, so the initial expired threshold will be
            // equal to the ancient threshold when the system first starts. Over time as we get more events,
            // the expired threshold will continue to expand until it reaches its full size.
            platformWiring.updateEventWindow(new EventWindow(
                    initialState.getRound(),
                    initialAncientThreshold,
                    initialAncientThreshold,
                    AncientMode.getAncientMode(platformContext)));
            platformWiring.overrideIssDetectorState(initialState.reserve("initialize issDetector"));
        }

        blocks.getLatestCompleteStateReference()
                .set(() -> latestCompleteStateNexus.getState("get latest complete state for reconnect"));

        final ReconnectStateLoader reconnectStateLoader = new ReconnectStateLoader(
                this,
                platformContext,
                platformWiring,
                swirldStateManager,
                latestImmutableStateNexus,
                savedStateController,
                currentRoster,
                stateLifecycles);

        blocks.loadReconnectStateReference().set(reconnectStateLoader::loadReconnectState);
        blocks.clearAllPipelinesForReconnectReference().set(platformWiring::clear);
        blocks.latestImmutableStateProviderReference().set(latestImmutableStateNexus::getState);
    }

    /**
     * Builds the birth round migration shim if necessary.
     *
     * @param initialState the initial state
     * @param ancientMode  the ancient mode
     * @return the birth round migration shim, or null if it is not needed
     */
    @Nullable
    private BirthRoundMigrationShim buildBirthRoundMigrationShim(
            @NonNull final SignedState initialState, @NonNull final AncientMode ancientMode) {

        if (ancientMode == AncientMode.GENERATION_THRESHOLD) {
            // We don't need the shim if we haven't migrated to birth round mode.
            return null;
        }

        final PlatformMerkleStateRoot state = initialState.getState();
        final PlatformStateAccessor platformState = state.getReadablePlatformState();

        return new DefaultBirthRoundMigrationShim(
                platformContext,
                platformState.getFirstVersionInBirthRoundMode(),
                platformState.getLastRoundBeforeBirthRoundMode(),
                platformState.getLowestJudgeGenerationBeforeBirthRoundMode());
    }

    /**
     * {@inheritDoc}
     */
    @Override
    @NonNull
    public NodeId getSelfId() {
        return selfId;
    }

    /**
     * Start this platform.
     */
    @Override
    public void start() {
        logger.info(STARTUP.getMarker(), "Starting platform {}", selfId);

        platformContext.getRecycleBin().start();
        platformContext.getMetrics().start();
        platformWiring.start();

        replayPreconsensusEvents();
        platformWiring.startGossip();
    }

    /**
     * Performs a PCES recovery:
     * <ul>
     *     <li>Starts all components for handling events</li>
     *     <li>Does not start gossip</li>
     *     <li>Replays events from PCES, reaches consensus on them and handles them</li>
     *     <li>Saves the last state produces by this replay to disk</li>
     * </ul>
     */
    public void performPcesRecovery() {
        platformContext.getRecycleBin().start();
        platformContext.getMetrics().start();
        platformWiring.start();

        replayPreconsensusEvents();
        try (final ReservedSignedState reservedState = latestImmutableStateNexus.getState("Get PCES recovery state")) {
            if (reservedState == null) {
                logger.warn(
                        STATE_TO_DISK.getMarker(),
                        "Trying to dump PCES recovery state to disk, but no state is available.");
            } else {
                final SignedState signedState = reservedState.get();
                signedState.markAsStateToSave(StateToDiskReason.PCES_RECOVERY_COMPLETE);

                final StateDumpRequest request =
                        StateDumpRequest.create(signedState.reserve("dumping PCES recovery state"));

                platformWiring.getDumpStateToDiskInput().put(request);
                request.waitForFinished().run();
            }
        }
    }

    /**
     * Replay preconsensus events.
     */
    private void replayPreconsensusEvents() {
        platformWiring.getStatusActionSubmitter().submitStatusAction(new StartedReplayingEventsAction());

        final IOIterator<PlatformEvent> iterator =
                initialPcesFiles.getEventIterator(initialAncientThreshold, startingRound);

        logger.info(
                STARTUP.getMarker(),
                "replaying preconsensus event stream starting at generation {}",
                initialAncientThreshold);

        platformWiring.getPcesReplayerIteratorInput().inject(iterator);

        // We have to wait for all the PCES transactions to reach the ISS detector before telling it that PCES replay is
        // done. The PCES replay will flush the intake pipeline, but we have to flush the hasher

        // FUTURE WORK: These flushes can be done by the PCES replayer.
        platformWiring.flushStateHasher();
        platformWiring.signalEndOfPcesReplay();

        platformWiring
                .getStatusActionSubmitter()
                .submitStatusAction(
                        new DoneReplayingEventsAction(platformContext.getTime().now()));
    }

    /**
     * {@inheritDoc}
     */
    @Override
    public boolean createTransaction(@NonNull final byte[] transaction) {
        return transactionPoolNexus.submitApplicationTransaction(Bytes.wrap(transaction));
    }

    /**
     * {@inheritDoc}
     */
    @Override
    @NonNull
    public PlatformContext getContext() {
        return platformContext;
    }

    /**
     * {@inheritDoc}
     */
    @Override
    @NonNull
    public NotificationEngine getNotificationEngine() {
        return notificationEngine;
    }

    /**
     * {@inheritDoc}
     */
    @Override
    @NonNull
    public Signature sign(@NonNull final byte[] data) {
        return new PlatformSigner(keysAndCerts).sign(data);
    }

    /**
     * {@inheritDoc}
     */
    @Override
    @NonNull
    public Roster getRoster() {
        return currentRoster;
    }

    /**
     * {@inheritDoc}
     */
    @SuppressWarnings("unchecked")
    @Override
    @NonNull
    public <T extends MerkleStateRoot> AutoCloseableWrapper<T> getLatestImmutableState(@NonNull final String reason) {
        final ReservedSignedState wrapper = latestImmutableStateNexus.getState(reason);
        return wrapper == null
                ? AutoCloseableWrapper.empty()
                : new AutoCloseableWrapper<>((T) wrapper.get().getState(), wrapper::close);
    }

<<<<<<< HEAD
    @NonNull
    public PlatformWiring getPlatformWiring() {
        return platformWiring;
=======
    /**
     * Binds a custom input wire to the consensus engine output wire. This method is mainly created for test purposes.
     *
     * @param inputWire to bind
     */
    public void bindInputWireToConsensusEngine(final InputWire<List<ConsensusRound>> inputWire) {
        final ComponentWiring<ConsensusEngine, List<ConsensusRound>> consensusEngineWiring =
                platformWiring.getConsensusEngineWiring();
        consensusEngineWiring.getOutputWire().solderTo(inputWire);
>>>>>>> ffefc534
    }
}<|MERGE_RESOLUTION|>--- conflicted
+++ resolved
@@ -527,11 +527,6 @@
                 : new AutoCloseableWrapper<>((T) wrapper.get().getState(), wrapper::close);
     }
 
-<<<<<<< HEAD
-    @NonNull
-    public PlatformWiring getPlatformWiring() {
-        return platformWiring;
-=======
     /**
      * Binds a custom input wire to the consensus engine output wire. This method is mainly created for test purposes.
      *
@@ -541,6 +536,5 @@
         final ComponentWiring<ConsensusEngine, List<ConsensusRound>> consensusEngineWiring =
                 platformWiring.getConsensusEngineWiring();
         consensusEngineWiring.getOutputWire().solderTo(inputWire);
->>>>>>> ffefc534
     }
 }