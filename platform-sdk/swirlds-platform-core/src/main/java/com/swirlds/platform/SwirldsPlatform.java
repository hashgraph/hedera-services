--- conflicted
+++ resolved
@@ -638,12 +638,7 @@
                 intakeEventCounter);
         final OrphanBuffer orphanBuffer = new OrphanBuffer(platformContext, intakeEventCounter);
         final InOrderLinker inOrderLinker = new InOrderLinker(platformContext, time, intakeEventCounter);
-<<<<<<< HEAD
         final ConsensusEngine consensusEngine = new DefaultConsensusEngine(platformContext, selfId, consensusRef::get);
-=======
-        final ConsensusEngine consensusEngine = new DefaultConsensusEngine(
-                platformContext, selfId, consensusRef::get, shadowGraph, intakeEventCounter, e -> {});
->>>>>>> 910ac27a
 
         final LongSupplier intakeQueueSizeSupplier =
                 oldStyleIntakeQueue == null ? platformWiring.getIntakeQueueSizeSupplier() : oldStyleIntakeQueue::size;
