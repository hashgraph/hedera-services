/*
 * Copyright (C) 2016-2024 Hedera Hashgraph, LLC
 *
 * Licensed under the Apache License, Version 2.0 (the "License");
 * you may not use this file except in compliance with the License.
 * You may obtain a copy of the License at
 *
 *      http://www.apache.org/licenses/LICENSE-2.0
 *
 * Unless required by applicable law or agreed to in writing, software
 * distributed under the License is distributed on an "AS IS" BASIS,
 * WITHOUT WARRANTIES OR CONDITIONS OF ANY KIND, either express or implied.
 * See the License for the specific language governing permissions and
 * limitations under the License.
 */

package com.swirlds.platform;

import static com.swirlds.common.threading.interrupt.Uninterruptable.abortAndThrowIfInterrupted;
import static com.swirlds.common.threading.manager.AdHocThreadManager.getStaticThreadManager;
import static com.swirlds.logging.legacy.LogMarker.EXCEPTION;
import static com.swirlds.logging.legacy.LogMarker.RECONNECT;
import static com.swirlds.logging.legacy.LogMarker.STARTUP;
import static com.swirlds.logging.legacy.LogMarker.STATE_TO_DISK;
import static com.swirlds.platform.event.creation.EventCreationManagerFactory.buildEventCreationManager;
import static com.swirlds.platform.event.preconsensus.PcesUtilities.getDatabaseDirectory;
import static com.swirlds.platform.state.address.AddressBookMetrics.registerAddressBookMetrics;
import static com.swirlds.platform.state.iss.ConsensusHashManager.DO_NOT_IGNORE_ROUNDS;
import static com.swirlds.platform.state.signed.SignedStateFileReader.getSavedStateFiles;
import static com.swirlds.platform.system.InitTrigger.GENESIS;
import static com.swirlds.platform.system.InitTrigger.RESTART;
import static com.swirlds.platform.system.SoftwareVersion.NO_VERSION;
import static com.swirlds.platform.system.UptimeData.NO_ROUND;

import com.swirlds.base.state.Startable;
import com.swirlds.base.time.Time;
import com.swirlds.base.utility.Pair;
import com.swirlds.common.context.PlatformContext;
import com.swirlds.common.crypto.Hash;
import com.swirlds.common.crypto.Signature;
import com.swirlds.common.io.IOIterator;
import com.swirlds.common.io.utility.RecycleBin;
import com.swirlds.common.merkle.crypto.MerkleCryptoFactory;
import com.swirlds.common.merkle.utility.SerializableLong;
import com.swirlds.common.notification.NotificationEngine;
import com.swirlds.common.platform.NodeId;
import com.swirlds.common.scratchpad.Scratchpad;
import com.swirlds.common.stream.EventStreamManager;
import com.swirlds.common.threading.framework.QueueThread;
import com.swirlds.common.threading.framework.config.QueueThreadConfiguration;
import com.swirlds.common.threading.framework.config.QueueThreadMetricsConfiguration;
import com.swirlds.common.threading.interrupt.InterruptableConsumer;
import com.swirlds.common.threading.manager.ThreadManager;
import com.swirlds.common.utility.AutoCloseableWrapper;
import com.swirlds.common.utility.Clearable;
import com.swirlds.common.utility.LoggingClearables;
import com.swirlds.common.utility.StackTrace;
import com.swirlds.common.wiring.model.WiringModel;
import com.swirlds.logging.legacy.LogMarker;
import com.swirlds.logging.legacy.payload.FatalErrorPayload;
import com.swirlds.metrics.api.Metrics;
import com.swirlds.platform.components.LinkedEventIntake;
import com.swirlds.platform.components.SavedStateController;
import com.swirlds.platform.components.appcomm.AppCommunicationComponent;
import com.swirlds.platform.components.state.DefaultStateManagementComponent;
import com.swirlds.platform.components.state.StateManagementComponent;
import com.swirlds.platform.components.transaction.system.ConsensusSystemTransactionManager;
import com.swirlds.platform.config.StateConfig;
import com.swirlds.platform.config.ThreadConfig;
import com.swirlds.platform.config.TransactionConfig;
import com.swirlds.platform.consensus.ConsensusConfig;
import com.swirlds.platform.consensus.NonAncientEventWindow;
import com.swirlds.platform.crypto.CryptoStatic;
import com.swirlds.platform.crypto.KeysAndCerts;
import com.swirlds.platform.crypto.PlatformSigner;
import com.swirlds.platform.dispatch.DispatchBuilder;
import com.swirlds.platform.dispatch.DispatchConfiguration;
import com.swirlds.platform.dispatch.triggers.flow.DiskStateLoadedTrigger;
import com.swirlds.platform.dispatch.triggers.flow.ReconnectStateLoadedTrigger;
import com.swirlds.platform.event.AncientMode;
import com.swirlds.platform.event.EventCounter;
import com.swirlds.platform.event.GossipEvent;
import com.swirlds.platform.event.creation.EventCreationManager;
import com.swirlds.platform.event.deduplication.EventDeduplicator;
import com.swirlds.platform.event.hashing.EventHasher;
import com.swirlds.platform.event.linking.InOrderLinker;
import com.swirlds.platform.event.orphan.OrphanBuffer;
import com.swirlds.platform.event.preconsensus.EventDurabilityNexus;
import com.swirlds.platform.event.preconsensus.PcesConfig;
import com.swirlds.platform.event.preconsensus.PcesFileManager;
import com.swirlds.platform.event.preconsensus.PcesFileReader;
import com.swirlds.platform.event.preconsensus.PcesFileTracker;
import com.swirlds.platform.event.preconsensus.PcesReplayer;
import com.swirlds.platform.event.preconsensus.PcesSequencer;
import com.swirlds.platform.event.preconsensus.PcesWriter;
import com.swirlds.platform.event.validation.AddressBookUpdate;
import com.swirlds.platform.event.validation.EventSignatureValidator;
import com.swirlds.platform.event.validation.InternalEventValidator;
import com.swirlds.platform.eventhandling.ConsensusRoundHandler;
import com.swirlds.platform.eventhandling.EventConfig;
import com.swirlds.platform.eventhandling.TransactionPool;
import com.swirlds.platform.gossip.DefaultIntakeEventCounter;
import com.swirlds.platform.gossip.Gossip;
import com.swirlds.platform.gossip.GossipEventWindowNexus;
import com.swirlds.platform.gossip.GossipFactory;
import com.swirlds.platform.gossip.IntakeEventCounter;
import com.swirlds.platform.gossip.NoOpIntakeEventCounter;
import com.swirlds.platform.gossip.shadowgraph.Shadowgraph;
import com.swirlds.platform.gossip.sync.config.SyncConfig;
import com.swirlds.platform.gui.GuiPlatformAccessor;
import com.swirlds.platform.internal.ConsensusRound;
import com.swirlds.platform.internal.EventImpl;
import com.swirlds.platform.listeners.PlatformStatusChangeListener;
import com.swirlds.platform.listeners.PlatformStatusChangeNotification;
import com.swirlds.platform.listeners.ReconnectCompleteListener;
import com.swirlds.platform.listeners.ReconnectCompleteNotification;
import com.swirlds.platform.listeners.StateLoadedFromDiskCompleteListener;
import com.swirlds.platform.listeners.StateLoadedFromDiskNotification;
import com.swirlds.platform.metrics.AddedEventMetrics;
import com.swirlds.platform.metrics.ConsensusHandlingMetrics;
import com.swirlds.platform.metrics.ConsensusMetrics;
import com.swirlds.platform.metrics.ConsensusMetricsImpl;
import com.swirlds.platform.metrics.EventIntakeMetrics;
import com.swirlds.platform.metrics.IssMetrics;
import com.swirlds.platform.metrics.RuntimeMetrics;
import com.swirlds.platform.metrics.SwirldStateMetrics;
import com.swirlds.platform.metrics.SyncMetrics;
import com.swirlds.platform.metrics.TransactionMetrics;
import com.swirlds.platform.observers.EventObserver;
import com.swirlds.platform.observers.EventObserverDispatcher;
import com.swirlds.platform.recovery.EmergencyRecoveryManager;
import com.swirlds.platform.state.State;
import com.swirlds.platform.state.SwirldStateManager;
import com.swirlds.platform.state.iss.ConsensusHashManager;
import com.swirlds.platform.state.iss.IssHandler;
import com.swirlds.platform.state.iss.IssScratchpad;
import com.swirlds.platform.state.nexus.EmergencyStateNexus;
import com.swirlds.platform.state.nexus.LatestCompleteStateNexus;
import com.swirlds.platform.state.nexus.LockFreeStateNexus;
import com.swirlds.platform.state.nexus.SignedStateNexus;
import com.swirlds.platform.state.signed.ReservedSignedState;
import com.swirlds.platform.state.signed.SavedStateInfo;
import com.swirlds.platform.state.signed.SignedState;
import com.swirlds.platform.state.signed.SignedStateFileManager;
import com.swirlds.platform.state.signed.SignedStateMetrics;
import com.swirlds.platform.state.signed.SourceOfSignedState;
import com.swirlds.platform.state.signed.StartupStateUtils;
import com.swirlds.platform.state.signed.StateDumpRequest;
import com.swirlds.platform.state.signed.StateSignatureCollector;
import com.swirlds.platform.state.signed.StateToDiskReason;
import com.swirlds.platform.stats.StatConstructor;
import com.swirlds.platform.system.InitTrigger;
import com.swirlds.platform.system.Platform;
import com.swirlds.platform.system.Shutdown;
import com.swirlds.platform.system.SoftwareVersion;
import com.swirlds.platform.system.SwirldState;
import com.swirlds.platform.system.SystemExitCode;
import com.swirlds.platform.system.SystemExitUtils;
import com.swirlds.platform.system.UptimeData;
import com.swirlds.platform.system.address.Address;
import com.swirlds.platform.system.address.AddressBook;
import com.swirlds.platform.system.address.AddressBookUtils;
import com.swirlds.platform.system.status.PlatformStatus;
import com.swirlds.platform.system.status.PlatformStatusManager;
import com.swirlds.platform.system.status.actions.DoneReplayingEventsAction;
import com.swirlds.platform.system.status.actions.ReconnectCompleteAction;
import com.swirlds.platform.system.status.actions.StartedReplayingEventsAction;
import com.swirlds.platform.system.transaction.StateSignatureTransaction;
import com.swirlds.platform.system.transaction.SwirldTransaction;
import com.swirlds.platform.util.PlatformComponents;
import com.swirlds.platform.wiring.PlatformWiring;
import edu.umd.cs.findbugs.annotations.NonNull;
import edu.umd.cs.findbugs.annotations.Nullable;
import java.io.IOException;
import java.io.UncheckedIOException;
import java.nio.file.Path;
import java.util.ArrayList;
import java.util.List;
import java.util.Objects;
import java.util.concurrent.ExecutionException;
import java.util.concurrent.atomic.AtomicLong;
import java.util.concurrent.atomic.AtomicReference;
import java.util.function.BiConsumer;
import java.util.function.Consumer;
import org.apache.logging.log4j.LogManager;
import org.apache.logging.log4j.Logger;

public class SwirldsPlatform implements Platform {

    public static final String PLATFORM_THREAD_POOL_NAME = "platform-core";
    /** use this for all logging, as controlled by the optional data/log4j2.xml file */
    private static final Logger logger = LogManager.getLogger(SwirldsPlatform.class);
    /**
     * the ID of the member running this. Since a node can be a main node or a mirror node, the ID is not a primitive
     * value
     */
    private final NodeId selfId;
    /**
     * The shadow graph manager. This wraps a shadow graph, which is an Event graph that adds child pointers to the
     * Hashgraph Event graph. Used for gossiping.
     */
    private final Shadowgraph shadowGraph;

    /**
     * the object used to calculate consensus. it is volatile because the whole object is replaced when reading a state
     * from disk or getting it through reconnect
     */
    private final AtomicReference<Consensus> consensusRef = new AtomicReference<>();
    /** the current nodes in the network and their information */
    private final AddressBook currentAddressBook;

    private final Metrics metrics;

    /** the object that contains all key pairs and CSPRNG state for this member */
    private final KeysAndCerts keysAndCerts;
    /**
     * If a state was loaded from disk, this is the minimum generation non-ancient for that round. If starting from a
     * genesis state, this is 0.
     */
    private final long initialMinimumGenerationNonAncient;

    /**
     * The latest round to have reached consensus in the initial state
     */
    private final long startingRound;

    private final StateManagementComponent stateManagementComponent;

    /**
     * Holds the latest state that is immutable. May be unhashed (in the future), may or may not have all required
     * signatures. State is returned with a reservation.
     * <p>
     * NOTE: This is currently set when a state has finished hashing. In the future, this will be set at the moment a
     * new state is created, before it is hashed.
     */
    private final SignedStateNexus latestImmutableState = new LockFreeStateNexus();

    /** Stores and processes consensus events including sending them to {@link SwirldStateManager} for handling */
    private final ConsensusRoundHandler consensusRoundHandler;

    private final TransactionPool transactionPool;
    /** Handles all interaction with {@link SwirldState} */
    private final SwirldStateManager swirldStateManager;
    /** Checks the validity of transactions and submits valid ones to the transaction pool */
    private final SwirldTransactionSubmitter transactionSubmitter;
    /** clears all pipelines to prepare for a reconnect */
    private final Clearable clearAllPipelines;

    /**
     * All components that need to be started or that have dispatch observers.
     */
    private final PlatformComponents components;

    /**
     * Call this when a reconnect has been completed.
     */
    private final ReconnectStateLoadedTrigger reconnectStateLoadedDispatcher;

    /**
     * Call this when a state has been loaded from disk.
     */
    private final DiskStateLoadedTrigger diskStateLoadedDispatcher;
    /**
     * For passing notifications between the platform and the application.
     */
    private final NotificationEngine notificationEngine;

    /**
     * The platform context for this platform. Should be used to access basic services
     */
    private final PlatformContext platformContext;

    /**
     * The initial preconsensus event files read from disk.
     */
    private final PcesFileTracker initialPcesFiles;

    /**
     * Manages the status of the platform.
     */
    private final PlatformStatusManager platformStatusManager;

    /**
     * Responsible for transmitting and receiving events from the network.
     */
    private final Gossip gossip;

    /**
     * The round of the most recent reconnect state received, or {@link UptimeData#NO_ROUND} if no reconnect state has
     * been received since startup.
     */
    private final AtomicLong latestReconnectRound = new AtomicLong(NO_ROUND);

    final ConsensusHashManager consensusHashManager;

    /** Manages emergency recovery */
    private final EmergencyRecoveryManager emergencyRecoveryManager;
    /** Controls which states are saved to disk */
    private final SavedStateController savedStateController;

    /**
     * Encapsulated wiring for the platform.
     */
    private final PlatformWiring platformWiring;

    /**
     * the browser gives the Platform what app to run. There can be multiple Platforms on one computer.
     *
     * @param platformContext          the context for this platform
     * @param keysAndCerts             an object holding all the public/private key pairs and the CSPRNG state for this
     *                                 member
     * @param recycleBin               used to delete files that may be useful for later debugging
     * @param id                       the ID for this node
     * @param mainClassName            the name of the app class inheriting from SwirldMain
     * @param swirldName               the name of the swirld being run
     * @param appVersion               the current version of the running application
     * @param initialState             the initial state of the platform
     * @param emergencyRecoveryManager used in emergency recovery.
     */
    SwirldsPlatform(
            @NonNull final PlatformContext platformContext,
            @NonNull final KeysAndCerts keysAndCerts,
            @NonNull final RecycleBin recycleBin,
            @NonNull final NodeId id,
            @NonNull final String mainClassName,
            @NonNull final String swirldName,
            @NonNull final SoftwareVersion appVersion,
            @NonNull final SignedState initialState,
            @NonNull final EmergencyRecoveryManager emergencyRecoveryManager) {

        this.platformContext = Objects.requireNonNull(platformContext, "platformContext");

        this.emergencyRecoveryManager = Objects.requireNonNull(emergencyRecoveryManager, "emergencyRecoveryManager");
        final Time time = Time.getCurrent();

        final DispatchBuilder dispatchBuilder =
                new DispatchBuilder(platformContext.getConfiguration().getConfigData(DispatchConfiguration.class));

        components = new PlatformComponents(dispatchBuilder);

        // FUTURE WORK: use a real thread manager here
        final ThreadManager threadManager = getStaticThreadManager();

        notificationEngine = NotificationEngine.buildEngine(threadManager);

        dispatchBuilder.registerObservers(this);

        reconnectStateLoadedDispatcher =
                dispatchBuilder.getDispatcher(this, ReconnectStateLoadedTrigger.class)::dispatch;
        diskStateLoadedDispatcher = dispatchBuilder.getDispatcher(this, DiskStateLoadedTrigger.class)::dispatch;

        final StateConfig stateConfig = platformContext.getConfiguration().getConfigData(StateConfig.class);
        final String actualMainClassName = stateConfig.getMainClassName(mainClassName);

        this.selfId = id;
        this.currentAddressBook = initialState.getAddressBook();

        final EmergencyStateNexus emergencyState = new EmergencyStateNexus();
        if (emergencyRecoveryManager.isEmergencyState(initialState)) {
            emergencyState.setState(initialState.reserve("emergency state nexus"));
        }
        final Consumer<PlatformStatus> statusChangeConsumer = s -> {
            notificationEngine.dispatch(PlatformStatusChangeListener.class, new PlatformStatusChangeNotification(s));
            emergencyState.platformStatusChanged(s);
        };
        platformStatusManager =
                components.add(new PlatformStatusManager(platformContext, time, threadManager, statusChangeConsumer));

        this.metrics = platformContext.getMetrics();

        metrics.getOrCreate(StatConstructor.createEnumStat(
                "PlatformStatus",
                Metrics.PLATFORM_CATEGORY,
                PlatformStatus.values(),
                platformStatusManager::getCurrentStatus));

        registerAddressBookMetrics(metrics, currentAddressBook, selfId);

        components.add(Objects.requireNonNull(recycleBin));

        final ConsensusMetrics consensusMetrics = new ConsensusMetricsImpl(this.selfId, metrics);

        final EventIntakeMetrics eventIntakeMetrics = new EventIntakeMetrics(metrics, selfId);
        final SyncMetrics syncMetrics = new SyncMetrics(metrics);
        RuntimeMetrics.setup(metrics);

        this.shadowGraph = new Shadowgraph(platformContext, currentAddressBook);

        final EventConfig eventConfig = platformContext.getConfiguration().getConfigData(EventConfig.class);

        this.keysAndCerts = keysAndCerts;

        EventCounter.registerEventCounterMetrics(metrics);

        final AppCommunicationComponent appCommunicationComponent =
                new AppCommunicationComponent(notificationEngine, platformContext);

        components.add(appCommunicationComponent);

        metrics.addUpdater(appCommunicationComponent::updateLatestCompleteStateQueueSize);

        final Hash epochHash;
        if (emergencyRecoveryManager.getEmergencyRecoveryFile() != null) {
            epochHash = emergencyRecoveryManager.getEmergencyRecoveryFile().hash();
        } else {
            epochHash = initialState.getState().getPlatformState().getEpochHash();
        }

        StartupStateUtils.doRecoveryCleanup(
                platformContext,
                recycleBin,
                selfId,
                swirldName,
                actualMainClassName,
                epochHash,
                initialState.getRound());

        final PcesConfig preconsensusEventStreamConfig =
                platformContext.getConfiguration().getConfigData(PcesConfig.class);

        final PcesFileManager preconsensusEventFileManager;
        try {
            final Path databaseDirectory = getDatabaseDirectory(platformContext, selfId);

            // When we perform the migration to using birth round bounding, we will need to read
            // the old type and start writing the new type.
            final AncientMode currentFileType = platformContext
                            .getConfiguration()
                            .getConfigData(EventConfig.class)
                            .useBirthRoundAncientThreshold()
                    ? AncientMode.BIRTH_ROUND_THRESHOLD
                    : AncientMode.GENERATION_THRESHOLD;

            initialPcesFiles = PcesFileReader.readFilesFromDisk(
                    platformContext,
                    recycleBin,
                    databaseDirectory,
                    initialState.getRound(),
                    preconsensusEventStreamConfig.permitGaps(),
                    currentFileType);

            preconsensusEventFileManager =
                    new PcesFileManager(platformContext, initialPcesFiles, selfId, initialState.getRound());
        } catch (final IOException e) {
            throw new UncheckedIOException(e);
        }

        final PcesWriter pcesWriter = new PcesWriter(platformContext, preconsensusEventFileManager);

        // Only validate preconsensus signature transactions if we are not recovering from an ISS.
        // ISS round == null means we haven't observed an ISS yet.
        // ISS round < current round means there was an ISS prior to the saved state
        //    that has already been recovered from.
        // ISS round >= current round means that the ISS happens in the future relative the initial state, meaning
        //    we may observe ISS-inducing signature transactions in the preconsensus event stream.
        final Scratchpad<IssScratchpad> issScratchpad =
                Scratchpad.create(platformContext, selfId, IssScratchpad.class, "platform.iss");
        issScratchpad.logContents();
        final SerializableLong issRound = issScratchpad.get(IssScratchpad.LAST_ISS_ROUND);

        final boolean forceIgnorePcesSignatures = platformContext
                .getConfiguration()
                .getConfigData(PcesConfig.class)
                .forceIgnorePcesSignatures();

        final boolean ignorePreconsensusSignatures;
        if (forceIgnorePcesSignatures) {
            // this is used FOR TESTING ONLY
            ignorePreconsensusSignatures = true;
        } else {
            ignorePreconsensusSignatures = issRound != null && issRound.getValue() >= initialState.getRound();
        }

        // A round that we will completely skip ISS detection for. Needed for tests that do janky state modification
        // without a software upgrade (in production this feature should not be used).
        final long roundToIgnore = stateConfig.validateInitialState() ? DO_NOT_IGNORE_ROUNDS : initialState.getRound();

        consensusHashManager = components.add(new ConsensusHashManager(
                platformContext,
                Time.getCurrent(),
                dispatchBuilder,
                currentAddressBook,
                epochHash,
                appVersion,
                ignorePreconsensusSignatures,
                roundToIgnore));

        components.add(new IssHandler(
                stateConfig,
                selfId,
                platformStatusManager,
                this::haltRequested,
                this::handleFatalError,
                appCommunicationComponent,
                issScratchpad));

        components.add(new IssMetrics(platformContext.getMetrics(), currentAddressBook));

        final SignedStateFileManager signedStateFileManager = new SignedStateFileManager(
                platformContext,
                new SignedStateMetrics(platformContext.getMetrics()),
                Time.getCurrent(),
                actualMainClassName,
                selfId,
                swirldName);

        transactionPool = new TransactionPool(platformContext);
        final LatestCompleteStateNexus latestCompleteState =
                new LatestCompleteStateNexus(stateConfig, platformContext.getMetrics());

        // FUTURE WORK: at some point this should be part of the unified platform wiring
        final WiringModel model = WiringModel.create(platformContext, Time.getCurrent());
        components.add(model);

        platformWiring = components.add(new PlatformWiring(platformContext, time));

        savedStateController = new SavedStateController(stateConfig);

        final SignedStateMetrics signedStateMetrics = new SignedStateMetrics(platformContext.getMetrics());
        final StateSignatureCollector stateSignatureCollector = new StateSignatureCollector(
                platformContext.getConfiguration().getConfigData(StateConfig.class), signedStateMetrics);

        stateManagementComponent = new DefaultStateManagementComponent(
                platformContext,
                threadManager,
                dispatchBuilder,
                this::handleFatalError,
                platformWiring.getSignStateInput()::put,
                platformWiring.getSignatureCollectorStateInput()::put,
                signedStateMetrics);

        final EventHasher eventHasher = new EventHasher(platformContext);
        final StateSigner stateSigner = new StateSigner(new PlatformSigner(keysAndCerts), platformStatusManager);
        final PcesReplayer pcesReplayer = new PcesReplayer(
                time,
                platformWiring.getPcesReplayerEventOutput(),
                platformWiring::flushIntakePipeline,
                this::waitUntilTransactionHandlingThreadIsNotBusy,
                () -> latestImmutableState.getState("PCES replay"));
        final EventDurabilityNexus eventDurabilityNexus = new EventDurabilityNexus();

        components.add(stateManagementComponent);

        final ConsensusSystemTransactionManager consensusSystemTransactionManager =
                new ConsensusSystemTransactionManager();
        consensusSystemTransactionManager.addHandler(
                StateSignatureTransaction.class,
                (ignored, nodeId, txn, v) ->
                        consensusHashManager.handlePostconsensusSignatureTransaction(nodeId, txn, v));
        final BiConsumer<State, ConsensusRound> roundAndStateConsumer = (state, round) -> {
            consensusSystemTransactionManager.handleRound(state, round);
            platformWiring.getSignatureCollectorConsensusInput().put(round);
        };

        // FUTURE WORK remove this when there are no more ShutdownRequestedTriggers being dispatched
        components.add(new Shutdown());

        final Address address = getSelfAddress();
        final String eventStreamManagerName;
        if (!address.getMemo().isEmpty()) {
            eventStreamManagerName = address.getMemo();
        } else {
            eventStreamManagerName = String.valueOf(selfId);
        }

        final EventStreamManager<EventImpl> eventStreamManager = new EventStreamManager<>(
                platformContext,
                time,
                threadManager,
                getSelfId(),
                this,
                eventStreamManagerName,
                eventConfig.enableEventStreaming(),
                eventConfig.eventsLogDir(),
                eventConfig.eventsLogPeriod(),
                eventConfig.eventStreamQueueCapacity(),
                this::isLastEventBeforeRestart);

        initializeState(initialState);

        final TransactionConfig transactionConfig =
                platformContext.getConfiguration().getConfigData(TransactionConfig.class);

        // This object makes a copy of the state. After this point, initialState becomes immutable.
        swirldStateManager = new SwirldStateManager(
                platformContext,
                currentAddressBook,
                selfId,
                roundAndStateConsumer,
                new SwirldStateMetrics(platformContext.getMetrics()),
                platformStatusManager,
                initialState.getState(),
                appVersion);

        final InterruptableConsumer<ReservedSignedState> newSignedStateFromTransactionsConsumer = rs -> {
            latestImmutableState.setState(rs.getAndReserve("newSignedStateFromTransactionsConsumer"));
            latestCompleteState.newIncompleteState(rs.get().getRound());
            savedStateController.markSavedState(rs.getAndReserve("savedStateController.markSavedState"));
            stateManagementComponent.newSignedStateFromTransactions(rs);
        };

        final QueueThread<ReservedSignedState> stateHashSignQueue =
                components.add(new QueueThreadConfiguration<ReservedSignedState>(threadManager)
                        .setNodeId(selfId)
                        .setComponent(PLATFORM_THREAD_POOL_NAME)
                        .setThreadName("state-hash-sign")
                        .setHandler(newSignedStateFromTransactionsConsumer)
                        .setCapacity(1)
                        .setMetricsConfiguration(new QueueThreadMetricsConfiguration(metrics).enableBusyTimeMetric())
                        .build());

        consensusRoundHandler = components.add(new ConsensusRoundHandler(
                platformContext,
                threadManager,
                selfId,
                swirldStateManager,
                new ConsensusHandlingMetrics(metrics, time),
                eventStreamManager,
                stateHashSignQueue,
                eventDurabilityNexus::waitUntilDurable,
                platformStatusManager,
                consensusHashManager::roundCompleted,
                appVersion));

        final AddedEventMetrics addedEventMetrics = new AddedEventMetrics(this.selfId, metrics);
        final PcesSequencer sequencer = new PcesSequencer();

        final List<EventObserver> eventObservers =
                new ArrayList<>(List.of(consensusRoundHandler, addedEventMetrics, eventIntakeMetrics));

        final EventObserverDispatcher eventObserverDispatcher = new EventObserverDispatcher(eventObservers);

        final SyncConfig syncConfig = platformContext.getConfiguration().getConfigData(SyncConfig.class);
        final IntakeEventCounter intakeEventCounter;
        if (syncConfig.waitForEventsInIntake()) {
            intakeEventCounter = new DefaultIntakeEventCounter(currentAddressBook);
        } else {
            intakeEventCounter = new NoOpIntakeEventCounter();
        }

        final InternalEventValidator internalEventValidator = new InternalEventValidator(
                platformContext, time, currentAddressBook.getSize() == 1, intakeEventCounter);
        final EventDeduplicator eventDeduplicator =
                new EventDeduplicator(platformContext, intakeEventCounter, eventIntakeMetrics);
        final EventSignatureValidator eventSignatureValidator = new EventSignatureValidator(
                platformContext,
                time,
                CryptoStatic::verifySignature,
                appVersion,
                initialState.getState().getPlatformState().getPreviousAddressBook(),
                currentAddressBook,
                intakeEventCounter);
        final OrphanBuffer orphanBuffer = new OrphanBuffer(platformContext, intakeEventCounter);
        final InOrderLinker inOrderLinker = new InOrderLinker(platformContext, time, intakeEventCounter);
        final LinkedEventIntake linkedEventIntake = new LinkedEventIntake(
                platformContext,
                time,
                consensusRef::get,
                eventObserverDispatcher,
                shadowGraph,
                intakeEventCounter,
                platformWiring.getKeystoneEventSequenceNumberOutput());

        final EventCreationManager eventCreationManager = buildEventCreationManager(
                platformContext,
                time,
                this,
                currentAddressBook,
                selfId,
                appVersion,
                transactionPool,
                platformWiring.getHasherUnprocessedTaskCountSupplier(),
                platformStatusManager::getCurrentStatus,
                latestReconnectRound::get);

        platformWiring.wireExternalComponents(
                platformStatusManager, appCommunicationComponent, transactionPool, latestCompleteState);

        final GossipEventWindowNexus gossipEventWindowNexus = new GossipEventWindowNexus(platformContext);

        platformWiring.bind(
                eventHasher,
                internalEventValidator,
                eventDeduplicator,
                eventSignatureValidator,
                orphanBuffer,
                inOrderLinker,
                linkedEventIntake,
                signedStateFileManager,
                stateSigner,
                pcesReplayer,
                pcesWriter,
                eventDurabilityNexus,
                shadowGraph,
                sequencer,
                eventCreationManager,
                swirldStateManager,
                stateSignatureCollector,
                gossipEventWindowNexus);

        // Load the minimum generation into the pre-consensus event writer
        final List<SavedStateInfo> savedStates =
                getSavedStateFiles(platformContext, actualMainClassName, selfId, swirldName);
        if (!savedStates.isEmpty()) {
            // The minimum generation of non-ancient events for the oldest state snapshot on disk.
            final long minimumGenerationNonAncientForOldestState =
                    savedStates.get(savedStates.size() - 1).metadata().minimumGenerationNonAncient();
            platformWiring.getPcesMinimumGenerationToStoreInput().inject(minimumGenerationNonAncientForOldestState);
        }

        transactionSubmitter = new SwirldTransactionSubmitter(
                platformStatusManager::getCurrentStatus,
                transactionConfig,
                transaction -> transactionPool.submitTransaction(transaction, false),
                new TransactionMetrics(metrics));

        final boolean startedFromGenesis = initialState.isGenesisState();

        gossip = GossipFactory.buildGossip(
                platformContext,
                threadManager,
                time,
                keysAndCerts,
                notificationEngine,
                currentAddressBook,
                selfId,
                appVersion,
                epochHash,
                shadowGraph,
                emergencyRecoveryManager,
<<<<<<< HEAD
                gossipEventWindowNexus,
                platformWiring.getEventInput()::put,
=======
                consensusRef,
                platformWiring.getGossipEventInput()::put,
>>>>>>> a9a91191
                platformWiring.getHasherUnprocessedTaskCountSupplier(),
                swirldStateManager,
                latestCompleteState,
                syncMetrics,
                platformStatusManager,
                this::loadReconnectState,
                this::clearAllPipelines,
                intakeEventCounter,
                () -> emergencyState.getState("emergency reconnect"));

        consensusRef.set(new ConsensusImpl(
                platformContext.getConfiguration().getConfigData(ConsensusConfig.class),
                consensusMetrics,
                getAddressBook(),
                platformContext
                        .getConfiguration()
                        .getConfigData(EventConfig.class)
                        .getAncientMode()));

        if (startedFromGenesis) {
            initialMinimumGenerationNonAncient = 0;
            startingRound = 0;
        } else {
            initialMinimumGenerationNonAncient =
                    initialState.getState().getPlatformState().getMinimumGenerationNonAncient();
            startingRound = initialState.getRound();

            latestImmutableState.setState(initialState.reserve("set latest immutable to initial state"));
            stateManagementComponent.stateToLoad(initialState, SourceOfSignedState.DISK);
            savedStateController.registerSignedStateFromDisk(initialState);
            consensusRoundHandler.loadDataFromSignedState(initialState, false);

            loadStateIntoConsensus(initialState);

            // We only load non-ancient events during start up, so the initial non-expired event window will be
            // equal to the non-ancient event window when the system first starts. Over time as we get more events,
            // the non-expired event window will continue to expand until it reaches its full size.
            platformWiring.updateNonAncientEventWindow(new NonAncientEventWindow(
                    initialState.getRound(),
                    initialMinimumGenerationNonAncient,
                    initialMinimumGenerationNonAncient,
                    AncientMode.getAncientMode(platformContext)));

            // We don't want to invoke these callbacks until after we are starting up.
            final long round = initialState.getRound();
            final Hash hash = initialState.getState().getHash();
            components.add((Startable) () -> {
                // If we loaded from disk then call the appropriate dispatch.
                // It is important that this is sent after the ConsensusHashManager
                // is initialized.
                diskStateLoadedDispatcher.dispatch(round, hash);

                // Let the app know that a state was loaded.
                notificationEngine.dispatch(
                        StateLoadedFromDiskCompleteListener.class, new StateLoadedFromDiskNotification());
            });
        }

        clearAllPipelines = new LoggingClearables(
                RECONNECT.getMarker(),
                List.of(
                        Pair.of(platformWiring, "platformWiring"),
                        Pair.of(shadowGraph, "shadowGraph"),
                        Pair.of(consensusRoundHandler, "consensusRoundHandler"),
                        Pair.of(transactionPool, "transactionPool")));

        if (platformContext.getConfiguration().getConfigData(ThreadConfig.class).jvmAnchor()) {
            components.add(new JvmAnchor(threadManager));
        }

        // To be removed once the GUI component is better integrated with the platform.
        GuiPlatformAccessor.getInstance().setShadowGraph(selfId, shadowGraph);
        GuiPlatformAccessor.getInstance().setConsensusReference(selfId, consensusRef);
        GuiPlatformAccessor.getInstance().setLatestCompleteStateComponent(selfId, latestCompleteState);
        GuiPlatformAccessor.getInstance().setLatestImmutableStateComponent(selfId, latestImmutableState);
    }

    /**
     * Wait until the consensus round handler is not busy.
     */
    private void waitUntilTransactionHandlingThreadIsNotBusy() {
        try {
            consensusRoundHandler.waitUntilNotBusy();
        } catch (final InterruptedException e) {
            Thread.currentThread().interrupt();
            throw new RuntimeException("Interrupted waiting for transaction handling thread to not be busy", e);
        }
    }

    /**
     * Clears all pipelines in preparation for a reconnect. This method is needed to break a circular dependency.
     */
    private void clearAllPipelines() {
        clearAllPipelines.clear();
    }

    /**
     * {@inheritDoc}
     */
    @Override
    public NodeId getSelfId() {
        return selfId;
    }

    /**
     * Initialize the state.
     *
     * @param signedState the state to initialize
     */
    private void initializeState(@NonNull final SignedState signedState) {

        final SoftwareVersion previousSoftwareVersion;
        final InitTrigger trigger;

        if (signedState.isGenesisState()) {
            previousSoftwareVersion = NO_VERSION;
            trigger = GENESIS;
        } else {
            previousSoftwareVersion = signedState.getState().getPlatformState().getCreationSoftwareVersion();
            trigger = RESTART;
        }

        final State initialState = signedState.getState();

        // Although the state from disk / genesis state is initially hashed, we are actually dealing with a copy
        // of that state here. That copy should have caused the hash to be cleared.
        if (initialState.getHash() != null) {
            throw new IllegalStateException("Expected initial state to be unhashed");
        }
        if (initialState.getSwirldState().getHash() != null) {
            throw new IllegalStateException("Expected initial swirld state to be unhashed");
        }

        initialState.getSwirldState().init(this, initialState.getPlatformState(), trigger, previousSoftwareVersion);

        abortAndThrowIfInterrupted(
                () -> {
                    try {
                        MerkleCryptoFactory.getInstance()
                                .digestTreeAsync(initialState)
                                .get();
                    } catch (final ExecutionException e) {
                        throw new RuntimeException(e);
                    }
                },
                "interrupted while attempting to hash the state");

        // If our hash changes as a result of the new address book then our old signatures may become invalid.
        signedState.pruneInvalidSignatures();

        final StateConfig stateConfig = platformContext.getConfiguration().getConfigData(StateConfig.class);
        logger.info(
                STARTUP.getMarker(),
                """
                        The platform is using the following initial state:
                        {}""",
                signedState.getState().getInfoString(stateConfig.debugHashDepth()));
    }

    /**
     * Loads the signed state data into consensus
     *
     * @param signedState the state to get the data from
     */
    private void loadStateIntoConsensus(@NonNull final SignedState signedState) {
        Objects.requireNonNull(signedState);

        consensusRef.get().loadFromSignedState(signedState);
        shadowGraph.startWithExpiredThreshold(consensusRef.get().getMinGenerationNonAncient());

        gossip.loadFromSignedState(signedState);
    }

    /**
     * Used to load the state received from the sender.
     *
     * @param signedState the signed state that was received from the sender
     */
    private void loadReconnectState(final SignedState signedState) {
        // the state was received, so now we load its data into different objects
        logger.info(LogMarker.STATE_HASH.getMarker(), "RECONNECT: loadReconnectState: reloading state");
        logger.debug(RECONNECT.getMarker(), "`loadReconnectState` : reloading state");
        try {

            reconnectStateLoadedDispatcher.dispatch(
                    signedState.getRound(), signedState.getState().getHash());

            // It's important to call init() before loading the signed state. The loading process makes copies
            // of the state, and we want to be sure that the first state in the chain of copies has been initialized.
            final Hash reconnectHash = signedState.getState().getHash();
            signedState
                    .getSwirldState()
                    .init(
                            this,
                            signedState.getState().getPlatformState(),
                            InitTrigger.RECONNECT,
                            signedState.getState().getPlatformState().getCreationSoftwareVersion());
            if (!Objects.equals(signedState.getState().getHash(), reconnectHash)) {
                throw new IllegalStateException(
                        "State hash is not permitted to change during a reconnect init() call. Previous hash was "
                                + reconnectHash + ", new hash is "
                                + signedState.getState().getHash());
            }

            // Before attempting to load the state, verify that the platform AB matches the state AB.
            AddressBookUtils.verifyReconnectAddressBooks(getAddressBook(), signedState.getAddressBook());

            swirldStateManager.loadFromSignedState(signedState);

            latestReconnectRound.set(signedState.getRound());

            // kick off transition to RECONNECT_COMPLETE before beginning to save the reconnect state to disk
            // this guarantees that the platform status will be RECONNECT_COMPLETE before the state is saved
            platformStatusManager.submitStatusAction(new ReconnectCompleteAction(signedState.getRound()));
            latestImmutableState.setState(signedState.reserve("set latest immutable to reconnect state"));
            stateManagementComponent.stateToLoad(signedState, SourceOfSignedState.RECONNECT);
            savedStateController.reconnectStateReceived(
                    signedState.reserve("savedStateController.reconnectStateReceived"));
            platformWiring.getSaveStateToDiskInput().put(signedState.reserve("save reconnect state to disk"));

            loadStateIntoConsensus(signedState);

            platformWiring
                    .getAddressBookUpdateInput()
                    .inject(new AddressBookUpdate(
                            signedState.getState().getPlatformState().getPreviousAddressBook(),
                            signedState.getState().getPlatformState().getAddressBook()));

            platformWiring.updateNonAncientEventWindow(new NonAncientEventWindow(
                    signedState.getRound(),
                    signedState.getMinRoundGeneration(),
                    signedState.getMinRoundGeneration(),
                    AncientMode.getAncientMode(platformContext)));

            consensusRoundHandler.loadDataFromSignedState(signedState, true);

            platformWiring.getPcesWriterRegisterDiscontinuityInput().inject(signedState.getRound());

            // Notify any listeners that the reconnect has been completed
            notificationEngine.dispatch(
                    ReconnectCompleteListener.class,
                    new ReconnectCompleteNotification(
                            signedState.getRound(),
                            signedState.getConsensusTimestamp(),
                            signedState.getState().getSwirldState()));
        } catch (final RuntimeException e) {
            logger.debug(RECONNECT.getMarker(), "`loadReconnectState` : FAILED, reason: {}", e.getMessage());
            // if the loading fails for whatever reason, we clear all data again in case some of it has been loaded
            clearAllPipelines();
            throw e;
        }

        gossip.resetFallenBehind();
    }

    /**
     * This observer is called when a system freeze is requested. Permanently stops event creation and gossip.
     *
     * @param reason the reason why the system is being frozen.
     */
    private void haltRequested(final String reason) {
        logger.error(EXCEPTION.getMarker(), "System halt requested. Reason: {}", reason);
        gossip.stop();
    }

    /**
     * Start this platform.
     */
    @Override
    public void start() {
        logger.info(STARTUP.getMarker(), "Starting platform {}", selfId);

        components.start();

        metrics.start();

        replayPreconsensusEvents();
        gossip.start();
    }

    /**
     * Performs a PCES recovery:
     * <ul>
     *     <li>Starts all components for handling events</li>
     *     <li>Does not start gossip</li>
     *     <li>Replays events from PCES, reaches consensus on them and handles them</li>
     *     <li>Saves the last state produces by this replay to disk</li>
     * </ul>
     */
    public void performPcesRecovery() {
        components.start();

        replayPreconsensusEvents();
        try (final ReservedSignedState reservedState = latestImmutableState.getState("Get PCES recovery state")) {
            if (reservedState == null) {
                logger.warn(
                        STATE_TO_DISK.getMarker(),
                        "Trying to dump PCES recovery state to disk, but no state is available.");
            } else {
                final SignedState signedState = reservedState.get();
                signedState.markAsStateToSave(StateToDiskReason.PCES_RECOVERY_COMPLETE);

                final StateDumpRequest request =
                        StateDumpRequest.create(signedState.reserve("dumping PCES recovery state"));

                platformWiring.getDumpStateToDiskInput().put(request);
                request.waitForFinished().run();
            }
        }
    }

    /**
     * Replay preconsensus events.
     */
    private void replayPreconsensusEvents() {
        platformStatusManager.submitStatusAction(new StartedReplayingEventsAction());

        final boolean emergencyRecoveryNeeded = emergencyRecoveryManager.isEmergencyStateRequired();

        // if we need to do an emergency recovery, replaying the PCES could cause issues if the
        // minimum generation non-ancient is reversed to a smaller value, so we skip it
        if (!emergencyRecoveryNeeded) {
            final IOIterator<GossipEvent> iterator =
                    initialPcesFiles.getEventIterator(initialMinimumGenerationNonAncient, startingRound);

            logger.info(
                    STARTUP.getMarker(),
                    "replaying preconsensus event stream starting at generation {}",
                    initialMinimumGenerationNonAncient);

            platformWiring.getPcesReplayerIteratorInput().inject(iterator);
        }

        consensusHashManager.signalEndOfPreconsensusReplay();

        platformStatusManager.submitStatusAction(
                new DoneReplayingEventsAction(Time.getCurrent().now()));
    }

    /**
     * {@inheritDoc}
     */
    @Override
    public boolean createTransaction(@NonNull final byte[] transaction) {
        return transactionSubmitter.submitTransaction(new SwirldTransaction(transaction));
    }

    /**
     * {@inheritDoc}
     */
    @Override
    public PlatformContext getContext() {
        return platformContext;
    }

    /**
     * {@inheritDoc}
     */
    @Override
    public NotificationEngine getNotificationEngine() {
        return notificationEngine;
    }

    /**
     * {@inheritDoc}
     */
    @Override
    public Signature sign(final byte[] data) {
        return new PlatformSigner(keysAndCerts).sign(data);
    }

    /**
     * Get the Address Book
     *
     * @return AddressBook
     */
    @Override
    public AddressBook getAddressBook() {
        return currentAddressBook;
    }

    /**
     * {@inheritDoc}
     */
    @SuppressWarnings("unchecked")
    @Override
    public @NonNull <T extends SwirldState> AutoCloseableWrapper<T> getLatestImmutableState(
            @NonNull final String reason) {
        final ReservedSignedState wrapper = latestImmutableState.getState(reason);
        return wrapper == null
                ? AutoCloseableWrapper.empty()
                : new AutoCloseableWrapper<>((T) wrapper.get().getState().getSwirldState(), wrapper::close);
    }

    /**
     * check whether the given event is the last event in its round, and the platform enters freeze period
     *
     * @param event a consensus event
     * @return whether this event is the last event to be added before restart
     */
    private boolean isLastEventBeforeRestart(final EventImpl event) {
        return event.isLastInRoundReceived() && swirldStateManager.isInFreezePeriod(event.getConsensusTimestamp());
    }

    /**
     * Inform all components that a fatal error has occurred, log the error, and shutdown the JVM.
     */
    private void handleFatalError(
            @Nullable final String msg, @Nullable final Throwable throwable, @NonNull final SystemExitCode exitCode) {
        logger.fatal(
                EXCEPTION.getMarker(),
                "{}\nCaller stack trace:\n{}\nThrowable provided:",
                new FatalErrorPayload("Fatal error, node will shut down. Reason: " + msg),
                StackTrace.getStackTrace().toString(),
                throwable);

        SystemExitUtils.exitSystem(exitCode, msg);
    }
}<|MERGE_RESOLUTION|>--- conflicted
+++ resolved
@@ -728,13 +728,8 @@
                 epochHash,
                 shadowGraph,
                 emergencyRecoveryManager,
-<<<<<<< HEAD
                 gossipEventWindowNexus,
-                platformWiring.getEventInput()::put,
-=======
-                consensusRef,
                 platformWiring.getGossipEventInput()::put,
->>>>>>> a9a91191
                 platformWiring.getHasherUnprocessedTaskCountSupplier(),
                 swirldStateManager,
                 latestCompleteState,
