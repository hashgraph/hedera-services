--- conflicted
+++ resolved
@@ -694,11 +694,8 @@
                 futureEventBuffer,
                 issDetector,
                 hashLogger,
-<<<<<<< HEAD
-                birthRoundMigrationShim);
-=======
+                birthRoundMigrationShim,
                 latestCompleteStateNotifier);
->>>>>>> 2b7be512
 
         // Load the minimum generation into the pre-consensus event writer
         final List<SavedStateInfo> savedStates =
@@ -857,7 +854,7 @@
         final long lastRoundBeforeMigration =
                 initialState.getState().getPlatformState().getRound();
         final long lowestJudgeGenerationBeforeMigration =
-                initialState.getState().getPlatformState().getMinGen(lastRoundBeforeMigration);
+                initialState.getState().getPlatformState().getMinimumJudgeAncientIndicator(lastRoundBeforeMigration);
 
         // update the state so that we properly initiate the shim if we restart in the future
         initialState.getState().getPlatformState().setFirstVersionInBirthRoundMode(appVersion);
