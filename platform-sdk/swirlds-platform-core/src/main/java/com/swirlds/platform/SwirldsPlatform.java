--- conflicted
+++ resolved
@@ -489,11 +489,6 @@
                 stateSigner,
                 pcesReplayer,
                 pcesWriter,
-<<<<<<< HEAD
-                eventDurabilityNexus,
-=======
-                shadowGraph,
->>>>>>> cde4db97
                 stateSignatureCollector,
                 transactionPrehandler,
                 eventWindowManager,
