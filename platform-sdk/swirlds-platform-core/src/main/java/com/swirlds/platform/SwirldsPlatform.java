--- conflicted
+++ resolved
@@ -533,14 +533,11 @@
         components.add(model);
 
         platformWiring = components.add(new PlatformWiring(platformContext, time));
-<<<<<<< HEAD
-=======
         platformWiring.wireExternalComponents(
                 preconsensusEventWriter, platformStatusManager, appCommunicationComponent, transactionPool);
 
         final StateSigner stateSigner = new StateSigner(new PlatformSigner(keysAndCerts), platformStatusManager);
         platformWiring.bind(signedStateFileManager, stateSigner);
->>>>>>> b2411f98
 
         final LatestCompleteStateNexus latestCompleteState =
                 new LatestCompleteStateNexus(stateConfig, platformContext.getMetrics());
