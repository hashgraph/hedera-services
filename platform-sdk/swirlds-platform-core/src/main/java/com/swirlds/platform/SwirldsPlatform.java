--- conflicted
+++ resolved
@@ -416,12 +416,8 @@
             startedFromGenesis = true;
         }
 
-<<<<<<< HEAD
         final LoadedState loadedState = initializeLoadedStateFromSignedState(loadedSignedState, stateConfig);
-=======
-        final LoadedState loadedState = initializeLoadedStateFromSignedState(loadedSignedState);
         final PreConsensusEventHandler preConsensusEventHandler;
->>>>>>> a3533f41
         try (loadedState.signedStateFromDisk) {
             final SignedState signedStateFromDisk = loadedState.signedStateFromDisk.getNullable();
 
@@ -712,13 +708,7 @@
         try (signedStateFromDisk) {
             if (signedStateFromDisk.isNotNull()) {
                 updateLoadedStateAddressBook(signedStateFromDisk.get(), initialAddressBook);
-<<<<<<< HEAD
-                diskStateHash = signedStateFromDisk.get().getState().getHash();
-                diskStateRound = signedStateFromDisk.get().getRound();
                 final State initialState = loadSavedState(signedStateFromDisk.get(), stateConfig);
-=======
-                final State initialState = loadSavedState(signedStateFromDisk.get());
->>>>>>> a3533f41
                 return new LoadedState(
                         signedStateFromDisk.getAndReserve("SwirldsPlatform.initializeLoadedStateFromSignedState()"),
                         initialState);
