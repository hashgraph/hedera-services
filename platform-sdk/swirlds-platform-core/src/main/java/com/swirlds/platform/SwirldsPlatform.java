--- conflicted
+++ resolved
@@ -825,17 +825,10 @@
                     // we need to provide the minGen from consensus so that expiry matches after a restart/reconnect
                     consensusRef.get().getMinRoundGeneration());
 
-<<<<<<< HEAD
-            // Data that is needed for the intake system to work
-            for (final EventImpl e : signedState.getEvents()) {
-                eventMapper.eventAdded(e);
-            }
         } else {
             shadowGraph.startFromGeneration(consensusRef.get().getMinGenerationNonAncient());
         }
 
-=======
->>>>>>> debf8c1a
         gossip.loadFromSignedState(signedState);
     }
 
