--- conflicted
+++ resolved
@@ -552,12 +552,6 @@
 
         final PcesSequencer sequencer = new DefaultPcesSequencer();
 
-<<<<<<< HEAD
-        final InOrderLinker inOrderLinker = new GossipLinker(platformContext, blocks.intakeEventCounter());
-=======
-        final ConsensusEngine consensusEngine = new DefaultConsensusEngine(platformContext, currentAddressBook, selfId);
->>>>>>> bd8264ec
-
         final LongSupplier intakeQueueSizeSupplier =
                 oldStyleIntakeQueue == null ? platformWiring.getIntakeQueueSizeSupplier() : oldStyleIntakeQueue::size;
         blocks.intakeQueueSizeSupplierSupplier().set(intakeQueueSizeSupplier);
@@ -585,11 +579,6 @@
 
         platformWiring.bind(
                 builder,
-<<<<<<< HEAD
-                inOrderLinker,
-=======
-                consensusEngine,
->>>>>>> bd8264ec
                 signedStateFileManager,
                 stateSigner,
                 pcesReplayer,
