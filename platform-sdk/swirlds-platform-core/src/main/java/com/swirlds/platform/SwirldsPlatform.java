/*
 * Copyright (C) 2016-2024 Hedera Hashgraph, LLC
 *
 * Licensed under the Apache License, Version 2.0 (the "License");
 * you may not use this file except in compliance with the License.
 * You may obtain a copy of the License at
 *
 *      http://www.apache.org/licenses/LICENSE-2.0
 *
 * Unless required by applicable law or agreed to in writing, software
 * distributed under the License is distributed on an "AS IS" BASIS,
 * WITHOUT WARRANTIES OR CONDITIONS OF ANY KIND, either express or implied.
 * See the License for the specific language governing permissions and
 * limitations under the License.
 */

package com.swirlds.platform;

import static com.swirlds.common.threading.interrupt.Uninterruptable.abortAndThrowIfInterrupted;
import static com.swirlds.common.threading.manager.AdHocThreadManager.getStaticThreadManager;
import static com.swirlds.logging.legacy.LogMarker.EXCEPTION;
import static com.swirlds.logging.legacy.LogMarker.RECONNECT;
import static com.swirlds.logging.legacy.LogMarker.STARTUP;
import static com.swirlds.logging.legacy.LogMarker.STATE_TO_DISK;
import static com.swirlds.platform.event.creation.EventCreationManagerFactory.buildEventCreationManager;
import static com.swirlds.platform.event.preconsensus.PcesBirthRoundMigration.migratePcesToBirthRoundMode;
import static com.swirlds.platform.event.preconsensus.PcesUtilities.getDatabaseDirectory;
import static com.swirlds.platform.state.BirthRoundStateMigration.modifyStateForBirthRoundMigration;
import static com.swirlds.platform.state.address.AddressBookMetrics.registerAddressBookMetrics;
import static com.swirlds.platform.state.iss.IssDetector.DO_NOT_IGNORE_ROUNDS;
import static com.swirlds.platform.state.signed.SignedStateFileReader.getSavedStateFiles;
import static com.swirlds.platform.system.InitTrigger.GENESIS;
import static com.swirlds.platform.system.InitTrigger.RESTART;
import static com.swirlds.platform.system.SoftwareVersion.NO_VERSION;
import static com.swirlds.platform.system.UptimeData.NO_ROUND;

import com.swirlds.base.state.Startable;
import com.swirlds.base.time.Time;
import com.swirlds.base.utility.Pair;
import com.swirlds.common.context.PlatformContext;
import com.swirlds.common.crypto.Hash;
import com.swirlds.common.crypto.Signature;
import com.swirlds.common.io.IOIterator;
import com.swirlds.common.io.utility.RecycleBin;
import com.swirlds.common.merkle.crypto.MerkleCryptoFactory;
import com.swirlds.common.merkle.utility.SerializableLong;
import com.swirlds.common.notification.NotificationEngine;
import com.swirlds.common.platform.NodeId;
import com.swirlds.common.scratchpad.Scratchpad;
import com.swirlds.common.stream.RunningEventHashUpdate;
import com.swirlds.common.threading.framework.QueueThread;
import com.swirlds.common.threading.framework.config.QueueThreadConfiguration;
import com.swirlds.common.threading.framework.config.QueueThreadMetricsConfiguration;
import com.swirlds.common.threading.manager.AdHocThreadManager;
import com.swirlds.common.threading.manager.ThreadManager;
import com.swirlds.common.utility.AutoCloseableWrapper;
import com.swirlds.common.utility.Clearable;
import com.swirlds.common.utility.LoggingClearables;
import com.swirlds.common.utility.StackTrace;
import com.swirlds.common.wiring.wires.output.OutputWire;
import com.swirlds.logging.legacy.LogMarker;
import com.swirlds.logging.legacy.payload.FatalErrorPayload;
import com.swirlds.metrics.api.Metrics;
import com.swirlds.platform.components.ConsensusEngine;
import com.swirlds.platform.components.DefaultConsensusEngine;
import com.swirlds.platform.components.DefaultEventWindowManager;
import com.swirlds.platform.components.DefaultSavedStateController;
import com.swirlds.platform.components.EventWindowManager;
import com.swirlds.platform.components.SavedStateController;
import com.swirlds.platform.components.appcomm.LatestCompleteStateNotifier;
import com.swirlds.platform.config.StateConfig;
import com.swirlds.platform.config.ThreadConfig;
import com.swirlds.platform.config.TransactionConfig;
import com.swirlds.platform.consensus.NonAncientEventWindow;
import com.swirlds.platform.crypto.CryptoStatic;
import com.swirlds.platform.crypto.KeysAndCerts;
import com.swirlds.platform.crypto.PlatformSigner;
import com.swirlds.platform.event.AncientMode;
import com.swirlds.platform.event.DefaultFutureEventBuffer;
import com.swirlds.platform.event.EventCounter;
import com.swirlds.platform.event.FutureEventBuffer;
import com.swirlds.platform.event.GossipEvent;
import com.swirlds.platform.event.creation.EventCreationManager;
import com.swirlds.platform.event.deduplication.EventDeduplicator;
import com.swirlds.platform.event.deduplication.StandardEventDeduplicator;
import com.swirlds.platform.event.hashing.DefaultEventHasher;
import com.swirlds.platform.event.hashing.EventHasher;
import com.swirlds.platform.event.linking.InOrderLinker;
import com.swirlds.platform.event.orphan.OrphanBuffer;
import com.swirlds.platform.event.preconsensus.DefaultPcesSequencer;
import com.swirlds.platform.event.preconsensus.EventDurabilityNexus;
import com.swirlds.platform.event.preconsensus.PcesConfig;
import com.swirlds.platform.event.preconsensus.PcesFileManager;
import com.swirlds.platform.event.preconsensus.PcesFileReader;
import com.swirlds.platform.event.preconsensus.PcesFileTracker;
import com.swirlds.platform.event.preconsensus.PcesReplayer;
import com.swirlds.platform.event.preconsensus.PcesSequencer;
import com.swirlds.platform.event.preconsensus.PcesWriter;
import com.swirlds.platform.event.stream.EventStreamManager;
import com.swirlds.platform.event.validation.AddressBookUpdate;
import com.swirlds.platform.event.validation.DefaultInternalEventValidator;
import com.swirlds.platform.event.validation.EventSignatureValidator;
import com.swirlds.platform.event.validation.InternalEventValidator;
import com.swirlds.platform.eventhandling.ConsensusRoundHandler;
import com.swirlds.platform.eventhandling.DefaultTransactionPrehandler;
import com.swirlds.platform.eventhandling.EventConfig;
import com.swirlds.platform.eventhandling.TransactionPool;
import com.swirlds.platform.eventhandling.TransactionPrehandler;
import com.swirlds.platform.gossip.DefaultIntakeEventCounter;
import com.swirlds.platform.gossip.IntakeEventCounter;
import com.swirlds.platform.gossip.NoOpIntakeEventCounter;
import com.swirlds.platform.gossip.SyncGossip;
import com.swirlds.platform.gossip.shadowgraph.Shadowgraph;
import com.swirlds.platform.gossip.sync.config.SyncConfig;
import com.swirlds.platform.gui.GuiPlatformAccessor;
import com.swirlds.platform.internal.EventImpl;
import com.swirlds.platform.listeners.PlatformStatusChangeListener;
import com.swirlds.platform.listeners.PlatformStatusChangeNotification;
import com.swirlds.platform.listeners.ReconnectCompleteListener;
import com.swirlds.platform.listeners.ReconnectCompleteNotification;
import com.swirlds.platform.listeners.StateLoadedFromDiskCompleteListener;
import com.swirlds.platform.listeners.StateLoadedFromDiskNotification;
import com.swirlds.platform.listeners.StateWriteToDiskCompleteListener;
import com.swirlds.platform.listeners.StateWriteToDiskCompleteNotification;
import com.swirlds.platform.metrics.ConsensusMetrics;
import com.swirlds.platform.metrics.ConsensusMetricsImpl;
import com.swirlds.platform.metrics.RuntimeMetrics;
import com.swirlds.platform.metrics.SwirldStateMetrics;
import com.swirlds.platform.metrics.SyncMetrics;
import com.swirlds.platform.metrics.TransactionMetrics;
import com.swirlds.platform.recovery.EmergencyRecoveryManager;
import com.swirlds.platform.state.PlatformState;
import com.swirlds.platform.state.State;
import com.swirlds.platform.state.SwirldStateManager;
import com.swirlds.platform.state.iss.IssDetector;
import com.swirlds.platform.state.iss.IssHandler;
import com.swirlds.platform.state.iss.IssScratchpad;
import com.swirlds.platform.state.nexus.DefaultLatestCompleteStateNexus;
import com.swirlds.platform.state.nexus.EmergencyStateNexus;
import com.swirlds.platform.state.nexus.LatestCompleteStateNexus;
import com.swirlds.platform.state.nexus.LockFreeStateNexus;
import com.swirlds.platform.state.nexus.SignedStateNexus;
import com.swirlds.platform.state.signed.DefaultSignedStateHasher;
import com.swirlds.platform.state.signed.ReservedSignedState;
import com.swirlds.platform.state.signed.SavedStateInfo;
import com.swirlds.platform.state.signed.SignedState;
import com.swirlds.platform.state.signed.SignedStateFileManager;
import com.swirlds.platform.state.signed.SignedStateGarbageCollector;
import com.swirlds.platform.state.signed.SignedStateHasher;
import com.swirlds.platform.state.signed.SignedStateMetrics;
import com.swirlds.platform.state.signed.SignedStateSentinel;
import com.swirlds.platform.state.signed.StartupStateUtils;
import com.swirlds.platform.state.signed.StateDumpRequest;
import com.swirlds.platform.state.signed.StateSavingResult;
import com.swirlds.platform.state.signed.StateSignatureCollector;
import com.swirlds.platform.state.signed.StateToDiskReason;
import com.swirlds.platform.stats.StatConstructor;
import com.swirlds.platform.system.InitTrigger;
import com.swirlds.platform.system.Platform;
import com.swirlds.platform.system.SoftwareVersion;
import com.swirlds.platform.system.SwirldState;
import com.swirlds.platform.system.SystemExitCode;
import com.swirlds.platform.system.SystemExitUtils;
import com.swirlds.platform.system.UptimeData;
import com.swirlds.platform.system.address.Address;
import com.swirlds.platform.system.address.AddressBook;
import com.swirlds.platform.system.address.AddressBookUtils;
import com.swirlds.platform.system.events.BirthRoundMigrationShim;
import com.swirlds.platform.system.events.DefaultBirthRoundMigrationShim;
import com.swirlds.platform.system.status.PlatformStatus;
import com.swirlds.platform.system.status.PlatformStatusManager;
import com.swirlds.platform.system.status.actions.DoneReplayingEventsAction;
import com.swirlds.platform.system.status.actions.ReconnectCompleteAction;
import com.swirlds.platform.system.status.actions.StartedReplayingEventsAction;
import com.swirlds.platform.system.transaction.SwirldTransaction;
import com.swirlds.platform.util.HashLogger;
import com.swirlds.platform.util.ThingsToStart;
import com.swirlds.platform.wiring.NoInput;
import com.swirlds.platform.wiring.PlatformWiring;
import edu.umd.cs.findbugs.annotations.NonNull;
import edu.umd.cs.findbugs.annotations.Nullable;
import java.io.IOException;
import java.io.UncheckedIOException;
import java.nio.file.Path;
import java.util.List;
import java.util.Objects;
import java.util.concurrent.ExecutionException;
import java.util.concurrent.atomic.AtomicLong;
import java.util.concurrent.atomic.AtomicReference;
import java.util.function.Consumer;
import java.util.function.LongSupplier;
import org.apache.logging.log4j.LogManager;
import org.apache.logging.log4j.Logger;

public class SwirldsPlatform implements Platform {

    public static final String PLATFORM_THREAD_POOL_NAME = "platform-core";

    private static final Logger logger = LogManager.getLogger(SwirldsPlatform.class);
    /**
     * the ID of the member running this. Since a node can be a main node or a mirror node, the ID is not a primitive
     * value
     */
    private final NodeId selfId;
    /**
     * The shadow graph manager. This wraps a shadow graph, which is an Event graph that adds child pointers to the
     * Hashgraph Event graph. Used for gossiping.
     */
    private final Shadowgraph shadowGraph;

    /**
     * the object used to calculate consensus. it is volatile because the whole object is replaced when reading a state
     * from disk or getting it through reconnect
     */
    private final AtomicReference<Consensus> consensusRef = new AtomicReference<>();
    /** the current nodes in the network and their information */
    private final AddressBook currentAddressBook;

    private final Metrics metrics;

    /** the object that contains all key pairs and CSPRNG state for this member */
    private final KeysAndCerts keysAndCerts;
    /**
     * If a state was loaded from disk, this is the minimum generation non-ancient for that round. If starting from a
     * genesis state, this is 0.
     */
    private final long initialAncientThreshold;

    /**
     * The latest round to have reached consensus in the initial state
     */
    private final long startingRound;

    /**
     * Holds the latest state that is immutable. May be unhashed (in the future), may or may not have all required
     * signatures. State is returned with a reservation.
     * <p>
     * NOTE: This is currently set when a state has finished hashing. In the future, this will be set at the moment a
     * new state is created, before it is hashed.
     */
    private final SignedStateNexus latestImmutableStateNexus = new LockFreeStateNexus();

    private final TransactionPool transactionPool;
    /** Handles all interaction with {@link SwirldState} */
    private final SwirldStateManager swirldStateManager;
    /** Checks the validity of transactions and submits valid ones to the transaction pool */
    private final SwirldTransactionSubmitter transactionSubmitter;
    /** clears all pipelines to prepare for a reconnect */
    private final Clearable clearAllPipelines;

    /**
     * All things that need to be started when the platform is started.
     */
    private final ThingsToStart thingsToStart;

    /**
     * For passing notifications between the platform and the application.
     */
    private final NotificationEngine notificationEngine;

    /**
     * The platform context for this platform. Should be used to access basic services
     */
    private final PlatformContext platformContext;

    /**
     * The initial preconsensus event files read from disk.
     */
    private final PcesFileTracker initialPcesFiles;

    /**
     * Manages the status of the platform.
     */
    private final PlatformStatusManager platformStatusManager;

    /**
     * Responsible for transmitting and receiving events from the network.
     */
    private final SyncGossip gossip;

    /**
     * The round of the most recent reconnect state received, or {@link UptimeData#NO_ROUND} if no reconnect state has
     * been received since startup.
     */
    private final AtomicLong latestReconnectRound = new AtomicLong(NO_ROUND);

    /** Manages emergency recovery */
    private final EmergencyRecoveryManager emergencyRecoveryManager;
    /** Controls which states are saved to disk */
    private final SavedStateController savedStateController;

    private final SignedStateGarbageCollector signedStateGarbageCollector;

    /**
     * Encapsulated wiring for the platform.
     */
    private final PlatformWiring platformWiring;

    private final AncientMode ancientMode;

    /**
     * the browser gives the Platform what app to run. There can be multiple Platforms on one computer.
     *
     * @param platformContext          the context for this platform
     * @param keysAndCerts             an object holding all the public/private key pairs and the CSPRNG state for this
     *                                 member
     * @param recycleBin               used to delete files that may be useful for later debugging
     * @param id                       the ID for this node
     * @param mainClassName            the name of the app class inheriting from SwirldMain
     * @param swirldName               the name of the swirld being run
     * @param appVersion               the current version of the running application
     * @param initialState             the initial state of the platform
     * @param emergencyRecoveryManager used in emergency recovery.
     */
    SwirldsPlatform(
            @NonNull final PlatformContext platformContext,
            @NonNull final KeysAndCerts keysAndCerts,
            @NonNull final RecycleBin recycleBin,
            @NonNull final NodeId id,
            @NonNull final String mainClassName,
            @NonNull final String swirldName,
            @NonNull final SoftwareVersion appVersion,
            @NonNull final SignedState initialState,
            @NonNull final EmergencyRecoveryManager emergencyRecoveryManager) {

        this.platformContext = Objects.requireNonNull(platformContext, "platformContext");

        ancientMode = platformContext
                .getConfiguration()
                .getConfigData(EventConfig.class)
                .getAncientMode();

        // This method is a no-op if we are not in birth round mode, or if we have already migrated.
        modifyStateForBirthRoundMigration(initialState, ancientMode, appVersion);

        if (ancientMode == AncientMode.BIRTH_ROUND_THRESHOLD) {
            try {
                // This method is a no-op if we have already completed birth round migration or if we are at genesis.
                migratePcesToBirthRoundMode(
                        platformContext,
                        recycleBin,
                        id,
                        initialState.getRound(),
                        initialState.getState().getPlatformState().getLowestJudgeGenerationBeforeBirthRoundMode());
            } catch (final IOException e) {
                throw new UncheckedIOException("Birth round migration failed during PCES migration.", e);
            }
        }

        this.emergencyRecoveryManager = Objects.requireNonNull(emergencyRecoveryManager, "emergencyRecoveryManager");
        final Time time = Time.getCurrent();

        thingsToStart = new ThingsToStart();

        // FUTURE WORK: use a real thread manager here
        final ThreadManager threadManager = getStaticThreadManager();

        notificationEngine = NotificationEngine.buildEngine(threadManager);

        final StateConfig stateConfig = platformContext.getConfiguration().getConfigData(StateConfig.class);
        final String actualMainClassName = stateConfig.getMainClassName(mainClassName);

        this.selfId = id;
        this.currentAddressBook = initialState.getAddressBook();

        final EmergencyStateNexus emergencyState = new EmergencyStateNexus();
        if (emergencyRecoveryManager.isEmergencyState(initialState)) {
            emergencyState.setState(initialState.reserve("emergency state nexus"));
        }
        final Consumer<PlatformStatus> statusChangeConsumer = s -> {
            notificationEngine.dispatch(PlatformStatusChangeListener.class, new PlatformStatusChangeNotification(s));
            emergencyState.platformStatusChanged(s);
        };
        platformStatusManager = thingsToStart.add(
                new PlatformStatusManager(platformContext, time, threadManager, statusChangeConsumer));

        thingsToStart.add(Objects.requireNonNull(recycleBin));

        this.metrics = platformContext.getMetrics();

        metrics.getOrCreate(StatConstructor.createEnumStat(
                "PlatformStatus",
                Metrics.PLATFORM_CATEGORY,
                PlatformStatus.values(),
                platformStatusManager::getCurrentStatus));

        registerAddressBookMetrics(metrics, currentAddressBook, selfId);

        final ConsensusMetrics consensusMetrics = new ConsensusMetricsImpl(this.selfId, metrics);

        final SyncMetrics syncMetrics = new SyncMetrics(metrics);
        RuntimeMetrics.setup(metrics);

        this.shadowGraph = new Shadowgraph(platformContext, currentAddressBook);

        final EventConfig eventConfig = platformContext.getConfiguration().getConfigData(EventConfig.class);

        this.keysAndCerts = keysAndCerts;

        EventCounter.registerEventCounterMetrics(metrics);

        final Hash epochHash;
        if (emergencyRecoveryManager.getEmergencyRecoveryFile() != null) {
            epochHash = emergencyRecoveryManager.getEmergencyRecoveryFile().hash();
        } else {
            epochHash = initialState.getState().getPlatformState().getEpochHash();
        }

        StartupStateUtils.doRecoveryCleanup(
                platformContext,
                recycleBin,
                selfId,
                swirldName,
                actualMainClassName,
                epochHash,
                initialState.getRound());

        final PcesConfig preconsensusEventStreamConfig =
                platformContext.getConfiguration().getConfigData(PcesConfig.class);

        final PcesFileManager preconsensusEventFileManager;
        try {
            final Path databaseDirectory = getDatabaseDirectory(platformContext, selfId);

            // When we perform the migration to using birth round bounding, we will need to read
            // the old type and start writing the new type.
            initialPcesFiles = PcesFileReader.readFilesFromDisk(
                    platformContext,
                    recycleBin,
                    databaseDirectory,
                    initialState.getRound(),
                    preconsensusEventStreamConfig.permitGaps(),
                    ancientMode);

            preconsensusEventFileManager =
                    new PcesFileManager(platformContext, initialPcesFiles, selfId, initialState.getRound());
        } catch (final IOException e) {
            throw new UncheckedIOException(e);
        }

        final PcesWriter pcesWriter = new PcesWriter(platformContext, preconsensusEventFileManager);

        // Only validate preconsensus signature transactions if we are not recovering from an ISS.
        // ISS round == null means we haven't observed an ISS yet.
        // ISS round < current round means there was an ISS prior to the saved state
        //    that has already been recovered from.
        // ISS round >= current round means that the ISS happens in the future relative the initial state, meaning
        //    we may observe ISS-inducing signature transactions in the preconsensus event stream.
        final Scratchpad<IssScratchpad> issScratchpad =
                Scratchpad.create(platformContext, selfId, IssScratchpad.class, "platform.iss");
        issScratchpad.logContents();
        final SerializableLong issRound = issScratchpad.get(IssScratchpad.LAST_ISS_ROUND);

        final boolean forceIgnorePcesSignatures = platformContext
                .getConfiguration()
                .getConfigData(PcesConfig.class)
                .forceIgnorePcesSignatures();

        final boolean ignorePreconsensusSignatures;
        if (forceIgnorePcesSignatures) {
            // this is used FOR TESTING ONLY
            ignorePreconsensusSignatures = true;
        } else {
            ignorePreconsensusSignatures = issRound != null && issRound.getValue() >= initialState.getRound();
        }

        // A round that we will completely skip ISS detection for. Needed for tests that do janky state modification
        // without a software upgrade (in production this feature should not be used).
        final long roundToIgnore = stateConfig.validateInitialState() ? DO_NOT_IGNORE_ROUNDS : initialState.getRound();

        final IssDetector issDetector = new IssDetector(
                platformContext,
                currentAddressBook,
                epochHash,
                appVersion,
                ignorePreconsensusSignatures,
                roundToIgnore);

        final SignedStateFileManager signedStateFileManager = new SignedStateFileManager(
                platformContext,
                new SignedStateMetrics(platformContext.getMetrics()),
                Time.getCurrent(),
                actualMainClassName,
                selfId,
                swirldName);

        transactionPool = new TransactionPool(platformContext);
        final LatestCompleteStateNexus latestCompleteStateNexus =
                new DefaultLatestCompleteStateNexus(stateConfig, platformContext.getMetrics());

        platformWiring = thingsToStart.add(new PlatformWiring(platformContext));

        final boolean useOldStyleIntakeQueue = eventConfig.useOldStyleIntakeQueue();

        final QueueThread<GossipEvent> oldStyleIntakeQueue;
        if (useOldStyleIntakeQueue) {
            oldStyleIntakeQueue = new QueueThreadConfiguration<GossipEvent>(AdHocThreadManager.getStaticThreadManager())
                    .setCapacity(10_000)
                    .setThreadName("old_style_intake_queue")
                    .setComponent("platform")
                    .setHandler(event -> platformWiring.getGossipEventInput().put(event))
                    .setMetricsConfiguration(new QueueThreadMetricsConfiguration(metrics).enableMaxSizeMetric())
                    .build();
            thingsToStart.add(oldStyleIntakeQueue);

        } else {
            oldStyleIntakeQueue = null;
        }

        savedStateController = new DefaultSavedStateController(stateConfig);

        final SignedStateMetrics signedStateMetrics = new SignedStateMetrics(platformContext.getMetrics());
        final StateSignatureCollector stateSignatureCollector = new StateSignatureCollector(
                platformContext.getConfiguration().getConfigData(StateConfig.class), signedStateMetrics);

        thingsToStart.add(new SignedStateSentinel(platformContext, threadManager, Time.getCurrent()));
        signedStateGarbageCollector =
                thingsToStart.add(new SignedStateGarbageCollector(threadManager, signedStateMetrics));

        final LatestCompleteStateNotifier latestCompleteStateNotifier =
                new LatestCompleteStateNotifier(notificationEngine);

        final EventHasher eventHasher = new DefaultEventHasher(platformContext);
        final StateSigner stateSigner = new StateSigner(new PlatformSigner(keysAndCerts), platformStatusManager);
        final PcesReplayer pcesReplayer = new PcesReplayer(
                time,
                platformWiring.getPcesReplayerEventOutput(),
                platformWiring::flushIntakePipeline,
                platformWiring::flushConsensusRoundHandler,
                () -> latestImmutableStateNexus.getState("PCES replay"));
        final EventDurabilityNexus eventDurabilityNexus = new EventDurabilityNexus();

        final Address address = getSelfAddress();
        final String eventStreamManagerName;
        if (!address.getMemo().isEmpty()) {
            eventStreamManagerName = address.getMemo();
        } else {
            eventStreamManagerName = String.valueOf(selfId);
        }

        final EventStreamManager eventStreamManager = new EventStreamManager(
                platformContext,
                time,
                threadManager,
                getSelfId(),
                this,
                eventStreamManagerName,
                eventConfig.enableEventStreaming(),
                eventConfig.eventsLogDir(),
                eventConfig.eventsLogPeriod(),
                eventConfig.eventStreamQueueCapacity(),
                this::isLastEventBeforeRestart);

        initializeState(initialState);

        final TransactionConfig transactionConfig =
                platformContext.getConfiguration().getConfigData(TransactionConfig.class);

        // This object makes a copy of the state. After this point, initialState becomes immutable.
        swirldStateManager = new SwirldStateManager(
                platformContext,
                currentAddressBook,
                selfId,
                new SwirldStateMetrics(platformContext.getMetrics()),
                platformStatusManager,
                initialState.getState(),
                appVersion);

        final EventWindowManager eventWindowManager = new DefaultEventWindowManager();

        final ConsensusRoundHandler consensusRoundHandler = new ConsensusRoundHandler(
                platformContext,
                swirldStateManager,
                signedStateGarbageCollector,
                eventDurabilityNexus::waitUntilDurable,
                platformStatusManager,
                appVersion);

        final PcesSequencer sequencer = new DefaultPcesSequencer();

        final SyncConfig syncConfig = platformContext.getConfiguration().getConfigData(SyncConfig.class);
        final IntakeEventCounter intakeEventCounter;
        if (syncConfig.waitForEventsInIntake()) {
            intakeEventCounter = new DefaultIntakeEventCounter(currentAddressBook);
        } else {
            intakeEventCounter = new NoOpIntakeEventCounter();
        }

        final InternalEventValidator internalEventValidator = new DefaultInternalEventValidator(
                platformContext, time, currentAddressBook.getSize() == 1, intakeEventCounter);
        final EventDeduplicator eventDeduplicator = new StandardEventDeduplicator(platformContext, intakeEventCounter);
        final EventSignatureValidator eventSignatureValidator = new EventSignatureValidator(
                platformContext,
                time,
                CryptoStatic::verifySignature,
                appVersion,
                initialState.getState().getPlatformState().getPreviousAddressBook(),
                currentAddressBook,
                intakeEventCounter);
        final OrphanBuffer orphanBuffer = new OrphanBuffer(platformContext, intakeEventCounter);
        final InOrderLinker inOrderLinker = new InOrderLinker(platformContext, time, intakeEventCounter);
        final ConsensusEngine consensusEngine = new DefaultConsensusEngine(
                platformContext, selfId, consensusRef::get, shadowGraph, intakeEventCounter, e -> {});

        final LongSupplier intakeQueueSizeSupplier =
                oldStyleIntakeQueue == null ? platformWiring.getIntakeQueueSizeSupplier() : oldStyleIntakeQueue::size;

        final EventCreationManager eventCreationManager = buildEventCreationManager(
                platformContext,
                this,
                currentAddressBook,
                selfId,
                appVersion,
                transactionPool,
                intakeQueueSizeSupplier,
                platformStatusManager::getCurrentStatus,
                latestReconnectRound::get);

        platformWiring.wireExternalComponents(platformStatusManager, transactionPool, notificationEngine);

        final FutureEventBuffer futureEventBuffer = new DefaultFutureEventBuffer(platformContext);

        final IssHandler issHandler =
                new IssHandler(stateConfig, this::haltRequested, this::handleFatalError, issScratchpad);

        final OutputWire<StateSavingResult> stateSavingResultOutput = platformWiring.getStateSavingResultOutput();
        stateSavingResultOutput.solderTo(
                "stateSavingResultNotificationEngine",
                "state saving result notification",
                stateSavingResult -> notificationEngine.dispatch(
                        StateWriteToDiskCompleteListener.class,
                        new StateWriteToDiskCompleteNotification(
                                stateSavingResult.round(),
                                stateSavingResult.consensusTimestamp(),
                                stateSavingResult.freezeState())));

        final HashLogger hashLogger =
                new HashLogger(platformContext.getConfiguration().getConfigData(StateConfig.class));

        final TransactionPrehandler transactionPrehandler =
                new DefaultTransactionPrehandler(platformContext, latestImmutableStateNexus);

        final BirthRoundMigrationShim birthRoundMigrationShim = buildBirthRoundMigrationShim(initialState);

        final SignedStateHasher signedStateHasher =
                new DefaultSignedStateHasher(signedStateMetrics, this::handleFatalError);

        platformWiring.bind(
                eventHasher,
                internalEventValidator,
                eventDeduplicator,
                eventSignatureValidator,
                orphanBuffer,
                inOrderLinker,
                consensusEngine,
                signedStateFileManager,
                stateSigner,
                pcesReplayer,
                pcesWriter,
                eventDurabilityNexus,
                shadowGraph,
                sequencer,
                eventCreationManager,
                stateSignatureCollector,
<<<<<<< HEAD
                eventWindowManager,
=======
                transactionPrehandler,
>>>>>>> b627ec1f
                consensusRoundHandler,
                eventStreamManager,
                futureEventBuffer,
                issDetector,
                issHandler,
                hashLogger,
                birthRoundMigrationShim,
                latestCompleteStateNotifier,
                latestImmutableStateNexus,
                latestCompleteStateNexus,
                savedStateController,
                signedStateHasher);

        // Load the minimum generation into the pre-consensus event writer
        final List<SavedStateInfo> savedStates =
                getSavedStateFiles(platformContext, actualMainClassName, selfId, swirldName);
        if (!savedStates.isEmpty()) {
            // The minimum generation of non-ancient events for the oldest state snapshot on disk.
            final long minimumGenerationNonAncientForOldestState =
                    savedStates.get(savedStates.size() - 1).metadata().minimumGenerationNonAncient();
            platformWiring.getPcesMinimumGenerationToStoreInput().inject(minimumGenerationNonAncientForOldestState);
        }

        transactionSubmitter = new SwirldTransactionSubmitter(
                platformStatusManager::getCurrentStatus,
                transactionConfig,
                transaction -> transactionPool.submitTransaction(transaction, false),
                new TransactionMetrics(metrics));

        final boolean startedFromGenesis = initialState.isGenesisState();

        final Consumer<GossipEvent> eventFromGossipConsumer = oldStyleIntakeQueue == null
                ? platformWiring.getGossipEventInput()::put
                : event -> {
                    try {
                        oldStyleIntakeQueue.put(event);
                    } catch (final InterruptedException e) {
                        logger.error(
                                EXCEPTION.getMarker(), "Interrupted while adding event to old style intake queue", e);
                        Thread.currentThread().interrupt();
                    }
                };

        gossip = new SyncGossip(
                platformContext,
                threadManager,
                time,
                keysAndCerts,
                notificationEngine,
                currentAddressBook,
                selfId,
                appVersion,
                epochHash,
                shadowGraph,
                emergencyRecoveryManager,
                eventFromGossipConsumer,
                intakeQueueSizeSupplier,
                swirldStateManager,
                latestCompleteStateNexus,
                syncMetrics,
                platformStatusManager,
                this::loadReconnectState,
                this::clearAllPipelines,
                intakeEventCounter,
                () -> emergencyState.getState("emergency reconnect")) {};

        consensusRef.set(new ConsensusImpl(platformContext, consensusMetrics, getAddressBook()));

        latestImmutableStateNexus.setState(initialState.reserve("set latest immutable to initial state"));

        if (startedFromGenesis) {
            initialAncientThreshold = 0;
            startingRound = 0;
        } else {
            initialAncientThreshold = initialState.getState().getPlatformState().getAncientThreshold();
            startingRound = initialState.getRound();

            initialState.setGarbageCollector(signedStateGarbageCollector);
            logSignedStateHash(initialState);
            platformWiring
                    .getSignatureCollectorStateInput()
                    .put(initialState.reserve("loading initial state into sig collector"));

            savedStateController.registerSignedStateFromDisk(initialState);

            platformWiring.updateRunningHash(new RunningEventHashUpdate(initialState.getHashEventsCons(), false));

            loadStateIntoConsensus(initialState);

            // We only load non-ancient events during start up, so the initial non-expired event window will be
            // equal to the non-ancient event window when the system first starts. Over time as we get more events,
            // the non-expired event window will continue to expand until it reaches its full size.
            platformWiring.updateNonAncientEventWindow(new NonAncientEventWindow(
                    initialState.getRound(),
                    initialAncientThreshold,
                    initialAncientThreshold,
                    AncientMode.getAncientMode(platformContext)));
            platformWiring.getIssDetectorWiring().overridingState().put(initialState.reserve("initialize issDetector"));

            // We don't want to invoke these callbacks until after we are starting up.
            thingsToStart.add((Startable) () -> {
                // If we loaded from disk then call the appropriate dispatch.
                // Let the app know that a state was loaded.
                notificationEngine.dispatch(
                        StateLoadedFromDiskCompleteListener.class, new StateLoadedFromDiskNotification());
            });
        }

        clearAllPipelines = new LoggingClearables(
                RECONNECT.getMarker(),
                List.of(
                        Pair.of(platformWiring, "platformWiring"),
                        Pair.of(shadowGraph, "shadowGraph"),
                        Pair.of(transactionPool, "transactionPool")));

        if (platformContext.getConfiguration().getConfigData(ThreadConfig.class).jvmAnchor()) {
            thingsToStart.add(new JvmAnchor(threadManager));
        }

        // To be removed once the GUI component is better integrated with the platform.
        GuiPlatformAccessor.getInstance().setShadowGraph(selfId, shadowGraph);
        GuiPlatformAccessor.getInstance().setConsensusReference(selfId, consensusRef);
        GuiPlatformAccessor.getInstance().setLatestCompleteStateComponent(selfId, latestCompleteStateNexus);
        GuiPlatformAccessor.getInstance().setLatestImmutableStateComponent(selfId, latestImmutableStateNexus);
    }

    /**
     * Builds the birth round migration shim if necessary.
     *
     * @param initialState the initial state
     * @return the birth round migration shim, or null if it is not needed
     */
    @Nullable
    private BirthRoundMigrationShim buildBirthRoundMigrationShim(@NonNull final SignedState initialState) {

        if (ancientMode == AncientMode.GENERATION_THRESHOLD) {
            // We don't need the shim if we haven't migrated to birth round mode.
            return null;
        }

        final State state = initialState.getState();
        final PlatformState platformState = state.getPlatformState();

        return new DefaultBirthRoundMigrationShim(
                platformContext,
                platformState.getFirstVersionInBirthRoundMode(),
                platformState.getLastRoundBeforeBirthRoundMode(),
                platformState.getLowestJudgeGenerationBeforeBirthRoundMode());
    }

    /**
     * Clears all pipelines in preparation for a reconnect. This method is needed to break a circular dependency.
     */
    private void clearAllPipelines() {
        clearAllPipelines.clear();
    }

    /**
     * {@inheritDoc}
     */
    @Override
    public NodeId getSelfId() {
        return selfId;
    }

    /**
     * Initialize the state.
     *
     * @param signedState the state to initialize
     */
    private void initializeState(@NonNull final SignedState signedState) {

        final SoftwareVersion previousSoftwareVersion;
        final InitTrigger trigger;

        if (signedState.isGenesisState()) {
            previousSoftwareVersion = NO_VERSION;
            trigger = GENESIS;
        } else {
            previousSoftwareVersion = signedState.getState().getPlatformState().getCreationSoftwareVersion();
            trigger = RESTART;
        }

        final State initialState = signedState.getState();

        // Although the state from disk / genesis state is initially hashed, we are actually dealing with a copy
        // of that state here. That copy should have caused the hash to be cleared.
        if (initialState.getHash() != null) {
            throw new IllegalStateException("Expected initial state to be unhashed");
        }
        if (initialState.getSwirldState().getHash() != null) {
            throw new IllegalStateException("Expected initial swirld state to be unhashed");
        }

        initialState.getSwirldState().init(this, initialState.getPlatformState(), trigger, previousSoftwareVersion);

        abortAndThrowIfInterrupted(
                () -> {
                    try {
                        MerkleCryptoFactory.getInstance()
                                .digestTreeAsync(initialState)
                                .get();
                    } catch (final ExecutionException e) {
                        throw new RuntimeException(e);
                    }
                },
                "interrupted while attempting to hash the state");

        // If our hash changes as a result of the new address book then our old signatures may become invalid.
        signedState.pruneInvalidSignatures();

        final StateConfig stateConfig = platformContext.getConfiguration().getConfigData(StateConfig.class);
        logger.info(
                STARTUP.getMarker(),
                """
                        The platform is using the following initial state:
                        {}""",
                signedState.getState().getInfoString(stateConfig.debugHashDepth()));
    }

    /**
     * Loads the signed state data into consensus
     *
     * @param signedState the state to get the data from
     */
    private void loadStateIntoConsensus(@NonNull final SignedState signedState) {
        Objects.requireNonNull(signedState);

        consensusRef.get().loadFromSignedState(signedState);

        // FUTURE WORK: this needs to be updated for birth round compatibility.
        final NonAncientEventWindow eventWindow = new NonAncientEventWindow(
                signedState.getRound(),
                signedState.getState().getPlatformState().getAncientThreshold(),
                signedState.getState().getPlatformState().getAncientThreshold(),
                ancientMode);

        shadowGraph.startWithEventWindow(eventWindow);
    }

    /**
     * Used to load the state received from the sender.
     *
     * @param signedState the signed state that was received from the sender
     */
    private void loadReconnectState(final SignedState signedState) {
        // the state was received, so now we load its data into different objects
        logger.info(LogMarker.STATE_HASH.getMarker(), "RECONNECT: loadReconnectState: reloading state");
        logger.debug(RECONNECT.getMarker(), "`loadReconnectState` : reloading state");
        try {
            platformWiring
                    .getIssDetectorWiring()
                    .overridingState()
                    .put(signedState.reserve("reconnect state to issDetector"));

            // It's important to call init() before loading the signed state. The loading process makes copies
            // of the state, and we want to be sure that the first state in the chain of copies has been initialized.
            final Hash reconnectHash = signedState.getState().getHash();
            signedState
                    .getSwirldState()
                    .init(
                            this,
                            signedState.getState().getPlatformState(),
                            InitTrigger.RECONNECT,
                            signedState.getState().getPlatformState().getCreationSoftwareVersion());
            if (!Objects.equals(signedState.getState().getHash(), reconnectHash)) {
                throw new IllegalStateException(
                        "State hash is not permitted to change during a reconnect init() call. Previous hash was "
                                + reconnectHash + ", new hash is "
                                + signedState.getState().getHash());
            }

            // Before attempting to load the state, verify that the platform AB matches the state AB.
            AddressBookUtils.verifyReconnectAddressBooks(getAddressBook(), signedState.getAddressBook());

            swirldStateManager.loadFromSignedState(signedState);

            latestReconnectRound.set(signedState.getRound());

            // kick off transition to RECONNECT_COMPLETE before beginning to save the reconnect state to disk
            // this guarantees that the platform status will be RECONNECT_COMPLETE before the state is saved
            platformStatusManager.submitStatusAction(new ReconnectCompleteAction(signedState.getRound()));
            latestImmutableStateNexus.setState(signedState.reserve("set latest immutable to reconnect state"));
            savedStateController.reconnectStateReceived(
                    signedState.reserve("savedStateController.reconnectStateReceived"));

            signedState.setGarbageCollector(signedStateGarbageCollector);
            logSignedStateHash(signedState);
            // this will send the state to the signature collector which will send it to be written to disk.
            // in the future, we might not send it to the collector because it already has all the signatures
            // if this is the case, we must make sure to send it to the writer directly
            platformWiring
                    .getSignatureCollectorStateInput()
                    .put(signedState.reserve("loading reconnect state into sig collector"));
            loadStateIntoConsensus(signedState);

            platformWiring
                    .getAddressBookUpdateInput()
                    .inject(new AddressBookUpdate(
                            signedState.getState().getPlatformState().getPreviousAddressBook(),
                            signedState.getState().getPlatformState().getAddressBook()));

            platformWiring.updateNonAncientEventWindow(new NonAncientEventWindow(
                    signedState.getRound(),
                    signedState.getState().getPlatformState().getAncientThreshold(),
                    signedState.getState().getPlatformState().getAncientThreshold(),
                    ancientMode));

            platformWiring.updateRunningHash(new RunningEventHashUpdate(signedState.getHashEventsCons(), true));
            platformWiring.getPcesWriterRegisterDiscontinuityInput().inject(signedState.getRound());

            // Notify any listeners that the reconnect has been completed
            notificationEngine.dispatch(
                    ReconnectCompleteListener.class,
                    new ReconnectCompleteNotification(
                            signedState.getRound(),
                            signedState.getConsensusTimestamp(),
                            signedState.getState().getSwirldState()));
        } catch (final RuntimeException e) {
            logger.debug(RECONNECT.getMarker(), "`loadReconnectState` : FAILED, reason: {}", e.getMessage());
            // if the loading fails for whatever reason, we clear all data again in case some of it has been loaded
            clearAllPipelines();
            throw e;
        }

        gossip.resetFallenBehind();
    }

    /**
     * This observer is called when a system freeze is requested. Permanently stops event creation and gossip.
     *
     * @param reason the reason why the system is being frozen.
     */
    private void haltRequested(final String reason) {
        logger.error(EXCEPTION.getMarker(), "System halt requested. Reason: {}", reason);
        gossip.stop();
    }

    /**
     * Start this platform.
     */
    @Override
    public void start() {
        logger.info(STARTUP.getMarker(), "Starting platform {}", selfId);

        thingsToStart.start();

        metrics.start();

        replayPreconsensusEvents();
        gossip.start();
    }

    /**
     * Performs a PCES recovery:
     * <ul>
     *     <li>Starts all components for handling events</li>
     *     <li>Does not start gossip</li>
     *     <li>Replays events from PCES, reaches consensus on them and handles them</li>
     *     <li>Saves the last state produces by this replay to disk</li>
     * </ul>
     */
    public void performPcesRecovery() {
        thingsToStart.start();

        replayPreconsensusEvents();
        try (final ReservedSignedState reservedState = latestImmutableStateNexus.getState("Get PCES recovery state")) {
            if (reservedState == null) {
                logger.warn(
                        STATE_TO_DISK.getMarker(),
                        "Trying to dump PCES recovery state to disk, but no state is available.");
            } else {
                final SignedState signedState = reservedState.get();
                signedState.markAsStateToSave(StateToDiskReason.PCES_RECOVERY_COMPLETE);

                final StateDumpRequest request =
                        StateDumpRequest.create(signedState.reserve("dumping PCES recovery state"));

                platformWiring.getDumpStateToDiskInput().put(request);
                request.waitForFinished().run();
            }
        }
    }

    /**
     * Offers the given state to the hash logger
     * <p>
     * Future work: this method should be removed, since it is doing the same thing as an advanced transformer
     *
     * @param signedState the state to log
     */
    private void logSignedStateHash(@NonNull final SignedState signedState) {
        if (signedState.getState().getHash() != null) {
            final ReservedSignedState stateReservedForHasher = signedState.reserve("logging state hash");

            final boolean offerResult = platformWiring.getHashLoggerInput().offer(stateReservedForHasher);
            if (!offerResult) {
                stateReservedForHasher.close();
            }
        }
    }

    /**
     * Replay preconsensus events.
     */
    private void replayPreconsensusEvents() {
        platformStatusManager.submitStatusAction(new StartedReplayingEventsAction());

        final boolean emergencyRecoveryNeeded = emergencyRecoveryManager.isEmergencyStateRequired();

        // if we need to do an emergency recovery, replaying the PCES could cause issues if the
        // minimum generation non-ancient is reversed to a smaller value, so we skip it
        if (!emergencyRecoveryNeeded) {
            final IOIterator<GossipEvent> iterator =
                    initialPcesFiles.getEventIterator(initialAncientThreshold, startingRound);

            logger.info(
                    STARTUP.getMarker(),
                    "replaying preconsensus event stream starting at generation {}",
                    initialAncientThreshold);

            platformWiring.getPcesReplayerIteratorInput().inject(iterator);
        }

        // We have to wait for all the PCES transactions to reach the ISS detector before telling it that PCES replay is
        // done. The PCES replay will flush the intake pipeline, but we have to flush the hasher

        // FUTURE WORK: These flushes can be done by the PCES replayer.
        platformWiring.flushStateHasher();
        platformWiring.getIssDetectorWiring().endOfPcesReplay().put(NoInput.getInstance());

        platformStatusManager.submitStatusAction(
                new DoneReplayingEventsAction(Time.getCurrent().now()));
    }

    /**
     * {@inheritDoc}
     */
    @Override
    public boolean createTransaction(@NonNull final byte[] transaction) {
        return transactionSubmitter.submitTransaction(new SwirldTransaction(transaction));
    }

    /**
     * {@inheritDoc}
     */
    @Override
    public PlatformContext getContext() {
        return platformContext;
    }

    /**
     * {@inheritDoc}
     */
    @Override
    public NotificationEngine getNotificationEngine() {
        return notificationEngine;
    }

    /**
     * {@inheritDoc}
     */
    @Override
    public Signature sign(final byte[] data) {
        return new PlatformSigner(keysAndCerts).sign(data);
    }

    /**
     * Get the Address Book
     *
     * @return AddressBook
     */
    @Override
    public AddressBook getAddressBook() {
        return currentAddressBook;
    }

    /**
     * {@inheritDoc}
     */
    @SuppressWarnings("unchecked")
    @Override
    public @NonNull <T extends SwirldState> AutoCloseableWrapper<T> getLatestImmutableState(
            @NonNull final String reason) {
        final ReservedSignedState wrapper = latestImmutableStateNexus.getState(reason);
        return wrapper == null
                ? AutoCloseableWrapper.empty()
                : new AutoCloseableWrapper<>((T) wrapper.get().getState().getSwirldState(), wrapper::close);
    }

    /**
     * check whether the given event is the last event in its round, and the platform enters freeze period
     *
     * @param event a consensus event
     * @return whether this event is the last event to be added before restart
     */
    private boolean isLastEventBeforeRestart(final EventImpl event) {
        return event.isLastInRoundReceived() && swirldStateManager.isInFreezePeriod(event.getConsensusTimestamp());
    }

    /**
     * Inform all components that a fatal error has occurred, log the error, and shutdown the JVM.
     */
    private void handleFatalError(
            @Nullable final String msg, @Nullable final Throwable throwable, @NonNull final SystemExitCode exitCode) {
        logger.fatal(
                EXCEPTION.getMarker(),
                "{}\nCaller stack trace:\n{}\nThrowable provided:",
                new FatalErrorPayload("Fatal error, node will shut down. Reason: " + msg),
                StackTrace.getStackTrace().toString(),
                throwable);

        SystemExitUtils.exitSystem(exitCode, msg);
    }
}<|MERGE_RESOLUTION|>--- conflicted
+++ resolved
@@ -662,11 +662,8 @@
                 sequencer,
                 eventCreationManager,
                 stateSignatureCollector,
-<<<<<<< HEAD
+                transactionPrehandler,
                 eventWindowManager,
-=======
-                transactionPrehandler,
->>>>>>> b627ec1f
                 consensusRoundHandler,
                 eventStreamManager,
                 futureEventBuffer,
