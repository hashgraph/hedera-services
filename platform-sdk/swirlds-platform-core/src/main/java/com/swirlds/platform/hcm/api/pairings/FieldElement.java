/*
 * Copyright (C) 2022-2024 Hedera Hashgraph, LLC
 *
 * Licensed under the Apache License, Version 2.0 (the "License");
 * you may not use this file except in compliance with the License.
 * You may obtain a copy of the License at
 *
 *      http://www.apache.org/licenses/LICENSE-2.0
 *
 * Unless required by applicable law or agreed to in writing, software
 * distributed under the License is distributed on an "AS IS" BASIS,
 * WITHOUT WARRANTIES OR CONDITIONS OF ANY KIND, either express or implied.
 * See the License for the specific language governing permissions and
 * limitations under the License.
 */

package com.swirlds.platform.hcm.api.pairings;

import edu.umd.cs.findbugs.annotations.NonNull;
import java.math.BigInteger;

/**
 * An interface representing a generic field element
 */
<<<<<<< HEAD
public interface FieldElement extends ByteRepresentable<FieldElement>, UnderCurve {
=======
public interface FieldElement {
    /**
     * Check if the field of another element is the same as this element's field
     *
     * @param otherElement the other element
     * @return true if the fields are the same, otherwise false
     */
    default boolean isSameField(@NonNull final FieldElement otherElement) {
        return otherElement.getField().equals(getField());
    }

    /**
     * Get the size of the field element
     *
     * @return the size of the field element
     */
    default int size() {
        return getField().getElementSize();
    }

>>>>>>> fb6a4770
    /**
     * Returns the field the element is in
     *
     * @return the field
     */
    Field getField();

    /**
     * Adds another field element to this one
     *
     * @param other the other field element
     * @return a new field element which is the sum of this element and another
     */
    @NonNull
    FieldElement add(@NonNull FieldElement other);

    /**
     * Subtracts another field element from this one
     *
     * @param other the other field element
     * @return a new field element which is the difference of this element and another
     */
    @NonNull
    FieldElement subtract(@NonNull FieldElement other);

    /**
     * Multiplies another field element with this one
     *
     * @param other the other field element
     * @return a new field element which is the product of this element and another
     */
    @NonNull
    FieldElement multiply(@NonNull FieldElement other);

    /**
     * Divides the field element by another
     *
     * @param other the other field element
     * @return a new field element which is the quotient of this element and another
     */
    @NonNull
    FieldElement divide(@NonNull FieldElement other);

    /**
     * Takes the field element to the power of an integer
     *
     * @param exponent the exponent integer
     * @return a new field element which is the power
     */
    @NonNull
    FieldElement power(@NonNull BigInteger exponent);

    /**
     * Returns the byte array representation of the field element
     *
     * @return the byte array representation of the field element
     */
    @NonNull
    byte[] toBytes();
}<|MERGE_RESOLUTION|>--- conflicted
+++ resolved
@@ -22,9 +22,6 @@
 /**
  * An interface representing a generic field element
  */
-<<<<<<< HEAD
-public interface FieldElement extends ByteRepresentable<FieldElement>, UnderCurve {
-=======
 public interface FieldElement {
     /**
      * Check if the field of another element is the same as this element's field
@@ -45,7 +42,6 @@
         return getField().getElementSize();
     }
 
->>>>>>> fb6a4770
     /**
      * Returns the field the element is in
      *
