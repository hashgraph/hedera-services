/*
 * Copyright (C) 2016-2023 Hedera Hashgraph, LLC
 *
 * Licensed under the Apache License, Version 2.0 (the "License");
 * you may not use this file except in compliance with the License.
 * You may obtain a copy of the License at
 *
 *      http://www.apache.org/licenses/LICENSE-2.0
 *
 * Unless required by applicable law or agreed to in writing, software
 * distributed under the License is distributed on an "AS IS" BASIS,
 * WITHOUT WARRANTIES OR CONDITIONS OF ANY KIND, either express or implied.
 * See the License for the specific language governing permissions and
 * limitations under the License.
 */

package com.swirlds.platform.reconnect;

<<<<<<< HEAD
import com.swirlds.base.ArgumentUtils;
=======
import com.swirlds.common.context.PlatformContext;
import com.swirlds.common.merkle.synchronization.settings.ReconnectSettings;
>>>>>>> efc2775e
import com.swirlds.common.system.address.AddressBook;
import com.swirlds.common.threading.manager.ThreadManager;
import com.swirlds.platform.Connection;
import com.swirlds.platform.metrics.ReconnectMetrics;
import com.swirlds.platform.state.State;
import edu.umd.cs.findbugs.annotations.NonNull;
<<<<<<< HEAD
=======
import java.util.Objects;
>>>>>>> efc2775e

/**
 * Creates instances of {@link ReconnectLearner}
 */
public class ReconnectLearnerFactory {
    private final AddressBook addressBook;
    private final int reconnectSocketTimeout;
    private final ReconnectMetrics statistics;
    private final ThreadManager threadManager;
    private final PlatformContext platformContext;

    /**
<<<<<<< HEAD
     * @param threadManager          responsible for managing thread lifecycles
     * @param addressBook            the current address book
     * @param reconnectSocketTimeout reconnectSocketTimeout
     * @param statistics             reconnect metrics
     */
    public ReconnectLearnerFactory(
            @NonNull final ThreadManager threadManager,
            @NonNull final AddressBook addressBook,
            final int reconnectSocketTimeout,
            @NonNull final ReconnectMetrics statistics) {

        this.threadManager = ArgumentUtils.throwArgNull(threadManager, "threadManager");
        this.addressBook = ArgumentUtils.throwArgNull(addressBook, "addressBook");
        this.reconnectSocketTimeout = reconnectSocketTimeout;
        this.statistics = ArgumentUtils.throwArgNull(statistics, "statistics");
=======
     * @param platformContext the platform context
     * @param threadManager   responsible for managing thread lifecycles
     * @param addressBook     the current address book
     * @param settings        reconnect settings
     * @param statistics      reconnect metrics
     */
    public ReconnectLearnerFactory(
            @NonNull final PlatformContext platformContext,
            @NonNull final ThreadManager threadManager,
            @NonNull final AddressBook addressBook,
            @NonNull final ReconnectSettings settings,
            @NonNull final ReconnectMetrics statistics) {
        this.platformContext = Objects.requireNonNull(platformContext);
        this.threadManager = Objects.requireNonNull(threadManager);
        this.addressBook = Objects.requireNonNull(addressBook);
        this.settings = Objects.requireNonNull(settings);
        this.statistics = Objects.requireNonNull(statistics);
>>>>>>> efc2775e
    }

    /**
     * Create an instance of {@link ReconnectLearner}
     *
     * @param conn         the connection to use
     * @param workingState the state to use to perform a delta based reconnect
     * @return a new instance
     */
    public ReconnectLearner create(final Connection conn, final State workingState) {
<<<<<<< HEAD
        return new ReconnectLearner(threadManager, conn, addressBook, workingState, reconnectSocketTimeout, statistics);
=======
        return new ReconnectLearner(
                platformContext,
                threadManager,
                conn,
                addressBook,
                workingState,
                settings.getAsyncStreamTimeoutMilliseconds(),
                statistics);
>>>>>>> efc2775e
    }
}<|MERGE_RESOLUTION|>--- conflicted
+++ resolved
@@ -16,22 +16,14 @@
 
 package com.swirlds.platform.reconnect;
 
-<<<<<<< HEAD
-import com.swirlds.base.ArgumentUtils;
-=======
 import com.swirlds.common.context.PlatformContext;
-import com.swirlds.common.merkle.synchronization.settings.ReconnectSettings;
->>>>>>> efc2775e
 import com.swirlds.common.system.address.AddressBook;
 import com.swirlds.common.threading.manager.ThreadManager;
 import com.swirlds.platform.Connection;
 import com.swirlds.platform.metrics.ReconnectMetrics;
 import com.swirlds.platform.state.State;
 import edu.umd.cs.findbugs.annotations.NonNull;
-<<<<<<< HEAD
-=======
 import java.util.Objects;
->>>>>>> efc2775e
 
 /**
  * Creates instances of {@link ReconnectLearner}
@@ -44,41 +36,23 @@
     private final PlatformContext platformContext;
 
     /**
-<<<<<<< HEAD
+     * @param platformContext the platform context
      * @param threadManager          responsible for managing thread lifecycles
      * @param addressBook            the current address book
      * @param reconnectSocketTimeout reconnectSocketTimeout
      * @param statistics             reconnect metrics
      */
     public ReconnectLearnerFactory(
+            @NonNull final PlatformContext platformContext,
             @NonNull final ThreadManager threadManager,
             @NonNull final AddressBook addressBook,
             final int reconnectSocketTimeout,
             @NonNull final ReconnectMetrics statistics) {
-
-        this.threadManager = ArgumentUtils.throwArgNull(threadManager, "threadManager");
-        this.addressBook = ArgumentUtils.throwArgNull(addressBook, "addressBook");
-        this.reconnectSocketTimeout = reconnectSocketTimeout;
-        this.statistics = ArgumentUtils.throwArgNull(statistics, "statistics");
-=======
-     * @param platformContext the platform context
-     * @param threadManager   responsible for managing thread lifecycles
-     * @param addressBook     the current address book
-     * @param settings        reconnect settings
-     * @param statistics      reconnect metrics
-     */
-    public ReconnectLearnerFactory(
-            @NonNull final PlatformContext platformContext,
-            @NonNull final ThreadManager threadManager,
-            @NonNull final AddressBook addressBook,
-            @NonNull final ReconnectSettings settings,
-            @NonNull final ReconnectMetrics statistics) {
         this.platformContext = Objects.requireNonNull(platformContext);
         this.threadManager = Objects.requireNonNull(threadManager);
         this.addressBook = Objects.requireNonNull(addressBook);
-        this.settings = Objects.requireNonNull(settings);
+        this.reconnectSocketTimeout = reconnectSocketTimeout;
         this.statistics = Objects.requireNonNull(statistics);
->>>>>>> efc2775e
     }
 
     /**
@@ -89,17 +63,7 @@
      * @return a new instance
      */
     public ReconnectLearner create(final Connection conn, final State workingState) {
-<<<<<<< HEAD
-        return new ReconnectLearner(threadManager, conn, addressBook, workingState, reconnectSocketTimeout, statistics);
-=======
         return new ReconnectLearner(
-                platformContext,
-                threadManager,
-                conn,
-                addressBook,
-                workingState,
-                settings.getAsyncStreamTimeoutMilliseconds(),
-                statistics);
->>>>>>> efc2775e
+                platformContext, threadManager, conn, addressBook, workingState, reconnectSocketTimeout, statistics);
     }
 }