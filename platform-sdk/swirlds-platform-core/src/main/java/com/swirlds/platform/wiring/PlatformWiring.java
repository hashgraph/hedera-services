/*
 * Copyright (C) 2023-2024 Hedera Hashgraph, LLC
 *
 * Licensed under the Apache License, Version 2.0 (the "License");
 * you may not use this file except in compliance with the License.
 * You may obtain a copy of the License at
 *
 *      http://www.apache.org/licenses/LICENSE-2.0
 *
 * Unless required by applicable law or agreed to in writing, software
 * distributed under the License is distributed on an "AS IS" BASIS,
 * WITHOUT WARRANTIES OR CONDITIONS OF ANY KIND, either express or implied.
 * See the License for the specific language governing permissions and
 * limitations under the License.
 */

package com.swirlds.platform.wiring;

import static com.swirlds.common.wiring.wires.SolderType.INJECT;

import com.swirlds.base.state.Startable;
import com.swirlds.base.state.Stoppable;
import com.swirlds.base.time.Time;
import com.swirlds.common.context.PlatformContext;
import com.swirlds.common.io.IOIterator;
import com.swirlds.common.utility.Clearable;
import com.swirlds.common.wiring.counters.BackpressureObjectCounter;
import com.swirlds.common.wiring.counters.ObjectCounter;
import com.swirlds.common.wiring.model.WiringModel;
import com.swirlds.common.wiring.wires.input.InputWire;
import com.swirlds.common.wiring.wires.output.OutputWire;
import com.swirlds.common.wiring.wires.output.StandardOutputWire;
import com.swirlds.platform.StateSigner;
import com.swirlds.platform.components.LinkedEventIntake;
import com.swirlds.platform.components.appcomm.AppCommunicationComponent;
import com.swirlds.platform.consensus.NonAncientEventWindow;
import com.swirlds.platform.event.GossipEvent;
import com.swirlds.platform.event.creation.EventCreationManager;
import com.swirlds.platform.event.deduplication.EventDeduplicator;
import com.swirlds.platform.event.hashing.EventHasher;
import com.swirlds.platform.event.linking.InOrderLinker;
import com.swirlds.platform.event.orphan.OrphanBuffer;
import com.swirlds.platform.event.preconsensus.EventDurabilityNexus;
import com.swirlds.platform.event.preconsensus.PcesReplayer;
import com.swirlds.platform.event.preconsensus.PcesSequencer;
import com.swirlds.platform.event.preconsensus.PcesWriter;
import com.swirlds.platform.event.validation.AddressBookUpdate;
import com.swirlds.platform.event.validation.EventSignatureValidator;
import com.swirlds.platform.event.validation.InternalEventValidator;
import com.swirlds.platform.eventhandling.TransactionPool;
import com.swirlds.platform.gossip.shadowgraph.ShadowGraph;
import com.swirlds.platform.internal.ConsensusRound;
import com.swirlds.platform.state.SwirldStateManager;
import com.swirlds.platform.state.nexus.LatestCompleteStateNexus;
import com.swirlds.platform.state.signed.ReservedSignedState;
import com.swirlds.platform.state.signed.SignedStateFileManager;
import com.swirlds.platform.state.signed.StateDumpRequest;
import com.swirlds.platform.state.signed.StateSignatureCollector;
import com.swirlds.platform.system.status.PlatformStatusManager;
import com.swirlds.platform.wiring.components.ApplicationTransactionPrehandlerWiring;
import com.swirlds.platform.wiring.components.EventCreationManagerWiring;
import com.swirlds.platform.wiring.components.EventDurabilityNexusWiring;
import com.swirlds.platform.wiring.components.EventHasherWiring;
import com.swirlds.platform.wiring.components.PcesReplayerWiring;
import com.swirlds.platform.wiring.components.PcesSequencerWiring;
import com.swirlds.platform.wiring.components.PcesWriterWiring;
import com.swirlds.platform.wiring.components.PostHashCollectorWiring;
import com.swirlds.platform.wiring.components.ShadowgraphWiring;
import com.swirlds.platform.wiring.components.StateSignatureCollectorWiring;
import edu.umd.cs.findbugs.annotations.NonNull;
import java.time.Duration;
import java.util.function.LongSupplier;

/**
 * Encapsulates wiring for {@link com.swirlds.platform.SwirldsPlatform}.
 */
public class PlatformWiring implements Startable, Stoppable, Clearable {
    private final WiringModel model;

    private final EventHasherWiring eventHasherWiring;
    private final PostHashCollectorWiring postHashCollectorWiring;
    private final InternalEventValidatorWiring internalEventValidatorWiring;
    private final EventDeduplicatorWiring eventDeduplicatorWiring;
    private final EventSignatureValidatorWiring eventSignatureValidatorWiring;
    private final OrphanBufferWiring orphanBufferWiring;
    private final InOrderLinkerWiring inOrderLinkerWiring;
    private final LinkedEventIntakeWiring linkedEventIntakeWiring;
    private final EventCreationManagerWiring eventCreationManagerWiring;
    private final SignedStateFileManagerWiring signedStateFileManagerWiring;
    private final StateSignerWiring stateSignerWiring;
    private final PcesReplayerWiring pcesReplayerWiring;
    private final PcesWriterWiring pcesWriterWiring;
    private final PcesSequencerWiring pcesSequencerWiring;
    private final EventDurabilityNexusWiring eventDurabilityNexusWiring;
    private final ApplicationTransactionPrehandlerWiring applicationTransactionPrehandlerWiring;
    private final StateSignatureCollectorWiring stateSignatureCollectorWiring;
    private final ShadowgraphWiring shadowgraphWiring;

    /**
     * The object counter that spans the event hasher and the post hash collector.
     */
    private final ObjectCounter hashingObjectCounter;

    private final PlatformCoordinator platformCoordinator;

    /**
     * Constructor.
     *
     * @param platformContext the platform context
     * @param time            provides wall clock time
     */
    public PlatformWiring(@NonNull final PlatformContext platformContext, @NonNull final Time time) {
        model = WiringModel.create(platformContext, time);

        // This counter spans both the event hasher and the post hash collector. This is a workaround for the current
        // inability of concurrent schedulers to handle backpressure from an immediately subsequent scheduler.
        // This counter is the on-ramp for the event hasher, and the off-ramp for the post hash collector.
        hashingObjectCounter = new BackpressureObjectCounter(
                "hashingObjectCounter",
                platformContext
                        .getConfiguration()
                        .getConfigData(PlatformSchedulersConfig.class)
                        .eventHasherUnhandledCapacity(),
                Duration.ofNanos(100));

        final PlatformSchedulers schedulers = PlatformSchedulers.create(platformContext, model, hashingObjectCounter);

        eventHasherWiring = EventHasherWiring.create(schedulers.eventHasherScheduler());
        postHashCollectorWiring = PostHashCollectorWiring.create(schedulers.postHashCollectorScheduler());
        internalEventValidatorWiring =
                InternalEventValidatorWiring.create(schedulers.internalEventValidatorScheduler());
        eventDeduplicatorWiring = EventDeduplicatorWiring.create(schedulers.eventDeduplicatorScheduler());
        eventSignatureValidatorWiring =
                EventSignatureValidatorWiring.create(schedulers.eventSignatureValidatorScheduler());
        orphanBufferWiring = OrphanBufferWiring.create(schedulers.orphanBufferScheduler());
        inOrderLinkerWiring = InOrderLinkerWiring.create(schedulers.inOrderLinkerScheduler());
        linkedEventIntakeWiring = LinkedEventIntakeWiring.create(schedulers.linkedEventIntakeScheduler());
        eventCreationManagerWiring =
                EventCreationManagerWiring.create(platformContext, schedulers.eventCreationManagerScheduler());
        pcesSequencerWiring = PcesSequencerWiring.create(schedulers.pcesSequencerScheduler());

        applicationTransactionPrehandlerWiring =
                ApplicationTransactionPrehandlerWiring.create(schedulers.applicationTransactionPrehandlerScheduler());
        stateSignatureCollectorWiring =
                StateSignatureCollectorWiring.create(model, schedulers.stateSignatureCollectorScheduler());
        signedStateFileManagerWiring =
                SignedStateFileManagerWiring.create(model, schedulers.signedStateFileManagerScheduler());
        stateSignerWiring = StateSignerWiring.create(schedulers.stateSignerScheduler());

        shadowgraphWiring = ShadowgraphWiring.create(schedulers.shadowgraphScheduler());

        platformCoordinator = new PlatformCoordinator(
                hashingObjectCounter,
                internalEventValidatorWiring,
                eventDeduplicatorWiring,
                eventSignatureValidatorWiring,
                orphanBufferWiring,
                inOrderLinkerWiring,
                shadowgraphWiring,
                linkedEventIntakeWiring,
                eventCreationManagerWiring,
                applicationTransactionPrehandlerWiring,
                stateSignatureCollectorWiring);

        pcesReplayerWiring = PcesReplayerWiring.create(schedulers.pcesReplayerScheduler());
        pcesWriterWiring = PcesWriterWiring.create(schedulers.pcesWriterScheduler());
        eventDurabilityNexusWiring = EventDurabilityNexusWiring.create(schedulers.eventDurabilityNexusScheduler());

        wire();
    }

    /**
     * Get the wiring model.
     *
     * @return the wiring model
     */
    @NonNull
    public WiringModel getModel() {
        return model;
    }

    /**
     * Solder the NonAncientEventWindow output to all components that need it.
     */
    private void solderNonAncientEventWindow() {
        final OutputWire<NonAncientEventWindow> nonAncientEventWindowOutputWire =
                linkedEventIntakeWiring.nonAncientEventWindowOutput();

        nonAncientEventWindowOutputWire.solderTo(eventDeduplicatorWiring.nonAncientEventWindowInput(), INJECT);
        nonAncientEventWindowOutputWire.solderTo(eventSignatureValidatorWiring.nonAncientEventWindowInput(), INJECT);
        nonAncientEventWindowOutputWire.solderTo(orphanBufferWiring.nonAncientEventWindowInput(), INJECT);
        nonAncientEventWindowOutputWire.solderTo(inOrderLinkerWiring.nonAncientEventWindowInput(), INJECT);
        nonAncientEventWindowOutputWire.solderTo(pcesWriterWiring.nonAncientEventWindowInput(), INJECT);
        nonAncientEventWindowOutputWire.solderTo(eventCreationManagerWiring.nonAncientEventWindowInput(), INJECT);
        nonAncientEventWindowOutputWire.solderTo(shadowgraphWiring.nonExpiredEventWindowInput(), INJECT);
    }

    /**
     * Wire the components together.
     */
    private void wire() {
        eventHasherWiring.eventOutput().solderTo(postHashCollectorWiring.eventInput());
        postHashCollectorWiring.eventOutput().solderTo(internalEventValidatorWiring.eventInput());
        internalEventValidatorWiring.eventOutput().solderTo(eventDeduplicatorWiring.eventInput());
        eventDeduplicatorWiring.eventOutput().solderTo(eventSignatureValidatorWiring.eventInput());
        eventSignatureValidatorWiring.eventOutput().solderTo(orphanBufferWiring.eventInput());
        orphanBufferWiring.eventOutput().solderTo(pcesSequencerWiring.eventInput());
        pcesSequencerWiring.eventOutput().solderTo(inOrderLinkerWiring.eventInput());
        pcesSequencerWiring.eventOutput().solderTo(pcesWriterWiring.eventInputWire());
        inOrderLinkerWiring.eventOutput().solderTo(linkedEventIntakeWiring.eventInput());
        inOrderLinkerWiring.eventOutput().solderTo(shadowgraphWiring.eventInput());
        orphanBufferWiring.eventOutput().solderTo(eventCreationManagerWiring.eventInput());
        eventCreationManagerWiring.newEventOutput().solderTo(internalEventValidatorWiring.eventInput(), INJECT);
        orphanBufferWiring
                .eventOutput()
                .solderTo(applicationTransactionPrehandlerWiring.appTransactionsToPrehandleInput());
        orphanBufferWiring.eventOutput().solderTo(stateSignatureCollectorWiring.preConsensusEventInput());
        stateSignatureCollectorWiring.getAllStatesOutput().solderTo(signedStateFileManagerWiring.saveToDiskFilter());

        solderNonAncientEventWindow();

        pcesReplayerWiring.doneStreamingPcesOutputWire().solderTo(pcesWriterWiring.doneStreamingPcesInputWire());
        pcesReplayerWiring.eventOutput().solderTo(eventHasherWiring.eventInput());
        linkedEventIntakeWiring.keystoneEventSequenceNumberOutput().solderTo(pcesWriterWiring.flushRequestInputWire());
        pcesWriterWiring
                .latestDurableSequenceNumberOutput()
                .solderTo(eventDurabilityNexusWiring.latestDurableSequenceNumber());
        signedStateFileManagerWiring
                .oldestMinimumGenerationOnDiskOutputWire()
                .solderTo(pcesWriterWiring.minimumAncientIdentifierToStoreInputWire());
    }

    /**
     * Wire components that adhere to the framework to components that don't
     * <p>
     * Future work: as more components are moved to the framework, this method should shrink, and eventually be
     * removed.
     *
     * @param statusManager             the status manager to wire
     * @param appCommunicationComponent the app communication component to wire
     * @param transactionPool           the transaction pool to wire
     */
    public void wireExternalComponents(
            @NonNull final PlatformStatusManager statusManager,
            @NonNull final AppCommunicationComponent appCommunicationComponent,
            @NonNull final TransactionPool transactionPool,
            @NonNull final LatestCompleteStateNexus latestCompleteStateNexus) {

        signedStateFileManagerWiring
                .stateWrittenToDiskOutputWire()
                .solderTo("status manager", statusManager::submitStatusAction);
        signedStateFileManagerWiring
                .stateSavingResultOutputWire()
                .solderTo("app communication", appCommunicationComponent::stateSavedToDisk);
        stateSignerWiring.stateSignature().solderTo("transaction pool", transactionPool::submitSystemTransaction);

        stateSignatureCollectorWiring
                .getCompleteStatesOutput()
                .solderTo("app comm", appCommunicationComponent::newLatestCompleteStateEvent);
        stateSignatureCollectorWiring
                .getCompleteStatesOutput()
                .solderTo("latestCompleteStateNexus", latestCompleteStateNexus::setStateIfNewer);
    }

    /**
     * Bind components to the wiring.
     *
     * @param eventHasher             the event hasher to bind
     * @param internalEventValidator  the internal event validator to bind
     * @param eventDeduplicator       the event deduplicator to bind
     * @param eventSignatureValidator the event signature validator to bind
     * @param orphanBuffer            the orphan buffer to bind
     * @param inOrderLinker           the in order linker to bind
     * @param linkedEventIntake       the linked event intake to bind
     * @param signedStateFileManager  the signed state file manager to bind
     * @param stateSigner             the state signer to bind
     * @param pcesReplayer            the PCES replayer to bind
     * @param pcesWriter              the PCES writer to bind
     * @param eventDurabilityNexus    the event durability nexus to bind
     * @param pcesSequencer           the PCES sequencer to bind
     * @param eventCreationManager    the event creation manager to bind
     * @param swirldStateManager      the swirld state manager to bind
     * @param stateSignatureCollector the signed state manager to bind
     */
    public void bind(
            @NonNull final EventHasher eventHasher,
            @NonNull final InternalEventValidator internalEventValidator,
            @NonNull final EventDeduplicator eventDeduplicator,
            @NonNull final EventSignatureValidator eventSignatureValidator,
            @NonNull final OrphanBuffer orphanBuffer,
            @NonNull final InOrderLinker inOrderLinker,
            @NonNull final LinkedEventIntake linkedEventIntake,
            @NonNull final SignedStateFileManager signedStateFileManager,
            @NonNull final StateSigner stateSigner,
            @NonNull final PcesReplayer pcesReplayer,
            @NonNull final PcesWriter pcesWriter,
            @NonNull final EventDurabilityNexus eventDurabilityNexus,
            @NonNull final PcesSequencer pcesSequencer,
            @NonNull final EventCreationManager eventCreationManager,
            @NonNull final SwirldStateManager swirldStateManager,
            @NonNull final StateSignatureCollector stateSignatureCollector) {

        eventHasherWiring.bind(eventHasher);
        internalEventValidatorWiring.bind(internalEventValidator);
        eventDeduplicatorWiring.bind(eventDeduplicator);
        eventSignatureValidatorWiring.bind(eventSignatureValidator);
        orphanBufferWiring.bind(orphanBuffer);
        inOrderLinkerWiring.bind(inOrderLinker);
        linkedEventIntakeWiring.bind(linkedEventIntake);
<<<<<<< HEAD
=======
        eventCreationManagerWiring.bind(eventCreationManager);
        pcesSequencerWiring.bind(pcesSequencer);
        applicationTransactionPrehandlerWiring.bind(swirldStateManager);
        stateSignatureCollectorWiring.bind(stateSignatureCollector);
    }

    /**
     * Bind components to the wiring.
     *
     * @param eventHasher            the event hasher to bind
     * @param signedStateFileManager the signed state file manager to bind
     * @param stateSigner            the state signer to bind
     * @param pcesReplayer           the PCES replayer to bind
     * @param pcesWriter             the PCES writer to bind
     * @param eventDurabilityNexus   the event durability nexus to bind
     * @param shadowgraph            the shadowgraph to bind
     */
    public void bind(
            @NonNull final EventHasher eventHasher,
            @NonNull final SignedStateFileManager signedStateFileManager,
            @NonNull final StateSigner stateSigner,
            @NonNull final PcesReplayer pcesReplayer,
            @NonNull final PcesWriter pcesWriter,
            @NonNull final EventDurabilityNexus eventDurabilityNexus,
            @NonNull final ShadowGraph shadowgraph) {

        eventHasherWiring.bind(eventHasher);
>>>>>>> d8493f15
        signedStateFileManagerWiring.bind(signedStateFileManager);
        stateSignerWiring.bind(stateSigner);
        pcesReplayerWiring.bind(pcesReplayer);
        pcesWriterWiring.bind(pcesWriter);
        eventDurabilityNexusWiring.bind(eventDurabilityNexus);
<<<<<<< HEAD
        pcesSequencerWiring.bind(pcesSequencer);
        eventCreationManagerWiring.bind(eventCreationManager);
        applicationTransactionPrehandlerWiring.bind(swirldStateManager);
        stateSignatureCollectorWiring.bind(stateSignatureCollector);
=======
        shadowgraphWiring.bind(shadowgraph);
>>>>>>> d8493f15
    }

    /**
     * Get the input wire for the hasher.
     * <p>
     * Future work: this is a temporary hook to allow events from gossip to use the new intake pipeline. This method
     * will be removed once gossip is moved to the new framework
     *
     * @return the input method for the hasher, which is the first step in the intake pipeline
     */
    @NonNull
    public InputWire<GossipEvent> getEventInput() {
        return eventHasherWiring.eventInput();
    }

    /**
     * Get the input wire for the address book update.
     * <p>
     * Future work: this is a temporary hook to update the address book in the new intake pipeline.
     *
     * @return the input method for the address book update
     */
    @NonNull
    public InputWire<AddressBookUpdate> getAddressBookUpdateInput() {
        return eventSignatureValidatorWiring.addressBookUpdateInput();
    }

    /**
     * Get the input wire for saving a state to disk
     * <p>
     * Future work: this is a temporary hook to allow the components to save state a state to disk, prior to the whole
     * system being migrated to the new framework.
     *
     * @return the input wire for saving a state to disk
     */
    @NonNull
    public InputWire<ReservedSignedState> getSaveStateToDiskInput() {
        return signedStateFileManagerWiring.saveStateToDisk();
    }

    /**
     * Get the input wire for dumping a state to disk
     * <p>
     * Future work: this is a temporary hook to allow the components to dump a state to disk, prior to the whole system
     * being migrated to the new framework.
     *
     * @return the input wire for dumping a state to disk
     */
    @NonNull
    public InputWire<StateDumpRequest> getDumpStateToDiskInput() {
        return signedStateFileManagerWiring.dumpStateToDisk();
    }

    /**
     * @return the input wire for collecting post-consensus signatures
     */
    @NonNull
    public InputWire<ConsensusRound> getSignatureCollectorConsensusInput() {
        return stateSignatureCollectorWiring.getConsensusRoundInput();
    }

    /**
     * @return the input wire for states that need their signatures collected
     */
    @NonNull
    public InputWire<ReservedSignedState> getSignatureCollectorStateInput() {
        return stateSignatureCollectorWiring.getReservedStateInput();
    }

    /**
     * Get the input wire for signing a state
     * <p>
     * Future work: this is a temporary hook to allow the components to sign a state, prior to the whole system being
     * migrated to the new framework.
     *
     * @return the input wire for signing a state
     */
    @NonNull
    public InputWire<ReservedSignedState> getSignStateInput() {
        return stateSignerWiring.signState();
    }

    /**
     * Get the input wire for passing a PCES iterator to the replayer.
     *
     * @return the input wire for passing a PCES iterator to the replayer
     */
    public InputWire<IOIterator<GossipEvent>> getPcesReplayerIteratorInput() {
        return pcesReplayerWiring.pcesIteratorInputWire();
    }

    /**
     * Get the output wire that the replayer uses to pass events from file into the intake pipeline.
     *
     * @return the output wire that the replayer uses to pass events from file into the intake pipeline
     */
    public StandardOutputWire<GossipEvent> getPcesReplayerEventOutput() {
        return pcesReplayerWiring.eventOutput();
    }

    /**
     * Get the input wire for the PCES writer minimum generation to store
     *
     * @return the input wire for the PCES writer minimum generation to store
     */
    public InputWire<Long> getPcesMinimumGenerationToStoreInput() {
        return pcesWriterWiring.minimumAncientIdentifierToStoreInputWire();
    }

    /**
     * Get the input wire for the PCES writer to register a discontinuity
     *
     * @return the input wire for the PCES writer to register a discontinuity
     */
    public InputWire<Long> getPcesWriterRegisterDiscontinuityInput() {
        return pcesWriterWiring.discontinuityInputWire();
    }

    /**
     * Get a supplier for the number of unprocessed tasks in the hasher.
     *
     * @return a supplier for the number of unprocessed tasks in the hasher
     */
    public LongSupplier getHasherUnprocessedTaskCountSupplier() {
        return eventHasherWiring.unprocessedTaskCountSupplier();
    }

    /**
     * Get the output wire that {@link LinkedEventIntake} uses to pass keystone event sequence numbers to the
     * {@link PcesWriter}, to be flushed.
     *
     * @return the output wire for keystone event sequence numbers
     */
    public StandardOutputWire<Long> getKeystoneEventSequenceNumberOutput() {
        return linkedEventIntakeWiring.keystoneEventSequenceNumberOutput();
    }

    /**
     * Inject a new non-ancient event window into all components that need it.
     * <p>
     * Future work: this is a temporary hook to allow the components to get the non-ancient event window during startup.
     * This method will be removed once the components are wired together.
     *
     * @param nonAncientEventWindow the new non-ancient event window
     */
    public void updateNonAncientEventWindow(@NonNull final NonAncientEventWindow nonAncientEventWindow) {
        eventDeduplicatorWiring.nonAncientEventWindowInput().inject(nonAncientEventWindow);
        eventSignatureValidatorWiring.nonAncientEventWindowInput().inject(nonAncientEventWindow);
        orphanBufferWiring.nonAncientEventWindowInput().inject(nonAncientEventWindow);
        inOrderLinkerWiring.nonAncientEventWindowInput().inject(nonAncientEventWindow);
        eventCreationManagerWiring.nonAncientEventWindowInput().inject(nonAncientEventWindow);
    }

    /**
     * Flush the intake pipeline.
     */
    public void flushIntakePipeline() {
        platformCoordinator.flushIntakePipeline();
    }

    /**
     * {@inheritDoc}
     */
    @Override
    public void start() {
        model.start();
    }

    /**
     * {@inheritDoc}
     */
    @Override
    public void stop() {
        model.stop();
    }

    /**
     * Clear all the wiring objects.
     */
    @Override
    public void clear() {
        platformCoordinator.clear();
    }
}<|MERGE_RESOLUTION|>--- conflicted
+++ resolved
@@ -277,6 +277,7 @@
      * @param pcesReplayer            the PCES replayer to bind
      * @param pcesWriter              the PCES writer to bind
      * @param eventDurabilityNexus    the event durability nexus to bind
+     * @param shadowgraph             the shadowgraph to bind
      * @param pcesSequencer           the PCES sequencer to bind
      * @param eventCreationManager    the event creation manager to bind
      * @param swirldStateManager      the swirld state manager to bind
@@ -295,6 +296,7 @@
             @NonNull final PcesReplayer pcesReplayer,
             @NonNull final PcesWriter pcesWriter,
             @NonNull final EventDurabilityNexus eventDurabilityNexus,
+            @NonNull final ShadowGraph shadowgraph,
             @NonNull final PcesSequencer pcesSequencer,
             @NonNull final EventCreationManager eventCreationManager,
             @NonNull final SwirldStateManager swirldStateManager,
@@ -307,49 +309,16 @@
         orphanBufferWiring.bind(orphanBuffer);
         inOrderLinkerWiring.bind(inOrderLinker);
         linkedEventIntakeWiring.bind(linkedEventIntake);
-<<<<<<< HEAD
-=======
-        eventCreationManagerWiring.bind(eventCreationManager);
-        pcesSequencerWiring.bind(pcesSequencer);
-        applicationTransactionPrehandlerWiring.bind(swirldStateManager);
-        stateSignatureCollectorWiring.bind(stateSignatureCollector);
-    }
-
-    /**
-     * Bind components to the wiring.
-     *
-     * @param eventHasher            the event hasher to bind
-     * @param signedStateFileManager the signed state file manager to bind
-     * @param stateSigner            the state signer to bind
-     * @param pcesReplayer           the PCES replayer to bind
-     * @param pcesWriter             the PCES writer to bind
-     * @param eventDurabilityNexus   the event durability nexus to bind
-     * @param shadowgraph            the shadowgraph to bind
-     */
-    public void bind(
-            @NonNull final EventHasher eventHasher,
-            @NonNull final SignedStateFileManager signedStateFileManager,
-            @NonNull final StateSigner stateSigner,
-            @NonNull final PcesReplayer pcesReplayer,
-            @NonNull final PcesWriter pcesWriter,
-            @NonNull final EventDurabilityNexus eventDurabilityNexus,
-            @NonNull final ShadowGraph shadowgraph) {
-
-        eventHasherWiring.bind(eventHasher);
->>>>>>> d8493f15
         signedStateFileManagerWiring.bind(signedStateFileManager);
         stateSignerWiring.bind(stateSigner);
         pcesReplayerWiring.bind(pcesReplayer);
         pcesWriterWiring.bind(pcesWriter);
         eventDurabilityNexusWiring.bind(eventDurabilityNexus);
-<<<<<<< HEAD
+        shadowgraphWiring.bind(shadowgraph);
         pcesSequencerWiring.bind(pcesSequencer);
         eventCreationManagerWiring.bind(eventCreationManager);
         applicationTransactionPrehandlerWiring.bind(swirldStateManager);
         stateSignatureCollectorWiring.bind(stateSignatureCollector);
-=======
-        shadowgraphWiring.bind(shadowgraph);
->>>>>>> d8493f15
     }
 
     /**
