--- conflicted
+++ resolved
@@ -172,7 +172,6 @@
         orphanBufferWiring = OrphanBufferWiring.create(schedulers.orphanBufferScheduler());
         inOrderLinkerWiring = InOrderLinkerWiring.create(schedulers.inOrderLinkerScheduler());
         consensusEngineWiring = ConsensusEngineWiring.create(schedulers.consensusEngineScheduler());
-        futureEventBufferWiring = FutureEventBufferWiring.create(schedulers.futureEventBufferScheduler());
         eventCreationManagerWiring =
                 EventCreationManagerWiring.create(platformContext, schedulers.eventCreationManagerScheduler());
         pcesSequencerWiring = PcesSequencerWiring.create(schedulers.pcesSequencerScheduler());
@@ -198,7 +197,6 @@
                 inOrderLinkerWiring,
                 shadowgraphWiring,
                 consensusEngineWiring,
-                futureEventBufferWiring,
                 eventCreationManagerWiring,
                 applicationTransactionPrehandlerWiring,
                 stateSignatureCollectorWiring,
@@ -208,10 +206,6 @@
         pcesWriterWiring = PcesWriterWiring.create(schedulers.pcesWriterScheduler());
         eventDurabilityNexusWiring = EventDurabilityNexusWiring.create(schedulers.eventDurabilityNexusScheduler());
 
-<<<<<<< HEAD
-        //        futureEventBufferWiring = FutureEventBufferWiring.create(schedulers.futureEventBufferScheduler());
-=======
->>>>>>> ddfb0dbe
         gossipWiring = GossipWiring.create(model);
         eventWindowManagerWiring = EventWindowManagerWiring.create(model);
 
