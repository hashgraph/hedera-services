--- conflicted
+++ resolved
@@ -66,11 +66,8 @@
 import com.swirlds.platform.wiring.components.EventCreationManagerWiring;
 import com.swirlds.platform.wiring.components.EventDurabilityNexusWiring;
 import com.swirlds.platform.wiring.components.EventHasherWiring;
-<<<<<<< HEAD
 import com.swirlds.platform.wiring.components.EventStreamManagerWiring;
-=======
 import com.swirlds.platform.wiring.components.EventWindowManagerWiring;
->>>>>>> f25cd802
 import com.swirlds.platform.wiring.components.PcesReplayerWiring;
 import com.swirlds.platform.wiring.components.PcesSequencerWiring;
 import com.swirlds.platform.wiring.components.PcesWriterWiring;
@@ -106,18 +103,10 @@
     private final ApplicationTransactionPrehandlerWiring applicationTransactionPrehandlerWiring;
     private final StateSignatureCollectorWiring stateSignatureCollectorWiring;
     private final ShadowgraphWiring shadowgraphWiring;
-<<<<<<< HEAD
+    private final EventWindowManagerWiring eventWindowManagerWiring;
     private final ConsensusRoundHandlerWiring consensusRoundHandlerWiring;
     private final EventStreamManagerWiring eventStreamManagerWiring;
     private final RunningHashUpdaterWiring runningHashUpdaterWiring;
-=======
-    private final EventWindowManagerWiring eventWindowManagerWiring;
-
-    /**
-     * The object counter that spans the event hasher and the post hash collector.
-     */
-    private final ObjectCounter hashingObjectCounter;
->>>>>>> f25cd802
 
     private final PlatformCoordinator platformCoordinator;
 
@@ -246,12 +235,9 @@
         pcesReplayerWiring.doneStreamingPcesOutputWire().solderTo(pcesWriterWiring.doneStreamingPcesInputWire());
         pcesReplayerWiring.eventOutput().solderTo(eventHasherWiring.eventInput());
         linkedEventIntakeWiring.keystoneEventSequenceNumberOutput().solderTo(pcesWriterWiring.flushRequestInputWire());
-<<<<<<< HEAD
         linkedEventIntakeWiring.consensusRoundOutput().solderTo(consensusRoundHandlerWiring.roundInput());
+        linkedEventIntakeWiring.consensusRoundOutput().solderTo(eventWindowManagerWiring.consensusRoundInput());
         linkedEventIntakeWiring.consensusEventsOutput().solderTo(eventStreamManagerWiring.eventsInput());
-=======
-        linkedEventIntakeWiring.consensusRoundOutput().solderTo(eventWindowManagerWiring.consensusRoundInput());
->>>>>>> f25cd802
         pcesWriterWiring
                 .latestDurableSequenceNumberOutput()
                 .solderTo(eventDurabilityNexusWiring.latestDurableSequenceNumber());
