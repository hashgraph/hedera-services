--- conflicted
+++ resolved
@@ -34,11 +34,7 @@
 import com.swirlds.common.wiring.counters.BackpressureObjectCounter;
 import com.swirlds.common.wiring.counters.ObjectCounter;
 import com.swirlds.common.wiring.model.WiringModel;
-<<<<<<< HEAD
-=======
-import com.swirlds.common.wiring.model.WiringModelBuilder;
 import com.swirlds.common.wiring.schedulers.TaskScheduler;
->>>>>>> 32c6bbbb
 import com.swirlds.common.wiring.schedulers.builders.TaskSchedulerConfiguration;
 import com.swirlds.common.wiring.schedulers.builders.TaskSchedulerType;
 import com.swirlds.common.wiring.transformers.RoutableData;
@@ -199,34 +195,10 @@
 
         this.platformContext = Objects.requireNonNull(platformContext);
         this.model = Objects.requireNonNull(model);
+
         config = platformContext.getConfiguration().getConfigData(PlatformSchedulersConfig.class);
 
-<<<<<<< HEAD
-        // This counter spans both the event hasher and the post hash collector. This is a workaround for the current
-        // inability of concurrent schedulers to handle backpressure from an immediately subsequent scheduler.
-        // This counter is the on-ramp for the event hasher, and the off-ramp for the post hash collector.
-        final ObjectCounter hashingObjectCounter = new BackpressureObjectCounter(
-                "hashingObjectCounter",
-                platformContext
-                        .getConfiguration()
-                        .getConfigData(PlatformSchedulersConfig.class)
-                        .eventHasherUnhandledCapacity(),
-                Duration.ofNanos(100));
-
-        final PlatformSchedulers schedulers = PlatformSchedulers.create(platformContext, model, hashingObjectCounter);
-=======
-        final int coreCount = Runtime.getRuntime().availableProcessors();
-        final int parallelism =
-                (int) Math.max(1, config.defaultPoolMultiplier() * coreCount + config.defaultPoolConstant());
-        final ForkJoinPool defaultPool = platformContext.getExecutorFactory().createForkJoinPool(parallelism);
-        logger.info(STARTUP.getMarker(), "Default platform pool parallelism: {}", parallelism);
-
-        model = WiringModelBuilder.create(platformContext)
-                .withDefaultPool(defaultPool)
-                .build();
-
         final PlatformSchedulers schedulers = PlatformSchedulers.create(platformContext, model);
->>>>>>> 32c6bbbb
 
         final AncientMode ancientMode = platformContext
                 .getConfiguration()
