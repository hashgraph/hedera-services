--- conflicted
+++ resolved
@@ -92,18 +92,12 @@
 import com.swirlds.platform.state.signed.StateSignatureCollector;
 import com.swirlds.platform.system.events.BaseEventHashedData;
 import com.swirlds.platform.system.events.BirthRoundMigrationShim;
-<<<<<<< HEAD
-import com.swirlds.platform.system.state.notifications.IssNotification;
-import com.swirlds.platform.system.status.PlatformStatusManager;
-import com.swirlds.platform.system.status.actions.CatastrophicFailureAction;
-import com.swirlds.platform.system.transaction.ConsensusTransactionImpl;
-=======
 import com.swirlds.platform.system.status.PlatformStatus;
 import com.swirlds.platform.system.status.PlatformStatusConfig;
 import com.swirlds.platform.system.status.PlatformStatusNexus;
 import com.swirlds.platform.system.status.StatusActionSubmitter;
 import com.swirlds.platform.system.status.StatusStateMachine;
->>>>>>> cae5399a
+import com.swirlds.platform.system.transaction.ConsensusTransactionImpl;
 import com.swirlds.platform.util.HashLogger;
 import com.swirlds.platform.wiring.components.ConsensusRoundHandlerWiring;
 import com.swirlds.platform.wiring.components.GossipWiring;
@@ -177,20 +171,16 @@
     private final ComponentWiring<AppNotifier, Void> notifierWiring;
     private final ComponentWiring<StateGarbageCollector, Void> stateGarbageCollectorWiring;
     private final ComponentWiring<SignedStateSentinel, Void> signedStateSentinelWiring;
-
     private final ComponentWiring<PlatformPublisher, Void> platformPublisherWiring;
     private final boolean publishPreconsensusEvents;
     private final boolean publishSnapshotOverrides;
     private final boolean publishStaleEvents;
     private final ComponentWiring<RunningEventHasher, Void> runningEventHasherWiring;
-<<<<<<< HEAD
     private final ComponentWiring<StaleEventDetector, List<GossipEvent>> staleEventDetectorWiring;
     private final ComponentWiring<TransactionResubmitter, List<ConsensusTransactionImpl>> transactionResubmitterWiring;
     private final ComponentWiring<TransactionPool, Void> transactionPoolWiring;
-=======
     private final ComponentWiring<StatusStateMachine, PlatformStatus> statusStateMachineWiring;
     private final ComponentWiring<PlatformStatusNexus, Void> statusNexusWiring;
->>>>>>> cae5399a
 
     /**
      * Constructor.
@@ -660,42 +650,6 @@
         staleEventDetectorWiring.getInputWire(StaleEventDetector::setInitialEventWindow);
         staleEventDetectorWiring.getInputWire(StaleEventDetector::clear);
         transactionPoolWiring.getInputWire(TransactionPool::clear);
-    }
-
-    /**
-     * Wire components that adhere to the framework to components that don't
-     * <p>
-     * Future work: as more components are moved to the framework, this method should shrink, and eventually be
-     * removed.
-     *
-<<<<<<< HEAD
-     * @param statusManager the status manager to wire
-     */
-    public void wireExternalComponents(@NonNull final PlatformStatusManager statusManager) {
-
-        signedStateFileManagerWiring
-                .stateWrittenToDiskOutputWire()
-                .solderTo(
-                        "statusManager_submitStateWritten",
-                        "state written to disk notification",
-                        statusManager::submitStatusAction);
-
-        issDetectorWiring
-                .issNotificationOutput()
-                .solderTo("statusManager_submitCatastrophicFailure", "ISS notification", n -> {
-                    if (Set.of(IssNotification.IssType.SELF_ISS, IssNotification.IssType.CATASTROPHIC_ISS)
-                            .contains(n.getIssType())) {
-                        statusManager.submitStatusAction(new CatastrophicFailureAction());
-                    }
-                });
-=======
-     * @param transactionPool the transaction pool to wire
-     */
-    public void wireExternalComponents(@NonNull final TransactionPool transactionPool) {
-        stateSignerWiring
-                .stateSignature()
-                .solderTo("transactionPool", "signature transactions", transactionPool::submitPayload);
->>>>>>> cae5399a
     }
 
     /**
@@ -781,15 +735,12 @@
         notifierWiring.bind(notifier);
         platformPublisherWiring.bind(platformPublisher);
         stateGarbageCollectorWiring.bind(builder::buildStateGarbageCollector);
-<<<<<<< HEAD
+        statusStateMachineWiring.bind(builder::buildStatusStateMachine);
+        statusNexusWiring.bind(platformStatusNexus);
+        signedStateSentinelWiring.bind(builder::buildSignedStateSentinel);
         staleEventDetectorWiring.bind(builder::buildStaleEventDetector);
         transactionResubmitterWiring.bind(builder::buildTransactionResubmitter);
         transactionPoolWiring.bind(builder::buildTransactionPool);
-=======
-        statusStateMachineWiring.bind(builder::buildStatusStateMachine);
-        statusNexusWiring.bind(platformStatusNexus);
-        signedStateSentinelWiring.bind(builder::buildSignedStateSentinel);
->>>>>>> cae5399a
     }
 
     /**
