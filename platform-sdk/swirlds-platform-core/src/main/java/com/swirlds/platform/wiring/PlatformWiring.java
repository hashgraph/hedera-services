/*
 * Copyright (C) 2023-2024 Hedera Hashgraph, LLC
 *
 * Licensed under the Apache License, Version 2.0 (the "License");
 * you may not use this file except in compliance with the License.
 * You may obtain a copy of the License at
 *
 *      http://www.apache.org/licenses/LICENSE-2.0
 *
 * Unless required by applicable law or agreed to in writing, software
 * distributed under the License is distributed on an "AS IS" BASIS,
 * WITHOUT WARRANTIES OR CONDITIONS OF ANY KIND, either express or implied.
 * See the License for the specific language governing permissions and
 * limitations under the License.
 */

package com.swirlds.platform.wiring;

import static com.swirlds.common.wiring.wires.SolderType.INJECT;
import static com.swirlds.logging.legacy.LogMarker.STARTUP;

import com.swirlds.base.state.Startable;
import com.swirlds.base.state.Stoppable;
import com.swirlds.base.time.Time;
import com.swirlds.common.context.PlatformContext;
import com.swirlds.common.io.IOIterator;
import com.swirlds.common.stream.EventStreamManager;
import com.swirlds.common.stream.RunningEventHashUpdate;
import com.swirlds.common.utility.Clearable;
import com.swirlds.common.wiring.counters.BackpressureObjectCounter;
import com.swirlds.common.wiring.counters.ObjectCounter;
import com.swirlds.common.wiring.model.WiringModel;
import com.swirlds.common.wiring.transformers.WireTransformer;
import com.swirlds.common.wiring.wires.input.InputWire;
import com.swirlds.common.wiring.wires.output.OutputWire;
import com.swirlds.common.wiring.wires.output.StandardOutputWire;
import com.swirlds.platform.StateSigner;
import com.swirlds.platform.components.ConsensusEngine;
import com.swirlds.platform.components.appcomm.LatestCompleteStateNotifier;
import com.swirlds.platform.consensus.NonAncientEventWindow;
import com.swirlds.platform.event.FutureEventBuffer;
import com.swirlds.platform.event.GossipEvent;
import com.swirlds.platform.event.creation.EventCreationManager;
import com.swirlds.platform.event.deduplication.EventDeduplicator;
import com.swirlds.platform.event.hashing.EventHasher;
import com.swirlds.platform.event.linking.InOrderLinker;
import com.swirlds.platform.event.orphan.OrphanBuffer;
import com.swirlds.platform.event.preconsensus.EventDurabilityNexus;
import com.swirlds.platform.event.preconsensus.PcesReplayer;
import com.swirlds.platform.event.preconsensus.PcesSequencer;
import com.swirlds.platform.event.preconsensus.PcesWriter;
import com.swirlds.platform.event.validation.AddressBookUpdate;
import com.swirlds.platform.event.validation.EventSignatureValidator;
import com.swirlds.platform.event.validation.InternalEventValidator;
import com.swirlds.platform.eventhandling.ConsensusRoundHandler;
import com.swirlds.platform.eventhandling.TransactionPool;
import com.swirlds.platform.gossip.shadowgraph.Shadowgraph;
import com.swirlds.platform.internal.ConsensusRound;
import com.swirlds.platform.internal.EventImpl;
import com.swirlds.platform.state.SwirldStateManager;
import com.swirlds.platform.state.iss.IssDetector;
import com.swirlds.platform.state.nexus.LatestCompleteStateNexus;
import com.swirlds.platform.state.signed.ReservedSignedState;
import com.swirlds.platform.state.signed.SignedStateFileManager;
import com.swirlds.platform.state.signed.StateDumpRequest;
import com.swirlds.platform.state.signed.StateSignatureCollector;
import com.swirlds.platform.system.status.PlatformStatusManager;
import com.swirlds.platform.util.HashLogger;
import com.swirlds.platform.wiring.components.ApplicationTransactionPrehandlerWiring;
import com.swirlds.platform.wiring.components.ConsensusRoundHandlerWiring;
import com.swirlds.platform.wiring.components.EventCreationManagerWiring;
import com.swirlds.platform.wiring.components.EventDurabilityNexusWiring;
import com.swirlds.platform.wiring.components.EventHasherWiring;
import com.swirlds.platform.wiring.components.EventStreamManagerWiring;
import com.swirlds.platform.wiring.components.EventWindowManagerWiring;
import com.swirlds.platform.wiring.components.FutureEventBufferWiring;
import com.swirlds.platform.wiring.components.GossipWiring;
import com.swirlds.platform.wiring.components.HashLoggerWiring;
import com.swirlds.platform.wiring.components.IssDetectorWiring;
import com.swirlds.platform.wiring.components.LatestCompleteStateNotifierWiring;
import com.swirlds.platform.wiring.components.PcesReplayerWiring;
import com.swirlds.platform.wiring.components.PcesSequencerWiring;
import com.swirlds.platform.wiring.components.PcesWriterWiring;
import com.swirlds.platform.wiring.components.PostHashCollectorWiring;
import com.swirlds.platform.wiring.components.RunningHashUpdaterWiring;
import com.swirlds.platform.wiring.components.ShadowgraphWiring;
import com.swirlds.platform.wiring.components.StateSignatureCollectorWiring;
import edu.umd.cs.findbugs.annotations.NonNull;
import java.time.Duration;
import java.util.List;
import java.util.concurrent.ForkJoinPool;
import java.util.function.LongSupplier;
import org.apache.logging.log4j.LogManager;
import org.apache.logging.log4j.Logger;

/**
 * Encapsulates wiring for {@link com.swirlds.platform.SwirldsPlatform}.
 */
public class PlatformWiring implements Startable, Stoppable, Clearable {

    private static final Logger logger = LogManager.getLogger(PlatformWiring.class);

    private final WiringModel model;

    private final EventHasherWiring eventHasherWiring;
    private final PostHashCollectorWiring postHashCollectorWiring;
    private final InternalEventValidatorWiring internalEventValidatorWiring;
    private final EventDeduplicatorWiring eventDeduplicatorWiring;
    private final EventSignatureValidatorWiring eventSignatureValidatorWiring;
    private final OrphanBufferWiring orphanBufferWiring;
    private final InOrderLinkerWiring inOrderLinkerWiring;
    private final ConsensusEngineWiring consensusEngineWiring;
    private final EventCreationManagerWiring eventCreationManagerWiring;
    private final SignedStateFileManagerWiring signedStateFileManagerWiring;
    private final StateSignerWiring stateSignerWiring;
    private final PcesReplayerWiring pcesReplayerWiring;
    private final PcesWriterWiring pcesWriterWiring;
    private final PcesSequencerWiring pcesSequencerWiring;
    private final EventDurabilityNexusWiring eventDurabilityNexusWiring;
    private final ApplicationTransactionPrehandlerWiring applicationTransactionPrehandlerWiring;
    private final StateSignatureCollectorWiring stateSignatureCollectorWiring;
    private final ShadowgraphWiring shadowgraphWiring;
    private final FutureEventBufferWiring futureEventBufferWiring;
    private final GossipWiring gossipWiring;
    private final EventWindowManagerWiring eventWindowManagerWiring;
    private final ConsensusRoundHandlerWiring consensusRoundHandlerWiring;
    private final EventStreamManagerWiring eventStreamManagerWiring;
    private final RunningHashUpdaterWiring runningHashUpdaterWiring;
    private final IssDetectorWiring issDetectorWiring;
<<<<<<< HEAD
    private final LatestCompleteStateNotifierWiring latestCompleteStateNotifierWiring;
=======
    private final HashLoggerWiring hashLoggerWiring;
>>>>>>> 09ee4505

    private final PlatformCoordinator platformCoordinator;

    /**
     * Constructor.
     *
     * @param platformContext the platform context
     * @param time            provides wall clock time
     */
    public PlatformWiring(@NonNull final PlatformContext platformContext, @NonNull final Time time) {

        final PlatformSchedulersConfig schedulersConfig =
                platformContext.getConfiguration().getConfigData(PlatformSchedulersConfig.class);

        final int coreCount = Runtime.getRuntime().availableProcessors();
        final int parallelism = (int) Math.max(
                1, schedulersConfig.defaultPoolMultiplier() * coreCount + schedulersConfig.defaultPoolConstant());
        final ForkJoinPool defaultPool = new ForkJoinPool(parallelism);
        logger.info(STARTUP.getMarker(), "Default platform pool parallelism: {}", parallelism);

        model = WiringModel.create(platformContext, time, defaultPool);

        // This counter spans both the event hasher and the post hash collector. This is a workaround for the current
        // inability of concurrent schedulers to handle backpressure from an immediately subsequent scheduler.
        // This counter is the on-ramp for the event hasher, and the off-ramp for the post hash collector.
        final ObjectCounter hashingObjectCounter = new BackpressureObjectCounter(
                "hashingObjectCounter",
                platformContext
                        .getConfiguration()
                        .getConfigData(PlatformSchedulersConfig.class)
                        .eventHasherUnhandledCapacity(),
                Duration.ofNanos(100));

        final PlatformSchedulers schedulers = PlatformSchedulers.create(platformContext, model, hashingObjectCounter);

        eventHasherWiring = EventHasherWiring.create(schedulers.eventHasherScheduler());
        postHashCollectorWiring = PostHashCollectorWiring.create(schedulers.postHashCollectorScheduler());
        internalEventValidatorWiring =
                InternalEventValidatorWiring.create(schedulers.internalEventValidatorScheduler());
        eventDeduplicatorWiring = EventDeduplicatorWiring.create(schedulers.eventDeduplicatorScheduler());
        eventSignatureValidatorWiring =
                EventSignatureValidatorWiring.create(schedulers.eventSignatureValidatorScheduler());
        orphanBufferWiring = OrphanBufferWiring.create(schedulers.orphanBufferScheduler());
        inOrderLinkerWiring = InOrderLinkerWiring.create(schedulers.inOrderLinkerScheduler());
        consensusEngineWiring = ConsensusEngineWiring.create(schedulers.consensusEngineScheduler());
        eventCreationManagerWiring =
                EventCreationManagerWiring.create(platformContext, schedulers.eventCreationManagerScheduler());
        pcesSequencerWiring = PcesSequencerWiring.create(schedulers.pcesSequencerScheduler());

        applicationTransactionPrehandlerWiring =
                ApplicationTransactionPrehandlerWiring.create(schedulers.applicationTransactionPrehandlerScheduler());
        stateSignatureCollectorWiring =
                StateSignatureCollectorWiring.create(model, schedulers.stateSignatureCollectorScheduler());
        signedStateFileManagerWiring =
                SignedStateFileManagerWiring.create(model, schedulers.signedStateFileManagerScheduler());
        stateSignerWiring = StateSignerWiring.create(schedulers.stateSignerScheduler());
        shadowgraphWiring = ShadowgraphWiring.create(schedulers.shadowgraphScheduler());
        consensusRoundHandlerWiring = ConsensusRoundHandlerWiring.create(schedulers.consensusRoundHandlerScheduler());
        eventStreamManagerWiring = EventStreamManagerWiring.create(schedulers.eventStreamManagerScheduler());
        runningHashUpdaterWiring = RunningHashUpdaterWiring.create(schedulers.runningHashUpdateScheduler());

        platformCoordinator = new PlatformCoordinator(
                hashingObjectCounter,
                internalEventValidatorWiring,
                eventDeduplicatorWiring,
                eventSignatureValidatorWiring,
                orphanBufferWiring,
                inOrderLinkerWiring,
                shadowgraphWiring,
                consensusEngineWiring,
                eventCreationManagerWiring,
                applicationTransactionPrehandlerWiring,
                stateSignatureCollectorWiring,
                consensusRoundHandlerWiring);

        pcesReplayerWiring = PcesReplayerWiring.create(schedulers.pcesReplayerScheduler());
        pcesWriterWiring = PcesWriterWiring.create(schedulers.pcesWriterScheduler());
        eventDurabilityNexusWiring = EventDurabilityNexusWiring.create(schedulers.eventDurabilityNexusScheduler());

        futureEventBufferWiring = FutureEventBufferWiring.create(schedulers.futureEventBufferScheduler());
        gossipWiring = GossipWiring.create(model);
        eventWindowManagerWiring = EventWindowManagerWiring.create(model);

        issDetectorWiring = IssDetectorWiring.create(model, schedulers.issDetectorScheduler());
<<<<<<< HEAD
        latestCompleteStateNotifierWiring =
                LatestCompleteStateNotifierWiring.create(schedulers.latestCompleteStateScheduler());
=======
        hashLoggerWiring = HashLoggerWiring.create(schedulers.hashLoggerScheduler());
>>>>>>> 09ee4505

        wire();
    }

    /**
     * Get the wiring model.
     *
     * @return the wiring model
     */
    @NonNull
    public WiringModel getModel() {
        return model;
    }

    /**
     * Solder the NonAncientEventWindow output to all components that need it.
     */
    private void solderNonAncientEventWindow() {
        final OutputWire<NonAncientEventWindow> nonAncientEventWindowOutputWire =
                eventWindowManagerWiring.nonAncientEventWindowOutput();

        nonAncientEventWindowOutputWire.solderTo(eventDeduplicatorWiring.nonAncientEventWindowInput(), INJECT);
        nonAncientEventWindowOutputWire.solderTo(eventSignatureValidatorWiring.nonAncientEventWindowInput(), INJECT);
        nonAncientEventWindowOutputWire.solderTo(orphanBufferWiring.nonAncientEventWindowInput(), INJECT);
        nonAncientEventWindowOutputWire.solderTo(inOrderLinkerWiring.nonAncientEventWindowInput(), INJECT);
        nonAncientEventWindowOutputWire.solderTo(pcesWriterWiring.nonAncientEventWindowInput(), INJECT);
        nonAncientEventWindowOutputWire.solderTo(eventCreationManagerWiring.nonAncientEventWindowInput(), INJECT);
        nonAncientEventWindowOutputWire.solderTo(shadowgraphWiring.eventWindowInput(), INJECT);
        nonAncientEventWindowOutputWire.solderTo(futureEventBufferWiring.eventWindowInput(), INJECT);
    }

    /**
     * Wire the components together.
     */
    private void wire() {
        gossipWiring.eventOutput().solderTo(eventHasherWiring.eventInput());
        eventHasherWiring.eventOutput().solderTo(postHashCollectorWiring.eventInput());
        postHashCollectorWiring.eventOutput().solderTo(internalEventValidatorWiring.eventInput());
        internalEventValidatorWiring.eventOutput().solderTo(eventDeduplicatorWiring.eventInput());
        eventDeduplicatorWiring.eventOutput().solderTo(eventSignatureValidatorWiring.eventInput());
        eventSignatureValidatorWiring.eventOutput().solderTo(orphanBufferWiring.eventInput());
        orphanBufferWiring.eventOutput().solderTo(pcesSequencerWiring.eventInput());
        pcesSequencerWiring.eventOutput().solderTo(inOrderLinkerWiring.eventInput());
        pcesSequencerWiring.eventOutput().solderTo(pcesWriterWiring.eventInputWire());
        inOrderLinkerWiring.eventOutput().solderTo(consensusEngineWiring.eventInput());
        inOrderLinkerWiring.eventOutput().solderTo(shadowgraphWiring.eventInput());
        orphanBufferWiring.eventOutput().solderTo(futureEventBufferWiring.eventInput());
        futureEventBufferWiring.eventOutput().solderTo(eventCreationManagerWiring.eventInput());
        eventCreationManagerWiring.newEventOutput().solderTo(internalEventValidatorWiring.eventInput(), INJECT);
        orphanBufferWiring
                .eventOutput()
                .solderTo(applicationTransactionPrehandlerWiring.appTransactionsToPrehandleInput());
        orphanBufferWiring.eventOutput().solderTo(stateSignatureCollectorWiring.preConsensusEventInput());
        stateSignatureCollectorWiring.getAllStatesOutput().solderTo(signedStateFileManagerWiring.saveToDiskFilter());

        solderNonAncientEventWindow();

        pcesReplayerWiring.doneStreamingPcesOutputWire().solderTo(pcesWriterWiring.doneStreamingPcesInputWire());
        pcesReplayerWiring.eventOutput().solderTo(eventHasherWiring.eventInput());

        // Create the transformer that extracts keystone event sequence number from consensus rounds.
        // This is done here instead of in ConsensusEngineWiring, since the transformer needs to be soldered with
        // specified ordering, relative to the wire carrying consensus rounds to the round handler
        final WireTransformer<ConsensusRound, Long> keystoneEventSequenceNumberTransformer = new WireTransformer<>(
                model, "getKeystoneEventSequenceNumber", "rounds", round -> round.getKeystoneEvent()
                        .getBaseEvent()
                        .getStreamSequenceNumber());
        keystoneEventSequenceNumberTransformer.getOutputWire().solderTo(pcesWriterWiring.flushRequestInputWire());

        // The request to flush the keystone event for a round must be sent to the PCES writer before the consensus
        // round is passed to the round handler. This prevents a deadlock scenario where the consensus round
        // handler has a full queue and won't accept additional rounds, and is waiting on a keystone event to be
        // durably flushed to disk. Meanwhile, the PCES writer hasn't even received the flush request yet, so the
        // necessary keystone event is *never* flushed.
        consensusEngineWiring
                .consensusRoundOutput()
                .orderedSolderTo(List.of(
                        keystoneEventSequenceNumberTransformer.getInputWire(),
                        consensusRoundHandlerWiring.roundInput()));
        consensusEngineWiring.consensusRoundOutput().solderTo(eventWindowManagerWiring.consensusRoundInput());
        consensusEngineWiring.consensusEventsOutput().solderTo(eventStreamManagerWiring.eventsInput());
        pcesWriterWiring
                .latestDurableSequenceNumberOutput()
                .solderTo(eventDurabilityNexusWiring.latestDurableSequenceNumber());
        signedStateFileManagerWiring
                .oldestMinimumGenerationOnDiskOutputWire()
                .solderTo(pcesWriterWiring.minimumAncientIdentifierToStoreInputWire());

        runningHashUpdaterWiring
                .runningHashUpdateOutput()
                .solderTo(consensusRoundHandlerWiring.runningHashUpdateInput());
        runningHashUpdaterWiring.runningHashUpdateOutput().solderTo(eventStreamManagerWiring.runningHashUpdateInput());

        stateSignatureCollectorWiring
                .getCompleteStatesOutput()
                .solderTo(latestCompleteStateNotifierWiring.completeStateNotificationInputWire());
        signedStateFileManagerWiring
                .stateSavingResultOutputWire()
                .solderTo(latestCompleteStateNotifierWiring.stateSavingResultInputWire());
    }

    /**
     * Wire components that adhere to the framework to components that don't
     * <p>
     * Future work: as more components are moved to the framework, this method should shrink, and eventually be
     * removed.
     *
     * @param statusManager     the status manager to wire
     * @param transactionPool   the transaction pool to wire
     */
    public void wireExternalComponents(
            @NonNull final PlatformStatusManager statusManager,
            @NonNull final TransactionPool transactionPool,
            @NonNull final LatestCompleteStateNexus latestCompleteStateNexus) {

        signedStateFileManagerWiring
                .stateWrittenToDiskOutputWire()
<<<<<<< HEAD
                .solderTo("status manager", statusManager::submitStatusAction);
        stateSignerWiring.stateSignature().solderTo("transaction pool", transactionPool::submitSystemTransaction);

        stateSignatureCollectorWiring
                .getCompleteStatesOutput()
                .solderTo("latestCompleteStateNexus", latestCompleteStateNexus::setStateIfNewer);
=======
                .solderTo(
                        "statusManager_submitStateWritten",
                        "state written to disk notification",
                        statusManager::submitStatusAction);
        signedStateFileManagerWiring
                .stateSavingResultOutputWire()
                .solderTo("appCommunication", "state saving result", appCommunicationComponent::stateSavedToDisk);
        stateSignerWiring
                .stateSignature()
                .solderTo("transactionPool", "state signature transaction", transactionPool::submitSystemTransaction);

        stateSignatureCollectorWiring
                .getCompleteStatesOutput()
                .solderTo("appComm", "complete state", appCommunicationComponent::newLatestCompleteStateEvent);
        stateSignatureCollectorWiring
                .getCompleteStatesOutput()
                .solderTo("latestCompleteStateNexus", "complete state", latestCompleteStateNexus::setStateIfNewer);
>>>>>>> 09ee4505
    }

    /**
     * Bind components to the wiring.
     *
     * @param eventHasher             the event hasher to bind
     * @param internalEventValidator  the internal event validator to bind
     * @param eventDeduplicator       the event deduplicator to bind
     * @param eventSignatureValidator the event signature validator to bind
     * @param orphanBuffer            the orphan buffer to bind
     * @param inOrderLinker           the in order linker to bind
     * @param consensusEngine         the consensus engine to bind
     * @param signedStateFileManager  the signed state file manager to bind
     * @param stateSigner             the state signer to bind
     * @param pcesReplayer            the PCES replayer to bind
     * @param pcesWriter              the PCES writer to bind
     * @param eventDurabilityNexus    the event durability nexus to bind
     * @param shadowgraph             the shadowgraph to bind
     * @param pcesSequencer           the PCES sequencer to bind
     * @param eventCreationManager    the event creation manager to bind
     * @param swirldStateManager      the swirld state manager to bind
     * @param stateSignatureCollector the signed state manager to bind
     * @param consensusRoundHandler   the consensus round handler to bind
     * @param eventStreamManager      the event stream manager to bind
     * @param futureEventBuffer       the future event buffer to bind
     * @param issDetector             the ISS detector to bind
<<<<<<< HEAD
     * @param completeStateNotifier   the latest complete state notifier to bind
=======
     * @param hashLogger              the hash logger to bind
>>>>>>> 09ee4505
     */
    public void bind(
            @NonNull final EventHasher eventHasher,
            @NonNull final InternalEventValidator internalEventValidator,
            @NonNull final EventDeduplicator eventDeduplicator,
            @NonNull final EventSignatureValidator eventSignatureValidator,
            @NonNull final OrphanBuffer orphanBuffer,
            @NonNull final InOrderLinker inOrderLinker,
            @NonNull final ConsensusEngine consensusEngine,
            @NonNull final SignedStateFileManager signedStateFileManager,
            @NonNull final StateSigner stateSigner,
            @NonNull final PcesReplayer pcesReplayer,
            @NonNull final PcesWriter pcesWriter,
            @NonNull final EventDurabilityNexus eventDurabilityNexus,
            @NonNull final Shadowgraph shadowgraph,
            @NonNull final PcesSequencer pcesSequencer,
            @NonNull final EventCreationManager eventCreationManager,
            @NonNull final SwirldStateManager swirldStateManager,
            @NonNull final StateSignatureCollector stateSignatureCollector,
            @NonNull final ConsensusRoundHandler consensusRoundHandler,
            @NonNull final EventStreamManager<EventImpl> eventStreamManager,
            @NonNull final FutureEventBuffer futureEventBuffer,
            @NonNull final IssDetector issDetector,
<<<<<<< HEAD
            @NonNull final LatestCompleteStateNotifier completeStateNotifier) {
=======
            @NonNull final HashLogger hashLogger) {
>>>>>>> 09ee4505

        eventHasherWiring.bind(eventHasher);
        internalEventValidatorWiring.bind(internalEventValidator);
        eventDeduplicatorWiring.bind(eventDeduplicator);
        eventSignatureValidatorWiring.bind(eventSignatureValidator);
        orphanBufferWiring.bind(orphanBuffer);
        inOrderLinkerWiring.bind(inOrderLinker);
        consensusEngineWiring.bind(consensusEngine);
        signedStateFileManagerWiring.bind(signedStateFileManager);
        stateSignerWiring.bind(stateSigner);
        pcesReplayerWiring.bind(pcesReplayer);
        pcesWriterWiring.bind(pcesWriter);
        eventDurabilityNexusWiring.bind(eventDurabilityNexus);
        shadowgraphWiring.bind(shadowgraph);
        pcesSequencerWiring.bind(pcesSequencer);
        eventCreationManagerWiring.bind(eventCreationManager);
        applicationTransactionPrehandlerWiring.bind(swirldStateManager);
        stateSignatureCollectorWiring.bind(stateSignatureCollector);
        consensusRoundHandlerWiring.bind(consensusRoundHandler);
        eventStreamManagerWiring.bind(eventStreamManager);
        futureEventBufferWiring.bind(futureEventBuffer);
        issDetectorWiring.bind(issDetector);
<<<<<<< HEAD
        latestCompleteStateNotifierWiring.bind(completeStateNotifier);
=======
        hashLoggerWiring.bind(hashLogger);
>>>>>>> 09ee4505
    }

    /**
     * Get the input wire gossip. All events received from peers during should be passed to this wire.
     *
     * @return the wire where all events from gossip should be passed
     */
    @NonNull
    public InputWire<GossipEvent> getGossipEventInput() {
        return gossipWiring.eventInput();
    }

    /**
     * Get the input wire for the address book update.
     * <p>
     * Future work: this is a temporary hook to update the address book in the new intake pipeline.
     *
     * @return the input method for the address book update
     */
    @NonNull
    public InputWire<AddressBookUpdate> getAddressBookUpdateInput() {
        return eventSignatureValidatorWiring.addressBookUpdateInput();
    }

    /**
     * Get the input wire for dumping a state to disk
     * <p>
     * Future work: this is a temporary hook to allow the components to dump a state to disk, prior to the whole system
     * being migrated to the new framework.
     *
     * @return the input wire for dumping a state to disk
     */
    @NonNull
    public InputWire<StateDumpRequest> getDumpStateToDiskInput() {
        return signedStateFileManagerWiring.dumpStateToDisk();
    }

    /**
     * @return the input wire for collecting post-consensus signatures
     */
    @NonNull
    public InputWire<ConsensusRound> getSignatureCollectorConsensusInput() {
        return stateSignatureCollectorWiring.getConsensusRoundInput();
    }

    /**
     * @return the input wire for states that need their signatures collected
     */
    @NonNull
    public InputWire<ReservedSignedState> getSignatureCollectorStateInput() {
        return stateSignatureCollectorWiring.getReservedStateInput();
    }

    /**
     * Get the input wire for signing a state
     * <p>
     * Future work: this is a temporary hook to allow the components to sign a state, prior to the whole system being
     * migrated to the new framework.
     *
     * @return the input wire for signing a state
     */
    @NonNull
    public InputWire<ReservedSignedState> getSignStateInput() {
        return stateSignerWiring.signState();
    }

    /**
     * Get the input wire for passing a PCES iterator to the replayer.
     *
     * @return the input wire for passing a PCES iterator to the replayer
     */
    @NonNull
    public InputWire<IOIterator<GossipEvent>> getPcesReplayerIteratorInput() {
        return pcesReplayerWiring.pcesIteratorInputWire();
    }

    /**
     * Get the output wire that the replayer uses to pass events from file into the intake pipeline.
     *
     * @return the output wire that the replayer uses to pass events from file into the intake pipeline
     */
    @NonNull
    public StandardOutputWire<GossipEvent> getPcesReplayerEventOutput() {
        return pcesReplayerWiring.eventOutput();
    }

    /**
     * Get the input wire that the hashlogger uses to accept the signed state.
     *
     * @return the input wire that the hashlogger uses to accept the signed state
     */
    @NonNull
    public InputWire<ReservedSignedState> getHashLoggerInput() {
        return hashLoggerWiring.hashLoggerInputWire();
    }

    /**
     * Get the input wire for the PCES writer minimum generation to store
     *
     * @return the input wire for the PCES writer minimum generation to store
     */
    @NonNull
    public InputWire<Long> getPcesMinimumGenerationToStoreInput() {
        return pcesWriterWiring.minimumAncientIdentifierToStoreInputWire();
    }

    /**
     * Get the input wire for the PCES writer to register a discontinuity
     *
     * @return the input wire for the PCES writer to register a discontinuity
     */
    @NonNull
    public InputWire<Long> getPcesWriterRegisterDiscontinuityInput() {
        return pcesWriterWiring.discontinuityInputWire();
    }

    /**
     * Get a supplier for the number of unprocessed tasks at the front of the intake pipeline. This is for the purpose
     * of applying backpressure to the event creator and gossip when the intake pipeline is overloaded.
     * <p>
     * Technically, the first component of the intake pipeline is the hasher, but tasks to be passed along actually
     * accumulate in the post hash collector. This is due to how the concurrent hasher handles backpressure.
     *
     * @return a supplier for the number of unprocessed tasks in the PostHashCollector
     */
    @NonNull
    public LongSupplier getIntakeQueueSizeSupplier() {
        return postHashCollectorWiring.unprocessedTaskCountSupplier();
    }

    /**
     * Update the running hash for all components that need it.
     *
     * @param runningHashUpdate the object containing necessary information to update the running hash
     */
    public void updateRunningHash(@NonNull final RunningEventHashUpdate runningHashUpdate) {
        runningHashUpdaterWiring.runningHashUpdateInput().inject(runningHashUpdate);
    }

    /**
     * @return the wiring wrapper for the ISS detector
     */
    public @NonNull IssDetectorWiring getIssDetectorWiring() {
        return issDetectorWiring;
    }

    /**
     * Inject a new non-ancient event window into all components that need it.
     *
     * @param nonAncientEventWindow the new non-ancient event window
     */
    public void updateNonAncientEventWindow(@NonNull final NonAncientEventWindow nonAncientEventWindow) {
        eventWindowManagerWiring.manualWindowInput().inject(nonAncientEventWindow);

        // Since there is asynchronous access to the shadowgraph, it's important to ensure that
        // it has fully ingested the new event window before continuing.
        shadowgraphWiring.flushRunnable().run();
    }

    /**
     * Flush the intake pipeline.
     */
    public void flushIntakePipeline() {
        platformCoordinator.flushIntakePipeline();
    }

    /**
     * Flush the consensus round handler.
     */
    public void flushConsensusRoundHandler() {
        consensusRoundHandlerWiring.flushRunnable().run();
    }

    /**
     * {@inheritDoc}
     */
    @Override
    public void start() {
        model.start();
    }

    /**
     * {@inheritDoc}
     */
    @Override
    public void stop() {
        model.stop();
    }

    /**
     * Clear all the wiring objects.
     */
    @Override
    public void clear() {
        platformCoordinator.clear();
    }
}<|MERGE_RESOLUTION|>--- conflicted
+++ resolved
@@ -127,11 +127,8 @@
     private final EventStreamManagerWiring eventStreamManagerWiring;
     private final RunningHashUpdaterWiring runningHashUpdaterWiring;
     private final IssDetectorWiring issDetectorWiring;
-<<<<<<< HEAD
+    private final HashLoggerWiring hashLoggerWiring;
     private final LatestCompleteStateNotifierWiring latestCompleteStateNotifierWiring;
-=======
-    private final HashLoggerWiring hashLoggerWiring;
->>>>>>> 09ee4505
 
     private final PlatformCoordinator platformCoordinator;
 
@@ -216,12 +213,10 @@
         eventWindowManagerWiring = EventWindowManagerWiring.create(model);
 
         issDetectorWiring = IssDetectorWiring.create(model, schedulers.issDetectorScheduler());
-<<<<<<< HEAD
+        hashLoggerWiring = HashLoggerWiring.create(schedulers.hashLoggerScheduler());
+
         latestCompleteStateNotifierWiring =
                 LatestCompleteStateNotifierWiring.create(schedulers.latestCompleteStateScheduler());
-=======
-        hashLoggerWiring = HashLoggerWiring.create(schedulers.hashLoggerScheduler());
->>>>>>> 09ee4505
 
         wire();
     }
@@ -339,32 +334,12 @@
 
         signedStateFileManagerWiring
                 .stateWrittenToDiskOutputWire()
-<<<<<<< HEAD
                 .solderTo("status manager", statusManager::submitStatusAction);
         stateSignerWiring.stateSignature().solderTo("transaction pool", transactionPool::submitSystemTransaction);
 
-        stateSignatureCollectorWiring
-                .getCompleteStatesOutput()
-                .solderTo("latestCompleteStateNexus", latestCompleteStateNexus::setStateIfNewer);
-=======
-                .solderTo(
-                        "statusManager_submitStateWritten",
-                        "state written to disk notification",
-                        statusManager::submitStatusAction);
-        signedStateFileManagerWiring
-                .stateSavingResultOutputWire()
-                .solderTo("appCommunication", "state saving result", appCommunicationComponent::stateSavedToDisk);
-        stateSignerWiring
-                .stateSignature()
-                .solderTo("transactionPool", "state signature transaction", transactionPool::submitSystemTransaction);
-
-        stateSignatureCollectorWiring
-                .getCompleteStatesOutput()
-                .solderTo("appComm", "complete state", appCommunicationComponent::newLatestCompleteStateEvent);
         stateSignatureCollectorWiring
                 .getCompleteStatesOutput()
                 .solderTo("latestCompleteStateNexus", "complete state", latestCompleteStateNexus::setStateIfNewer);
->>>>>>> 09ee4505
     }
 
     /**
@@ -391,11 +366,8 @@
      * @param eventStreamManager      the event stream manager to bind
      * @param futureEventBuffer       the future event buffer to bind
      * @param issDetector             the ISS detector to bind
-<<<<<<< HEAD
+     * @param hashLogger              the hash logger to bind
      * @param completeStateNotifier   the latest complete state notifier to bind
-=======
-     * @param hashLogger              the hash logger to bind
->>>>>>> 09ee4505
      */
     public void bind(
             @NonNull final EventHasher eventHasher,
@@ -419,11 +391,8 @@
             @NonNull final EventStreamManager<EventImpl> eventStreamManager,
             @NonNull final FutureEventBuffer futureEventBuffer,
             @NonNull final IssDetector issDetector,
-<<<<<<< HEAD
+            @NonNull final HashLogger hashLogger,
             @NonNull final LatestCompleteStateNotifier completeStateNotifier) {
-=======
-            @NonNull final HashLogger hashLogger) {
->>>>>>> 09ee4505
 
         eventHasherWiring.bind(eventHasher);
         internalEventValidatorWiring.bind(internalEventValidator);
@@ -446,11 +415,8 @@
         eventStreamManagerWiring.bind(eventStreamManager);
         futureEventBufferWiring.bind(futureEventBuffer);
         issDetectorWiring.bind(issDetector);
-<<<<<<< HEAD
+        hashLoggerWiring.bind(hashLogger);
         latestCompleteStateNotifierWiring.bind(completeStateNotifier);
-=======
-        hashLoggerWiring.bind(hashLogger);
->>>>>>> 09ee4505
     }
 
     /**
