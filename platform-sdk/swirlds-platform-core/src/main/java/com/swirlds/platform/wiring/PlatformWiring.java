/*
 * Copyright (C) 2023-2024 Hedera Hashgraph, LLC
 *
 * Licensed under the Apache License, Version 2.0 (the "License");
 * you may not use this file except in compliance with the License.
 * You may obtain a copy of the License at
 *
 *      http://www.apache.org/licenses/LICENSE-2.0
 *
 * Unless required by applicable law or agreed to in writing, software
 * distributed under the License is distributed on an "AS IS" BASIS,
 * WITHOUT WARRANTIES OR CONDITIONS OF ANY KIND, either express or implied.
 * See the License for the specific language governing permissions and
 * limitations under the License.
 */

package com.swirlds.platform.wiring;

import static com.swirlds.common.wiring.wires.SolderType.INJECT;

import com.swirlds.base.state.Startable;
import com.swirlds.base.state.Stoppable;
import com.swirlds.base.time.Time;
import com.swirlds.common.context.PlatformContext;
import com.swirlds.common.io.IOIterator;
import com.swirlds.common.utility.Clearable;
import com.swirlds.common.wiring.counters.BackpressureObjectCounter;
import com.swirlds.common.wiring.counters.ObjectCounter;
import com.swirlds.common.wiring.model.WiringModel;
import com.swirlds.common.wiring.wires.input.InputWire;
import com.swirlds.common.wiring.wires.output.OutputWire;
import com.swirlds.common.wiring.wires.output.StandardOutputWire;
import com.swirlds.platform.StateSigner;
import com.swirlds.platform.components.LinkedEventIntake;
import com.swirlds.platform.components.appcomm.AppCommunicationComponent;
import com.swirlds.platform.consensus.NonAncientEventWindow;
import com.swirlds.platform.event.GossipEvent;
import com.swirlds.platform.event.creation.EventCreationManager;
import com.swirlds.platform.event.deduplication.EventDeduplicator;
import com.swirlds.platform.event.hashing.EventHasher;
import com.swirlds.platform.event.linking.InOrderLinker;
import com.swirlds.platform.event.orphan.OrphanBuffer;
import com.swirlds.platform.event.preconsensus.EventDurabilityNexus;
import com.swirlds.platform.event.preconsensus.PcesReplayer;
import com.swirlds.platform.event.preconsensus.PcesSequencer;
import com.swirlds.platform.event.preconsensus.PcesWriter;
import com.swirlds.platform.event.validation.AddressBookUpdate;
import com.swirlds.platform.event.validation.EventSignatureValidator;
import com.swirlds.platform.event.validation.InternalEventValidator;
import com.swirlds.platform.eventhandling.TransactionPool;
import com.swirlds.platform.gossip.shadowgraph.Shadowgraph;
import com.swirlds.platform.internal.ConsensusRound;
import com.swirlds.platform.state.SwirldStateManager;
import com.swirlds.platform.state.nexus.LatestCompleteStateNexus;
import com.swirlds.platform.state.signed.ReservedSignedState;
import com.swirlds.platform.state.signed.SignedStateFileManager;
import com.swirlds.platform.state.signed.StateDumpRequest;
import com.swirlds.platform.state.signed.StateSignatureCollector;
import com.swirlds.platform.system.status.PlatformStatusManager;
import com.swirlds.platform.wiring.components.ApplicationTransactionPrehandlerWiring;
import com.swirlds.platform.wiring.components.EventCreationManagerWiring;
import com.swirlds.platform.wiring.components.EventDurabilityNexusWiring;
import com.swirlds.platform.wiring.components.EventHasherWiring;
<<<<<<< HEAD
import com.swirlds.platform.wiring.components.GossipWiring;
=======
import com.swirlds.platform.wiring.components.EventWindowManagerWiring;
>>>>>>> f25cd802
import com.swirlds.platform.wiring.components.PcesReplayerWiring;
import com.swirlds.platform.wiring.components.PcesSequencerWiring;
import com.swirlds.platform.wiring.components.PcesWriterWiring;
import com.swirlds.platform.wiring.components.PostHashCollectorWiring;
import com.swirlds.platform.wiring.components.ShadowgraphWiring;
import com.swirlds.platform.wiring.components.StateSignatureCollectorWiring;
import edu.umd.cs.findbugs.annotations.NonNull;
import java.time.Duration;
import java.util.function.LongSupplier;

/**
 * Encapsulates wiring for {@link com.swirlds.platform.SwirldsPlatform}.
 */
public class PlatformWiring implements Startable, Stoppable, Clearable {
    private final WiringModel model;

    private final EventHasherWiring eventHasherWiring;
    private final PostHashCollectorWiring postHashCollectorWiring;
    private final InternalEventValidatorWiring internalEventValidatorWiring;
    private final EventDeduplicatorWiring eventDeduplicatorWiring;
    private final EventSignatureValidatorWiring eventSignatureValidatorWiring;
    private final OrphanBufferWiring orphanBufferWiring;
    private final InOrderLinkerWiring inOrderLinkerWiring;
    private final LinkedEventIntakeWiring linkedEventIntakeWiring;
    private final EventCreationManagerWiring eventCreationManagerWiring;
    private final SignedStateFileManagerWiring signedStateFileManagerWiring;
    private final StateSignerWiring stateSignerWiring;
    private final PcesReplayerWiring pcesReplayerWiring;
    private final PcesWriterWiring pcesWriterWiring;
    private final PcesSequencerWiring pcesSequencerWiring;
    private final EventDurabilityNexusWiring eventDurabilityNexusWiring;
    private final ApplicationTransactionPrehandlerWiring applicationTransactionPrehandlerWiring;
    private final StateSignatureCollectorWiring stateSignatureCollectorWiring;
    private final ShadowgraphWiring shadowgraphWiring;
<<<<<<< HEAD
    private final GossipWiring gossipWiring;
=======
    private final EventWindowManagerWiring eventWindowManagerWiring;
>>>>>>> f25cd802

    /**
     * The object counter that spans the event hasher and the post hash collector.
     */
    private final ObjectCounter hashingObjectCounter;

    private final PlatformCoordinator platformCoordinator;

    /**
     * Constructor.
     *
     * @param platformContext the platform context
     * @param time            provides wall clock time
     */
    public PlatformWiring(@NonNull final PlatformContext platformContext, @NonNull final Time time) {
        model = WiringModel.create(platformContext, time);

        // This counter spans both the event hasher and the post hash collector. This is a workaround for the current
        // inability of concurrent schedulers to handle backpressure from an immediately subsequent scheduler.
        // This counter is the on-ramp for the event hasher, and the off-ramp for the post hash collector.
        hashingObjectCounter = new BackpressureObjectCounter(
                "hashingObjectCounter",
                platformContext
                        .getConfiguration()
                        .getConfigData(PlatformSchedulersConfig.class)
                        .eventHasherUnhandledCapacity(),
                Duration.ofNanos(100));

        final PlatformSchedulers schedulers = PlatformSchedulers.create(platformContext, model, hashingObjectCounter);

        eventHasherWiring = EventHasherWiring.create(schedulers.eventHasherScheduler());
        postHashCollectorWiring = PostHashCollectorWiring.create(schedulers.postHashCollectorScheduler());
        internalEventValidatorWiring =
                InternalEventValidatorWiring.create(schedulers.internalEventValidatorScheduler());
        eventDeduplicatorWiring = EventDeduplicatorWiring.create(schedulers.eventDeduplicatorScheduler());
        eventSignatureValidatorWiring =
                EventSignatureValidatorWiring.create(schedulers.eventSignatureValidatorScheduler());
        orphanBufferWiring = OrphanBufferWiring.create(schedulers.orphanBufferScheduler());
        inOrderLinkerWiring = InOrderLinkerWiring.create(schedulers.inOrderLinkerScheduler());
        linkedEventIntakeWiring = LinkedEventIntakeWiring.create(schedulers.linkedEventIntakeScheduler());
        eventCreationManagerWiring =
                EventCreationManagerWiring.create(platformContext, schedulers.eventCreationManagerScheduler());
        pcesSequencerWiring = PcesSequencerWiring.create(schedulers.pcesSequencerScheduler());

        applicationTransactionPrehandlerWiring =
                ApplicationTransactionPrehandlerWiring.create(schedulers.applicationTransactionPrehandlerScheduler());
        stateSignatureCollectorWiring =
                StateSignatureCollectorWiring.create(model, schedulers.stateSignatureCollectorScheduler());
        signedStateFileManagerWiring =
                SignedStateFileManagerWiring.create(model, schedulers.signedStateFileManagerScheduler());
        stateSignerWiring = StateSignerWiring.create(schedulers.stateSignerScheduler());

        shadowgraphWiring = ShadowgraphWiring.create(schedulers.shadowgraphScheduler());

        platformCoordinator = new PlatformCoordinator(
                hashingObjectCounter,
                internalEventValidatorWiring,
                eventDeduplicatorWiring,
                eventSignatureValidatorWiring,
                orphanBufferWiring,
                inOrderLinkerWiring,
                shadowgraphWiring,
                linkedEventIntakeWiring,
                eventCreationManagerWiring,
                applicationTransactionPrehandlerWiring,
                stateSignatureCollectorWiring);

        pcesReplayerWiring = PcesReplayerWiring.create(schedulers.pcesReplayerScheduler());
        pcesWriterWiring = PcesWriterWiring.create(schedulers.pcesWriterScheduler());
        eventDurabilityNexusWiring = EventDurabilityNexusWiring.create(schedulers.eventDurabilityNexusScheduler());

<<<<<<< HEAD
        gossipWiring = GossipWiring.create(model);
=======
        eventWindowManagerWiring = EventWindowManagerWiring.create(model);
>>>>>>> f25cd802

        wire();
    }

    /**
     * Get the wiring model.
     *
     * @return the wiring model
     */
    @NonNull
    public WiringModel getModel() {
        return model;
    }

    /**
     * Solder the NonAncientEventWindow output to all components that need it.
     */
    private void solderNonAncientEventWindow() {
        final OutputWire<NonAncientEventWindow> nonAncientEventWindowOutputWire =
                eventWindowManagerWiring.nonAncientEventWindowOutput();

        nonAncientEventWindowOutputWire.solderTo(eventDeduplicatorWiring.nonAncientEventWindowInput(), INJECT);
        nonAncientEventWindowOutputWire.solderTo(eventSignatureValidatorWiring.nonAncientEventWindowInput(), INJECT);
        nonAncientEventWindowOutputWire.solderTo(orphanBufferWiring.nonAncientEventWindowInput(), INJECT);
        nonAncientEventWindowOutputWire.solderTo(inOrderLinkerWiring.nonAncientEventWindowInput(), INJECT);
        nonAncientEventWindowOutputWire.solderTo(pcesWriterWiring.nonAncientEventWindowInput(), INJECT);
        nonAncientEventWindowOutputWire.solderTo(eventCreationManagerWiring.nonAncientEventWindowInput(), INJECT);
        nonAncientEventWindowOutputWire.solderTo(shadowgraphWiring.nonExpiredEventWindowInput(), INJECT);
    }

    /**
     * Wire the components together.
     */
    private void wire() {
        gossipWiring.eventOutput().solderTo(eventHasherWiring.eventInput());
        eventHasherWiring.eventOutput().solderTo(postHashCollectorWiring.eventInput());
        postHashCollectorWiring.eventOutput().solderTo(internalEventValidatorWiring.eventInput());
        internalEventValidatorWiring.eventOutput().solderTo(eventDeduplicatorWiring.eventInput());
        eventDeduplicatorWiring.eventOutput().solderTo(eventSignatureValidatorWiring.eventInput());
        eventSignatureValidatorWiring.eventOutput().solderTo(orphanBufferWiring.eventInput());
        orphanBufferWiring.eventOutput().solderTo(pcesSequencerWiring.eventInput());
        pcesSequencerWiring.eventOutput().solderTo(inOrderLinkerWiring.eventInput());
        pcesSequencerWiring.eventOutput().solderTo(pcesWriterWiring.eventInputWire());
        inOrderLinkerWiring.eventOutput().solderTo(linkedEventIntakeWiring.eventInput());
        inOrderLinkerWiring.eventOutput().solderTo(shadowgraphWiring.eventInput());
        orphanBufferWiring.eventOutput().solderTo(eventCreationManagerWiring.eventInput());
        eventCreationManagerWiring.newEventOutput().solderTo(internalEventValidatorWiring.eventInput(), INJECT);
        orphanBufferWiring
                .eventOutput()
                .solderTo(applicationTransactionPrehandlerWiring.appTransactionsToPrehandleInput());
        orphanBufferWiring.eventOutput().solderTo(stateSignatureCollectorWiring.preConsensusEventInput());
        stateSignatureCollectorWiring.getAllStatesOutput().solderTo(signedStateFileManagerWiring.saveToDiskFilter());

        solderNonAncientEventWindow();

        pcesReplayerWiring.doneStreamingPcesOutputWire().solderTo(pcesWriterWiring.doneStreamingPcesInputWire());
        pcesReplayerWiring.eventOutput().solderTo(eventHasherWiring.eventInput());
        linkedEventIntakeWiring.keystoneEventSequenceNumberOutput().solderTo(pcesWriterWiring.flushRequestInputWire());
        linkedEventIntakeWiring.consensusRoundOutput().solderTo(eventWindowManagerWiring.consensusRoundInput());
        pcesWriterWiring
                .latestDurableSequenceNumberOutput()
                .solderTo(eventDurabilityNexusWiring.latestDurableSequenceNumber());
        signedStateFileManagerWiring
                .oldestMinimumGenerationOnDiskOutputWire()
                .solderTo(pcesWriterWiring.minimumAncientIdentifierToStoreInputWire());
    }

    /**
     * Wire components that adhere to the framework to components that don't
     * <p>
     * Future work: as more components are moved to the framework, this method should shrink, and eventually be
     * removed.
     *
     * @param statusManager             the status manager to wire
     * @param appCommunicationComponent the app communication component to wire
     * @param transactionPool           the transaction pool to wire
     */
    public void wireExternalComponents(
            @NonNull final PlatformStatusManager statusManager,
            @NonNull final AppCommunicationComponent appCommunicationComponent,
            @NonNull final TransactionPool transactionPool,
            @NonNull final LatestCompleteStateNexus latestCompleteStateNexus) {

        signedStateFileManagerWiring
                .stateWrittenToDiskOutputWire()
                .solderTo("status manager", statusManager::submitStatusAction);
        signedStateFileManagerWiring
                .stateSavingResultOutputWire()
                .solderTo("app communication", appCommunicationComponent::stateSavedToDisk);
        stateSignerWiring.stateSignature().solderTo("transaction pool", transactionPool::submitSystemTransaction);

        stateSignatureCollectorWiring
                .getCompleteStatesOutput()
                .solderTo("app comm", appCommunicationComponent::newLatestCompleteStateEvent);
        stateSignatureCollectorWiring
                .getCompleteStatesOutput()
                .solderTo("latestCompleteStateNexus", latestCompleteStateNexus::setStateIfNewer);
    }

    /**
     * Bind components to the wiring.
     *
     * @param eventHasher             the event hasher to bind
     * @param internalEventValidator  the internal event validator to bind
     * @param eventDeduplicator       the event deduplicator to bind
     * @param eventSignatureValidator the event signature validator to bind
     * @param orphanBuffer            the orphan buffer to bind
     * @param inOrderLinker           the in order linker to bind
     * @param linkedEventIntake       the linked event intake to bind
     * @param signedStateFileManager  the signed state file manager to bind
     * @param stateSigner             the state signer to bind
     * @param pcesReplayer            the PCES replayer to bind
     * @param pcesWriter              the PCES writer to bind
     * @param eventDurabilityNexus    the event durability nexus to bind
     * @param shadowgraph             the shadowgraph to bind
     * @param pcesSequencer           the PCES sequencer to bind
     * @param eventCreationManager    the event creation manager to bind
     * @param swirldStateManager      the swirld state manager to bind
     * @param stateSignatureCollector the signed state manager to bind
     */
    public void bind(
            @NonNull final EventHasher eventHasher,
            @NonNull final InternalEventValidator internalEventValidator,
            @NonNull final EventDeduplicator eventDeduplicator,
            @NonNull final EventSignatureValidator eventSignatureValidator,
            @NonNull final OrphanBuffer orphanBuffer,
            @NonNull final InOrderLinker inOrderLinker,
            @NonNull final LinkedEventIntake linkedEventIntake,
            @NonNull final SignedStateFileManager signedStateFileManager,
            @NonNull final StateSigner stateSigner,
            @NonNull final PcesReplayer pcesReplayer,
            @NonNull final PcesWriter pcesWriter,
            @NonNull final EventDurabilityNexus eventDurabilityNexus,
            @NonNull final Shadowgraph shadowgraph,
            @NonNull final PcesSequencer pcesSequencer,
            @NonNull final EventCreationManager eventCreationManager,
            @NonNull final SwirldStateManager swirldStateManager,
            @NonNull final StateSignatureCollector stateSignatureCollector) {

        eventHasherWiring.bind(eventHasher);
        internalEventValidatorWiring.bind(internalEventValidator);
        eventDeduplicatorWiring.bind(eventDeduplicator);
        eventSignatureValidatorWiring.bind(eventSignatureValidator);
        orphanBufferWiring.bind(orphanBuffer);
        inOrderLinkerWiring.bind(inOrderLinker);
        linkedEventIntakeWiring.bind(linkedEventIntake);
        signedStateFileManagerWiring.bind(signedStateFileManager);
        stateSignerWiring.bind(stateSigner);
        pcesReplayerWiring.bind(pcesReplayer);
        pcesWriterWiring.bind(pcesWriter);
        eventDurabilityNexusWiring.bind(eventDurabilityNexus);
        shadowgraphWiring.bind(shadowgraph);
        pcesSequencerWiring.bind(pcesSequencer);
        eventCreationManagerWiring.bind(eventCreationManager);
        applicationTransactionPrehandlerWiring.bind(swirldStateManager);
        stateSignatureCollectorWiring.bind(stateSignatureCollector);
    }

    /**
     * Get the input wire gossip. All events received from peers during should be passed to this wire.
     *
     * @return the wire where all events from gossip should be passed
     */
    @NonNull
    public InputWire<GossipEvent> getGossipEventInput() {
        return gossipWiring.eventInput();
    }

    /**
     * Get the input wire for the address book update.
     * <p>
     * Future work: this is a temporary hook to update the address book in the new intake pipeline.
     *
     * @return the input method for the address book update
     */
    @NonNull
    public InputWire<AddressBookUpdate> getAddressBookUpdateInput() {
        return eventSignatureValidatorWiring.addressBookUpdateInput();
    }

    /**
     * Get the input wire for saving a state to disk
     * <p>
     * Future work: this is a temporary hook to allow the components to save state a state to disk, prior to the whole
     * system being migrated to the new framework.
     *
     * @return the input wire for saving a state to disk
     */
    @NonNull
    public InputWire<ReservedSignedState> getSaveStateToDiskInput() {
        return signedStateFileManagerWiring.saveStateToDisk();
    }

    /**
     * Get the input wire for dumping a state to disk
     * <p>
     * Future work: this is a temporary hook to allow the components to dump a state to disk, prior to the whole system
     * being migrated to the new framework.
     *
     * @return the input wire for dumping a state to disk
     */
    @NonNull
    public InputWire<StateDumpRequest> getDumpStateToDiskInput() {
        return signedStateFileManagerWiring.dumpStateToDisk();
    }

    /**
     * @return the input wire for collecting post-consensus signatures
     */
    @NonNull
    public InputWire<ConsensusRound> getSignatureCollectorConsensusInput() {
        return stateSignatureCollectorWiring.getConsensusRoundInput();
    }

    /**
     * @return the input wire for states that need their signatures collected
     */
    @NonNull
    public InputWire<ReservedSignedState> getSignatureCollectorStateInput() {
        return stateSignatureCollectorWiring.getReservedStateInput();
    }

    /**
     * Get the input wire for signing a state
     * <p>
     * Future work: this is a temporary hook to allow the components to sign a state, prior to the whole system being
     * migrated to the new framework.
     *
     * @return the input wire for signing a state
     */
    @NonNull
    public InputWire<ReservedSignedState> getSignStateInput() {
        return stateSignerWiring.signState();
    }

    /**
     * Get the input wire for passing a PCES iterator to the replayer.
     *
     * @return the input wire for passing a PCES iterator to the replayer
     */
    @NonNull
    public InputWire<IOIterator<GossipEvent>> getPcesReplayerIteratorInput() {
        return pcesReplayerWiring.pcesIteratorInputWire();
    }

    /**
     * Get the output wire that the replayer uses to pass events from file into the intake pipeline.
     *
     * @return the output wire that the replayer uses to pass events from file into the intake pipeline
     */
    @NonNull
    public StandardOutputWire<GossipEvent> getPcesReplayerEventOutput() {
        return pcesReplayerWiring.eventOutput();
    }

    /**
     * Get the input wire for the PCES writer minimum generation to store
     *
     * @return the input wire for the PCES writer minimum generation to store
     */
    @NonNull
    public InputWire<Long> getPcesMinimumGenerationToStoreInput() {
        return pcesWriterWiring.minimumAncientIdentifierToStoreInputWire();
    }

    /**
     * Get the input wire for the PCES writer to register a discontinuity
     *
     * @return the input wire for the PCES writer to register a discontinuity
     */
    @NonNull
    public InputWire<Long> getPcesWriterRegisterDiscontinuityInput() {
        return pcesWriterWiring.discontinuityInputWire();
    }

    /**
     * Get a supplier for the number of unprocessed tasks in the hasher.
     *
     * @return a supplier for the number of unprocessed tasks in the hasher
     */
    @NonNull
    public LongSupplier getHasherUnprocessedTaskCountSupplier() {
        return eventHasherWiring.unprocessedTaskCountSupplier();
    }

    /**
     * Get the output wire that {@link LinkedEventIntake} uses to pass keystone event sequence numbers to the
     * {@link PcesWriter}, to be flushed.
     *
     * @return the output wire for keystone event sequence numbers
     */
    @NonNull
    public StandardOutputWire<Long> getKeystoneEventSequenceNumberOutput() {
        return linkedEventIntakeWiring.keystoneEventSequenceNumberOutput();
    }

    /**
     * Inject a new non-ancient event window into all components that need it.
     *
     * @param nonAncientEventWindow the new non-ancient event window
     */
    public void updateNonAncientEventWindow(@NonNull final NonAncientEventWindow nonAncientEventWindow) {
        eventWindowManagerWiring.manualWindowInput().inject(nonAncientEventWindow);
    }

    /**
     * Flush the intake pipeline.
     */
    public void flushIntakePipeline() {
        platformCoordinator.flushIntakePipeline();
    }

    /**
     * {@inheritDoc}
     */
    @Override
    public void start() {
        model.start();
    }

    /**
     * {@inheritDoc}
     */
    @Override
    public void stop() {
        model.stop();
    }

    /**
     * Clear all the wiring objects.
     */
    @Override
    public void clear() {
        platformCoordinator.clear();
    }
}<|MERGE_RESOLUTION|>--- conflicted
+++ resolved
@@ -61,11 +61,8 @@
 import com.swirlds.platform.wiring.components.EventCreationManagerWiring;
 import com.swirlds.platform.wiring.components.EventDurabilityNexusWiring;
 import com.swirlds.platform.wiring.components.EventHasherWiring;
-<<<<<<< HEAD
+import com.swirlds.platform.wiring.components.EventWindowManagerWiring;
 import com.swirlds.platform.wiring.components.GossipWiring;
-=======
-import com.swirlds.platform.wiring.components.EventWindowManagerWiring;
->>>>>>> f25cd802
 import com.swirlds.platform.wiring.components.PcesReplayerWiring;
 import com.swirlds.platform.wiring.components.PcesSequencerWiring;
 import com.swirlds.platform.wiring.components.PcesWriterWiring;
@@ -100,11 +97,8 @@
     private final ApplicationTransactionPrehandlerWiring applicationTransactionPrehandlerWiring;
     private final StateSignatureCollectorWiring stateSignatureCollectorWiring;
     private final ShadowgraphWiring shadowgraphWiring;
-<<<<<<< HEAD
     private final GossipWiring gossipWiring;
-=======
     private final EventWindowManagerWiring eventWindowManagerWiring;
->>>>>>> f25cd802
 
     /**
      * The object counter that spans the event hasher and the post hash collector.
@@ -176,11 +170,8 @@
         pcesWriterWiring = PcesWriterWiring.create(schedulers.pcesWriterScheduler());
         eventDurabilityNexusWiring = EventDurabilityNexusWiring.create(schedulers.eventDurabilityNexusScheduler());
 
-<<<<<<< HEAD
         gossipWiring = GossipWiring.create(model);
-=======
         eventWindowManagerWiring = EventWindowManagerWiring.create(model);
->>>>>>> f25cd802
 
         wire();
     }
