--- conflicted
+++ resolved
@@ -30,13 +30,8 @@
  */
 public class SwirldTransactionSubmitter {
 
-<<<<<<< HEAD
     private final PlatformStatusGetter platformStatusGetter;
-    private final SettingsProvider settings;
-=======
-    private final Supplier<PlatformStatus> platformStatusSupplier;
     private final TransactionConfig transactionConfig;
->>>>>>> 3a8e64ea
     private final BooleanFunction<SwirldTransaction> addToTransactionPool;
     private final TransactionMetrics transactionMetrics;
 
@@ -53,23 +48,13 @@
      * 		stats relevant to transactions
      */
     public SwirldTransactionSubmitter(
-<<<<<<< HEAD
             final PlatformStatusGetter platformStatusGetter,
-            final SettingsProvider settings,
+            final TransactionConfig transactionConfig,
             final BooleanFunction<SwirldTransaction> addToTransactionPool,
             final TransactionMetrics transactionMetrics) {
 
         this.platformStatusGetter = platformStatusGetter;
-        this.settings = settings;
-=======
-            final Supplier<PlatformStatus> platformStatusSupplier,
-            final TransactionConfig transactionConfig,
-            final BooleanFunction<SwirldTransaction> addToTransactionPool,
-            final TransactionMetrics transactionMetrics) {
-
-        this.platformStatusSupplier = platformStatusSupplier;
         this.transactionConfig = transactionConfig;
->>>>>>> 3a8e64ea
         this.addToTransactionPool = addToTransactionPool;
         this.transactionMetrics = transactionMetrics;
     }
