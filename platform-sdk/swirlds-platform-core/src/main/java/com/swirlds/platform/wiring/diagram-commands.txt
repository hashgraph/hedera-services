--- conflicted
+++ resolved
@@ -9,19 +9,12 @@
     -s 'heartbeat:heartbeat:♡' \
     -s 'eventCreationManager:non-validated events:†' \
     -g 'Event Validation:internalEventValidator,eventDeduplicator,eventSignatureValidator' \
-<<<<<<< HEAD
-    -g 'Orphan Buffer:orphanBuffer,orphanBuffer_splitter' \
-    -g 'Linked Event Intake:linkedEventIntake,linkedEventIntake_splitter,getMinimumGenerationNonAncient' \
-    -g 'State File Management:signedStateFileManager,extract oldestMinimumGenerationOnDisk,to StateWrittenToDiskAction' \
-    -g 'Intake Pipeline:Event Validation,Orphan Buffer,eventHasher' \
-    -g 'PCES:pcesSequencer,pcesWriter,eventDurabilityNexus' \
-=======
     -g 'Orphan Buffer:orphanBuffer,orphanBufferSplitter' \
     -g 'Linked Event Intake:linkedEventIntake,linkedEventIntakeSplitter,getMinimumGenerationNonAncient' \
     -g 'State File Management:signedStateFileManager,extractOldestMinimumGenerationOnDisk,toStateWrittenToDiskAction' \
     -g 'State Signature Collection:systemTransactionsFilter,systemTransactionsSplitter,stateSignatureTransactionsFilter,stateSignatureCollector' \
-    -g 'Intake Pipeline:Event Validation,Orphan Buffer' \
->>>>>>> 96d6f5ae
+    -g 'Intake Pipeline:Event Validation,Orphan Buffer,eventHasher' \
+    -g 'PCES:pcesSequencer,pcesWriter,eventDurabilityNexus' \
     -g 'Consensus Pipeline:inOrderLinker,Linked Event Intake'
 
 ########################################################################################################################
@@ -35,19 +28,12 @@
     -s 'heartbeat:heartbeat:♡' \
     -s 'eventCreationManager:non-validated events:†' \
     -g 'Event Validation:internalEventValidator,eventDeduplicator,eventSignatureValidator' \
-<<<<<<< HEAD
-    -g 'Orphan Buffer:orphanBuffer,orphanBuffer_splitter' \
-    -g 'Linked Event Intake:linkedEventIntake,linkedEventIntake_splitter,getMinimumGenerationNonAncient' \
-    -g 'State File Management:signedStateFileManager,extract oldestMinimumGenerationOnDisk,to StateWrittenToDiskAction' \
-    -g 'Intake Pipeline:Event Validation,Orphan Buffer,eventHasher' \
-    -g 'PCES:pcesSequencer,pcesWriter,eventDurabilityNexus' \
-=======
     -g 'Orphan Buffer:orphanBuffer,orphanBufferSplitter' \
     -g 'Linked Event Intake:linkedEventIntake,linkedEventIntakeSplitter,getMinimumGenerationNonAncient' \
     -g 'State File Management:signedStateFileManager,extractOldestMinimumGenerationOnDisk,toStateWrittenToDiskAction' \
     -g 'State Signature Collection:systemTransactionsFilter,systemTransactionsSplitter,stateSignatureTransactionsFilter,stateSignatureCollector' \
-    -g 'Intake Pipeline:Event Validation,Orphan Buffer' \
->>>>>>> 96d6f5ae
+    -g 'Intake Pipeline:Event Validation,Orphan Buffer,eventHasher' \
+    -g 'PCES:pcesSequencer,pcesWriter,eventDurabilityNexus' \
     -g 'Consensus Pipeline:inOrderLinker,Linked Event Intake' \
     -c 'Orphan Buffer' \
     -c 'Linked Event Intake' \
