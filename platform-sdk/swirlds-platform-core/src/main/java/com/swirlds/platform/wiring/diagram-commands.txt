########################################################################################################################
#### Uncollapsed

Groups high level grouping of components and component groups. Substitutes known spammy wires.

pcli diagram \
    -l 'applicationTransactionPrehandler:futures:linkedEventIntake' \
    -l 'shadowgraph:stale event detection:linkedEventIntake' \
    -l 'eventDurabilityNexus:countUpLatch:linkedEventIntake' \
    -s 'getNonAncientEventWindow:non-ancient event window:ʘ' \
    -s 'heartbeat:heartbeat:♡' \
    -s 'eventCreationManager:non-validated events:†' \
    -s 'getNonExpiredEventWindow:non-expired event window:e' \
    -s 'applicationTransactionPrehandler:futures:★' \
    -s 'pcesReplayer:done streaming pces:@' \
    -g 'Event Validation:internalEventValidator,eventDeduplicator,eventSignatureValidator' \
    -g 'Orphan Buffer:orphanBuffer,orphanBufferSplitter' \
<<<<<<< HEAD
    -g 'Linked Event Intake:linkedEventIntake,linkedEventIntakeSplitter,getNonAncientEventWindow,getMinimumGenerationNonAncient,getNonExpiredEventWindow' \
    -g 'State File Management:signedStateFileManager,extractOldestMinimumGenerationOnDisk,toStateWrittenToDiskAction' \
    -g 'State Signature Collection:systemTransactionsFilter,systemTransactionsSplitter,stateSignatureTransactionsFilter,stateSignatureCollector' \
    -g 'Intake Pipeline:Event Validation,Orphan Buffer,eventHasher' \
    -g 'PCES:pcesSequencer,pcesWriter,eventDurabilityNexus' \
    -g 'Consensus Pipeline:inOrderLinker,Linked Event Intake' \
    -g 'Gossip Event Storage:shadowgraph,latestEventTipsetTracker'
=======
    -g 'Linked Event Intake:linkedEventIntake,linkedEventIntakeSplitter,getNonAncientEventWindow' \
    -g 'State File Management:signedStateFileManager,extractOldestMinimumGenerationOnDisk,toStateWrittenToDiskAction' \
    -g 'State Signature Collection:systemTransactionsFilter,systemTransactionsSplitter,stateSignatureTransactionsFilter,stateSignatureCollector' \
    -g 'Intake Pipeline:Event Validation,Orphan Buffer,eventHasher' \
    -g 'Preconsensus Event Stream:pcesSequencer,pcesWriter,eventDurabilityNexus' \
    -g 'Consensus Pipeline:inOrderLinker,Linked Event Intake'
>>>>>>> 688f3d5e

########################################################################################################################
#### Simple Collapsing

Same as 'Uncollapsed' but with low level things collapsed. Attempts to hide things like transformers and splitters.

pcli diagram \
    -l 'applicationTransactionPrehandler:futures:linkedEventIntake' \
    -l 'shadowgraph:stale event detection:linkedEventIntake' \
    -l 'eventDurabilityNexus:countUpLatch:linkedEventIntake' \
    -s 'getNonAncientEventWindow:non-ancient event window:ʘ' \
    -s 'heartbeat:heartbeat:♡' \
    -s 'eventCreationManager:non-validated events:†' \
    -s 'getNonExpiredEventWindow:non-expired event window:e' \
    -s 'applicationTransactionPrehandler:futures:★' \
    -s 'pcesReplayer:done streaming pces:@' \
    -g 'Event Validation:internalEventValidator,eventDeduplicator,eventSignatureValidator' \
    -g 'Orphan Buffer:orphanBuffer,orphanBufferSplitter' \
<<<<<<< HEAD
    -g 'Linked Event Intake:linkedEventIntake,linkedEventIntakeSplitter,getNonAncientEventWindow,getMinimumGenerationNonAncient,getNonExpiredEventWindow' \
=======
    -g 'Linked Event Intake:linkedEventIntake,linkedEventIntakeSplitter,getNonAncientEventWindow' \
>>>>>>> 688f3d5e
    -g 'State File Management:signedStateFileManager,extractOldestMinimumGenerationOnDisk,toStateWrittenToDiskAction' \
    -g 'State Signature Collection:systemTransactionsFilter,systemTransactionsSplitter,stateSignatureTransactionsFilter,stateSignatureCollector' \
    -g 'Intake Pipeline:Event Validation,Orphan Buffer,eventHasher' \
    -g 'Preconsensus Event Stream:pcesSequencer,pcesWriter,eventDurabilityNexus' \
    -g 'Consensus Pipeline:inOrderLinker,Linked Event Intake' \
    -g 'Gossip Event Storage:shadowgraph,latestEventTipsetTracker' \
    -c 'Orphan Buffer' \
    -c 'Linked Event Intake' \
    -c 'State File Management' \
    -c 'State Signature Collection' \
<<<<<<< HEAD
    -c 'Gossip Event Storage'
=======
    -c 'Preconsensus Event Stream'
>>>>>>> 688f3d5e
<|MERGE_RESOLUTION|>--- conflicted
+++ resolved
@@ -15,22 +15,15 @@
     -s 'pcesReplayer:done streaming pces:@' \
     -g 'Event Validation:internalEventValidator,eventDeduplicator,eventSignatureValidator' \
     -g 'Orphan Buffer:orphanBuffer,orphanBufferSplitter' \
-<<<<<<< HEAD
-    -g 'Linked Event Intake:linkedEventIntake,linkedEventIntakeSplitter,getNonAncientEventWindow,getMinimumGenerationNonAncient,getNonExpiredEventWindow' \
-    -g 'State File Management:signedStateFileManager,extractOldestMinimumGenerationOnDisk,toStateWrittenToDiskAction' \
-    -g 'State Signature Collection:systemTransactionsFilter,systemTransactionsSplitter,stateSignatureTransactionsFilter,stateSignatureCollector' \
-    -g 'Intake Pipeline:Event Validation,Orphan Buffer,eventHasher' \
-    -g 'PCES:pcesSequencer,pcesWriter,eventDurabilityNexus' \
-    -g 'Consensus Pipeline:inOrderLinker,Linked Event Intake' \
-    -g 'Gossip Event Storage:shadowgraph,latestEventTipsetTracker'
-=======
-    -g 'Linked Event Intake:linkedEventIntake,linkedEventIntakeSplitter,getNonAncientEventWindow' \
+    -g 'Linked Event Intake:linkedEventIntake,linkedEventIntakeSplitter,getNonAncientEventWindow,getNonExpiredEventWindow' \
     -g 'State File Management:signedStateFileManager,extractOldestMinimumGenerationOnDisk,toStateWrittenToDiskAction' \
     -g 'State Signature Collection:systemTransactionsFilter,systemTransactionsSplitter,stateSignatureTransactionsFilter,stateSignatureCollector' \
     -g 'Intake Pipeline:Event Validation,Orphan Buffer,eventHasher' \
     -g 'Preconsensus Event Stream:pcesSequencer,pcesWriter,eventDurabilityNexus' \
-    -g 'Consensus Pipeline:inOrderLinker,Linked Event Intake'
->>>>>>> 688f3d5e
+    -g 'Consensus Pipeline:inOrderLinker,Linked Event Intake' \
+    -g 'Gossip Event Storage:shadowgraph,latestEventTipsetTracker'
+
+
 
 ########################################################################################################################
 #### Simple Collapsing
@@ -49,11 +42,7 @@
     -s 'pcesReplayer:done streaming pces:@' \
     -g 'Event Validation:internalEventValidator,eventDeduplicator,eventSignatureValidator' \
     -g 'Orphan Buffer:orphanBuffer,orphanBufferSplitter' \
-<<<<<<< HEAD
-    -g 'Linked Event Intake:linkedEventIntake,linkedEventIntakeSplitter,getNonAncientEventWindow,getMinimumGenerationNonAncient,getNonExpiredEventWindow' \
-=======
-    -g 'Linked Event Intake:linkedEventIntake,linkedEventIntakeSplitter,getNonAncientEventWindow' \
->>>>>>> 688f3d5e
+    -g 'Linked Event Intake:linkedEventIntake,linkedEventIntakeSplitter,getNonAncientEventWindow,getNonExpiredEventWindow' \
     -g 'State File Management:signedStateFileManager,extractOldestMinimumGenerationOnDisk,toStateWrittenToDiskAction' \
     -g 'State Signature Collection:systemTransactionsFilter,systemTransactionsSplitter,stateSignatureTransactionsFilter,stateSignatureCollector' \
     -g 'Intake Pipeline:Event Validation,Orphan Buffer,eventHasher' \
@@ -64,8 +53,6 @@
     -c 'Linked Event Intake' \
     -c 'State File Management' \
     -c 'State Signature Collection' \
-<<<<<<< HEAD
-    -c 'Gossip Event Storage'
-=======
-    -c 'Preconsensus Event Stream'
->>>>>>> 688f3d5e
+    -c 'Gossip Event Storage' \
+    -c 'Preconsensus Event Stream' \
+    -c 'Consensus Pipeline'