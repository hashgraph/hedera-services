--- conflicted
+++ resolved
@@ -20,11 +20,8 @@
     -g 'Intake Pipeline:Event Validation,Orphan Buffer,Event Hashing' \
     -g 'PCES:pcesSequencer,pcesWriter,eventDurabilityNexus' \
     -g 'Consensus Pipeline:inOrderLinker,Linked Event Intake' \
-<<<<<<< HEAD
     -g 'Event Creation:futureEventBuffer,futureEventBufferSplitter,eventCreationManager' \
-=======
     -g 'Gossip:gossip,shadowgraph' \
->>>>>>> a9a91191
     -c 'Orphan Buffer'
 
 ########################################################################################################################
@@ -50,11 +47,8 @@
     -g 'Intake Pipeline:Event Validation,Orphan Buffer,Event Hashing' \
     -g 'PCES Writer:pcesSequencer,pcesWriter,eventDurabilityNexus' \
     -g 'Consensus Pipeline:inOrderLinker,Linked Event Intake' \
-<<<<<<< HEAD
     -g 'Event Creation:futureEventBuffer,futureEventBufferSplitter,eventCreationManager' \
-=======
     -g 'Gossip:gossip,shadowgraph' \
->>>>>>> a9a91191
     -c 'Orphan Buffer' \
     -c 'Linked Event Intake' \
     -c 'State File Management' \
