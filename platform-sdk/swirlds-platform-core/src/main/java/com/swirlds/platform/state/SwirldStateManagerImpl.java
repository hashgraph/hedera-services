/*
 * Copyright (C) 2016-2023 Hedera Hashgraph, LLC
 *
 * Licensed under the Apache License, Version 2.0 (the "License");
 * you may not use this file except in compliance with the License.
 * You may obtain a copy of the License at
 *
 *      http://www.apache.org/licenses/LICENSE-2.0
 *
 * Unless required by applicable law or agreed to in writing, software
 * distributed under the License is distributed on an "AS IS" BASIS,
 * WITHOUT WARRANTIES OR CONDITIONS OF ANY KIND, either express or implied.
 * See the License for the specific language governing permissions and
 * limitations under the License.
 */

package com.swirlds.platform.state;

import static com.swirlds.logging.LogMarker.RECONNECT;
import static com.swirlds.platform.state.SwirldStateManagerUtils.fastCopy;

import com.swirlds.base.time.Time;
import com.swirlds.common.config.TransactionConfig;
import com.swirlds.common.context.PlatformContext;
import com.swirlds.common.system.NodeId;
import com.swirlds.common.system.SwirldState;
import com.swirlds.common.system.address.AddressBook;
import com.swirlds.common.system.status.PlatformStatusStateMachine;
import com.swirlds.common.system.transaction.internal.ConsensusTransactionImpl;
import com.swirlds.platform.components.transaction.system.PostConsensusSystemTransactionManager;
import com.swirlds.platform.components.transaction.system.PreConsensusSystemTransactionManager;
import com.swirlds.platform.eventhandling.EventTransactionPool;
import com.swirlds.platform.internal.ConsensusRound;
import com.swirlds.platform.internal.EventImpl;
import com.swirlds.platform.metrics.SwirldStateMetrics;
import com.swirlds.platform.state.signed.SignedState;
import com.swirlds.platform.uptime.UptimeTracker;
import edu.umd.cs.findbugs.annotations.NonNull;
import java.time.Instant;
import java.util.Objects;
import java.util.concurrent.atomic.AtomicReference;
import java.util.function.BooleanSupplier;
import org.apache.logging.log4j.LogManager;
import org.apache.logging.log4j.Logger;

/**
 * <p>Manages all interactions with the state object required by {@link SwirldState}.</p>
 *
 * <p>Two threads interact with states in this class: pre-consensus event handler and consensus event handler.
 * Transactions are submitted by a different thread. Other threads can access the states by calling
 * {@link #getCurrentSwirldState()} and {@link #getConsensusState()}. Sync threads access state to check if there is an
 * active freeze period. Careful attention must be paid to changes in this class regarding locking and synchronization
 * in this class and its utility classes.</p>
 */
public class SwirldStateManagerImpl implements SwirldStateManager {

    /** use this for all logging, as controlled by the optional data/log4j2.xml file */
    private static final Logger logger = LogManager.getLogger(SwirldStateManagerImpl.class);

    /** Stats relevant to SwirldState operations. */
    private final SwirldStateMetrics stats;

    /** reference to the state that reflects all known consensus transactions */
    private final AtomicReference<State> stateRef = new AtomicReference<>();

    /** The most recent immutable state. No value until the first fast copy is created. */
    private final AtomicReference<State> latestImmutableState = new AtomicReference<>();

    /** Contains self transactions to be included in the next event. */
    private final EventTransactionPool transactionPool;

    /** Handle transactions by applying them to a state */
    private final TransactionHandler transactionHandler;

    /**
     * Tracks and reports node uptime.
     */
    private final UptimeTracker uptimeTracker;

    /**
     * Handles system transactions pre-consensus
     */
    private final PreConsensusSystemTransactionManager preConsensusSystemTransactionManager;

    /**
     * Handles system transactions post-consensus
     */
    private final PostConsensusSystemTransactionManager postConsensusSystemTransactionManager;

    // Used for creating mock instances in unit testing
    public SwirldStateManagerImpl() {
        stats = null;
        transactionPool = null;
        preConsensusSystemTransactionManager = null;
        postConsensusSystemTransactionManager = null;
        transactionHandler = null;
        uptimeTracker = null;
    }

    /**
     * Creates a new instance with the provided state.
     *
     * @param platformContext                       the platform context
     * @param addressBook                           the address book
     * @param selfId                                this node's id
     * @param preConsensusSystemTransactionManager  the manager for pre-consensus system transactions
     * @param postConsensusSystemTransactionManager the manager for post-consensus system transactions
     * @param swirldStateMetrics                    metrics related to SwirldState
<<<<<<< HEAD
     * @param platformStatusStateMachine            the platform status state machine
     * @param settings                              a static settings provider
=======
     * @param transactionConfig                     the transaction configuration
>>>>>>> 3a8e64ea
     * @param inFreeze                              indicates if the system is currently in a freeze
     * @param state                                 the genesis state
     */
    public SwirldStateManagerImpl(
            @NonNull final PlatformContext platformContext,
            @NonNull final AddressBook addressBook,
            @NonNull final NodeId selfId,
            @NonNull final PreConsensusSystemTransactionManager preConsensusSystemTransactionManager,
            @NonNull final PostConsensusSystemTransactionManager postConsensusSystemTransactionManager,
            @NonNull final SwirldStateMetrics swirldStateMetrics,
<<<<<<< HEAD
            @NonNull final PlatformStatusStateMachine platformStatusStateMachine,
            @NonNull final SettingsProvider settings,
=======
            @NonNull final TransactionConfig transactionConfig,
>>>>>>> 3a8e64ea
            @NonNull final BooleanSupplier inFreeze,
            @NonNull final State state) {

        Objects.requireNonNull(platformContext);
        Objects.requireNonNull(addressBook);
        Objects.requireNonNull(selfId);
        this.preConsensusSystemTransactionManager = Objects.requireNonNull(preConsensusSystemTransactionManager);
        this.postConsensusSystemTransactionManager = Objects.requireNonNull(postConsensusSystemTransactionManager);
        this.stats = Objects.requireNonNull(swirldStateMetrics);
<<<<<<< HEAD
        Objects.requireNonNull(platformStatusStateMachine);
        Objects.requireNonNull(settings);
=======
        Objects.requireNonNull(transactionConfig);
>>>>>>> 3a8e64ea
        Objects.requireNonNull(inFreeze);
        Objects.requireNonNull(state);

        this.transactionPool = new EventTransactionPool(platformContext.getMetrics(), transactionConfig, inFreeze);
        this.transactionHandler = new TransactionHandler(selfId, stats);
        this.uptimeTracker =
                new UptimeTracker(platformContext, addressBook, platformStatusStateMachine, selfId, Time.getCurrent());
        initialState(state);
    }

    /**
     * {@inheritDoc}
     */
    @Override
    public boolean submitTransaction(final ConsensusTransactionImpl transaction, final boolean priority) {
        return transactionPool.submitTransaction(transaction, priority);
    }

    /**
     * {@inheritDoc}
     */
    @Override
    public void preHandle(final EventImpl event) {
        final long startTime = System.nanoTime();

        State immutableState = latestImmutableState.get();
        while (!immutableState.tryReserve()) {
            immutableState = latestImmutableState.get();
        }
        transactionHandler.preHandle(event, immutableState.getSwirldState());
        immutableState.release();

        stats.preHandleTime(startTime, System.nanoTime());
    }

    /**
     * {@inheritDoc}
     */
    @Override
    public void handlePreConsensusEvent(final EventImpl event) {
        final long startTime = System.nanoTime();

        preConsensusSystemTransactionManager.handleEvent(event);

        stats.preConsensusHandleTime(startTime, System.nanoTime());
    }

    /**
     * {@inheritDoc}
     */
    @Override
    public void handleConsensusRound(final ConsensusRound round) {
        final State state = stateRef.get();

        uptimeTracker.handleRound(
                round,
                state.getPlatformDualState().getMutableUptimeData(),
                state.getPlatformState().getAddressBook());
        transactionHandler.handleRound(round, state);
        postConsensusSystemTransactionManager.handleRound(state, round);
        updateEpoch();
    }

    /**
     * {@inheritDoc}
     */
    public SwirldState getCurrentSwirldState() {
        return stateRef.get().getSwirldState();
    }

    /**
     * IMPORTANT: this method is for unit testing purposes only. The returned state may be deleted at any time while the
     * caller is using it.
     * <p>
     * Returns the most recent immutable state.
     *
     * @return latest immutable state
     */
    public State getLatestImmutableState() {
        return latestImmutableState.get();
    }

    /**
     * {@inheritDoc}
     */
    @Override
    public State getConsensusState() {
        return stateRef.get();
    }

    /**
     * {@inheritDoc}
     * <p>
     * NOTE: This will only clear current transactions, it will not prevent new transactions from being added while
     * clear is being called
     */
    @Override
    public void clear() {
        // clear the transactions
        logger.info(RECONNECT.getMarker(), "SwirldStateManager: clearing transactionPool");
        transactionPool.clear();
    }

    /**
     * {@inheritDoc}
     */
    @Override
    public void savedStateInFreezePeriod() {
        // set current DualState's lastFrozenTime to be current freezeTime
        stateRef.get().getPlatformDualState().setLastFrozenTimeToBeCurrentFreezeTime();
    }

    /**
     * {@inheritDoc}
     */
    @Override
    public void loadFromSignedState(final SignedState signedState) {
        final State state = signedState.getState();

        state.throwIfDestroyed("state must not be destroyed");
        state.throwIfImmutable("state must be mutable");

        fastCopyAndUpdateRefs(state);
    }

    private void initialState(final State state) {
        state.throwIfDestroyed("state must not be destroyed");
        state.throwIfImmutable("state must be mutable");

        if (stateRef.get() != null) {
            throw new IllegalStateException("Attempt to set initial state when there is already a state reference.");
        }

        // Create a fast copy so there is always an immutable state to
        // invoke handleTransaction on for pre-consensus transactions
        fastCopyAndUpdateRefs(state);
    }

    private void fastCopyAndUpdateRefs(final State state) {
        final State consState = fastCopy(state, stats);

        // Set latest immutable first to prevent the newly immutable state from being deleted between setting the
        // stateRef and the latestImmutableState
        setLatestImmutableState(state);
        setState(consState);
    }

    /**
     * Sets the consensus state to the state provided. Must be mutable and have a reference count of at least 1.
     *
     * @param state the new mutable state
     */
    private void setState(final State state) {
        final State currVal = stateRef.get();
        if (currVal != null) {
            currVal.release();
        }
        // Do not increment the reference count because the state provided already has a reference count of at least
        // one to represent this reference and to prevent it from being deleted before this reference is set.
        stateRef.set(state);
    }

    private void setLatestImmutableState(final State immutableState) {
        final State currVal = latestImmutableState.get();
        if (currVal != null) {
            currVal.release();
        }
        immutableState.reserve();
        latestImmutableState.set(immutableState);
    }

    private void updateEpoch() {
        final PlatformState platformState = stateRef.get().getPlatformState();
        if (platformState != null) {
            platformState.getPlatformData().updateEpochHash();
        }
    }

    /**
     * {@inheritDoc}
     */
    @Override
    public boolean isInFreezePeriod(final Instant timestamp) {
        return SwirldStateManagerUtils.isInFreezePeriod(timestamp, getConsensusState());
    }

    /**
     * {@inheritDoc}
     * <p>
     * Only invoked by the consensus handler thread
     */
    @Override
    public State getStateForSigning() {
        fastCopyAndUpdateRefs(stateRef.get());
        return latestImmutableState.get();
    }

    /**
     * {@inheritDoc}
     */
    public EventTransactionPool getTransactionPool() {
        return transactionPool;
    }
}<|MERGE_RESOLUTION|>--- conflicted
+++ resolved
@@ -106,12 +106,8 @@
      * @param preConsensusSystemTransactionManager  the manager for pre-consensus system transactions
      * @param postConsensusSystemTransactionManager the manager for post-consensus system transactions
      * @param swirldStateMetrics                    metrics related to SwirldState
-<<<<<<< HEAD
      * @param platformStatusStateMachine            the platform status state machine
-     * @param settings                              a static settings provider
-=======
      * @param transactionConfig                     the transaction configuration
->>>>>>> 3a8e64ea
      * @param inFreeze                              indicates if the system is currently in a freeze
      * @param state                                 the genesis state
      */
@@ -122,12 +118,8 @@
             @NonNull final PreConsensusSystemTransactionManager preConsensusSystemTransactionManager,
             @NonNull final PostConsensusSystemTransactionManager postConsensusSystemTransactionManager,
             @NonNull final SwirldStateMetrics swirldStateMetrics,
-<<<<<<< HEAD
             @NonNull final PlatformStatusStateMachine platformStatusStateMachine,
-            @NonNull final SettingsProvider settings,
-=======
             @NonNull final TransactionConfig transactionConfig,
->>>>>>> 3a8e64ea
             @NonNull final BooleanSupplier inFreeze,
             @NonNull final State state) {
 
@@ -137,12 +129,8 @@
         this.preConsensusSystemTransactionManager = Objects.requireNonNull(preConsensusSystemTransactionManager);
         this.postConsensusSystemTransactionManager = Objects.requireNonNull(postConsensusSystemTransactionManager);
         this.stats = Objects.requireNonNull(swirldStateMetrics);
-<<<<<<< HEAD
         Objects.requireNonNull(platformStatusStateMachine);
-        Objects.requireNonNull(settings);
-=======
         Objects.requireNonNull(transactionConfig);
->>>>>>> 3a8e64ea
         Objects.requireNonNull(inFreeze);
         Objects.requireNonNull(state);
 
