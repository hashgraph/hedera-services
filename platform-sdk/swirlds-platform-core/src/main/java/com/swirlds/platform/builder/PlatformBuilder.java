/*
 * Copyright (C) 2023-2024 Hedera Hashgraph, LLC
 *
 * Licensed under the Apache License, Version 2.0 (the "License");
 * you may not use this file except in compliance with the License.
 * You may obtain a copy of the License at
 *
 *      http://www.apache.org/licenses/LICENSE-2.0
 *
 * Unless required by applicable law or agreed to in writing, software
 * distributed under the License is distributed on an "AS IS" BASIS,
 * WITHOUT WARRANTIES OR CONDITIONS OF ANY KIND, either express or implied.
 * See the License for the specific language governing permissions and
 * limitations under the License.
 */

package com.swirlds.platform.builder;

import static com.swirlds.common.io.utility.FileUtils.getAbsolutePath;
import static com.swirlds.common.io.utility.FileUtils.rethrowIO;
import static com.swirlds.common.threading.manager.AdHocThreadManager.getStaticThreadManager;
import static com.swirlds.platform.builder.PlatformBuildConstants.DEFAULT_CONFIG_FILE_NAME;
import static com.swirlds.platform.builder.PlatformBuildConstants.DEFAULT_SETTINGS_FILE_NAME;
import static com.swirlds.platform.builder.internal.StaticPlatformBuilder.doStaticSetup;
import static com.swirlds.platform.builder.internal.StaticPlatformBuilder.getMetricsProvider;
import static com.swirlds.platform.builder.internal.StaticPlatformBuilder.setupGlobalMetrics;
import static com.swirlds.platform.crypto.CryptoStatic.initNodeSecurity;
import static com.swirlds.platform.state.signed.StartupStateUtils.getInitialState;
import static com.swirlds.platform.system.status.PlatformStatus.STARTING_UP;
import static com.swirlds.platform.util.BootstrapUtils.checkNodesToRun;
import static com.swirlds.platform.util.BootstrapUtils.detectSoftwareUpgrade;

import com.swirlds.base.time.Time;
import com.swirlds.common.context.DefaultPlatformContext;
import com.swirlds.common.context.PlatformContext;
import com.swirlds.common.crypto.Cryptography;
import com.swirlds.common.crypto.CryptographyFactory;
import com.swirlds.common.crypto.CryptographyHolder;
import com.swirlds.common.io.utility.RecycleBinImpl;
import com.swirlds.common.merkle.crypto.MerkleCryptoFactory;
import com.swirlds.common.merkle.crypto.MerkleCryptography;
import com.swirlds.common.merkle.crypto.MerkleCryptographyFactory;
import com.swirlds.common.notification.NotificationEngine;
import com.swirlds.common.platform.NodeId;
import com.swirlds.config.api.Configuration;
import com.swirlds.config.api.ConfigurationBuilder;
import com.swirlds.metrics.api.Metrics;
import com.swirlds.platform.ParameterProvider;
import com.swirlds.platform.SwirldsPlatform;
import com.swirlds.platform.config.internal.PlatformConfigUtils;
import com.swirlds.platform.config.legacy.LegacyConfigProperties;
import com.swirlds.platform.config.legacy.LegacyConfigPropertiesLoader;
import com.swirlds.platform.consensus.ConsensusSnapshot;
import com.swirlds.platform.crypto.KeysAndCerts;
import com.swirlds.platform.event.GossipEvent;
import com.swirlds.platform.eventhandling.TransactionPool;
import com.swirlds.platform.gossip.DefaultIntakeEventCounter;
import com.swirlds.platform.gossip.IntakeEventCounter;
import com.swirlds.platform.gossip.NoOpIntakeEventCounter;
import com.swirlds.platform.gossip.sync.config.SyncConfig;
import com.swirlds.platform.state.State;
import com.swirlds.platform.state.SwirldStateManager;
import com.swirlds.platform.state.address.AddressBookInitializer;
import com.swirlds.platform.state.signed.ReservedSignedState;
import com.swirlds.platform.system.Platform;
import com.swirlds.platform.system.SoftwareVersion;
import com.swirlds.platform.system.StaticSoftwareVersion;
import com.swirlds.platform.system.SwirldState;
import com.swirlds.platform.system.address.AddressBook;
import com.swirlds.platform.system.status.StatusActionSubmitter;
import com.swirlds.platform.util.BootstrapUtils;
import com.swirlds.platform.util.RandomBuilder;
import edu.umd.cs.findbugs.annotations.NonNull;
import edu.umd.cs.findbugs.annotations.Nullable;
import java.nio.file.Path;
import java.util.HashSet;
import java.util.List;
import java.util.Map;
import java.util.Objects;
import java.util.Set;
import java.util.concurrent.atomic.AtomicReference;
import java.util.function.Consumer;
import java.util.function.Supplier;

/**
 * Builds a {@link SwirldsPlatform} instance.
 */
public final class PlatformBuilder {

    private final String appName;
    private final SoftwareVersion softwareVersion;
    private final Supplier<SwirldState> genesisStateBuilder;
    private final NodeId selfId;
    private final String swirldName;

    private PlatformContext platformContext;
    private ConfigurationBuilder configurationBuilder;

    /**
     * The path to the configuration file (i.e. the file with the address book).
     */
    private Path configPath = getAbsolutePath(DEFAULT_CONFIG_FILE_NAME);

    /**
     * The path to the settings file (i.e. the path used to instantiate {@link Configuration}).
     */
    private Path settingsPath;

    private Consumer<GossipEvent> preconsensusEventConsumer;
    private Consumer<ConsensusSnapshot> snapshotOverrideConsumer;

    /**
     * False if this builder has not yet been used to build a platform (or platform component builder), true if it has.
     */
    private boolean used;

    /**
     * Create a new platform builder.
     *
     * @param appName             the name of the application, currently used for deciding where to store states on
     *                            disk
     * @param swirldName          the name of the swirld, currently used for deciding where to store states on disk
     * @param selfId              the ID of this node
     * @param softwareVersion     the software version of the application
     * @param genesisStateBuilder a supplier that will be called to create the genesis state, if necessary
     */
    @NonNull
    public static PlatformBuilder create(
            @NonNull final String appName,
            @NonNull final String swirldName,
            @NonNull final SoftwareVersion softwareVersion,
            @NonNull final Supplier<SwirldState> genesisStateBuilder,
            @NonNull final NodeId selfId) {
        return new PlatformBuilder(appName, swirldName, softwareVersion, genesisStateBuilder, selfId);
    }

    /**
     * Constructor.
     *
     * @param appName             the name of the application, currently used for deciding where to store states on
     *                            disk
     * @param swirldName          the name of the swirld, currently used for deciding where to store states on disk
     * @param selfId              the ID of this node
     * @param softwareVersion     the software version of the application
     * @param genesisStateBuilder a supplier that will be called to create the genesis state, if necessary
     */
    private PlatformBuilder(
            @NonNull final String appName,
            @NonNull final String swirldName,
            @NonNull final SoftwareVersion softwareVersion,
            @NonNull final Supplier<SwirldState> genesisStateBuilder,
            @NonNull final NodeId selfId) {

        this.appName = Objects.requireNonNull(appName);
        this.swirldName = Objects.requireNonNull(swirldName);
        this.softwareVersion = Objects.requireNonNull(softwareVersion);
        this.genesisStateBuilder = Objects.requireNonNull(genesisStateBuilder);
        this.selfId = Objects.requireNonNull(selfId);

        StaticSoftwareVersion.setSoftwareVersion(softwareVersion);
    }

    /**
     * Set the platform context to use. If not provided then one is generated when the platform is built.
     *
     * @param platformContext the platform context to use
     * @return this
     * @throws IllegalStateException if {@link #withConfigurationBuilder(ConfigurationBuilder)} has been called or if
     *                               {@link #withSettingsPath(Path)} has been called
     */
    @NonNull
    public PlatformBuilder withPlatformContext(@NonNull final PlatformContext platformContext) {
        throwIfAlreadyUsed();
        if (configurationBuilder != null) {
            throw new IllegalStateException("Cannot set the platform context after the config builder has been set. "
                    + "This method should not be called if withConfigurationBuilder() has been called.");
        }
        if (settingsPath != null) {
            throw new IllegalStateException("Cannot set the platform context after the settings path has been set. "
                    + "This method should not be called if withSettingsPath() has been called.");
        }
        this.platformContext = Objects.requireNonNull(platformContext);

        return this;
    }

    /**
     * Set the configuration builder to use. If not provided then one is generated when the platform is built.
     *
     * @param configurationBuilder the configuration builder to use
     * @return this
     * @throws IllegalStateException if {@link #withPlatformContext(PlatformContext)} has been called
     */
    @NonNull
    public PlatformBuilder withConfigurationBuilder(@Nullable final ConfigurationBuilder configurationBuilder) {
        throwIfAlreadyUsed();
        if (platformContext != null) {
            throw new IllegalStateException("Cannot set the config builder after the platform context has been "
                    + "created. This method should not be called if withPlatformContext() has been called.");
        }
        this.configurationBuilder = Objects.requireNonNull(configurationBuilder);

        return this;
    }

    /**
     * Set the path to the settings file (i.e. the file used to instantiate {@link Configuration}). Traditionally named
     * {@link PlatformBuildConstants#DEFAULT_SETTINGS_FILE_NAME}.
     *
     * @param path the path to the settings file
     * @return this
     * @throws IllegalStateException if {@link #withPlatformContext(PlatformContext)} has been called
     */
    @NonNull
    public PlatformBuilder withSettingsPath(@NonNull final Path path) {
        throwIfAlreadyUsed();
        if (platformContext != null) {
            throw new IllegalStateException("Cannot set the settings path after the platform context has been created. "
                    + "This method should not be called if withPlatformContext() has been called.");
        }

        this.settingsPath = getAbsolutePath(Objects.requireNonNull(path));
        return this;
    }

    /**
     * The path to the config file (i.e. the file with the address book. Traditionally named
     * {@link PlatformBuildConstants#DEFAULT_CONFIG_FILE_NAME}.
     *
     * @param path the path to the config file
     * @return this
     */
    @NonNull
    public PlatformBuilder withConfigPath(@NonNull final Path path) {
        throwIfAlreadyUsed();
        Objects.requireNonNull(path);
        this.configPath = getAbsolutePath(path);
        return this;
    }

    /**
     * Provide the platform with the class ID of the previous software version. Needed at migration boundaries if the
     * class ID of the software version has changed.
     *
     * @param previousSoftwareVersionClassId the class ID of the previous software version
     * @return this
     */
    @NonNull
    public PlatformBuilder withPreviousSoftwareVersionClassId(final long previousSoftwareVersionClassId) {
        throwIfAlreadyUsed();
        final Set<Long> softwareVersions = new HashSet<>();
        softwareVersions.add(softwareVersion.getClassId());
        softwareVersions.add(previousSoftwareVersionClassId);
        StaticSoftwareVersion.setSoftwareVersion(softwareVersions);
        return this;
    }

    /**
     * Registers a callback that is called for each valid non-ancient preconsensus event in topological order (i.e.
     * after each event exits the orphan buffer). Useful for scenarios where access to this internal stream of events is
     * useful (e.g. UI hashgraph visualizers).
     *
     * <p>
     * Among all callbacks in the following list, it is guaranteed that callbacks will not be called concurrently, and
     * that there will be a happens-before relationship between each of the callbacks.
     *
     * <ul>
     *     <li>{@link #withPreconsensusEventCallback(Consumer)} (i.e. this callback)</li>
     *     <li>{@link #withConsensusSnapshotOverrideCallback(Consumer)}</li>
     * </ul>
     *
     * @param preconsensusEventConsumer the callback to register
     * @return this
     */
    @NonNull
    public PlatformBuilder withPreconsensusEventCallback(
            @NonNull final Consumer<GossipEvent> preconsensusEventConsumer) {
        throwIfAlreadyUsed();
        this.preconsensusEventConsumer = Objects.requireNonNull(preconsensusEventConsumer);
        return this;
    }

    /**
     * Registers a callback that is called when the consensus snapshot is specified by an out of band operation (i.e.
     * restart or reconnect). Useful for scenarios where access to this internal stream of data is useful (e.g. UI
     * hashgraph visualizers).
     *
     * <p>
     * Among all callbacks in the following list, it is guaranteed that callbacks will not be called concurrently, and
     * that there will be a happens-before relationship between each of the callbacks.
     *
     * <ul>
     *     <li>{@link #withPreconsensusEventCallback(Consumer)}</li>
     *     <li>{@link #withConsensusSnapshotOverrideCallback(Consumer)} (i.e. this callback)</li>
     * </ul>
     *
     * @return
     */
    @NonNull
    public PlatformBuilder withConsensusSnapshotOverrideCallback(
            @NonNull final Consumer<ConsensusSnapshot> snapshotOverrideConsumer) {
        throwIfAlreadyUsed();
        this.snapshotOverrideConsumer = Objects.requireNonNull(snapshotOverrideConsumer);
        return this;
    }

    /**
     * Build the configuration for the node.
     *
     * @param configurationBuilder used to build configuration
     * @param settingsPath         the path to the settings file
     * @return the configuration
     */
    @NonNull
    private static Configuration buildConfiguration(
            @NonNull final ConfigurationBuilder configurationBuilder, @NonNull final Path settingsPath) {

        Objects.requireNonNull(configurationBuilder);
        Objects.requireNonNull(settingsPath);

        rethrowIO(() -> BootstrapUtils.setupConfigBuilder(configurationBuilder, settingsPath));

        final Configuration configuration = configurationBuilder.build();
        PlatformConfigUtils.checkConfiguration(configuration);

        return configuration;
    }

    /**
     * Parse the address book from the config.txt file.
     *
     * @return the address book
     */
    @NonNull
    private AddressBook loadConfigAddressBook() {
        final LegacyConfigProperties legacyConfig = LegacyConfigPropertiesLoader.loadConfigFile(configPath);
        legacyConfig.appConfig().ifPresent(c -> ParameterProvider.getInstance().setParameters(c.params()));
        return legacyConfig.getAddressBook();
    }

    /**
     * Build a platform context that is compatible with the platform.
     *
     * @param configurationBuilder used to build configuration, can be pre-configured for application specific
     *                             configuration needs
     * @param settingsPath         the path to the settings file
     * @param selfId               the ID of this node
     * @return a new platform context
     */
    @NonNull
    public static PlatformContext buildPlatformContext(
            @NonNull final ConfigurationBuilder configurationBuilder,
            @NonNull final Path settingsPath,
            @NonNull final NodeId selfId) {

        final Configuration configuration = buildConfiguration(configurationBuilder, settingsPath);

        final Cryptography cryptography = CryptographyFactory.create(configuration);
        final MerkleCryptography merkleCryptography = MerkleCryptographyFactory.create(configuration, cryptography);

        // For backwards compatibility with the old static access pattern.
        CryptographyHolder.set(cryptography);
        MerkleCryptoFactory.set(merkleCryptography);

        setupGlobalMetrics(configuration);
        final Metrics metrics = getMetricsProvider().createPlatformMetrics(selfId);

        return new DefaultPlatformContext(configuration, metrics, cryptography, Time.getCurrent());
    }

    /**
     * Throw an exception if this builder has been used to build a platform or a platform factory.
     */
    private void throwIfAlreadyUsed() {
        if (used) {
            throw new IllegalStateException("PlatformBuilder has already been used");
        }
    }

    /**
     * Construct a platform component builder. This can be used for advanced use cases where custom component
     * implementations are required. If custom components are not required then {@link #build()} can be used and this
     * method can be ignored.
     *
     * @return a new platform component builder
     */
    @NonNull
    public PlatformComponentBuilder buildComponentBuilder() {

        throwIfAlreadyUsed();
        used = true;

        if (platformContext == null) {
            if (configurationBuilder == null) {
                configurationBuilder = ConfigurationBuilder.create();
            }
            if (settingsPath == null) {
                settingsPath = getAbsolutePath(DEFAULT_SETTINGS_FILE_NAME);
            }
            platformContext = buildPlatformContext(configurationBuilder, settingsPath, selfId);
        }

        final Configuration configuration = platformContext.getConfiguration();

        final boolean firstPlatform = doStaticSetup(configuration, configPath);

        final AddressBook configAddressBook = loadConfigAddressBook();

        checkNodesToRun(List.of(selfId));

        final Map<NodeId, KeysAndCerts> keysAndCerts = initNodeSecurity(configAddressBook, configuration);

        // the AddressBook is not changed after this point, so we calculate the hash now
        platformContext.getCryptography().digestSync(configAddressBook);

        final RecycleBinImpl recycleBin = rethrowIO(() -> new RecycleBinImpl(
                configuration, platformContext.getMetrics(), getStaticThreadManager(), Time.getCurrent(), selfId));

        final ReservedSignedState initialState = getInitialState(
                platformContext,
                recycleBin,
                softwareVersion,
                genesisStateBuilder,
                appName,
                swirldName,
                selfId,
                configAddressBook);

        final boolean softwareUpgrade = detectSoftwareUpgrade(softwareVersion, initialState.get());

        // Initialize the address book from the configuration and platform saved state.
        final AddressBookInitializer addressBookInitializer = new AddressBookInitializer(
                selfId,
                softwareVersion,
                softwareUpgrade,
                initialState.get(),
                configAddressBook.copy(),
                platformContext);

        if (addressBookInitializer.hasAddressBookChanged()) {
            final State state = initialState.get().getState();
            // Update the address book with the current address book read from config.txt.
            // Eventually we will not do this, and only transactions will be capable of
            // modifying the address book.
            state.getPlatformState()
                    .setAddressBook(
                            addressBookInitializer.getCurrentAddressBook().copy());

            state.getPlatformState()
                    .setPreviousAddressBook(
                            addressBookInitializer.getPreviousAddressBook() == null
                                    ? null
                                    : addressBookInitializer
                                            .getPreviousAddressBook()
                                            .copy());
        }

        // At this point the initial state must have the current address book set.  If not, something is wrong.
        final AddressBook addressBook =
                initialState.get().getState().getPlatformState().getAddressBook();
        if (addressBook == null) {
            throw new IllegalStateException("The current address book of the initial state is null.");
        }

        final SyncConfig syncConfig = platformContext.getConfiguration().getConfigData(SyncConfig.class);
        final IntakeEventCounter intakeEventCounter;
        if (syncConfig.waitForEventsInIntake()) {
            intakeEventCounter = new DefaultIntakeEventCounter(addressBook);
        } else {
            intakeEventCounter = new NoOpIntakeEventCounter();
        }

        final AtomicReference<StatusActionSubmitter> statusActionSubmitterAtomicReference = new AtomicReference<>();
        final SwirldStateManager swirldStateManager = new SwirldStateManager(
                platformContext,
                initialState.get().getAddressBook(),
                selfId,
                x -> statusActionSubmitterAtomicReference.get().submitStatusAction(x),
                softwareVersion);

        final PlatformBuildingBlocks buildingBlocks = new PlatformBuildingBlocks(
                platformContext,
                keysAndCerts.get(selfId),
                recycleBin,
                selfId,
                appName,
                swirldName,
                softwareVersion,
                initialState,
                preconsensusEventConsumer,
                snapshotOverrideConsumer,
                intakeEventCounter,
                new RandomBuilder(),
                new TransactionPool(platformContext),
                new AtomicReference<>(STARTING_UP),
                new AtomicReference<>(),
                new AtomicReference<>(),
<<<<<<< HEAD
                NotificationEngine.buildEngine(getStaticThreadManager()),
                statusActionSubmitterAtomicReference,
                swirldStateManager,
                new AtomicReference<>(),
                new AtomicReference<>(),
=======
>>>>>>> 93646294
                new AtomicReference<>(),
                firstPlatform);

        return new PlatformComponentBuilder(buildingBlocks);
    }

    /**
     * Build a platform. Platform is not started.
     *
     * @return a new platform instance
     */
    @NonNull
    public Platform build() {
        return buildComponentBuilder().build();
    }
}<|MERGE_RESOLUTION|>--- conflicted
+++ resolved
@@ -495,14 +495,12 @@
                 new AtomicReference<>(STARTING_UP),
                 new AtomicReference<>(),
                 new AtomicReference<>(),
-<<<<<<< HEAD
+                new AtomicReference<>(),
                 NotificationEngine.buildEngine(getStaticThreadManager()),
                 statusActionSubmitterAtomicReference,
                 swirldStateManager,
                 new AtomicReference<>(),
                 new AtomicReference<>(),
-=======
->>>>>>> 93646294
                 new AtomicReference<>(),
                 firstPlatform);
 
