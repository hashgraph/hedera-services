/*
 * Copyright (C) 2023-2024 Hedera Hashgraph, LLC
 *
 * Licensed under the Apache License, Version 2.0 (the "License");
 * you may not use this file except in compliance with the License.
 * You may obtain a copy of the License at
 *
 *      http://www.apache.org/licenses/LICENSE-2.0
 *
 * Unless required by applicable law or agreed to in writing, software
 * distributed under the License is distributed on an "AS IS" BASIS,
 * WITHOUT WARRANTIES OR CONDITIONS OF ANY KIND, either express or implied.
 * See the License for the specific language governing permissions and
 * limitations under the License.
 */

package com.swirlds.platform.builder;

import static com.swirlds.common.io.utility.FileUtils.getAbsolutePath;
import static com.swirlds.common.io.utility.FileUtils.rethrowIO;
import static com.swirlds.common.threading.manager.AdHocThreadManager.getStaticThreadManager;
import static com.swirlds.platform.builder.PlatformBuildConstants.DEFAULT_CONFIG_FILE_NAME;
import static com.swirlds.platform.builder.PlatformBuildConstants.DEFAULT_SETTINGS_FILE_NAME;
import static com.swirlds.platform.builder.internal.StaticPlatformBuilder.doStaticSetup;
import static com.swirlds.platform.builder.internal.StaticPlatformBuilder.getMetricsProvider;
import static com.swirlds.platform.builder.internal.StaticPlatformBuilder.setupGlobalMetrics;
import static com.swirlds.platform.crypto.CryptoStatic.initNodeSecurity;
import static com.swirlds.platform.event.preconsensus.PcesUtilities.getDatabaseDirectory;
import static com.swirlds.platform.state.signed.StartupStateUtils.getInitialState;
import static com.swirlds.platform.system.status.PlatformStatus.STARTING_UP;
import static com.swirlds.platform.util.BootstrapUtils.checkNodesToRun;
import static com.swirlds.platform.util.BootstrapUtils.detectSoftwareUpgrade;

import com.swirlds.base.time.Time;
import com.swirlds.common.context.DefaultPlatformContext;
import com.swirlds.common.context.PlatformContext;
import com.swirlds.common.crypto.Cryptography;
import com.swirlds.common.crypto.CryptographyFactory;
import com.swirlds.common.crypto.CryptographyHolder;
import com.swirlds.common.io.utility.RecycleBinImpl;
import com.swirlds.common.merkle.crypto.MerkleCryptoFactory;
import com.swirlds.common.merkle.crypto.MerkleCryptography;
import com.swirlds.common.merkle.crypto.MerkleCryptographyFactory;
import com.swirlds.common.platform.NodeId;
import com.swirlds.config.api.Configuration;
import com.swirlds.config.api.ConfigurationBuilder;
import com.swirlds.metrics.api.Metrics;
import com.swirlds.platform.ParameterProvider;
import com.swirlds.platform.SwirldsPlatform;
import com.swirlds.platform.config.BasicConfig;
import com.swirlds.platform.config.StateConfig;
import com.swirlds.platform.config.internal.PlatformConfigUtils;
import com.swirlds.platform.config.legacy.LegacyConfigProperties;
import com.swirlds.platform.config.legacy.LegacyConfigPropertiesLoader;
import com.swirlds.platform.consensus.ConsensusSnapshot;
import com.swirlds.platform.crypto.KeysAndCerts;
import com.swirlds.platform.event.GossipEvent;
import com.swirlds.platform.event.preconsensus.PcesConfig;
import com.swirlds.platform.event.preconsensus.PcesFileReader;
import com.swirlds.platform.event.preconsensus.PcesFileTracker;
import com.swirlds.platform.eventhandling.EventConfig;
import com.swirlds.platform.eventhandling.TransactionPool;
import com.swirlds.platform.gossip.DefaultIntakeEventCounter;
import com.swirlds.platform.gossip.IntakeEventCounter;
import com.swirlds.platform.gossip.NoOpIntakeEventCounter;
import com.swirlds.platform.gossip.sync.config.SyncConfig;
import com.swirlds.platform.recovery.EmergencyRecoveryManager;
import com.swirlds.platform.state.State;
import com.swirlds.platform.state.address.AddressBookInitializer;
import com.swirlds.platform.state.signed.ReservedSignedState;
import com.swirlds.platform.system.Platform;
import com.swirlds.platform.system.SoftwareVersion;
import com.swirlds.platform.system.StaticSoftwareVersion;
import com.swirlds.platform.system.SwirldState;
import com.swirlds.platform.system.address.AddressBook;
import com.swirlds.platform.util.BootstrapUtils;
import com.swirlds.platform.util.RandomBuilder;
import edu.umd.cs.findbugs.annotations.NonNull;
import edu.umd.cs.findbugs.annotations.Nullable;
import java.io.IOException;
import java.io.UncheckedIOException;
import java.nio.file.Path;
import java.util.HashSet;
import java.util.List;
import java.util.Map;
import java.util.Objects;
import java.util.Set;
import java.util.concurrent.atomic.AtomicReference;
import java.util.function.Consumer;
import java.util.function.Supplier;

/**
 * Builds a {@link SwirldsPlatform} instance.
 */
public final class PlatformBuilder {

    private final String appName;
    private final SoftwareVersion softwareVersion;
    private final Supplier<SwirldState> genesisStateBuilder;
    private final NodeId selfId;
    private final String swirldName;

    private PlatformContext platformContext;
    private ConfigurationBuilder configurationBuilder;

    /**
     * The path to the configuration file (i.e. the file with the address book).
     */
    private Path configPath = getAbsolutePath(DEFAULT_CONFIG_FILE_NAME);

    /**
     * The path to the settings file (i.e. the path used to instantiate {@link Configuration}).
     */
    private Path settingsPath;

    private Consumer<GossipEvent> preconsensusEventConsumer;
    private Consumer<ConsensusSnapshot> snapshotOverrideConsumer;

    /**
     * False if this builder has not yet been used to build a platform (or platform component builder), true if it has.
     */
    private boolean used;

    /**
     * Create a new platform builder.
     *
     * @param appName             the name of the application, currently used for deciding where to store states on
     *                            disk
     * @param swirldName          the name of the swirld, currently used for deciding where to store states on disk
     * @param selfId              the ID of this node
     * @param softwareVersion     the software version of the application
     * @param genesisStateBuilder a supplier that will be called to create the genesis state, if necessary
     */
    @NonNull
    public static PlatformBuilder create(
            @NonNull final String appName,
            @NonNull final String swirldName,
            @NonNull final SoftwareVersion softwareVersion,
            @NonNull final Supplier<SwirldState> genesisStateBuilder,
            @NonNull final NodeId selfId) {
        return new PlatformBuilder(appName, swirldName, softwareVersion, genesisStateBuilder, selfId);
    }

    /**
     * Constructor.
     *
     * @param appName             the name of the application, currently used for deciding where to store states on
     *                            disk
     * @param swirldName          the name of the swirld, currently used for deciding where to store states on disk
     * @param selfId              the ID of this node
     * @param softwareVersion     the software version of the application
     * @param genesisStateBuilder a supplier that will be called to create the genesis state, if necessary
     */
    private PlatformBuilder(
            @NonNull final String appName,
            @NonNull final String swirldName,
            @NonNull final SoftwareVersion softwareVersion,
            @NonNull final Supplier<SwirldState> genesisStateBuilder,
            @NonNull final NodeId selfId) {

        this.appName = Objects.requireNonNull(appName);
        this.swirldName = Objects.requireNonNull(swirldName);
        this.softwareVersion = Objects.requireNonNull(softwareVersion);
        this.genesisStateBuilder = Objects.requireNonNull(genesisStateBuilder);
        this.selfId = Objects.requireNonNull(selfId);

        StaticSoftwareVersion.setSoftwareVersion(softwareVersion);
    }

    /**
     * Set the platform context to use. If not provided then one is generated when the platform is built.
     *
     * @param platformContext the platform context to use
     * @return this
     * @throws IllegalStateException if {@link #withConfigurationBuilder(ConfigurationBuilder)} has been called or if
     *                               {@link #withSettingsPath(Path)} has been called
     */
    @NonNull
    public PlatformBuilder withPlatformContext(@NonNull final PlatformContext platformContext) {
        throwIfAlreadyUsed();
        if (configurationBuilder != null) {
            throw new IllegalStateException("Cannot set the platform context after the config builder has been set. "
                    + "This method should not be called if withConfigurationBuilder() has been called.");
        }
        if (settingsPath != null) {
            throw new IllegalStateException("Cannot set the platform context after the settings path has been set. "
                    + "This method should not be called if withSettingsPath() has been called.");
        }
        this.platformContext = Objects.requireNonNull(platformContext);

        return this;
    }

    /**
     * Set the configuration builder to use. If not provided then one is generated when the platform is built.
     *
     * @param configurationBuilder the configuration builder to use
     * @return this
     * @throws IllegalStateException if {@link #withPlatformContext(PlatformContext)} has been called
     */
    @NonNull
    public PlatformBuilder withConfigurationBuilder(@Nullable final ConfigurationBuilder configurationBuilder) {
        throwIfAlreadyUsed();
        if (platformContext != null) {
            throw new IllegalStateException("Cannot set the config builder after the platform context has been "
                    + "created. This method should not be called if withPlatformContext() has been called.");
        }
        this.configurationBuilder = Objects.requireNonNull(configurationBuilder);

        return this;
    }

    /**
     * Set the path to the settings file (i.e. the file used to instantiate {@link Configuration}). Traditionally named
     * {@link PlatformBuildConstants#DEFAULT_SETTINGS_FILE_NAME}.
     *
     * @param path the path to the settings file
     * @return this
     * @throws IllegalStateException if {@link #withPlatformContext(PlatformContext)} has been called
     */
    @NonNull
    public PlatformBuilder withSettingsPath(@NonNull final Path path) {
        throwIfAlreadyUsed();
        if (platformContext != null) {
            throw new IllegalStateException("Cannot set the settings path after the platform context has been created. "
                    + "This method should not be called if withPlatformContext() has been called.");
        }

        this.settingsPath = getAbsolutePath(Objects.requireNonNull(path));
        return this;
    }

    /**
     * The path to the config file (i.e. the file with the address book. Traditionally named
     * {@link PlatformBuildConstants#DEFAULT_CONFIG_FILE_NAME}.
     *
     * @param path the path to the config file
     * @return this
     */
    @NonNull
    public PlatformBuilder withConfigPath(@NonNull final Path path) {
        throwIfAlreadyUsed();
        Objects.requireNonNull(path);
        this.configPath = getAbsolutePath(path);
        return this;
    }

    /**
     * Provide the platform with the class ID of the previous software version. Needed at migration boundaries if the
     * class ID of the software version has changed.
     *
     * @param previousSoftwareVersionClassId the class ID of the previous software version
     * @return this
     */
    @NonNull
    public PlatformBuilder withPreviousSoftwareVersionClassId(final long previousSoftwareVersionClassId) {
        throwIfAlreadyUsed();
        final Set<Long> softwareVersions = new HashSet<>();
        softwareVersions.add(softwareVersion.getClassId());
        softwareVersions.add(previousSoftwareVersionClassId);
        StaticSoftwareVersion.setSoftwareVersion(softwareVersions);
        return this;
    }

    /**
     * Registers a callback that is called for each valid non-ancient preconsensus event in topological order (i.e.
     * after each event exits the orphan buffer). Useful for scenarios where access to this internal stream of events is
     * useful (e.g. UI hashgraph visualizers).
     *
     * <p>
     * Among all callbacks in the following list, it is guaranteed that callbacks will not be called concurrently, and
     * that there will be a happens-before relationship between each of the callbacks.
     *
     * <ul>
     *     <li>{@link #withPreconsensusEventCallback(Consumer)} (i.e. this callback)</li>
     *     <li>{@link #withConsensusSnapshotOverrideCallback(Consumer)}</li>
     * </ul>
     *
     * @param preconsensusEventConsumer the callback to register
     * @return this
     */
    @NonNull
    public PlatformBuilder withPreconsensusEventCallback(
            @NonNull final Consumer<GossipEvent> preconsensusEventConsumer) {
        throwIfAlreadyUsed();
        this.preconsensusEventConsumer = Objects.requireNonNull(preconsensusEventConsumer);
        return this;
    }

    /**
     * Registers a callback that is called when the consensus snapshot is specified by an out of band operation (i.e.
     * restart or reconnect). Useful for scenarios where access to this internal stream of data is useful (e.g. UI
     * hashgraph visualizers).
     *
     * <p>
     * Among all callbacks in the following list, it is guaranteed that callbacks will not be called concurrently, and
     * that there will be a happens-before relationship between each of the callbacks.
     *
     * <ul>
     *     <li>{@link #withPreconsensusEventCallback(Consumer)}</li>
     *     <li>{@link #withConsensusSnapshotOverrideCallback(Consumer)} (i.e. this callback)</li>
     * </ul>
     *
     * @return
     */
    @NonNull
    public PlatformBuilder withConsensusSnapshotOverrideCallback(
            @NonNull final Consumer<ConsensusSnapshot> snapshotOverrideConsumer) {
        throwIfAlreadyUsed();
        this.snapshotOverrideConsumer = Objects.requireNonNull(snapshotOverrideConsumer);
        return this;
    }

    /**
     * Build the configuration for the node.
     *
     * @param configurationBuilder used to build configuration
     * @param settingsPath         the path to the settings file
     * @return the configuration
     */
    @NonNull
    private static Configuration buildConfiguration(
            @NonNull final ConfigurationBuilder configurationBuilder, @NonNull final Path settingsPath) {

        Objects.requireNonNull(configurationBuilder);
        Objects.requireNonNull(settingsPath);

        rethrowIO(() -> BootstrapUtils.setupConfigBuilder(configurationBuilder, settingsPath));

        final Configuration configuration = configurationBuilder.build();
        PlatformConfigUtils.checkConfiguration(configuration);

        return configuration;
    }

    /**
     * Parse the address book from the config.txt file.
     *
     * @return the address book
     */
    @NonNull
    private AddressBook loadConfigAddressBook() {
        final LegacyConfigProperties legacyConfig = LegacyConfigPropertiesLoader.loadConfigFile(configPath);
        legacyConfig.appConfig().ifPresent(c -> ParameterProvider.getInstance().setParameters(c.params()));
        return legacyConfig.getAddressBook();
    }

    /**
     * Build a platform context that is compatible with the platform.
     *
     * @param configurationBuilder used to build configuration, can be pre-configured for application specific
     *                             configuration needs
     * @param settingsPath         the path to the settings file
     * @param selfId               the ID of this node
     * @return a new platform context
     */
    @NonNull
    public static PlatformContext buildPlatformContext(
            @NonNull final ConfigurationBuilder configurationBuilder,
            @NonNull final Path settingsPath,
            @NonNull final NodeId selfId) {

        final Configuration configuration = buildConfiguration(configurationBuilder, settingsPath);

        final Cryptography cryptography = CryptographyFactory.create(configuration);
        final MerkleCryptography merkleCryptography = MerkleCryptographyFactory.create(configuration, cryptography);

        // For backwards compatibility with the old static access pattern.
        CryptographyHolder.set(cryptography);
        MerkleCryptoFactory.set(merkleCryptography);

        setupGlobalMetrics(configuration);
        final Metrics metrics = getMetricsProvider().createPlatformMetrics(selfId);

        return new DefaultPlatformContext(configuration, metrics, cryptography, Time.getCurrent());
    }

    /**
     * Throw an exception if this builder has been used to build a platform or a platform factory.
     */
    private void throwIfAlreadyUsed() {
        if (used) {
            throw new IllegalStateException("PlatformBuilder has already been used");
        }
    }

    /**
     * Construct a platform component builder. This can be used for advanced use cases where custom component
     * implementations are required. If custom components are not required then {@link #build()} can be used and this
     * method can be ignored.
     *
     * @return a new platform component builder
     */
    @NonNull
    public PlatformComponentBuilder buildComponentBuilder() {

        throwIfAlreadyUsed();
        used = true;

        if (platformContext == null) {
            if (configurationBuilder == null) {
                configurationBuilder = ConfigurationBuilder.create();
            }
            if (settingsPath == null) {
                settingsPath = getAbsolutePath(DEFAULT_SETTINGS_FILE_NAME);
            }
            platformContext = buildPlatformContext(configurationBuilder, settingsPath, selfId);
        }

        final Configuration configuration = platformContext.getConfiguration();

        final boolean firstPlatform = doStaticSetup(configuration, configPath);

        final AddressBook configAddressBook = loadConfigAddressBook();

        checkNodesToRun(List.of(selfId));

        final Map<NodeId, KeysAndCerts> keysAndCerts = initNodeSecurity(configAddressBook, configuration);

        // the AddressBook is not changed after this point, so we calculate the hash now
        platformContext.getCryptography().digestSync(configAddressBook);

        final RecycleBinImpl recycleBin = rethrowIO(() -> new RecycleBinImpl(
                configuration, platformContext.getMetrics(), getStaticThreadManager(), Time.getCurrent(), selfId));

        final BasicConfig basicConfig = configuration.getConfigData(BasicConfig.class);
        final StateConfig stateConfig = configuration.getConfigData(StateConfig.class);
        final EmergencyRecoveryManager emergencyRecoveryManager =
                new EmergencyRecoveryManager(stateConfig, basicConfig.getEmergencyRecoveryFileLoadDir());

        final ReservedSignedState initialState = getInitialState(
                platformContext,
                recycleBin,
                softwareVersion,
                genesisStateBuilder,
                appName,
                swirldName,
                selfId,
                configAddressBook,
                emergencyRecoveryManager);

        final boolean softwareUpgrade = detectSoftwareUpgrade(softwareVersion, initialState.get());

        // Initialize the address book from the configuration and platform saved state.
        final AddressBookInitializer addressBookInitializer = new AddressBookInitializer(
                selfId,
                softwareVersion,
                softwareUpgrade,
                initialState.get(),
                configAddressBook.copy(),
                platformContext);

        if (addressBookInitializer.hasAddressBookChanged()) {
            final State state = initialState.get().getState();
            // Update the address book with the current address book read from config.txt.
            // Eventually we will not do this, and only transactions will be capable of
            // modifying the address book.
            state.getPlatformState()
                    .setAddressBook(
                            addressBookInitializer.getCurrentAddressBook().copy());

            state.getPlatformState()
                    .setPreviousAddressBook(
                            addressBookInitializer.getPreviousAddressBook() == null
                                    ? null
                                    : addressBookInitializer
                                            .getPreviousAddressBook()
                                            .copy());
        }

        // At this point the initial state must have the current address book set.  If not, something is wrong.
        final AddressBook addressBook =
                initialState.get().getState().getPlatformState().getAddressBook();
        if (addressBook == null) {
            throw new IllegalStateException("The current address book of the initial state is null.");
        }

        final SyncConfig syncConfig = platformContext.getConfiguration().getConfigData(SyncConfig.class);
        final IntakeEventCounter intakeEventCounter;
        if (syncConfig.waitForEventsInIntake()) {
            intakeEventCounter = new DefaultIntakeEventCounter(addressBook);
        } else {
            intakeEventCounter = new NoOpIntakeEventCounter();
        }

        final PcesConfig preconsensusEventStreamConfig =
                platformContext.getConfiguration().getConfigData(PcesConfig.class);

        final PcesFileTracker initialPcesFiles;
        try {
            final Path databaseDirectory = getDatabaseDirectory(platformContext, selfId);

            // When we perform the migration to using birth round bounding, we will need to read
            // the old type and start writing the new type.
            initialPcesFiles = PcesFileReader.readFilesFromDisk(
                    platformContext,
                    recycleBin,
                    databaseDirectory,
                    initialState.get().getRound(),
                    preconsensusEventStreamConfig.permitGaps(),
                    platformContext
                            .getConfiguration()
                            .getConfigData(EventConfig.class)
                            .getAncientMode());
        } catch (final IOException e) {
            throw new UncheckedIOException(e);
        }

        final PlatformBuildingBlocks buildingBlocks = new PlatformBuildingBlocks(
                platformContext,
                keysAndCerts.get(selfId),
                recycleBin,
                selfId,
                appName,
                swirldName,
                softwareVersion,
                initialState,
                emergencyRecoveryManager,
                preconsensusEventConsumer,
                snapshotOverrideConsumer,
                intakeEventCounter,
                new RandomBuilder(),
                new TransactionPool(platformContext),
                new AtomicReference<>(STARTING_UP),
<<<<<<< HEAD
                new AtomicReference<>(null),
                new AtomicReference<>(null),
                initialPcesFiles,
=======
                new AtomicReference<>(),
                new AtomicReference<>(),
                new AtomicReference<>(),
>>>>>>> 93646294
                firstPlatform);

        return new PlatformComponentBuilder(buildingBlocks);
    }

    /**
     * Build a platform. Platform is not started.
     *
     * @return a new platform instance
     */
    @NonNull
    public Platform build() {
        return buildComponentBuilder().build();
    }
}<|MERGE_RESOLUTION|>--- conflicted
+++ resolved
@@ -522,15 +522,10 @@
                 new RandomBuilder(),
                 new TransactionPool(platformContext),
                 new AtomicReference<>(STARTING_UP),
-<<<<<<< HEAD
-                new AtomicReference<>(null),
-                new AtomicReference<>(null),
-                initialPcesFiles,
-=======
                 new AtomicReference<>(),
                 new AtomicReference<>(),
                 new AtomicReference<>(),
->>>>>>> 93646294
+                initialPcesFiles,
                 firstPlatform);
 
         return new PlatformComponentBuilder(buildingBlocks);
