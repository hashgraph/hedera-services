/*
 * Copyright (C) 2023-2024 Hedera Hashgraph, LLC
 *
 * Licensed under the Apache License, Version 2.0 (the "License");
 * you may not use this file except in compliance with the License.
 * You may obtain a copy of the License at
 *
 *      http://www.apache.org/licenses/LICENSE-2.0
 *
 * Unless required by applicable law or agreed to in writing, software
 * distributed under the License is distributed on an "AS IS" BASIS,
 * WITHOUT WARRANTIES OR CONDITIONS OF ANY KIND, either express or implied.
 * See the License for the specific language governing permissions and
 * limitations under the License.
 */

package com.swirlds.platform.builder;

import static com.swirlds.common.io.utility.FileUtils.getAbsolutePath;
import static com.swirlds.common.io.utility.FileUtils.rethrowIO;
import static com.swirlds.common.threading.manager.AdHocThreadManager.getStaticThreadManager;
import static com.swirlds.platform.builder.PlatformBuildConstants.DEFAULT_CONFIG_FILE_NAME;
import static com.swirlds.platform.builder.PlatformBuildConstants.DEFAULT_SETTINGS_FILE_NAME;
import static com.swirlds.platform.builder.internal.StaticPlatformBuilder.doStaticSetup;
import static com.swirlds.platform.builder.internal.StaticPlatformBuilder.getMetricsProvider;
import static com.swirlds.platform.builder.internal.StaticPlatformBuilder.setupGlobalMetrics;
import static com.swirlds.platform.crypto.CryptoStatic.initNodeSecurity;
import static com.swirlds.platform.event.preconsensus.PcesUtilities.getDatabaseDirectory;
import static com.swirlds.platform.state.signed.StartupStateUtils.getInitialState;
import static com.swirlds.platform.util.BootstrapUtils.checkNodesToRun;
import static com.swirlds.platform.util.BootstrapUtils.detectSoftwareUpgrade;

import com.swirlds.base.time.Time;
import com.swirlds.common.context.DefaultPlatformContext;
import com.swirlds.common.context.PlatformContext;
import com.swirlds.common.crypto.Cryptography;
import com.swirlds.common.crypto.CryptographyFactory;
import com.swirlds.common.crypto.CryptographyHolder;
import com.swirlds.common.merkle.crypto.MerkleCryptoFactory;
import com.swirlds.common.merkle.crypto.MerkleCryptography;
import com.swirlds.common.merkle.crypto.MerkleCryptographyFactory;
import com.swirlds.common.notification.NotificationEngine;
import com.swirlds.common.platform.NodeId;
import com.swirlds.common.scratchpad.Scratchpad;
import com.swirlds.config.api.Configuration;
import com.swirlds.config.api.ConfigurationBuilder;
import com.swirlds.metrics.api.Metrics;
import com.swirlds.platform.ParameterProvider;
import com.swirlds.platform.SwirldsPlatform;
import com.swirlds.platform.config.internal.PlatformConfigUtils;
import com.swirlds.platform.config.legacy.LegacyConfigProperties;
import com.swirlds.platform.config.legacy.LegacyConfigPropertiesLoader;
import com.swirlds.platform.consensus.ConsensusSnapshot;
import com.swirlds.platform.crypto.KeysAndCerts;
import com.swirlds.platform.event.GossipEvent;
import com.swirlds.platform.event.preconsensus.PcesConfig;
import com.swirlds.platform.event.preconsensus.PcesFileReader;
import com.swirlds.platform.event.preconsensus.PcesFileTracker;
import com.swirlds.platform.eventhandling.EventConfig;
import com.swirlds.platform.eventhandling.TransactionPool;
import com.swirlds.platform.gossip.DefaultIntakeEventCounter;
import com.swirlds.platform.gossip.IntakeEventCounter;
import com.swirlds.platform.gossip.NoOpIntakeEventCounter;
import com.swirlds.platform.gossip.sync.config.SyncConfig;
import com.swirlds.platform.state.State;
import com.swirlds.platform.state.SwirldStateManager;
import com.swirlds.platform.state.address.AddressBookInitializer;
import com.swirlds.platform.state.iss.IssScratchpad;
import com.swirlds.platform.state.signed.ReservedSignedState;
import com.swirlds.platform.system.Platform;
import com.swirlds.platform.system.SoftwareVersion;
import com.swirlds.platform.system.StaticSoftwareVersion;
import com.swirlds.platform.system.SwirldState;
import com.swirlds.platform.system.address.AddressBook;
import com.swirlds.platform.system.status.StatusActionSubmitter;
import com.swirlds.platform.util.BootstrapUtils;
import com.swirlds.platform.util.RandomBuilder;
import edu.umd.cs.findbugs.annotations.NonNull;
import edu.umd.cs.findbugs.annotations.Nullable;
import java.io.IOException;
import java.io.UncheckedIOException;
import java.nio.file.Path;
import java.util.HashSet;
import java.util.List;
import java.util.Map;
import java.util.Objects;
import java.util.Set;
import java.util.concurrent.atomic.AtomicReference;
import java.util.function.Consumer;
import java.util.function.Supplier;

/**
 * Builds a {@link SwirldsPlatform} instance.
 */
public final class PlatformBuilder {

    private final String appName;
    private final SoftwareVersion softwareVersion;
    private final Supplier<SwirldState> genesisStateBuilder;
    private final NodeId selfId;
    private final String swirldName;

    private PlatformContext platformContext;
    private ConfigurationBuilder configurationBuilder;

    /**
     * The path to the configuration file (i.e. the file with the address book).
     */
    private Path configPath = getAbsolutePath(DEFAULT_CONFIG_FILE_NAME);

    /**
     * The path to the settings file (i.e. the path used to instantiate {@link Configuration}).
     */
    private Path settingsPath;

    private Consumer<GossipEvent> preconsensusEventConsumer;
    private Consumer<ConsensusSnapshot> snapshotOverrideConsumer;

    /**
     * False if this builder has not yet been used to build a platform (or platform component builder), true if it has.
     */
    private boolean used;

    /**
     * Create a new platform builder.
     *
     * @param appName             the name of the application, currently used for deciding where to store states on
     *                            disk
     * @param swirldName          the name of the swirld, currently used for deciding where to store states on disk
     * @param selfId              the ID of this node
     * @param softwareVersion     the software version of the application
     * @param genesisStateBuilder a supplier that will be called to create the genesis state, if necessary
     */
    @NonNull
    public static PlatformBuilder create(
            @NonNull final String appName,
            @NonNull final String swirldName,
            @NonNull final SoftwareVersion softwareVersion,
            @NonNull final Supplier<SwirldState> genesisStateBuilder,
            @NonNull final NodeId selfId) {
        return new PlatformBuilder(appName, swirldName, softwareVersion, genesisStateBuilder, selfId);
    }

    /**
     * Constructor.
     *
     * @param appName             the name of the application, currently used for deciding where to store states on
     *                            disk
     * @param swirldName          the name of the swirld, currently used for deciding where to store states on disk
     * @param selfId              the ID of this node
     * @param softwareVersion     the software version of the application
     * @param genesisStateBuilder a supplier that will be called to create the genesis state, if necessary
     */
    private PlatformBuilder(
            @NonNull final String appName,
            @NonNull final String swirldName,
            @NonNull final SoftwareVersion softwareVersion,
            @NonNull final Supplier<SwirldState> genesisStateBuilder,
            @NonNull final NodeId selfId) {

        this.appName = Objects.requireNonNull(appName);
        this.swirldName = Objects.requireNonNull(swirldName);
        this.softwareVersion = Objects.requireNonNull(softwareVersion);
        this.genesisStateBuilder = Objects.requireNonNull(genesisStateBuilder);
        this.selfId = Objects.requireNonNull(selfId);

        StaticSoftwareVersion.setSoftwareVersion(softwareVersion);
    }

    /**
     * Set the platform context to use. If not provided then one is generated when the platform is built.
     *
     * @param platformContext the platform context to use
     * @return this
     * @throws IllegalStateException if {@link #withConfigurationBuilder(ConfigurationBuilder)} has been called or if
     *                               {@link #withSettingsPath(Path)} has been called
     */
    @NonNull
    public PlatformBuilder withPlatformContext(@NonNull final PlatformContext platformContext) {
        throwIfAlreadyUsed();
        if (configurationBuilder != null) {
            throw new IllegalStateException("Cannot set the platform context after the config builder has been set. "
                    + "This method should not be called if withConfigurationBuilder() has been called.");
        }
        if (settingsPath != null) {
            throw new IllegalStateException("Cannot set the platform context after the settings path has been set. "
                    + "This method should not be called if withSettingsPath() has been called.");
        }
        this.platformContext = Objects.requireNonNull(platformContext);

        return this;
    }

    /**
     * Set the configuration builder to use. If not provided then one is generated when the platform is built.
     *
     * @param configurationBuilder the configuration builder to use
     * @return this
     * @throws IllegalStateException if {@link #withPlatformContext(PlatformContext)} has been called
     */
    @NonNull
    public PlatformBuilder withConfigurationBuilder(@Nullable final ConfigurationBuilder configurationBuilder) {
        throwIfAlreadyUsed();
        if (platformContext != null) {
            throw new IllegalStateException("Cannot set the config builder after the platform context has been "
                    + "created. This method should not be called if withPlatformContext() has been called.");
        }
        this.configurationBuilder = Objects.requireNonNull(configurationBuilder);

        return this;
    }

    /**
     * Set the path to the settings file (i.e. the file used to instantiate {@link Configuration}). Traditionally named
     * {@link PlatformBuildConstants#DEFAULT_SETTINGS_FILE_NAME}.
     *
     * @param path the path to the settings file
     * @return this
     * @throws IllegalStateException if {@link #withPlatformContext(PlatformContext)} has been called
     */
    @NonNull
    public PlatformBuilder withSettingsPath(@NonNull final Path path) {
        throwIfAlreadyUsed();
        if (platformContext != null) {
            throw new IllegalStateException("Cannot set the settings path after the platform context has been created. "
                    + "This method should not be called if withPlatformContext() has been called.");
        }

        this.settingsPath = getAbsolutePath(Objects.requireNonNull(path));
        return this;
    }

    /**
     * The path to the config file (i.e. the file with the address book. Traditionally named
     * {@link PlatformBuildConstants#DEFAULT_CONFIG_FILE_NAME}.
     *
     * @param path the path to the config file
     * @return this
     */
    @NonNull
    public PlatformBuilder withConfigPath(@NonNull final Path path) {
        throwIfAlreadyUsed();
        Objects.requireNonNull(path);
        this.configPath = getAbsolutePath(path);
        return this;
    }

    /**
     * Provide the platform with the class ID of the previous software version. Needed at migration boundaries if the
     * class ID of the software version has changed.
     *
     * @param previousSoftwareVersionClassId the class ID of the previous software version
     * @return this
     */
    @NonNull
    public PlatformBuilder withPreviousSoftwareVersionClassId(final long previousSoftwareVersionClassId) {
        throwIfAlreadyUsed();
        final Set<Long> softwareVersions = new HashSet<>();
        softwareVersions.add(softwareVersion.getClassId());
        softwareVersions.add(previousSoftwareVersionClassId);
        StaticSoftwareVersion.setSoftwareVersion(softwareVersions);
        return this;
    }

    /**
     * Registers a callback that is called for each valid non-ancient preconsensus event in topological order (i.e.
     * after each event exits the orphan buffer). Useful for scenarios where access to this internal stream of events is
     * useful (e.g. UI hashgraph visualizers).
     *
     * <p>
     * Among all callbacks in the following list, it is guaranteed that callbacks will not be called concurrently, and
     * that there will be a happens-before relationship between each of the callbacks.
     *
     * <ul>
     *     <li>{@link #withPreconsensusEventCallback(Consumer)} (i.e. this callback)</li>
     *     <li>{@link #withConsensusSnapshotOverrideCallback(Consumer)}</li>
     * </ul>
     *
     * @param preconsensusEventConsumer the callback to register
     * @return this
     */
    @NonNull
    public PlatformBuilder withPreconsensusEventCallback(
            @NonNull final Consumer<GossipEvent> preconsensusEventConsumer) {
        throwIfAlreadyUsed();
        this.preconsensusEventConsumer = Objects.requireNonNull(preconsensusEventConsumer);
        return this;
    }

    /**
     * Registers a callback that is called when the consensus snapshot is specified by an out of band operation (i.e.
     * restart or reconnect). Useful for scenarios where access to this internal stream of data is useful (e.g. UI
     * hashgraph visualizers).
     *
     * <p>
     * Among all callbacks in the following list, it is guaranteed that callbacks will not be called concurrently, and
     * that there will be a happens-before relationship between each of the callbacks.
     *
     * <ul>
     *     <li>{@link #withPreconsensusEventCallback(Consumer)}</li>
     *     <li>{@link #withConsensusSnapshotOverrideCallback(Consumer)} (i.e. this callback)</li>
     * </ul>
     *
     * @return
     */
    @NonNull
    public PlatformBuilder withConsensusSnapshotOverrideCallback(
            @NonNull final Consumer<ConsensusSnapshot> snapshotOverrideConsumer) {
        throwIfAlreadyUsed();
        this.snapshotOverrideConsumer = Objects.requireNonNull(snapshotOverrideConsumer);
        return this;
    }

    /**
     * Build the configuration for the node.
     *
     * @param configurationBuilder used to build configuration
     * @param settingsPath         the path to the settings file
     * @return the configuration
     */
    @NonNull
    private static Configuration buildConfiguration(
            @NonNull final ConfigurationBuilder configurationBuilder, @NonNull final Path settingsPath) {

        Objects.requireNonNull(configurationBuilder);
        Objects.requireNonNull(settingsPath);

        rethrowIO(() -> BootstrapUtils.setupConfigBuilder(configurationBuilder, settingsPath));

        final Configuration configuration = configurationBuilder.build();
        PlatformConfigUtils.checkConfiguration(configuration);

        return configuration;
    }

    /**
     * Parse the address book from the config.txt file.
     *
     * @return the address book
     */
    @NonNull
    private AddressBook loadConfigAddressBook() {
        final LegacyConfigProperties legacyConfig = LegacyConfigPropertiesLoader.loadConfigFile(configPath);
        legacyConfig.appConfig().ifPresent(c -> ParameterProvider.getInstance().setParameters(c.params()));
        return legacyConfig.getAddressBook();
    }

    /**
     * Build a platform context that is compatible with the platform.
     *
     * @param configurationBuilder used to build configuration, can be pre-configured for application specific
     *                             configuration needs
     * @param settingsPath         the path to the settings file
     * @param selfId               the ID of this node
     * @return a new platform context
     */
    @NonNull
    public static PlatformContext buildPlatformContext(
            @NonNull final ConfigurationBuilder configurationBuilder,
            @NonNull final Path settingsPath,
            @NonNull final NodeId selfId) {

        final Configuration configuration = buildConfiguration(configurationBuilder, settingsPath);

        final Cryptography cryptography = CryptographyFactory.create(configuration);
        final MerkleCryptography merkleCryptography = MerkleCryptographyFactory.create(configuration, cryptography);

        // For backwards compatibility with the old static access pattern.
        CryptographyHolder.set(cryptography);
        MerkleCryptoFactory.set(merkleCryptography);

        setupGlobalMetrics(configuration);
        final Metrics metrics = getMetricsProvider().createPlatformMetrics(selfId);

        return new DefaultPlatformContext(configuration, metrics, cryptography, Time.getCurrent());
    }

    /**
     * Throw an exception if this builder has been used to build a platform or a platform factory.
     */
    private void throwIfAlreadyUsed() {
        if (used) {
            throw new IllegalStateException("PlatformBuilder has already been used");
        }
    }

    /**
     * Construct a platform component builder. This can be used for advanced use cases where custom component
     * implementations are required. If custom components are not required then {@link #build()} can be used and this
     * method can be ignored.
     *
     * @return a new platform component builder
     */
    @NonNull
    public PlatformComponentBuilder buildComponentBuilder() {

        throwIfAlreadyUsed();
        used = true;

        if (platformContext == null) {
            if (configurationBuilder == null) {
                configurationBuilder = ConfigurationBuilder.create();
            }
            if (settingsPath == null) {
                settingsPath = getAbsolutePath(DEFAULT_SETTINGS_FILE_NAME);
            }
            platformContext = buildPlatformContext(configurationBuilder, settingsPath, selfId);
        }

        final Configuration configuration = platformContext.getConfiguration();

        final boolean firstPlatform = doStaticSetup(configuration, configPath);

        final AddressBook configAddressBook = loadConfigAddressBook();

        checkNodesToRun(List.of(selfId));

        final Map<NodeId, KeysAndCerts> keysAndCerts = initNodeSecurity(configAddressBook, configuration);

        // the AddressBook is not changed after this point, so we calculate the hash now
        platformContext.getCryptography().digestSync(configAddressBook);

        final ReservedSignedState initialState = getInitialState(
                platformContext, softwareVersion, genesisStateBuilder, appName, swirldName, selfId, configAddressBook);

        final boolean softwareUpgrade = detectSoftwareUpgrade(softwareVersion, initialState.get());

        // Initialize the address book from the configuration and platform saved state.
        final AddressBookInitializer addressBookInitializer = new AddressBookInitializer(
                selfId,
                softwareVersion,
                softwareUpgrade,
                initialState.get(),
                configAddressBook.copy(),
                platformContext);

        if (addressBookInitializer.hasAddressBookChanged()) {
            final State state = initialState.get().getState();
            // Update the address book with the current address book read from config.txt.
            // Eventually we will not do this, and only transactions will be capable of
            // modifying the address book.
            state.getPlatformState()
                    .setAddressBook(
                            addressBookInitializer.getCurrentAddressBook().copy());

            state.getPlatformState()
                    .setPreviousAddressBook(
                            addressBookInitializer.getPreviousAddressBook() == null
                                    ? null
                                    : addressBookInitializer
                                            .getPreviousAddressBook()
                                            .copy());
        }

        // At this point the initial state must have the current address book set.  If not, something is wrong.
        final AddressBook addressBook =
                initialState.get().getState().getPlatformState().getAddressBook();
        if (addressBook == null) {
            throw new IllegalStateException("The current address book of the initial state is null.");
        }

        final SyncConfig syncConfig = platformContext.getConfiguration().getConfigData(SyncConfig.class);
        final IntakeEventCounter intakeEventCounter;
        if (syncConfig.waitForEventsInIntake()) {
            intakeEventCounter = new DefaultIntakeEventCounter(addressBook);
        } else {
            intakeEventCounter = new NoOpIntakeEventCounter();
        }

        final PcesConfig preconsensusEventStreamConfig =
                platformContext.getConfiguration().getConfigData(PcesConfig.class);

        final PcesFileTracker initialPcesFiles;
        try {
            final Path databaseDirectory = getDatabaseDirectory(platformContext, selfId);

            // When we perform the migration to using birth round bounding, we will need to read
            // the old type and start writing the new type.
            initialPcesFiles = PcesFileReader.readFilesFromDisk(
                    platformContext,
                    databaseDirectory,
                    initialState.get().getRound(),
                    preconsensusEventStreamConfig.permitGaps(),
                    platformContext
                            .getConfiguration()
                            .getConfigData(EventConfig.class)
                            .getAncientMode());
        } catch (final IOException e) {
            throw new UncheckedIOException(e);
        }

<<<<<<< HEAD
        final AtomicReference<StatusActionSubmitter> statusActionSubmitterAtomicReference = new AtomicReference<>();
        final SwirldStateManager swirldStateManager = new SwirldStateManager(
                platformContext,
                initialState.get().getAddressBook(),
                selfId,
                x -> statusActionSubmitterAtomicReference.get().submitStatusAction(x),
                softwareVersion);
=======
        final Scratchpad<IssScratchpad> issScratchpad =
                Scratchpad.create(platformContext, selfId, IssScratchpad.class, "platform.iss");
        issScratchpad.logContents();
>>>>>>> 76555a74

        final PlatformBuildingBlocks buildingBlocks = new PlatformBuildingBlocks(
                platformContext,
                keysAndCerts.get(selfId),
                selfId,
                appName,
                swirldName,
                softwareVersion,
                initialState,
                preconsensusEventConsumer,
                snapshotOverrideConsumer,
                intakeEventCounter,
                new RandomBuilder(),
                new TransactionPool(platformContext),
                new AtomicReference<>(),
                new AtomicReference<>(),
                new AtomicReference<>(),
                initialPcesFiles,
<<<<<<< HEAD
                NotificationEngine.buildEngine(getStaticThreadManager()),
                new AtomicReference<>(),
                statusActionSubmitterAtomicReference,
                swirldStateManager,
                new AtomicReference<>(),
                new AtomicReference<>(),
                new AtomicReference<>(),
=======
                issScratchpad,
>>>>>>> 76555a74
                firstPlatform);

        return new PlatformComponentBuilder(buildingBlocks);
    }

    /**
     * Build a platform. Platform is not started.
     *
     * @return a new platform instance
     */
    @NonNull
    public Platform build() {
        return buildComponentBuilder().build();
    }
}<|MERGE_RESOLUTION|>--- conflicted
+++ resolved
@@ -489,7 +489,10 @@
             throw new UncheckedIOException(e);
         }
 
-<<<<<<< HEAD
+        final Scratchpad<IssScratchpad> issScratchpad =
+                Scratchpad.create(platformContext, selfId, IssScratchpad.class, "platform.iss");
+        issScratchpad.logContents();
+
         final AtomicReference<StatusActionSubmitter> statusActionSubmitterAtomicReference = new AtomicReference<>();
         final SwirldStateManager swirldStateManager = new SwirldStateManager(
                 platformContext,
@@ -497,11 +500,6 @@
                 selfId,
                 x -> statusActionSubmitterAtomicReference.get().submitStatusAction(x),
                 softwareVersion);
-=======
-        final Scratchpad<IssScratchpad> issScratchpad =
-                Scratchpad.create(platformContext, selfId, IssScratchpad.class, "platform.iss");
-        issScratchpad.logContents();
->>>>>>> 76555a74
 
         final PlatformBuildingBlocks buildingBlocks = new PlatformBuildingBlocks(
                 platformContext,
@@ -520,7 +518,7 @@
                 new AtomicReference<>(),
                 new AtomicReference<>(),
                 initialPcesFiles,
-<<<<<<< HEAD
+                issScratchpad,
                 NotificationEngine.buildEngine(getStaticThreadManager()),
                 new AtomicReference<>(),
                 statusActionSubmitterAtomicReference,
@@ -528,9 +526,6 @@
                 new AtomicReference<>(),
                 new AtomicReference<>(),
                 new AtomicReference<>(),
-=======
-                issScratchpad,
->>>>>>> 76555a74
                 firstPlatform);
 
         return new PlatformComponentBuilder(buildingBlocks);
