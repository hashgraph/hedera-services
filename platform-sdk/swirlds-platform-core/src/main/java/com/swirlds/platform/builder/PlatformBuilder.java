/*
 * Copyright (C) 2023-2024 Hedera Hashgraph, LLC
 *
 * Licensed under the Apache License, Version 2.0 (the "License");
 * you may not use this file except in compliance with the License.
 * You may obtain a copy of the License at
 *
 *      http://www.apache.org/licenses/LICENSE-2.0
 *
 * Unless required by applicable law or agreed to in writing, software
 * distributed under the License is distributed on an "AS IS" BASIS,
 * WITHOUT WARRANTIES OR CONDITIONS OF ANY KIND, either express or implied.
 * See the License for the specific language governing permissions and
 * limitations under the License.
 */

package com.swirlds.platform.builder;

import static com.swirlds.common.io.utility.FileUtils.getAbsolutePath;
import static com.swirlds.common.io.utility.FileUtils.rethrowIO;
import static com.swirlds.common.threading.manager.AdHocThreadManager.getStaticThreadManager;
import static com.swirlds.platform.builder.PlatformBuildConstants.DEFAULT_CONFIG_FILE_NAME;
import static com.swirlds.platform.builder.PlatformBuildConstants.DEFAULT_SETTINGS_FILE_NAME;
import static com.swirlds.platform.builder.internal.StaticPlatformBuilder.doStaticSetup;
import static com.swirlds.platform.builder.internal.StaticPlatformBuilder.getMetricsProvider;
import static com.swirlds.platform.builder.internal.StaticPlatformBuilder.setupGlobalMetrics;
import static com.swirlds.platform.crypto.CryptoStatic.initNodeSecurity;
import static com.swirlds.platform.event.preconsensus.PcesUtilities.getDatabaseDirectory;
import static com.swirlds.platform.state.signed.StartupStateUtils.getInitialState;
import static com.swirlds.platform.util.BootstrapUtils.checkNodesToRun;
import static com.swirlds.platform.util.BootstrapUtils.detectSoftwareUpgrade;

import com.swirlds.base.time.Time;
import com.swirlds.common.context.DefaultPlatformContext;
import com.swirlds.common.context.PlatformContext;
import com.swirlds.common.crypto.Cryptography;
import com.swirlds.common.crypto.CryptographyFactory;
import com.swirlds.common.crypto.CryptographyHolder;
import com.swirlds.common.io.utility.RecycleBinImpl;
import com.swirlds.common.merkle.crypto.MerkleCryptoFactory;
import com.swirlds.common.merkle.crypto.MerkleCryptography;
import com.swirlds.common.merkle.crypto.MerkleCryptographyFactory;
import com.swirlds.common.platform.NodeId;
import com.swirlds.config.api.Configuration;
import com.swirlds.config.api.ConfigurationBuilder;
import com.swirlds.metrics.api.Metrics;
import com.swirlds.platform.ParameterProvider;
import com.swirlds.platform.SwirldsPlatform;
import com.swirlds.platform.config.BasicConfig;
import com.swirlds.platform.config.StateConfig;
import com.swirlds.platform.config.internal.PlatformConfigUtils;
import com.swirlds.platform.config.legacy.LegacyConfigProperties;
import com.swirlds.platform.config.legacy.LegacyConfigPropertiesLoader;
import com.swirlds.platform.consensus.ConsensusSnapshot;
import com.swirlds.platform.crypto.KeysAndCerts;
import com.swirlds.platform.event.GossipEvent;
import com.swirlds.platform.event.preconsensus.PcesConfig;
import com.swirlds.platform.event.preconsensus.PcesFileReader;
import com.swirlds.platform.event.preconsensus.PcesFileTracker;
import com.swirlds.platform.eventhandling.EventConfig;
import com.swirlds.platform.gossip.DefaultIntakeEventCounter;
import com.swirlds.platform.gossip.IntakeEventCounter;
import com.swirlds.platform.gossip.NoOpIntakeEventCounter;
import com.swirlds.platform.gossip.sync.config.SyncConfig;
import com.swirlds.platform.pool.TransactionPoolNexus;
import com.swirlds.platform.recovery.EmergencyRecoveryManager;
import com.swirlds.platform.state.State;
import com.swirlds.platform.state.address.AddressBookInitializer;
import com.swirlds.platform.state.signed.ReservedSignedState;
import com.swirlds.platform.system.Platform;
import com.swirlds.platform.system.SoftwareVersion;
import com.swirlds.platform.system.StaticSoftwareVersion;
import com.swirlds.platform.system.SwirldState;
import com.swirlds.platform.system.address.AddressBook;
import com.swirlds.platform.util.BootstrapUtils;
import com.swirlds.platform.util.RandomBuilder;
import edu.umd.cs.findbugs.annotations.NonNull;
import edu.umd.cs.findbugs.annotations.Nullable;
import java.io.IOException;
import java.io.UncheckedIOException;
import java.nio.file.Path;
import java.util.HashSet;
import java.util.List;
import java.util.Map;
import java.util.Objects;
import java.util.Set;
import java.util.concurrent.atomic.AtomicReference;
import java.util.function.Consumer;
import java.util.function.Supplier;

/**
 * Builds a {@link SwirldsPlatform} instance.
 */
public final class PlatformBuilder {

    private final String appName;
    private final SoftwareVersion softwareVersion;
    private final Supplier<SwirldState> genesisStateBuilder;
    private final NodeId selfId;
    private final String swirldName;

    private PlatformContext platformContext;
    private ConfigurationBuilder configurationBuilder;

    /**
     * The path to the configuration file (i.e. the file with the address book).
     */
    private Path configPath = getAbsolutePath(DEFAULT_CONFIG_FILE_NAME);

    /**
     * The path to the settings file (i.e. the path used to instantiate {@link Configuration}).
     */
    private Path settingsPath;

    private Consumer<GossipEvent> preconsensusEventConsumer;
    private Consumer<ConsensusSnapshot> snapshotOverrideConsumer;
    private Consumer<GossipEvent> staleEventConsumer;

    /**
     * False if this builder has not yet been used to build a platform (or platform component builder), true if it has.
     */
    private boolean used;

    /**
     * Create a new platform builder.
     *
     * @param appName             the name of the application, currently used for deciding where to store states on
     *                            disk
     * @param swirldName          the name of the swirld, currently used for deciding where to store states on disk
     * @param selfId              the ID of this node
     * @param softwareVersion     the software version of the application
     * @param genesisStateBuilder a supplier that will be called to create the genesis state, if necessary
     */
    @NonNull
    public static PlatformBuilder create(
            @NonNull final String appName,
            @NonNull final String swirldName,
            @NonNull final SoftwareVersion softwareVersion,
            @NonNull final Supplier<SwirldState> genesisStateBuilder,
            @NonNull final NodeId selfId) {
        return new PlatformBuilder(appName, swirldName, softwareVersion, genesisStateBuilder, selfId);
    }

    /**
     * Constructor.
     *
     * @param appName             the name of the application, currently used for deciding where to store states on
     *                            disk
     * @param swirldName          the name of the swirld, currently used for deciding where to store states on disk
     * @param selfId              the ID of this node
     * @param softwareVersion     the software version of the application
     * @param genesisStateBuilder a supplier that will be called to create the genesis state, if necessary
     */
    private PlatformBuilder(
            @NonNull final String appName,
            @NonNull final String swirldName,
            @NonNull final SoftwareVersion softwareVersion,
            @NonNull final Supplier<SwirldState> genesisStateBuilder,
            @NonNull final NodeId selfId) {

        this.appName = Objects.requireNonNull(appName);
        this.swirldName = Objects.requireNonNull(swirldName);
        this.softwareVersion = Objects.requireNonNull(softwareVersion);
        this.genesisStateBuilder = Objects.requireNonNull(genesisStateBuilder);
        this.selfId = Objects.requireNonNull(selfId);

        StaticSoftwareVersion.setSoftwareVersion(softwareVersion);
    }

    /**
     * Set the platform context to use. If not provided then one is generated when the platform is built.
     *
     * @param platformContext the platform context to use
     * @return this
     * @throws IllegalStateException if {@link #withConfigurationBuilder(ConfigurationBuilder)} has been called or if
     *                               {@link #withSettingsPath(Path)} has been called
     */
    @NonNull
    public PlatformBuilder withPlatformContext(@NonNull final PlatformContext platformContext) {
        throwIfAlreadyUsed();
        if (configurationBuilder != null) {
            throw new IllegalStateException("Cannot set the platform context after the config builder has been set. "
                    + "This method should not be called if withConfigurationBuilder() has been called.");
        }
        if (settingsPath != null) {
            throw new IllegalStateException("Cannot set the platform context after the settings path has been set. "
                    + "This method should not be called if withSettingsPath() has been called.");
        }
        this.platformContext = Objects.requireNonNull(platformContext);

        return this;
    }

    /**
     * Set the configuration builder to use. If not provided then one is generated when the platform is built.
     *
     * @param configurationBuilder the configuration builder to use
     * @return this
     * @throws IllegalStateException if {@link #withPlatformContext(PlatformContext)} has been called
     */
    @NonNull
    public PlatformBuilder withConfigurationBuilder(@Nullable final ConfigurationBuilder configurationBuilder) {
        throwIfAlreadyUsed();
        if (platformContext != null) {
            throw new IllegalStateException("Cannot set the config builder after the platform context has been "
                    + "created. This method should not be called if withPlatformContext() has been called.");
        }
        this.configurationBuilder = Objects.requireNonNull(configurationBuilder);

        return this;
    }

    /**
     * Set the path to the settings file (i.e. the file used to instantiate {@link Configuration}). Traditionally named
     * {@link PlatformBuildConstants#DEFAULT_SETTINGS_FILE_NAME}.
     *
     * @param path the path to the settings file
     * @return this
     * @throws IllegalStateException if {@link #withPlatformContext(PlatformContext)} has been called
     */
    @NonNull
    public PlatformBuilder withSettingsPath(@NonNull final Path path) {
        throwIfAlreadyUsed();
        if (platformContext != null) {
            throw new IllegalStateException("Cannot set the settings path after the platform context has been created. "
                    + "This method should not be called if withPlatformContext() has been called.");
        }

        this.settingsPath = getAbsolutePath(Objects.requireNonNull(path));
        return this;
    }

    /**
     * The path to the config file (i.e. the file with the address book. Traditionally named
     * {@link PlatformBuildConstants#DEFAULT_CONFIG_FILE_NAME}.
     *
     * @param path the path to the config file
     * @return this
     */
    @NonNull
    public PlatformBuilder withConfigPath(@NonNull final Path path) {
        throwIfAlreadyUsed();
        Objects.requireNonNull(path);
        this.configPath = getAbsolutePath(path);
        return this;
    }

    /**
     * Provide the platform with the class ID of the previous software version. Needed at migration boundaries if the
     * class ID of the software version has changed.
     *
     * @param previousSoftwareVersionClassId the class ID of the previous software version
     * @return this
     */
    @NonNull
    public PlatformBuilder withPreviousSoftwareVersionClassId(final long previousSoftwareVersionClassId) {
        throwIfAlreadyUsed();
        final Set<Long> softwareVersions = new HashSet<>();
        softwareVersions.add(softwareVersion.getClassId());
        softwareVersions.add(previousSoftwareVersionClassId);
        StaticSoftwareVersion.setSoftwareVersion(softwareVersions);
        return this;
    }

    /**
     * Registers a callback that is called for each valid non-ancient preconsensus event in topological order (i.e.
     * after each event exits the orphan buffer). Useful for scenarios where access to this internal stream of events is
     * useful (e.g. UI hashgraph visualizers).
     *
     * <p>
     * Among all callbacks in the following list, it is guaranteed that callbacks will not be called concurrently, and
     * that there will be a happens-before relationship between each of the callbacks.
     *
     * <ul>
     *     <li>{@link #withPreconsensusEventCallback(Consumer)} (i.e. this callback)</li>
     *     <li>{@link #withConsensusSnapshotOverrideCallback(Consumer)}</li>
     * </ul>
     *
     * @param preconsensusEventConsumer the callback to register
     * @return this
     */
    @NonNull
    public PlatformBuilder withPreconsensusEventCallback(
            @NonNull final Consumer<GossipEvent> preconsensusEventConsumer) {
        throwIfAlreadyUsed();
        this.preconsensusEventConsumer = Objects.requireNonNull(preconsensusEventConsumer);
        return this;
    }

    /**
     * Registers a callback that is called when the consensus snapshot is specified by an out of band operation (i.e.
     * restart or reconnect). Useful for scenarios where access to this internal stream of data is useful (e.g. UI
     * hashgraph visualizers).
     *
     * <p>
     * Among all callbacks in the following list, it is guaranteed that callbacks will not be called concurrently, and
     * that there will be a happens-before relationship between each of the callbacks.
     *
     * <ul>
     *     <li>{@link #withPreconsensusEventCallback(Consumer)}</li>
     *     <li>{@link #withConsensusSnapshotOverrideCallback(Consumer)} (i.e. this callback)</li>
     * </ul>
     *
     * @return
     */
    @NonNull
    public PlatformBuilder withConsensusSnapshotOverrideCallback(
            @NonNull final Consumer<ConsensusSnapshot> snapshotOverrideConsumer) {
        throwIfAlreadyUsed();
        this.snapshotOverrideConsumer = Objects.requireNonNull(snapshotOverrideConsumer);
        return this;
    }

    /**
     * Register a callback that is called when a stale self event is detected (i.e. an event that will never reach
     * consensus). Depending on the use case, it may be a good idea to resubmit the transactions in the stale event.
     * <p>
     * Stale event detection is guaranteed to catch all stale self events as long as the node remains online. However,
     * if the node restarts or reconnects, any event that went stale "in the gap" may not be detected.
     *
     * @param staleEventConsumer the callback to register
     * @return this
     */
    public PlatformBuilder withStaleEventCallback(@NonNull final Consumer<GossipEvent> staleEventConsumer) {
        throwIfAlreadyUsed();
        this.staleEventConsumer = Objects.requireNonNull(staleEventConsumer);
        return this;
    }

    /**
     * Build the configuration for the node.
     *
     * @param configurationBuilder used to build configuration
     * @param settingsPath         the path to the settings file
     * @return the configuration
     */
    @NonNull
    private static Configuration buildConfiguration(
            @NonNull final ConfigurationBuilder configurationBuilder, @NonNull final Path settingsPath) {

        Objects.requireNonNull(configurationBuilder);
        Objects.requireNonNull(settingsPath);

        rethrowIO(() -> BootstrapUtils.setupConfigBuilder(configurationBuilder, settingsPath));

        final Configuration configuration = configurationBuilder.build();
        PlatformConfigUtils.checkConfiguration(configuration);

        return configuration;
    }

    /**
     * Parse the address book from the config.txt file.
     *
     * @return the address book
     */
    @NonNull
    private AddressBook loadConfigAddressBook() {
        final LegacyConfigProperties legacyConfig = LegacyConfigPropertiesLoader.loadConfigFile(configPath);
        legacyConfig.appConfig().ifPresent(c -> ParameterProvider.getInstance().setParameters(c.params()));
        return legacyConfig.getAddressBook();
    }

    /**
     * Build a platform context that is compatible with the platform.
     *
     * @param configurationBuilder used to build configuration, can be pre-configured for application specific
     *                             configuration needs
     * @param settingsPath         the path to the settings file
     * @param selfId               the ID of this node
     * @return a new platform context
     */
    @NonNull
    public static PlatformContext buildPlatformContext(
            @NonNull final ConfigurationBuilder configurationBuilder,
            @NonNull final Path settingsPath,
            @NonNull final NodeId selfId) {

        final Configuration configuration = buildConfiguration(configurationBuilder, settingsPath);

        final Cryptography cryptography = CryptographyFactory.create(configuration);
        final MerkleCryptography merkleCryptography = MerkleCryptographyFactory.create(configuration, cryptography);

        // For backwards compatibility with the old static access pattern.
        CryptographyHolder.set(cryptography);
        MerkleCryptoFactory.set(merkleCryptography);

        setupGlobalMetrics(configuration);
        final Metrics metrics = getMetricsProvider().createPlatformMetrics(selfId);

        return new DefaultPlatformContext(configuration, metrics, cryptography, Time.getCurrent());
    }

    /**
     * Throw an exception if this builder has been used to build a platform or a platform factory.
     */
    private void throwIfAlreadyUsed() {
        if (used) {
            throw new IllegalStateException("PlatformBuilder has already been used");
        }
    }

    /**
     * Construct a platform component builder. This can be used for advanced use cases where custom component
     * implementations are required. If custom components are not required then {@link #build()} can be used and this
     * method can be ignored.
     *
     * @return a new platform component builder
     */
    @NonNull
    public PlatformComponentBuilder buildComponentBuilder() {

        throwIfAlreadyUsed();
        used = true;

        if (platformContext == null) {
            if (configurationBuilder == null) {
                configurationBuilder = ConfigurationBuilder.create();
            }
            if (settingsPath == null) {
                settingsPath = getAbsolutePath(DEFAULT_SETTINGS_FILE_NAME);
            }
            platformContext = buildPlatformContext(configurationBuilder, settingsPath, selfId);
        }

        final Configuration configuration = platformContext.getConfiguration();

        final boolean firstPlatform = doStaticSetup(configuration, configPath);

        final AddressBook configAddressBook = loadConfigAddressBook();

        checkNodesToRun(List.of(selfId));

        final Map<NodeId, KeysAndCerts> keysAndCerts = initNodeSecurity(configAddressBook, configuration);

        // the AddressBook is not changed after this point, so we calculate the hash now
        platformContext.getCryptography().digestSync(configAddressBook);

        final RecycleBinImpl recycleBin = rethrowIO(() -> new RecycleBinImpl(
                configuration, platformContext.getMetrics(), getStaticThreadManager(), Time.getCurrent(), selfId));

        final BasicConfig basicConfig = configuration.getConfigData(BasicConfig.class);
        final StateConfig stateConfig = configuration.getConfigData(StateConfig.class);
        final EmergencyRecoveryManager emergencyRecoveryManager =
                new EmergencyRecoveryManager(stateConfig, basicConfig.getEmergencyRecoveryFileLoadDir());

        final ReservedSignedState initialState = getInitialState(
                platformContext,
                recycleBin,
                softwareVersion,
                genesisStateBuilder,
                appName,
                swirldName,
                selfId,
                configAddressBook,
                emergencyRecoveryManager);

        final boolean softwareUpgrade = detectSoftwareUpgrade(softwareVersion, initialState.get());

        // Initialize the address book from the configuration and platform saved state.
        final AddressBookInitializer addressBookInitializer = new AddressBookInitializer(
                selfId,
                softwareVersion,
                softwareUpgrade,
                initialState.get(),
                configAddressBook.copy(),
                platformContext);

        if (addressBookInitializer.hasAddressBookChanged()) {
            final State state = initialState.get().getState();
            // Update the address book with the current address book read from config.txt.
            // Eventually we will not do this, and only transactions will be capable of
            // modifying the address book.
            state.getPlatformState()
                    .setAddressBook(
                            addressBookInitializer.getCurrentAddressBook().copy());

            state.getPlatformState()
                    .setPreviousAddressBook(
                            addressBookInitializer.getPreviousAddressBook() == null
                                    ? null
                                    : addressBookInitializer
                                            .getPreviousAddressBook()
                                            .copy());
        }

        // At this point the initial state must have the current address book set.  If not, something is wrong.
        final AddressBook addressBook =
                initialState.get().getState().getPlatformState().getAddressBook();
        if (addressBook == null) {
            throw new IllegalStateException("The current address book of the initial state is null.");
        }

        final SyncConfig syncConfig = platformContext.getConfiguration().getConfigData(SyncConfig.class);
        final IntakeEventCounter intakeEventCounter;
        if (syncConfig.waitForEventsInIntake()) {
            intakeEventCounter = new DefaultIntakeEventCounter(addressBook);
        } else {
            intakeEventCounter = new NoOpIntakeEventCounter();
        }

        final PcesConfig preconsensusEventStreamConfig =
                platformContext.getConfiguration().getConfigData(PcesConfig.class);

        final PcesFileTracker initialPcesFiles;
        try {
            final Path databaseDirectory = getDatabaseDirectory(platformContext, selfId);

            // When we perform the migration to using birth round bounding, we will need to read
            // the old type and start writing the new type.
            initialPcesFiles = PcesFileReader.readFilesFromDisk(
                    platformContext,
                    recycleBin,
                    databaseDirectory,
                    initialState.get().getRound(),
                    preconsensusEventStreamConfig.permitGaps(),
                    platformContext
                            .getConfiguration()
                            .getConfigData(EventConfig.class)
                            .getAncientMode());
        } catch (final IOException e) {
            throw new UncheckedIOException(e);
        }

        final ApplicationCallbacks callbacks =
                new ApplicationCallbacks(preconsensusEventConsumer, snapshotOverrideConsumer, staleEventConsumer);

        final PlatformBuildingBlocks buildingBlocks = new PlatformBuildingBlocks(
                platformContext,
                keysAndCerts.get(selfId),
                recycleBin,
                selfId,
                appName,
                swirldName,
                softwareVersion,
                initialState,
                emergencyRecoveryManager,
                callbacks,
                intakeEventCounter,
                new RandomBuilder(),
<<<<<<< HEAD
                new TransactionPoolNexus(platformContext),
                new AtomicReference<>(STARTING_UP),
=======
                new TransactionPool(platformContext),
>>>>>>> cae5399a
                new AtomicReference<>(),
                new AtomicReference<>(),
                new AtomicReference<>(),
                initialPcesFiles,
                firstPlatform);

        return new PlatformComponentBuilder(buildingBlocks);
    }

    /**
     * Build a platform. Platform is not started.
     *
     * @return a new platform instance
     */
    @NonNull
    public Platform build() {
        return buildComponentBuilder().build();
    }
}<|MERGE_RESOLUTION|>--- conflicted
+++ resolved
@@ -538,12 +538,7 @@
                 callbacks,
                 intakeEventCounter,
                 new RandomBuilder(),
-<<<<<<< HEAD
                 new TransactionPoolNexus(platformContext),
-                new AtomicReference<>(STARTING_UP),
-=======
-                new TransactionPool(platformContext),
->>>>>>> cae5399a
                 new AtomicReference<>(),
                 new AtomicReference<>(),
                 new AtomicReference<>(),
