/*
 * Copyright (C) 2023 Hedera Hashgraph, LLC
 *
 * Licensed under the Apache License, Version 2.0 (the "License");
 * you may not use this file except in compliance with the License.
 * You may obtain a copy of the License at
 *
 *      http://www.apache.org/licenses/LICENSE-2.0
 *
 * Unless required by applicable law or agreed to in writing, software
 * distributed under the License is distributed on an "AS IS" BASIS,
 * WITHOUT WARRANTIES OR CONDITIONS OF ANY KIND, either express or implied.
 * See the License for the specific language governing permissions and
 * limitations under the License.
 */

package com.swirlds.platform.state.signed;

import static com.swirlds.common.formatting.StringFormattingUtils.formattedList;
import static com.swirlds.common.utility.CommonUtils.unhex;
import static com.swirlds.logging.LogMarker.STARTUP;
import static com.swirlds.platform.state.signed.SavedStateMetadataField.CONSENSUS_TIMESTAMP;
import static com.swirlds.platform.state.signed.SavedStateMetadataField.EPOCH_HASH;
import static com.swirlds.platform.state.signed.SavedStateMetadataField.EPOCH_HASH_MNEMONIC;
import static com.swirlds.platform.state.signed.SavedStateMetadataField.HASH;
import static com.swirlds.platform.state.signed.SavedStateMetadataField.HASH_MNEMONIC;
import static com.swirlds.platform.state.signed.SavedStateMetadataField.MINIMUM_GENERATION_NON_ANCIENT;
import static com.swirlds.platform.state.signed.SavedStateMetadataField.NODE_ID;
import static com.swirlds.platform.state.signed.SavedStateMetadataField.NUMBER_OF_CONSENSUS_EVENTS;
import static com.swirlds.platform.state.signed.SavedStateMetadataField.ROUND;
import static com.swirlds.platform.state.signed.SavedStateMetadataField.RUNNING_EVENT_HASH;
import static com.swirlds.platform.state.signed.SavedStateMetadataField.RUNNING_EVENT_HASH_MNEMONIC;
import static com.swirlds.platform.state.signed.SavedStateMetadataField.SIGNING_NODES;
import static com.swirlds.platform.state.signed.SavedStateMetadataField.SIGNING_WEIGHT_SUM;
import static com.swirlds.platform.state.signed.SavedStateMetadataField.SOFTWARE_VERSION;
import static com.swirlds.platform.state.signed.SavedStateMetadataField.TOTAL_WEIGHT;
import static com.swirlds.platform.state.signed.SavedStateMetadataField.WALL_CLOCK_TIME;

import com.swirlds.common.crypto.Hash;
import com.swirlds.common.formatting.TextTable;
import com.swirlds.common.system.NodeId;
import com.swirlds.platform.state.PlatformData;
import com.swirlds.platform.state.PlatformState;
import edu.umd.cs.findbugs.annotations.NonNull;
import edu.umd.cs.findbugs.annotations.Nullable;
import java.io.BufferedReader;
import java.io.BufferedWriter;
import java.io.FileReader;
import java.io.FileWriter;
import java.io.IOException;
import java.nio.file.Files;
import java.nio.file.Path;
import java.time.Instant;
import java.time.format.DateTimeParseException;
import java.util.ArrayList;
import java.util.Collections;
import java.util.EnumMap;
import java.util.List;
import java.util.Map;
import java.util.Objects;
import org.apache.logging.log4j.LogManager;
import org.apache.logging.log4j.Logger;

/**
 * Metadata about a saved state. Fields in this record may be null if they are not present in the metadata file. All
 * fields in this record will be null if the metadata file is missing.
 *
 * @param round                       the round of the signed state, corresponds to
 *                                    {@link SavedStateMetadataField#ROUND}
 * @param hash                        the root hash of the state
 * @param hashMnemonic                the root hash of the state in mnemonic form
 * @param numberOfConsensusEvents     the number of consensus events, starting from genesis, that have been handled to
 *                                    create this state, corresponds to
 *                                    {@link SavedStateMetadataField#NUMBER_OF_CONSENSUS_EVENTS}
 * @param consensusTimestamp          the consensus timestamp of this state, corresponds to
 *                                    {@link SavedStateMetadataField#CONSENSUS_TIMESTAMP}
 * @param runningEventHash            the running hash of all events, starting from genesis, that have been handled to
 *                                    create this state, corresponds to
 *                                    {@link SavedStateMetadataField#RUNNING_EVENT_HASH}
 * @param runningEventHashMnemonic    the mnemonic for the {@link #runningEventHash}
 * @param minimumGenerationNonAncient the minimum generation of non-ancient events after this state reached consensus,
 *                                    corresponds to {@link SavedStateMetadataField#MINIMUM_GENERATION_NON_ANCIENT}
 * @param softwareVersion             the application software version that created this state, corresponds to
 *                                    {@link SavedStateMetadataField#SOFTWARE_VERSION}
 * @param wallClockTime               the wall clock time when this state was written to disk, corresponds to
 *                                    {@link SavedStateMetadataField#WALL_CLOCK_TIME}
 * @param nodeId                      the ID of the node that wrote this state to disk, corresponds to
 *                                    {@link SavedStateMetadataField#NODE_ID}
 * @param signingNodes                a comma separated list of node IDs that signed this state, corresponds to
 *                                    {@link SavedStateMetadataField#SIGNING_NODES}
 * @param signingWeightSum            the sum of all signing nodes' weights, corresponds to
 *                                    {@link SavedStateMetadataField#SIGNING_WEIGHT_SUM}
 * @param totalWeight                 the total weight of all nodes in the network, corresponds to
 *                                    {@link SavedStateMetadataField#TOTAL_WEIGHT}
 * @param epochHash                   the epoch hash of the state, used by emergency recovery protocols
 * @param epochHashMnemonic           the mnemonic for the {@link #epochHash}, or "null" if the epoch hash is null
 */
public record SavedStateMetadata(
        long round,
        @Nullable Hash hash,
        @Nullable String hashMnemonic,
        long numberOfConsensusEvents,
        @NonNull Instant consensusTimestamp,
        @NonNull Hash runningEventHash,
        @Nullable String runningEventHashMnemonic,
        long minimumGenerationNonAncient,
        @NonNull String softwareVersion,
        @NonNull Instant wallClockTime,
        @NonNull NodeId nodeId,
        @NonNull List<NodeId> signingNodes,
        long signingWeightSum,
        long totalWeight,
        @Nullable Hash epochHash,
        @Nullable String epochHashMnemonic) {

    // A note to engineers maintaining this code:
    //
    // It is safe to add new fields to this class, but all new
    // fields must be @Nullable and optional. After states
    // in production environments have been migrated and the
    // state files on disk have the new fields, then it is ok
    // to change the fields @NonNull/primitive and required.

    /**
     * The standard file name for the saved state metadata file.
     */
    public static final String FILE_NAME = "stateMetadata.txt";

    /**
     * Use this constant for the node ID if the thing writing the state is not a node.
     */
    public static final NodeId NO_NODE_ID = new NodeId(Long.MAX_VALUE);

    private static final Logger logger = LogManager.getLogger(SavedStateMetadata.class);

    /**
     * Parse the saved state metadata from the given file.
     *
     * @param metadataFile the file to parse
     * @return the signed state metadata
     */
    public static SavedStateMetadata parse(final Path metadataFile) throws IOException {
        final Map<SavedStateMetadataField, String> data = parseStringMap(metadataFile);
        return new SavedStateMetadata(
                parsePrimitiveLong(data, ROUND),
                parseHash(data, HASH),
                parseString(data, HASH_MNEMONIC),
                parsePrimitiveLong(data, NUMBER_OF_CONSENSUS_EVENTS),
                parseNonNullInstant(data, CONSENSUS_TIMESTAMP),
                parseNonNullHash(data, RUNNING_EVENT_HASH),
                parseString(data, RUNNING_EVENT_HASH_MNEMONIC),
                parsePrimitiveLong(data, MINIMUM_GENERATION_NON_ANCIENT),
                parseNonNullString(data, SOFTWARE_VERSION),
                parseNonNullInstant(data, WALL_CLOCK_TIME),
                new NodeId(parsePrimitiveLong(data, NODE_ID)),
                parseNodeIdList(data, SIGNING_NODES),
                parsePrimitiveLong(data, SIGNING_WEIGHT_SUM),
                parsePrimitiveLong(data, TOTAL_WEIGHT),
                parseHash(data, EPOCH_HASH),
                parseString(data, EPOCH_HASH_MNEMONIC));
    }

    /**
     * Create a new saved state metadata object from the given signed state.
     *
     * @param signedState the signed state
     * @param selfId      the ID of the node that created the signed state
     * @param now         the current time
     * @return the signed state metadata
     */
    public static SavedStateMetadata create(
            @NonNull final SignedState signedState, @NonNull final NodeId selfId, @NonNull final Instant now) {
        Objects.requireNonNull(signedState, "signedState must not be null");
        Objects.requireNonNull(signedState.getState().getHash(), "state must be hashed");
        Objects.requireNonNull(now, "now must not be null");

        final PlatformState platformState = signedState.getState().getPlatformState();
        final PlatformData platformData = platformState.getPlatformData();

        final List<NodeId> signingNodes = signedState.getSigSet().getSigningNodes();
        Collections.sort(signingNodes);

        final Hash epochHash = platformData.getEpochHash();

        return new SavedStateMetadata(
                signedState.getRound(),
                signedState.getState().getHash(),
                signedState.getState().getHash().toMnemonic(),
                platformData.getNumEventsCons(),
                signedState.getConsensusTimestamp(),
                platformData.getHashEventsCons(),
                platformData.getHashEventsCons().toMnemonic(),
                platformData.getMinimumGenerationNonAncient(),
                convertToString(platformData.getCreationSoftwareVersion()),
                now,
                selfId,
                signingNodes,
                signedState.getSigningWeight(),
                platformState.getAddressBook().getTotalWeight(),
                epochHash,
                epochHash == null ? "null" : epochHash.toMnemonic());
    }

    /**
     * Convert an object to a string, throw if the string has newlines.
     *
     * @param value the object to convert
     * @return the string representation of the object
     */
    @NonNull
    private static String convertToString(@Nullable final Object value) {
        final String string = value == null ? "null" : value.toString();

        if (string.contains("\n")) {
            throw new IllegalArgumentException("Value cannot contain newlines: " + value);
        }
        return string;
    }

    /**
     * Parse the key/value pairs written to disk. The inverse of {@link #buildStringMap()}.
     */
    @NonNull
    private static Map<SavedStateMetadataField, String> parseStringMap(@NonNull final Path metadataFile) {

        if (!Files.exists(metadataFile)) {
            // We must elegantly handle the case where the metadata file does not exist
            // until we have fully migrated all state snapshots in production environments.
            logger.warn(STARTUP.getMarker(), "Signed state does not have a metadata file at {}", metadataFile);
            return new EnumMap<>(SavedStateMetadataField.class);
        }

        try {
            final Map<SavedStateMetadataField, String> map = new EnumMap<>(SavedStateMetadataField.class);

            try (final BufferedReader reader = new BufferedReader(new FileReader(metadataFile.toFile()))) {
                String line;
                while ((line = reader.readLine()) != null) {

                    final int colonIndex = line.indexOf(":");
                    if (colonIndex == -1) {
                        logger.warn(STARTUP.getMarker(), "Invalid line in metadata file: {}", line);
                        continue;
                    }

                    final String keyString = line.substring(0, colonIndex).strip();
                    final String valueString = line.substring(colonIndex + 1).strip();

                    try {
                        final SavedStateMetadataField key = SavedStateMetadataField.valueOf(keyString);
                        map.put(key, valueString);
                    } catch (final IllegalArgumentException e) {
                        logger.warn(STARTUP.getMarker(), "Invalid key in metadata file: {}", keyString, e);
                    }
                }
            }

            return map;
        } catch (final IOException e) {
            logger.warn(STARTUP.getMarker(), "Failed to parse signed state metadata file: {}", metadataFile, e);
            return new EnumMap<>(SavedStateMetadataField.class);
        }
    }

    /**
     * Write a log message for a missing field.
     *
     * @param field the missing field
     */
    private static void logMissingField(@NonNull final SavedStateMetadataField field) {
        logger.warn(STARTUP.getMarker(), "Signed state metadata file is missing field: {}", field);
    }

    /**
     * Write a log message for an invalid field.
     *
     * @param field the invalid field
     * @param value the invalid value
     * @param e     the exception
     */
    private static void logInvalidField(
            @NonNull final SavedStateMetadataField field, @NonNull final String value, @NonNull final Exception e) {
        logger.warn(
                STARTUP.getMarker(), "Signed state metadata file has invalid value for field {}: {}", field, value, e);
    }

    /**
     * Throw an exception for a missing required field.
     *
     * @param field the missing field
     */
    private static void throwMissingRequiredField(@NonNull final SavedStateMetadataField field) throws IOException {
<<<<<<< HEAD
=======
        Objects.requireNonNull(field);
>>>>>>> 7d4b0052
        throw new IOException("Signed state metadata file is missing required field: " + field);
    }

    /**
     * Throw an exception for an invalid required field.
     *
     * @param field the invalid field
     * @param value the invalid value
     * @param e     the exception
     */
    private static void throwInvalidRequiredField(
            @NonNull final SavedStateMetadataField field, @NonNull final String value, @NonNull final Exception e)
            throws IOException {

<<<<<<< HEAD
=======
        Objects.requireNonNull(field);
        Objects.requireNonNull(value);
        Objects.requireNonNull(e);

>>>>>>> 7d4b0052
        throw new IOException(
                "Signed state metadata file has an invalid value for required field %s: %s ".formatted(field, value),
                e);
    }

    // This unused method is intentionally not deleted, in case we ever decide to add a new long to this file.
    /**
     * Attempt to parse a long from the data map.
     *
     * @param data  the data map
     * @param field the field to parse
     * @return the parsed long, or null if the field is not present or the value is not a valid long
     */
    @Nullable
    private static Long parseLong(
            final Map<SavedStateMetadataField, String> data, final SavedStateMetadataField field) {

        if (!data.containsKey(field)) {
            logMissingField(field);
            return null;
        }

        final String value = data.get(field);
        try {
            return Long.parseLong(value);
        } catch (final NumberFormatException e) {
            logInvalidField(field, value, e);
            return null;
        }
    }

    /**
     * Attempt to parse a primitive long from the data map.
     *
     * @param data  the data map
     * @param field the field to parse
     * @return the parsed long, or null if the field is not present or the value is not a valid long
     */
    private static long parsePrimitiveLong(
<<<<<<< HEAD
            final Map<SavedStateMetadataField, String> data, final SavedStateMetadataField field) throws IOException {
=======
            @NonNull final Map<SavedStateMetadataField, String> data, @NonNull final SavedStateMetadataField field)
            throws IOException {

        Objects.requireNonNull(field);
>>>>>>> 7d4b0052

        if (!data.containsKey(field)) {
            throwMissingRequiredField(field);
            return Long.MIN_VALUE;
        }

        final String value = data.get(field);
        try {
            return Long.parseLong(value);
        } catch (final NumberFormatException e) {
            throwInvalidRequiredField(field, value, e);
            return Long.MIN_VALUE;
        }
    }

    /**
     * Attempt to parse a string from the data map.
     *
     * @param data  the data map
     * @param field the field to parse
     * @return the parsed string, or null if the field is not present or the value is not a valid hash
     */
    @Nullable
    private static String parseString(
            final Map<SavedStateMetadataField, String> data, final SavedStateMetadataField field) {

        if (!data.containsKey(field)) {
            logMissingField(field);
            return null;
        }

        return data.get(field);
    }

    /**
     * Attempt to parse a string from the data map.
     *
     * @param data  the data map
     * @param field the field to parse
     * @return the parsed string, or null if the field is not present or the value is not a valid hash
     */
    @SuppressWarnings("SameParameterValue")
    @NonNull
    private static String parseNonNullString(
<<<<<<< HEAD
            final Map<SavedStateMetadataField, String> data, final SavedStateMetadataField field) throws IOException {

        if (!data.containsKey(field)) {
            throwMissingRequiredField(field);
            return null;
=======
            @NonNull final Map<SavedStateMetadataField, String> data, @NonNull final SavedStateMetadataField field)
            throws IOException {

        Objects.requireNonNull(field);

        if (!data.containsKey(field)) {
            throwMissingRequiredField(field);
            return "we will never reach this point";
>>>>>>> 7d4b0052
        }

        return data.get(field);
    }

    // This unused method is intentionally not deleted, in case we ever decide to add a new instant to this file.
    /**
     * Attempt to parse an instant from the data map.
     *
     * @param data  the data map
     * @param field the field to parse
     * @return the parsed instant, or null if the field is not present or the value is not a valid instant
     */
    @Nullable
    private static Instant parseInstant(
            final Map<SavedStateMetadataField, String> data, final SavedStateMetadataField field) {

        if (!data.containsKey(field)) {
            logMissingField(field);
            return null;
        }

        final String value = data.get(field);
        try {
            return Instant.parse(value);
        } catch (final DateTimeParseException e) {
            logInvalidField(field, value, e);
            return null;
        }
    }

    /**
     * Attempt to parse a primitive instant from the data map. Throws if field can't be found or if the value is not a
     * valid instant.
     *
     * @param data  the data map
     * @param field the field to parse
     * @return the parsed instant
     */
    @NonNull
    private static Instant parseNonNullInstant(
<<<<<<< HEAD
            final Map<SavedStateMetadataField, String> data, final SavedStateMetadataField field) throws IOException {

        if (!data.containsKey(field)) {
            throwMissingRequiredField(field);
            return null;
=======
            @NonNull final Map<SavedStateMetadataField, String> data, @NonNull final SavedStateMetadataField field)
            throws IOException {

        Objects.requireNonNull(field);

        if (!data.containsKey(field)) {
            throwMissingRequiredField(field);
            return Instant.MIN;
>>>>>>> 7d4b0052
        }

        final String value = data.get(field);
        try {
            return Instant.parse(value);
        } catch (final DateTimeParseException e) {
            throwInvalidRequiredField(field, value, e);
<<<<<<< HEAD
            return null;
=======
            return Instant.MIN;
>>>>>>> 7d4b0052
        }
    }

    /**
     * Attempt to parse a list of NodeIds from the data map.
     *
     * @param data  the data map
     * @param field the field to parse
     * @return the parsed list of longs, or null if the field is not present or the value is not a valid list of longs
     */
    @SuppressWarnings("SameParameterValue")
    @NonNull
    private static List<NodeId> parseNodeIdList(
            @NonNull final Map<SavedStateMetadataField, String> data, @NonNull final SavedStateMetadataField field)
            throws IOException {

        if (!data.containsKey(field)) {
            throwMissingRequiredField(field);
            return null;
        }

        final String value = data.get(field);
        final String[] parts = value.split(",");
        final List<NodeId> list = new ArrayList<>();

        if (parts.length == 1 && parts[0].isBlank()) {
            // List is empty.
            return list;
        }

        for (final String part : parts) {
            try {
                list.add(new NodeId(Long.parseLong(part.strip())));
            } catch (final NumberFormatException e) {
                throwInvalidRequiredField(field, value, e);
                return null;
            }
        }
        return list;
    }

    /**
     * Attempt to parse a hash from the data map. Supports null.
     *
     * @param data  the data map
     * @param field the field to parse
     * @return the parsed hash, or null if the field is not present or the value is not a valid hash
     */
    @Nullable
    private static Hash parseHash(
            @NonNull final Map<SavedStateMetadataField, String> data, @NonNull final SavedStateMetadataField field) {

        if (!data.containsKey(field)) {
            logMissingField(field);
            return null;
        }

        final String value = data.get(field);

        if (value.equalsIgnoreCase("null")) {
            return null;
        }

        try {
            return new Hash(unhex(value));
        } catch (final IllegalArgumentException e) {
            logInvalidField(field, value, e);
            return null;
        }
    }

    /**
     * Attempt to parse a hash from the data map. Throws if field can't be found or if the value is not a valid hash.
     *
     * @param data  the data map
     * @param field the field to parse
     * @return the parsed hash, or null if the field is not present or the value is not a valid hash
     */
    @SuppressWarnings("SameParameterValue")
    @NonNull
    private static Hash parseNonNullHash(
            @NonNull final Map<SavedStateMetadataField, String> data, @NonNull final SavedStateMetadataField field)
            throws IOException {

        if (!data.containsKey(field)) {
            throwMissingRequiredField(field);
            return null;
        }

        final String value = data.get(field);

        try {
            return new Hash(unhex(value));
        } catch (final IllegalArgumentException e) {
            throwInvalidRequiredField(field, value, e);
            return null;
        }
    }

    /**
     * Convert an object to a string, replacing newlines with "//". If the object is null, return "null".
     *
     * @param value the object to convert
     * @return the string representation of the object
     */
    @NonNull
    private static String toStringWithoutNewlines(@Nullable final Object value) {
        return value == null ? "null" : value.toString().replace("\n", "//");
    }

    /**
     * Put a value into the data map, throwing if the value is null.
     */
    private static void putRequireNonNull(
            @NonNull final Map<SavedStateMetadataField, String> map,
<<<<<<< HEAD
            @Nullable final SavedStateMetadataField field,
            final Object value) {
=======
            @NonNull final SavedStateMetadataField field,
            @NonNull final Object value) {
        Objects.requireNonNull(field);
>>>>>>> 7d4b0052
        Objects.requireNonNull(value);
        map.put(field, toStringWithoutNewlines(value));
    }

    /**
     * Put a value into the data map, using the string "null" to represent a null value. This should only be used for
     * fields where the parser is capable of interpreting "null" as a value.
     *
     * @param map   the map to put the value into
     * @param field the field to put the value into
     * @param value the value to put into the map
     */
    @SuppressWarnings("SameParameterValue")
    private static void putPossiblyNullObject(
            @NonNull final Map<SavedStateMetadataField, String> map,
<<<<<<< HEAD
            @Nullable final SavedStateMetadataField field,
            final Object value) {
=======
            @NonNull final SavedStateMetadataField field,
            @Nullable final Object value) {

        Objects.requireNonNull(field);
>>>>>>> 7d4b0052

        map.put(field, toStringWithoutNewlines(value));
    }

    /**
     * Build a map of key/value pairs to be written to disk.
     */
    private Map<SavedStateMetadataField, String> buildStringMap() {
        final Map<SavedStateMetadataField, String> map = new EnumMap<>(SavedStateMetadataField.class);

        putRequireNonNull(map, ROUND, round);
        putRequireNonNull(map, HASH, hash);
        putRequireNonNull(map, HASH_MNEMONIC, hashMnemonic);
        putRequireNonNull(map, NUMBER_OF_CONSENSUS_EVENTS, numberOfConsensusEvents);
        putRequireNonNull(map, CONSENSUS_TIMESTAMP, consensusTimestamp);
        putRequireNonNull(map, RUNNING_EVENT_HASH, runningEventHash);
        putRequireNonNull(map, RUNNING_EVENT_HASH_MNEMONIC, runningEventHashMnemonic);
        putRequireNonNull(map, MINIMUM_GENERATION_NON_ANCIENT, minimumGenerationNonAncient);
        putRequireNonNull(map, SOFTWARE_VERSION, softwareVersion);
        putRequireNonNull(map, WALL_CLOCK_TIME, wallClockTime);
        putRequireNonNull(map, NODE_ID, nodeId);
        putRequireNonNull(map, SIGNING_NODES, formattedList(signingNodes.iterator()));
        putRequireNonNull(map, SIGNING_WEIGHT_SUM, signingWeightSum);
        putRequireNonNull(map, TOTAL_WEIGHT, totalWeight);
        putPossiblyNullObject(map, EPOCH_HASH, epochHash);
        putRequireNonNull(map, EPOCH_HASH_MNEMONIC, epochHashMnemonic);

        return map;
    }

    /**
     * Write the saved state metadata to the given file.
     *
     * @param metadataFile the file to write to
     * @throws IOException if an error occurs while writing
     */
    public void write(final Path metadataFile) throws IOException {

        final Map<SavedStateMetadataField, String> map = buildStringMap();
        final List<SavedStateMetadataField> keys = new ArrayList<>(map.keySet());
        Collections.sort(keys);

        final TextTable table = new TextTable().setBordersEnabled(false);

        for (final SavedStateMetadataField key : keys) {
            final String keyString = key.toString() + ": ";
            final String valueString = map.get(key);
            table.addRow(keyString, valueString);
        }

        try (final BufferedWriter writer = new BufferedWriter(new FileWriter(metadataFile.toFile()))) {
            writer.write(table.render());
        }
    }
}<|MERGE_RESOLUTION|>--- conflicted
+++ resolved
@@ -290,10 +290,7 @@
      * @param field the missing field
      */
     private static void throwMissingRequiredField(@NonNull final SavedStateMetadataField field) throws IOException {
-<<<<<<< HEAD
-=======
         Objects.requireNonNull(field);
->>>>>>> 7d4b0052
         throw new IOException("Signed state metadata file is missing required field: " + field);
     }
 
@@ -308,13 +305,10 @@
             @NonNull final SavedStateMetadataField field, @NonNull final String value, @NonNull final Exception e)
             throws IOException {
 
-<<<<<<< HEAD
-=======
         Objects.requireNonNull(field);
         Objects.requireNonNull(value);
         Objects.requireNonNull(e);
 
->>>>>>> 7d4b0052
         throw new IOException(
                 "Signed state metadata file has an invalid value for required field %s: %s ".formatted(field, value),
                 e);
@@ -354,14 +348,10 @@
      * @return the parsed long, or null if the field is not present or the value is not a valid long
      */
     private static long parsePrimitiveLong(
-<<<<<<< HEAD
-            final Map<SavedStateMetadataField, String> data, final SavedStateMetadataField field) throws IOException {
-=======
             @NonNull final Map<SavedStateMetadataField, String> data, @NonNull final SavedStateMetadataField field)
             throws IOException {
 
         Objects.requireNonNull(field);
->>>>>>> 7d4b0052
 
         if (!data.containsKey(field)) {
             throwMissingRequiredField(field);
@@ -406,13 +396,6 @@
     @SuppressWarnings("SameParameterValue")
     @NonNull
     private static String parseNonNullString(
-<<<<<<< HEAD
-            final Map<SavedStateMetadataField, String> data, final SavedStateMetadataField field) throws IOException {
-
-        if (!data.containsKey(field)) {
-            throwMissingRequiredField(field);
-            return null;
-=======
             @NonNull final Map<SavedStateMetadataField, String> data, @NonNull final SavedStateMetadataField field)
             throws IOException {
 
@@ -421,7 +404,6 @@
         if (!data.containsKey(field)) {
             throwMissingRequiredField(field);
             return "we will never reach this point";
->>>>>>> 7d4b0052
         }
 
         return data.get(field);
@@ -463,13 +445,6 @@
      */
     @NonNull
     private static Instant parseNonNullInstant(
-<<<<<<< HEAD
-            final Map<SavedStateMetadataField, String> data, final SavedStateMetadataField field) throws IOException {
-
-        if (!data.containsKey(field)) {
-            throwMissingRequiredField(field);
-            return null;
-=======
             @NonNull final Map<SavedStateMetadataField, String> data, @NonNull final SavedStateMetadataField field)
             throws IOException {
 
@@ -478,7 +453,6 @@
         if (!data.containsKey(field)) {
             throwMissingRequiredField(field);
             return Instant.MIN;
->>>>>>> 7d4b0052
         }
 
         final String value = data.get(field);
@@ -486,11 +460,7 @@
             return Instant.parse(value);
         } catch (final DateTimeParseException e) {
             throwInvalidRequiredField(field, value, e);
-<<<<<<< HEAD
-            return null;
-=======
             return Instant.MIN;
->>>>>>> 7d4b0052
         }
     }
 
@@ -606,14 +576,9 @@
      */
     private static void putRequireNonNull(
             @NonNull final Map<SavedStateMetadataField, String> map,
-<<<<<<< HEAD
-            @Nullable final SavedStateMetadataField field,
-            final Object value) {
-=======
             @NonNull final SavedStateMetadataField field,
             @NonNull final Object value) {
         Objects.requireNonNull(field);
->>>>>>> 7d4b0052
         Objects.requireNonNull(value);
         map.put(field, toStringWithoutNewlines(value));
     }
@@ -629,15 +594,10 @@
     @SuppressWarnings("SameParameterValue")
     private static void putPossiblyNullObject(
             @NonNull final Map<SavedStateMetadataField, String> map,
-<<<<<<< HEAD
-            @Nullable final SavedStateMetadataField field,
-            final Object value) {
-=======
             @NonNull final SavedStateMetadataField field,
             @Nullable final Object value) {
 
         Objects.requireNonNull(field);
->>>>>>> 7d4b0052
 
         map.put(field, toStringWithoutNewlines(value));
     }
