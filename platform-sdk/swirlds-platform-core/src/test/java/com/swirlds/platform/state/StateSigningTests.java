--- conflicted
+++ resolved
@@ -36,7 +36,6 @@
 import com.swirlds.common.system.address.Address;
 import com.swirlds.common.system.address.AddressBook;
 import com.swirlds.common.test.RandomAddressBookGenerator;
-import com.swirlds.common.test.RandomAddressBookGenerator.WeightDistributionStrategy;
 import com.swirlds.platform.state.signed.SigSet;
 import com.swirlds.platform.state.signed.SignedState;
 import com.swirlds.platform.state.signed.SignedStateInvalidException;
@@ -65,7 +64,9 @@
 
         final AddressBook addressBook = new RandomAddressBookGenerator(random)
                 .setWeightDistributionStrategy(
-                        evenStaking ? WeightDistributionStrategy.BALANCED : WeightDistributionStrategy.GAUSSIAN)
+                        evenStaking
+                                ? RandomAddressBookGenerator.WeightDistributionStrategy.BALANCED
+                                : RandomAddressBookGenerator.WeightDistributionStrategy.GAUSSIAN)
                 .setSequentialIds(false)
                 .setSize(nodeCount)
                 .build();
@@ -164,7 +165,9 @@
 
         final AddressBook addressBook = new RandomAddressBookGenerator(random)
                 .setWeightDistributionStrategy(
-                        evenStaking ? WeightDistributionStrategy.BALANCED : WeightDistributionStrategy.GAUSSIAN)
+                        evenStaking
+                                ? RandomAddressBookGenerator.WeightDistributionStrategy.BALANCED
+                                : RandomAddressBookGenerator.WeightDistributionStrategy.GAUSSIAN)
                 .setSequentialIds(false)
                 .setSize(nodeCount)
                 .build();
@@ -256,7 +259,9 @@
 
         final AddressBook addressBook = new RandomAddressBookGenerator(random)
                 .setWeightDistributionStrategy(
-                        evenStaking ? WeightDistributionStrategy.BALANCED : WeightDistributionStrategy.GAUSSIAN)
+                        evenStaking
+                                ? RandomAddressBookGenerator.WeightDistributionStrategy.BALANCED
+                                : RandomAddressBookGenerator.WeightDistributionStrategy.GAUSSIAN)
                 .setSequentialIds(false)
                 .setSize(nodeCount)
                 .build();
@@ -336,7 +341,9 @@
 
         final AddressBook addressBook = new RandomAddressBookGenerator(random)
                 .setWeightDistributionStrategy(
-                        evenStaking ? WeightDistributionStrategy.BALANCED : WeightDistributionStrategy.GAUSSIAN)
+                        evenStaking
+                                ? RandomAddressBookGenerator.WeightDistributionStrategy.BALANCED
+                                : RandomAddressBookGenerator.WeightDistributionStrategy.GAUSSIAN)
                 .setSequentialIds(false)
                 .setSize(nodeCount)
                 .build();
@@ -386,7 +393,9 @@
 
         final AddressBook addressBook = new RandomAddressBookGenerator(random)
                 .setWeightDistributionStrategy(
-                        evenStaking ? WeightDistributionStrategy.BALANCED : WeightDistributionStrategy.GAUSSIAN)
+                        evenStaking
+                                ? RandomAddressBookGenerator.WeightDistributionStrategy.BALANCED
+                                : RandomAddressBookGenerator.WeightDistributionStrategy.GAUSSIAN)
                 .setSequentialIds(false)
                 .setSize(nodeCount)
                 .build();
@@ -443,7 +452,9 @@
 
         final AddressBook addressBook = new RandomAddressBookGenerator(random)
                 .setWeightDistributionStrategy(
-                        evenStaking ? WeightDistributionStrategy.BALANCED : WeightDistributionStrategy.GAUSSIAN)
+                        evenStaking
+                                ? RandomAddressBookGenerator.WeightDistributionStrategy.BALANCED
+                                : RandomAddressBookGenerator.WeightDistributionStrategy.GAUSSIAN)
                 .setSequentialIds(false)
                 .setSize(nodeCount)
                 .build();
@@ -482,13 +493,8 @@
         final AddressBook newAddressBook = new AddressBook();
         int i = 0;
         for (final Address address : addressBook) {
-<<<<<<< HEAD
             newAddressBook.add(address.copySetWeight(0));
-            assertTrue(address.equalsWithoutWeight(newAddressBook.getAddress(newAddressBook.getId(i))));
-=======
-            newAddressBook.add(address.copySetStake(0));
-            assertTrue(address.equalsWithoutStakeAndOwnHost(newAddressBook.getAddress(newAddressBook.getId(i))));
->>>>>>> 55491ac0
+            assertTrue(address.equalsWithoutWeightAndOwnHost(newAddressBook.getAddress(newAddressBook.getId(i))));
             i++;
         }
 
