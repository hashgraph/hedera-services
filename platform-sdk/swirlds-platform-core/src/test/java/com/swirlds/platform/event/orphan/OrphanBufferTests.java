--- conflicted
+++ resolved
@@ -298,7 +298,51 @@
     }
 
     @Test
-<<<<<<< HEAD
+    @DisplayName("Test pausing orphan buffer")
+    void pause() {
+        // cause the bootstrap events to become ancient
+        orphanBuffer.setMinimumGenerationNonAncient(1);
+
+        // events that have been emitted from the orphan buffer
+        final Collection<Hash> emittedEvents = new HashSet<>();
+
+        // handle half of the events. this will result in many events being in the orphan buffer
+        final int halfEventCount = intakeEvents.size() / 2;
+        for (int i = 0; i < halfEventCount; i++) {
+            final GossipEvent intakeEvent = intakeEvents.get(i);
+
+            final List<GossipEvent> unorphanedEvents = new ArrayList<>();
+
+            unorphanedEvents.addAll(orphanBuffer.handleEvent(intakeEvent));
+
+            for (final GossipEvent unorphanedEvent : unorphanedEvents) {
+                assertValidParents(unorphanedEvent, 1, emittedEvents);
+                emittedEvents.add(unorphanedEvent.getHashedData().getHash());
+            }
+        }
+
+        final long eventsExitedPipelineBeforePause = eventsExitedIntakePipeline.get();
+
+        orphanBuffer.setPaused(true);
+        final List<GossipEvent> noEvents = orphanBuffer.setMinimumGenerationNonAncient(maxGeneration);
+        assertEquals(0, noEvents.size(), "A paused orphan buffer shouldn't emit events upon generation change");
+        assertEquals(
+                eventsExitedPipelineBeforePause,
+                eventsExitedIntakePipeline.get(),
+                "A paused orphan buffer shouldn't cause any events to exit the intake pipeline upon generation change");
+        orphanBuffer.setPaused(false);
+
+        orphanBuffer.setMinimumGenerationNonAncient(maxGeneration + 1);
+        assertNotEquals(
+                eventsExitedPipelineBeforePause,
+                eventsExitedIntakePipeline.get(),
+                "An unpaused orphan buffer with large generation change should cause many events to exit the intake pipeline");
+
+        assertEquals(halfEventCount, eventsExitedIntakePipeline.get() + emittedEvents.size());
+        assertEquals(0, orphanBuffer.getCurrentOrphanCount());
+    }
+
+    @Test
     @DisplayName("Test Parent Iterator")
     void testParentIterator() {
         final GossipEvent event = mock(GossipEvent.class);
@@ -328,49 +372,5 @@
         while (iterator.hasNext()) {
             assertEquals(otherParents.get(index++), iterator.next(), "The next parent should be the next other parent");
         }
-=======
-    @DisplayName("Test pausing orphan buffer")
-    void pause() {
-        // cause the bootstrap events to become ancient
-        orphanBuffer.setMinimumGenerationNonAncient(1);
-
-        // events that have been emitted from the orphan buffer
-        final Collection<Hash> emittedEvents = new HashSet<>();
-
-        // handle half of the events. this will result in many events being in the orphan buffer
-        final int halfEventCount = intakeEvents.size() / 2;
-        for (int i = 0; i < halfEventCount; i++) {
-            final GossipEvent intakeEvent = intakeEvents.get(i);
-
-            final List<GossipEvent> unorphanedEvents = new ArrayList<>();
-
-            unorphanedEvents.addAll(orphanBuffer.handleEvent(intakeEvent));
-
-            for (final GossipEvent unorphanedEvent : unorphanedEvents) {
-                assertValidParents(unorphanedEvent, 1, emittedEvents);
-                emittedEvents.add(unorphanedEvent.getHashedData().getHash());
-            }
-        }
-
-        final long eventsExitedPipelineBeforePause = eventsExitedIntakePipeline.get();
-
-        orphanBuffer.setPaused(true);
-        final List<GossipEvent> noEvents = orphanBuffer.setMinimumGenerationNonAncient(maxGeneration);
-        assertEquals(0, noEvents.size(), "A paused orphan buffer shouldn't emit events upon generation change");
-        assertEquals(
-                eventsExitedPipelineBeforePause,
-                eventsExitedIntakePipeline.get(),
-                "A paused orphan buffer shouldn't cause any events to exit the intake pipeline upon generation change");
-        orphanBuffer.setPaused(false);
-
-        orphanBuffer.setMinimumGenerationNonAncient(maxGeneration + 1);
-        assertNotEquals(
-                eventsExitedPipelineBeforePause,
-                eventsExitedIntakePipeline.get(),
-                "An unpaused orphan buffer with large generation change should cause many events to exit the intake pipeline");
-
-        assertEquals(halfEventCount, eventsExitedIntakePipeline.get() + emittedEvents.size());
-        assertEquals(0, orphanBuffer.getCurrentOrphanCount());
->>>>>>> f2aac3a7
     }
 }