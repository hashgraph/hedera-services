--- conflicted
+++ resolved
@@ -185,14 +185,6 @@
 
         final PlatformStateAccessor platformState = stateInstance.getPlatformState();
 
-<<<<<<< HEAD
-        platformState.setSnapshot(consensusSnapshotInstance);
-        platformState.setAddressBook(addressBookInstance);
-        platformState.setLegacyRunningEventHash(legacyRunningEventHashInstance);
-        platformState.setCreationSoftwareVersion(softwareVersionInstance);
-        platformState.setRoundsNonAncient(roundsNonAncientInstance);
-        platformState.setConsensusTimestamp(consensusTimestampInstance);
-=======
         platformState.bulkUpdate(v -> {
             v.setSnapshot(consensusSnapshotInstance);
             v.setAddressBook(addressBookInstance);
@@ -201,7 +193,6 @@
             v.setRoundsNonAncient(roundsNonAncientInstance);
             v.setConsensusTimestamp(consensusTimestampInstance);
         });
->>>>>>> 6b43149c
 
         if (signatureVerifier == null) {
             signatureVerifier = SignatureVerificationTestUtils::verifySignature;
