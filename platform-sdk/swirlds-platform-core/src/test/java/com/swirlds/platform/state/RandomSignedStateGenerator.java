--- conflicted
+++ resolved
@@ -63,11 +63,7 @@
     private Map<Long, Signature> signatures;
     private boolean protectionEnabled = false;
     private Hash stateHash = null;
-<<<<<<< HEAD
-    private Long minimumGenerationNonAncient = null;
-=======
     private Integer roundsNonAncient = null;
->>>>>>> 10333c1d
 
     /**
      * Create a new signed state generator with a random seed.
@@ -188,13 +184,6 @@
             softwareVersionInstance = softwareVersion;
         }
 
-        final long minimumGenerationNonAncientInstance;
-        if (minimumGenerationNonAncient == null) {
-            minimumGenerationNonAncientInstance = Math.abs(random.nextLong());
-        } else {
-            minimumGenerationNonAncientInstance = minimumGenerationNonAncient;
-        }
-
         stateInstance.getPlatformState().setAddressBook(addressBookInstance);
         stateInstance
                 .getPlatformState()
@@ -206,11 +195,7 @@
                 .setConsensusTimestamp(consensusTimestampInstance)
                 .setMinGenInfo(minGenInfoInstance)
                 .setCreationSoftwareVersion(softwareVersionInstance)
-<<<<<<< HEAD
-                .setMinimumGenerationNonAncient(minimumGenerationNonAncientInstance);
-=======
                 .setRoundsNonAncient(roundsNonAncientInstance);
->>>>>>> 10333c1d
 
         final SignedState signedState = new SignedState(stateInstance, freezeStateInstance);
 
@@ -423,21 +408,12 @@
     }
 
     /**
-<<<<<<< HEAD
-     * Set the minimum generation for non-ancient events.
-     *
-     * @return this object
-     */
-    public RandomSignedStateGenerator setMinimumGenerationNonAncient(final long minimumGenerationNonAncient) {
-        this.minimumGenerationNonAncient = minimumGenerationNonAncient;
-=======
      * Set the number of non-ancient rounds.
      *
      * @return this object
      */
     public RandomSignedStateGenerator setRoundsNonAncient(final int roundsNonAncient) {
         this.roundsNonAncient = roundsNonAncient;
->>>>>>> 10333c1d
         return this;
     }
 }