/*
 * Copyright (C) 2024 Hedera Hashgraph, LLC
 *
 * Licensed under the Apache License, Version 2.0 (the "License");
 * you may not use this file except in compliance with the License.
 * You may obtain a copy of the License at
 *
 *      http://www.apache.org/licenses/LICENSE-2.0
 *
 * Unless required by applicable law or agreed to in writing, software
 * distributed under the License is distributed on an "AS IS" BASIS,
 * WITHOUT WARRANTIES OR CONDITIONS OF ANY KIND, either express or implied.
 * See the License for the specific language governing permissions and
 * limitations under the License.
 */

package com.swirlds.platform.turtle.runner;

import static com.swirlds.common.threading.manager.AdHocThreadManager.getStaticThreadManager;
import static com.swirlds.platform.builder.internal.StaticPlatformBuilder.getMetricsProvider;
import static com.swirlds.platform.state.signed.StartupStateUtils.getInitialState;
import static com.swirlds.platform.system.address.AddressBookUtils.createRoster;

import com.swirlds.base.time.Time;
import com.swirlds.common.context.PlatformContext;
import com.swirlds.common.io.filesystem.FileSystemManager;
import com.swirlds.common.io.utility.RecycleBin;
import com.swirlds.common.platform.NodeId;
import com.swirlds.common.test.fixtures.Randotron;
import com.swirlds.common.test.fixtures.platform.TestPlatformContextBuilder;
import com.swirlds.common.wiring.model.DeterministicWiringModel;
import com.swirlds.common.wiring.model.WiringModelBuilder;
import com.swirlds.config.api.Configuration;
import com.swirlds.config.extensions.test.fixtures.TestConfigBuilder;
import com.swirlds.platform.builder.PlatformBuilder;
import com.swirlds.platform.builder.PlatformComponentBuilder;
import com.swirlds.platform.config.BasicConfig_;
import com.swirlds.platform.crypto.KeysAndCerts;
import com.swirlds.platform.state.MerkleRoot;
import com.swirlds.platform.system.BasicSoftwareVersion;
import com.swirlds.platform.system.Platform;
import com.swirlds.platform.system.address.AddressBook;
import com.swirlds.platform.test.fixtures.turtle.gossip.SimulatedGossip;
import com.swirlds.platform.test.fixtures.turtle.gossip.SimulatedNetwork;
import com.swirlds.platform.util.RandomBuilder;
import com.swirlds.platform.wiring.PlatformSchedulersConfig_;
import edu.umd.cs.findbugs.annotations.NonNull;
import java.util.function.Supplier;

/**
 * Encapsulates a single node running in a TURTLE network.
 * <pre>
 *    _________________
 *  /   Testing        \
 * |    Utility         |
 * |    Running         |    _ -
 * |    Totally in a    |=<( o 0 )
 * |    Local           |   \===/
 *  \   Environment    /
 *   ------------------
 *   / /       | | \ \
 *  """        """ """
 * </pre>
 */
public class TurtleNode {

    private final DeterministicWiringModel model;
    private final Platform platform;

    /**
     * Create a new TurtleNode. Simulates a single consensus node in a TURTLE network.
     *
     * @param randotron   a source of randomness
     * @param time        the current time
     * @param nodeId      the ID of this node
     * @param addressBook the address book for the network
     * @param privateKeys the private keys for this node
     * @param network     the simulated network
     */
    TurtleNode(
            @NonNull final Randotron randotron,
            @NonNull final Time time,
            @NonNull final NodeId nodeId,
            @NonNull final AddressBook addressBook,
            @NonNull final KeysAndCerts privateKeys,
            @NonNull final SimulatedNetwork network) {

        final Configuration configuration = new TestConfigBuilder()
                .withValue(PlatformSchedulersConfig_.CONSENSUS_EVENT_STREAM, "NO_OP")
                .withValue(BasicConfig_.JVM_PAUSE_DETECTOR_SLEEP_MS, "0")
                .getOrCreateConfig();

        final PlatformContext platformContext = TestPlatformContextBuilder.create()
                .withTime(time)
                .withConfiguration(configuration)
                .build();

        model = WiringModelBuilder.create(platformContext)
                .withDeterministicModeEnabled(true)
                .build();
        final Supplier<MerkleRoot> genesisStateSupplier = TurtleTestingToolState::getStateRootNode;
        final var version = new BasicSoftwareVersion(1);
<<<<<<< HEAD
        final var reservedState =
                getInitialState(platformContext, version, genesisStateSupplier, "foo", "bar", nodeId, addressBook);
=======

        final NodeId selfId = null;
        final var metrics = getMetricsProvider().createPlatformMetrics(selfId);
        final var fileSystemManager = FileSystemManager.create(configuration);
        final var recycleBin =
                RecycleBin.create(metrics, configuration, getStaticThreadManager(), time, fileSystemManager, selfId);

        final var reservedState = getInitialState(
                configuration,
                recycleBin,
                version,
                genesisStateSupplier,
                SignedStateFileUtils::readState,
                "foo",
                "bar",
                nodeId,
                addressBook);
>>>>>>> 40da59e3
        final var initialState = reservedState.state();
        final PlatformBuilder platformBuilder = PlatformBuilder.create(
                        "foo", "bar", new BasicSoftwareVersion(1), initialState, nodeId)
                .withModel(model)
                .withRandomBuilder(new RandomBuilder(randotron.nextLong()))
                .withAddressBook(addressBook)
                .withRoster(createRoster(addressBook))
                .withKeysAndCerts(privateKeys)
                .withPlatformContext(platformContext)
                .withConfiguration(configuration);

        final PlatformComponentBuilder platformComponentBuilder = platformBuilder.buildComponentBuilder();

        final SimulatedGossip gossip = network.getGossipInstance(nodeId);
        gossip.provideIntakeEventCounter(
                platformComponentBuilder.getBuildingBlocks().intakeEventCounter());

        platformComponentBuilder.withMetricsDocumentationEnabled(false).withGossip(network.getGossipInstance(nodeId));

        platform = platformComponentBuilder.build();
    }

    /**
     * Start this node.
     */
    public void start() {
        platform.start();
    }

    /**
     * Simulate the next time step for this node.
     */
    public void tick() {
        model.tick();
    }
}<|MERGE_RESOLUTION|>--- conflicted
+++ resolved
@@ -100,10 +100,6 @@
                 .build();
         final Supplier<MerkleRoot> genesisStateSupplier = TurtleTestingToolState::getStateRootNode;
         final var version = new BasicSoftwareVersion(1);
-<<<<<<< HEAD
-        final var reservedState =
-                getInitialState(platformContext, version, genesisStateSupplier, "foo", "bar", nodeId, addressBook);
-=======
 
         final NodeId selfId = null;
         final var metrics = getMetricsProvider().createPlatformMetrics(selfId);
@@ -116,12 +112,10 @@
                 recycleBin,
                 version,
                 genesisStateSupplier,
-                SignedStateFileUtils::readState,
                 "foo",
                 "bar",
                 nodeId,
                 addressBook);
->>>>>>> 40da59e3
         final var initialState = reservedState.state();
         final PlatformBuilder platformBuilder = PlatformBuilder.create(
                         "foo", "bar", new BasicSoftwareVersion(1), initialState, nodeId)
