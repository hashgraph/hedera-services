--- conflicted
+++ resolved
@@ -90,11 +90,7 @@
         assertThat(testDataDirectory.resolve("enhanced-invalid-case-2"))
                 .exists()
                 .isNotEmptyDirectory();
-<<<<<<< HEAD
-        assertThat(testDataDirectory.resolve("enhanced-invalid-case-3"))
-=======
         assertThat(testDataDirectory.resolve("enhanced-valid-corrupt-tss-key"))
->>>>>>> 0b5d30dd
                 .exists()
                 .isNotEmptyDirectory();
         assertThat(testDataDirectory.resolve("legacy-valid").resolve("public.pfx"))
@@ -121,12 +117,8 @@
                 "hybrid-valid",
                 "enhanced-valid",
                 "enhanced-valid-no-agreement-key",
-<<<<<<< HEAD
-                "enhanced-valid-no-tss-key"
-=======
                 "enhanced-valid-no-tss-key",
                 "enhanced-valid-corrupt-tss-key"
->>>>>>> 0b5d30dd
             })
     void keyStoreLoaderPositiveTest(final String directoryName)
             throws IOException, KeyLoadingException, KeyStoreException {
@@ -217,26 +209,6 @@
         assertThatCode(loader::verify).isInstanceOf(KeyLoadingException.class);
         assertThatCode(loader::injectInAddressBook).isInstanceOf(KeyLoadingException.class);
         assertThatCode(loader::keysAndCerts).isInstanceOf(KeyLoadingException.class);
-    }
-
-    /**
-     * The KeyStore Loader Corrupt TSS Key Test is designed to test the case where the key store loader is able to scan
-     * the key directory, but the TSS key is corrupt.
-     *
-     * @throws IOException if an I/O error occurs during test setup.
-     */
-    @Test
-    @DisplayName("KeyStore Loader Corrupt TSS Key Test")
-    void keyStoreLoaderNegativeCorruptTssKey() throws IOException {
-        final Path keyDirectory = testDataDirectory.resolve("enhanced-invalid-case-3");
-        final AddressBook addressBook = addressBook();
-        final EnhancedKeyStoreLoader loader = EnhancedKeyStoreLoader.using(addressBook, configure(keyDirectory));
-
-        assertThat(keyDirectory).exists().isDirectory().isReadable().isNotEmptyDirectory();
-
-        assertThat(loader).isNotNull();
-        assertThatCode(loader::migrate).doesNotThrowAnyException();
-        assertThatCode(loader::scan).isInstanceOf(KeyLoadingException.class);
     }
 
     /**
