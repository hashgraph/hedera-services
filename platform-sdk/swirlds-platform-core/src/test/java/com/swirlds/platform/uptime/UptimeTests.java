/*
 * Copyright (C) 2023 Hedera Hashgraph, LLC
 *
 * Licensed under the Apache License, Version 2.0 (the "License");
 * you may not use this file except in compliance with the License.
 * You may obtain a copy of the License at
 *
 *      http://www.apache.org/licenses/LICENSE-2.0
 *
 * Unless required by applicable law or agreed to in writing, software
 * distributed under the License is distributed on an "AS IS" BASIS,
 * WITHOUT WARRANTIES OR CONDITIONS OF ANY KIND, either express or implied.
 * See the License for the specific language governing permissions and
 * limitations under the License.
 */

package com.swirlds.platform.uptime;

import static com.swirlds.common.system.UptimeData.NO_ROUND;
import static com.swirlds.common.test.fixtures.RandomUtils.getRandomPrintSeed;
import static org.junit.jupiter.api.Assertions.assertEquals;
import static org.junit.jupiter.api.Assertions.assertFalse;
import static org.junit.jupiter.api.Assertions.assertNull;
import static org.junit.jupiter.api.Assertions.assertTrue;
import static org.mockito.Mockito.mock;
import static org.mockito.Mockito.when;

import com.swirlds.base.test.fixtures.time.FakeTime;
import com.swirlds.common.context.PlatformContext;
import com.swirlds.common.io.streams.SerializableDataInputStream;
import com.swirlds.common.io.streams.SerializableDataOutputStream;
import com.swirlds.common.system.NodeId;
import com.swirlds.common.system.address.Address;
import com.swirlds.common.system.address.AddressBook;
import com.swirlds.common.system.events.ConsensusEvent;
import com.swirlds.common.system.status.StatusActionSubmitter;
import com.swirlds.common.test.fixtures.RandomAddressBookGenerator;
import com.swirlds.platform.consensus.ConsensusSnapshot;
import com.swirlds.platform.consensus.GraphGenerations;
import com.swirlds.platform.internal.ConsensusRound;
import com.swirlds.platform.internal.EventImpl;
import com.swirlds.test.framework.context.TestPlatformContextBuilder;
import edu.umd.cs.findbugs.annotations.NonNull;
import java.io.ByteArrayInputStream;
import java.io.ByteArrayOutputStream;
import java.io.IOException;
import java.time.Duration;
import java.time.Instant;
import java.util.ArrayList;
import java.util.HashSet;
import java.util.List;
import java.util.Objects;
import java.util.Random;
import java.util.Set;
import org.junit.jupiter.api.DisplayName;
import org.junit.jupiter.api.Test;

@DisplayName("Uptime Tests")
class UptimeTests {

    final List<EventImpl> generateEvents(
            @NonNull final Random random,
            @NonNull final FakeTime time,
            final long round,
            @NonNull final Duration roundDuration,
            @NonNull final AddressBook addressBook,
            final int count,
            @NonNull Set<NodeId> noEvents,
            @NonNull Set<NodeId> noJudges) {

        final List<EventImpl> events = new ArrayList<>(count);
        final Set<NodeId> firstEventCreated = new HashSet<>();
        while (events.size() < count) {

            final NodeId nodeId = addressBook.getNodeId(random.nextInt(addressBook.getSize()));
            if (noEvents.contains(nodeId)) {
                continue;
            }

            final EventImpl event = mock(EventImpl.class);
            when(event.getCreatorId()).thenReturn(nodeId);

            when(event.getRoundReceived()).thenReturn(round);

            if (!noJudges.contains(nodeId) && firstEventCreated.add(nodeId)) {
                when(event.isFamous()).thenReturn(true);
                firstEventCreated.add(nodeId);
            } else {
                when(event.isFamous()).thenReturn(false);
            }

            when(event.getConsensusTimestamp()).thenReturn(time.now());
            time.tick(roundDuration.dividedBy(count));

            events.add(event);
        }

        when(events.get(events.size() - 1).isLastInRoundReceived()).thenReturn(true);

        return events;
    }

    @Test
    @DisplayName("Round Scan Test")
    void roundScanTest() {
        final Random random = getRandomPrintSeed();

        final PlatformContext platformContext =
                TestPlatformContextBuilder.create().build();
        final FakeTime time = new FakeTime();

        final AddressBook addressBook =
                new RandomAddressBookGenerator(random).setSize(10).build();
        final NodeId selfId = addressBook.getNodeId(0);

        final UptimeTracker uptimeTracker =
                new UptimeTracker(platformContext, addressBook, mock(StatusActionSubmitter.class), selfId, time);

        // First, simulate a round starting at genesis
        final int eventCount = 100;
        final Set<NodeId> noFirstRoundEvents = Set.of(addressBook.getNodeId(0), addressBook.getNodeId(1));
        final Set<NodeId> noFirstRoundJudges = Set.of(addressBook.getNodeId(8), addressBook.getNodeId(9));
        final List<EventImpl> firstRoundEvents = generateEvents(
                random,
                time,
                1,
                Duration.ofSeconds(1),
                addressBook,
                eventCount,
                noFirstRoundEvents,
                noFirstRoundJudges);

        final UptimeDataImpl genesisUptimeData = new UptimeDataImpl();
        for (final Address address : addressBook) {
            assertNull(genesisUptimeData.getLastEventTime(address.getNodeId()));
            assertNull(genesisUptimeData.getLastJudgeTime(address.getNodeId()));
            assertEquals(NO_ROUND, genesisUptimeData.getLastEventRound(address.getNodeId()));
            assertEquals(NO_ROUND, genesisUptimeData.getLastJudgeRound(address.getNodeId()));
        }

<<<<<<< HEAD
        final ConsensusRound roundOne =
                new ConsensusRound(addressBook, firstRoundEvents, mock(EventImpl.class), mock(GraphGenerations.class));
=======
        final ConsensusRound roundOne = new ConsensusRound(
                firstRoundEvents, mock(EventImpl.class), mock(GraphGenerations.class), mock(ConsensusSnapshot.class));
>>>>>>> fda7a561
        uptimeTracker.handleRound(roundOne, genesisUptimeData, addressBook);

        for (final Address address : addressBook) {
            ConsensusEvent judge = null;
            ConsensusEvent lastEvent = null;

            for (final ConsensusEvent event : firstRoundEvents) {
                if (!Objects.equals(event.getCreatorId(), address.getNodeId())) {
                    continue;
                }
                if (judge == null && !noFirstRoundJudges.contains(address.getNodeId())) {
                    judge = event;
                }
                lastEvent = event;
            }

            // Temporarily disabled until we properly detect judges in a round
            //            if (judge != null) {
            //                assertEquals(1, genesisUptimeData.getLastJudgeRound(address.getNodeId()));
            //                assertEquals(judge.getConsensusTimestamp(),
            // genesisUptimeData.getLastJudgeTime(address.getNodeId()));
            //            } else {
            assertEquals(NO_ROUND, genesisUptimeData.getLastJudgeRound(address.getNodeId()));
            assertNull(genesisUptimeData.getLastJudgeTime(address.getNodeId()));
            //            }

            if (lastEvent != null) {
                assertEquals(1, genesisUptimeData.getLastEventRound(address.getNodeId()));
                assertEquals(
                        lastEvent.getConsensusTimestamp(), genesisUptimeData.getLastEventTime(address.getNodeId()));
            } else {
                assertEquals(NO_ROUND, genesisUptimeData.getLastEventRound(address.getNodeId()));
                assertNull(genesisUptimeData.getLastEventTime(address.getNodeId()));
            }
        }

        // Simulate a following round
        final UptimeDataImpl nextRoundUptimeData = genesisUptimeData.copy();

        final Set<NodeId> noSecondRoundEvents = Set.of(addressBook.getNodeId(0), addressBook.getNodeId(2));
        final Set<NodeId> noSecondRoundJudges = Set.of(addressBook.getNodeId(7), addressBook.getNodeId(9));
        final List<EventImpl> secondRoundEvents = generateEvents(
                random,
                time,
                2,
                Duration.ofSeconds(1),
                addressBook,
                eventCount,
                noSecondRoundEvents,
                noSecondRoundJudges);

<<<<<<< HEAD
        final ConsensusRound roundTwo =
                new ConsensusRound(addressBook, secondRoundEvents, mock(EventImpl.class), mock(GraphGenerations.class));
=======
        final ConsensusRound roundTwo = new ConsensusRound(
                secondRoundEvents, mock(EventImpl.class), mock(GraphGenerations.class), mock(ConsensusSnapshot.class));
>>>>>>> fda7a561
        uptimeTracker.handleRound(roundTwo, nextRoundUptimeData, addressBook);

        for (final Address address : addressBook) {
            ConsensusEvent judge = null;
            ConsensusEvent lastEvent = null;

            for (final ConsensusEvent event : secondRoundEvents) {
                if (!Objects.equals(event.getCreatorId(), address.getNodeId())) {
                    continue;
                }
                if (judge == null && !noSecondRoundJudges.contains(address.getNodeId())) {
                    judge = event;
                }
                lastEvent = event;
            }

            // Temporarily disabled until we properly detect judges in a round
            assertEquals(NO_ROUND, genesisUptimeData.getLastJudgeRound(address.getNodeId()));
            assertNull(genesisUptimeData.getLastJudgeTime(address.getNodeId()));
            //            if (judge != null) {
            //                assertEquals(2, nextRoundUptimeData.getLastJudgeRound(address.getNodeId()));
            //                assertEquals(judge.getConsensusTimestamp(),
            // nextRoundUptimeData.getLastJudgeTime(address.getNodeId()));
            //            } else {
            //                assertEquals(
            //                        genesisUptimeData.getLastJudgeRound(address.getNodeId()),
            //                        nextRoundUptimeData.getLastJudgeRound(address.getNodeId()));
            //                assertEquals(
            //                        genesisUptimeData.getLastJudgeTime(address.getNodeId()),
            //                        nextRoundUptimeData.getLastJudgeTime(address.getNodeId()));
            //            }

            if (lastEvent != null) {
                assertEquals(2, nextRoundUptimeData.getLastEventRound(address.getNodeId()));
                assertEquals(
                        lastEvent.getConsensusTimestamp(), nextRoundUptimeData.getLastEventTime(address.getNodeId()));
            } else {
                assertEquals(
                        genesisUptimeData.getLastEventRound(address.getNodeId()),
                        nextRoundUptimeData.getLastEventRound(address.getNodeId()));
                assertEquals(
                        genesisUptimeData.getLastEventTime(address.getNodeId()),
                        nextRoundUptimeData.getLastEventTime(address.getNodeId()));
            }
        }
    }

    @Test
    @DisplayName("Round Scan Changing Address Book Test")
    void roundScanChangingAddressBookTest() {
        final Random random = getRandomPrintSeed();

        final PlatformContext platformContext =
                TestPlatformContextBuilder.create().build();
        final FakeTime time = new FakeTime();

        final AddressBook addressBook =
                new RandomAddressBookGenerator(random).setSize(10).build();
        final NodeId selfId = addressBook.getNodeId(0);

        final UptimeTracker uptimeTracker =
                new UptimeTracker(platformContext, addressBook, mock(StatusActionSubmitter.class), selfId, time);

        // First, simulate a round starting at genesis
        final int eventCount = 100;
        final Set<NodeId> noFirstRoundEvents = Set.of(addressBook.getNodeId(0), addressBook.getNodeId(1));
        final Set<NodeId> noFirstRoundJudges = Set.of(addressBook.getNodeId(8), addressBook.getNodeId(9));
        final List<EventImpl> firstRoundEvents = generateEvents(
                random,
                time,
                1,
                Duration.ofSeconds(1),
                addressBook,
                eventCount,
                noFirstRoundEvents,
                noFirstRoundJudges);

        final UptimeDataImpl genesisUptimeData = new UptimeDataImpl();
        for (final Address address : addressBook) {
            assertNull(genesisUptimeData.getLastEventTime(address.getNodeId()));
            assertNull(genesisUptimeData.getLastJudgeTime(address.getNodeId()));
            assertEquals(NO_ROUND, genesisUptimeData.getLastEventRound(address.getNodeId()));
            assertEquals(NO_ROUND, genesisUptimeData.getLastJudgeRound(address.getNodeId()));
        }

<<<<<<< HEAD
        final ConsensusRound roundOne =
                new ConsensusRound(addressBook, firstRoundEvents, mock(EventImpl.class), mock(GraphGenerations.class));
=======
        final ConsensusRound roundOne = new ConsensusRound(
                firstRoundEvents, mock(EventImpl.class), mock(GraphGenerations.class), mock(ConsensusSnapshot.class));
>>>>>>> fda7a561
        uptimeTracker.handleRound(roundOne, genesisUptimeData, addressBook);

        for (final Address address : addressBook) {
            ConsensusEvent judge = null;
            ConsensusEvent lastEvent = null;

            for (final ConsensusEvent event : firstRoundEvents) {
                if (!Objects.equals(event.getCreatorId(), address.getNodeId())) {
                    continue;
                }
                if (judge == null && !noFirstRoundJudges.contains(address.getNodeId())) {
                    judge = event;
                }
                lastEvent = event;
            }

            // Temporarily disabled until we properly detect judges in a round
            //            if (judge != null) {
            //                assertEquals(1, genesisUptimeData.getLastJudgeRound(address.getNodeId()));
            //                assertEquals(judge.getConsensusTimestamp(),
            // genesisUptimeData.getLastJudgeTime(address.getNodeId()));
            //            } else {
            assertEquals(NO_ROUND, genesisUptimeData.getLastJudgeRound(address.getNodeId()));
            assertNull(genesisUptimeData.getLastJudgeTime(address.getNodeId()));
            //            }

            if (lastEvent != null) {
                assertEquals(1, genesisUptimeData.getLastEventRound(address.getNodeId()));
                assertEquals(
                        lastEvent.getConsensusTimestamp(), genesisUptimeData.getLastEventTime(address.getNodeId()));
            } else {
                assertEquals(NO_ROUND, genesisUptimeData.getLastEventRound(address.getNodeId()));
                assertNull(genesisUptimeData.getLastEventTime(address.getNodeId()));
            }
        }

        // Simulate a following round with a different address book
        final AddressBook newAddressBook = addressBook.copy();
        final NodeId nodeToRemove = addressBook.getNodeId(0);
        newAddressBook.remove(nodeToRemove);
        final Address newAddress =
                addressBook.getAddress(addressBook.getNodeId(0)).copySetNodeId(new NodeId(12345));
        newAddressBook.add(newAddress);
        final UptimeDataImpl nextRoundUptimeData = genesisUptimeData.copy();

        final Set<NodeId> noSecondRoundEvents = Set.of();
        final Set<NodeId> noSecondRoundJudges = Set.of();
        final List<EventImpl> secondRoundEvents = generateEvents(
                random,
                time,
                2,
                Duration.ofSeconds(1),
                newAddressBook,
                eventCount,
                noSecondRoundEvents,
                noSecondRoundJudges);

<<<<<<< HEAD
        final ConsensusRound roundTwo =
                new ConsensusRound(addressBook, secondRoundEvents, mock(EventImpl.class), mock(GraphGenerations.class));
=======
        final ConsensusRound roundTwo = new ConsensusRound(
                secondRoundEvents, mock(EventImpl.class), mock(GraphGenerations.class), mock(ConsensusSnapshot.class));
>>>>>>> fda7a561
        uptimeTracker.handleRound(roundTwo, nextRoundUptimeData, newAddressBook);

        for (final Address address : newAddressBook) {
            ConsensusEvent judge = null;
            ConsensusEvent lastEvent = null;

            for (final ConsensusEvent event : secondRoundEvents) {
                if (!Objects.equals(event.getCreatorId(), address.getNodeId())) {
                    continue;
                }
                if (judge == null) {
                    judge = event;
                }
                lastEvent = event;
            }

            // Temporarily disabled until we properly detect judges in a round
            assertEquals(NO_ROUND, genesisUptimeData.getLastJudgeRound(address.getNodeId()));
            assertNull(genesisUptimeData.getLastJudgeTime(address.getNodeId()));
            //            if (judge != null) {
            //                assertEquals(2, nextRoundUptimeData.getLastJudgeRound(address.getNodeId()));
            //                assertEquals(judge.getConsensusTimestamp(),
            // nextRoundUptimeData.getLastJudgeTime(address.getNodeId()));
            //            } else {
            //                assertEquals(
            //                        genesisUptimeData.getLastJudgeRound(address.getNodeId()),
            //                        nextRoundUptimeData.getLastJudgeRound(address.getNodeId()));
            //                assertEquals(
            //                        genesisUptimeData.getLastJudgeTime(address.getNodeId()),
            //                        nextRoundUptimeData.getLastJudgeTime(address.getNodeId()));
            //            }

            if (lastEvent != null) {
                assertEquals(2, nextRoundUptimeData.getLastEventRound(address.getNodeId()));
                assertEquals(
                        lastEvent.getConsensusTimestamp(), nextRoundUptimeData.getLastEventTime(address.getNodeId()));
            } else {
                assertEquals(
                        genesisUptimeData.getLastEventRound(address.getNodeId()),
                        nextRoundUptimeData.getLastEventRound(address.getNodeId()));
                assertEquals(
                        genesisUptimeData.getLastEventTime(address.getNodeId()),
                        nextRoundUptimeData.getLastEventTime(address.getNodeId()));
            }
        }

        assertNull(nextRoundUptimeData.getLastJudgeTime(nodeToRemove));
        assertNull(nextRoundUptimeData.getLastEventTime(nodeToRemove));
        assertEquals(NO_ROUND, nextRoundUptimeData.getLastJudgeRound(nodeToRemove));
        assertEquals(NO_ROUND, nextRoundUptimeData.getLastEventRound(nodeToRemove));
    }

    @Test
    @DisplayName("Fast Copy Test")
    void fastCopyTest() {
        final Random random = getRandomPrintSeed();
        final int size = 100;

        final List<Instant> eventTimes1 = new ArrayList<>();
        final List<Instant> judgeTimes1 = new ArrayList<>();
        final List<Long> eventRounds1 = new ArrayList<>();
        final List<Long> judgeRounds1 = new ArrayList<>();

        for (int i = 0; i < size; i++) {
            if (random.nextDouble() < 0.9) {
                eventTimes1.add(Instant.ofEpochSecond(random.nextInt(1000)));
            } else {
                eventTimes1.add(null);
            }
            if (random.nextDouble() < 0.9) {
                judgeTimes1.add(Instant.ofEpochSecond(random.nextInt(1000)));
            } else {
                judgeTimes1.add(null);
            }
            if (random.nextDouble() < 0.9) {
                eventRounds1.add((long) random.nextInt(1000));
            } else {
                eventRounds1.add(NO_ROUND);
            }
            if (random.nextDouble() < 0.9) {
                judgeRounds1.add((long) random.nextInt(1000));
            } else {
                judgeRounds1.add(NO_ROUND);
            }
        }

        final UptimeDataImpl uptimeData1 = new UptimeDataImpl();

        for (int i = 0; i < size; i++) {
            uptimeData1.addNode(new NodeId(i));

            final EventImpl lastEvent = mock(EventImpl.class);
            when(lastEvent.getConsensusTimestamp()).thenReturn(eventTimes1.get(i));
            when(lastEvent.getRoundReceived()).thenReturn(eventRounds1.get(i));
            when(lastEvent.getCreatorId()).thenReturn(new NodeId(i));
            uptimeData1.recordLastEvent(lastEvent);

            final EventImpl lastJudge = mock(EventImpl.class);
            when(lastJudge.getConsensusTimestamp()).thenReturn(judgeTimes1.get(i));
            when(lastJudge.getRoundReceived()).thenReturn(judgeRounds1.get(i));
            when(lastJudge.getCreatorId()).thenReturn(new NodeId(i));
            uptimeData1.recordLastJudge(lastJudge);
        }

        for (int i = 0; i < size; i++) {
            assertEquals(eventTimes1.get(i), uptimeData1.getLastEventTime(new NodeId(i)));
            assertEquals(judgeTimes1.get(i), uptimeData1.getLastJudgeTime(new NodeId(i)));
            assertEquals(eventRounds1.get(i), uptimeData1.getLastEventRound(new NodeId(i)));
            assertEquals(judgeRounds1.get(i), uptimeData1.getLastJudgeRound(new NodeId(i)));
        }

        final UptimeDataImpl uptimeData2 = uptimeData1.copy();
        for (int i = 0; i < size; i++) {
            assertEquals(eventTimes1.get(i), uptimeData2.getLastEventTime(new NodeId(i)));
            assertEquals(judgeTimes1.get(i), uptimeData2.getLastJudgeTime(new NodeId(i)));
            assertEquals(eventRounds1.get(i), uptimeData2.getLastEventRound(new NodeId(i)));
            assertEquals(judgeRounds1.get(i), uptimeData2.getLastJudgeRound(new NodeId(i)));
        }

        final List<Instant> eventTimes2 = new ArrayList<>();
        final List<Instant> judgeTimes2 = new ArrayList<>();
        final List<Long> eventRounds2 = new ArrayList<>();
        final List<Long> judgeRounds2 = new ArrayList<>();

        for (int i = 0; i < size; i++) {
            if (random.nextDouble() < 0.9) {
                eventTimes2.add(Instant.ofEpochSecond(random.nextInt(1000)));
            } else {
                eventTimes2.add(null);
            }
            if (random.nextDouble() < 0.9) {
                judgeTimes2.add(Instant.ofEpochSecond(random.nextInt(1000)));
            } else {
                judgeTimes2.add(null);
            }
            if (random.nextDouble() < 0.9) {
                eventRounds2.add((long) random.nextInt(1000));
            } else {
                eventRounds2.add(NO_ROUND);
            }
            if (random.nextDouble() < 0.9) {
                judgeRounds2.add((long) random.nextInt(1000));
            } else {
                judgeRounds2.add(NO_ROUND);
            }
        }

        for (int i = 0; i < size; i++) {
            final EventImpl lastEvent = mock(EventImpl.class);
            when(lastEvent.getConsensusTimestamp()).thenReturn(eventTimes2.get(i));
            when(lastEvent.getRoundReceived()).thenReturn(eventRounds2.get(i));
            when(lastEvent.getCreatorId()).thenReturn(new NodeId(i));
            uptimeData2.recordLastEvent(lastEvent);

            final EventImpl lastJudge = mock(EventImpl.class);
            when(lastJudge.getConsensusTimestamp()).thenReturn(judgeTimes2.get(i));
            when(lastJudge.getRoundReceived()).thenReturn(judgeRounds2.get(i));
            when(lastJudge.getCreatorId()).thenReturn(new NodeId(i));
            uptimeData2.recordLastJudge(lastJudge);
        }

        for (int i = 0; i < size; i++) {
            assertEquals(eventTimes1.get(i), uptimeData1.getLastEventTime(new NodeId(i)));
            assertEquals(judgeTimes1.get(i), uptimeData1.getLastJudgeTime(new NodeId(i)));
            assertEquals(eventRounds1.get(i), uptimeData1.getLastEventRound(new NodeId(i)));
            assertEquals(judgeRounds1.get(i), uptimeData1.getLastJudgeRound(new NodeId(i)));
        }

        for (int i = 0; i < size; i++) {
            assertEquals(eventTimes2.get(i), uptimeData2.getLastEventTime(new NodeId(i)));
            assertEquals(judgeTimes2.get(i), uptimeData2.getLastJudgeTime(new NodeId(i)));
            assertEquals(eventRounds2.get(i), uptimeData2.getLastEventRound(new NodeId(i)));
            assertEquals(judgeRounds2.get(i), uptimeData2.getLastJudgeRound(new NodeId(i)));
        }
    }

    @Test
    @DisplayName("Serialization Test")
    void serializationTest() throws IOException {
        final Random random = getRandomPrintSeed();
        final int size = 100;

        final List<Instant> eventTimes = new ArrayList<>();
        final List<Instant> judgeTimes = new ArrayList<>();
        final List<Long> eventRounds = new ArrayList<>();
        final List<Long> judgeRounds = new ArrayList<>();

        for (int i = 0; i < size; i++) {
            if (random.nextDouble() < 0.9) {
                eventTimes.add(Instant.ofEpochSecond(random.nextInt(1000)));
            } else {
                eventTimes.add(null);
            }
            if (random.nextDouble() < 0.9) {
                judgeTimes.add(Instant.ofEpochSecond(random.nextInt(1000)));
            } else {
                judgeTimes.add(null);
            }
            if (random.nextDouble() < 0.9) {
                eventRounds.add((long) random.nextInt(1000));
            } else {
                eventRounds.add(NO_ROUND);
            }
            if (random.nextDouble() < 0.9) {
                judgeRounds.add((long) random.nextInt(1000));
            } else {
                judgeRounds.add(NO_ROUND);
            }
        }

        final UptimeDataImpl uptimeData1 = new UptimeDataImpl();

        for (int i = 0; i < size; i++) {
            uptimeData1.addNode(new NodeId(i));

            final EventImpl lastEvent = mock(EventImpl.class);
            when(lastEvent.getConsensusTimestamp()).thenReturn(eventTimes.get(i));
            when(lastEvent.getRoundReceived()).thenReturn(eventRounds.get(i));
            when(lastEvent.getCreatorId()).thenReturn(new NodeId(i));
            uptimeData1.recordLastEvent(lastEvent);

            final EventImpl lastJudge = mock(EventImpl.class);
            when(lastJudge.getConsensusTimestamp()).thenReturn(judgeTimes.get(i));
            when(lastJudge.getRoundReceived()).thenReturn(judgeRounds.get(i));
            when(lastJudge.getCreatorId()).thenReturn(new NodeId(i));
            uptimeData1.recordLastJudge(lastJudge);
        }

        for (int i = 0; i < size; i++) {
            assertEquals(eventTimes.get(i), uptimeData1.getLastEventTime(new NodeId(i)));
            assertEquals(judgeTimes.get(i), uptimeData1.getLastJudgeTime(new NodeId(i)));
            assertEquals(eventRounds.get(i), uptimeData1.getLastEventRound(new NodeId(i)));
            assertEquals(judgeRounds.get(i), uptimeData1.getLastJudgeRound(new NodeId(i)));
        }

        final ByteArrayOutputStream byteArrayOutputStream = new ByteArrayOutputStream();
        final SerializableDataOutputStream dataOutputStream = new SerializableDataOutputStream(byteArrayOutputStream);
        dataOutputStream.writeSerializable(uptimeData1, false);
        dataOutputStream.close();

        final SerializableDataInputStream dataInputStream =
                new SerializableDataInputStream(new ByteArrayInputStream(byteArrayOutputStream.toByteArray()));

        final UptimeDataImpl uptimeData2 = dataInputStream.readSerializable(false, UptimeDataImpl::new);

        for (int i = 0; i < size; i++) {
            assertEquals(eventTimes.get(i), uptimeData2.getLastEventTime(new NodeId(i)));
            assertEquals(judgeTimes.get(i), uptimeData2.getLastJudgeTime(new NodeId(i)));
            assertEquals(eventRounds.get(i), uptimeData2.getLastEventRound(new NodeId(i)));
            assertEquals(judgeRounds.get(i), uptimeData2.getLastJudgeRound(new NodeId(i)));
        }
    }

    @Test
    @DisplayName("Degraded Test")
    void degradedTest() {
        final Random random = getRandomPrintSeed();

        final PlatformContext platformContext =
                TestPlatformContextBuilder.create().build();
        final FakeTime time = new FakeTime();

        final AddressBook addressBook =
                new RandomAddressBookGenerator(random).setSize(3).build();
        final NodeId selfId = addressBook.getNodeId(0);

        final UptimeTracker uptimeTracker =
                new UptimeTracker(platformContext, addressBook, mock(StatusActionSubmitter.class), selfId, time);

        // First, simulate a round starting at genesis
        final int eventCount = 100;
        final List<EventImpl> firstRoundEvents =
                generateEvents(random, time, 1, Duration.ofSeconds(1), addressBook, eventCount, Set.of(), Set.of());

        final UptimeDataImpl genesisUptimeData = new UptimeDataImpl();
        for (final Address address : addressBook) {
            assertNull(genesisUptimeData.getLastEventTime(address.getNodeId()));
            assertNull(genesisUptimeData.getLastJudgeTime(address.getNodeId()));
            assertEquals(NO_ROUND, genesisUptimeData.getLastEventRound(address.getNodeId()));
            assertEquals(NO_ROUND, genesisUptimeData.getLastJudgeRound(address.getNodeId()));
        }

<<<<<<< HEAD
        final ConsensusRound roundOne =
                new ConsensusRound(addressBook, firstRoundEvents, mock(EventImpl.class), mock(GraphGenerations.class));
=======
        final ConsensusRound roundOne = new ConsensusRound(
                firstRoundEvents, mock(EventImpl.class), mock(GraphGenerations.class), mock(ConsensusSnapshot.class));
>>>>>>> fda7a561
        uptimeTracker.handleRound(roundOne, genesisUptimeData, addressBook);

        // Simulate a following round, but allow a long time to pass
        time.tick(Duration.ofSeconds(30));
        final UptimeDataImpl nextRoundUptimeData = genesisUptimeData.copy();

        final Set<NodeId> noSecondRoundEvents = Set.of(addressBook.getNodeId(0));
        final List<EventImpl> secondRoundEvents = generateEvents(
                random, time, 2, Duration.ofSeconds(1), addressBook, eventCount, noSecondRoundEvents, Set.of());

<<<<<<< HEAD
        final ConsensusRound roundTwo =
                new ConsensusRound(addressBook, secondRoundEvents, mock(EventImpl.class), mock(GraphGenerations.class));
=======
        final ConsensusRound roundTwo = new ConsensusRound(
                secondRoundEvents, mock(EventImpl.class), mock(GraphGenerations.class), mock(ConsensusSnapshot.class));
>>>>>>> fda7a561
        uptimeTracker.handleRound(roundTwo, nextRoundUptimeData, addressBook);

        assertTrue(uptimeTracker.isSelfDegraded());

        // Once one of the node's events reaches consensus again, it should no longer be degraded

        final UptimeDataImpl finalRoundUptimeData = nextRoundUptimeData.copy();

        final List<EventImpl> thirdRoundEvents =
                generateEvents(random, time, 3, Duration.ofSeconds(1), addressBook, eventCount, Set.of(), Set.of());

<<<<<<< HEAD
        final ConsensusRound roundThree =
                new ConsensusRound(addressBook, thirdRoundEvents, mock(EventImpl.class), mock(GraphGenerations.class));
=======
        final ConsensusRound roundThree = new ConsensusRound(
                thirdRoundEvents, mock(EventImpl.class), mock(GraphGenerations.class), mock(ConsensusSnapshot.class));
>>>>>>> fda7a561
        uptimeTracker.handleRound(roundThree, finalRoundUptimeData, addressBook);

        assertFalse(uptimeTracker.isSelfDegraded());
    }
}<|MERGE_RESOLUTION|>--- conflicted
+++ resolved
@@ -138,13 +138,12 @@
             assertEquals(NO_ROUND, genesisUptimeData.getLastJudgeRound(address.getNodeId()));
         }
 
-<<<<<<< HEAD
-        final ConsensusRound roundOne =
-                new ConsensusRound(addressBook, firstRoundEvents, mock(EventImpl.class), mock(GraphGenerations.class));
-=======
         final ConsensusRound roundOne = new ConsensusRound(
-                firstRoundEvents, mock(EventImpl.class), mock(GraphGenerations.class), mock(ConsensusSnapshot.class));
->>>>>>> fda7a561
+                mock(AddressBook.class),
+                firstRoundEvents,
+                mock(EventImpl.class),
+                mock(GraphGenerations.class),
+                mock(ConsensusSnapshot.class));
         uptimeTracker.handleRound(roundOne, genesisUptimeData, addressBook);
 
         for (final Address address : addressBook) {
@@ -196,13 +195,12 @@
                 noSecondRoundEvents,
                 noSecondRoundJudges);
 
-<<<<<<< HEAD
-        final ConsensusRound roundTwo =
-                new ConsensusRound(addressBook, secondRoundEvents, mock(EventImpl.class), mock(GraphGenerations.class));
-=======
         final ConsensusRound roundTwo = new ConsensusRound(
-                secondRoundEvents, mock(EventImpl.class), mock(GraphGenerations.class), mock(ConsensusSnapshot.class));
->>>>>>> fda7a561
+                mock(AddressBook.class),
+                secondRoundEvents,
+                mock(EventImpl.class),
+                mock(GraphGenerations.class),
+                mock(ConsensusSnapshot.class));
         uptimeTracker.handleRound(roundTwo, nextRoundUptimeData, addressBook);
 
         for (final Address address : addressBook) {
@@ -288,13 +286,12 @@
             assertEquals(NO_ROUND, genesisUptimeData.getLastJudgeRound(address.getNodeId()));
         }
 
-<<<<<<< HEAD
-        final ConsensusRound roundOne =
-                new ConsensusRound(addressBook, firstRoundEvents, mock(EventImpl.class), mock(GraphGenerations.class));
-=======
         final ConsensusRound roundOne = new ConsensusRound(
-                firstRoundEvents, mock(EventImpl.class), mock(GraphGenerations.class), mock(ConsensusSnapshot.class));
->>>>>>> fda7a561
+                mock(AddressBook.class),
+                firstRoundEvents,
+                mock(EventImpl.class),
+                mock(GraphGenerations.class),
+                mock(ConsensusSnapshot.class));
         uptimeTracker.handleRound(roundOne, genesisUptimeData, addressBook);
 
         for (final Address address : addressBook) {
@@ -352,13 +349,13 @@
                 noSecondRoundEvents,
                 noSecondRoundJudges);
 
-<<<<<<< HEAD
-        final ConsensusRound roundTwo =
-                new ConsensusRound(addressBook, secondRoundEvents, mock(EventImpl.class), mock(GraphGenerations.class));
-=======
         final ConsensusRound roundTwo = new ConsensusRound(
-                secondRoundEvents, mock(EventImpl.class), mock(GraphGenerations.class), mock(ConsensusSnapshot.class));
->>>>>>> fda7a561
+                mock(AddressBook.class),
+                secondRoundEvents,
+                mock(EventImpl.class),
+                mock(GraphGenerations.class),
+                mock(ConsensusSnapshot.class));
+
         uptimeTracker.handleRound(roundTwo, nextRoundUptimeData, newAddressBook);
 
         for (final Address address : newAddressBook) {
@@ -641,13 +638,12 @@
             assertEquals(NO_ROUND, genesisUptimeData.getLastJudgeRound(address.getNodeId()));
         }
 
-<<<<<<< HEAD
-        final ConsensusRound roundOne =
-                new ConsensusRound(addressBook, firstRoundEvents, mock(EventImpl.class), mock(GraphGenerations.class));
-=======
         final ConsensusRound roundOne = new ConsensusRound(
-                firstRoundEvents, mock(EventImpl.class), mock(GraphGenerations.class), mock(ConsensusSnapshot.class));
->>>>>>> fda7a561
+                mock(AddressBook.class),
+                firstRoundEvents,
+                mock(EventImpl.class),
+                mock(GraphGenerations.class),
+                mock(ConsensusSnapshot.class));
         uptimeTracker.handleRound(roundOne, genesisUptimeData, addressBook);
 
         // Simulate a following round, but allow a long time to pass
@@ -658,13 +654,12 @@
         final List<EventImpl> secondRoundEvents = generateEvents(
                 random, time, 2, Duration.ofSeconds(1), addressBook, eventCount, noSecondRoundEvents, Set.of());
 
-<<<<<<< HEAD
-        final ConsensusRound roundTwo =
-                new ConsensusRound(addressBook, secondRoundEvents, mock(EventImpl.class), mock(GraphGenerations.class));
-=======
         final ConsensusRound roundTwo = new ConsensusRound(
-                secondRoundEvents, mock(EventImpl.class), mock(GraphGenerations.class), mock(ConsensusSnapshot.class));
->>>>>>> fda7a561
+                mock(AddressBook.class),
+                secondRoundEvents,
+                mock(EventImpl.class),
+                mock(GraphGenerations.class),
+                mock(ConsensusSnapshot.class));
         uptimeTracker.handleRound(roundTwo, nextRoundUptimeData, addressBook);
 
         assertTrue(uptimeTracker.isSelfDegraded());
@@ -676,13 +671,12 @@
         final List<EventImpl> thirdRoundEvents =
                 generateEvents(random, time, 3, Duration.ofSeconds(1), addressBook, eventCount, Set.of(), Set.of());
 
-<<<<<<< HEAD
-        final ConsensusRound roundThree =
-                new ConsensusRound(addressBook, thirdRoundEvents, mock(EventImpl.class), mock(GraphGenerations.class));
-=======
         final ConsensusRound roundThree = new ConsensusRound(
-                thirdRoundEvents, mock(EventImpl.class), mock(GraphGenerations.class), mock(ConsensusSnapshot.class));
->>>>>>> fda7a561
+                mock(AddressBook.class),
+                thirdRoundEvents,
+                mock(EventImpl.class),
+                mock(GraphGenerations.class),
+                mock(ConsensusSnapshot.class));
         uptimeTracker.handleRound(roundThree, finalRoundUptimeData, addressBook);
 
         assertFalse(uptimeTracker.isSelfDegraded());
