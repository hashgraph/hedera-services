/*
 * Copyright (C) 2022-2023 Hedera Hashgraph, LLC
 *
 * Licensed under the Apache License, Version 2.0 (the "License");
 * you may not use this file except in compliance with the License.
 * You may obtain a copy of the License at
 *
 *      http://www.apache.org/licenses/LICENSE-2.0
 *
 * Unless required by applicable law or agreed to in writing, software
 * distributed under the License is distributed on an "AS IS" BASIS,
 * WITHOUT WARRANTIES OR CONDITIONS OF ANY KIND, either express or implied.
 * See the License for the specific language governing permissions and
 * limitations under the License.
 */

package com.swirlds.platform.state;

import static org.junit.jupiter.api.Assertions.assertEquals;
import static org.mockito.Mockito.mock;
import static org.mockito.Mockito.when;

import com.swirlds.common.system.NodeId;
import com.swirlds.common.system.address.AddressBook;
import com.swirlds.common.test.RandomAddressBookGenerator;
import com.swirlds.common.test.state.DummySwirldState;
import com.swirlds.platform.SettingsProvider;
import com.swirlds.platform.SwirldsPlatform;
import com.swirlds.platform.components.transaction.system.PostConsensusSystemTransactionManager;
import com.swirlds.platform.components.transaction.system.PreConsensusSystemTransactionManager;
import com.swirlds.platform.metrics.SwirldStateMetrics;
import com.swirlds.platform.state.signed.SignedState;
import com.swirlds.test.framework.context.TestPlatformContextBuilder;
import org.junit.jupiter.api.BeforeEach;
import org.junit.jupiter.api.DisplayName;
import org.junit.jupiter.api.Test;

public class SwirldStateManagerImplTests {

    private SwirldStateManagerImpl swirldStateManagerImpl;
    private State initialState;

    @BeforeEach
    void setup() {
        final SwirldsPlatform platform = mock(SwirldsPlatform.class);
        final AddressBook addressBook = new RandomAddressBookGenerator().build();
        when(platform.getAddressBook()).thenReturn(addressBook);
        initialState = newState();
        swirldStateManagerImpl = new SwirldStateManagerImpl(
<<<<<<< HEAD
                new NodeId(0L),
=======
                TestPlatformContextBuilder.create().build(),
                addressBook,
                new NodeId(false, 0L),
>>>>>>> 7acc1e57
                mock(PreConsensusSystemTransactionManager.class),
                mock(PostConsensusSystemTransactionManager.class),
                mock(SwirldStateMetrics.class),
                mock(SettingsProvider.class),
                () -> false,
                initialState);
    }

    @Test
    @DisplayName("Initial State - state reference counts")
    void initialStateReferenceCount() {
        assertEquals(
                1,
                initialState.getReservationCount(),
                "The initial state is copied and should be referenced once as the previous immutable state.");
        assertEquals(
                1,
                swirldStateManagerImpl.getConsensusState().getReservationCount(),
                "The consensus state should have one reference.");
    }

    @Test
    @DisplayName("Load From Signed State - state reference counts")
    void loadFromSignedStateRefCount() {
        final SignedState ss1 = newSignedState();
        swirldStateManagerImpl.loadFromSignedState(ss1);

        assertEquals(
                2,
                ss1.getState().getReservationCount(),
                "Loading from signed state should increment the reference count, because it is now referenced by the "
                        + "signed state and the previous immutable state in SwirldStateManager.");
        assertEquals(
                1,
                swirldStateManagerImpl.getConsensusState().getReservationCount(),
                "The current consensus state should have a single reference count.");

        final SignedState ss2 = newSignedState();
        swirldStateManagerImpl.loadFromSignedState(ss2);

        assertEquals(
                2,
                ss2.getState().getReservationCount(),
                "Loading from signed state should increment the reference count, because it is now referenced by the "
                        + "signed state and the previous immutable state in SwirldStateManager.");
        assertEquals(
                1,
                swirldStateManagerImpl.getConsensusState().getReservationCount(),
                "The current consensus state should have a single reference count.");
        assertEquals(
                1,
                ss1.getState().getReservationCount(),
                "The previous immutable state was replaced, so the old state's reference count should have been "
                        + "decremented.");
    }

    private static State newState() {
        final State state = new State();
        state.setSwirldState(new DummySwirldState());
        assertEquals(0, state.getReservationCount(), "A brand new state should have no references.");
        return state;
    }

    private static SignedState newSignedState() {
        final SignedState ss = new RandomSignedStateGenerator().build();
        assertEquals(
                1,
                ss.getSwirldState().getReservationCount(),
                "Creating a signed state should increment the state reference count.");
        return ss;
    }
}<|MERGE_RESOLUTION|>--- conflicted
+++ resolved
@@ -47,13 +47,9 @@
         when(platform.getAddressBook()).thenReturn(addressBook);
         initialState = newState();
         swirldStateManagerImpl = new SwirldStateManagerImpl(
-<<<<<<< HEAD
-                new NodeId(0L),
-=======
                 TestPlatformContextBuilder.create().build(),
                 addressBook,
-                new NodeId(false, 0L),
->>>>>>> 7acc1e57
+                new NodeId(0L),
                 mock(PreConsensusSystemTransactionManager.class),
                 mock(PostConsensusSystemTransactionManager.class),
                 mock(SwirldStateMetrics.class),
