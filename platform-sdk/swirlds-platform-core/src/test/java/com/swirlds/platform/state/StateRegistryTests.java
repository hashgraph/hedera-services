/*
 * Copyright (C) 2022-2024 Hedera Hashgraph, LLC
 *
 * Licensed under the Apache License, Version 2.0 (the "License");
 * you may not use this file except in compliance with the License.
 * You may obtain a copy of the License at
 *
 *      http://www.apache.org/licenses/LICENSE-2.0
 *
 * Unless required by applicable law or agreed to in writing, software
 * distributed under the License is distributed on an "AS IS" BASIS,
 * WITHOUT WARRANTIES OR CONDITIONS OF ANY KIND, either express or implied.
 * See the License for the specific language governing permissions and
 * limitations under the License.
 */

package com.swirlds.platform.state;

import static com.swirlds.common.test.fixtures.RandomUtils.nextInt;
import static com.swirlds.platform.test.fixtures.state.FakeMerkleStateLifecycles.FAKE_MERKLE_STATE_LIFECYCLES;
import static com.swirlds.platform.test.fixtures.state.FakeMerkleStateLifecycles.registerMerkleStateRootClassIds;
import static org.junit.jupiter.api.Assertions.assertEquals;

import com.hedera.hapi.node.base.SemanticVersion;
import com.swirlds.common.constructable.ClassConstructorPair;
import com.swirlds.common.constructable.ConstructableRegistry;
import com.swirlds.common.constructable.ConstructableRegistryException;
import com.swirlds.common.crypto.Hash;
import com.swirlds.common.test.fixtures.io.InputOutputStream;
import com.swirlds.common.test.fixtures.junit.tags.TestComponentTags;
import com.swirlds.common.utility.RuntimeObjectRegistry;
import com.swirlds.platform.system.BasicSoftwareVersion;
import com.swirlds.platform.system.SoftwareVersion;
import com.swirlds.platform.test.fixtures.state.BlockingSwirldState;
import java.io.IOException;
import java.nio.file.Path;
import java.util.LinkedList;
import java.util.List;
import java.util.Random;
import java.util.function.Function;
import org.junit.jupiter.api.AfterAll;
import org.junit.jupiter.api.BeforeAll;
import org.junit.jupiter.api.DisplayName;
import org.junit.jupiter.api.Tag;
import org.junit.jupiter.api.Test;
import org.junit.jupiter.api.io.TempDir;

@DisplayName("State Registry Tests")
class StateRegistryTests {

    private static ConstructableRegistry registry;
    private static SemanticVersion version;
    /**
     * Temporary directory provided by JUnit
     */
    @TempDir
    Path testDirectory;

    private static final Function<SemanticVersion, SoftwareVersion> softwareVersionSupplier =
            version -> new BasicSoftwareVersion(version.major());

    @BeforeAll
    static void setUp() throws ConstructableRegistryException {
        registry = ConstructableRegistry.getInstance();
        version = SemanticVersion.newBuilder().major(nextInt(1, 100)).build();
        registry.registerConstructable(new ClassConstructorPair(PlatformState.class, PlatformState::new));
        registry.registerConstructable(new ClassConstructorPair(BlockingSwirldState.class, BlockingSwirldState::new));
        registerMerkleStateRootClassIds();
    }

    @AfterAll
    static void tearDown() {
        // Don't leave the registry with a strange configuration after these tests
        RuntimeObjectRegistry.reset();
    }

    @Test
    @Tag(TestComponentTags.PLATFORM)
    @DisplayName("Active State Count Test")
    void activeStateCountTest() throws IOException {

        // Restore the registry to its original condition at boot time
        RuntimeObjectRegistry.reset();

        assertEquals(0, RuntimeObjectRegistry.getActiveObjectsCount(State.class), "no states have been created yet");

        final List<MerkleRoot> states = new LinkedList<>();
        // Create a bunch of states
        for (int i = 0; i < 100; i++) {
            states.add(new MerkleStateRoot(FAKE_MERKLE_STATE_LIFECYCLES, softwareVersionSupplier));
            assertEquals(
                    states.size(),
                    RuntimeObjectRegistry.getActiveObjectsCount(MerkleStateRoot.class),
                    "actual count should match expected count");
        }

        // Fast copy a state
        final MerkleRoot stateToCopy = new MerkleStateRoot(FAKE_MERKLE_STATE_LIFECYCLES, softwareVersionSupplier);
        states.add(stateToCopy);
        final MerkleRoot copyOfStateToCopy = stateToCopy.copy();
        states.add(copyOfStateToCopy);
        assertEquals(
                states.size(),
                RuntimeObjectRegistry.getActiveObjectsCount(MerkleStateRoot.class),
                "actual count should match expected count");

        final Path dir = testDirectory;

        // Deserialize a state
        final MerkleStateRoot stateToSerialize =
                new MerkleStateRoot(FAKE_MERKLE_STATE_LIFECYCLES, softwareVersionSupplier);
        final var platformState = stateToSerialize.getPlatformState();
<<<<<<< HEAD
        platformState.setCreationSoftwareVersion(new BasicSoftwareVersion(version.minor()));
        platformState.setLegacyRunningEventHash(new Hash());
=======
        platformState.bulkUpdate(v -> {
            v.setCreationSoftwareVersion(new BasicSoftwareVersion(version.minor()));
            v.setLegacyRunningEventHash(new Hash());
        });

>>>>>>> 6b43149c
        states.add(stateToSerialize);
        final InputOutputStream io = new InputOutputStream();
        io.getOutput().writeMerkleTree(dir, stateToSerialize);
        io.startReading();
        final MerkleRoot deserializedState = io.getInput().readMerkleTree(dir, 5);
        states.add(deserializedState);
        assertEquals(
                states.size(),
                RuntimeObjectRegistry.getActiveObjectsCount(MerkleStateRoot.class),
                "actual count should match expected count");

        // Deleting states in a random order should cause the number of states to decrease
        final Random random = new Random();
        while (!states.isEmpty()) {
            states.remove(random.nextInt(states.size())).release();
            assertEquals(
                    states.size(),
                    RuntimeObjectRegistry.getActiveObjectsCount(MerkleStateRoot.class),
                    "actual count should match expected count");
        }
    }
}<|MERGE_RESOLUTION|>--- conflicted
+++ resolved
@@ -110,16 +110,11 @@
         final MerkleStateRoot stateToSerialize =
                 new MerkleStateRoot(FAKE_MERKLE_STATE_LIFECYCLES, softwareVersionSupplier);
         final var platformState = stateToSerialize.getPlatformState();
-<<<<<<< HEAD
-        platformState.setCreationSoftwareVersion(new BasicSoftwareVersion(version.minor()));
-        platformState.setLegacyRunningEventHash(new Hash());
-=======
         platformState.bulkUpdate(v -> {
             v.setCreationSoftwareVersion(new BasicSoftwareVersion(version.minor()));
             v.setLegacyRunningEventHash(new Hash());
         });
 
->>>>>>> 6b43149c
         states.add(stateToSerialize);
         final InputOutputStream io = new InputOutputStream();
         io.getOutput().writeMerkleTree(dir, stateToSerialize);
