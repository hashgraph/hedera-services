--- conflicted
+++ resolved
@@ -35,14 +35,11 @@
 import com.swirlds.platform.eventhandling.EventConfig_;
 import com.swirlds.platform.gossip.FallenBehindManagerImpl;
 import com.swirlds.platform.gossip.sync.SyncManagerImpl;
-<<<<<<< HEAD
 import com.swirlds.platform.network.PeerInfo;
 import com.swirlds.platform.network.topology.NetworkTopology;
 import com.swirlds.platform.network.topology.StaticTopology;
-=======
 import com.swirlds.platform.network.RandomGraph;
 import com.swirlds.platform.pool.TransactionPoolNexus;
->>>>>>> 65251494
 import com.swirlds.platform.system.address.AddressBook;
 import com.swirlds.platform.system.status.StatusActionSubmitter;
 import java.util.List;
@@ -63,12 +60,8 @@
         public DummyHashgraph hashgraph;
         public AddressBook addressBook;
         public NodeId selfId;
-<<<<<<< HEAD
-        public TransactionPool transactionPool;
-=======
         public TransactionPoolNexus transactionPoolNexus;
         public RandomGraph connectionGraph;
->>>>>>> 65251494
         public SyncManagerImpl syncManager;
         public Configuration configuration;
 
