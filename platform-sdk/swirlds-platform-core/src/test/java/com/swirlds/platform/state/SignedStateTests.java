/*
 * Copyright (C) 2016-2024 Hedera Hashgraph, LLC
 *
 * Licensed under the Apache License, Version 2.0 (the "License");
 * you may not use this file except in compliance with the License.
 * You may obtain a copy of the License at
 *
 *      http://www.apache.org/licenses/LICENSE-2.0
 *
 * Unless required by applicable law or agreed to in writing, software
 * distributed under the License is distributed on an "AS IS" BASIS,
 * WITHOUT WARRANTIES OR CONDITIONS OF ANY KIND, either express or implied.
 * See the License for the specific language governing permissions and
 * limitations under the License.
 */

package com.swirlds.platform.state;

import static com.swirlds.common.test.fixtures.AssertionUtils.assertEventuallyTrue;
import static com.swirlds.platform.test.fixtures.config.ConfigUtils.CONFIGURATION;
import static com.swirlds.platform.test.fixtures.state.FakeMerkleStateLifecycles.FAKE_MERKLE_STATE_LIFECYCLES;
import static java.util.concurrent.TimeUnit.MILLISECONDS;
import static org.junit.jupiter.api.Assertions.assertFalse;
import static org.junit.jupiter.api.Assertions.assertSame;
import static org.junit.jupiter.api.Assertions.assertThrows;
import static org.junit.jupiter.api.Assertions.assertTrue;
import static org.mockito.Mockito.doAnswer;
import static org.mockito.Mockito.mock;
import static org.mockito.Mockito.spy;
import static org.mockito.Mockito.when;

import com.swirlds.common.exceptions.ReferenceCountException;
import com.swirlds.common.test.fixtures.platform.TestPlatformContextBuilder;
import com.swirlds.platform.crypto.SignatureVerifier;
import com.swirlds.platform.state.signed.ReservedSignedState;
import com.swirlds.platform.state.signed.SignedState;
import com.swirlds.platform.system.BasicSoftwareVersion;
import com.swirlds.platform.system.address.AddressBook;
import com.swirlds.platform.test.fixtures.state.RandomSignedStateGenerator;
import java.time.Duration;
import java.util.ArrayList;
import java.util.List;
import java.util.Random;
import java.util.concurrent.atomic.AtomicBoolean;
import org.junit.jupiter.api.DisplayName;
import org.junit.jupiter.api.Test;

@DisplayName("SignedState Tests")
class SignedStateTests {

    /**
     * Generate a signed state.
     */
    private SignedState generateSignedState(final Random random, final MerkleStateRoot state) {
        return new RandomSignedStateGenerator(random).setState(state).build();
    }

    /**
     * Build a mock state.
     *
     * @param reserveCallback this method is called when the State is reserved
     * @param releaseCallback this method is called when the State is released
     */
    private MerkleStateRoot buildMockState(final Runnable reserveCallback, final Runnable releaseCallback) {
        final var real =
                new MerkleStateRoot(FAKE_MERKLE_STATE_LIFECYCLES, version -> new BasicSoftwareVersion(version.major()));
        FAKE_MERKLE_STATE_LIFECYCLES.initPlatformState(real);
        final MerkleStateRoot state = spy(real);

        final PlatformStateModifier platformState = new PlatformState();
        platformState.setAddressBook(mock(AddressBook.class));
        when(state.getWritablePlatformState(CONFIGURATION)).thenReturn(platformState);
        if (reserveCallback != null) {
            doAnswer(invocation -> {
                        reserveCallback.run();
                        return null;
                    })
                    .when(state)
                    .reserve();
        }

        if (releaseCallback != null) {
            doAnswer(invocation -> {
                        releaseCallback.run();
                        return null;
                    })
                    .when(state)
                    .release();
        }

        return state;
    }

    @Test
    @DisplayName("Reservation Test")
    void reservationTest() throws InterruptedException {
        final Random random = new Random();

        final AtomicBoolean reserved = new AtomicBoolean(false);
        final AtomicBoolean released = new AtomicBoolean(false);

        final MerkleStateRoot state = buildMockState(
                () -> {
                    assertFalse(reserved.get(), "should only be reserved once");
                    reserved.set(true);
                },
                () -> {
                    assertFalse(released.get(), "should only be released once");
                    released.set(true);
                });

        final SignedState signedState = generateSignedState(random, state);

        final ReservedSignedState reservedSignedState;
        reservedSignedState = signedState.reserve("test");

        // Nothing should happen during this sleep, but give the background thread time to misbehave if it wants to
        MILLISECONDS.sleep(10);

        assertTrue(reserved.get(), "State should have been reserved");
        assertFalse(released.get(), "state should not be deleted");

        // Taking reservations should have no impact as long as we don't delete all of them
        final List<ReservedSignedState> reservations = new ArrayList<>();
        for (int i = 0; i < 10; i++) {
            reservations.add(signedState.reserve("test"));
        }
        for (int i = 0; i < 10; i++) {
            reservations.get(i).close();
        }

        // Nothing should happen during this sleep, but give the background thread time to misbehave if it wants to
        MILLISECONDS.sleep(10);

        assertTrue(reserved.get(), "State should have been reserved");
        assertFalse(released.get(), "state should not be deleted");

        reservedSignedState.close();

        assertThrows(
                ReferenceCountException.class,
                () -> signedState.reserve("test"),
                "should not be able to reserve after full release");

        assertEventuallyTrue(released::get, Duration.ofSeconds(1), "state should eventually be released");
    }

    /**
     * Although this lifecycle is not expected in a real system, it's a nice for the sake of completeness to ensure that
     * a signed state can clean itself up without having an associated garbage collection thread.
     */
    @Test
    @DisplayName("No Garbage Collector Test")
    void noGarbageCollectorTest() {
        final Random random = new Random();

        final AtomicBoolean reserved = new AtomicBoolean(false);
        final AtomicBoolean archived = new AtomicBoolean(false);
        final AtomicBoolean released = new AtomicBoolean(false);

        final Thread mainThread = Thread.currentThread();

        final MerkleStateRoot state = buildMockState(
                () -> {
                    assertFalse(reserved.get(), "should only be reserved once");
                    reserved.set(true);
                },
                () -> {
                    assertFalse(released.get(), "should only be released once");
                    assertSame(mainThread, Thread.currentThread(), "release should happen on main thread");
                    released.set(true);
                });

        final SignedState signedState = generateSignedState(random, state);

        final ReservedSignedState reservedSignedState = signedState.reserve("test");

        assertTrue(reserved.get(), "State should have been reserved");
        assertFalse(archived.get(), "state should not be archived");
        assertFalse(released.get(), "state should not be deleted");

        // Taking reservations should have no impact as long as we don't delete all of them
        final List<ReservedSignedState> reservations = new ArrayList<>();
        for (int i = 0; i < 10; i++) {
            reservations.add(signedState.reserve("test"));
        }
        for (int i = 0; i < 10; i++) {
            reservations.get(i).close();
        }

        assertTrue(reserved.get(), "State should have been reserved");
        assertFalse(archived.get(), "state should not be archived");
        assertFalse(released.get(), "state should not be deleted");

        reservedSignedState.close();

        assertThrows(
                ReferenceCountException.class,
                () -> signedState.reserve("test"),
                "should not be able to reserve after full release");

        assertEventuallyTrue(released::get, Duration.ofSeconds(1), "state should eventually be released");
        assertFalse(archived.get(), "state should not be archived");
    }

    /**
     * There used to be a bug (now fixed) that would case this test to fail.
     */
    @Test
    @DisplayName("Alternate Constructor Reservations Test")
    void alternateConstructorReservationsTest() {
        final MerkleStateRoot state = spy(new MerkleStateRoot(
                FAKE_MERKLE_STATE_LIFECYCLES, version -> new BasicSoftwareVersion(version.major())));
        final PlatformStateModifier platformState = mock(PlatformStateModifier.class);
<<<<<<< HEAD
        state.initPlatformState(CONFIGURATION);
=======
        FAKE_MERKLE_STATE_LIFECYCLES.initPlatformState(state);
>>>>>>> 539105d8
        when(state.getReadablePlatformState()).thenReturn(platformState);
        when(platformState.getRound()).thenReturn(0L);
        final SignedState signedState = new SignedState(
                TestPlatformContextBuilder.create().build().getConfiguration(),
                mock(SignatureVerifier.class),
                state,
                "test",
                false,
                false,
                false);

        assertFalse(state.isDestroyed(), "state should not yet be destroyed");

        signedState.reserve("test").close();

        assertTrue(state.isDestroyed(), "state should now be destroyed");
    }
}<|MERGE_RESOLUTION|>--- conflicted
+++ resolved
@@ -17,7 +17,6 @@
 package com.swirlds.platform.state;
 
 import static com.swirlds.common.test.fixtures.AssertionUtils.assertEventuallyTrue;
-import static com.swirlds.platform.test.fixtures.config.ConfigUtils.CONFIGURATION;
 import static com.swirlds.platform.test.fixtures.state.FakeMerkleStateLifecycles.FAKE_MERKLE_STATE_LIFECYCLES;
 import static java.util.concurrent.TimeUnit.MILLISECONDS;
 import static org.junit.jupiter.api.Assertions.assertFalse;
@@ -69,7 +68,7 @@
 
         final PlatformStateModifier platformState = new PlatformState();
         platformState.setAddressBook(mock(AddressBook.class));
-        when(state.getWritablePlatformState(CONFIGURATION)).thenReturn(platformState);
+        when(state.getWritablePlatformState()).thenReturn(platformState);
         if (reserveCallback != null) {
             doAnswer(invocation -> {
                         reserveCallback.run();
@@ -212,11 +211,7 @@
         final MerkleStateRoot state = spy(new MerkleStateRoot(
                 FAKE_MERKLE_STATE_LIFECYCLES, version -> new BasicSoftwareVersion(version.major())));
         final PlatformStateModifier platformState = mock(PlatformStateModifier.class);
-<<<<<<< HEAD
-        state.initPlatformState(CONFIGURATION);
-=======
         FAKE_MERKLE_STATE_LIFECYCLES.initPlatformState(state);
->>>>>>> 539105d8
         when(state.getReadablePlatformState()).thenReturn(platformState);
         when(platformState.getRound()).thenReturn(0L);
         final SignedState signedState = new SignedState(
