--- conflicted
+++ resolved
@@ -146,15 +146,9 @@
 
         assertEquals(-1, originalState.getReservationCount(), "invalid reservation count");
 
-<<<<<<< HEAD
-        final DeserializedSignedState deserializedSignedState =
-                readStateFile(TestPlatformContextBuilder.create().build(), stateFile);
-=======
         final DeserializedSignedState deserializedSignedState = readStateFile(
                 TestPlatformContextBuilder.create().build().getConfiguration(),
-                stateFile,
-                SignedStateFileUtils::readState);
->>>>>>> 40da59e3
+                stateFile);
         MerkleCryptoFactory.getInstance()
                 .digestTreeSync(
                         deserializedSignedState.reservedSignedState().get().getState());
@@ -348,15 +342,9 @@
 
                     final SignedState stateFromDisk = assertDoesNotThrow(
                             () -> SignedStateFileReader.readStateFile(
-<<<<<<< HEAD
-                                            TestPlatformContextBuilder.create().build(), savedStateInfo.stateFile())
-=======
                                             TestPlatformContextBuilder.create()
                                                     .build()
-                                                    .getConfiguration(),
-                                            savedStateInfo.stateFile(),
-                                            SignedStateFileUtils::readState)
->>>>>>> 40da59e3
+                                                    .getConfiguration(), savedStateInfo.stateFile())
                                     .reservedSignedState()
                                     .get(),
                             "should be able to read state on disk");
