/*
 * Copyright (C) 2024 Hedera Hashgraph, LLC
 *
 * Licensed under the Apache License, Version 2.0 (the "License");
 * you may not use this file except in compliance with the License.
 * You may obtain a copy of the License at
 *
 *      http://www.apache.org/licenses/LICENSE-2.0
 *
 * Unless required by applicable law or agreed to in writing, software
 * distributed under the License is distributed on an "AS IS" BASIS,
 * WITHOUT WARRANTIES OR CONDITIONS OF ANY KIND, either express or implied.
 * See the License for the specific language governing permissions and
 * limitations under the License.
 */

package com.swirlds.platform.event.stale;

import static com.hedera.hapi.platform.event.EventPayload.PayloadOneOfType.APPLICATION_PAYLOAD;
import static com.hedera.hapi.platform.event.EventPayload.PayloadOneOfType.STATE_SIGNATURE_PAYLOAD;
import static org.junit.jupiter.api.Assertions.assertEquals;
import static org.junit.jupiter.api.Assertions.assertThrows;

import com.hedera.hapi.platform.event.EventPayload.PayloadOneOfType;
import com.hedera.hapi.platform.event.StateSignaturePayload;
import com.hedera.pbj.runtime.OneOf;
import com.hedera.pbj.runtime.io.buffer.Bytes;
import com.swirlds.common.context.PlatformContext;
import com.swirlds.common.test.fixtures.Randotron;
import com.swirlds.common.test.fixtures.platform.TestPlatformContextBuilder;
import com.swirlds.config.api.Configuration;
import com.swirlds.config.extensions.test.fixtures.TestConfigBuilder;
import com.swirlds.platform.config.StateConfig_;
import com.swirlds.platform.consensus.EventWindow;
import com.swirlds.platform.event.AncientMode;
import com.swirlds.platform.event.PlatformEvent;
import com.swirlds.platform.event.resubmitter.DefaultTransactionResubmitter;
import com.swirlds.platform.event.resubmitter.TransactionResubmitter;
import com.swirlds.platform.test.fixtures.event.TestingEventBuilder;
import java.nio.ByteBuffer;
import java.util.ArrayList;
import java.util.Collections;
import java.util.List;
import org.junit.jupiter.api.Test;

class TransactionResubmitterTests {

    @Test
    void basicBehaviorTest() {
        final Randotron randotron = Randotron.create();

        final long maxSignatureAge = randotron.nextInt(50, 500);
        final Configuration configuration = new TestConfigBuilder()
                .withValue(StateConfig_.MAX_SIGNATURE_RESUBMIT_AGE, maxSignatureAge)
                .getOrCreateConfig();

        final PlatformContext platformContext = TestPlatformContextBuilder.create()
                .withConfiguration(configuration)
                .build();

        // the round must be high enough to allow events to be too old
        final long currentRound = randotron.nextLong(1000, 2000);
        final EventWindow eventWindow = new EventWindow(
                currentRound,
                1 /* ignored by resubmitter */,
                1 /* ignored by resubmitter */,
                AncientMode.BIRTH_ROUND_THRESHOLD);

        final TransactionResubmitter resubmitter = new DefaultTransactionResubmitter(platformContext);
        resubmitter.updateEventWindow(eventWindow);

        final int transactionCount = randotron.nextInt(1, 100);
        final List<OneOf<PayloadOneOfType>> transactions = new ArrayList<>();
        final List<OneOf<PayloadOneOfType>> systemTransactions = new ArrayList<>();
        for (int i = 0; i < transactionCount; i++) {
            final boolean systemTransaction = randotron.nextBoolean();
            final OneOf<PayloadOneOfType> transaction;
            if (systemTransaction) {

                final boolean tooOld = randotron.nextBoolean(0.1);
                final long round;

                if (tooOld) {
                    if (currentRound - maxSignatureAge > 1) {
                        round = randotron.nextLong(1, currentRound - maxSignatureAge);
                    } else {
                        round = 1;
                    }
                } else {
                    round = randotron.nextLong(currentRound - maxSignatureAge, currentRound);
                }

                final StateSignaturePayload payload = new StateSignaturePayload(
                        round, randotron.nextSignature().getBytes(), randotron.nextHashBytes());
                transaction = new OneOf<>(STATE_SIGNATURE_PAYLOAD, payload);

                if (!tooOld) {
                    systemTransactions.add(transaction);
                }
            } else {
                final ByteBuffer buffer = ByteBuffer.allocate(Long.BYTES);
                buffer.putLong(randotron.nextLong());
                transaction = new OneOf<>(APPLICATION_PAYLOAD, Bytes.wrap(buffer.array()));
            }
            transactions.add(transaction);
        }

        final PlatformEvent event =
                new TestingEventBuilder(randotron).setTransactions(transactions).build();

        final List<OneOf<PayloadOneOfType>> transactionsToResubmit = resubmitter.resubmitStaleTransactions(event);

        assertEquals(systemTransactions.size(), transactionsToResubmit.size());
        for (int i = 0; i < systemTransactions.size(); i++) {
            assertEquals(systemTransactions.get(i), transactionsToResubmit.get(i));
        }
    }

    @Test
    void noSystemTransactionsTest() {
        final Randotron randotron = Randotron.create();

        final PlatformContext platformContext =
                TestPlatformContextBuilder.create().build();

        final long currentRound = randotron.nextLong(1, 1000);
        final EventWindow eventWindow = new EventWindow(
                currentRound,
                1 /* ignored by resubmitter */,
                1 /* ignored by resubmitter */,
                AncientMode.BIRTH_ROUND_THRESHOLD);

        final TransactionResubmitter resubmitter = new DefaultTransactionResubmitter(platformContext);
        resubmitter.updateEventWindow(eventWindow);

        final int transactionCount = randotron.nextInt(1, 100);
        final List<OneOf<PayloadOneOfType>> transactions = new ArrayList<>();
        for (int i = 0; i < transactionCount; i++) {
            final ByteBuffer buffer = ByteBuffer.allocate(Long.BYTES);
            buffer.putLong(randotron.nextLong());
            final OneOf<PayloadOneOfType> transaction = new OneOf<>(APPLICATION_PAYLOAD, Bytes.wrap(buffer.array()));
            transactions.add(transaction);
        }

        final PlatformEvent event =
                new TestingEventBuilder(randotron).setTransactions(transactions).build();

        final List<OneOf<PayloadOneOfType>> transactionsToResubmit = resubmitter.resubmitStaleTransactions(event);
        assertEquals(0, transactionsToResubmit.size());
    }

    @Test
    void noTransactionsTest() {
        final Randotron randotron = Randotron.create();

        final PlatformContext platformContext =
                TestPlatformContextBuilder.create().build();

        final long currentRound = randotron.nextLong(1, 1000);
        final EventWindow eventWindow = new EventWindow(
                currentRound,
                1 /* ignored by resubmitter */,
                1 /* ignored by resubmitter */,
                AncientMode.BIRTH_ROUND_THRESHOLD);

        final TransactionResubmitter resubmitter = new DefaultTransactionResubmitter(platformContext);
        resubmitter.updateEventWindow(eventWindow);

<<<<<<< HEAD
        final GossipEvent event = new TestingEventBuilder(randotron)
                .setTransactions(Collections.emptyList())
=======
        final PlatformEvent event = new TestingEventBuilder(randotron)
                .setTransactions(new ConsensusTransactionImpl[0])
>>>>>>> 6e679932
                .build();

        final List<OneOf<PayloadOneOfType>> transactionsToResubmit = resubmitter.resubmitStaleTransactions(event);
        assertEquals(0, transactionsToResubmit.size());
    }

    @Test
    void eventWindowNotSetTest() {
        final Randotron randotron = Randotron.create();

        final PlatformContext platformContext =
                TestPlatformContextBuilder.create().build();

        final TransactionResubmitter resubmitter = new DefaultTransactionResubmitter(platformContext);

<<<<<<< HEAD
        final GossipEvent event = new TestingEventBuilder(randotron)
                .setTransactions(Collections.emptyList())
=======
        final PlatformEvent event = new TestingEventBuilder(randotron)
                .setTransactions(new ConsensusTransactionImpl[0])
>>>>>>> 6e679932
                .build();

        assertThrows(IllegalStateException.class, () -> resubmitter.resubmitStaleTransactions(event));
    }
}<|MERGE_RESOLUTION|>--- conflicted
+++ resolved
@@ -166,13 +166,8 @@
         final TransactionResubmitter resubmitter = new DefaultTransactionResubmitter(platformContext);
         resubmitter.updateEventWindow(eventWindow);
 
-<<<<<<< HEAD
-        final GossipEvent event = new TestingEventBuilder(randotron)
+        final PlatformEvent event = new TestingEventBuilder(randotron)
                 .setTransactions(Collections.emptyList())
-=======
-        final PlatformEvent event = new TestingEventBuilder(randotron)
-                .setTransactions(new ConsensusTransactionImpl[0])
->>>>>>> 6e679932
                 .build();
 
         final List<OneOf<PayloadOneOfType>> transactionsToResubmit = resubmitter.resubmitStaleTransactions(event);
@@ -188,13 +183,8 @@
 
         final TransactionResubmitter resubmitter = new DefaultTransactionResubmitter(platformContext);
 
-<<<<<<< HEAD
-        final GossipEvent event = new TestingEventBuilder(randotron)
+        final PlatformEvent event = new TestingEventBuilder(randotron)
                 .setTransactions(Collections.emptyList())
-=======
-        final PlatformEvent event = new TestingEventBuilder(randotron)
-                .setTransactions(new ConsensusTransactionImpl[0])
->>>>>>> 6e679932
                 .build();
 
         assertThrows(IllegalStateException.class, () -> resubmitter.resubmitStaleTransactions(event));
