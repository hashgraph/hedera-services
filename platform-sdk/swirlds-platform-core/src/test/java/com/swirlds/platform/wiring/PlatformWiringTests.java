--- conflicted
+++ resolved
@@ -97,11 +97,8 @@
                 mock(LatestCompleteStateNexus.class),
                 mock(SavedStateController.class),
                 mock(SignedStateHasher.class),
-<<<<<<< HEAD
-                mock(AppNotifier.class));
-=======
+                mock(AppNotifier.class),
                 mock(PlatformPublisher.class));
->>>>>>> 9dac044c
 
         assertFalse(wiring.getModel().checkForUnboundInputWires());
     }
