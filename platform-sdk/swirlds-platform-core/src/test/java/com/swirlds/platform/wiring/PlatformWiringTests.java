/*
 * Copyright (C) 2023-2024 Hedera Hashgraph, LLC
 *
 * Licensed under the Apache License, Version 2.0 (the "License");
 * you may not use this file except in compliance with the License.
 * You may obtain a copy of the License at
 *
 *      http://www.apache.org/licenses/LICENSE-2.0
 *
 * Unless required by applicable law or agreed to in writing, software
 * distributed under the License is distributed on an "AS IS" BASIS,
 * WITHOUT WARRANTIES OR CONDITIONS OF ANY KIND, either express or implied.
 * See the License for the specific language governing permissions and
 * limitations under the License.
 */

package com.swirlds.platform.wiring;

import static org.junit.jupiter.api.Assertions.assertFalse;
import static org.mockito.Mockito.mock;

import com.swirlds.common.context.PlatformContext;
import com.swirlds.common.test.fixtures.platform.TestPlatformContextBuilder;
import com.swirlds.platform.StateSigner;
import com.swirlds.platform.builder.PlatformBuildingBlocks;
import com.swirlds.platform.builder.PlatformComponentBuilder;
import com.swirlds.platform.components.AppNotifier;
import com.swirlds.platform.components.EventWindowManager;
import com.swirlds.platform.components.SavedStateController;
import com.swirlds.platform.components.appcomm.LatestCompleteStateNotifier;
import com.swirlds.platform.components.consensus.ConsensusEngine;
import com.swirlds.platform.event.creation.EventCreationManager;
import com.swirlds.platform.event.deduplication.EventDeduplicator;
import com.swirlds.platform.event.hashing.EventHasher;
import com.swirlds.platform.event.linking.InOrderLinker;
import com.swirlds.platform.event.orphan.OrphanBuffer;
import com.swirlds.platform.event.preconsensus.EventDurabilityNexus;
import com.swirlds.platform.event.preconsensus.PcesReplayer;
import com.swirlds.platform.event.preconsensus.PcesSequencer;
import com.swirlds.platform.event.preconsensus.PcesWriter;
import com.swirlds.platform.event.signing.SelfEventSigner;
import com.swirlds.platform.event.stream.EventStreamManager;
import com.swirlds.platform.event.validation.EventSignatureValidator;
import com.swirlds.platform.event.validation.InternalEventValidator;
import com.swirlds.platform.eventhandling.ConsensusRoundHandler;
import com.swirlds.platform.eventhandling.TransactionPrehandler;
import com.swirlds.platform.gossip.shadowgraph.Shadowgraph;
import com.swirlds.platform.publisher.PlatformPublisher;
import com.swirlds.platform.state.iss.IssDetector;
import com.swirlds.platform.state.iss.IssHandler;
import com.swirlds.platform.state.nexus.LatestCompleteStateNexus;
import com.swirlds.platform.state.nexus.SignedStateNexus;
import com.swirlds.platform.state.signed.SignedStateFileManager;
import com.swirlds.platform.state.signed.SignedStateHasher;
import com.swirlds.platform.state.signed.StateGarbageCollector;
import com.swirlds.platform.state.signed.StateSignatureCollector;
import com.swirlds.platform.system.events.BirthRoundMigrationShim;
import com.swirlds.platform.util.HashLogger;
import org.junit.jupiter.api.DisplayName;
import org.junit.jupiter.api.Test;

/**
 * Unit tests for {@link PlatformWiring}
 */
class PlatformWiringTests {
    @Test
    @DisplayName("Assert that all input wires are bound to something")
    void testBindings() {
        final PlatformContext platformContext =
                TestPlatformContextBuilder.create().build();

        final PlatformWiring wiring = new PlatformWiring(platformContext, true, true);

        final PlatformComponentBuilder componentBuilder =
                new PlatformComponentBuilder(mock(PlatformBuildingBlocks.class));
<<<<<<< HEAD
        componentBuilder.withSelfEventSigner(mock(SelfEventSigner.class));

        wiring.bind(
                componentBuilder,
                mock(EventHasher.class),
                mock(InternalEventValidator.class),
                mock(EventDeduplicator.class),
                mock(EventSignatureValidator.class),
=======
        componentBuilder
                .withEventHasher(mock(EventHasher.class))
                .withInternalEventValidator(mock(InternalEventValidator.class))
                .withEventDeduplicator(mock(EventDeduplicator.class))
                .withEventSignatureValidator(mock(EventSignatureValidator.class))
                .withStateGarbageCollector(mock(StateGarbageCollector.class));

        wiring.bind(
                componentBuilder,
>>>>>>> 2be84490
                mock(OrphanBuffer.class),
                mock(InOrderLinker.class),
                mock(ConsensusEngine.class),
                mock(SignedStateFileManager.class),
                mock(StateSigner.class),
                mock(PcesReplayer.class),
                mock(PcesWriter.class),
                mock(EventDurabilityNexus.class),
                mock(Shadowgraph.class),
                mock(PcesSequencer.class),
                mock(EventCreationManager.class),
                mock(StateSignatureCollector.class),
                mock(TransactionPrehandler.class),
                mock(EventWindowManager.class),
                mock(ConsensusRoundHandler.class),
                mock(EventStreamManager.class),
                mock(IssDetector.class),
                mock(IssHandler.class),
                mock(HashLogger.class),
                mock(BirthRoundMigrationShim.class),
                mock(LatestCompleteStateNotifier.class),
                mock(SignedStateNexus.class),
                mock(LatestCompleteStateNexus.class),
                mock(SavedStateController.class),
                mock(SignedStateHasher.class),
                mock(AppNotifier.class),
                mock(PlatformPublisher.class));

        assertFalse(wiring.getModel().checkForUnboundInputWires());
    }
}<|MERGE_RESOLUTION|>--- conflicted
+++ resolved
@@ -73,26 +73,17 @@
 
         final PlatformComponentBuilder componentBuilder =
                 new PlatformComponentBuilder(mock(PlatformBuildingBlocks.class));
-<<<<<<< HEAD
-        componentBuilder.withSelfEventSigner(mock(SelfEventSigner.class));
 
-        wiring.bind(
-                componentBuilder,
-                mock(EventHasher.class),
-                mock(InternalEventValidator.class),
-                mock(EventDeduplicator.class),
-                mock(EventSignatureValidator.class),
-=======
         componentBuilder
                 .withEventHasher(mock(EventHasher.class))
                 .withInternalEventValidator(mock(InternalEventValidator.class))
                 .withEventDeduplicator(mock(EventDeduplicator.class))
                 .withEventSignatureValidator(mock(EventSignatureValidator.class))
-                .withStateGarbageCollector(mock(StateGarbageCollector.class));
+                .withStateGarbageCollector(mock(StateGarbageCollector.class))
+                .withSelfEventSigner(mock(SelfEventSigner.class));
 
         wiring.bind(
                 componentBuilder,
->>>>>>> 2be84490
                 mock(OrphanBuffer.class),
                 mock(InOrderLinker.class),
                 mock(ConsensusEngine.class),
