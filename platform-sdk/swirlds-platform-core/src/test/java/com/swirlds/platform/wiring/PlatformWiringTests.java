--- conflicted
+++ resolved
@@ -83,11 +83,9 @@
                 .withStateGarbageCollector(mock(StateGarbageCollector.class))
                 .withSelfEventSigner(mock(SelfEventSigner.class))
                 .withOrphanBuffer(mock(OrphanBuffer.class))
-<<<<<<< HEAD
+                .withRunningEventHasher(mock(RunningEventHasher.class))
                 .withInOrderLinker(mock(InOrderLinker.class));
-=======
-                .withRunningEventHasher(mock(RunningEventHasher.class));
->>>>>>> 451e8568
+
 
         wiring.bind(
                 componentBuilder,
