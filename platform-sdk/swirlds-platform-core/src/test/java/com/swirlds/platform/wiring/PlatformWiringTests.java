/*
 * Copyright (C) 2023-2024 Hedera Hashgraph, LLC
 *
 * Licensed under the Apache License, Version 2.0 (the "License");
 * you may not use this file except in compliance with the License.
 * You may obtain a copy of the License at
 *
 *      http://www.apache.org/licenses/LICENSE-2.0
 *
 * Unless required by applicable law or agreed to in writing, software
 * distributed under the License is distributed on an "AS IS" BASIS,
 * WITHOUT WARRANTIES OR CONDITIONS OF ANY KIND, either express or implied.
 * See the License for the specific language governing permissions and
 * limitations under the License.
 */

package com.swirlds.platform.wiring;

import static org.junit.jupiter.api.Assertions.assertFalse;
import static org.mockito.Mockito.mock;

import com.swirlds.base.test.fixtures.time.FakeTime;
import com.swirlds.common.context.PlatformContext;
import com.swirlds.common.stream.EventStreamManager;
import com.swirlds.platform.StateSigner;
import com.swirlds.platform.components.LinkedEventIntake;
import com.swirlds.platform.event.FutureEventBuffer;
import com.swirlds.platform.event.creation.EventCreationManager;
import com.swirlds.platform.event.deduplication.EventDeduplicator;
import com.swirlds.platform.event.hashing.EventHasher;
import com.swirlds.platform.event.linking.InOrderLinker;
import com.swirlds.platform.event.orphan.OrphanBuffer;
import com.swirlds.platform.event.preconsensus.EventDurabilityNexus;
import com.swirlds.platform.event.preconsensus.PcesReplayer;
import com.swirlds.platform.event.preconsensus.PcesSequencer;
import com.swirlds.platform.event.preconsensus.PcesWriter;
import com.swirlds.platform.event.validation.EventSignatureValidator;
import com.swirlds.platform.event.validation.InternalEventValidator;
import com.swirlds.platform.eventhandling.ConsensusRoundHandler;
import com.swirlds.platform.gossip.shadowgraph.Shadowgraph;
import com.swirlds.platform.state.SwirldStateManager;
import com.swirlds.platform.state.signed.SignedStateFileManager;
import com.swirlds.platform.state.signed.StateSignatureCollector;
import com.swirlds.test.framework.context.TestPlatformContextBuilder;
import org.junit.jupiter.api.DisplayName;
import org.junit.jupiter.api.Test;

/**
 * Unit tests for {@link PlatformWiring}
 */
class PlatformWiringTests {
    @Test
    @DisplayName("Assert that all input wires are bound to something")
    void testBindings() {
        final PlatformContext platformContext =
                TestPlatformContextBuilder.create().build();

        final PlatformWiring wiring = new PlatformWiring(platformContext, new FakeTime());

        wiring.bind(
                mock(EventHasher.class),
                mock(InternalEventValidator.class),
                mock(EventDeduplicator.class),
                mock(EventSignatureValidator.class),
                mock(OrphanBuffer.class),
                mock(InOrderLinker.class),
                mock(LinkedEventIntake.class),
                mock(SignedStateFileManager.class),
                mock(StateSigner.class),
                mock(PcesReplayer.class),
                mock(PcesWriter.class),
                mock(EventDurabilityNexus.class),
                mock(Shadowgraph.class),
                mock(PcesSequencer.class),
                mock(EventCreationManager.class),
                mock(SwirldStateManager.class),
                mock(StateSignatureCollector.class),
<<<<<<< HEAD
                mock(ConsensusRoundHandler.class),
                mock(EventStreamManager.class));
=======
                mock(FutureEventBuffer.class));
>>>>>>> a7bfa9a5

        assertFalse(wiring.getModel().checkForUnboundInputWires());
    }
}<|MERGE_RESOLUTION|>--- conflicted
+++ resolved
@@ -75,12 +75,9 @@
                 mock(EventCreationManager.class),
                 mock(SwirldStateManager.class),
                 mock(StateSignatureCollector.class),
-<<<<<<< HEAD
                 mock(ConsensusRoundHandler.class),
-                mock(EventStreamManager.class));
-=======
+                mock(EventStreamManager.class),
                 mock(FutureEventBuffer.class));
->>>>>>> a7bfa9a5
 
         assertFalse(wiring.getModel().checkForUnboundInputWires());
     }
