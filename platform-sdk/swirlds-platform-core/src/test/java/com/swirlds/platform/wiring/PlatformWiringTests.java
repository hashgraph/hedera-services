--- conflicted
+++ resolved
@@ -87,11 +87,8 @@
                 .withEventCreationManager(mock(EventCreationManager.class))
                 .withInOrderLinker(mock(InOrderLinker.class))
                 .withConsensusEngine(mock(ConsensusEngine.class))
-<<<<<<< HEAD
+                .withConsensusEventStream(mock(ConsensusEventStream.class))
                 .withRoundDurabilityBuffer(mock(RoundDurabilityBuffer.class));
-=======
-                .withConsensusEventStream(mock(ConsensusEventStream.class));
->>>>>>> 10742e08
 
         wiring.bind(
                 componentBuilder,
