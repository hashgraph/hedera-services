--- conflicted
+++ resolved
@@ -21,9 +21,6 @@
 
 import com.swirlds.common.context.PlatformContext;
 import com.swirlds.common.test.fixtures.platform.TestPlatformContextBuilder;
-import com.swirlds.common.wiring.model.WiringModel;
-import com.swirlds.common.wiring.wires.input.BindableInputWire;
-import com.swirlds.common.wiring.wires.output.StandardOutputWire;
 import com.swirlds.platform.StateSigner;
 import com.swirlds.platform.builder.PlatformBuildingBlocks;
 import com.swirlds.platform.builder.PlatformComponentBuilder;
@@ -32,8 +29,6 @@
 import com.swirlds.platform.components.SavedStateController;
 import com.swirlds.platform.components.appcomm.LatestCompleteStateNotifier;
 import com.swirlds.platform.components.consensus.ConsensusEngine;
-import com.swirlds.platform.consensus.EventWindow;
-import com.swirlds.platform.event.GossipEvent;
 import com.swirlds.platform.event.creation.EventCreationManager;
 import com.swirlds.platform.event.deduplication.EventDeduplicator;
 import com.swirlds.platform.event.hashing.EventHasher;
@@ -60,8 +55,6 @@
 import com.swirlds.platform.state.signed.StateSignatureCollector;
 import com.swirlds.platform.system.events.BirthRoundMigrationShim;
 import com.swirlds.platform.util.HashLogger;
-import com.swirlds.platform.wiring.components.Gossip;
-import edu.umd.cs.findbugs.annotations.NonNull;
 import org.junit.jupiter.api.DisplayName;
 import org.junit.jupiter.api.Test;
 
@@ -101,35 +94,20 @@
         // Currently we just have a facade between gossip and the wiring framework.
         // In the future when gossip is refactored to operate within the wiring
         // framework like other components, such things will not be needed.
-        componentBuilder.withGossip(new Gossip() {
-            @Override
-            public void bind(
-                    @NonNull final WiringModel model,
-                    @NonNull final BindableInputWire<GossipEvent, Void> eventInput,
-                    @NonNull final BindableInputWire<EventWindow, Void> eventWindowInput,
-                    @NonNull final StandardOutputWire<GossipEvent> eventOutput,
-                    @NonNull final BindableInputWire<NoInput, Void> startInput,
-                    @NonNull final BindableInputWire<NoInput, Void> stopInput,
-                    @NonNull final BindableInputWire<NoInput, Void> clearInput) {
-
-                eventInput.bindConsumer(event -> {});
-                eventWindowInput.bindConsumer(eventWindow -> {});
-                startInput.bindConsumer(noInput -> {});
-                stopInput.bindConsumer(noInput -> {});
-                clearInput.bindConsumer(noInput -> {});
-            }
-        });
+        componentBuilder.withGossip(
+                (model, eventInput, eventWindowInput, eventOutput, startInput, stopInput, clearInput) -> {
+                    eventInput.bindConsumer(event -> {});
+                    eventWindowInput.bindConsumer(eventWindow -> {});
+                    startInput.bindConsumer(noInput -> {});
+                    stopInput.bindConsumer(noInput -> {});
+                    clearInput.bindConsumer(noInput -> {});
+                });
 
         wiring.bind(
                 componentBuilder,
                 mock(SignedStateFileManager.class),
                 mock(StateSigner.class),
                 mock(PcesReplayer.class),
-<<<<<<< HEAD
-                mock(PcesWriter.class),
-=======
-                mock(Shadowgraph.class),
->>>>>>> 39c22541
                 mock(StateSignatureCollector.class),
                 mock(EventWindowManager.class),
                 mock(ConsensusRoundHandler.class),
