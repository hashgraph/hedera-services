--- conflicted
+++ resolved
@@ -105,11 +105,8 @@
                 .withStaleEventDetector(mock(DefaultStaleEventDetector.class))
                 .withTransactionResubmitter(mock(TransactionResubmitter.class))
                 .withTransactionPool(mock(TransactionPool.class))
-<<<<<<< HEAD
+                .withStateSnapshotManager(mock(StateSnapshotManager.class))
                 .withHashLogger(mock(HashLogger.class));
-=======
-                .withStateSnapshotManager(mock(StateSnapshotManager.class));
->>>>>>> b86dab5a
 
         // Gossip is a special case, it's not like other components.
         // Currently we just have a facade between gossip and the wiring framework.
