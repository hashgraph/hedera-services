--- conflicted
+++ resolved
@@ -85,19 +85,11 @@
                 .withOrphanBuffer(mock(OrphanBuffer.class))
                 .withRunningEventHasher(mock(RunningEventHasher.class))
                 .withEventCreationManager(mock(EventCreationManager.class))
-<<<<<<< HEAD
+                .withInOrderLinker(mock(InOrderLinker.class))
                 .withConsensusEngine(mock(ConsensusEngine.class));
 
         wiring.bind(
                 componentBuilder,
-                mock(InOrderLinker.class),
-=======
-                .withInOrderLinker(mock(InOrderLinker.class));
-
-        wiring.bind(
-                componentBuilder,
-                mock(ConsensusEngine.class),
->>>>>>> bd8264ec
                 mock(SignedStateFileManager.class),
                 mock(StateSigner.class),
                 mock(PcesReplayer.class),
