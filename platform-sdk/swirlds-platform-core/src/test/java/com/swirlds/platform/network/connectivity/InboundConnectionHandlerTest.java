--- conflicted
+++ resolved
@@ -92,12 +92,7 @@
 
         final InboundConnectionHandler inbound = new InboundConnectionHandler(
                 platformContext, ct, identifier, thisNode, connConsumer, Time.getCurrent());
-<<<<<<< HEAD
-        inbound.handle(socket, peerInfoList); // 2 can talk to 1 via tls ok
-        serverThread.join();
-=======
         inbound.handle(socket); // 2 can talk to 1 via tls ok
->>>>>>> 4958cebb
         socket.close();
     }
 
