open module com.swirlds.platform.core.test.fixtures {
    requires transitive com.hedera.node.hapi;
    requires transitive com.swirlds.common.test.fixtures;
    requires transitive com.swirlds.common;
    requires transitive com.swirlds.platform.core;
    requires transitive com.hedera.pbj.runtime;
    requires com.swirlds.logging;
<<<<<<< HEAD
    requires com.swirlds.merkledb;
    requires com.swirlds.wiring;
=======
>>>>>>> 075d35cd
    requires org.apache.logging.log4j;
    requires org.junit.jupiter.api;
    requires org.mockito;
    requires static transitive com.github.spotbugs.annotations;

    exports com.swirlds.platform.test.fixtures;
    exports com.swirlds.platform.test.fixtures.stream;
    exports com.swirlds.platform.test.fixtures.event;
    exports com.swirlds.platform.test.fixtures.event.source;
    exports com.swirlds.platform.test.fixtures.event.generator;
    exports com.swirlds.platform.test.fixtures.state;
    exports com.swirlds.platform.test.fixtures.addressbook;
    exports com.swirlds.platform.test.fixtures.crypto;
}<|MERGE_RESOLUTION|>--- conflicted
+++ resolved
@@ -5,11 +5,7 @@
     requires transitive com.swirlds.platform.core;
     requires transitive com.hedera.pbj.runtime;
     requires com.swirlds.logging;
-<<<<<<< HEAD
-    requires com.swirlds.merkledb;
     requires com.swirlds.wiring;
-=======
->>>>>>> 075d35cd
     requires org.apache.logging.log4j;
     requires org.junit.jupiter.api;
     requires org.mockito;
