--- conflicted
+++ resolved
@@ -19,7 +19,6 @@
 import static com.swirlds.common.test.fixtures.RandomUtils.getRandomPrintSeed;
 import static com.swirlds.common.test.fixtures.RandomUtils.randomHash;
 import static com.swirlds.common.test.fixtures.RandomUtils.randomSignature;
-import static com.swirlds.platform.test.fixtures.config.ConfigUtils.CONFIGURATION;
 import static com.swirlds.platform.test.fixtures.state.FakeMerkleStateLifecycles.FAKE_MERKLE_STATE_LIFECYCLES;
 import static com.swirlds.platform.test.fixtures.state.FakeMerkleStateLifecycles.registerMerkleStateRootClassIds;
 
@@ -188,13 +187,8 @@
         } else {
             consensusSnapshotInstance = consensusSnapshot;
         }
-<<<<<<< HEAD
-
-        final PlatformStateModifier platformState = stateInstance.getWritablePlatformState(CONFIGURATION);
-=======
         FAKE_MERKLE_STATE_LIFECYCLES.initPlatformState((MerkleStateRoot) stateInstance);
         final PlatformStateModifier platformState = stateInstance.getWritablePlatformState();
->>>>>>> e90c5dbc
 
         platformState.bulkUpdate(v -> {
             v.setSnapshot(consensusSnapshotInstance);
