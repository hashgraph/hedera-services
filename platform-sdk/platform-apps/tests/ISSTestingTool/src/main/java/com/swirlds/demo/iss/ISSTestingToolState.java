/*
 * Copyright (C) 2022-2025 Hedera Hashgraph, LLC
 *
 * Licensed under the Apache License, Version 2.0 (the "License");
 * you may not use this file except in compliance with the License.
 * You may obtain a copy of the License at
 *
 *      http://www.apache.org/licenses/LICENSE-2.0
 *
 * Unless required by applicable law or agreed to in writing, software
 * distributed under the License is distributed on an "AS IS" BASIS,
 * WITHOUT WARRANTIES OR CONDITIONS OF ANY KIND, either express or implied.
 * See the License for the specific language governing permissions and
 * limitations under the License.
 */

package com.swirlds.demo.iss;
/*
 * This file is public domain.
 *
 * SWIRLDS MAKES NO REPRESENTATIONS OR WARRANTIES ABOUT THE SUITABILITY OF
 * THE SOFTWARE, EITHER EXPRESS OR IMPLIED, INCLUDING BUT NOT LIMITED
 * TO THE IMPLIED WARRANTIES OF MERCHANTABILITY, FITNESS FOR A
 * PARTICULAR PURPOSE, OR NON-INFRINGEMENT. SWIRLDS SHALL NOT BE LIABLE FOR
 * ANY DAMAGES SUFFERED AS A RESULT OF USING, MODIFYING OR
 * DISTRIBUTING THIS SOFTWARE OR ITS DERIVATIVES.
 */

import com.hedera.hapi.node.base.SemanticVersion;
<<<<<<< HEAD
=======
import com.hedera.hapi.node.state.roster.Roster;
import com.hedera.hapi.node.state.roster.RosterEntry;
import com.hedera.hapi.platform.event.StateSignatureTransaction;
import com.hedera.pbj.runtime.ParseException;
>>>>>>> 84c5adf1
import com.swirlds.common.constructable.ConstructableIgnored;
import com.swirlds.common.io.SelfSerializable;
import com.swirlds.common.io.streams.SerializableDataInputStream;
import com.swirlds.common.io.streams.SerializableDataOutputStream;
import com.swirlds.platform.state.PlatformMerkleStateRoot;
import com.swirlds.platform.system.InitTrigger;
import com.swirlds.platform.system.Platform;
import com.swirlds.platform.system.SoftwareVersion;
import com.swirlds.platform.system.events.ConsensusEvent;
<<<<<<< HEAD
=======
import com.swirlds.platform.system.events.Event;
import com.swirlds.platform.system.transaction.ConsensusTransaction;
import com.swirlds.platform.system.transaction.Transaction;
>>>>>>> 84c5adf1
import com.swirlds.platform.test.fixtures.state.FakeStateLifecycles;
import com.swirlds.state.merkle.singleton.StringLeaf;
import edu.umd.cs.findbugs.annotations.NonNull;
import java.io.ByteArrayInputStream;
import java.io.ByteArrayOutputStream;
import java.io.IOException;
import java.nio.charset.StandardCharsets;
import java.time.Instant;
import java.util.LinkedList;
import java.util.List;
import java.util.function.Function;
import java.util.function.Supplier;

/**
 * State for the ISSTestingTool.
 */
@ConstructableIgnored
public class ISSTestingToolState extends PlatformMerkleStateRoot {

    private static class ClassVersion {
        public static final int ORIGINAL = 1;
    }

    static {
        FakeStateLifecycles.registerMerkleStateRootClassIds();
    }

    private static final long CLASS_ID = 0xf059378c7764ef47L;

    // 0 is PLATFORM_STATE, 1 is ROSTERS, 2 is ROSTER_STATE
    private static final int RUNNING_SUM_INDEX = 3;
    private static final int GENESIS_TIMESTAMP_INDEX = 4;
    private static final int PLANNED_ISS_LIST_INDEX = 5;
    private static final int PLANNED_LOG_ERROR_LIST_INDEX = 6;

    /**
     * The true "state" of this app. Each transaction is just an integer that gets added to this value.
     */
    private long runningSum = 0;

    /**
     * The timestamp of the first event after genesis.
     */
    private Instant genesisTimestamp;

    /**
     * A list of ISS incidents that will be triggered at a predetermined consensus time
     */
    private List<PlannedIss> plannedIssList = new LinkedList<>();

    /**
     * A list of errors that will be logged at a predetermined consensus time
     */
    private List<PlannedLogError> plannedLogErrorList = new LinkedList<>();

    public ISSTestingToolState(@NonNull final Function<SemanticVersion, SoftwareVersion> versionFactory) {
        super(versionFactory);
    }

    public void initState(InitTrigger trigger, Platform platform) {
        // since the test occurrences are relative to the genesis timestamp, the data only needs to be parsed at genesis
        if (trigger == InitTrigger.GENESIS) {
            final ISSTestingToolConfig testingToolConfig =
                    platform.getContext().getConfiguration().getConfigData(ISSTestingToolConfig.class);

            this.plannedIssList = testingToolConfig.getPlannedISSs();
            this.plannedLogErrorList = testingToolConfig.getPlannedLogErrors();
            writeObjectByChildIndex(PLANNED_ISS_LIST_INDEX, plannedIssList);
            writeObjectByChildIndex(PLANNED_LOG_ERROR_LIST_INDEX, plannedLogErrorList);
        } else {
            final StringLeaf runningSumLeaf = getChild(RUNNING_SUM_INDEX);
            if (runningSumLeaf != null) {
                runningSum = Long.parseLong(runningSumLeaf.getLabel());
            }
            final StringLeaf genesisTimestampLeaf = getChild(GENESIS_TIMESTAMP_INDEX);
            if (genesisTimestampLeaf != null) {
                genesisTimestamp = Instant.parse(genesisTimestampLeaf.getLabel());
            }
            plannedIssList = readObjectByChildIndex(PLANNED_ISS_LIST_INDEX, PlannedIss::new);
            plannedLogErrorList = readObjectByChildIndex(PLANNED_LOG_ERROR_LIST_INDEX, PlannedLogError::new);
        }
    }

    <T extends SelfSerializable> List<T> readObjectByChildIndex(final int index, final Supplier<T> factory) {
        final StringLeaf stringValue = getChild(index);
        if (stringValue != null) {
            try {
                final SerializableDataInputStream in = new SerializableDataInputStream(
                        new ByteArrayInputStream(stringValue.getLabel().getBytes(StandardCharsets.UTF_8)));
                return in.readSerializableList(1024, false, factory);
            } catch (final IOException e) {
                throw new RuntimeException(e);
            }
        } else {
            return null;
        }
    }

    <T extends SelfSerializable> void writeObjectByChildIndex(final int index, final List<T> list) {
        try {
            final ByteArrayOutputStream byteOut = new ByteArrayOutputStream();
            final SerializableDataOutputStream out = new SerializableDataOutputStream(byteOut);
            out.writeSerializableList(list, false, true);
            setChild(index, new StringLeaf(byteOut.toString(StandardCharsets.UTF_8)));
        } catch (final IOException e) {
            throw new RuntimeException(e);
        }
    }

    @Override
    public void preHandle(
            @NonNull final Event event,
            @NonNull
                    final Consumer<ScopedSystemTransaction<StateSignatureTransaction>>
                            stateSignatureTransactionCallback) {
        event.forEachTransaction(transaction -> {
            // We are not interested in pre-handling any system transactions, as they are
            // specific for the platform only.We also don't want to consume deprecated
            // EventTransaction.STATE_SIGNATURE_TRANSACTION system transactions in the
            // callback,since it's intended to be used only for the new form of encoded system
            // transactions in Bytes.Thus, we can directly skip the current
            // iteration, if it processes a deprecated system transaction with the
            // EventTransaction.STATE_SIGNATURE_TRANSACTION type.
            if (transaction.isSystem()) {
                return;
            }

            // We should consume in the callback the new form of system transactions in Bytes
            if (areTransactionBytesSystemOnes(transaction)) {
                consumeSystemTransaction(transaction, event, stateSignatureTransactionCallback);
            }
        });
    }

    /**
<<<<<<< HEAD
=======
     * {@inheritDoc}
     */
    @Override
    public void handleConsensusRound(
            @NonNull final Round round,
            @NonNull final PlatformStateModifier platformState,
            @NonNull
                    final Consumer<ScopedSystemTransaction<StateSignatureTransaction>>
                            stateSignatureTransactionCallback) {
        throwIfImmutable();
        final Iterator<ConsensusEvent> eventIterator = round.iterator();

        while (eventIterator.hasNext()) {
            final var event = eventIterator.next();
            captureTimestamp(event);
            event.consensusTransactionIterator().forEachRemaining(transaction -> {
                // We are not interested in handling any system transactions, as they are specific
                // for the platform only.We also don't want to consume deprecated
                // EventTransaction.STATE_SIGNATURE_TRANSACTION system transactions in the
                // callback,since it's intended to be used only for the new form of encoded system
                // transactions in Bytes.Thus, we can directly skip the current
                // iteration, if it processes a deprecated system transaction with the
                // EventTransaction.STATE_SIGNATURE_TRANSACTION type.
                if (transaction.isSystem()) {
                    return;
                }

                // We should consume in the callback the new form of system transactions in Bytes
                if (areTransactionBytesSystemOnes(transaction)) {
                    consumeSystemTransaction(transaction, event, stateSignatureTransactionCallback);
                } else {
                    handleTransaction(transaction);
                }
            });
            if (!eventIterator.hasNext()) {
                final Instant currentTimestamp = event.getConsensusTimestamp();
                final Duration elapsedSinceGenesis = Duration.between(genesisTimestamp, currentTimestamp);

                final PlannedIss plannedIss =
                        shouldTriggerIncident(elapsedSinceGenesis, currentTimestamp, plannedIssList);

                if (plannedIss != null) {
                    triggerISS(round, plannedIss, elapsedSinceGenesis, currentTimestamp);
                    // Record the consensus time at which this ISS was provoked
                    scratchPad.set(
                            IssTestingToolScratchpad.PROVOKED_ISS,
                            new SerializableLong(currentTimestamp.toEpochMilli()));
                }

                final PlannedLogError plannedLogError =
                        shouldTriggerIncident(elapsedSinceGenesis, currentTimestamp, plannedLogErrorList);
                if (plannedLogError != null) {
                    triggerLogError(plannedLogError, elapsedSinceGenesis);
                }
            }
        }
    }

    /**
>>>>>>> 84c5adf1
     * Save the event's timestamp, if needed.
     */
    void captureTimestamp(@NonNull final ConsensusEvent event) {
        if (genesisTimestamp == null) {
            genesisTimestamp = event.getConsensusTimestamp();
            setChild(GENESIS_TIMESTAMP_INDEX, new StringLeaf(genesisTimestamp.toString()));
        }
    }

<<<<<<< HEAD
    void incrementRunningSum(long delta) {
=======
    /**
     * Apply a transaction to the state.
     *
     * @param transaction the transaction to apply
     */
    private void handleTransaction(final ConsensusTransaction transaction) {
        final int delta =
                ByteUtils.byteArrayToInt(transaction.getApplicationTransaction().toByteArray(), 0);
>>>>>>> 84c5adf1
        runningSum += delta;
        setChild(RUNNING_SUM_INDEX, new StringLeaf(Long.toString(runningSum)));
    }

<<<<<<< HEAD
    Instant getGenesisTimestamp() {
        return genesisTimestamp;
=======
    /**
     * Checks if the transaction bytes are system ones. The test creates application transactions
     * with max length of 4. System transactions will be always bigger than that.
     *
     * @param transaction the consensus transaction to check
     * @return true if the transaction bytes are system ones, false otherwise
     */
    private boolean areTransactionBytesSystemOnes(final Transaction transaction) {
        return transaction.getApplicationTransaction().length() > 4;
    }

    private void consumeSystemTransaction(
            final Transaction transaction,
            final Event event,
            final Consumer<ScopedSystemTransaction<StateSignatureTransaction>> stateSignatureTransactionCallback) {
        try {
            final var stateSignatureTransaction =
                    StateSignatureTransaction.PROTOBUF.parse(transaction.getApplicationTransaction());
            stateSignatureTransactionCallback.accept(new ScopedSystemTransaction<>(
                    event.getCreatorId(), event.getSoftwareVersion(), stateSignatureTransaction));
        } catch (final ParseException e) {
            logger.error("Failed to parse StateSignatureTransaction", e);
        }
    }

    /**
     * Iterate over a list of planned incidents, and return the first one that should be triggered. If no incident from
     * the list should be triggered, return null
     *
     * @param elapsedSinceGenesis the amount of time that has elapsed since genesis
     * @param currentTimestamp    the current consensus timestamp
     * @param plannedIncidentList the list of planned incidents to iterate over
     * @param <T>                 the type of incident in the list
     * @return the first incident that should be triggered, or null if no incident should be triggered
     */
    @Nullable
    private <T extends PlannedIncident> T shouldTriggerIncident(
            @NonNull final Duration elapsedSinceGenesis,
            @NonNull final Instant currentTimestamp,
            @NonNull final List<T> plannedIncidentList) {

        Objects.requireNonNull(elapsedSinceGenesis);
        Objects.requireNonNull(currentTimestamp);
        Objects.requireNonNull(plannedIncidentList);

        final Iterator<T> plannedIncidentIterator = plannedIncidentList.listIterator();
        while (plannedIncidentIterator.hasNext()) {
            final T plannedIncident = plannedIncidentIterator.next();

            if (isLessThan(elapsedSinceGenesis, plannedIncident.getTimeAfterGenesis())) {
                // The next planned incident is for some time in the future, so return null
                return null;
            }

            // If we reach this point then we are ready to trigger the incident.
            // Once triggered, the same incident is not triggered again.
            plannedIncidentIterator.remove();

            if (isGreaterThan(
                    elapsedSinceGenesis, plannedIncident.getTimeAfterGenesis().plus(INCIDENT_WINDOW))) {

                // Consensus time has skipped forward, possibly because this node was restarted.
                // We are outside the allowable window for the scheduled incident, so do not trigger this one.
                logger.info(
                        STARTUP.getMarker(),
                        "Planned {} skipped at {}. Planned time after genesis: {}. "
                                + "Elapsed time since genesis at skip: {}",
                        plannedIncident.getDescriptor(),
                        currentTimestamp,
                        plannedIncident.getTimeAfterGenesis(),
                        elapsedSinceGenesis);

                continue;
            }

            final SerializableLong issLong = scratchPad.get(IssTestingToolScratchpad.PROVOKED_ISS);
            if (issLong != null) {
                final Instant lastProvokedIssTime = Instant.ofEpochMilli(issLong.getValue());
                if (lastProvokedIssTime.equals(currentTimestamp)) {
                    logger.info(
                            STARTUP.getMarker(),
                            "Planned {} skipped at {} because this ISS was already invoked (likely before a restart).",
                            plannedIncident.getDescriptor(),
                            currentTimestamp);
                }
                continue;
            }

            return plannedIncident;
        }

        return null;
>>>>>>> 84c5adf1
    }

    List<PlannedIss> getPlannedIssList() {
        return plannedIssList;
    }

    List<PlannedLogError> getPlannedLogErrorList() {
        return plannedLogErrorList;
    }

    /**
     * Copy constructor.
     */
    private ISSTestingToolState(final ISSTestingToolState that) {
        super(that);
    }

    /**
     * {@inheritDoc}
     */
    @Override
    public synchronized ISSTestingToolState copy() {
        throwIfImmutable();
        setImmutable(true);
        return new ISSTestingToolState(this);
    }

    /**
     * {@inheritDoc}
     */
    @Override
    public long getClassId() {
        return CLASS_ID;
    }

    /**
     * {@inheritDoc}
     */
    @Override
    public int getVersion() {
        return ClassVersion.ORIGINAL;
    }

    @Override
    public int getMinimumSupportedVersion() {
        return ClassVersion.ORIGINAL;
    }
}<|MERGE_RESOLUTION|>--- conflicted
+++ resolved
@@ -27,13 +27,10 @@
  */
 
 import com.hedera.hapi.node.base.SemanticVersion;
-<<<<<<< HEAD
-=======
 import com.hedera.hapi.node.state.roster.Roster;
 import com.hedera.hapi.node.state.roster.RosterEntry;
 import com.hedera.hapi.platform.event.StateSignatureTransaction;
 import com.hedera.pbj.runtime.ParseException;
->>>>>>> 84c5adf1
 import com.swirlds.common.constructable.ConstructableIgnored;
 import com.swirlds.common.io.SelfSerializable;
 import com.swirlds.common.io.streams.SerializableDataInputStream;
@@ -43,12 +40,9 @@
 import com.swirlds.platform.system.Platform;
 import com.swirlds.platform.system.SoftwareVersion;
 import com.swirlds.platform.system.events.ConsensusEvent;
-<<<<<<< HEAD
-=======
 import com.swirlds.platform.system.events.Event;
 import com.swirlds.platform.system.transaction.ConsensusTransaction;
 import com.swirlds.platform.system.transaction.Transaction;
->>>>>>> 84c5adf1
 import com.swirlds.platform.test.fixtures.state.FakeStateLifecycles;
 import com.swirlds.state.merkle.singleton.StringLeaf;
 import edu.umd.cs.findbugs.annotations.NonNull;
@@ -157,13 +151,12 @@
             throw new RuntimeException(e);
         }
     }
-
     @Override
     public void preHandle(
             @NonNull final Event event,
             @NonNull
-                    final Consumer<ScopedSystemTransaction<StateSignatureTransaction>>
-                            stateSignatureTransactionCallback) {
+            final Consumer<ScopedSystemTransaction<StateSignatureTransaction>>
+                    stateSignatureTransactionCallback) {
         event.forEachTransaction(transaction -> {
             // We are not interested in pre-handling any system transactions, as they are
             // specific for the platform only.We also don't want to consume deprecated
@@ -184,8 +177,6 @@
     }
 
     /**
-<<<<<<< HEAD
-=======
      * {@inheritDoc}
      */
     @Override
@@ -193,8 +184,8 @@
             @NonNull final Round round,
             @NonNull final PlatformStateModifier platformState,
             @NonNull
-                    final Consumer<ScopedSystemTransaction<StateSignatureTransaction>>
-                            stateSignatureTransactionCallback) {
+            final Consumer<ScopedSystemTransaction<StateSignatureTransaction>>
+                    stateSignatureTransactionCallback) {
         throwIfImmutable();
         final Iterator<ConsensusEvent> eventIterator = round.iterator();
 
@@ -244,8 +235,8 @@
         }
     }
 
-    /**
->>>>>>> 84c5adf1
+
+    /**
      * Save the event's timestamp, if needed.
      */
     void captureTimestamp(@NonNull final ConsensusEvent event) {
@@ -255,9 +246,6 @@
         }
     }
 
-<<<<<<< HEAD
-    void incrementRunningSum(long delta) {
-=======
     /**
      * Apply a transaction to the state.
      *
@@ -266,15 +254,10 @@
     private void handleTransaction(final ConsensusTransaction transaction) {
         final int delta =
                 ByteUtils.byteArrayToInt(transaction.getApplicationTransaction().toByteArray(), 0);
->>>>>>> 84c5adf1
         runningSum += delta;
         setChild(RUNNING_SUM_INDEX, new StringLeaf(Long.toString(runningSum)));
     }
 
-<<<<<<< HEAD
-    Instant getGenesisTimestamp() {
-        return genesisTimestamp;
-=======
     /**
      * Checks if the transaction bytes are system ones. The test creates application transactions
      * with max length of 4. System transactions will be always bigger than that.
@@ -367,7 +350,15 @@
         }
 
         return null;
->>>>>>> 84c5adf1
+    }
+
+    void incrementRunningSum(long delta) {
+        runningSum += delta;
+        setChild(RUNNING_SUM_INDEX, new StringLeaf(Long.toString(runningSum)));
+    }
+
+    Instant getGenesisTimestamp() {
+        return genesisTimestamp;
     }
 
     List<PlannedIss> getPlannedIssList() {
