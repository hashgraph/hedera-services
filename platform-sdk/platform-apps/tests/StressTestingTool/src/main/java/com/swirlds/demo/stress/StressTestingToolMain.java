/*
 * Copyright (C) 2023-2025 Hedera Hashgraph, LLC
 *
 * Licensed under the Apache License, Version 2.0 (the "License");
 * you may not use this file except in compliance with the License.
 * You may obtain a copy of the License at
 *
 *      http://www.apache.org/licenses/LICENSE-2.0
 *
 * Unless required by applicable law or agreed to in writing, software
 * distributed under the License is distributed on an "AS IS" BASIS,
 * WITHOUT WARRANTIES OR CONDITIONS OF ANY KIND, either express or implied.
 * See the License for the specific language governing permissions and
 * limitations under the License.
 */

package com.swirlds.demo.stress;
/*
 * This file is public domain.
 *
 * SWIRLDS MAKES NO REPRESENTATIONS OR WARRANTIES ABOUT THE SUITABILITY OF
 * THE SOFTWARE, EITHER EXPRESS OR IMPLIED, INCLUDING BUT NOT LIMITED
 * TO THE IMPLIED WARRANTIES OF MERCHANTABILITY, FITNESS FOR A
 * PARTICULAR PURPOSE, OR NON-INFRINGEMENT. SWIRLDS SHALL NOT BE LIABLE FOR
 * ANY DAMAGES SUFFERED AS A RESULT OF USING, MODIFYING OR
 * DISTRIBUTING THIS SOFTWARE OR ITS DERIVATIVES.
 */

import static com.swirlds.base.units.UnitConstants.MILLISECONDS_TO_NANOSECONDS;
import static com.swirlds.base.units.UnitConstants.NANOSECONDS_TO_MICROSECONDS;
import static com.swirlds.base.units.UnitConstants.NANOSECONDS_TO_SECONDS;
import static com.swirlds.common.threading.manager.AdHocThreadManager.getStaticThreadManager;
import static com.swirlds.logging.legacy.LogMarker.STARTUP;
import static com.swirlds.platform.test.fixtures.state.FakeStateLifecycles.FAKE_MERKLE_STATE_LIFECYCLES;
import static com.swirlds.platform.test.fixtures.state.FakeStateLifecycles.registerMerkleStateRootClassIds;

import com.hedera.hapi.platform.event.StateSignatureTransaction;
import com.hedera.pbj.runtime.io.buffer.Bytes;
import com.swirlds.common.constructable.ClassConstructorPair;
import com.swirlds.common.constructable.ConstructableRegistry;
import com.swirlds.common.constructable.ConstructableRegistryException;
import com.swirlds.common.metrics.SpeedometerMetric;
import com.swirlds.common.platform.NodeId;
import com.swirlds.common.threading.framework.StoppableThread;
import com.swirlds.common.threading.framework.config.StoppableThreadConfiguration;
import com.swirlds.common.threading.framework.config.ThreadConfiguration;
import com.swirlds.metrics.api.Metrics;
import com.swirlds.platform.Browser;
import com.swirlds.platform.state.StateLifecycles;
import com.swirlds.platform.system.BasicSoftwareVersion;
import com.swirlds.platform.system.Platform;
import com.swirlds.platform.system.SwirldMain;
import edu.umd.cs.findbugs.annotations.NonNull;
import edu.umd.cs.findbugs.annotations.Nullable;
import java.util.List;
import org.apache.logging.log4j.LogManager;
import org.apache.logging.log4j.Logger;

/**
 * A testing tool which generates a number of transactions per second, and simulates handling them
 */
public class StressTestingToolMain implements SwirldMain<StressTestingToolState> {
    private static final Logger logger = LogManager.getLogger(StressTestingToolMain.class);
    private static final BasicSoftwareVersion SOFTWARE_VERSION = new BasicSoftwareVersion(1);

    static {
        try {
            logger.info(STARTUP.getMarker(), "Registering StressTestingToolState with ConstructableRegistry");
<<<<<<< HEAD
            ConstructableRegistry constructableRegistry = ConstructableRegistry.getInstance();
            constructableRegistry.registerConstructable(new ClassConstructorPair(
                    StressTestingToolState.class,
                    () -> new StressTestingToolState(version -> new BasicSoftwareVersion(version.major()))));
=======
            final ConstructableRegistry constructableRegistry = ConstructableRegistry.getInstance();
            constructableRegistry.registerConstructable(new ClassConstructorPair(StressTestingToolState.class, () -> {
                final StressTestingToolState stressTestingToolState = new StressTestingToolState(
                        FAKE_MERKLE_STATE_LIFECYCLES, version -> new BasicSoftwareVersion(version.major()));
                return stressTestingToolState;
            }));
>>>>>>> 2bc1e72f
            registerMerkleStateRootClassIds();
            logger.info(STARTUP.getMarker(), "StressTestingToolState is registered with ConstructableRegistry");
        } catch (final ConstructableRegistryException e) {
            logger.error(STARTUP.getMarker(), "Failed to register StressTestingToolState", e);
            throw new RuntimeException(e);
        }
    }

    /**
     * the time of the last measurement of TPS
     */
    long lastTPSMeasureTime = 0;
    /**
     * number of events needed to be created (the non-integer leftover from last preEvent call
     */
    double toCreate = 0;
    /**
     * the app is run by this
     */
    private Platform platform;

    private TransactionPool transactionPool;

    private final StoppableThread transactionGenerator;

    private static final SpeedometerMetric.Config TRAN_SUBMIT_TPS_SPEED_CONFIG =
            new SpeedometerMetric.Config("Debug:info", "tranSubTPS").withDescription("Transaction submitted TPS");

    private SpeedometerMetric transactionSubmitSpeedometer;

    /**
     * The number of milliseconds of the window period to measure TPS over
     */
    private int tps_measure_window_milliseconds = 200;

    /**
     * The expected TPS for the network
     */
    private double expectedTPS = 0;

    /** The constant used to calculate the window size, the higher the expected TPS, the smaller the window */
    private static final long WINDOW_CALCULATION_CONST = 125000;

    /**
     * The number of seconds to ramp up the TPS to the expected value
     */
    private static final int TPS_RAMP_UP_WINDOW_MILLISECONDS = 20_000;

    /**
     * The timestamp when the ramp up started
     */
    private long rampUpStartTimeMilliSeconds = 0;

    /** App configuration */
    private StressTestingToolConfig config;

    /**
     * This is just for debugging: it allows the app to run in Eclipse. If the config.txt exists and lists a particular
     * SwirldMain class as the one to run, then it can run in Eclipse (with the green triangle icon).
     *
     * @param args these are not used
     */
    public static void main(final String[] args) {
        Browser.parseCommandLineArgsAndLaunch(args);
    }

    public StressTestingToolMain() {
        transactionGenerator = new StoppableThreadConfiguration<>(getStaticThreadManager())
                .setComponent("demo")
                .setThreadName("transaction-generator")
                .setMaximumRate(50)
                .setWork(this::generateTransactions)
                .build();
    }

    @Nullable
    @Override
    public List<Class<? extends Record>> getConfigDataTypes() {
        return List.of(StressTestingToolConfig.class);
    }

    @Override
    public void init(@NonNull final Platform platform, @NonNull final NodeId id) {
        this.platform = platform;
        config = platform.getContext().getConfiguration().getConfigData(StressTestingToolConfig.class);
        expectedTPS = config.transPerSecToCreate()
                / (double) platform.getRoster().rosterEntries().size();

        // the higher the expected TPS, the smaller the window
        tps_measure_window_milliseconds = (int) (WINDOW_CALCULATION_CONST / expectedTPS);

        transactionPool = new TransactionPool(config.transPoolSize(), config.bytesPerTrans());

        final Metrics metrics = platform.getContext().getMetrics();
        transactionSubmitSpeedometer = metrics.getOrCreate(TRAN_SUBMIT_TPS_SPEED_CONFIG);
    }

    @Override
    public void run() {
        final Thread shutdownHook = new ThreadConfiguration(getStaticThreadManager())
                .setDaemon(false)
                .setNodeId(platform.getSelfId())
                .setComponent("app")
                .setThreadName("demo_log_time_pulse")
                .setRunnable(() -> {
                    logger.debug(STARTUP.getMarker(), "Keepalive Event for Regression Timing");
                })
                .build();

        Runtime.getRuntime().addShutdownHook(shutdownHook);

        transactionGenerator.start();

        while (true) {
            try {
                Thread.sleep(1000);
                generateTransactions();
            } catch (final InterruptedException e) {
                Thread.currentThread().interrupt();
                return;
            }
        }
    }

    private synchronized void generateTransactions() {
        if (config == null) {
            // if the app has not been initialized yet, do nothing
            return;
        }

        byte[] transaction;
        final long now = System.nanoTime();
        int numCreated = 0;

        // if it's first time calling this, just set lastEventTime and return
        // so the period from app start to the first time run() is called is ignored
        // to avoid a huge burst of transactions at the start of the test
        if (lastTPSMeasureTime == 0) {
            lastTPSMeasureTime = now;
            rampUpStartTimeMilliSeconds = now / MILLISECONDS_TO_NANOSECONDS;
            logger.info(
                    STARTUP.getMarker(),
                    "First time calling generateTransactions() Expected TPS per code is {}",
                    expectedTPS);
            return;
        }

        // ramp up the TPS to the expected value
        final long elapsedTime = now / MILLISECONDS_TO_NANOSECONDS - rampUpStartTimeMilliSeconds;
        final double rampUpTPS;
        if (elapsedTime < TPS_RAMP_UP_WINDOW_MILLISECONDS) {
            rampUpTPS = expectedTPS * elapsedTime / ((double) (TPS_RAMP_UP_WINDOW_MILLISECONDS));
        } else {
            rampUpTPS = expectedTPS;
        }

        // for every measure window, re-calculate the toCreate counter
        if (((double) now - lastTPSMeasureTime) * NANOSECONDS_TO_MICROSECONDS > tps_measure_window_milliseconds) {
            toCreate = ((double) now - lastTPSMeasureTime) * NANOSECONDS_TO_SECONDS * rampUpTPS;
            lastTPSMeasureTime = now;
        }

        while (true) {
            if (toCreate < 1) {
                break; // don't create too many transactions per second
            }

            // Retrieve a random signed transaction from the pool
            transaction = transactionPool.transaction();

            if (!platform.createTransaction(transaction)) {
                break; // if the queue is full, the stop adding to it
            }

            numCreated++;
            toCreate--;
        }
        transactionSubmitSpeedometer.update(numCreated);
        // toCreate will now represent any leftover transactions that we
        // failed to create this time, and will create next time
    }

    @Override
    public StressTestingToolState newMerkleStateRoot() {
        final StressTestingToolState state =
                new StressTestingToolState(version -> new BasicSoftwareVersion(SOFTWARE_VERSION.getSoftwareVersion()));
        FAKE_MERKLE_STATE_LIFECYCLES.initStates(state);
        return state;
    }

    @Override
    public StateLifecycles<StressTestingToolState> newStateLifecycles() {
        return new StressTestingToolStateLifecycles();
    }

    /**
     * {@inheritDoc}
     */
    @Override
    public BasicSoftwareVersion getSoftwareVersion() {
        return SOFTWARE_VERSION;
    }

    @Override
    public Bytes encodeSystemTransaction(@NonNull final StateSignatureTransaction transaction) {
        return StateSignatureTransaction.PROTOBUF.toBytes(transaction);
    }
}<|MERGE_RESOLUTION|>--- conflicted
+++ resolved
@@ -66,19 +66,16 @@
     static {
         try {
             logger.info(STARTUP.getMarker(), "Registering StressTestingToolState with ConstructableRegistry");
-<<<<<<< HEAD
+            final ConstructableRegistry constructableRegistry = ConstructableRegistry.getInstance();
+            constructableRegistry.registerConstructable(new ClassConstructorPair(StressTestingToolState.class, () -> {
+                final StressTestingToolState stressTestingToolState = new StressTestingToolState(
+                        version -> new BasicSoftwareVersion(version.major()));
+                return stressTestingToolState;
+            }));
             ConstructableRegistry constructableRegistry = ConstructableRegistry.getInstance();
             constructableRegistry.registerConstructable(new ClassConstructorPair(
                     StressTestingToolState.class,
                     () -> new StressTestingToolState(version -> new BasicSoftwareVersion(version.major()))));
-=======
-            final ConstructableRegistry constructableRegistry = ConstructableRegistry.getInstance();
-            constructableRegistry.registerConstructable(new ClassConstructorPair(StressTestingToolState.class, () -> {
-                final StressTestingToolState stressTestingToolState = new StressTestingToolState(
-                        FAKE_MERKLE_STATE_LIFECYCLES, version -> new BasicSoftwareVersion(version.major()));
-                return stressTestingToolState;
-            }));
->>>>>>> 2bc1e72f
             registerMerkleStateRootClassIds();
             logger.info(STARTUP.getMarker(), "StressTestingToolState is registered with ConstructableRegistry");
         } catch (final ConstructableRegistryException e) {
