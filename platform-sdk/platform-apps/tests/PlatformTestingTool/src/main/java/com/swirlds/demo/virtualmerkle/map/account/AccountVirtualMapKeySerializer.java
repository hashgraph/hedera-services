--- conflicted
+++ resolved
@@ -16,7 +16,11 @@
 
 package com.swirlds.demo.virtualmerkle.map.account;
 
+import com.hedera.pbj.runtime.io.ReadableSequentialData;
+import com.hedera.pbj.runtime.io.WritableSequentialData;
+import com.hedera.pbj.runtime.io.buffer.BufferedData;
 import com.swirlds.merkledb.serialize.AbstractFixedSizeKeySerializer;
+import edu.umd.cs.findbugs.annotations.NonNull;
 import java.io.IOException;
 import java.nio.ByteBuffer;
 
@@ -31,57 +35,38 @@
         public static final int ORIGINAL = 1;
     }
 
-<<<<<<< HEAD
-    @Override
-    public int getSerializedSize(long dataVersion) {
-        return AccountVirtualMapKey.getSizeInBytes();
+    public AccountVirtualMapKeySerializer() {
+        super(CLASS_ID, ClassVersion.ORIGINAL, AccountVirtualMapKey.getSizeInBytes(), 1, AccountVirtualMapKey::new);
     }
 
     /**
      * {@inheritDoc}
      */
     @Override
-    public long getCurrentDataVersion() {
-        return 1;
+    public void serialize(@NonNull final AccountVirtualMapKey key, @NonNull final WritableSequentialData out) {
+        key.serialize(out);
     }
 
     /**
      * {@inheritDoc}
      */
     @Override
-    public AccountVirtualMapKey deserialize(final ByteBuffer buffer, final long dataVersion) throws IOException {
-        final AccountVirtualMapKey key = new AccountVirtualMapKey();
-        key.deserialize(buffer);
+    public AccountVirtualMapKey deserialize(@NonNull ReadableSequentialData in) {
+        final AccountVirtualMapKey key = newKey();
+        key.deserialize(in);
         return key;
+    }
+
+    @Override
+    public boolean equals(@NonNull BufferedData buffer, @NonNull AccountVirtualMapKey keyToCompare) {
+        return keyToCompare.equals(buffer);
     }
 
     /**
      * {@inheritDoc}
      */
     @Override
-    public int serialize(final AccountVirtualMapKey data, final SerializableDataOutputStream outputStream)
-            throws IOException {
-        outputStream.writeSerializable(data, false);
-        return AccountVirtualMapKey.getSizeInBytes();
-    }
-
-    /**
-     * {@inheritDoc}
-     */
-    @Override
-    public int deserializeKeySize(final ByteBuffer buffer) {
-        return AccountVirtualMapKey.getSizeInBytes();
-=======
-    public AccountVirtualMapKeySerializer() {
-        super(CLASS_ID, ClassVersion.ORIGINAL, AccountVirtualMapKey.getSizeInBytes(), 1, AccountVirtualMapKey::new);
->>>>>>> 4912a603
-    }
-
-    /**
-     * {@inheritDoc}
-     */
-    @Override
-    public boolean equals(final ByteBuffer buffer, final int dataVersion, final AccountVirtualMapKey keyToCompare)
+    public boolean equals(ByteBuffer buffer, int dataVersion, AccountVirtualMapKey keyToCompare)
             throws IOException {
         return keyToCompare.equals(buffer, dataVersion);
     }
