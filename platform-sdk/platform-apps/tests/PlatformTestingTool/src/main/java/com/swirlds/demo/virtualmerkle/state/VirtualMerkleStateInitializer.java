/*
 * Copyright (C) 2022-2024 Hedera Hashgraph, LLC
 *
 * Licensed under the Apache License, Version 2.0 (the "License");
 * you may not use this file except in compliance with the License.
 * You may obtain a copy of the License at
 *
 *      http://www.apache.org/licenses/LICENSE-2.0
 *
 * Unless required by applicable law or agreed to in writing, software
 * distributed under the License is distributed on an "AS IS" BASIS,
 * WITHOUT WARRANTIES OR CONDITIONS OF ANY KIND, either express or implied.
 * See the License for the specific language governing permissions and
 * limitations under the License.
 */

package com.swirlds.demo.virtualmerkle.state;

import com.swirlds.common.config.StateCommonConfig;
import com.swirlds.common.crypto.DigestType;
import com.swirlds.common.io.config.TemporaryFileConfig;
import com.swirlds.common.utility.AutoCloseableWrapper;
import com.swirlds.config.api.Configuration;
import com.swirlds.config.api.ConfigurationBuilder;
import com.swirlds.demo.platform.PlatformTestingToolState;
import com.swirlds.demo.platform.UnsafeMutablePTTStateAccessor;
import com.swirlds.demo.virtualmerkle.config.VirtualMerkleConfig;
import com.swirlds.demo.virtualmerkle.map.account.AccountVirtualMapKey;
import com.swirlds.demo.virtualmerkle.map.account.AccountVirtualMapKeySerializer;
import com.swirlds.demo.virtualmerkle.map.account.AccountVirtualMapValue;
import com.swirlds.demo.virtualmerkle.map.account.AccountVirtualMapValueSerializer;
import com.swirlds.demo.virtualmerkle.map.smartcontracts.bytecode.SmartContractByteCodeMapKey;
import com.swirlds.demo.virtualmerkle.map.smartcontracts.bytecode.SmartContractByteCodeMapKeySerializer;
import com.swirlds.demo.virtualmerkle.map.smartcontracts.bytecode.SmartContractByteCodeMapValue;
import com.swirlds.demo.virtualmerkle.map.smartcontracts.bytecode.SmartContractByteCodeMapValueSerializer;
import com.swirlds.demo.virtualmerkle.map.smartcontracts.data.SmartContractMapKey;
import com.swirlds.demo.virtualmerkle.map.smartcontracts.data.SmartContractMapKeySerializer;
import com.swirlds.demo.virtualmerkle.map.smartcontracts.data.SmartContractMapValue;
import com.swirlds.demo.virtualmerkle.map.smartcontracts.data.SmartContractMapValueSerializer;
import com.swirlds.logging.legacy.LogMarker;
import com.swirlds.merkledb.MerkleDbDataSourceBuilder;
import com.swirlds.merkledb.MerkleDbTableConfig;
import com.swirlds.merkledb.config.MerkleDbConfig;
import com.swirlds.platform.system.Platform;
import com.swirlds.virtualmap.VirtualMap;
import com.swirlds.virtualmap.config.VirtualMapConfig;
import com.swirlds.virtualmap.datasource.VirtualDataSourceBuilder;
import org.apache.logging.log4j.LogManager;
import org.apache.logging.log4j.Logger;
import org.apache.logging.log4j.Marker;

/**
 * This is a helper class to initialize the part of the state that corresponds to virtual map tests.
 */
public final class VirtualMerkleStateInitializer {

    private static final Configuration CONFIGURATION = ConfigurationBuilder.create()
            .withConfigDataType(MerkleDbConfig.class)
            .withConfigDataType(VirtualMapConfig.class)
            .withConfigDataType(TemporaryFileConfig.class)
            .withConfigDataType(StateCommonConfig.class)
            .build();
<<<<<<< HEAD
=======
    private static final MerkleDbConfig MERKLE_DB_CONFIG = CONFIGURATION.getConfigData(MerkleDbConfig.class);
    private static final MerkleDbTableConfig TABLE_CONFIG = new MerkleDbTableConfig(
            (short) 1,
            DigestType.SHA_384,
            MERKLE_DB_CONFIG.maxNumOfKeys(),
            MERKLE_DB_CONFIG.hashesRamToDiskThreshold());
>>>>>>> 4166d515
    private static final Logger logger = LogManager.getLogger(VirtualMerkleStateInitializer.class);
    private static final Marker LOGM_DEMO_INFO = LogMarker.DEMO_INFO.getMarker();

    private VirtualMerkleStateInitializer() {}

    /**
     * This method initialize all the data structures needed during the virtual merkle tests.
     *
     * @param platform
     * 		The platform where this method is being called.
     * @param nodeId
     * 		The id of the current node.
     * @param virtualMerkleConfig
     */
    public static void initStateChildren(
            final Platform platform, final long nodeId, final VirtualMerkleConfig virtualMerkleConfig) {

        try (final AutoCloseableWrapper<PlatformTestingToolState> wrapper =
                UnsafeMutablePTTStateAccessor.getInstance().getUnsafeMutableState(platform.getSelfId())) {

            final PlatformTestingToolState state = wrapper.get();
            logger.info(LOGM_DEMO_INFO, "State = {}", state);

            final long totalAccounts = virtualMerkleConfig.getTotalAccountCreations();
            logger.info(LOGM_DEMO_INFO, "total accounts = {}", totalAccounts);
            if (state.getVirtualMap() == null && totalAccounts > 0) {
                logger.info(LOGM_DEMO_INFO, "Creating virtualmap for {} accounts.", totalAccounts);
                final VirtualMap<AccountVirtualMapKey, AccountVirtualMapValue> virtualMap =
                        createAccountsVM(totalAccounts);
                logger.info(LOGM_DEMO_INFO, "accounts VM = {}, DS = {}", virtualMap, virtualMap.getDataSource());
                virtualMap.registerMetrics(platform.getContext().getMetrics());
                state.setVirtualMap(virtualMap);
            }

            final long maximumNumberOfKeyValuePairs = virtualMerkleConfig.getMaximumNumberOfKeyValuePairsCreation();
            logger.info(LOGM_DEMO_INFO, "max KV pairs = {}", maximumNumberOfKeyValuePairs);
            if (state.getVirtualMapForSmartContracts() == null && maximumNumberOfKeyValuePairs > 0) {
                logger.info(
                        LOGM_DEMO_INFO,
                        "Creating virtualmap for max {} key value pairs.",
                        maximumNumberOfKeyValuePairs);
                final VirtualMap<SmartContractMapKey, SmartContractMapValue> virtualMap =
                        createSmartContractsVM(maximumNumberOfKeyValuePairs);
                logger.info(LOGM_DEMO_INFO, "SC VM = {}, DS = {}", virtualMap, virtualMap.getDataSource());
                virtualMap.registerMetrics(platform.getContext().getMetrics());
                state.setVirtualMapForSmartContracts(virtualMap);
            }

            final long totalSmartContracts = virtualMerkleConfig.getTotalSmartContractCreations();
            logger.info(LOGM_DEMO_INFO, "total SC = {}", totalSmartContracts);
            if (state.getVirtualMapForSmartContractsByteCode() == null && totalSmartContracts > 0) {
                logger.info(LOGM_DEMO_INFO, "Creating virtualmap for {} bytecodes.", totalSmartContracts);
                final VirtualMap<SmartContractByteCodeMapKey, SmartContractByteCodeMapValue> virtualMap =
                        createSmartContractByteCodeVM(totalSmartContracts);
                logger.info(LOGM_DEMO_INFO, "SCBC VM = {}, DS = {}", virtualMap, virtualMap.getDataSource());
                virtualMap.registerMetrics(platform.getContext().getMetrics());
                state.setVirtualMapForSmartContractsByteCode(virtualMap);
            }
        }
    }

    private static VirtualMap<AccountVirtualMapKey, AccountVirtualMapValue> createAccountsVM(final long numOfKeys) {
<<<<<<< HEAD
        final MerkleDbTableConfig tableConfig = new MerkleDbTableConfig(
                (short) 1, DigestType.SHA_384, CONFIGURATION.getConfigData(MerkleDbConfig.class));
        tableConfig.maxNumberOfKeys(numOfKeys);
        final VirtualDataSourceBuilder dsBuilder = new MerkleDbDataSourceBuilder(tableConfig, CONFIGURATION);
=======
        TABLE_CONFIG.maxNumberOfKeys(numOfKeys);
        final VirtualDataSourceBuilder dsBuilder = new MerkleDbDataSourceBuilder(TABLE_CONFIG, CONFIGURATION);
>>>>>>> 4166d515
        return new VirtualMap<>(
                "accounts",
                new AccountVirtualMapKeySerializer(),
                new AccountVirtualMapValueSerializer(),
                dsBuilder,
                CONFIGURATION);
    }

    private static VirtualMap<SmartContractMapKey, SmartContractMapValue> createSmartContractsVM(final long numOfKeys) {
<<<<<<< HEAD
        final MerkleDbTableConfig tableConfig = new MerkleDbTableConfig(
                (short) 1, DigestType.SHA_384, CONFIGURATION.getConfigData(MerkleDbConfig.class));
        tableConfig.maxNumberOfKeys(numOfKeys);
        final VirtualDataSourceBuilder dsBuilder = new MerkleDbDataSourceBuilder(tableConfig, CONFIGURATION);
=======
        TABLE_CONFIG.maxNumberOfKeys(numOfKeys);
        final VirtualDataSourceBuilder dsBuilder = new MerkleDbDataSourceBuilder(TABLE_CONFIG, CONFIGURATION);
>>>>>>> 4166d515
        return new VirtualMap<>(
                "smartContracts",
                new SmartContractMapKeySerializer(),
                new SmartContractMapValueSerializer(),
                dsBuilder,
                CONFIGURATION);
    }

    private static VirtualMap<SmartContractByteCodeMapKey, SmartContractByteCodeMapValue> createSmartContractByteCodeVM(
            final long numOfKeys) {
<<<<<<< HEAD
        final MerkleDbTableConfig tableConfig = new MerkleDbTableConfig(
                (short) 1, DigestType.SHA_384, CONFIGURATION.getConfigData(MerkleDbConfig.class));
        tableConfig.maxNumberOfKeys(numOfKeys);
        final VirtualDataSourceBuilder dsBuilder = new MerkleDbDataSourceBuilder(tableConfig, CONFIGURATION);
=======
        TABLE_CONFIG.maxNumberOfKeys(numOfKeys);
        final VirtualDataSourceBuilder dsBuilder = new MerkleDbDataSourceBuilder(TABLE_CONFIG, CONFIGURATION);
>>>>>>> 4166d515
        return new VirtualMap<>(
                "smartContractByteCode",
                new SmartContractByteCodeMapKeySerializer(),
                new SmartContractByteCodeMapValueSerializer(),
                dsBuilder,
                CONFIGURATION);
    }
}<|MERGE_RESOLUTION|>--- conflicted
+++ resolved
@@ -60,15 +60,12 @@
             .withConfigDataType(TemporaryFileConfig.class)
             .withConfigDataType(StateCommonConfig.class)
             .build();
-<<<<<<< HEAD
-=======
     private static final MerkleDbConfig MERKLE_DB_CONFIG = CONFIGURATION.getConfigData(MerkleDbConfig.class);
     private static final MerkleDbTableConfig TABLE_CONFIG = new MerkleDbTableConfig(
             (short) 1,
             DigestType.SHA_384,
             MERKLE_DB_CONFIG.maxNumOfKeys(),
             MERKLE_DB_CONFIG.hashesRamToDiskThreshold());
->>>>>>> 4166d515
     private static final Logger logger = LogManager.getLogger(VirtualMerkleStateInitializer.class);
     private static final Marker LOGM_DEMO_INFO = LogMarker.DEMO_INFO.getMarker();
 
@@ -131,15 +128,8 @@
     }
 
     private static VirtualMap<AccountVirtualMapKey, AccountVirtualMapValue> createAccountsVM(final long numOfKeys) {
-<<<<<<< HEAD
-        final MerkleDbTableConfig tableConfig = new MerkleDbTableConfig(
-                (short) 1, DigestType.SHA_384, CONFIGURATION.getConfigData(MerkleDbConfig.class));
-        tableConfig.maxNumberOfKeys(numOfKeys);
-        final VirtualDataSourceBuilder dsBuilder = new MerkleDbDataSourceBuilder(tableConfig, CONFIGURATION);
-=======
         TABLE_CONFIG.maxNumberOfKeys(numOfKeys);
         final VirtualDataSourceBuilder dsBuilder = new MerkleDbDataSourceBuilder(TABLE_CONFIG, CONFIGURATION);
->>>>>>> 4166d515
         return new VirtualMap<>(
                 "accounts",
                 new AccountVirtualMapKeySerializer(),
@@ -149,15 +139,8 @@
     }
 
     private static VirtualMap<SmartContractMapKey, SmartContractMapValue> createSmartContractsVM(final long numOfKeys) {
-<<<<<<< HEAD
-        final MerkleDbTableConfig tableConfig = new MerkleDbTableConfig(
-                (short) 1, DigestType.SHA_384, CONFIGURATION.getConfigData(MerkleDbConfig.class));
-        tableConfig.maxNumberOfKeys(numOfKeys);
-        final VirtualDataSourceBuilder dsBuilder = new MerkleDbDataSourceBuilder(tableConfig, CONFIGURATION);
-=======
         TABLE_CONFIG.maxNumberOfKeys(numOfKeys);
         final VirtualDataSourceBuilder dsBuilder = new MerkleDbDataSourceBuilder(TABLE_CONFIG, CONFIGURATION);
->>>>>>> 4166d515
         return new VirtualMap<>(
                 "smartContracts",
                 new SmartContractMapKeySerializer(),
@@ -168,15 +151,8 @@
 
     private static VirtualMap<SmartContractByteCodeMapKey, SmartContractByteCodeMapValue> createSmartContractByteCodeVM(
             final long numOfKeys) {
-<<<<<<< HEAD
-        final MerkleDbTableConfig tableConfig = new MerkleDbTableConfig(
-                (short) 1, DigestType.SHA_384, CONFIGURATION.getConfigData(MerkleDbConfig.class));
-        tableConfig.maxNumberOfKeys(numOfKeys);
-        final VirtualDataSourceBuilder dsBuilder = new MerkleDbDataSourceBuilder(tableConfig, CONFIGURATION);
-=======
         TABLE_CONFIG.maxNumberOfKeys(numOfKeys);
         final VirtualDataSourceBuilder dsBuilder = new MerkleDbDataSourceBuilder(TABLE_CONFIG, CONFIGURATION);
->>>>>>> 4166d515
         return new VirtualMap<>(
                 "smartContractByteCode",
                 new SmartContractByteCodeMapKeySerializer(),
