/*
 * Copyright (C) 2022-2024 Hedera Hashgraph, LLC
 *
 * Licensed under the Apache License, Version 2.0 (the "License");
 * you may not use this file except in compliance with the License.
 * You may obtain a copy of the License at
 *
 *      http://www.apache.org/licenses/LICENSE-2.0
 *
 * Unless required by applicable law or agreed to in writing, software
 * distributed under the License is distributed on an "AS IS" BASIS,
 * WITHOUT WARRANTIES OR CONDITIONS OF ANY KIND, either express or implied.
 * See the License for the specific language governing permissions and
 * limitations under the License.
 */

package com.swirlds.demo.platform;
/*
 * This file is public domain.
 *
 * SWIRLDS MAKES NO REPRESENTATIONS OR WARRANTIES ABOUT THE SUITABILITY OF
 * THE SOFTWARE, EITHER EXPRESS OR IMPLIED, INCLUDING BUT NOT LIMITED
 * TO THE IMPLIED WARRANTIES OF MERCHANTABILITY, FITNESS FOR A
 * PARTICULAR PURPOSE, OR NON-INFRINGEMENT. SWIRLDS SHALL NOT BE LIABLE FOR
 * ANY DAMAGES SUFFERED AS A RESULT OF USING, MODIFYING OR
 * DISTRIBUTING THIS SOFTWARE OR ITS DERIVATIVES.
 */

import static com.swirlds.common.threading.interrupt.Uninterruptable.abortAndThrowIfInterrupted;
import static com.swirlds.common.threading.manager.AdHocThreadManager.getStaticThreadManager;
import static com.swirlds.logging.legacy.LogMarker.DEMO_INFO;
import static com.swirlds.logging.legacy.LogMarker.EXCEPTION;
import static com.swirlds.logging.legacy.LogMarker.STARTUP;
import static com.swirlds.merkle.test.fixtures.map.lifecycle.EntityType.Crypto;
import static com.swirlds.merkle.test.fixtures.map.lifecycle.SaveExpectedMapHandler.STORAGE_DIRECTORY;
import static com.swirlds.merkle.test.fixtures.map.lifecycle.SaveExpectedMapHandler.createExpectedMapName;
import static com.swirlds.merkle.test.fixtures.map.lifecycle.SaveExpectedMapHandler.serialize;
import static com.swirlds.metrics.api.FloatFormats.FORMAT_6_2;
import static com.swirlds.metrics.api.FloatFormats.FORMAT_9_6;
import static com.swirlds.platform.test.fixtures.state.FakeMerkleStateLifecycles.FAKE_MERKLE_STATE_LIFECYCLES;
import static java.lang.System.exit;

import com.fasterxml.jackson.core.JsonParser;
import com.fasterxml.jackson.databind.DeserializationFeature;
import com.fasterxml.jackson.databind.ObjectMapper;
import com.swirlds.base.units.UnitConstants;
import com.swirlds.base.utility.Pair;
import com.swirlds.common.constructable.ClassConstructorPair;
import com.swirlds.common.constructable.ConstructableRegistry;
import com.swirlds.common.constructable.ConstructableRegistryException;
import com.swirlds.common.constructable.NoArgsConstructor;
import com.swirlds.common.merkle.iterators.MerkleIterator;
import com.swirlds.common.metrics.RunningAverageMetric;
import com.swirlds.common.metrics.SpeedometerMetric;
import com.swirlds.common.platform.NodeId;
import com.swirlds.common.threading.framework.config.ThreadConfiguration;
import com.swirlds.common.utility.AutoCloseableWrapper;
import com.swirlds.common.utility.StopWatch;
import com.swirlds.demo.merkle.map.FCMConfig;
import com.swirlds.demo.merkle.map.MapValueData;
import com.swirlds.demo.merkle.map.MapValueFCQ;
import com.swirlds.demo.merkle.map.internal.ExpectedMapUtils;
import com.swirlds.demo.platform.fs.stresstest.proto.ControlType;
import com.swirlds.demo.platform.nft.NftQueryController;
import com.swirlds.demo.platform.stream.AccountBalanceExport;
import com.swirlds.demo.virtualmerkle.config.VirtualMerkleConfig;
import com.swirlds.demo.virtualmerkle.map.account.AccountVirtualMapKey;
import com.swirlds.demo.virtualmerkle.map.account.AccountVirtualMapValue;
import com.swirlds.demo.virtualmerkle.map.smartcontracts.bytecode.SmartContractByteCodeMapKey;
import com.swirlds.demo.virtualmerkle.map.smartcontracts.bytecode.SmartContractByteCodeMapValue;
import com.swirlds.demo.virtualmerkle.state.VirtualMerkleStateInitializer;
import com.swirlds.demo.virtualmerkle.transaction.handler.VirtualMerkleTransactionHandler;
import com.swirlds.fcqueue.FCQueue;
import com.swirlds.fcqueue.FCQueueStatistics;
import com.swirlds.logging.legacy.payload.ApplicationFinishedPayload;
import com.swirlds.logging.legacy.payload.CreateTransactionFailedPayload;
import com.swirlds.merkle.map.MerkleMap;
import com.swirlds.merkle.test.fixtures.map.pta.MapKey;
import com.swirlds.merkle.test.fixtures.map.pta.TransactionRecord;
import com.swirlds.metrics.api.Counter;
import com.swirlds.metrics.api.Metrics;
import com.swirlds.platform.Browser;
import com.swirlds.platform.ParameterProvider;
import com.swirlds.platform.listeners.PlatformStatusChangeListener;
import com.swirlds.platform.listeners.PlatformStatusChangeNotification;
import com.swirlds.platform.listeners.ReconnectCompleteListener;
import com.swirlds.platform.listeners.StateWriteToDiskCompleteListener;
<<<<<<< HEAD
import com.swirlds.platform.roster.RosterUtils;
import com.swirlds.platform.state.MerkleRoot;
import com.swirlds.platform.state.State;
=======
import com.swirlds.platform.state.MerkleStateRoot;
>>>>>>> 4733608f
import com.swirlds.platform.system.BasicSoftwareVersion;
import com.swirlds.platform.system.Platform;
import com.swirlds.platform.system.SwirldMain;
import com.swirlds.platform.system.SystemExitCode;
import com.swirlds.platform.system.SystemExitUtils;
import com.swirlds.platform.system.state.notifications.NewSignedStateListener;
import com.swirlds.platform.system.status.PlatformStatus;
import com.swirlds.platform.test.fixtures.state.FakeMerkleStateLifecycles;
import com.swirlds.virtualmap.internal.merkle.VirtualLeafNode;
import edu.umd.cs.findbugs.annotations.NonNull;
import java.io.File;
import java.io.FileInputStream;
import java.io.FileNotFoundException;
import java.io.IOException;
import java.io.InputStream;
import java.lang.management.ManagementFactory;
import java.lang.management.RuntimeMXBean;
import java.time.Instant;
import java.time.temporal.ChronoUnit;
import java.util.List;
import java.util.Map;
import java.util.Random;
import java.util.Timer;
import java.util.TimerTask;
import java.util.concurrent.ExecutionException;
import java.util.concurrent.ScheduledFuture;
import java.util.concurrent.ScheduledThreadPoolExecutor;
import java.util.concurrent.TimeUnit;
import java.util.concurrent.atomic.AtomicBoolean;
import java.util.concurrent.atomic.AtomicLong;
import org.apache.logging.log4j.LogManager;
import org.apache.logging.log4j.Logger;
import org.apache.logging.log4j.Marker;
import org.apache.logging.log4j.MarkerManager;

/**
 * This demo tests platform features and collects statistics on the running of the network and consensus systems. It
 * writes them to the screen, and also saves them to disk in a comma separated value (.csv) file.
 * Each transaction consists of an optional sequence number and random bytes.
 */
public class PlatformTestingToolMain implements SwirldMain {

    /**
     * use this for all logging
     */
    private static final Logger logger = LogManager.getLogger(PlatformTestingToolMain.class);

    private static final Marker LOGM_DEMO_INFO = MarkerManager.getMarker("DEMO_INFO");
    private static final Marker LOGM_STARTUP = MarkerManager.getMarker("STARTUP");
    private static final Marker LOGM_SUBMIT_DETAIL = MarkerManager.getMarker("SUBMIT_DETAIL");
    private static final Marker LOGM_DEMO_QUORUM = MarkerManager.getMarker("DEMO_QUORUM");

    private static final String FREEZE_TRANSACTION_TYPE = "freeze";

    private static final String FCM_CATEGORY = "FCM";
    private static final String VM_CATEGORY = "VM";

    static {
        try {
            logger.info(STARTUP.getMarker(), "Registering PlatformTestingToolState with ConstructableRegistry");
            ConstructableRegistry.getInstance()
                    .registerConstructable(new ClassConstructorPair(PlatformTestingToolState.class, () -> {
                        PlatformTestingToolState ptt = new PlatformTestingToolState(
                                FAKE_MERKLE_STATE_LIFECYCLES, version -> new BasicSoftwareVersion(version.major()));
                        FAKE_MERKLE_STATE_LIFECYCLES.initPlatformState(ptt);
                        return ptt;
                    }));
            logger.info(
                    STARTUP.getMarker(),
                    "PlatformTestingToolState is registered with ConstructableRegistry: {}",
                    ConstructableRegistry.getInstance()
                            .getRegistry(NoArgsConstructor.class)
                            .getConstructor(PlatformTestingToolState.CLASS_ID)
                            .get()
                            .getClassId());
            FakeMerkleStateLifecycles.registerMerkleStateRootClassIds();
        } catch (ConstructableRegistryException e) {
            logger.error(STARTUP.getMarker(), "Failed to register PlatformTestingToolState", e);
            throw new RuntimeException(e);
        }
    }

    /**
     * save internal file logs and expected map to file while freezing;
     * for restart test we should set `saveExpectedMapAtFreeze` to be true, so that
     * ExpectedFCMFamily could be recovered at restart.
     * Note: it might not work with TPS higher than 5k, because the nodes might not be able to finish writing file to
     * disk before being shut down for restart.
     */
    boolean saveExpectedMapAtFreeze = false;
    /////////////////////////////////////////////////////////////////////
    Triple<byte[], PAYLOAD_TYPE, MapKey> submittedPayloadTriple = null;
    private static final int MILLIS_TO_SEC = 1000;
    int CHECK_IDLE_MILLISECONDS = 10_000;
    boolean noMoreTransaction = false;
    /** allow run thread also submit transactions */
    private boolean allowRunSubmit = false;
    /**
     * whether enable check after test run. When enableCheck is false TYPE_TEST_PAUSE and TYPE_TEST_SYNC transactions
     * are not needed in sequential test. As there is no TYPE_TEST_PAUSE before delete transactions, if one node is
     * slower than other nodes, other nodes might handle slower nodes transactions after entities are deleted.
     * This might cause performOnDeleted errors. So performOnDeleted is set to true when enableCheck is false
     */
    private boolean enableCheck = true;

    private boolean waitForSaveStateDuringFreeze = false;
    public AtomicBoolean handledExitValidation = new AtomicBoolean(false);
    /** query record */
    private boolean queryRecord = false;

    /** algorithm to decide whether submit based on statistics and goal */
    private TransactionSubmitter submitter;

    private static final Counter.Config TRANSACTION_SUBMITTED_CONFIG =
            new Counter.Config("Debug:info", "tranSub").withDescription("number of transactions submitted to platform");
    private Counter transactionSubmitted;

    private boolean checkedThisIdleInterval = false; // each long idle interval only check once
    /** the configuration used by this app */
    private final PlatformConfig config;
    /** ID number for this member */
    private NodeId selfId;
    /** the app is run by this */
    private Platform platform;
    /** the platform is active now or not */
    private volatile boolean isActive = false;

    private static final int CLIENT_AMOUNT = 2;
    AppClient[] appClient = new AppClient[CLIENT_AMOUNT];
    /** generate different payload bytes according to config */
    private PttTransactionPool pttTransactionPool;

    private SubmitConfig submitConfig;
    private PayloadConfig payloadConfig;
    private SuperConfig currentConfig;
    /** total FCM transactions, not including previous runs before restart */
    private long totalFCMTransactions;

    private long prevFCMCreateAmount;
    private long prevFCMUpdateAmount;
    private long prevFCMTransferAmount;
    private long prevFCMDeleteAmount;

    private long prevVMCreateAmount;
    private long prevVMUpdateAmount;
    private long prevVMDeleteAmount;
    private long prevContractCreateAmount;
    private long prevContractExecutionAmount;

    private static final String PTT_COMPONENT = "PTT";
    private static final String ENTER_VALIDATION_THREAD_NAME = "enter-validator";
    private static final String EXIT_VALIDATION_THREAD_NAME = "exit-validator";

    private static final SpeedometerMetric.Config FCM_CREATE_SPEED_CONFIG =
            new SpeedometerMetric.Config(FCM_CATEGORY, "fcmCreate").withDescription("FCM Creation TPS");
    private SpeedometerMetric fcmCreateSpeed;
    private static final SpeedometerMetric.Config FCM_UPDATE_SPEED_CONFIG =
            new SpeedometerMetric.Config(FCM_CATEGORY, "fcmUpdate").withDescription("FCM Update TPS");
    private SpeedometerMetric fcmUpdateSpeed;
    private static final SpeedometerMetric.Config FCM_TRANSFER_SPEED_CONFIG =
            new SpeedometerMetric.Config(FCM_CATEGORY, "fcmTransfer").withDescription("FCM Transfer TPS");
    private SpeedometerMetric fcmTransferSpeed;
    private static final SpeedometerMetric.Config FCM_DELETE_SPEED_CONFIG =
            new SpeedometerMetric.Config(FCM_CATEGORY, "fcmDelete").withDescription("FCM Delete TPS");
    private SpeedometerMetric fcmDeleteSpeed;

    private static final SpeedometerMetric.Config VM_CREATE_SPEED_CONFIG =
            new SpeedometerMetric.Config(VM_CATEGORY, "vmCreate").withDescription("VM Creation TPS");
    private SpeedometerMetric vmCreateSpeed;
    private static final SpeedometerMetric.Config VM_UPDATE_SPEED_CONFIG =
            new SpeedometerMetric.Config(VM_CATEGORY, "vmUpdate").withDescription("VM Update TPS");
    private SpeedometerMetric vmUpdateSpeed;
    private static final SpeedometerMetric.Config VM_DELETE_SPEED_CONFIG =
            new SpeedometerMetric.Config(VM_CATEGORY, "vmDelete").withDescription("VM Deletion TPS");
    private SpeedometerMetric vmDeleteSpeed;
    private static final SpeedometerMetric.Config VM_CONTRACT_CREATE_SPEED_CONFIG =
            new SpeedometerMetric.Config(VM_CATEGORY, "vmContractCreate").withDescription("VM Contract Creation TPS");
    private SpeedometerMetric vmContractCreateSpeed;
    private static final SpeedometerMetric.Config VM_CONTRACT_EXECUTION_SPEED_CONFIG =
            new SpeedometerMetric.Config(VM_CATEGORY, "vmContractExecute").withDescription("VM Contract Execution TPS");
    private SpeedometerMetric vmContractExecutionSpeed;

    private static final SpeedometerMetric.Config TRAN_SUBMIT_TPS_SPEED_CONFIG =
            new SpeedometerMetric.Config("Debug:info", "tranSubTPS").withDescription("Transaction submitted TPS");
    private SpeedometerMetric transactionSubmitSpeedometer;

    private FCMQueryController queryController;
    private NftQueryController nftQueryController;

    /**
     * default half-life for statistics
     */
    private static final double DEFAULT_HALF_LIFE = 10;

    /**
     * avg time taken to query a leaf in the latest signed state (in microseconds)
     */
    private static final RunningAverageMetric.Config QUERY_LEAF_TIME_COST_MICRO_SEC_CONFIG =
            new RunningAverageMetric.Config("Query", "queryLeafTimeCostMicroSec")
                    .withDescription("avg time taken to query a leaf in the latest signed state (in microseconds)")
                    .withHalfLife(DEFAULT_HALF_LIFE);

    private RunningAverageMetric queryLeafTimeCostMicroSec;

    /**
     * how many queries have been answered per second
     */
    private static final SpeedometerMetric.Config QUERIES_ANSWERED_PER_SECOND_CONFIG = new SpeedometerMetric.Config(
                    "Query", "queriesAnsweredPerSecond")
            .withDescription("number of queries have been answered per second")
            .withFormat(FORMAT_9_6);

    private SpeedometerMetric queriesAnsweredPerSecond;

    private static final RunningAverageMetric.Config EXPECTED_INVALID_SIG_RATIO_CONFIG =
            new RunningAverageMetric.Config(FCM_CATEGORY, "expectedInvalidSigRatio")
                    .withDescription("Expected invalid signature ratio")
                    .withFormat(FORMAT_6_2);
    private RunningAverageMetric expectedInvalidSigRatio;

    /**
     * Is used for determining whether it's time to check account balances
     */
    private Instant previousTimestamp = null;
    /** defines how many queries should be sent in each second for querying a leaf in the latest signed state */
    private long queriesSentPerSec = -1;

    private static final BasicSoftwareVersion softwareVersion = new BasicSoftwareVersion(1);

    public PlatformTestingToolMain() {
        super();
        // the config needs to be loaded before the init() method
        config = PlatformConfig.getDefault();
    }

    /**
     * This is just for debugging: it allows the app to run in Eclipse. If the config.txt exists and lists a
     * particular SwirldMain class as the one to run, then it can run in Eclipse (with the green triangle icon).
     *
     * @param args
     * 		these are not used
     */
    public static void main(String[] args) {
        Browser.parseCommandLineArgsAndLaunch(args);
    }

    private void printJVMParameters() {
        RuntimeMXBean runtimeMXBean = ManagementFactory.getRuntimeMXBean();
        List<String> jvmArgs = runtimeMXBean.getInputArguments();
        if (jvmArgs.size() == 0) {
            logger.error(EXCEPTION.getMarker(), "No JVM ARGS!");
        }
        for (String arg : jvmArgs) {
            logger.info(LOGM_STARTUP, "JVM arg: {}", arg);
        }
    }

    private void sendFreezeTransaction() {
        // decide the freeze time
        Instant startTime = Instant.now().plus(1, ChronoUnit.MINUTES);

        byte[] freezeBytes = pttTransactionPool.createFreezeTranByte(startTime);

        if (!submitter.sendFreezeTran(platform, freezeBytes)) {
            logger.warn(DEMO_INFO.getMarker(), new CreateTransactionFailedPayload(FREEZE_TRANSACTION_TYPE));
        }
    }

    /**
     * return true if can continue to submit, otherwise return false
     */
    private synchronized boolean subRoutine() {

        if (submittedPayloadTriple == null) { // if no pending payload
            submittedPayloadTriple = pttTransactionPool.transaction();
        }

        if (submittedPayloadTriple != null) {
            logger.info(
                    LOGM_SUBMIT_DETAIL,
                    "is about to submit a {} transaction for {}",
                    submittedPayloadTriple.middle(),
                    submittedPayloadTriple.right());
            // if the platform is not active, we don't submit transaction
            if (!isActive) {
                logger.info(LOGM_SUBMIT_DETAIL, "will not submit the transaction because isActive is false");
                return false;
            }
            boolean success = submitter.trySubmit(
                    platform, Pair.of(submittedPayloadTriple.left(), submittedPayloadTriple.middle()));
            if (!success) { // if failed keep bytes payload try next time
                try (final AutoCloseableWrapper<PlatformTestingToolState> wrapper =
                        UnsafeMutablePTTStateAccessor.getInstance().getUnsafeMutableState(platform.getSelfId())) {
                    Thread.sleep(50);
                    final PlatformTestingToolState state = wrapper.get();
                    ExpectedMapUtils.modifySubmitStatus(state, false, isActive, submittedPayloadTriple, payloadConfig);
                } catch (InterruptedException e) {
                    logger.error(EXCEPTION.getMarker(), "", e);
                }
                return false;
            } else {
                if (checkedThisIdleInterval) { // clear the flag if we can submit again
                    checkedThisIdleInterval = false;
                }
                transactionSubmitted.increment();
                transactionSubmitSpeedometer.update(1);
                try (final AutoCloseableWrapper<PlatformTestingToolState> wrapper =
                        UnsafeMutablePTTStateAccessor.getInstance().getUnsafeMutableState(platform.getSelfId())) {
                    final PlatformTestingToolState state = wrapper.get();
                    ExpectedMapUtils.modifySubmitStatus(state, true, isActive, submittedPayloadTriple, payloadConfig);
                }

                submittedPayloadTriple = null; // release the payload
            }
        } else {
            // empty means no more transaction
            logger.info(LOGM_DEMO_INFO, "Stop generating transactions ");
            submitter.sendTransaction(
                    platform, pttTransactionPool.createControlTranBytes(ControlType.ENTER_VALIDATION));
            logger.info(LOGM_DEMO_INFO, "node {} sent ENTER_VALIDATION Message", platform.getSelfId());
            noMoreTransaction = true;
            return false;
        }
        return true;
    }

    private void initAppStat() {
        // Add virtual merkle stats
        final Metrics metrics = platform.getContext().getMetrics();
        vmCreateSpeed = metrics.getOrCreate(VM_CREATE_SPEED_CONFIG);
        vmUpdateSpeed = metrics.getOrCreate(VM_UPDATE_SPEED_CONFIG);
        vmDeleteSpeed = metrics.getOrCreate(VM_DELETE_SPEED_CONFIG);
        vmContractCreateSpeed = metrics.getOrCreate(VM_CONTRACT_CREATE_SPEED_CONFIG);
        vmContractExecutionSpeed = metrics.getOrCreate(VM_CONTRACT_EXECUTION_SPEED_CONFIG);

        // Add FCM speedometer
        fcmCreateSpeed = metrics.getOrCreate(FCM_CREATE_SPEED_CONFIG);
        fcmUpdateSpeed = metrics.getOrCreate(FCM_UPDATE_SPEED_CONFIG);
        fcmTransferSpeed = metrics.getOrCreate(FCM_TRANSFER_SPEED_CONFIG);
        fcmDeleteSpeed = metrics.getOrCreate(FCM_DELETE_SPEED_CONFIG);

        // Add some global information for debugging
        transactionSubmitted = metrics.getOrCreate(TRANSACTION_SUBMITTED_CONFIG);
        transactionSubmitSpeedometer = metrics.getOrCreate(TRAN_SUBMIT_TPS_SPEED_CONFIG);

        // add stats for time taken to query a leaf
        queryLeafTimeCostMicroSec = metrics.getOrCreate(QUERY_LEAF_TIME_COST_MICRO_SEC_CONFIG);

        queriesAnsweredPerSecond = metrics.getOrCreate(QUERIES_ANSWERED_PER_SECOND_CONFIG);

        expectedInvalidSigRatio = metrics.getOrCreate(EXPECTED_INVALID_SIG_RATIO_CONFIG);

        // Register Platform data structure statistics
        FCQueueStatistics.register(metrics);

        // Register PTT statistics
        PlatformTestingToolState.initStatistics(platform);

        final int SAMPLING_PERIOD = 5000; /* millisecond */
        Timer statTimer = new Timer("stat timer" + selfId, true);
        statTimer.schedule(
                new TimerTask() {
                    @Override
                    public void run() {
                        try (final AutoCloseableWrapper<PlatformTestingToolState> wrapper =
                                UnsafeMutablePTTStateAccessor.getInstance()
                                        .getUnsafeMutableState(platform.getSelfId())) {
                            final PlatformTestingToolState state = wrapper.get();
                            if (state != null) {
                                getCurrentTransactionStat(state);
                            }
                        }
                    }
                },
                0,
                SAMPLING_PERIOD);
    }

    private long summation(List<TransactionCounter> counters, ValueExtractor valueExtractor) {
        long total = 0;
        if (counters != null) {
            for (TransactionCounter counter : counters) {
                total += valueExtractor.getValue(counter);
            }
        }
        return total;
    }

    private void getCurrentTransactionStat(PlatformTestingToolState state) {
        final long fcmCreateAmount = summation(state.getTransactionCounter(), (o) -> o.fcmCreateAmount);
        final long fcmUpdateAmount = summation(state.getTransactionCounter(), (o) -> o.fcmUpdateAmount);
        final long fcmTransferAmount = summation(state.getTransactionCounter(), (o) -> o.fcmTransferAmount);
        final long fcmDeleteAmount = summation(state.getTransactionCounter(), (o) -> o.fcmDeleteAmount);

        final long vmCreateAmount = summation(state.getTransactionCounter(), (o) -> o.vmCreateAmount);
        final long vmDeleteAmount = summation(state.getTransactionCounter(), (o) -> o.vmDeleteAmount);
        final long vmUpdateAmount = summation(state.getTransactionCounter(), (o) -> o.vmUpdateAmount);
        final long vmContractCreateAmount = summation(state.getTransactionCounter(), (o) -> o.vmContractCreateAmount);
        final long vmContractExecutionAmount =
                summation(state.getTransactionCounter(), (o) -> o.vmContractExecutionAmount);

        totalFCMTransactions = fcmCreateAmount + fcmUpdateAmount + fcmTransferAmount + fcmDeleteAmount;

        fcmCreateSpeed.update(fcmCreateAmount - prevFCMCreateAmount);
        fcmUpdateSpeed.update(fcmUpdateAmount - prevFCMUpdateAmount);
        fcmTransferSpeed.update(fcmTransferAmount - prevFCMTransferAmount);
        fcmDeleteSpeed.update(fcmDeleteAmount - prevFCMDeleteAmount);

        vmCreateSpeed.update(vmCreateAmount - prevVMCreateAmount);
        vmUpdateSpeed.update(vmUpdateAmount - prevVMUpdateAmount);
        vmDeleteSpeed.update(vmDeleteAmount - prevVMDeleteAmount);
        vmContractCreateSpeed.update(vmContractCreateAmount - prevContractCreateAmount);
        vmContractExecutionSpeed.update(vmContractExecutionAmount - prevContractExecutionAmount);

        prevFCMCreateAmount = fcmCreateAmount;
        prevFCMUpdateAmount = fcmUpdateAmount;
        prevFCMTransferAmount = fcmTransferAmount;
        prevFCMDeleteAmount = fcmDeleteAmount;

        prevVMCreateAmount = vmCreateAmount;
        prevVMUpdateAmount = vmUpdateAmount;
        prevVMDeleteAmount = vmDeleteAmount;
        prevContractCreateAmount = vmContractCreateAmount;
        prevContractExecutionAmount = vmContractExecutionAmount;

        if (PlatformTestingToolState.totalTransactionSignatureCount.get() > 0) {
            expectedInvalidSigRatio.update((double) PlatformTestingToolState.expectedInvalidSignatureCount.get()
                    / PlatformTestingToolState.totalTransactionSignatureCount.get());
        }
    }

    // use static function so it can be also used by PlatformTestingState
    private static InputStream resolveConfigFile(final String fileName) throws IOException {
        final ClassLoader classLoader = PlatformTestingToolMain.class.getClassLoader();
        InputStream stream = classLoader.getResourceAsStream(fileName);

        if (stream == null) {
            final File inputFile = new File(fileName);

            if (!inputFile.exists() || !inputFile.isFile()) {
                throw new FileNotFoundException(fileName);
            }

            stream = new FileInputStream(inputFile);
        }

        return stream;
    }

    /**
     * A static function used to load PayloadCfgSimple from json configuration file
     *
     * @param jsonFileName
     * 		Top level json configuration for PTT App
     */
    public static PayloadCfgSimple getPayloadCfgSimple(final String jsonFileName) {
        try {
            if (jsonFileName != null && jsonFileName.length() > 0) {
                final ObjectMapper objectMapper =
                        new ObjectMapper().configure(DeserializationFeature.FAIL_ON_UNKNOWN_PROPERTIES, false);
                objectMapper.configure(JsonParser.Feature.ALLOW_COMMENTS, true);
                final SuperConfig currentConfig =
                        objectMapper.readValue(resolveConfigFile(jsonFileName), SuperConfig.class);
                return currentConfig.getPayloadConfig();
            } else {
                return null;
            }
        } catch (IOException e) {
            logger.error(
                    EXCEPTION.getMarker(),
                    "ERROR in getting PayloadCfgSimple, please check JSON file syntax. Stack Trace =",
                    e);
            exit(-2);
        }
        return null;
    }

    @Override
    public void init(Platform platform, NodeId id) {
        this.platform = platform;
        selfId = id;

        platform.getNotificationEngine().register(PlatformStatusChangeListener.class, this::platformStatusChange);
        registerReconnectCompleteListener();

        try (final AutoCloseableWrapper<PlatformTestingToolState> wrapper =
                UnsafeMutablePTTStateAccessor.getInstance().getUnsafeMutableState(platform.getSelfId())) {
            final PlatformTestingToolState state = wrapper.get();

            state.initControlStructures(this::handleMessageQuorum);

            // FUTURE WORK implement mirrorNode
            final String myName =
                    RosterUtils.formatNodeName(platform.getSelfId().id());

            // Parameters[0]: JSON file for test config
            String jsonFileName = null;
            final String[] parameters = ParameterProvider.getInstance().getParameters();
            if (parameters != null && parameters.length > 0) {
                jsonFileName = parameters[0];
            }

            // Parameters[1]: JSON file for app client (parsed below), optional

            final ProgressCfg progressCfg = new ProgressCfg();

            if (jsonFileName != null && jsonFileName.length() > 0) {
                ObjectMapper objectMapper =
                        new ObjectMapper().configure(DeserializationFeature.FAIL_ON_UNKNOWN_PROPERTIES, false);
                objectMapper.configure(JsonParser.Feature.ALLOW_COMMENTS, true);

                try {
                    printJVMParameters();
                    logger.info(LOGM_STARTUP, "Parsing JSON {}", jsonFileName);
                    currentConfig = objectMapper.readValue(resolveConfigFile(jsonFileName), SuperConfig.class);
                    // load sequentials configs,
                    // and calculate expected amount of each EntityType to be created by each node,
                    // which would be used when setting initialCapacity of collections in ExpectedFCMFamily
                    final FCMConfig fcmConfig = currentConfig.getFcmConfig();
                    fcmConfig.loadSequentials();
                    fcmConfig.loadVirtualMerkleSequentials(currentConfig.getVirtualMerkleConfig());

                    PayloadCfgSimple pConfig = currentConfig.getPayloadConfig();
                    PayloadConfig payloadConfig = buildPayloadConfig(pConfig);

                    this.enableCheck = pConfig.isEnableCheck();
                    // if enableCheck is false, TYPE_TEST_PAUSE and TYPE_TEST_SYNC transactions don't work. So, if one
                    // node submits/handles transactions slower than other nodes, it might handle transactions on
                    // deleted entities. As these errors are allowed in such scenario, performOnDeleted is set to true.
                    if (!this.enableCheck && !pConfig.isPerformOnDeleted()) {
                        payloadConfig.setPerformOnDeleted(true);
                    }

                    initBasedOnPayloadCfgSimple(pConfig);
                    this.payloadConfig = payloadConfig;

                    SyntheticBottleneckConfig.setActiveConfig(currentConfig.getSyntheticBottleneckConfig());

                    progressCfg.setProgressMarker(pConfig.getProgressMarker());

                    payloadConfig.display();
                    state.setPayloadConfig(currentConfig.getFcmConfig());
                    if (currentConfig.getFcmConfig().getFcmQueryConfig() != null) {
                        this.queryController = new FCMQueryController(
                                currentConfig.getFcmConfig().getFcmQueryConfig(), platform);
                    }

                    this.nftQueryController = new NftQueryController(currentConfig.getNftConfig(), platform);

                    submitConfig = currentConfig.getSubmitConfig();

                    submitter = new TransactionSubmitter(submitConfig, state.getControlQuorum());

                    if (currentConfig.getFcmConfig() != null) {
                        state.initChildren();
                        final VirtualMerkleConfig virtualMerkleConfig = currentConfig.getVirtualMerkleConfig();
                        if (virtualMerkleConfig != null) {
                            final Pair<Long, Long> entitiesFirstIds = extractFirstIdForEntitiesFromSavedState(platform);
                            virtualMerkleConfig.setFirstAccountId(entitiesFirstIds.key());
                            virtualMerkleConfig.setFirstSmartContractId(entitiesFirstIds.value());
                            VirtualMerkleStateInitializer.initStateChildren(platform, selfId.id(), virtualMerkleConfig);
                        }
                        final Metrics metrics = platform.getContext().getMetrics();
                        if (state.getVirtualMap() != null) {
                            state.getVirtualMap().registerMetrics(metrics);
                        }
                        if (state.getVirtualMapForSmartContracts() != null) {
                            state.getVirtualMapForSmartContracts().registerMetrics(metrics);
                        }
                        if (state.getVirtualMapForSmartContractsByteCode() != null) {
                            state.getVirtualMapForSmartContractsByteCode().registerMetrics(metrics);
                        }
                        initializeProgressCfgForSequentialTest(progressCfg, currentConfig);
                    }

                    // The instantiation of the transaction pool needs to be done after the
                    // virtualMerkleConfig receives the first ids to be used by the entities
                    // through calls to the setFirstAccountId and setFirstSmartContractId methods.
                    pttTransactionPool = new PttTransactionPool(
                            platform,
                            platform.getSelfId().id(),
                            payloadConfig,
                            myName,
                            currentConfig.getFcmConfig(),
                            currentConfig.getVirtualMerkleConfig(),
                            currentConfig.getFreezeConfig(),
                            currentConfig.getTransactionPoolConfig(),
                            submitter,
                            state.getStateExpectedMap(),
                            currentConfig.getIssConfig());

                    if (submitConfig != null) {
                        this.allowRunSubmit = submitConfig.isAllowRunSubmit();
                    }

                    if (currentConfig.getQueryConfig() != null) {
                        queriesSentPerSec = currentConfig.getQueryConfig().getQueriesSentPerSec();
                        logger.info(LOGM_DEMO_INFO, "queriesSentPerSec: {}", queriesSentPerSec);
                    }

                    initializeAppClient(parameters, objectMapper);
                } catch (NullPointerException | IOException e) {
                    logger.error(
                            EXCEPTION.getMarker(),
                            "ERROR in parsing JSON configuration file, please check JSON file syntax. Stack Trace =",
                            e);
                    exit(-2);
                }
            }

            state.setProgressCfg(progressCfg);
        } catch (final NullPointerException e) {
            logger.error(EXCEPTION.getMarker(), "ERROR in parsing JSON configuration file. ", e);
            exit(-2);
        }

        initAppStat();

        registerAccountBalanceExportListener();

        if (waitForSaveStateDuringFreeze) {
            registerFinishAfterSaveStateDuringFreezeListener();
        }

        platform.getNotificationEngine().register(NewSignedStateListener.class, notification -> {
            if (timeToCheckBalances(notification.getConsensusTimestamp())) {
                checkBalances(notification.getSwirldState());
            }
        });
    }

    private PayloadConfig buildPayloadConfig(final PayloadCfgSimple pConfig) {
        return PayloadConfig.builder()
                .setAppendSig(pConfig.isAppendSig())
                .setInsertSeq(pConfig.isInsertSeq())
                .setVariedSize(pConfig.isVariedSize())
                .setPayloadByteSize(pConfig.getPayloadByteSize())
                .setMaxByteSize(pConfig.getMaxByteSize())
                .setType(pConfig.getType())
                .setDistribution(pConfig.getDistribution())
                .setInvalidSigRatio(pConfig.getInvalidSigRatio())
                .setCreateOnExistingEntities(pConfig.isCreateOnExistingEntities())
                .setPerformOnDeleted(pConfig.isPerformOnDeleted())
                .setPerformOnNonExistingEntities(pConfig.isPerformOnNonExistingEntities())
                .setOperateEntitiesOfSameNode(pConfig.isOperateEntitiesOfSameNode())
                .setRatioOfFCMTransaction(pConfig.getRatioOfFCMTransaction())
                .build();
    }

    private void initBasedOnPayloadCfgSimple(final PayloadCfgSimple pConfig) {
        this.waitForSaveStateDuringFreeze = pConfig.isWaitForSaveStateDuringFreeze();
        this.saveExpectedMapAtFreeze = pConfig.isSaveExpectedMapAtFreeze();
        this.queryRecord = pConfig.isQueryRecord();
    }

    private void initializeAppClient(final String[] pars, final ObjectMapper objectMapper) throws IOException {
        if ((pars == null) || (pars.length < 2) || !selfId.equals(NodeId.of(0L))) {
            return;
        }

        final String jsonFileName = pars[1];
        if (jsonFileName.trim().isBlank()) {
            return;
        }

        logger.info(LOGM_DEMO_INFO, "Parsing JSON for client: {}", jsonFileName);
        final SuperConfig clientConfig = objectMapper.readValue(new File(jsonFileName), SuperConfig.class);
        final String selfName = RosterUtils.formatNodeName(selfId.id());
        for (int k = 0; k < CLIENT_AMOUNT; k++) {
            appClient[k] = new AppClient(this.platform, this.selfId, clientConfig, selfName);
            appClient[k].start();
        }
    }

    private void initializeProgressCfgForSequentialTest(
            final ProgressCfg progressCfg, final SuperConfig currentConfig) {
        if (!currentConfig.getFcmConfig().isSequentialTest()) {
            return;
        }

        progressCfg.setExpectedFCMCreateAmount(
                currentConfig.getFcmConfig().getTranAmountByType(PAYLOAD_TYPE.TYPE_FCM_CREATE)
                        * platform.getRoster().rosterEntries().size());
        progressCfg.setExpectedFCMTransferAmount(
                currentConfig.getFcmConfig().getTranAmountByType(PAYLOAD_TYPE.TYPE_FCM_TRANSFER)
                        * platform.getRoster().rosterEntries().size());
        progressCfg.setExpectedFCMUpdateAmount(
                currentConfig.getFcmConfig().getTranAmountByType(PAYLOAD_TYPE.TYPE_FCM_UPDATE)
                        * platform.getRoster().rosterEntries().size());
        progressCfg.setExpectedFCMDeleteAmount(
                currentConfig.getFcmConfig().getTranAmountByType(PAYLOAD_TYPE.TYPE_FCM_DELETE)
                        * platform.getRoster().rosterEntries().size());
        progressCfg.setExpectedFCMAssortedAmount(
                currentConfig.getFcmConfig().getTranAmountByType(PAYLOAD_TYPE.TYPE_FCM_ASSORTED)
                        * platform.getRoster().rosterEntries().size());
    }

    @Override
    public void run() {

        if (queryRecord) {
            // query record periodically
            Thread queryRecordThread = new Thread(this::queryRecord);
            queryRecordThread.setName("queryRecord_node" + selfId);
            queryRecordThread.start();
        }

        if (queriesSentPerSec > 0) {
            queryInState();
        }

        if (queryController != null) {
            queryController.launch();
        }

        nftQueryController.launch();

        // reset interval timestamp before start generating transactions
        try (final AutoCloseableWrapper<PlatformTestingToolState> wrapper =
                UnsafeMutablePTTStateAccessor.getInstance().getUnsafeMutableState(platform.getSelfId())) {
            final PlatformTestingToolState state = wrapper.get();
            state.resetLastFileTranFinishTimeStamp();
        }

        if (allowRunSubmit) {

            // if single mode only node 0 can submit transactions
            // if not single mode anyone can submit transactions
            if (!submitConfig.isSingleNodeSubmit() || selfId.equals(NodeId.of(0L))) {

                if (submitConfig.isSubmitInTurn()) {
                    // Delay the start of transactions by interval multiply by node id
                    // for example, node 0 starts after 10 seconds, node 1 starts after 20 seconds
                    // node 2 starts after 30 seconds
                    try {
                        Thread.sleep(submitConfig.getInTurnIntervalSecond() * MILLIS_TO_SEC * selfId.id());
                    } catch (InterruptedException e) {
                        // Suppress
                    }
                }
                logger.info(LOGM_DEMO_INFO, "Node {} starts transactions ........", selfId);
                while (!noMoreTransaction) {
                    // if the platform is not Active, wait until it become Active
                    while (!isActive) {
                        try {
                            Thread.sleep(50);
                        } catch (InterruptedException e) {
                            logger.error(EXCEPTION.getMarker(), "", e);
                            Thread.currentThread().interrupt();
                        }
                    }
                    // initialize and submit transaction
                    subRoutine();
                    if ((noMoreTransaction && !enableCheck && !waitForSaveStateDuringFreeze)) {
                        logger.info(LOGM_DEMO_INFO, () -> new ApplicationFinishedPayload("Transactions finished"));
                    }
                } // while

                logger.info(LOGM_DEMO_INFO, "Node {} finished generating all transactions.", selfId);

                // This run function is used to generate transactions for PTT App.
                // As mentioned in java doc of {@link com.swirlds.common.system.SwirldsMain#run}
                // run() method should run until the user quits the swirld.

                // Therefore, the function must wait here and keep this thread alive,
                // so the JVM and all other non-daemon threads can continue to run, to handle events and transactions,
                // etc
                // PTT App would quit itself when all transactions being handled, as shown in
                // {@link #logSuccessMessageAndFinishTest()}

                while (true) {
                    abortAndThrowIfInterrupted(() -> Thread.sleep(60000), "PTT main thread interrupted");
                }
            }
        }
    }

    @Override
    @NonNull
    public MerkleStateRoot newMerkleStateRoot() {
        final MerkleStateRoot state = new PlatformTestingToolState(
                FAKE_MERKLE_STATE_LIFECYCLES,
                version -> new BasicSoftwareVersion(softwareVersion.getSoftwareVersion()));
        FAKE_MERKLE_STATE_LIFECYCLES.initPlatformState(state);
        return state;
    }

    private void platformStatusChange(final PlatformStatusChangeNotification notification) {
        final PlatformStatus newStatus = notification.getNewStatus();
        // set isActive
        isActive = newStatus == PlatformStatus.ACTIVE;

        if (newStatus == PlatformStatus.FREEZING) {
            logger.trace(LOGM_DEMO_INFO, "ENTERING FREEZING!");
            logger.trace(
                    LOGM_DEMO_INFO,
                    "total submitted transactions: {}, FCM Transactions: {}",
                    transactionSubmitted,
                    totalFCMTransactions);
        }

        logger.info(LOGM_STARTUP, "Platform Status Change {} ", newStatus);
    }

    /**
     * {@inheritDoc}
     */
    @Override
    public BasicSoftwareVersion getSoftwareVersion() {
        return softwareVersion;
    }

    private boolean timeToCheckBalances(Instant consensusTimestamp) {
        int checkPeriodSec = 20;
        if (previousTimestamp != null
                && consensusTimestamp.getEpochSecond() / checkPeriodSec
                        != previousTimestamp.getEpochSecond() / checkPeriodSec) {
            previousTimestamp = consensusTimestamp;
            return true;
        }
        previousTimestamp = consensusTimestamp;
        return false;
    }

    /**
     * Iterate each value in accountMap for checking balances
     *
     * @param state
     */
    private void checkBalances(PlatformTestingToolState state) {
        long totalBalance = 0;
        final MerkleMap<MapKey, MapValueFCQ<TransactionRecord>> accountMap =
                state.getStateMap().getAccountFCQMap();
        for (final Map.Entry<MapKey, MapValueFCQ<TransactionRecord>> item : accountMap.entrySet()) {
            MapValueFCQ<TransactionRecord> currMv = item.getValue();
            totalBalance += currMv.getBalance().getValue();
        }
    }

    /**
     * query records in accountMap
     */
    private void queryRecord() {
        final Random random = new Random();
        try {
            Thread.sleep(3000);
            while (true) {
                try (final AutoCloseableWrapper<PlatformTestingToolState> wrapper =
                        UnsafeMutablePTTStateAccessor.getInstance().getUnsafeMutableState(platform.getSelfId())) {
                    final PlatformTestingToolState state = wrapper.get();
                    if (state != null) {
                        int randomId = random.nextInt(
                                platform.getRoster().rosterEntries().size());
                        TransactionCounter txCounter =
                                state.getTransactionCounter().get(randomId);
                        int accountsCount = (int) txCounter.fcmFCQCreateAmount;
                        if (accountsCount > 0) {
                            int randomAccountNum = random.nextInt(accountsCount);
                            final MapKey key = new MapKey(randomId, randomId, randomAccountNum);

                            final MerkleMap<MapKey, MapValueFCQ<TransactionRecord>> accountMap =
                                    state.getStateMap().getAccountFCQMap();
                            final FCQueue<TransactionRecord> records =
                                    accountMap.get(key).getRecords();
                            if (!records.isEmpty()) {
                                int randomIndex = random.nextInt(records.size());
                                for (TransactionRecord record : records) {
                                    if (record.getIndex() == randomIndex) {
                                        record.getBalance();
                                        break;
                                    }
                                }
                            }
                        }
                    }
                }
                Thread.sleep(3000);
            }
        } catch (Exception e) {
            logger.error(EXCEPTION.getMarker(), "error(ERROR queryRecord", e);
        }
    }

    /**
     * once reconnect is completed, rebuild ExpectedMap based on actual MerkleMaps
     */
    private void registerReconnectCompleteListener() {
        platform.getNotificationEngine().register(ReconnectCompleteListener.class, (notification) -> {
            logger.info(
                    LOGM_DEMO_INFO,
                    "Notification Received: Reconnect Finished."
                            + " consensusTimestamp: {}, roundNumber: {}, sequence: {}",
                    notification::getConsensusTimestamp,
                    notification::getRoundNumber,
                    notification::getSequence);
            ExpectedMapUtils.buildExpectedMapAfterReconnect(notification, platform);
            rebuildExpirationQueue(platform);

            try (final AutoCloseableWrapper<PlatformTestingToolState> wrapper =
                    UnsafeMutablePTTStateAccessor.getInstance().getUnsafeMutableState(platform.getSelfId())) {
                final PlatformTestingToolState state = wrapper.get();
                state.initControlStructures(this::handleMessageQuorum);
                SyntheticBottleneckConfig.getActiveConfig()
                        .registerReconnect(platform.getSelfId().id());
            }
        });
    }

    /**
     * Rebuild ExpirationQueue after reconnect/restart complete notification is received.
     *
     * @param platform
     */
    private void rebuildExpirationQueue(Platform platform) {
        try (final AutoCloseableWrapper<PlatformTestingToolState> wrapper =
                UnsafeMutablePTTStateAccessor.getInstance().getUnsafeMutableState(platform.getSelfId())) {
            final PlatformTestingToolState state = wrapper.get();
            state.rebuildExpirationQueue();
        }
    }

    /**
     * Iterates on the {@link com.swirlds.virtualmap.VirtualMap} instances from the state
     * of the given {@code platform} to compute the next id to be used by account and smart contract entities.
     *
     * @param platform
     * 		A {@link Platform instance}
     * @return A pair of {@code Long}s, where {@code Pair.key()} returns the first id to be used by
     * 		account entities and {@code Pair.key()} returns the first id to be used by smart contracts.
     */
    private Pair<Long, Long> extractFirstIdForEntitiesFromSavedState(final Platform platform) {
        try (final AutoCloseableWrapper<PlatformTestingToolState> wrapper =
                UnsafeMutablePTTStateAccessor.getInstance().getUnsafeMutableState(platform.getSelfId())) {

            final PlatformTestingToolState state = wrapper.get();

            final AtomicLong maxAccountIdFromLoadedState = new AtomicLong(0);
            if (state.getVirtualMap() != null) {
                new MerkleIterator<VirtualLeafNode<AccountVirtualMapKey, AccountVirtualMapValue>>(state.getVirtualMap())
                        .setFilter(node -> node instanceof VirtualLeafNode)
                        .forEachRemaining(leaf -> {
                            final AccountVirtualMapKey key = leaf.getKey();
                            maxAccountIdFromLoadedState.set(
                                    Math.max(key.getAccountID() + 1, maxAccountIdFromLoadedState.get()));
                        });
            }

            final AtomicLong maxSmartContractIdFromLoadedState = new AtomicLong(0);
            if (state.getVirtualMapForSmartContractsByteCode() != null) {
                new MerkleIterator<VirtualLeafNode<SmartContractByteCodeMapKey, SmartContractByteCodeMapValue>>(
                                state.getVirtualMapForSmartContractsByteCode())
                        .setFilter(node -> node instanceof VirtualLeafNode)
                        .forEachRemaining(leaf -> {
                            final SmartContractByteCodeMapKey key = leaf.getKey();
                            maxSmartContractIdFromLoadedState.set(
                                    Math.max(key.getContractId() + 1, maxSmartContractIdFromLoadedState.get()));
                        });
            }

            return Pair.of(maxAccountIdFromLoadedState.get(), maxSmartContractIdFromLoadedState.get());
        }
    }

    /**
     * Register a {@link StateWriteToDiskCompleteListener} that writes an
     * account balance export to the saved state folder.
     */
    private void registerAccountBalanceExportListener() {
        platform.getNotificationEngine().register(StateWriteToDiskCompleteListener.class, notification -> {
            if (!(notification.getState() instanceof PlatformTestingToolState)) {
                return;
            }

            final PlatformTestingToolState state = (PlatformTestingToolState) notification.getState();

            final AccountBalanceExport export = new AccountBalanceExport(0L);
            final String balanceFile = export.exportAccountsBalanceCSVFormat(
                    state, notification.getConsensusTimestamp(), notification.getFolder());

            export.signAccountBalanceFile(platform, balanceFile);
        });
    }

    /**
     * Register a {@link StateWriteToDiskCompleteListener} that finishes the test after saving a state in the final
     * freeze.
     */
    private void registerFinishAfterSaveStateDuringFreezeListener() {
        platform.getNotificationEngine().register(StateWriteToDiskCompleteListener.class, (notification) -> {
            if (notification.isFreezeState() && handledExitValidation.get()) {
                logSuccessMessageAndFinishTest(notification.getConsensusTimestamp());
            }
        });
    }

    private void handleMessageQuorum(final long id, final ControlAction state) {
        logger.info(
                DEMO_INFO.getMarker(),
                "Handling Quorum Transition [ triggeringNodeId = {}, type = {}, consensusTime = {} ]",
                () -> id,
                state::getType,
                state::getTimestamp);

        switch (state.getType()) {
            case ENTER_VALIDATION:
                handleEnterValidation(state.getTimestamp());
                break;
            case EXIT_VALIDATION:
                handleExitValidation(state.getTimestamp());
                break;
            case ENTER_SYNC:
                handleEnterSync(state.getTimestamp());
                break;
            case EXIT_SYNC:
                handleExitSync(state.getTimestamp());
                break;
        }
    }

    private void handleEnterValidation(final Instant consensusTime) {
        final Runnable fn = () -> {
            try (final AutoCloseableWrapper<PlatformTestingToolState> wrapper =
                    UnsafeMutablePTTStateAccessor.getInstance().getUnsafeMutableState(platform.getSelfId())) {
                final PlatformTestingToolState state = wrapper.get();

                final String expectedMapFile =
                        createExpectedMapName(platform.getSelfId().id(), consensusTime);
                logger.info(
                        LOGM_DEMO_QUORUM,
                        "Achieved Quorum on ENTER_VALIDATION transaction [ expectedMapFile = {}, consensusTime = {} ]",
                        expectedMapFile,
                        consensusTime);

                VirtualMerkleTransactionHandler.handleExpectedMapValidation(
                        state.getStateExpectedMap(), state.getVirtualMap());

                serialize(
                        state.getStateExpectedMap().getExpectedMap(),
                        new File(STORAGE_DIRECTORY),
                        expectedMapFile,
                        false);

                logger.info(
                        LOGM_DEMO_QUORUM,
                        "Successfully wrote expected map to file [ expectedMapFile = {}, consensusTime = {} ]",
                        expectedMapFile,
                        consensusTime);

                submitter.sendTransaction(
                        platform, pttTransactionPool.createControlTranBytes(ControlType.EXIT_VALIDATION));

                logger.info(
                        LOGM_DEMO_QUORUM, "Sent EXIT_VALIDATION transaction  [ consensusTime = {} ]", consensusTime);
            }
        };

        new ThreadConfiguration(getStaticThreadManager())
                .setNodeId(platform.getSelfId())
                .setComponent(PTT_COMPONENT)
                .setThreadName(ENTER_VALIDATION_THREAD_NAME)
                .setRunnable(fn)
                .build()
                .start();
    }

    private void handleExitValidation(final Instant consensusTime) {
        final Runnable fn = () -> {
            logger.info(
                    LOGM_DEMO_QUORUM,
                    "Achieved Quorum on EXIT_VALIDATION transaction [ consensusTime = {} ]",
                    consensusTime);
            handledExitValidation.set(true);

            // the first node sends a freeze transaction after all transaction finish
            // This is for guaranteeing that all nodes generated same amount of signed states
            if (platform.getSelfId().id() == 0) {
                sendFreezeTransaction();
            }

            if (waitForSaveStateDuringFreeze) {
                logger.info(LOGM_DEMO_QUORUM, "Waiting for final state to save before terminating");
            } else {
                // exit test if no other conditions exist
                logSuccessMessageAndFinishTest(consensusTime);
            }
        };

        new ThreadConfiguration(getStaticThreadManager())
                .setNodeId(platform.getSelfId())
                .setComponent(PTT_COMPONENT)
                .setThreadName(EXIT_VALIDATION_THREAD_NAME)
                .setRunnable(fn)
                .build()
                .start();
    }

    private void handleEnterSync(final Instant consensusTime) {
        logger.info(
                LOGM_DEMO_QUORUM, "Achieved Quorum on ENTER_SYNC transaction [ consensusTime = {} ]", consensusTime);

        submitter.sendTransaction(platform, pttTransactionPool.createControlTranBytes(ControlType.EXIT_SYNC));

        logger.info(LOGM_DEMO_QUORUM, "Sent EXIT_SYNC transaction  [ consensusTime = {} ]", consensusTime);
    }

    private void handleExitSync(final Instant consensusTime) {
        logger.info(LOGM_DEMO_QUORUM, "Achieved Quorum on EXIT_SYNC transaction [ consensusTime = {} ]", consensusTime);
    }

    private interface ValueExtractor {
        long getValue(TransactionCounter counter);
    }

    private void logSuccessMessageAndFinishTest(final Instant consensusTime) {
        final long sleepTime = submitter.getSubmitConfig().getSleepAfterTestMs();
        logger.info(
                LOGM_DEMO_QUORUM,
                "Preparing to terminate the JVM [ sleepAfterTestMs = {}, consensusTime = {} ]",
                sleepTime,
                consensusTime);

        logger.info(
                LOGM_DEMO_INFO,
                () -> new ApplicationFinishedPayload(
                        "Test success: Reached quorum on the EXIT_VALIDATION transaction, consensus time = "
                                + consensusTime.toString()));

        try {
            Thread.sleep(sleepTime);
        } catch (InterruptedException e) {
            logger.info(LOGM_DEMO_QUORUM, "exit-validator thread was interrupted. Continuing process exit.");
            Thread.currentThread().interrupt();
        }

        if (currentConfig.isQuitJVMAfterTest()) {
            logger.info(LOGM_DEMO_QUORUM, "Terminating the JVM [ consensusTime = {} ]", consensusTime);
            SystemExitUtils.exitSystem(SystemExitCode.NO_ERROR);
        }
    }

    /**
     * send queries for getting MapValue of a MapKey in current state
     */
    private void queryInState() {
        // time in nanoseconds between successive queries
        final long periodInNanos = UnitConstants.SECONDS_TO_NANOSECONDS / queriesSentPerSec;

        ScheduledThreadPoolExecutor scheduledThreadPoolExecutor = new ScheduledThreadPoolExecutor(3);
        ScheduledFuture<?> future = scheduledThreadPoolExecutor.scheduleAtFixedRate(
                () -> {
                    try (final AutoCloseableWrapper<PlatformTestingToolState> wrapper =
                            UnsafeMutablePTTStateAccessor.getInstance().getUnsafeMutableState(platform.getSelfId())) {
                        // this watch is for counting the time cost in each query on current state
                        StopWatch watch = new StopWatch();
                        watch.start();
                        final PlatformTestingToolState state = wrapper.get();
                        // suspend because we don't want to count the time spent on picking up a MapKey for this query
                        watch.suspend();
                        if (state != null) {
                            final MapKey mapKey = state.getStateExpectedMap().getMapKeyForQuery(Crypto);
                            // resume after picking up a MapKey
                            watch.resume();
                            // query value of the key
                            MapValueData value = state.getStateMap().getMap().get(mapKey);
                            if (value != null) {
                                value.getBalance();
                            }
                            watch.stop();
                            // record time spent on getting current state and getting result of querying the state
                            queryLeafTimeCostMicroSec.update(watch.getTime(TimeUnit.MICROSECONDS));
                            queriesAnsweredPerSecond.update(1);
                        } else {
                            watch.stop();
                        }
                    }
                },
                0,
                periodInNanos,
                TimeUnit.NANOSECONDS);

        Thread queryInStateThread = new Thread(() -> {
            try {
                future.get();
            } catch (InterruptedException ex) {
                Thread.currentThread().interrupt();
            } catch (ExecutionException ex) {
                logger.error(EXCEPTION.getMarker(), "Got Exception in queryInState() ", ex);
            }
        });
        queryInStateThread.setName("queryInState_node" + selfId);
        queryInStateThread.start();
    }
}<|MERGE_RESOLUTION|>--- conflicted
+++ resolved
@@ -85,13 +85,8 @@
 import com.swirlds.platform.listeners.PlatformStatusChangeNotification;
 import com.swirlds.platform.listeners.ReconnectCompleteListener;
 import com.swirlds.platform.listeners.StateWriteToDiskCompleteListener;
-<<<<<<< HEAD
+import com.swirlds.platform.state.MerkleStateRoot;
 import com.swirlds.platform.roster.RosterUtils;
-import com.swirlds.platform.state.MerkleRoot;
-import com.swirlds.platform.state.State;
-=======
-import com.swirlds.platform.state.MerkleStateRoot;
->>>>>>> 4733608f
 import com.swirlds.platform.system.BasicSoftwareVersion;
 import com.swirlds.platform.system.Platform;
 import com.swirlds.platform.system.SwirldMain;
@@ -761,7 +756,11 @@
         final SuperConfig clientConfig = objectMapper.readValue(new File(jsonFileName), SuperConfig.class);
         final String selfName = RosterUtils.formatNodeName(selfId.id());
         for (int k = 0; k < CLIENT_AMOUNT; k++) {
-            appClient[k] = new AppClient(this.platform, this.selfId, clientConfig, selfName);
+            appClient[k] = new AppClient(
+                    this.platform,
+                    this.selfId,
+                    clientConfig,
+                    selfName);
             appClient[k].start();
         }
     }
