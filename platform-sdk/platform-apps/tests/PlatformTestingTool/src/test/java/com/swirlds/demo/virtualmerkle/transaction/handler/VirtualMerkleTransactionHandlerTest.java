--- conflicted
+++ resolved
@@ -65,14 +65,8 @@
                         merkleDbConfig.maxNumOfKeys(),
                         merkleDbConfig.hashesRamToDiskThreshold())
                 .maxNumberOfKeys(maximumNumberOfKeyValuePairsCreation)
-<<<<<<< HEAD
                 .hashesRamToDiskThreshold(0);
-        final MerkleDbDataSourceBuilder dataSourceBuilder = new MerkleDbDataSourceBuilder(tableConfig);
-=======
-                .hashesRamToDiskThreshold(0)
-                .preferDiskIndices(false);
         final MerkleDbDataSourceBuilder dataSourceBuilder = new MerkleDbDataSourceBuilder(tableConfig, CONFIGURATION);
->>>>>>> df259512
 
         smartContract =
                 new VirtualMap<>("smartContracts", keySerializer, valueSerializer, dataSourceBuilder, CONFIGURATION);
@@ -87,14 +81,8 @@
                         merkleDbConfig.maxNumOfKeys(),
                         merkleDbConfig.hashesRamToDiskThreshold())
                 .maxNumberOfKeys(totalSmartContractCreations)
-<<<<<<< HEAD
                 .hashesRamToDiskThreshold(0);
-        final MerkleDbDataSourceBuilder dataSourceBuilder2 = new MerkleDbDataSourceBuilder(tableConfig2);
-=======
-                .hashesRamToDiskThreshold(0)
-                .preferDiskIndices(false);
         final MerkleDbDataSourceBuilder dataSourceBuilder2 = new MerkleDbDataSourceBuilder(tableConfig2, CONFIGURATION);
->>>>>>> df259512
 
         smartContractByteCodeVM = new VirtualMap<>(
                 "smartContractByteCode", keySerializer2, valueSerializer2, dataSourceBuilder2, CONFIGURATION);
