/*
 * Copyright (C) 2022-2024 Hedera Hashgraph, LLC
 *
 * Licensed under the Apache License, Version 2.0 (the "License");
 * you may not use this file except in compliance with the License.
 * You may obtain a copy of the License at
 *
 *      http://www.apache.org/licenses/LICENSE-2.0
 *
 * Unless required by applicable law or agreed to in writing, software
 * distributed under the License is distributed on an "AS IS" BASIS,
 * WITHOUT WARRANTIES OR CONDITIONS OF ANY KIND, either express or implied.
 * See the License for the specific language governing permissions and
 * limitations under the License.
 */

package com.swirlds.demo.virtualmerkle;

import static com.swirlds.demo.virtualmerkle.VirtualMerkleLeafHasher.hashOf;
import static org.junit.jupiter.api.Assertions.assertEquals;

import com.swirlds.common.config.StateCommonConfig;
import com.swirlds.common.crypto.DigestType;
import com.swirlds.common.crypto.Hash;
import com.swirlds.common.io.config.TemporaryFileConfig;
import com.swirlds.config.api.Configuration;
import com.swirlds.config.api.ConfigurationBuilder;
import com.swirlds.demo.virtualmerkle.map.smartcontracts.bytecode.SmartContractByteCodeMapKey;
import com.swirlds.demo.virtualmerkle.map.smartcontracts.bytecode.SmartContractByteCodeMapKeySerializer;
import com.swirlds.demo.virtualmerkle.map.smartcontracts.bytecode.SmartContractByteCodeMapValue;
import com.swirlds.demo.virtualmerkle.map.smartcontracts.bytecode.SmartContractByteCodeMapValueSerializer;
import com.swirlds.merkledb.MerkleDb;
import com.swirlds.merkledb.MerkleDbDataSourceBuilder;
import com.swirlds.merkledb.MerkleDbTableConfig;
import com.swirlds.merkledb.config.MerkleDbConfig;
import com.swirlds.virtualmap.VirtualMap;
import com.swirlds.virtualmap.config.VirtualMapConfig;
import java.io.IOException;
import java.nio.ByteBuffer;
import java.nio.file.Files;
import java.nio.file.Path;
import java.util.Arrays;
import org.junit.jupiter.api.BeforeAll;
import org.junit.jupiter.api.Test;

class VirtualMerkleLeafHasherTest {

    static final Configuration CONFIGURATION = ConfigurationBuilder.create()
            .withConfigDataType(MerkleDbConfig.class)
            .withConfigDataType(VirtualMapConfig.class)
            .withConfigDataType(TemporaryFileConfig.class)
            .withConfigDataType(StateCommonConfig.class)
            .build();
    static Path storeDir;
    static SmartContractByteCodeMapKeySerializer keySerializer;
    static SmartContractByteCodeMapValueSerializer valueSerializer;
    static MerkleDbDataSourceBuilder dataSourceBuilder;

    @BeforeAll
    static void beforeAll() {
        try {
            storeDir = Files.createTempDirectory("VirtualMerkleLeafHasherTest2");
            MerkleDb.setDefaultPath(storeDir);
        } catch (IOException e) {
            e.printStackTrace(System.err);
        }

        keySerializer = new SmartContractByteCodeMapKeySerializer();
        valueSerializer = new SmartContractByteCodeMapValueSerializer();

        final MerkleDbConfig merkleDbConfig = CONFIGURATION.getConfigData(MerkleDbConfig.class);
        final MerkleDbTableConfig tableConfig = new MerkleDbTableConfig(
                        (short) 1,
                        DigestType.SHA_384,
                        merkleDbConfig.maxNumOfKeys(),
                        merkleDbConfig.hashesRamToDiskThreshold())
                .maxNumberOfKeys(50_000_000)
<<<<<<< HEAD
                .hashesRamToDiskThreshold(0);
        dataSourceBuilder = new MerkleDbDataSourceBuilder(tableConfig);
=======
                .hashesRamToDiskThreshold(0)
                .preferDiskIndices(false);
        dataSourceBuilder = new MerkleDbDataSourceBuilder(tableConfig, CONFIGURATION);
>>>>>>> df259512
    }

    @Test
    void checkSimpleHashing2() throws IOException, InterruptedException {
        VirtualMap<SmartContractByteCodeMapKey, SmartContractByteCodeMapValue> virtualMap =
                new VirtualMap<>("test2", keySerializer, valueSerializer, dataSourceBuilder, CONFIGURATION);

        final VirtualMerkleLeafHasher<SmartContractByteCodeMapKey, SmartContractByteCodeMapValue> hasher =
                new VirtualMerkleLeafHasher<>(virtualMap);

        Long keyInput = 1L;
        byte[] valueInput = "first".getBytes();

        SmartContractByteCodeMapKey key = new SmartContractByteCodeMapKey(keyInput);
        SmartContractByteCodeMapValue value = new SmartContractByteCodeMapValue(valueInput);

        virtualMap.put(key, value);

        Hash before = computeNextHash(null, keyInput, valueInput);

        assertEquals(before, hasher.validate(), "Should have been equal");

        keyInput = 2L;
        valueInput = "second".getBytes();

        key = new SmartContractByteCodeMapKey(keyInput);
        value = new SmartContractByteCodeMapValue(valueInput);

        virtualMap.put(key, value);

        // include previous hash first
        Hash after = computeNextHash(before, keyInput, valueInput);

        assertEquals(after, hasher.validate(), "Should have been equal");

        virtualMap.release();
    }

    @Test
    void checkSimpleHashing3() throws IOException, InterruptedException {
        VirtualMap<SmartContractByteCodeMapKey, SmartContractByteCodeMapValue> virtualMap =
                new VirtualMap<>("test3", keySerializer, valueSerializer, dataSourceBuilder, CONFIGURATION);

        final VirtualMerkleLeafHasher<SmartContractByteCodeMapKey, SmartContractByteCodeMapValue> hasher =
                new VirtualMerkleLeafHasher<>(virtualMap);

        final Long keyInput1 = 1L;
        final byte[] valueInput1 = "first".getBytes();
        SmartContractByteCodeMapKey key = new SmartContractByteCodeMapKey(keyInput1);
        SmartContractByteCodeMapValue value = new SmartContractByteCodeMapValue(valueInput1);

        virtualMap.put(key, value);

        final Long keyInput2 = 2L;
        final byte[] valueInput2 = "second".getBytes();
        key = new SmartContractByteCodeMapKey(keyInput2);
        value = new SmartContractByteCodeMapValue(valueInput2);

        virtualMap.put(key, value);

        final Long keyInput3 = 3L;
        final byte[] valueInput3 = "third".getBytes();
        key = new SmartContractByteCodeMapKey(keyInput3);
        value = new SmartContractByteCodeMapValue(valueInput3);

        virtualMap.put(key, value);

        // include previous hash first
        Hash hash = null;

        hash = computeNextHash(hash, keyInput2, valueInput2);
        hash = computeNextHash(hash, keyInput1, valueInput1);
        hash = computeNextHash(hash, keyInput3, valueInput3);

        assertEquals(hash, hasher.validate(), "Should have been equal");

        virtualMap.release();
    }

    @Test
    void checkSimpleHashing4() throws IOException, InterruptedException {
        VirtualMap<SmartContractByteCodeMapKey, SmartContractByteCodeMapValue> virtualMap =
                new VirtualMap<>("test4", keySerializer, valueSerializer, dataSourceBuilder, CONFIGURATION);

        final VirtualMerkleLeafHasher<SmartContractByteCodeMapKey, SmartContractByteCodeMapValue> hasher =
                new VirtualMerkleLeafHasher<>(virtualMap);

        final Long keyInput1 = 1L;
        final byte[] valueInput1 = "first".getBytes();
        SmartContractByteCodeMapKey key = new SmartContractByteCodeMapKey(keyInput1);
        SmartContractByteCodeMapValue value = new SmartContractByteCodeMapValue(valueInput1);

        virtualMap.put(key, value);

        final Long keyInput2 = 2L;
        final byte[] valueInput2 = "second".getBytes();
        key = new SmartContractByteCodeMapKey(keyInput2);
        value = new SmartContractByteCodeMapValue(valueInput2);

        virtualMap.put(key, value);

        final Long keyInput3 = 3L;
        final byte[] valueInput3 = "third".getBytes();
        key = new SmartContractByteCodeMapKey(keyInput3);
        value = new SmartContractByteCodeMapValue(valueInput3);

        virtualMap.put(key, value);

        final Long keyInput4 = 4L;
        final byte[] valueInput4 = "fourth".getBytes();
        key = new SmartContractByteCodeMapKey(keyInput4);
        value = new SmartContractByteCodeMapValue(valueInput4);

        virtualMap.put(key, value);

        // include previous hash first
        Hash hash = null;

        // this is the order for the leafs from first to last
        hash = computeNextHash(hash, keyInput1, valueInput1);
        hash = computeNextHash(hash, keyInput3, valueInput3);
        hash = computeNextHash(hash, keyInput2, valueInput2);
        hash = computeNextHash(hash, keyInput4, valueInput4);

        assertEquals(hash, hasher.validate(), "Should have been equal");

        virtualMap.release();
    }

    private Hash computeNextHash(final Hash hash, final Long keyInput, final byte[] valueInput) throws IOException {
        final ByteBuffer bb = ByteBuffer.allocate(10000);

        if (hash != null) {
            hash.getBytes().writeTo(bb);
        }

        // key serializaion
        bb.putLong(keyInput);

        // value serialization
        bb.putInt(valueInput.length);
        bb.put(valueInput);

        return hashOf(Arrays.copyOf(bb.array(), bb.position()));
    }
}<|MERGE_RESOLUTION|>--- conflicted
+++ resolved
@@ -75,14 +75,8 @@
                         merkleDbConfig.maxNumOfKeys(),
                         merkleDbConfig.hashesRamToDiskThreshold())
                 .maxNumberOfKeys(50_000_000)
-<<<<<<< HEAD
                 .hashesRamToDiskThreshold(0);
-        dataSourceBuilder = new MerkleDbDataSourceBuilder(tableConfig);
-=======
-                .hashesRamToDiskThreshold(0)
-                .preferDiskIndices(false);
         dataSourceBuilder = new MerkleDbDataSourceBuilder(tableConfig, CONFIGURATION);
->>>>>>> df259512
     }
 
     @Test
