/*
 * Copyright (C) 2022-2023 Hedera Hashgraph, LLC
 *
 * Licensed under the Apache License, Version 2.0 (the "License");
 * you may not use this file except in compliance with the License.
 * You may obtain a copy of the License at
 *
 *      http://www.apache.org/licenses/LICENSE-2.0
 *
 * Unless required by applicable law or agreed to in writing, software
 * distributed under the License is distributed on an "AS IS" BASIS,
 * WITHOUT WARRANTIES OR CONDITIONS OF ANY KIND, either express or implied.
 * See the License for the specific language governing permissions and
 * limitations under the License.
 */

package com.swirlds.demo.addressbook;
/*
 * This file is public domain.
 *
 * SWIRLDS MAKES NO REPRESENTATIONS OR WARRANTIES ABOUT THE SUITABILITY OF
 * THE SOFTWARE, EITHER EXPRESS OR IMPLIED, INCLUDING BUT NOT LIMITED
 * TO THE IMPLIED WARRANTIES OF MERCHANTABILITY, FITNESS FOR A
 * PARTICULAR PURPOSE, OR NON-INFRINGEMENT. SWIRLDS SHALL NOT BE LIABLE FOR
 * ANY DAMAGES SUFFERED AS A RESULT OF USING, MODIFYING OR
 * DISTRIBUTING THIS SOFTWARE OR ITS DERIVATIVES.
 */

import static com.swirlds.logging.LogMarker.DEMO_INFO;
import static com.swirlds.logging.LogMarker.EXCEPTION;
import static com.swirlds.logging.LogMarker.STARTUP;
import static com.swirlds.platform.AddressBookInitializer.CONFIG_ADDRESS_BOOK_HEADER;
import static com.swirlds.platform.AddressBookInitializer.CONFIG_ADDRESS_BOOK_USED;
import static com.swirlds.platform.AddressBookInitializer.STATE_ADDRESS_BOOK_HEADER;
import static com.swirlds.platform.AddressBookInitializer.STATE_ADDRESS_BOOK_NULL;
import static com.swirlds.platform.AddressBookInitializer.USED_ADDRESS_BOOK_HEADER;

import com.swirlds.common.io.streams.SerializableDataInputStream;
import com.swirlds.common.io.streams.SerializableDataOutputStream;
import com.swirlds.common.merkle.MerkleLeaf;
import com.swirlds.common.merkle.impl.PartialMerkleLeaf;
import com.swirlds.common.system.InitTrigger;
import com.swirlds.common.system.Platform;
import com.swirlds.common.system.PlatformWithDeprecatedMethods;
import com.swirlds.common.system.Round;
import com.swirlds.common.system.SoftwareVersion;
import com.swirlds.common.system.SwirldDualState;
import com.swirlds.common.system.SwirldState;
import com.swirlds.common.system.address.AddressBook;
import com.swirlds.common.system.address.AddressBookUtils;
import com.swirlds.common.system.events.ConsensusEvent;
import com.swirlds.common.system.transaction.ConsensusTransaction;
import com.swirlds.common.utility.ByteUtils;
import com.swirlds.common.utility.StackTrace;
import com.swirlds.platform.Network;
import com.swirlds.platform.config.AddressBookConfig;
import edu.umd.cs.findbugs.annotations.NonNull;
import edu.umd.cs.findbugs.annotations.Nullable;
import java.io.IOException;
import java.net.SocketException;
import java.nio.file.Files;
import java.nio.file.Path;
import java.text.ParseException;
import java.util.Iterator;
import java.util.Objects;
import java.util.concurrent.atomic.AtomicBoolean;
import java.util.concurrent.atomic.AtomicReference;
import java.util.stream.Stream;
import org.apache.logging.log4j.LogManager;
import org.apache.logging.log4j.Logger;

/**
 * State for the AddressBookTestingTool.
 */
public class AddressBookTestingToolState extends PartialMerkleLeaf implements SwirldState, MerkleLeaf {

    private static final Logger logger = LogManager.getLogger(AddressBookTestingToolState.class);

<<<<<<< HEAD
    /** modify this value to change how updateWeight behaves. */
    private static final int STAKING_PROFILE = 1;
=======
    /** the suffix for the debug address book */
    private static String DEBUG = "debug";

    /** the suffix for the test address book */
    private static AddressBookTestingToolConfig testingToolConfig;
    /** the address book configuration */
    private static AddressBookConfig addressBookConfig;
    /** flag indicating if staking behavior has been logged. */
    private static AtomicBoolean logStakingBehavior = new AtomicBoolean(true);
>>>>>>> 55491ac0

    private static class ClassVersion {
        public static final int ORIGINAL = 1;
    }

    private static final long CLASS_ID = 0xf052378c7364ef47L;

    private long selfId;

    /** false until the test scenario has been validated, true afterwards. */
    private final AtomicBoolean validationPerformed = new AtomicBoolean(false);

    private Platform platform = null;

    /**
     * The true "state" of this app. Each transaction is just an integer that gets added to this value.
     */
    private long runningSum = 0;

    public AddressBookTestingToolState() {
        logger.info(STARTUP.getMarker(), "New State Constructed.");
    }

    /**
     * Copy constructor.
     */
    private AddressBookTestingToolState(@NonNull final AddressBookTestingToolState that) {
        super(that);
        Objects.requireNonNull(that, "the address book testing tool state to copy cannot be null");
        this.runningSum = that.runningSum;
        this.selfId = that.selfId;
        this.platform = that.platform;
        this.validationPerformed.set(that.validationPerformed.get());
    }

    /**
     * {@inheritDoc}
     */
    @Override
    public synchronized AddressBookTestingToolState copy() {
        throwIfImmutable();
        return new AddressBookTestingToolState(this);
    }

    /**
     * {@inheritDoc}
     */
    @Override
    public void init(
            @NonNull final Platform platform,
            @NonNull final SwirldDualState swirldDualState,
            @NonNull final InitTrigger trigger,
            @Nullable final SoftwareVersion previousSoftwareVersion) {
        Objects.requireNonNull(platform, "the platform cannot be null");
        Objects.requireNonNull(swirldDualState, "the swirld dual state cannot be null");
        Objects.requireNonNull(trigger, "the init trigger cannot be null");
        addressBookConfig = platform.getContext().getConfiguration().getConfigData(AddressBookConfig.class);
        testingToolConfig = platform.getContext().getConfiguration().getConfigData(AddressBookTestingToolConfig.class);

        this.platform = platform;

        logger.info(STARTUP.getMarker(), "init called in State.");
        throwIfImmutable();

        if (trigger == InitTrigger.GENESIS) {
            parseArguments(((PlatformWithDeprecatedMethods) platform).getParameters());
        }

        this.selfId = platform.getSelfId().getId();
    }

    /**
     * {@inheritDoc}
     */
    @Override
    public void handleConsensusRound(@NonNull final Round round, @NonNull final SwirldDualState swirldDualState) {
        Objects.requireNonNull(round, "the round cannot be null");
        Objects.requireNonNull(swirldDualState, "the swirld dual state cannot be null");
        throwIfImmutable();

        final Iterator<ConsensusEvent> eventIterator = round.iterator();

        while (eventIterator.hasNext()) {
            final ConsensusEvent event = eventIterator.next();
            event.consensusTransactionIterator().forEachRemaining(this::handleTransaction);
        }

        if (!validationPerformed.getAndSet(true)) {
            if (validateTestScenario()) {
                logger.info(
                        STARTUP.getMarker(),
                        "Test scenario {} validated successfully.",
                        testingToolConfig.testScenario());
            } else {
                logger.error(
                        EXCEPTION.getMarker(), "Test scenario {} validation failed.", testingToolConfig.testScenario());
            }
        }
    }

    /**
     * Apply a transaction to the state.
     *
     * @param transaction the transaction to apply
     */
    private void handleTransaction(@NonNull final ConsensusTransaction transaction) {
        final int delta = ByteUtils.byteArrayToInt(transaction.getContents(), 0);
        runningSum += delta;
    }

    /**
     * {@inheritDoc}
     */
    @Override
    public void serialize(@NonNull final SerializableDataOutputStream out) throws IOException {
        Objects.requireNonNull(out, "the serializable data output stream cannot be null");
        out.writeLong(runningSum);
    }

    /**
     * {@inheritDoc}
     */
    @Override
    public void deserialize(@NonNull final SerializableDataInputStream in, final int version) throws IOException {
        Objects.requireNonNull(in, "the serializable data input stream cannot be null");
        runningSum = in.readLong();
    }

    /**
     * {@inheritDoc}
     */
    private void parseArguments(@NonNull final String[] args) {
        if (args.length != 0) {
            throw new IllegalArgumentException("Expected no arguments. See javadocs for details.");
        }
    }

    /**
     * {@inheritDoc}
     */
    @Override
    public long getClassId() {
        return CLASS_ID;
    }

    /**
     * {@inheritDoc}
     */
    @Override
    public int getVersion() {
        return ClassVersion.ORIGINAL;
    }

    /**
     * {@inheritDoc}
     */
    @Override
    @NonNull
    public AddressBook updateWeight(@NonNull final AddressBook addressBook) {
        Objects.requireNonNull(addressBook, "the address book cannot be null");
<<<<<<< HEAD
        logger.info("updateWeight called in State. Staking Profile: {}", STAKING_PROFILE);
        switch (STAKING_PROFILE) {
=======
        final int stakingBehavior = testingToolConfig.stakingBehavior();
        logger.info("updateStake called in State. Staking Behavior: {}", stakingBehavior);
        switch (stakingBehavior) {
>>>>>>> 55491ac0
            case 1:
                return stakingBehavior1(addressBook);
            case 2:
                return stakingBehavior2(addressBook);
            default:
                logger.info(STARTUP.getMarker(), "Staking Behavior {}: no change to address book.", stakingBehavior);
                return addressBook;
        }
    }

    /**
     * All nodes received 10 weight.
     *
     * @param addressBook the address book to update.
     * @return the updated address book.
     */
    @NonNull
<<<<<<< HEAD
    private AddressBook stakingProfile1(@NonNull final AddressBook addressBook) {
        logger.info(STARTUP.getMarker(), "Staking Profile 1: updating all nodes to have 10 weight.");
=======
    private AddressBook stakingBehavior1(@NonNull final AddressBook addressBook) {
        if (logStakingBehavior.get()) {
            logger.info(STARTUP.getMarker(), "Staking Behavior 1: updating all nodes to have 10 stake.");
        }
>>>>>>> 55491ac0
        for (int i = 0; i < addressBook.getSize(); i++) {
            addressBook.updateWeight(i, 10);
        }
        return addressBook;
    }

    /**
     * All nodes received weight equal to their nodeId.
     *
     * @param addressBook the address book to update.
     * @return the updated address book.
     */
    @NonNull
<<<<<<< HEAD
    private AddressBook stakingProfile2(@NonNull final AddressBook addressBook) {
        logger.info(STARTUP.getMarker(), "Staking Profile 2: updating all nodes to have weight equal to their nodeId.");
=======
    private AddressBook stakingBehavior2(@NonNull final AddressBook addressBook) {
        if (logStakingBehavior.get()) {
            logger.info(
                    STARTUP.getMarker(), "Staking Behavior 2: updating all nodes to have stake equal to their nodeId.");
        }
>>>>>>> 55491ac0
        for (int i = 0; i < addressBook.getSize(); i++) {
            addressBook.updateWeight(i, i);
        }
        return addressBook;
    }

    private boolean validateTestScenario() {
        if (platform == null) {
            throw new IllegalStateException("platform is null, init has not been called.");
        }
        logStakingBehavior.set(false);
        final int testScenario = testingToolConfig.testScenario();
        try {
            logger.info(DEMO_INFO.getMarker(), "Validating test scenario {}.", testScenario);
            switch (testScenario) {
                case 1:
                    return testScenario1GenesisForceUseOfConfigAddressBook();
                case 2:
                    return testScenario2GenesisUnforcedUseOfConfigAddressBook();
                case 3:
                    return testScenario3NoSoftwareUpdateUseSavedStateAddressBook();
                case 4:
                    return testScenario4NoSoftwareUpdateForceUseOfConfigAddressBook();
                case 5:
                    return testScenario5SoftwareUpgradeStakingBehavior2();
                case 6:
                    return testScenario6SoftwareUpgradeForceUseOfConfigAddressBook();
                default:
                    logger.info(DEMO_INFO.getMarker(), "Test Scenario {}: no validation performed.", testScenario);
                    return true;
            }
        } catch (final Exception e) {
            logger.error(EXCEPTION.getMarker(), "Exception occurred in Test Scenario {}.", testScenario, e);
            return false;
        }
    }

    private boolean testScenario6SoftwareUpgradeForceUseOfConfigAddressBook() throws IOException, ParseException {
        if (!checkTestScenarioConditions(true, 6, 2, 2)) {
            return false;
        }

        final AddressBook platformAddressBook = platform.getAddressBook();
        final AddressBook configAddressBook = getConfigAddressBook();
        final AddressBook stateAddressBook = getStateAddressBook();
        final AddressBook usedAddressBook = getUsedAddressBook();
        final AddressBook updatedAddressBook = updateStake(configAddressBook.copy());

        return equalsAsConfigText(platformAddressBook, configAddressBook, true)
                && equalsAsConfigText(platformAddressBook, stateAddressBook, false)
                && equalsAsConfigText(platformAddressBook, usedAddressBook, true)
                && equalsAsConfigText(platformAddressBook, updatedAddressBook, false)
                && theConfigurationAddressBookWasUsed();
    }

    private boolean testScenario5SoftwareUpgradeStakingBehavior2() throws IOException, ParseException {
        if (!checkTestScenarioConditions(false, 5, 2, 2)) {
            return false;
        }

        final AddressBook platformAddressBook = platform.getAddressBook();
        final AddressBook configAddressBook = getConfigAddressBook();
        final AddressBook stateAddressBook = getStateAddressBook();
        final AddressBook usedAddressBook = getUsedAddressBook();
        final AddressBook updatedAddressBook = updateStake(configAddressBook.copy());

        return equalsAsConfigText(platformAddressBook, configAddressBook, false)
                && equalsAsConfigText(platformAddressBook, stateAddressBook, false)
                && equalsAsConfigText(platformAddressBook, usedAddressBook, true)
                && equalsAsConfigText(platformAddressBook, updatedAddressBook, true);
    }

    private boolean testScenario4NoSoftwareUpdateForceUseOfConfigAddressBook() throws IOException, ParseException {
        if (!checkTestScenarioConditions(true, 4, 1, 2)) {
            return false;
        }

        final AddressBook platformAddressBook = platform.getAddressBook();
        final AddressBook configAddressBook = getConfigAddressBook();
        final AddressBook stateAddressBook = getStateAddressBook();
        final AddressBook usedAddressBook = getUsedAddressBook();
        final AddressBook updatedAddressBook = updateStake(configAddressBook.copy());

        return equalsAsConfigText(platformAddressBook, configAddressBook, true)
                && equalsAsConfigText(platformAddressBook, stateAddressBook, false)
                && equalsAsConfigText(platformAddressBook, usedAddressBook, true)
                && equalsAsConfigText(platformAddressBook, updatedAddressBook, false)
                && theConfigurationAddressBookWasUsed();
    }

    private boolean testScenario3NoSoftwareUpdateUseSavedStateAddressBook() throws IOException, ParseException {
        if (!checkTestScenarioConditions(false, 3, 1, 2)) {
            return false;
        }

        final AddressBook platformAddressBook = platform.getAddressBook();
        final AddressBook configAddressBook = getConfigAddressBook();
        final AddressBook stateAddressBook = getStateAddressBook();
        final AddressBook usedAddressBook = getUsedAddressBook();
        final AddressBook updatedAddressBook = updateStake(configAddressBook.copy());

        return equalsAsConfigText(platformAddressBook, configAddressBook, false)
                && equalsAsConfigText(platformAddressBook, stateAddressBook, true)
                && equalsAsConfigText(platformAddressBook, usedAddressBook, true)
                && equalsAsConfigText(platformAddressBook, updatedAddressBook, false);
    }

    private boolean testScenario2GenesisUnforcedUseOfConfigAddressBook() throws IOException, ParseException {
        if (!checkTestScenarioConditions(false, 2, 1, 1)) {
            return false;
        }

        final AddressBook platformAddressBook = platform.getAddressBook();
        final AddressBook configAddressBook = getConfigAddressBook();
        final AddressBook usedAddressBook = getUsedAddressBook();
        final AddressBook updatedAddressBook = updateStake(configAddressBook.copy());

        return equalsAsConfigText(platformAddressBook, configAddressBook, true)
                && equalsAsConfigText(platformAddressBook, usedAddressBook, true)
                && equalsAsConfigText(platformAddressBook, updatedAddressBook, false)
                && theStateAddressBookWasNull(true);
    }

    private boolean testScenario1GenesisForceUseOfConfigAddressBook() throws IOException, ParseException {
        if (!checkTestScenarioConditions(true, 1, 1, 1)) {
            return false;
        }

        final AddressBook platformAddressBook = platform.getAddressBook();
        final AddressBook configAddressBook = getConfigAddressBook();
        final AddressBook usedAddressBook = getUsedAddressBook();
        final AddressBook updatedAddressBook = updateStake(configAddressBook.copy());

        return equalsAsConfigText(platformAddressBook, configAddressBook, true)
                && equalsAsConfigText(platformAddressBook, usedAddressBook, true)
                && equalsAsConfigText(platformAddressBook, updatedAddressBook, false)
                && theStateAddressBookWasNull(true)
                && theConfigurationAddressBookWasUsed();
    }

    /**
     * Check the test scenario preconditions.
     *
     * @param forceUseConfigAddressBook the expected value of `addressBook.forceUseOfConfigAddressBook`
     * @param testScenario              the expected value of `testingTool.testScenario`
     * @param softwareVersion           the expected value of `testingTool.softwareVersion`
     * @param stakingBehavior           the expected value of `testingTool.stakingBehavior`
     * @return true if the preconditions are met, false otherwise
     */
    private boolean checkTestScenarioConditions(
            final boolean forceUseConfigAddressBook,
            final int testScenario,
            final int softwareVersion,
            final int stakingBehavior) {
        boolean passed = true;
        if (addressBookConfig.forceUseOfConfigAddressBook() != forceUseConfigAddressBook) {
            logger.error(
                    EXCEPTION.getMarker(),
                    "The test scenario requires the setting `addressBook.forceUseOfConfigAddressBook, {}`",
                    forceUseConfigAddressBook);
            passed = false;
        }
        if (testingToolConfig.testScenario() != testScenario) {
            logger.error(
                    EXCEPTION.getMarker(),
                    "The test scenario requires the setting `testingTool.testScenario, {}`",
                    testScenario);
            passed = false;
        }
        if (testingToolConfig.softwareVersion() != softwareVersion) {
            logger.error(
                    EXCEPTION.getMarker(),
                    "The test scenario requires the setting `testingTool.softwareVersion, {}`",
                    softwareVersion);
            passed = false;
        }
        if (testingToolConfig.stakingBehavior() != stakingBehavior) {
            logger.error(
                    EXCEPTION.getMarker(),
                    "The test scenario requires the setting `testingTool.stakingBehavior, {}`",
                    stakingBehavior);
            passed = false;
        }
        return passed;
    }

    /**
     * This test compares the equality of two address books against the expected result.  The equality comparison is
     * performed by converting the address books to config text and comparing the strings.  The conversion to config
     * text is to avoid needing to load public keys for the addresses and computing accurate isOwnHost values on the
     * addresses.
     *
     * @param addressBook1 the first address book
     * @param addressBook2 the second address book
     * @return true if the comparison matches the expected result, false otherwise.
     */
    private boolean equalsAsConfigText(
            @NonNull final AddressBook addressBook1,
            @NonNull final AddressBook addressBook2,
            final boolean expectedResult) {
        final String addressBook1ConfigText = addressBook1.toConfigText();
        final String addressBook2ConfigText = addressBook2.toConfigText();
        final boolean pass = addressBook1ConfigText.equals(addressBook2ConfigText) == expectedResult;
        if (!pass) {
            if (expectedResult) {
                logger.error(
                        EXCEPTION.getMarker(),
                        "The address books are not equal as config text. {}",
                        StackTrace.getStackTrace());
            } else {
                logger.error(
                        EXCEPTION.getMarker(),
                        "The address books are equal as config text. {}",
                        StackTrace.getStackTrace());
            }
        }
        return pass;
    }

    /**
     * This test passes if expectedResult is true and the state address book was null, or if expectedResult is false and
     * the state address book was not null.
     *
     * @param expectedResult the expected result of the test.
     * @return true if the test passes, false otherwise.
     */
    private boolean theStateAddressBookWasNull(final boolean expectedResult) throws IOException {
        final String fileContents = getLastAddressBookFileEndsWith(DEBUG);
        final String textAfterStateHeader = getTextAfterHeader(fileContents, STATE_ADDRESS_BOOK_HEADER);
        final boolean pass = textAfterStateHeader.contains(STATE_ADDRESS_BOOK_NULL) == expectedResult;
        if (!pass) {
            if (expectedResult) {
                logger.error(
                        EXCEPTION.getMarker(), "The state address book was not null. {}", StackTrace.getStackTrace());
            } else {
                logger.error(EXCEPTION.getMarker(), "The state address book was null. {}", StackTrace.getStackTrace());
            }
        }
        return pass;
    }

    /**
     * Checks if the configuration address book was used.
     *
     * @return true if the configuration address book was used, false otherwise.
     */
    private boolean theConfigurationAddressBookWasUsed() throws IOException {
        final String fileContents = getLastAddressBookFileEndsWith(DEBUG);
        final String textAfterUsedHeader = getTextAfterHeader(fileContents, USED_ADDRESS_BOOK_HEADER);
        final boolean pass = textAfterUsedHeader.contains(CONFIG_ADDRESS_BOOK_USED);
        if (!pass) {
            logger.error(
                    EXCEPTION.getMarker(),
                    "The configuration address book was not used. {}",
                    StackTrace.getStackTrace());
        }
        return pass;
    }

    /**
     * Get the address book in the last usedAddressBook file.
     *
     * @return the address book in the last usedAddressBook file.
     */
    @NonNull
    private AddressBook getUsedAddressBook() throws IOException, ParseException {
        final String fileContents = getLastAddressBookFileEndsWith("txt");
        return parseAddressBook(fileContents);
    }

    /**
     * Get the config address book from the last debug addressBook file.
     *
     * @return the config address book from the last debug addressBook file.
     */
    @NonNull
    private AddressBook getConfigAddressBook() throws IOException, ParseException {
        return getDebugAddressBookAfterHeader(CONFIG_ADDRESS_BOOK_HEADER);
    }

    /**
     * Get the state address book from the last debug addressBook file.
     *
     * @return the state address book from the last debug addressBook file.
     */
    @NonNull
    private AddressBook getStateAddressBook() throws IOException, ParseException {
        return getDebugAddressBookAfterHeader(STATE_ADDRESS_BOOK_HEADER);
    }

    /**
     * Get the address book in the last debug addressBook file after the header.
     *
     * @param header the header to find.
     * @return the address book in the last debug addressBook file after the header.
     */
    @NonNull
    AddressBook getDebugAddressBookAfterHeader(@NonNull final String header) throws IOException, ParseException {
        final String fileContents = getLastAddressBookFileEndsWith(DEBUG);
        final String addressBookString = getTextAfterHeader(fileContents, header);
        return parseAddressBook(addressBookString);
    }

    /**
     * Get the text from the fileContents after the header.
     *
     * @param fileContents the file contents.
     * @param header       the header to find.
     * @return the text from the fileContents after the header.
     */
    @NonNull
    String getTextAfterHeader(@NonNull final String fileContents, @NonNull final String header) {
        Objects.requireNonNull(fileContents, "fileContents must not be null");
        Objects.requireNonNull(header, "header must not be null");
        final int headerStartIndex = fileContents.indexOf(header);
        final int addressBookStartIndex = headerStartIndex + header.length();
        final int addressBookEndIndex = fileContents.indexOf("\n\n", addressBookStartIndex);
        return fileContents
                .substring(addressBookStartIndex, addressBookEndIndex)
                .trim();
    }

    /**
     * Parse the address book from the given string.
     *
     * @param addressBookString the address book string.
     * @return the address book.
     * @throws ParseException if unable to parse the address book.
     */
    @NonNull
    private AddressBook parseAddressBook(@NonNull final String addressBookString) throws ParseException {
        Objects.requireNonNull(addressBookString, "addressBookString must not be null");
        return AddressBookUtils.parseAddressBookConfigText(
                addressBookString,
                id -> id,
                ip -> {
                    try {
                        return Network.isOwn(ip);
                    } catch (SocketException e) {
                        logger.error(EXCEPTION.getMarker(), "Unable to determine if {} is own ip address", ip, e);
                        return false;
                    }
                },
                Object::toString);
    }

    /**
     * Get the last address book file that ends with the given suffix.
     *
     * @param suffix the suffix to match.
     * @return the last address book file that ends with the given suffix.
     * @throws IOException if unable to read the file.
     */
    @NonNull
    private String getLastAddressBookFileEndsWith(@NonNull final String suffix) throws IOException {
        final Path addressBookDirectory = Path.of(addressBookConfig.addressBookDirectory());
        final AtomicReference<Path> lastAddressBookDebugFile = new AtomicReference<>(null);
        try (final Stream<Path> files = Files.list(addressBookDirectory)) {
            files.sorted().forEach(file -> {
                if (file.toString().endsWith(suffix)) {
                    lastAddressBookDebugFile.set(file);
                }
            });
            return Files.readString(lastAddressBookDebugFile.get());
        }
    }
}<|MERGE_RESOLUTION|>--- conflicted
+++ resolved
@@ -76,10 +76,6 @@
 
     private static final Logger logger = LogManager.getLogger(AddressBookTestingToolState.class);
 
-<<<<<<< HEAD
-    /** modify this value to change how updateWeight behaves. */
-    private static final int STAKING_PROFILE = 1;
-=======
     /** the suffix for the debug address book */
     private static String DEBUG = "debug";
 
@@ -89,7 +85,6 @@
     private static AddressBookConfig addressBookConfig;
     /** flag indicating if staking behavior has been logged. */
     private static AtomicBoolean logStakingBehavior = new AtomicBoolean(true);
->>>>>>> 55491ac0
 
     private static class ClassVersion {
         public static final int ORIGINAL = 1;
@@ -250,14 +245,9 @@
     @NonNull
     public AddressBook updateWeight(@NonNull final AddressBook addressBook) {
         Objects.requireNonNull(addressBook, "the address book cannot be null");
-<<<<<<< HEAD
-        logger.info("updateWeight called in State. Staking Profile: {}", STAKING_PROFILE);
-        switch (STAKING_PROFILE) {
-=======
         final int stakingBehavior = testingToolConfig.stakingBehavior();
-        logger.info("updateStake called in State. Staking Behavior: {}", stakingBehavior);
+        logger.info("updateWeight called in State. Staking Behavior: {}", stakingBehavior);
         switch (stakingBehavior) {
->>>>>>> 55491ac0
             case 1:
                 return stakingBehavior1(addressBook);
             case 2:
@@ -275,15 +265,10 @@
      * @return the updated address book.
      */
     @NonNull
-<<<<<<< HEAD
-    private AddressBook stakingProfile1(@NonNull final AddressBook addressBook) {
-        logger.info(STARTUP.getMarker(), "Staking Profile 1: updating all nodes to have 10 weight.");
-=======
     private AddressBook stakingBehavior1(@NonNull final AddressBook addressBook) {
         if (logStakingBehavior.get()) {
-            logger.info(STARTUP.getMarker(), "Staking Behavior 1: updating all nodes to have 10 stake.");
-        }
->>>>>>> 55491ac0
+            logger.info(STARTUP.getMarker(), "Staking Behavior 1: updating all nodes to have 10 weight.");
+        }
         for (int i = 0; i < addressBook.getSize(); i++) {
             addressBook.updateWeight(i, 10);
         }
@@ -297,16 +282,11 @@
      * @return the updated address book.
      */
     @NonNull
-<<<<<<< HEAD
-    private AddressBook stakingProfile2(@NonNull final AddressBook addressBook) {
-        logger.info(STARTUP.getMarker(), "Staking Profile 2: updating all nodes to have weight equal to their nodeId.");
-=======
     private AddressBook stakingBehavior2(@NonNull final AddressBook addressBook) {
         if (logStakingBehavior.get()) {
             logger.info(
-                    STARTUP.getMarker(), "Staking Behavior 2: updating all nodes to have stake equal to their nodeId.");
-        }
->>>>>>> 55491ac0
+                    STARTUP.getMarker(), "Staking Behavior 2: updating all nodes to have weight equal to their nodeId.");
+        }
         for (int i = 0; i < addressBook.getSize(); i++) {
             addressBook.updateWeight(i, i);
         }
@@ -353,7 +333,7 @@
         final AddressBook configAddressBook = getConfigAddressBook();
         final AddressBook stateAddressBook = getStateAddressBook();
         final AddressBook usedAddressBook = getUsedAddressBook();
-        final AddressBook updatedAddressBook = updateStake(configAddressBook.copy());
+        final AddressBook updatedAddressBook = updateWeight(configAddressBook.copy());
 
         return equalsAsConfigText(platformAddressBook, configAddressBook, true)
                 && equalsAsConfigText(platformAddressBook, stateAddressBook, false)
@@ -371,7 +351,7 @@
         final AddressBook configAddressBook = getConfigAddressBook();
         final AddressBook stateAddressBook = getStateAddressBook();
         final AddressBook usedAddressBook = getUsedAddressBook();
-        final AddressBook updatedAddressBook = updateStake(configAddressBook.copy());
+        final AddressBook updatedAddressBook = updateWeight(configAddressBook.copy());
 
         return equalsAsConfigText(platformAddressBook, configAddressBook, false)
                 && equalsAsConfigText(platformAddressBook, stateAddressBook, false)
@@ -388,7 +368,7 @@
         final AddressBook configAddressBook = getConfigAddressBook();
         final AddressBook stateAddressBook = getStateAddressBook();
         final AddressBook usedAddressBook = getUsedAddressBook();
-        final AddressBook updatedAddressBook = updateStake(configAddressBook.copy());
+        final AddressBook updatedAddressBook = updateWeight(configAddressBook.copy());
 
         return equalsAsConfigText(platformAddressBook, configAddressBook, true)
                 && equalsAsConfigText(platformAddressBook, stateAddressBook, false)
@@ -406,7 +386,7 @@
         final AddressBook configAddressBook = getConfigAddressBook();
         final AddressBook stateAddressBook = getStateAddressBook();
         final AddressBook usedAddressBook = getUsedAddressBook();
-        final AddressBook updatedAddressBook = updateStake(configAddressBook.copy());
+        final AddressBook updatedAddressBook = updateWeight(configAddressBook.copy());
 
         return equalsAsConfigText(platformAddressBook, configAddressBook, false)
                 && equalsAsConfigText(platformAddressBook, stateAddressBook, true)
@@ -422,7 +402,7 @@
         final AddressBook platformAddressBook = platform.getAddressBook();
         final AddressBook configAddressBook = getConfigAddressBook();
         final AddressBook usedAddressBook = getUsedAddressBook();
-        final AddressBook updatedAddressBook = updateStake(configAddressBook.copy());
+        final AddressBook updatedAddressBook = updateWeight(configAddressBook.copy());
 
         return equalsAsConfigText(platformAddressBook, configAddressBook, true)
                 && equalsAsConfigText(platformAddressBook, usedAddressBook, true)
@@ -438,7 +418,7 @@
         final AddressBook platformAddressBook = platform.getAddressBook();
         final AddressBook configAddressBook = getConfigAddressBook();
         final AddressBook usedAddressBook = getUsedAddressBook();
-        final AddressBook updatedAddressBook = updateStake(configAddressBook.copy());
+        final AddressBook updatedAddressBook = updateWeight(configAddressBook.copy());
 
         return equalsAsConfigText(platformAddressBook, configAddressBook, true)
                 && equalsAsConfigText(platformAddressBook, usedAddressBook, true)
