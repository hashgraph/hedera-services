--- conflicted
+++ resolved
@@ -109,25 +109,15 @@
         return createMap(null);
     }
 
-<<<<<<< HEAD
     protected VirtualMap createEmptyMap(String label) {
-        MerkleDbTableConfig tableConfig =
-                new MerkleDbTableConfig((short) 1, DigestType.SHA_384).preferDiskIndices(false);
-        MerkleDbDataSourceBuilder dataSourceBuilder = new MerkleDbDataSourceBuilder(tableConfig);
-        return new VirtualMap(label, dataSourceBuilder);
-=======
-    protected VirtualMap<BenchmarkKey, BenchmarkValue> createEmptyMap(String label) {
         final MerkleDbConfig merkleDbConfig = getConfig(MerkleDbConfig.class);
-        final MerkleDbTableConfig tableConfig = new MerkleDbTableConfig(
-                        (short) 1,
-                        DigestType.SHA_384,
-                        merkleDbConfig.maxNumOfKeys(),
-                        merkleDbConfig.hashesRamToDiskThreshold())
-                .preferDiskIndices(false);
+        MerkleDbTableConfig tableConfig = new MerkleDbTableConfig(
+                (short) 1,
+                DigestType.SHA_384,
+                merkleDbConfig.maxNumOfKeys(),
+                merkleDbConfig.hashesRamToDiskThreshold());
         MerkleDbDataSourceBuilder dataSourceBuilder = new MerkleDbDataSourceBuilder(tableConfig, configuration);
-        return new VirtualMap<>(
-                label, new BenchmarkKeySerializer(), new BenchmarkValueSerializer(), dataSourceBuilder, configuration);
->>>>>>> 4733608f
+        return new VirtualMap(label, dataSourceBuilder, configuration);
     }
 
     protected VirtualMap createMap(final long[] map) {
@@ -349,11 +339,7 @@
         if (savedDir != null) {
             try {
                 logger.info("Restoring map {} from {}", label, savedDir);
-<<<<<<< HEAD
-                final VirtualMap virtualMap = new VirtualMap();
-=======
-                final VirtualMap<BenchmarkKey, BenchmarkValue> virtualMap = new VirtualMap<>(configuration);
->>>>>>> 4733608f
+                final VirtualMap virtualMap = new VirtualMap(configuration);
                 try (final SerializableDataInputStream in =
                         new SerializableDataInputStream(Files.newInputStream(savedDir.resolve(label + SERDE_SUFFIX)))) {
                     virtualMap.deserialize(in, savedDir, virtualMap.getVersion());
