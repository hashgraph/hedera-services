--- conflicted
+++ resolved
@@ -23,12 +23,7 @@
 import com.swirlds.base.utility.ToStringBuilder;
 import com.swirlds.logging.payloads.LogPayload;
 import java.time.Instant;
-<<<<<<< HEAD
 import java.util.Objects;
-import org.apache.commons.lang3.builder.ToStringBuilder;
-=======
-import org.apache.commons.lang3.builder.EqualsBuilder;
->>>>>>> 91226488
 
 /**
  * A single entry in a json log file.
@@ -200,11 +195,7 @@
      */
     @Override
     public String toString() {
-<<<<<<< HEAD
-        final ToStringBuilder tsb = new ToStringBuilder(this, SHORT_PREFIX_STYLE)
-=======
         final ToStringBuilder tsb = new ToStringBuilder(this)
->>>>>>> 91226488
                 .append("timestamp", timestamp.toString())
                 .append("thread", thread)
                 .append("level", level)
