/*
 * Copyright (C) 2023-2024 Hedera Hashgraph, LLC
 *
 * Licensed under the Apache License, Version 2.0 (the "License");
 * you may not use this file except in compliance with the License.
 * You may obtain a copy of the License at
 *
 *      http://www.apache.org/licenses/LICENSE-2.0
 *
 * Unless required by applicable law or agreed to in writing, software
 * distributed under the License is distributed on an "AS IS" BASIS,
 * WITHOUT WARRANTIES OR CONDITIONS OF ANY KIND, either express or implied.
 * See the License for the specific language governing permissions and
 * limitations under the License.
 */

package com.swirlds.state.test.fixtures.merkle;

import static com.swirlds.state.merkle.StateUtils.computeClassId;
import static com.swirlds.virtualmap.constructable.ConstructableUtils.registerVirtualMapConstructables;

import com.hedera.hapi.node.base.SemanticVersion;
import com.hedera.pbj.runtime.Codec;
import com.swirlds.common.config.StateCommonConfig;
import com.swirlds.common.constructable.ClassConstructorPair;
import com.swirlds.common.constructable.ConstructableRegistry;
import com.swirlds.common.constructable.ConstructableRegistryException;
import com.swirlds.common.crypto.DigestType;
import com.swirlds.common.io.config.FileSystemManagerConfig;
import com.swirlds.common.io.config.TemporaryFileConfig;
import com.swirlds.common.io.streams.MerkleDataInputStream;
import com.swirlds.common.io.streams.MerkleDataOutputStream;
import com.swirlds.common.merkle.MerkleNode;
import com.swirlds.common.merkle.crypto.MerkleCryptoFactory;
import com.swirlds.common.merkle.crypto.MerkleCryptography;
import com.swirlds.config.api.Configuration;
import com.swirlds.config.api.ConfigurationBuilder;
import com.swirlds.merkle.map.MerkleMap;
import com.swirlds.merkledb.MerkleDb;
import com.swirlds.merkledb.MerkleDbDataSourceBuilder;
import com.swirlds.merkledb.MerkleDbTableConfig;
import com.swirlds.merkledb.config.MerkleDbConfig;
import com.swirlds.state.merkle.StateUtils;
import com.swirlds.state.merkle.memory.InMemoryKey;
import com.swirlds.state.merkle.memory.InMemoryValue;
import com.swirlds.state.merkle.queue.QueueNode;
import com.swirlds.state.merkle.singleton.SingletonNode;
import com.swirlds.state.test.fixtures.StateTestBase;
import com.swirlds.virtualmap.VirtualMap;
import com.swirlds.virtualmap.config.VirtualMapConfig;
import edu.umd.cs.findbugs.annotations.NonNull;
import java.io.ByteArrayInputStream;
import java.io.ByteArrayOutputStream;
import java.io.IOException;
import java.nio.file.Path;
import java.util.stream.Stream;
import org.junit.jupiter.api.AfterEach;
import org.junit.jupiter.api.io.TempDir;
import org.junit.jupiter.params.provider.Arguments;

/**
 * This base class provides helpful methods and defaults for simplifying the other merkle related
 * tests in this and sub packages. It is highly recommended to extend from this class.
 *
 * <h1>Services</h1>
 *
 * <p>This class introduces two real services, and one bad service. The real services are called
 * (quite unhelpfully) {@link #FIRST_SERVICE} and {@link #SECOND_SERVICE}. There is also an {@link
 * #UNKNOWN_SERVICE} which is useful for tests where we are trying to look up a service that should
 * not exist.
 *
 * <p>Each service has a number of associated states, based on those defined in {@link
 * StateTestBase}. The {@link #FIRST_SERVICE} has "fruit" and "animal" states, while the {@link
 * #SECOND_SERVICE} has space, steam, and country themed states. Most of these are simple String
 * types for the key and value, but the space themed state uses Long as the key type.
 *
 * <p>This class defines all the {@link Codec}, and {@link MerkleMap}s
 * required to represent each of these. It does not create a {@link VirtualMap} automatically, but
 * does provide APIs to make it easy to create them (the {@link VirtualMap} has a lot of setup
 * complexity, and also requires a storage directory, so rather than creating these for every test
 * even if they don't need it, I just use it for virtual map specific tests).
 */
public class MerkleTestBase extends StateTestBase {

    protected final Configuration CONFIGURATION = ConfigurationBuilder.create()
            .withConfigDataType(VirtualMapConfig.class)
            .withConfigDataType(MerkleDbConfig.class)
            .withConfigDataType(TemporaryFileConfig.class)
            .withConfigDataType(StateCommonConfig.class)
            .withConfigDataType(FileSystemManagerConfig.class)
            .build();

    public static final String FIRST_SERVICE = "First-Service";
    public static final String SECOND_SERVICE = "Second-Service";
    public static final String UNKNOWN_SERVICE = "Bogus-Service";

    /** A TEST ONLY {@link Codec} to be used with String data types */
    public static final Codec<String> STRING_CODEC = TestStringCodec.SINGLETON;
    /** A TEST ONLY {@link Codec} to be used with Long data types */
    public static final Codec<Long> LONG_CODEC = TestLongCodec.SINGLETON;

    public static final SemanticVersion TEST_VERSION =
            SemanticVersion.newBuilder().major(1).build();

    private static final String ON_DISK_KEY_CLASS_ID_SUFFIX = "OnDiskKey";
    private static final String ON_DISK_VALUE_CLASS_ID_SUFFIX = "OnDiskValue";
    private static final String ON_DISK_KEY_SERIALIZER_CLASS_ID_SUFFIX = "OnDiskKeySerializer";
    private static final String ON_DISK_VALUE_SERIALIZER_CLASS_ID_SUFFIX = "OnDiskValueSerializer";
    private static final String IN_MEMORY_VALUE_CLASS_ID_SUFFIX = "InMemoryValue";
    private static final String SINGLETON_CLASS_ID_SUFFIX = "SingletonLeaf";
    private static final String QUEUE_NODE_CLASS_ID_SUFFIX = "QueueNode";

    /** Used by some tests that need to hash */
    protected static final MerkleCryptography CRYPTO = MerkleCryptoFactory.getInstance();

    // These longs are used with the "space" k/v state
    public static final long A_LONG_KEY = 0L;
    public static final long B_LONG_KEY = 1L;
    public static final long C_LONG_KEY = 2L;
    public static final long D_LONG_KEY = 3L;
    public static final long E_LONG_KEY = 4L;
    public static final long F_LONG_KEY = 5L;
    public static final long G_LONG_KEY = 6L;

    /**
     * This {@link ConstructableRegistry} is required for serialization tests. It is expensive to
     * configure it, so it is null unless {@link #setupConstructableRegistry()} has been called by
     * the test code.
     */
    protected ConstructableRegistry registry;

    @TempDir
    private Path virtualDbPath;

    // The "FRUIT" Map is part of FIRST_SERVICE
    protected String fruitLabel;
    protected MerkleMap<InMemoryKey<String>, InMemoryValue<String, String>> fruitMerkleMap;

    // An alternative "FRUIT" Map that is also part of FIRST_SERVICE, but based on VirtualMap
    protected String fruitVirtualLabel;
    protected VirtualMap fruitVirtualMap;

    // The "ANIMAL" map is part of FIRST_SERVICE
    protected String animalLabel;
    protected MerkleMap<InMemoryKey<String>, InMemoryValue<String, String>> animalMerkleMap;

    // The "SPACE" map is part of SECOND_SERVICE and uses the long-based keys
    protected String spaceLabel;
    protected MerkleMap<InMemoryKey<Long>, InMemoryValue<Long, Long>> spaceMerkleMap;

    // The "STEAM" queue is part of FIRST_SERVICE
    protected String steamLabel;
    protected QueueNode<String> steamQueue;

    // The "COUNTRY" singleton is part of FIRST_SERVICE
    protected String countryLabel;
    protected SingletonNode<String> countrySingleton;

    /** Sets up the "Fruit" merkle map, label, and metadata. */
    protected void setupFruitMerkleMap() {
        fruitLabel = StateUtils.computeLabel(FIRST_SERVICE, FRUIT_STATE_KEY);
        fruitMerkleMap = createMerkleMap(fruitLabel);
    }

    /** Sets up the "Fruit" virtual map, label, and metadata. */
    protected void setupFruitVirtualMap() {
        fruitVirtualLabel = StateUtils.computeLabel(FIRST_SERVICE, FRUIT_STATE_KEY);
        fruitVirtualMap = createVirtualMap(fruitVirtualLabel);
    }

    protected static long queueNodeClassId(String stateKey) {
        return computeClassId(FIRST_SERVICE, stateKey, TEST_VERSION, QUEUE_NODE_CLASS_ID_SUFFIX);
    }

    protected static long inMemoryValueClassId(String stateKey) {
        return computeClassId(FIRST_SERVICE, stateKey, TEST_VERSION, IN_MEMORY_VALUE_CLASS_ID_SUFFIX);
    }

    protected static long singletonClassId(String stateKey) {
        return computeClassId(FIRST_SERVICE, stateKey, TEST_VERSION, SINGLETON_CLASS_ID_SUFFIX);
    }

    /** Sets up the "Animal" merkle map, label, and metadata. */
    protected void setupAnimalMerkleMap() {
        animalLabel = StateUtils.computeLabel(FIRST_SERVICE, ANIMAL_STATE_KEY);
        animalMerkleMap = createMerkleMap(animalLabel);
    }

    /** Sets up the "Space" merkle map, label, and metadata. */
    protected void setupSpaceMerkleMap() {
        spaceLabel = StateUtils.computeLabel(SECOND_SERVICE, SPACE_STATE_KEY);
        spaceMerkleMap = createMerkleMap(spaceLabel);
    }

    protected void setupSingletonCountry() {
        countryLabel = StateUtils.computeLabel(FIRST_SERVICE, COUNTRY_STATE_KEY);
        countrySingleton = new SingletonNode<>(
                FIRST_SERVICE,
                COUNTRY_STATE_KEY,
                computeClassId(FIRST_SERVICE, COUNTRY_STATE_KEY, TEST_VERSION, SINGLETON_CLASS_ID_SUFFIX),
                STRING_CODEC,
                AUSTRALIA);
    }

    protected void setupSteamQueue() {
        steamLabel = StateUtils.computeLabel(FIRST_SERVICE, STEAM_STATE_KEY);
        steamQueue = new QueueNode<>(
                FIRST_SERVICE,
                STEAM_STATE_KEY,
                computeClassId(FIRST_SERVICE, STEAM_STATE_KEY, TEST_VERSION, QUEUE_NODE_CLASS_ID_SUFFIX),
                computeClassId(FIRST_SERVICE, STEAM_STATE_KEY, TEST_VERSION, SINGLETON_CLASS_ID_SUFFIX),
                STRING_CODEC);
    }

    /** Sets up the {@link #registry}, ready to be used for serialization tests */
    protected void setupConstructableRegistry() {
        // Unfortunately, we need to configure the ConstructableRegistry for serialization tests and
        // even for basic usage of the MerkleMap (it uses it internally to make copies of internal
        // nodes).
        try {
            registry = ConstructableRegistry.getInstance();

            // It may have been configured during some other test, so we reset it
            registry.reset();
            registry.registerConstructables("com.swirlds.merklemap");
            registry.registerConstructables("com.swirlds.merkledb");
            registry.registerConstructables("com.swirlds.fcqueue");
            registry.registerConstructables("com.swirlds.virtualmap");
            registry.registerConstructables("com.swirlds.common.merkle");
            registry.registerConstructables("com.swirlds.common");
            registry.registerConstructables("com.swirlds.merkle");
            registry.registerConstructables("com.swirlds.merkle.tree");
            ConstructableRegistry.getInstance()
                    .registerConstructable(new ClassConstructorPair(
                            MerkleDbDataSourceBuilder.class, () -> new MerkleDbDataSourceBuilder(CONFIGURATION)));
            registerVirtualMapConstructables(CONFIGURATION);
        } catch (ConstructableRegistryException ex) {
            throw new AssertionError(ex);
        }
    }

    /** Creates a new arbitrary merkle map with the given label. */
    protected <K extends Comparable<K>, V> MerkleMap<InMemoryKey<K>, InMemoryValue<K, V>> createMerkleMap(
            String label) {
        final var map = new MerkleMap<InMemoryKey<K>, InMemoryValue<K, V>>();
        map.setLabel(label);
        return map;
    }

    /** Creates a new arbitrary virtual map with the given label, storageDir, and metadata */
<<<<<<< HEAD
    protected VirtualMap createVirtualMap(String label) {
        final var merkleDbTableConfig = new MerkleDbTableConfig((short) 1, DigestType.SHA_384);
        merkleDbTableConfig.hashesRamToDiskThreshold(0);
        merkleDbTableConfig.maxNumberOfKeys(100);
        merkleDbTableConfig.preferDiskIndices(true);
        final var builder = new MerkleDbDataSourceBuilder(virtualDbPath, merkleDbTableConfig);
        return new VirtualMap(label, builder);
=======
    @SuppressWarnings("unchecked")
    protected VirtualMap<OnDiskKey<String>, OnDiskValue<String>> createVirtualMap(
            String label,
            long keySerializerClassId,
            long keyClassId,
            Codec<String> keyCodec,
            long valueSerializerClassId,
            long valueClassId,
            Codec<String> valueCodec) {
        final KeySerializer<OnDiskKey<String>> keySerializer =
                new OnDiskKeySerializer<>(keySerializerClassId, keyClassId, keyCodec);
        final ValueSerializer<OnDiskValue<String>> valueSerializer =
                new OnDiskValueSerializer<>(valueSerializerClassId, valueClassId, valueCodec);
        final MerkleDbConfig merkleDbConfig = CONFIGURATION.getConfigData(MerkleDbConfig.class);
        final MerkleDbTableConfig merkleDbTableConfig = new MerkleDbTableConfig(
                (short) 1,
                DigestType.SHA_384,
                merkleDbConfig.maxNumOfKeys(),
                merkleDbConfig.hashesRamToDiskThreshold());
        merkleDbTableConfig.hashesRamToDiskThreshold(0);
        merkleDbTableConfig.maxNumberOfKeys(100);
        merkleDbTableConfig.preferDiskIndices(true);
        final var builder = new MerkleDbDataSourceBuilder(virtualDbPath, merkleDbTableConfig, CONFIGURATION);
        return new VirtualMap<>(label, keySerializer, valueSerializer, builder, CONFIGURATION);
>>>>>>> 4733608f
    }

    /** A convenience method for creating {@link SemanticVersion}. */
    protected SemanticVersion version(int major, int minor, int patch) {
        return new SemanticVersion(major, minor, patch, null, null);
    }

    /** A convenience method for adding a k/v pair to a merkle map */
    protected void add(
            MerkleMap<InMemoryKey<String>, InMemoryValue<String, String>> map,
            long inMemoryValueClassId,
            Codec<String> keyCodec,
            Codec<String> valueCodec,
            String key,
            String value) {
        final var k = new InMemoryKey<>(key);
        map.put(k, new InMemoryValue<>(inMemoryValueClassId, keyCodec, valueCodec, k, value));
    }

    /** A convenience method for adding a k/v pair to a virtual map */
    protected void add(VirtualMap map, Codec<String> keyCodec, Codec<String> valueCodec, String key, String value) {
        map.put(keyCodec.toBytes(key), valueCodec.toBytes(value));
    }

    /** A convenience method used to serialize a merkle tree */
    protected byte[] writeTree(@NonNull final MerkleNode tree, @NonNull final Path tempDir) throws IOException {
        final var byteOutputStream = new ByteArrayOutputStream();
        try (final var out = new MerkleDataOutputStream(byteOutputStream)) {
            out.writeMerkleTree(tempDir, tree);
        }
        return byteOutputStream.toByteArray();
    }

    /** A convenience method used to deserialize a merkle tree */
    protected <T extends MerkleNode> T parseTree(@NonNull final byte[] state, @NonNull final Path tempDir)
            throws IOException {
        // Restore to a fresh MerkleDb instance
        MerkleDb.resetDefaultInstancePath();
        final var byteInputStream = new ByteArrayInputStream(state);
        try (final var in = new MerkleDataInputStream(byteInputStream)) {
            return in.readMerkleTree(tempDir, 100);
        }
    }

    public static Stream<Arguments> illegalServiceNames() {
        return TestArgumentUtils.illegalIdentifiers();
    }

    public static Stream<Arguments> legalServiceNames() {
        return TestArgumentUtils.legalIdentifiers();
    }

    @AfterEach
    void cleanUp() {
        MerkleDb.resetDefaultInstancePath();
    }
}<|MERGE_RESOLUTION|>--- conflicted
+++ resolved
@@ -248,40 +248,11 @@
     }
 
     /** Creates a new arbitrary virtual map with the given label, storageDir, and metadata */
-<<<<<<< HEAD
     protected VirtualMap createVirtualMap(String label) {
-        final var merkleDbTableConfig = new MerkleDbTableConfig((short) 1, DigestType.SHA_384);
-        merkleDbTableConfig.hashesRamToDiskThreshold(0);
-        merkleDbTableConfig.maxNumberOfKeys(100);
-        merkleDbTableConfig.preferDiskIndices(true);
-        final var builder = new MerkleDbDataSourceBuilder(virtualDbPath, merkleDbTableConfig);
-        return new VirtualMap(label, builder);
-=======
-    @SuppressWarnings("unchecked")
-    protected VirtualMap<OnDiskKey<String>, OnDiskValue<String>> createVirtualMap(
-            String label,
-            long keySerializerClassId,
-            long keyClassId,
-            Codec<String> keyCodec,
-            long valueSerializerClassId,
-            long valueClassId,
-            Codec<String> valueCodec) {
-        final KeySerializer<OnDiskKey<String>> keySerializer =
-                new OnDiskKeySerializer<>(keySerializerClassId, keyClassId, keyCodec);
-        final ValueSerializer<OnDiskValue<String>> valueSerializer =
-                new OnDiskValueSerializer<>(valueSerializerClassId, valueClassId, valueCodec);
-        final MerkleDbConfig merkleDbConfig = CONFIGURATION.getConfigData(MerkleDbConfig.class);
-        final MerkleDbTableConfig merkleDbTableConfig = new MerkleDbTableConfig(
-                (short) 1,
-                DigestType.SHA_384,
-                merkleDbConfig.maxNumOfKeys(),
-                merkleDbConfig.hashesRamToDiskThreshold());
-        merkleDbTableConfig.hashesRamToDiskThreshold(0);
-        merkleDbTableConfig.maxNumberOfKeys(100);
-        merkleDbTableConfig.preferDiskIndices(true);
+        final var merkleDbTableConfig = new MerkleDbTableConfig((short) 1, DigestType.SHA_384, 100, 0);
+        merkleDbTableConfig.preferDiskIndices(true); // Why?
         final var builder = new MerkleDbDataSourceBuilder(virtualDbPath, merkleDbTableConfig, CONFIGURATION);
-        return new VirtualMap<>(label, keySerializer, valueSerializer, builder, CONFIGURATION);
->>>>>>> 4733608f
+        return new VirtualMap(label, builder, CONFIGURATION);
     }
 
     /** A convenience method for creating {@link SemanticVersion}. */
