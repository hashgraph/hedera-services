## Hedera Logging API

> [!WARNING]  
> The API is currently in develpment and is not optimized for production use.
 It is subject to change without notice.


### Introduction
The Hedera Logging API is a custom logging API which is crafted to meet our unique requirements, ensuring compatibility with various software integrations.
In addition, it acts as a bridge, redirecting log events from e.g. [SLF4J](https://www.slf4j.org) to our library, providing flexibility for all dependencies used in the project.
Our goal was to create a logging library that is lightweight, efficient, and easy to use, while also being highly performant and flexible.

### Architecture
As any project from the base team, the logging library is split into a public API and a private implementation which provides the basics for logging.
In addition, we enhanced the functionality of the library by introducing extension points, allowing for the creation of e.g. custom logging handlers.
Also, we aimed not to reinvent the wheel, so we decided to use common standards for using the API as you probably know from other logging libraries.

The architecture does not dictate the format of logging output, allowing for a wide range of output options.
This flexibility permits various configurations, from console outputs to integrations with systems like Graylog or Kibana.

#### Features of the Logging Facade
The library goes beyond mere message logging, encapsulating rich information within each logging event.
Key features include:

1. Support for Message Placeholders
2. Event Origin Tracking (limited to the class)
3. Timestamp Inclusion
4. Thread Identification
5. Throwable Cause Handling
6. Support for Various Log Levels
7. Marker Support
8. Key-Value Based Metadata
9. Simple property based configuration
10. Test Support

---

## Using the Hedera Logging API

### Setting Up the Logger

To integrate the new logging API within your Java application, begin by establishing a logger instance in your class.
Here’s how you can set it up:

1. **Import the Logger Class**:
   Start by importing the `Loggers` class from the `com.swirlds.logging.api` package.

   ```java
   import com.swirlds.logging.api.Loggers;
   ```

2. **Create a Logger Instance**:
   In your class, declare a `private static final` logger instance. Use the `Loggers.getLogger()` method, passing your class (`MyClass.class`) as a parameter.

   ```java
   public class MyClass {
       private static final Logger logger = Loggers.getLogger(MyClass.class);
   }
   ```

   This statement creates a logger specifically for `MyClass`, facilitating targeted logging within this class.

### Logging Messages

Once you have set up the logger, you can proceed to log messages.
The new API provides a straightforward and flexible way to log information.
Here’s how to use it:

1. **Basic Logging**:
   For a simple log message, use the `info` method with a string argument.

   ```java
   logger.info("Hello, world!");
   ```

2. **Logging with Placeholders**:
   The API supports placeholder syntax for dynamic message composition. 
   Use curly braces `{}` as placeholders and pass the dynamic values as additional arguments.

   ```java
   logger.info("Hello, {}!", "world");
   ```

   In this example, the `{}` placeholder in the string will be replaced by `"world"`, resulting in the log message `"Hello, world!"`.

## Custom Logging Configuration

The configuration syntax is designed for clarity and ease of use.
It allows setting a global default logging level and specific levels for packages or classes, with an option to introduce filters for markers.

For practicality, the `logging.properties` file will reload every second, ensuring up-to-date logging configurations at all times.

The default search path for the properties file is the current working directory. It can be modified by setting the `LOG_CONFIG_PATH` environment variable.

The format of the logging configuration is user-friendly and self-explanatory.
### Levels
Here's an example representation of the syntax for setting logging levels:

```properties
# Global default logging level
logging.level = INFO

# Specific logging levels for packages or classes
logging.level.com.swirlds.common.crypto = DEBUG
logging.level.com.swirlds.common.crypto.Signature = WARN
logging.level.com.hashgraph = WARN
```

This configuration demonstrates how to set a global default logging level (`INFO`). 
It also illustrates how to specify logging levels for packages and classes. 
For example, everything under `com.swirlds.common.crypto` is set to `DEBUG`, except for `com.swirlds.common.crypto.Signature`, which is explicitly set to `WARN`. 
Similarly, all loggers within `com.hashgraph` default to `WARN`. 
This approach ensures that loggers inherit the most specific level defined in the configuration, providing both flexibility and precision in logging management.

### Markers

To provide developers with more control and flexibility in logging, the configuration supports filters for markers.
This feature allows developers to focus on log messages associated with specific markers, regardless of the logger's log level.
Here's a sample configuration for marker filters:

```properties
# Marker filter configuration
logging.marker.CONFIG = ENABLED
logging.marker.CRYPTO = DISABLED
logging.marker.OTHER = DEFAULT
```

In this configuration, the `logging.marker.NAME` pattern is used, where `NAME` represents the marker's name, and the value can be set to `ENABLED`, `DISABLED`, or `DEFAULT`. 
For example, `logging.marker.CONFIG = ENABLED` would ensure that all log messages tagged with the `CONFIG` marker are displayed, irrespective of their log level.

### Example Configuration

A typical logging configuration file, incorporating these marker filters, might look like this:

```properties
# General logging level configuration
logging.level = INFO
logging.level.com.swirlds.common.crypto = DEBUG
logging.level.com.swirlds.common.crypto.Signature = WARN
logging.level.com.hashgraph = WARN

# Marker-specific logging configuration
logging.marker.CONFIG = ENABLED
```

### Handlers

To further refine our logging system, we have incorporated handlers for more granular control over logging behavior. 
Each handler can be distinctly named and configured using the prefix `logging.handler.NAME`, where `NAME` serves as a unique identifier.
<<<<<<< HEAD
Two fields are required: `logging.handler.NAME.type`, to specify the type of the handler, and `logging.handler.NAME.enabled`, to activate or deactivate the handler.
=======
Two fields are required: `logging.handler.NAME.type`, to specify the type of the handler, and `logging.handler.NAME.enabled` must be set to `true` to activate the handler. The default value for all `logging.handler.NAME.enabled` properties is `false`.
>>>>>>> e911db7e
This structure allows for the application of handler-specific settings. 
For instance, `logging.handler.NAME.level` is used to set the logging level for a specific handler, ensuring that all previously discussed features such as marker filters and log level settings are compatible. 
This setup is instrumental in creating dedicated log files or outputs for specific types of log messages, offering a focused view that is particularly useful in complex systems or during targeted analyses. 

A key aspect of the Logging System design is its performance, emphasizing maximum efficiency with as low an impact as possible on the running system.


A particularly useful feature of handlers is the `inheritLevels` property.
This boolean property determines whether the handler should inherit the default level configurations set globally.
By default, `inheritLevels` is set to `true`.
However, it can be turned off to create a handler that focuses exclusively on a specific aspect of logging, such as a particular marker.
For example, if you need a handler that only logs entries marked with the `CRYPTO` marker, your configuration would look like this:

```properties
# Handler specific for CRYPTO marker
logging.handler.CRYPTO_FILE.enabled = true
logging.handler.CRYPTO_FILE.type = file
logging.handler.CRYPTO_FILE.inheritLevels = false
logging.handler.CRYPTO_FILE.level = OFF
logging.handler.CRYPTO_FILE.marker.CRYPTO = ENABLED
```

In this configuration, the `CRYPTO_FILE` handler is set to ignore the global log level settings (`level = OFF`) but is specifically enabled to log messages tagged with the `CRYPTO` marker (`marker.CRYPTO = ENABLED`). 

---

## Test Support with `WithLoggingMirror`

To improve testing, we've introduced the `WithLoggingMirror` annotation in JUnit 5.
This annotation injects a `LoggingMirror` into test methods or classes, providing an isolated environment for logging event analysis.
It ensures that tests with this annotation do not run in parallel, maintaining the integrity of each test's logging data.
For more information see the [Test Support](../test-support/test-support.md) documentation.

A simple example of how to use this annotation is shown below:

```java
import com.swirlds.logging.api.Level;
import com.swirlds.logging.api.Logger;
import com.swirlds.logging.api.Loggers;
import com.swirlds.logging.api.extensions.event.LogEvent;
import com.swirlds.logging.test.fixtures.LoggingMirror;
import com.swirlds.logging.test.fixtures.WithLoggingMirror;
import jakarta.inject.Inject;
import org.junit.jupiter.api.Assertions;
import org.junit.jupiter.api.Test;

@WithLoggingMirror
public class LoggersTest {

    @Inject
    LoggingMirror loggingMirror;

    @Test
    void loggingMirrorTest() {
        // given
        final var clazz = LoggersTest.class;
        final var logger = Loggers.getLogger(clazz);

        // when
        logger.error("test");

        // then
        Assertions.assertEquals(1, loggingMirror.getEvents().size());
        final LogEvent event = loggingMirror.getEvents().get(0);
        Assertions.assertEquals(clazz.getName(), event.loggerName());
        Assertions.assertEquals(Thread.currentThread().getName(), event.threadName());
        Assertions.assertEquals(Level.ERROR, event.level());
    }
}
```<|MERGE_RESOLUTION|>--- conflicted
+++ resolved
@@ -147,11 +147,7 @@
 
 To further refine our logging system, we have incorporated handlers for more granular control over logging behavior. 
 Each handler can be distinctly named and configured using the prefix `logging.handler.NAME`, where `NAME` serves as a unique identifier.
-<<<<<<< HEAD
-Two fields are required: `logging.handler.NAME.type`, to specify the type of the handler, and `logging.handler.NAME.enabled`, to activate or deactivate the handler.
-=======
 Two fields are required: `logging.handler.NAME.type`, to specify the type of the handler, and `logging.handler.NAME.enabled` must be set to `true` to activate the handler. The default value for all `logging.handler.NAME.enabled` properties is `false`.
->>>>>>> e911db7e
 This structure allows for the application of handler-specific settings. 
 For instance, `logging.handler.NAME.level` is used to set the logging level for a specific handler, ensuring that all previously discussed features such as marker filters and log level settings are compatible. 
 This setup is instrumental in creating dedicated log files or outputs for specific types of log messages, offering a focused view that is particularly useful in complex systems or during targeted analyses. 
