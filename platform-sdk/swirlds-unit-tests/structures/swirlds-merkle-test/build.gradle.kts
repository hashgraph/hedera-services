/*
 * Copyright (C) 2020-2023 Hedera Hashgraph, LLC
 *
 * Licensed under the Apache License, Version 2.0 (the "License");
 * you may not use this file except in compliance with the License.
 * You may obtain a copy of the License at
 *
 *      http://www.apache.org/licenses/LICENSE-2.0
 *
 * Unless required by applicable law or agreed to in writing, software
 * distributed under the License is distributed on an "AS IS" BASIS,
 * WITHOUT WARRANTIES OR CONDITIONS OF ANY KIND, either express or implied.
 * See the License for the specific language governing permissions and
 * limitations under the License.
 */

plugins {
    id("com.swirlds.platform.conventions")
    id("com.swirlds.platform.library")
}

dependencies {
    // Individual Dependencies
    implementation(project(":swirlds-merkle"))
    compileOnly(libs.spotbugs.annotations)

    // Bundle Dependencies
    implementation(libs.bundles.logging.impl)

    // Test Dependencies

    // These should not be implementation() based deps, but this requires refactoring to eliminate.
    implementation(project(":swirlds-unit-tests:common:swirlds-test-framework"))
    implementation(project(":swirlds-unit-tests:common:swirlds-common-test"))
<<<<<<< HEAD
    implementation(testFixtures(project(":swirlds-common")))
=======
>>>>>>> 994687fe
    implementation(testLibs.junit.jupiter.api)

    testImplementation(libs.commons.io)
    testImplementation(testLibs.bundles.junit)
<<<<<<< HEAD
=======
    testImplementation(testFixtures(project(":swirlds-common")))
>>>>>>> 994687fe
}<|MERGE_RESOLUTION|>--- conflicted
+++ resolved
@@ -32,16 +32,10 @@
     // These should not be implementation() based deps, but this requires refactoring to eliminate.
     implementation(project(":swirlds-unit-tests:common:swirlds-test-framework"))
     implementation(project(":swirlds-unit-tests:common:swirlds-common-test"))
-<<<<<<< HEAD
     implementation(testFixtures(project(":swirlds-common")))
-=======
->>>>>>> 994687fe
     implementation(testLibs.junit.jupiter.api)
 
     testImplementation(libs.commons.io)
     testImplementation(testLibs.bundles.junit)
-<<<<<<< HEAD
-=======
     testImplementation(testFixtures(project(":swirlds-common")))
->>>>>>> 994687fe
 }