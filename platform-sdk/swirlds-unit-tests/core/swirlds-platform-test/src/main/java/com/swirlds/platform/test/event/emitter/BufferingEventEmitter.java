--- conflicted
+++ resolved
@@ -64,21 +64,14 @@
      * Generates 0 or more events that are internally buffered. Events will be generated until there is at least one
      * buffered event from the given node ID or until the buffer fills up.
      */
-<<<<<<< HEAD
-    protected void attemptToGenerateEventFromNode(final int nodeID) {
+    protected void attemptToGenerateEventFromNode(@NonNull final NodeId nodeID) {
+        Objects.requireNonNull(nodeID, "nodeID");
         while (events.get(nodeID).isEmpty()
                 && bufferedEvents < MAX_BUFFERED_EVENTS
                 && getCheckpoint() > numEventsGenerated) {
             final IndexedEvent nextEvent = getGraphGenerator().generateEvent();
             numEventsGenerated++;
-            events.get((int) nextEvent.getCreatorId().id()).add(nextEvent);
-=======
-    protected void attemptToGenerateEventFromNode(@NonNull final NodeId nodeID) {
-        Objects.requireNonNull(nodeID, "nodeID");
-        while (events.get(nodeID).isEmpty() && bufferedEvents < MAX_BUFFERED_EVENTS) {
-            final IndexedEvent nextEvent = getGraphGenerator().generateEvent();
             events.get(nextEvent.getCreatorId()).add(nextEvent);
->>>>>>> cae8b68a
             bufferedEvents++;
         }
     }
