/*
 * Copyright (C) 2022-2023 Hedera Hashgraph, LLC
 *
 * Licensed under the Apache License, Version 2.0 (the "License");
 * you may not use this file except in compliance with the License.
 * You may obtain a copy of the License at
 *
 *      http://www.apache.org/licenses/LICENSE-2.0
 *
 * Unless required by applicable law or agreed to in writing, software
 * distributed under the License is distributed on an "AS IS" BASIS,
 * WITHOUT WARRANTIES OR CONDITIONS OF ANY KIND, either express or implied.
 * See the License for the specific language governing permissions and
 * limitations under the License.
 */

package com.swirlds.platform.test.simulated;

import static com.swirlds.common.threading.manager.AdHocThreadManager.getStaticThreadManager;

import com.swirlds.common.crypto.Cryptography;
import com.swirlds.common.crypto.Hash;
import com.swirlds.common.crypto.SerializableHashable;
import com.swirlds.common.system.EventCreationRuleResponse;
import com.swirlds.common.system.NodeId;
import com.swirlds.common.system.SoftwareVersion;
import com.swirlds.common.system.address.AddressBook;
import com.swirlds.common.system.transaction.internal.ConsensusTransactionImpl;
import com.swirlds.common.test.RandomUtils;
import com.swirlds.common.time.Time;
import com.swirlds.common.utility.CommonUtils;
<<<<<<< HEAD
import com.swirlds.platform.chatter.config.ChatterConfig;
=======
>>>>>>> c86c0fb5
import com.swirlds.platform.components.CriticalQuorum;
import com.swirlds.platform.components.CriticalQuorumImpl;
import com.swirlds.platform.event.EventCreatorThread;
import com.swirlds.platform.event.GossipEvent;
import com.swirlds.platform.event.creation.ChatterEventCreator;
import com.swirlds.platform.event.creation.LoggingEventCreationRules;
import com.swirlds.platform.event.creation.OtherParentTracker;
import com.swirlds.platform.event.creation.ParentBasedCreationRule;
import com.swirlds.platform.event.creation.StaticCreationRules;
import com.swirlds.platform.event.intake.ChatterEventMapper;
import com.swirlds.platform.gossip.chatter.ChatterSubSetting;
import com.swirlds.platform.internal.EventImpl;
<<<<<<< HEAD
import com.swirlds.test.framework.config.TestConfigBuilder;
=======
import edu.umd.cs.findbugs.annotations.NonNull;
>>>>>>> c86c0fb5
import java.util.List;
import java.util.Objects;
import java.util.Random;
import java.util.function.Consumer;
import java.util.function.Function;
import java.util.stream.Stream;
import org.mockito.ArgumentMatchers;
import org.mockito.Mockito;

/**
 * Used for simulating a node's event creation, this node will create and send events as well as receive events from
 * other nodes
 */
public class SimulatedEventCreationNode {
    private static final ParentBasedCreationRule NULL_OTHER_PARENT = StaticCreationRules::nullOtherParent;
    private final NodeId nodeId;
    private final Function<Hash, EventImpl> eventByHash;
    private final CriticalQuorum criticalQuorum;
    private final ChatterEventCreator chatterEventCreator;
    private final EventCreatorThread creatorThread;
    private final ChatterEventMapper chatterEventMapper;
    private boolean genesisCreated = false;

    /**
     * @param softwareVersion
     *      software version of the node
     * @param random
     * 		source of randomness
     * @param time
     * 		current time
     * @param addressBook
     * 		address book of the network
     * @param consumers
     * 		consumers of created events
     * @param nodeId
     * 		this node's ID
     * @param eventByHash
     * 		retrive an {@link EventImpl} by its hash
     * @param shouldCreateEvents
     * 		should this node create events
     */
    public SimulatedEventCreationNode(
            @NonNull final SoftwareVersion softwareVersion,
            @NonNull final Random random,
            @NonNull final Time time,
            @NonNull final AddressBook addressBook,
            @NonNull final List<Consumer<GossipEvent>> consumers,
            @NonNull final NodeId nodeId,
            @NonNull final Function<Hash, EventImpl> eventByHash,
            final boolean shouldCreateEvents) {
<<<<<<< HEAD
        final ChatterConfig chatterConfig =
                new TestConfigBuilder().getOrCreateConfig().getConfigData(ChatterConfig.class);
        this.nodeId = nodeId;
        this.eventByHash = eventByHash;
        criticalQuorum = new CriticalQuorumImpl(addressBook, false, chatterConfig.criticalQuorumSoftening());
=======
        Objects.requireNonNull(softwareVersion, "the software version is null");
        Objects.requireNonNull(random, "the random is null");
        Objects.requireNonNull(time, "the time is null");
        Objects.requireNonNull(addressBook, "the address book is null");
        Objects.requireNonNull(consumers, "the consumers is null");
        this.nodeId = Objects.requireNonNull(nodeId, "the node ID is null");
        this.eventByHash = Objects.requireNonNull(eventByHash, "the event by hash function is null");
        criticalQuorum =
                new CriticalQuorumImpl(addressBook, false, new ChatterSubSetting().getCriticalQuorumSoftening());
>>>>>>> c86c0fb5
        final OtherParentTracker otherParentTracker = new OtherParentTracker();
        final LoggingEventCreationRules eventCreationRules = LoggingEventCreationRules.create(
                List.of(() ->
                        shouldCreateEvents ? EventCreationRuleResponse.PASS : EventCreationRuleResponse.DONT_CREATE),
                List.of(NULL_OTHER_PARENT, otherParentTracker, criticalQuorum));
        chatterEventMapper = new ChatterEventMapper();

        final Cryptography cryptography = Mockito.mock(Cryptography.class);
        Mockito.when(cryptography.digestSync(ArgumentMatchers.any(SerializableHashable.class)))
                .thenAnswer(invocation -> {
                    final Hash hash = RandomUtils.randomHash(random);
                    invocation.getArgument(0, SerializableHashable.class).setHash(hash);
                    return hash;
                });
        chatterEventCreator = new ChatterEventCreator(
                softwareVersion,
                nodeId,
                new RandomSigner(random),
                () -> new ConsensusTransactionImpl[0],
                CommonUtils.combineConsumers(Stream.concat(
                                consumers.stream(),
                                Stream.of(
                                        otherParentTracker::track,
                                        chatterEventMapper::mapEvent,
                                        this::notifyCriticalQuorum))
                        .toList()),
                chatterEventMapper::getMostRecentEvent,
                eventCreationRules,
                cryptography,
                time);

        creatorThread = new EventCreatorThread(
                getStaticThreadManager(),
                nodeId,
                1, // not used since the thread does not run
                addressBook,
                chatterEventCreator::createEvent,
                random);
    }

    public NodeId getNodeId() {
        return nodeId;
    }

    /**
     * Maybe create an event (depends on the creation rules) and send it to the provided consumers
     */
    public void createEvent() {
        if (!genesisCreated) {
            chatterEventCreator.createGenesisEvent();
            genesisCreated = true;
        }
        creatorThread.createEvent();
    }

    /**
     * Add an event created by another nodes
     *
     * @param event
     * 		the event to add
     */
    public void addEvent(final GossipEvent event) {
        notifyCriticalQuorum(event);
        chatterEventMapper.mapEvent(event);
    }

    private void notifyCriticalQuorum(final GossipEvent event) {
        criticalQuorum.eventAdded(eventByHash.apply(event.getHashedData().getHash()));
    }
}<|MERGE_RESOLUTION|>--- conflicted
+++ resolved
@@ -29,10 +29,7 @@
 import com.swirlds.common.test.RandomUtils;
 import com.swirlds.common.time.Time;
 import com.swirlds.common.utility.CommonUtils;
-<<<<<<< HEAD
 import com.swirlds.platform.chatter.config.ChatterConfig;
-=======
->>>>>>> c86c0fb5
 import com.swirlds.platform.components.CriticalQuorum;
 import com.swirlds.platform.components.CriticalQuorumImpl;
 import com.swirlds.platform.event.EventCreatorThread;
@@ -45,11 +42,8 @@
 import com.swirlds.platform.event.intake.ChatterEventMapper;
 import com.swirlds.platform.gossip.chatter.ChatterSubSetting;
 import com.swirlds.platform.internal.EventImpl;
-<<<<<<< HEAD
+import edu.umd.cs.findbugs.annotations.NonNull;
 import com.swirlds.test.framework.config.TestConfigBuilder;
-=======
-import edu.umd.cs.findbugs.annotations.NonNull;
->>>>>>> c86c0fb5
 import java.util.List;
 import java.util.Objects;
 import java.util.Random;
@@ -100,13 +94,6 @@
             @NonNull final NodeId nodeId,
             @NonNull final Function<Hash, EventImpl> eventByHash,
             final boolean shouldCreateEvents) {
-<<<<<<< HEAD
-        final ChatterConfig chatterConfig =
-                new TestConfigBuilder().getOrCreateConfig().getConfigData(ChatterConfig.class);
-        this.nodeId = nodeId;
-        this.eventByHash = eventByHash;
-        criticalQuorum = new CriticalQuorumImpl(addressBook, false, chatterConfig.criticalQuorumSoftening());
-=======
         Objects.requireNonNull(softwareVersion, "the software version is null");
         Objects.requireNonNull(random, "the random is null");
         Objects.requireNonNull(time, "the time is null");
@@ -116,7 +103,11 @@
         this.eventByHash = Objects.requireNonNull(eventByHash, "the event by hash function is null");
         criticalQuorum =
                 new CriticalQuorumImpl(addressBook, false, new ChatterSubSetting().getCriticalQuorumSoftening());
->>>>>>> c86c0fb5
+        final ChatterConfig chatterConfig =
+                new TestConfigBuilder().getOrCreateConfig().getConfigData(ChatterConfig.class);
+        this.nodeId = nodeId;
+        this.eventByHash = eventByHash;
+        criticalQuorum = new CriticalQuorumImpl(addressBook, false, chatterConfig.criticalQuorumSoftening());
         final OtherParentTracker otherParentTracker = new OtherParentTracker();
         final LoggingEventCreationRules eventCreationRules = LoggingEventCreationRules.create(
                 List.of(() ->
