/*
 * Copyright (C) 2022-2024 Hedera Hashgraph, LLC
 *
 * Licensed under the Apache License, Version 2.0 (the "License");
 * you may not use this file except in compliance with the License.
 * You may obtain a copy of the License at
 *
 *      http://www.apache.org/licenses/LICENSE-2.0
 *
 * Unless required by applicable law or agreed to in writing, software
 * distributed under the License is distributed on an "AS IS" BASIS,
 * WITHOUT WARRANTIES OR CONDITIONS OF ANY KIND, either express or implied.
 * See the License for the specific language governing permissions and
 * limitations under the License.
 */

package com.swirlds.platform.test.state;

import static com.swirlds.common.test.fixtures.RandomUtils.randomHash;
import static com.swirlds.common.utility.Threshold.MAJORITY;
import static com.swirlds.common.utility.Threshold.SUPER_MAJORITY;
import static com.swirlds.platform.state.iss.IssDetector.DO_NOT_IGNORE_ROUNDS;
import static com.swirlds.platform.test.state.RoundHashValidatorTests.generateCatastrophicNodeHashes;
import static com.swirlds.platform.test.state.RoundHashValidatorTests.generateRegularNodeHashes;
import static org.junit.jupiter.api.Assertions.assertEquals;
import static org.junit.jupiter.api.Assertions.assertNotNull;
import static org.junit.jupiter.api.Assertions.assertTrue;
import static org.mockito.Mockito.mock;
import static org.mockito.Mockito.when;

import com.hedera.pbj.runtime.io.buffer.Bytes;
import com.swirlds.common.context.PlatformContext;
import com.swirlds.common.crypto.Hash;
import com.swirlds.common.platform.NodeId;
import com.swirlds.common.test.fixtures.Randotron;
import com.swirlds.platform.consensus.ConsensusConfig;
import com.swirlds.platform.internal.ConsensusRound;
import com.swirlds.platform.internal.EventImpl;
import com.swirlds.platform.state.State;
import com.swirlds.platform.state.iss.IssDetector;
import com.swirlds.platform.state.iss.internal.HashValidityStatus;
import com.swirlds.platform.state.signed.ReservedSignedState;
import com.swirlds.platform.state.signed.SignedState;
import com.swirlds.platform.system.BasicSoftwareVersion;
import com.swirlds.platform.system.address.Address;
import com.swirlds.platform.system.address.AddressBook;
import com.swirlds.platform.system.state.notifications.IssNotification;
import com.swirlds.platform.system.state.notifications.IssNotification.IssType;
import com.swirlds.platform.system.transaction.ConsensusTransactionImpl;
import com.swirlds.platform.system.transaction.StateSignatureTransaction;
import com.swirlds.platform.test.PlatformTest;
import com.swirlds.platform.test.fixtures.addressbook.RandomAddressBookGenerator;
import com.swirlds.platform.test.fixtures.event.EventImplTestUtils;
import com.swirlds.platform.test.fixtures.event.TestingEventBuilder;
import com.swirlds.platform.wiring.components.StateAndRound;
import com.swirlds.proto.event.StateSignaturePayload;
import edu.umd.cs.findbugs.annotations.NonNull;
import java.util.ArrayList;
import java.util.Collection;
import java.util.HashSet;
import java.util.LinkedList;
import java.util.List;
import java.util.Random;
import org.junit.jupiter.api.DisplayName;
import org.junit.jupiter.api.Test;

@DisplayName("IssDetector Tests")
class IssDetectorTests extends PlatformTest {
<<<<<<< HEAD

=======
>>>>>>> a3f26335
    /**
     * Generates a list of events, with each event containing a signature transaction from a node for the given round.
     *
     * @param random             a source of randomness
     * @param roundNumber        the round that signature transactions will be for
     * @param hashGenerationData the data to use to generate the signature transactions
     * @return a list of events, each containing a signature transaction from a node for the given round
     */
    private static List<EventImpl> generateEventsContainingSignatures(
            @NonNull final Randotron random,
            final long roundNumber,
            @NonNull final RoundHashValidatorTests.HashGenerationData hashGenerationData) {

        return hashGenerationData.nodeList().stream()
                .map(nodeHashInfo -> {
                    final StateSignatureTransaction signatureTransaction =
                            new StateSignatureTransaction(StateSignaturePayload.newBuilder()
                                    .round(roundNumber)
                                    .signature(Bytes.EMPTY)
                                    .hash(nodeHashInfo.nodeStateHash().getBytes())
                                    .build());

                    final TestingEventBuilder event = new TestingEventBuilder(random)
                            .setCreatorId(nodeHashInfo.nodeId())
                            .setTransactions(new ConsensusTransactionImpl[] {signatureTransaction})
                            .setSoftwareVersion(new BasicSoftwareVersion(1));

                    return EventImplTestUtils.createEventImpl(event, null, null);
                })
                .toList();
    }

    /**
     * Generates a list of events, with each event containing a signature transaction from a node for the given round.
     * <p>
     * One event will be created for each node in the address book, and all signatures will be made on a single
     * consistent hash.
     *
     * @param random      a source of randomness
     * @param addressBook the address book to use to generate the signature transactions
     * @param roundNumber the round that signature transactions will be for
     * @param roundHash   the hash that all signature transactions will be made on
     * @return a list of events, each containing a signature transaction from a node for the given round
     */
    private static List<EventImpl> generateEventsWithConsistentSignatures(
            @NonNull final Randotron random,
            @NonNull final AddressBook addressBook,
            final long roundNumber,
            @NonNull final Hash roundHash) {
        final List<RoundHashValidatorTests.NodeHashInfo> nodeHashInfos = new ArrayList<>();

        addressBook.forEach(address -> nodeHashInfos.add(
                new RoundHashValidatorTests.NodeHashInfo(address.getNodeId(), roundHash, roundNumber)));

        // create signature transactions for this round
        return generateEventsContainingSignatures(
                random, roundNumber, new RoundHashValidatorTests.HashGenerationData(nodeHashInfos, roundHash));
    }

    /**
     * Randomly selects ~50% of a collection of candidate events to include in a round, and removes them from the
     * candidate events collection.
     *
     * @param random          a source of randomness
     * @param candidateEvents the collection of candidate events to select from
     * @return a list of events to include in a round
     */
    private static List<EventImpl> selectRandomEvents(
            @NonNull final Random random, @NonNull final Collection<EventImpl> candidateEvents) {

        final List<EventImpl> eventsToInclude = new ArrayList<>();
        candidateEvents.forEach(event -> {
            if (random.nextBoolean()) {
                eventsToInclude.add(event);
            }
        });
        candidateEvents.removeAll(eventsToInclude);

        return eventsToInclude;
    }

    /**
     * Creates a mock consensus round, which includes a given list of events.
     *
     * @param roundNumber     the round number
     * @param eventsToInclude the events to include in the round
     * @return a mock consensus round
     */
    private static ConsensusRound createRoundWithSignatureEvents(
            final long roundNumber, @NonNull final List<EventImpl> eventsToInclude) {
        final ConsensusRound consensusRound = mock(ConsensusRound.class);
        when(consensusRound.getConsensusEvents()).thenReturn(eventsToInclude);
        when(consensusRound.getRoundNum()).thenReturn(roundNumber);

        return consensusRound;
    }

    @Test
    @DisplayName("No ISSes Test")
    void noIss() {
        final Randotron random = Randotron.create();
        final AddressBook addressBook = new RandomAddressBookGenerator(random)
                .setSize(100)
                .setAverageWeight(100)
                .setWeightStandardDeviation(50)
                .build();

        final PlatformContext platformContext = createDefaultPlatformContext();

        final IssDetector issDetector =
                new IssDetector(platformContext, addressBook, new BasicSoftwareVersion(1), false, DO_NOT_IGNORE_ROUNDS);
        final IssDetectorTestHelper issDetectorTestHelper = new IssDetectorTestHelper(issDetector);

        // signature events are generated for each round when that round is handled, and then are included randomly
        // in subsequent rounds
        final List<EventImpl> signatureEvents = new ArrayList<>();

        long currentRound = 0;

        issDetectorTestHelper.overridingState(mockState(currentRound, randomHash()));

        for (currentRound++; currentRound <= 1_000; currentRound++) {
            final Hash roundHash = randomHash(random);

            // create signature transactions for this round
            signatureEvents.addAll(
                    generateEventsWithConsistentSignatures(random, addressBook, currentRound, roundHash));

            // randomly select half of unsubmitted signature events to include in this round
            final List<EventImpl> eventsToInclude = selectRandomEvents(random, signatureEvents);
            final ConsensusRound consensusRound = createRoundWithSignatureEvents(currentRound, eventsToInclude);

            issDetectorTestHelper.handleStateAndRound(
                    new StateAndRound(mockState(currentRound, roundHash), consensusRound));
        }

        // Add all remaining unsubmitted signature events
        final ConsensusRound consensusRound = createRoundWithSignatureEvents(currentRound, signatureEvents);
        issDetectorTestHelper.handleStateAndRound(
                new StateAndRound(mockState(currentRound, randomHash(random)), consensusRound));

        assertEquals(0, issDetectorTestHelper.getSelfIssCount(), "there should be no ISS notifications");
        assertEquals(
                0,
                issDetectorTestHelper.getCatastrophicIssCount(),
                "there should be no catastrophic ISS notifications");
        assertEquals(0, issDetectorTestHelper.getIssNotificationList().size(), "there should be no ISS notifications");

        // verify marker files
        assertMarkerFile(IssType.CATASTROPHIC_ISS.toString(), false);
        assertMarkerFile(IssType.SELF_ISS.toString(), false);
        assertMarkerFile(IssType.OTHER_ISS.toString(), false);
    }

    /**
     * This test goes through a series of rounds, some of which experience ISSes. The test verifies that the expected
     * number of ISSes are registered by the ISS detector.
     */
    @Test
    @DisplayName("Mixed Order Test")
    void mixedOrderTest() {
        final Randotron random = Randotron.create();

        final AddressBook addressBook = new RandomAddressBookGenerator(random)
                .setSize(Math.max(10, random.nextInt(1000)))
                .setAverageWeight(100)
                .setWeightStandardDeviation(50)
                .build();

        final PlatformContext platformContext = createDefaultPlatformContext();

        final NodeId selfId = addressBook.getNodeId(0);
        final int roundsNonAncient = platformContext
                .getConfiguration()
                .getConfigData(ConsensusConfig.class)
                .roundsNonAncient();

        // Build a roadmap for this test. Generate the hashes that will be sent to the manager, and determine
        // the expected result of adding these hashes to the manager.
        final List<RoundHashValidatorTests.HashGenerationData> roundData = new ArrayList<>(roundsNonAncient);
        final List<HashValidityStatus> expectedRoundStatus = new ArrayList<>(roundsNonAncient);
        int expectedSelfIssCount = 0;
        int expectedCatastrophicIssCount = 0;
        final List<Hash> selfHashes = new ArrayList<>(roundsNonAncient);
        for (int round = 0; round < roundsNonAncient; round++) {
            final RoundHashValidatorTests.HashGenerationData data;

            if (random.nextDouble() < 2.0 / 3) {
                // Choose hashes so that there is a valid consensus hash
                data = generateRegularNodeHashes(random, addressBook, round);

                HashValidityStatus expectedStatus = null;

                // Find this node's hash to figure out if we ISSed
                for (final RoundHashValidatorTests.NodeHashInfo nodeInfo : data.nodeList()) {
                    if (nodeInfo.nodeId() == selfId) {
                        final Hash selfHash = nodeInfo.nodeStateHash();
                        if (selfHash.equals(data.consensusHash())) {
                            expectedStatus = HashValidityStatus.VALID;
                        } else {
                            expectedStatus = HashValidityStatus.SELF_ISS;
                            expectedSelfIssCount++;
                        }
                        break;
                    }
                }

                assertNotNull(expectedRoundStatus, "expected status should have been set");

                roundData.add(data);
                expectedRoundStatus.add(expectedStatus);
            } else {
                // Choose hashes that will result in a catastrophic ISS
                data = generateCatastrophicNodeHashes(random, addressBook, round);
                roundData.add(data);
                expectedRoundStatus.add(HashValidityStatus.CATASTROPHIC_ISS);
                expectedCatastrophicIssCount++;
            }

            // Figure out self hashes
            for (final RoundHashValidatorTests.NodeHashInfo nodeHashInfo : data.nodeList()) {
                if (nodeHashInfo.nodeId() == selfId) {
                    final Hash selfHash = nodeHashInfo.nodeStateHash();
                    selfHashes.add(selfHash);
                    break;
                }
            }
        }

        final IssDetector issDetector =
                new IssDetector(platformContext, addressBook, new BasicSoftwareVersion(1), false, DO_NOT_IGNORE_ROUNDS);
        final IssDetectorTestHelper issDetectorTestHelper = new IssDetectorTestHelper(issDetector);

        long currentRound = 0;

        issDetectorTestHelper.overridingState(mockState(currentRound, selfHashes.getFirst()));

        // signature events are generated for each round when that round is handled, and then are included randomly
        // in subsequent rounds
        final List<EventImpl> signatureEvents =
                new ArrayList<>(generateEventsContainingSignatures(random, 0, roundData.getFirst()));

        for (currentRound++; currentRound < roundsNonAncient; currentRound++) {
            // create signature transactions for this round
            signatureEvents.addAll(
                    generateEventsContainingSignatures(random, currentRound, roundData.get((int) currentRound)));

            // randomly select half of unsubmitted signature events to include in this round
            final List<EventImpl> eventsToInclude = selectRandomEvents(random, signatureEvents);

            final ConsensusRound consensusRound = createRoundWithSignatureEvents(currentRound, eventsToInclude);
            issDetectorTestHelper.handleStateAndRound(
                    new StateAndRound(mockState(currentRound, selfHashes.get((int) currentRound)), consensusRound));
        }

        // Add all remaining signature events
        final ConsensusRound consensusRound = createRoundWithSignatureEvents(roundsNonAncient, signatureEvents);
        issDetectorTestHelper.handleStateAndRound(
                new StateAndRound(mockState(roundsNonAncient, randomHash(random)), consensusRound));

        assertEquals(
                expectedSelfIssCount,
                issDetectorTestHelper.getSelfIssCount(),
                "unexpected number of self ISS notifications");
        assertEquals(
                expectedCatastrophicIssCount,
                issDetectorTestHelper.getCatastrophicIssCount(),
                "unexpected number of catastrophic ISS notifications");

        final Collection<Long> observedRounds = new HashSet<>();
        issDetectorTestHelper.getIssNotificationList().forEach(notification -> {
            assertTrue(
                    observedRounds.add(notification.getRound()), "rounds should trigger a notification at most once");

            final IssNotification.IssType expectedType =
                    switch (expectedRoundStatus.get((int) notification.getRound())) {
                        case SELF_ISS -> IssNotification.IssType.SELF_ISS;
                        case CATASTROPHIC_ISS -> IssNotification.IssType.CATASTROPHIC_ISS;
                            // if there was an other-ISS, then the round should still be valid
                        case VALID -> IssNotification.IssType.OTHER_ISS;
                        default -> throw new IllegalStateException(
                                "Unexpected value: " + expectedRoundStatus.get((int) notification.getRound()));
                    };
            assertEquals(
                    expectedType,
                    notification.getIssType(),
                    "Expected status for round %d to be %s but was %s"
                            .formatted(
                                    notification.getRound(),
                                    expectedRoundStatus.get((int) notification.getRound()),
                                    notification.getIssType()));
        });
        issDetectorTestHelper
                .getIssNotificationList()
                .forEach(notification ->
                        assertMarkerFile(notification.getIssType().toString(), true));
    }

    /**
     * Handles additional rounds after an ISS occurred, but before all signatures have been submitted. Validates that
     * the ISS is detected after enough signatures are submitted, and not before.
     */
    @Test
    @DisplayName("Decide hash for catastrophic ISS")
    void decideForCatastrophicIss() {
        final Randotron random = Randotron.create();
        final PlatformContext platformContext = createDefaultPlatformContext();

        final AddressBook addressBook = new RandomAddressBookGenerator(random)
                .setSize(100)
                .setAverageWeight(100)
                .setWeightStandardDeviation(50)
                .build();
        final NodeId selfId = addressBook.getNodeId(0);

        final IssDetector issDetector =
                new IssDetector(platformContext, addressBook, new BasicSoftwareVersion(1), false, DO_NOT_IGNORE_ROUNDS);
        final IssDetectorTestHelper issDetectorTestHelper = new IssDetectorTestHelper(issDetector);

        long currentRound = 0;

        // start with an initial state
        issDetectorTestHelper.overridingState(mockState(currentRound, randomHash()));
        currentRound++;

        // the round after the initial state will have a catastrophic iss
        final RoundHashValidatorTests.HashGenerationData catastrophicHashData =
                generateCatastrophicNodeHashes(random, addressBook, currentRound);
        final Hash selfHashForCatastrophicRound = catastrophicHashData.nodeList().stream()
                .filter(info -> info.nodeId() == selfId)
                .findFirst()
                .map(RoundHashValidatorTests.NodeHashInfo::nodeStateHash)
                .orElseThrow();
        final List<EventImpl> signaturesOnCatastrophicRound =
                generateEventsContainingSignatures(random, currentRound, catastrophicHashData);

        // handle the catastrophic round, but don't submit any signatures yet, so it won't be detected
        issDetectorTestHelper.handleStateAndRound(new StateAndRound(
                mockState(currentRound, selfHashForCatastrophicRound),
                createRoundWithSignatureEvents(currentRound, List.of())));

        // handle some more rounds on top of the catastrophic round
        for (currentRound++; currentRound < 10; currentRound++) {
            // don't include any signatures
            issDetectorTestHelper.handleStateAndRound(new StateAndRound(
                    mockState(currentRound, randomHash()), createRoundWithSignatureEvents(currentRound, List.of())));
        }

        // submit signatures on the ISS round that represent a minority of the weight
        long submittedWeight = 0;
        final List<EventImpl> signaturesToSubmit = new ArrayList<>();
        for (final EventImpl signatureEvent : signaturesOnCatastrophicRound) {
            final long weight =
                    addressBook.getAddress(signatureEvent.getCreatorId()).getWeight();
            if (MAJORITY.isSatisfiedBy(submittedWeight + weight, addressBook.getTotalWeight())) {
                // If we add less than a majority then we won't be able to detect the ISS no matter what
                break;
            }
            submittedWeight += weight;
            signaturesToSubmit.add(signatureEvent);
        }

        issDetectorTestHelper.handleStateAndRound(new StateAndRound(
                mockState(currentRound, randomHash()),
                createRoundWithSignatureEvents(currentRound, signaturesToSubmit)));
        assertEquals(
                0,
                issDetectorTestHelper.getIssNotificationList().size(),
                "there shouldn't have been enough data submitted to observe the ISS");

        currentRound++;

        // submit the remaining signatures in the next round
        issDetectorTestHelper.handleStateAndRound(new StateAndRound(
                mockState(currentRound, randomHash()),
                createRoundWithSignatureEvents(currentRound, signaturesOnCatastrophicRound)));

        assertEquals(
                1, issDetectorTestHelper.getCatastrophicIssCount(), "the catastrophic round should have caused an ISS");

        // verify marker files
        assertMarkerFile(IssType.CATASTROPHIC_ISS.toString(), true);
        assertMarkerFile(IssType.SELF_ISS.toString(), false);
        assertMarkerFile(IssType.OTHER_ISS.toString(), false);
    }

    /**
     * Generate data in an order that will cause a catastrophic ISS after the timeout, but without a supermajority of
     * signatures being on an incorrect hash.
     */
    private static List<RoundHashValidatorTests.NodeHashInfo> generateCatastrophicTimeoutIss(
            final Random random, final AddressBook addressBook, final long targetRound) {

        final List<RoundHashValidatorTests.NodeHashInfo> data = new LinkedList<>();

        // Almost add enough hashes to create a consensus hash, but not quite enough.
        // Put these at the beginning. Since we will need just a little extra weight to
        // cross the 1/3 threshold, the detection algorithm will not make a decision
        // once it reaches a >2/3 threshold

        final Hash almostConsensusHash = randomHash(random);
        long almostConsensusWeight = 0;
        for (final Address address : addressBook) {
            if (MAJORITY.isSatisfiedBy(almostConsensusWeight + address.getWeight(), addressBook.getTotalWeight())) {
                data.add(new RoundHashValidatorTests.NodeHashInfo(address.getNodeId(), randomHash(), targetRound));
            } else {
                almostConsensusWeight += address.getWeight();
                data.add(new RoundHashValidatorTests.NodeHashInfo(
                        address.getNodeId(), almostConsensusHash, targetRound));
            }
        }

        return data;
    }

    /**
     * Causes a catastrophic ISS, but shifts the window before deciding on a consensus hash. Even though we don't get
     * enough signatures to "decide", there will be enough signatures to declare a catastrophic ISS when shifting the
     * window past the ISS round.
     */
    @Test
    @DisplayName("Catastrophic Shift Before Complete Test")
    void catastrophicShiftBeforeCompleteTest() {
        final Randotron random = Randotron.create();
        final PlatformContext platformContext = createDefaultPlatformContext();

        final int roundsNonAncient = platformContext
                .getConfiguration()
                .getConfigData(ConsensusConfig.class)
                .roundsNonAncient();
        final AddressBook addressBook = new RandomAddressBookGenerator(random)
                .setSize(100)
                .setAverageWeight(100)
                .setWeightStandardDeviation(50)
                .build();
        final NodeId selfId = addressBook.getNodeId(0);

        final IssDetector issDetector =
                new IssDetector(platformContext, addressBook, new BasicSoftwareVersion(1), false, DO_NOT_IGNORE_ROUNDS);
        final IssDetectorTestHelper issDetectorTestHelper = new IssDetectorTestHelper(issDetector);

        long currentRound = 0;

        final List<RoundHashValidatorTests.NodeHashInfo> catastrophicData =
                generateCatastrophicTimeoutIss(random, addressBook, currentRound);
        final Hash selfHashForCatastrophicRound = catastrophicData.stream()
                .filter(info -> info.nodeId() == selfId)
                .findFirst()
                .map(RoundHashValidatorTests.NodeHashInfo::nodeStateHash)
                .orElseThrow();
        final List<EventImpl> signaturesOnCatastrophicRound = generateEventsContainingSignatures(
                random, currentRound, new RoundHashValidatorTests.HashGenerationData(catastrophicData, null));

        long submittedWeight = 0;
        final List<EventImpl> signaturesToSubmit = new ArrayList<>();
        for (final EventImpl signatureEvent : signaturesOnCatastrophicRound) {
            final long weight =
                    addressBook.getAddress(signatureEvent.getCreatorId()).getWeight();

            signaturesToSubmit.add(signatureEvent);

            // Stop once we have added >2/3. We should not have decided yet, but will
            // have gathered enough to declare a catastrophic ISS
            submittedWeight += weight;
            if (SUPER_MAJORITY.isSatisfiedBy(submittedWeight, addressBook.getTotalWeight())) {
                break;
            }
        }

        // handle the catastrophic round, but it won't be decided yet, since there aren't enough signatures
        issDetectorTestHelper.handleStateAndRound(new StateAndRound(
                mockState(currentRound, selfHashForCatastrophicRound),
                createRoundWithSignatureEvents(currentRound, signaturesToSubmit)));

        // shift through until the catastrophic round is almost ready to be cleaned up
        for (currentRound++; currentRound < roundsNonAncient; currentRound++) {
            issDetectorTestHelper.handleStateAndRound(new StateAndRound(
                    mockState(currentRound, randomHash()), createRoundWithSignatureEvents(currentRound, List.of())));
        }

        assertEquals(
                0,
                issDetectorTestHelper.getIssNotificationList().size(),
                "no ISS should be detected prior to shifting");

        // Shift the window. Even though we have not added enough data for a decision, we will have added enough to lead
        // to a catastrophic ISS when the timeout is triggered.
        issDetectorTestHelper.handleStateAndRound(new StateAndRound(
                mockState(currentRound, randomHash()), createRoundWithSignatureEvents(currentRound, List.of())));

        assertEquals(1, issDetectorTestHelper.getIssNotificationList().size(), "shifting should have caused an ISS");
        assertEquals(
                1, issDetectorTestHelper.getCatastrophicIssCount(), "shifting should have caused a catastrophic ISS");

        // verify marker files
        assertMarkerFile(IssType.CATASTROPHIC_ISS.toString(), true);
        assertMarkerFile(IssType.SELF_ISS.toString(), false);
        assertMarkerFile(IssType.OTHER_ISS.toString(), false);
    }

    /**
     * Causes a catastrophic ISS, but shifts the window by a large amount past the ISS round. This causes the
     * catastrophic ISS to not be registered.
     */
    @Test
    @DisplayName("Big Shift Test")
    void bigShiftTest() {
        final Randotron random = Randotron.create();

        final PlatformContext platformContext = createDefaultPlatformContext();

        final int roundsNonAncient = platformContext
                .getConfiguration()
                .getConfigData(ConsensusConfig.class)
                .roundsNonAncient();
        final AddressBook addressBook = new RandomAddressBookGenerator(random)
                .setSize(100)
                .setAverageWeight(100)
                .setWeightStandardDeviation(50)
                .build();
        final NodeId selfId = addressBook.getNodeId(0);

        final IssDetector issDetector =
                new IssDetector(platformContext, addressBook, new BasicSoftwareVersion(1), false, DO_NOT_IGNORE_ROUNDS);
        final IssDetectorTestHelper issDetectorTestHelper = new IssDetectorTestHelper(issDetector);

        long currentRound = 0;

        // start with an initial state
        issDetectorTestHelper.overridingState(mockState(currentRound, randomHash()));
        currentRound++;

        final List<RoundHashValidatorTests.NodeHashInfo> catastrophicData =
                generateCatastrophicTimeoutIss(random, addressBook, currentRound);
        final Hash selfHashForCatastrophicRound = catastrophicData.stream()
                .filter(info -> info.nodeId() == selfId)
                .findFirst()
                .map(RoundHashValidatorTests.NodeHashInfo::nodeStateHash)
                .orElseThrow();
        final List<EventImpl> signaturesOnCatastrophicRound = generateEventsContainingSignatures(
                random, currentRound, new RoundHashValidatorTests.HashGenerationData(catastrophicData, null));

        // handle the catastrophic round, but don't submit any signatures yet, so it won't be detected
        issDetectorTestHelper.handleStateAndRound(new StateAndRound(
                mockState(currentRound, selfHashForCatastrophicRound),
                createRoundWithSignatureEvents(currentRound, List.of())));

        long submittedWeight = 0;
        final List<EventImpl> signaturesToSubmit = new ArrayList<>();
        for (final EventImpl signatureEvent : signaturesOnCatastrophicRound) {
            final long weight =
                    addressBook.getAddress(signatureEvent.getCreatorId()).getWeight();

            // Stop once we have added >2/3. We should not have decided yet, but will have gathered enough to declare a
            // catastrophic ISS
            submittedWeight += weight;
            signaturesToSubmit.add(signatureEvent);
            if (SUPER_MAJORITY.isSatisfiedBy(submittedWeight + weight, addressBook.getTotalWeight())) {
                break;
            }
        }

        currentRound++;
        // submit the supermajority of signatures
        issDetectorTestHelper.handleStateAndRound(new StateAndRound(
                mockState(currentRound, randomHash()),
                createRoundWithSignatureEvents(currentRound, signaturesToSubmit)));

        // Shifting the window a great distance should not trigger the ISS.
        issDetectorTestHelper.overridingState(mockState(roundsNonAncient + 100L, randomHash(random)));

        assertEquals(0, issDetectorTestHelper.getSelfIssCount(), "there should be no ISS notifications");

        // verify marker files
        assertMarkerFile(IssType.CATASTROPHIC_ISS.toString(), false);
        assertMarkerFile(IssType.SELF_ISS.toString(), false);
        assertMarkerFile(IssType.OTHER_ISS.toString(), false);
    }

    /**
     * Causes a catastrophic ISS, but specifies that round to be ignored. This should cause the ISS to not be detected.
     */
    @Test
    @DisplayName("Ignored Round Test")
    void ignoredRoundTest() {
        final Randotron random = Randotron.create();

        final AddressBook addressBook = new RandomAddressBookGenerator(random)
                .setSize(100)
                .setAverageWeight(100)
                .setWeightStandardDeviation(50)
                .build();

        final PlatformContext platformContext = createDefaultPlatformContext();
        final int roundsNonAncient = platformContext
                .getConfiguration()
                .getConfigData(ConsensusConfig.class)
                .roundsNonAncient();

        final IssDetector issDetector =
                new IssDetector(platformContext, addressBook, new BasicSoftwareVersion(1), false, 1);
        final IssDetectorTestHelper issDetectorTestHelper = new IssDetectorTestHelper(issDetector);

        long currentRound = 0;

        issDetectorTestHelper.overridingState(mockState(currentRound, randomHash()));
        currentRound++;

        final List<RoundHashValidatorTests.NodeHashInfo> catastrophicData =
                generateCatastrophicTimeoutIss(random, addressBook, currentRound);
        final List<EventImpl> signaturesOnCatastrophicRound = generateEventsContainingSignatures(
                random, currentRound, new RoundHashValidatorTests.HashGenerationData(catastrophicData, null));

        // handle the round and all signatures.
        // The round has a catastrophic ISS, but should be ignored
        issDetectorTestHelper.handleStateAndRound(new StateAndRound(
                mockState(currentRound, randomHash()),
                createRoundWithSignatureEvents(currentRound, signaturesOnCatastrophicRound)));

        // shift through some rounds, to make sure nothing unexpected happens
        for (currentRound++; currentRound <= roundsNonAncient; currentRound++) {
            issDetectorTestHelper.handleStateAndRound(new StateAndRound(
                    mockState(currentRound, randomHash()), createRoundWithSignatureEvents(currentRound, List.of())));
        }

        assertEquals(0, issDetectorTestHelper.getIssNotificationList().size(), "ISS should have been ignored");

        // verify marker files
        assertMarkerFile(IssType.CATASTROPHIC_ISS.toString(), false);
        assertMarkerFile(IssType.SELF_ISS.toString(), false);
        assertMarkerFile(IssType.OTHER_ISS.toString(), false);
    }

    private static ReservedSignedState mockState(final long round, final Hash hash) {
        final ReservedSignedState rs = mock(ReservedSignedState.class);
        final SignedState ss = mock(SignedState.class);
        final State s = mock(State.class);
        when(rs.get()).thenReturn(ss);
        when(ss.getState()).thenReturn(s);
        when(ss.getRound()).thenReturn(round);
        when(s.getHash()).thenReturn(hash);
        return rs;
    }
}<|MERGE_RESOLUTION|>--- conflicted
+++ resolved
@@ -66,10 +66,7 @@
 
 @DisplayName("IssDetector Tests")
 class IssDetectorTests extends PlatformTest {
-<<<<<<< HEAD
-
-=======
->>>>>>> a3f26335
+
     /**
      * Generates a list of events, with each event containing a signature transaction from a node for the given round.
      *
