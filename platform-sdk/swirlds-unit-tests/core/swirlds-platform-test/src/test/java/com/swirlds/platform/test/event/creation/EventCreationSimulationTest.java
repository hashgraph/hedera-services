/*
 * Copyright (C) 2016-2023 Hedera Hashgraph, LLC
 *
 * Licensed under the Apache License, Version 2.0 (the "License");
 * you may not use this file except in compliance with the License.
 * You may obtain a copy of the License at
 *
 *      http://www.apache.org/licenses/LICENSE-2.0
 *
 * Unless required by applicable law or agreed to in writing, software
 * distributed under the License is distributed on an "AS IS" BASIS,
 * WITHOUT WARRANTIES OR CONDITIONS OF ANY KIND, either express or implied.
 * See the License for the specific language governing permissions and
 * limitations under the License.
 */

package com.swirlds.platform.test.event.creation;

import com.swirlds.common.system.BasicSoftwareVersion;
import com.swirlds.common.system.NodeId;
import com.swirlds.common.system.address.Address;
import com.swirlds.common.system.address.AddressBook;
import com.swirlds.common.test.RandomAddressBookGenerator;
import com.swirlds.common.test.fixtures.FakeTime;
import com.swirlds.common.utility.DurationUtils;
import com.swirlds.platform.test.consensus.TestIntake;
import com.swirlds.platform.test.simulated.GossipMessage;
import com.swirlds.platform.test.simulated.NetworkLatency;
import com.swirlds.platform.test.simulated.SimpleSimulatedGossip;
import com.swirlds.platform.test.simulated.SimulatedEventCreationNode;
import com.swirlds.platform.test.simulated.config.ListBuilder;
import com.swirlds.platform.test.simulated.config.NodeConfig;
import com.swirlds.platform.test.simulated.config.NodeConfigBuilder;
import java.time.Duration;
import java.util.ArrayList;
import java.util.HashSet;
import java.util.List;
import java.util.Random;
import java.util.Set;
import java.util.stream.Stream;
import org.junit.jupiter.params.ParameterizedTest;
import org.junit.jupiter.params.provider.Arguments;
import org.junit.jupiter.params.provider.MethodSource;

/**
 * Tests that simulate multiple nodes creating events in a network with simulated latencies
 */
public class EventCreationSimulationTest {

    private static Stream<Arguments> parameters() {
        return Stream.of(
                // benchmark simulation, all future changes to event creation rules should yield better results than
                // this
                Arguments.of(new EventCreationSimulationParams(
                        1,
                        ListBuilder.builder(NodeConfig.class)
                                .useElement(NodeConfigBuilder.builder()
                                        .setCreateEventEvery(Duration.ofMillis(20))
                                        .build())
                                .times(10)
                                .build(),
                        Duration.ofMillis(240),
                        Duration.ofSeconds(5),
                        Duration.ofMillis(10),
                        EventCreationExpectedResults.get()
                                .setConsensusExpected(true)
                                .setNumEventsCreatedMin(2400)
                                .setNumConsEventsMin(1800)
                                .setMaxC2CMax(Duration.ofSeconds(2))
                                .setAvgC2CMax(Duration.ofMillis(1600))
                                .setMaxRoundSizeMax(280))),
                // tests whether we stop creating events after a while if we dont have supermajority
                Arguments.of(new EventCreationSimulationParams(
                        1,
                        ListBuilder.builder(NodeConfig.class)
                                .useElement(NodeConfigBuilder.builder()
                                        .setCreateEventEvery(Duration.ofMillis(20))
                                        .build())
                                .times(5)
                                .useElement(NodeConfigBuilder.builder()
                                        .setCreateEventEvery(Duration.ofMillis(0))
                                        .build())
                                .times(5)
                                .build(),
                        Duration.ofMillis(240),
                        Duration.ofSeconds(5),
                        Duration.ofMillis(10),
                        EventCreationExpectedResults.get()
                                .setConsensusExpected(false)
                                .setNumEventsCreatedMax(260))));
    }

    /**
     * Simulate event creation by a number of nodes. This test creates instances of nodes that create events and
     * simulates gossip between them. It works by incrementing the fake clock in steps, then executing any work
     * needed to be done, such as event creation and gossip. It is single threaded.
     *
     * @param params
     * 		the test parameters to use
     */
    @ParameterizedTest
    @MethodSource("parameters")
    void simulateEventCreation(final EventCreationSimulationParams params) {
        final Random random = new Random(params.seed());

        final AddressBook addressBook = new RandomAddressBookGenerator(random)
                .setSize(params.numNodes())
                .setHashStrategy(RandomAddressBookGenerator.HashStrategy.FAKE_HASH)
                .setSequentialIds(true)
                .build();
        final FakeTime time = new FakeTime();
        final TestIntake consensus = new TestIntake(addressBook, time);
        final Set<NodeId> nodeIds = new HashSet<>(params.numNodes());
        for (final Address address : addressBook) {
            nodeIds.add(NodeId.createMain(address.getId()));
        }
        final NetworkLatency latency = NetworkLatency.randomLatency(nodeIds, params.maxDelay(), random);
        List<NodeConfig> nodeConfigs = params.nodeConfigs();
        for (int i = 0; i < nodeConfigs.size(); i++) {
            final NodeConfig nodeConfig = nodeConfigs.get(i);
            if (!nodeConfig.customLatency().isZero()) {
                latency.setLatency(i, nodeConfig.customLatency());
            }
        }
        final SimpleSimulatedGossip gossip = new SimpleSimulatedGossip(params.numNodes(), latency, time);

        final List<SimulatedEventCreationNode> nodes = new ArrayList<>();
        int i = 0;
        for (NodeConfig nodeConfig : params.nodeConfigs()) {
            final NodeId selfId = NodeId.createMain(i++);
            final SimulatedEventCreationNode node = new SimulatedEventCreationNode(
                    new BasicSoftwareVersion(1),
                    random,
                    time,
                    addressBook,
<<<<<<< HEAD
                    List.of(e -> gossip.gossipPayload(GossipMessage.toAll(e, selfId.getId())), consensus::addEvent),
                    selfId,
=======
                    List.of(gossip::gossipEvent, consensus::addEvent),
                    new NodeId(i),
>>>>>>> d2250064
                    h -> consensus.getShadowGraph().getEvent(h),
                    nodeConfig);
            nodes.add(node);
            gossip.setNode(node);
        }

        while (DurationUtils.isLonger(params.simulatedTime(), time.elapsed())) {
            nodes.forEach(SimulatedEventCreationNode::maybeCreateEvent);
            gossip.distribute();
            time.tick(params.simulationStep());
        }

        final EventCreationSimulationResults results = EventCreationSimulationResults.calculateResults(
                consensus.getNumEventsAdded(), consensus.getConsensusRounds());

        results.printResults();
        params.expectedResults().validate(results);
    }
}<|MERGE_RESOLUTION|>--- conflicted
+++ resolved
@@ -92,11 +92,10 @@
 
     /**
      * Simulate event creation by a number of nodes. This test creates instances of nodes that create events and
-     * simulates gossip between them. It works by incrementing the fake clock in steps, then executing any work
-     * needed to be done, such as event creation and gossip. It is single threaded.
+     * simulates gossip between them. It works by incrementing the fake clock in steps, then executing any work needed
+     * to be done, such as event creation and gossip. It is single threaded.
      *
-     * @param params
-     * 		the test parameters to use
+     * @param params the test parameters to use
      */
     @ParameterizedTest
     @MethodSource("parameters")
@@ -112,7 +111,7 @@
         final TestIntake consensus = new TestIntake(addressBook, time);
         final Set<NodeId> nodeIds = new HashSet<>(params.numNodes());
         for (final Address address : addressBook) {
-            nodeIds.add(NodeId.createMain(address.getId()));
+            nodeIds.add(new NodeId(address.getId()));
         }
         final NetworkLatency latency = NetworkLatency.randomLatency(nodeIds, params.maxDelay(), random);
         List<NodeConfig> nodeConfigs = params.nodeConfigs();
@@ -127,19 +126,14 @@
         final List<SimulatedEventCreationNode> nodes = new ArrayList<>();
         int i = 0;
         for (NodeConfig nodeConfig : params.nodeConfigs()) {
-            final NodeId selfId = NodeId.createMain(i++);
+            final NodeId selfId = new NodeId(i++);
             final SimulatedEventCreationNode node = new SimulatedEventCreationNode(
                     new BasicSoftwareVersion(1),
                     random,
                     time,
                     addressBook,
-<<<<<<< HEAD
-                    List.of(e -> gossip.gossipPayload(GossipMessage.toAll(e, selfId.getId())), consensus::addEvent),
+                    List.of(e -> gossip.gossipPayload(GossipMessage.toAll(e, selfId.id())), consensus::addEvent),
                     selfId,
-=======
-                    List.of(gossip::gossipEvent, consensus::addEvent),
-                    new NodeId(i),
->>>>>>> d2250064
                     h -> consensus.getShadowGraph().getEvent(h),
                     nodeConfig);
             nodes.add(node);
