--- conflicted
+++ resolved
@@ -16,7 +16,6 @@
 
 package com.swirlds.platform.test.consensus;
 
-<<<<<<< HEAD
 import static com.swirlds.common.test.StakeGenerators.BALANCED;
 import static com.swirlds.common.test.StakeGenerators.BALANCED_REAL_STAKE;
 import static com.swirlds.common.test.StakeGenerators.INCREMENTING;
@@ -24,14 +23,6 @@
 import static com.swirlds.common.test.StakeGenerators.RANDOM;
 import static com.swirlds.common.test.StakeGenerators.RANDOM_REAL_STAKE;
 import static com.swirlds.common.test.StakeGenerators.SINGLE_NODE_STRONG_MINORITY;
-=======
-import static com.swirlds.common.test.WeightGenerators.BALANCED;
-import static com.swirlds.common.test.WeightGenerators.BALANCED_REAL_WEIGHT;
-import static com.swirlds.common.test.WeightGenerators.INCREMENTING;
-import static com.swirlds.common.test.WeightGenerators.ONE_THIRD_ZERO_WEIGHT;
-import static com.swirlds.common.test.WeightGenerators.RANDOM_REAL_WEIGHT;
-import static com.swirlds.common.test.WeightGenerators.SINGLE_NODE_STRONG_MINORITY;
->>>>>>> 6c852182
 
 import java.util.stream.Stream;
 import org.junit.jupiter.params.provider.Arguments;
@@ -47,29 +38,12 @@
 
     static Stream<Arguments> orderInvarianceTests() {
         return Stream.of(
-<<<<<<< HEAD
                 Arguments.of(new ConsensusTestParams(2, BALANCED, BALANCED_STAKE_DESC)),
                 Arguments.of(new ConsensusTestParams(2, INCREMENTING, INCREMENTAL_NODE_STAKE_DESC)),
                 Arguments.of(new ConsensusTestParams(4, INCREMENTING, INCREMENTAL_NODE_STAKE_DESC)),
                 Arguments.of(new ConsensusTestParams(9, ONE_THIRD_ZERO_STAKE, ONE_THIRD_NODES_ZERO_STAKE_DESC)),
                 Arguments.of(new ConsensusTestParams(50, RANDOM_REAL_STAKE, RANDOM_STAKE_DESC)),
                 Arguments.of(new ConsensusTestParams(50, RANDOM, RANDOM_STAKE_DESC)));
-=======
-                Arguments.of(new ConsensusTestParams(
-                        4,
-                        BALANCED,
-                        BALANCED_WEIGHT_DESC,
-                        6757520909990169760L, // used to reproduce fourth issue
-                        260671156642312409L, // used to reproduce fourth issue
-                        -3288011960561144705L, // used to reproduce third issue
-                        -7928741292155768265L, // used to reproduce third issue
-                        -2668357724624929237L, // used to reproduce first minTimestamp issue
-                        -2230677537676013594L // used to reproduce second minTimestamp issue))
-                        )),
-                Arguments.of(new ConsensusTestParams(4, INCREMENTING, INCREMENTAL_NODE_WEIGHT_DESC)),
-                Arguments.of(new ConsensusTestParams(4, ONE_THIRD_ZERO_WEIGHT, ONE_THIRD_NODES_ZERO_WEIGHT_DESC)),
-                Arguments.of(new ConsensusTestParams(4, RANDOM_REAL_WEIGHT, RANDOM_WEIGHT_DESC)));
->>>>>>> 6c852182
     }
 
     static Stream<Arguments> reconnectSimulation() {
@@ -86,32 +60,9 @@
 
     static Stream<Arguments> staleEvent() {
         return Stream.of(
-<<<<<<< HEAD
                 Arguments.of(new ConsensusTestParams(6, BALANCED, BALANCED_STAKE_DESC)),
                 Arguments.of(new ConsensusTestParams(6, INCREMENTING, INCREMENTAL_NODE_STAKE_DESC)),
                 Arguments.of(new ConsensusTestParams(6, ONE_THIRD_ZERO_STAKE, ONE_THIRD_NODES_ZERO_STAKE_DESC)));
-=======
-                Arguments.of(new ConsensusTestParams(6, INCREMENTING, BALANCED_WEIGHT_DESC, 2524451583646241601L)),
-                Arguments.of(new ConsensusTestParams(6, INCREMENTING, INCREMENTAL_NODE_WEIGHT_DESC)),
-                Arguments.of(new ConsensusTestParams(6, SINGLE_NODE_STRONG_MINORITY, SINGLE_NODE_STRONG_MINORITY_DESC)),
-                Arguments.of(new ConsensusTestParams(6, ONE_THIRD_ZERO_WEIGHT, ONE_THIRD_NODES_ZERO_WEIGHT_DESC)),
-                Arguments.of(new ConsensusTestParams(6, RANDOM_REAL_WEIGHT, RANDOM_WEIGHT_DESC)));
-    }
-
-    static Stream<Arguments> areAllEventsReturned() {
-        return Stream.of(
-                Arguments.of(new ConsensusTestParams(4, INCREMENTING, INCREMENTAL_NODE_WEIGHT_DESC)),
-                Arguments.of(new ConsensusTestParams(9, ONE_THIRD_ZERO_WEIGHT, ONE_THIRD_NODES_ZERO_WEIGHT_DESC)),
-                Arguments.of(new ConsensusTestParams(9, RANDOM_REAL_WEIGHT, RANDOM_WEIGHT_DESC)));
-    }
-
-    static Stream<Arguments> orderInvarianceTests() {
-        return Stream.of(
-                Arguments.of(new ConsensusTestParams(2, BALANCED, BALANCED_WEIGHT_DESC)),
-                Arguments.of(new ConsensusTestParams(4, INCREMENTING, INCREMENTAL_NODE_WEIGHT_DESC)),
-                Arguments.of(new ConsensusTestParams(9, ONE_THIRD_ZERO_WEIGHT, ONE_THIRD_NODES_ZERO_WEIGHT_DESC)),
-                Arguments.of(new ConsensusTestParams(50, RANDOM_REAL_WEIGHT, RANDOM_WEIGHT_DESC)));
->>>>>>> 6c852182
     }
 
     static Stream<Arguments> forkingTests() {
@@ -125,7 +76,6 @@
         return Stream.of(
                 // Uses balanced weights for 4 so that each partition can continue to create events.
                 // This limitation if one of the test, not the consensus algorithm.
-<<<<<<< HEAD
                 // Arguments.of(new ConsensusTestParams(4, BALANCED_REAL_STAKE,
                 // BALANCED_REAL_STAKE_DESC)),
 
@@ -136,15 +86,6 @@
                 // Arguments.of(new ConsensusTestParams(5, INCREMENTING,
                 // INCREMENTAL_NODE_STAKE_DESC)),
                 Arguments.of(new ConsensusTestParams(9, INCREMENTING, INCREMENTAL_NODE_STAKE_DESC)));
-=======
-                Arguments.of(new ConsensusTestParams(4, BALANCED_REAL_WEIGHT, BALANCED_REAL_WEIGHT_DESC)),
-
-                // Use uneven weight such that no single node has a strong minority and could be
-                // put in a partition by itself and no longer generate events. This limitation if one
-                // of the test, not the consensus algorithm.
-                Arguments.of(new ConsensusTestParams(5, INCREMENTING, INCREMENTAL_NODE_WEIGHT_DESC)),
-                Arguments.of(new ConsensusTestParams(9, INCREMENTING, INCREMENTAL_NODE_WEIGHT_DESC)));
->>>>>>> 6c852182
     }
 
     static Stream<Arguments> subQuorumPartitionTests() {
@@ -153,16 +94,10 @@
                 Arguments.of(new ConsensusTestParams(9, INCREMENTING, INCREMENTAL_NODE_WEIGHT_DESC)),
                 Arguments.of(new ConsensusTestParams(
                         9,
-<<<<<<< HEAD
                         ONE_THIRD_ZERO_STAKE,
                         ONE_THIRD_NODES_ZERO_STAKE_DESC,
                         // used to cause a stale mismatch, documented in
                         // swirlds/swirlds-platform/issues/5007
-=======
-                        ONE_THIRD_ZERO_WEIGHT,
-                        ONE_THIRD_NODES_ZERO_WEIGHT_DESC,
-                        // used to cause a stale mismatch, documented in swirlds/swirlds-platform/issues/5007
->>>>>>> 6c852182
                         3101029514312517274L,
                         -4115810541946354865L)));
     }
@@ -187,14 +122,9 @@
                 Arguments.of(new ConsensusTestParams(
                         4,
                         INCREMENTING,
-<<<<<<< HEAD
                         INCREMENTAL_NODE_STAKE_DESC,
                         // seed was failing because Consensus ratio is 0.6611, which is less
                         // than what was previously
-=======
-                        INCREMENTAL_NODE_WEIGHT_DESC,
-                        // seed was failing because Consensus ratio is 0.6611, which is less than what was previously
->>>>>>> 6c852182
                         // set
                         458078453642476240L)),
                 Arguments.of(new ConsensusTestParams(4, INCREMENTING, INCREMENTAL_NODE_WEIGHT_DESC)),
