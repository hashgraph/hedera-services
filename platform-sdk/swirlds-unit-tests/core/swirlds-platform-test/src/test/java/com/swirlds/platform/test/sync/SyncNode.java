/*
 * Copyright (C) 2021-2024 Hedera Hashgraph, LLC
 *
 * Licensed under the Apache License, Version 2.0 (the "License");
 * you may not use this file except in compliance with the License.
 * You may obtain a copy of the License at
 *
 *      http://www.apache.org/licenses/LICENSE-2.0
 *
 * Unless required by applicable law or agreed to in writing, software
 * distributed under the License is distributed on an "AS IS" BASIS,
 * WITHOUT WARRANTIES OR CONDITIONS OF ANY KIND, either express or implied.
 * See the License for the specific language governing permissions and
 * limitations under the License.
 */

package com.swirlds.platform.test.sync;

import static com.swirlds.common.threading.manager.AdHocThreadManager.getStaticThreadManager;
import static org.junit.jupiter.api.Assertions.fail;
import static org.mockito.Mockito.mock;

import com.swirlds.common.context.PlatformContext;
import com.swirlds.common.crypto.CryptographyHolder;
import com.swirlds.common.platform.NodeId;
import com.swirlds.common.test.fixtures.platform.TestPlatformContextBuilder;
import com.swirlds.common.threading.pool.CachedPoolParallelExecutor;
import com.swirlds.common.threading.pool.ParallelExecutor;
import com.swirlds.config.api.Configuration;
import com.swirlds.config.extensions.test.fixtures.TestConfigBuilder;
import com.swirlds.platform.consensus.NonAncientEventWindow;
import com.swirlds.platform.event.AncientMode;
import com.swirlds.platform.event.GossipEvent;
import com.swirlds.platform.eventhandling.EventConfig_;
import com.swirlds.platform.gossip.IntakeEventCounter;
import com.swirlds.platform.gossip.shadowgraph.Shadowgraph;
import com.swirlds.platform.gossip.shadowgraph.ShadowgraphInsertionException;
import com.swirlds.platform.gossip.shadowgraph.ShadowgraphSynchronizer;
import com.swirlds.platform.gossip.sync.config.SyncConfig_;
import com.swirlds.platform.metrics.SyncMetrics;
import com.swirlds.platform.network.Connection;
import com.swirlds.platform.system.address.AddressBook;
import com.swirlds.platform.test.event.emitter.EventEmitter;
import com.swirlds.platform.test.fixtures.event.IndexedEvent;
import edu.umd.cs.findbugs.annotations.NonNull;
import java.util.ArrayList;
import java.util.LinkedList;
import java.util.List;
import java.util.Objects;
import java.util.concurrent.BlockingQueue;
import java.util.concurrent.LinkedBlockingQueue;
import java.util.concurrent.atomic.AtomicInteger;
import java.util.concurrent.atomic.AtomicReference;
import java.util.function.Consumer;
import java.util.function.Predicate;

/**
 * Represents a node in a sync for tests. This node can be the caller or the listener.
 */
public class SyncNode {

    private final BlockingQueue<GossipEvent> receivedEventQueue;
    private final List<IndexedEvent> generatedEvents;
    private final List<IndexedEvent> discardedEvents;

    private final List<GossipEvent> receivedEvents;

    private final NodeId nodeId;

    private final int numNodes;
    private final EventEmitter<?> eventEmitter;
    private int eventsEmitted = 0;
    private final TestingSyncManager syncManager;
    private final Shadowgraph shadowGraph;
    private ParallelExecutor executor;
    private Connection connection;
    private boolean saveGeneratedEvents;
    private boolean shouldAcceptSync = true;
    private boolean reconnected = false;
    private final AncientMode ancientMode;

    private long expirationThreshold;

    private Exception syncException;
    private final AtomicInteger sleepAfterEventReadMillis = new AtomicInteger(0);
    /**
     * the value returned by the {@link ShadowgraphSynchronizer}, set to null if: no sync occurred OR an exception was
     * thrown
     */
    private final AtomicReference<Boolean> synchronizerReturn = new AtomicReference<>(null);

    private final PlatformContext platformContext;

    public SyncNode(
            final int numNodes,
            final long nodeId,
            final EventEmitter<?> eventEmitter,
            @NonNull final AncientMode ancientMode) {

        this(
                numNodes,
                nodeId,
                eventEmitter,
                new CachedPoolParallelExecutor(getStaticThreadManager(), "sync-node"),
                ancientMode);
    }

    public SyncNode(
            final int numNodes,
            final long nodeId,
            final EventEmitter<?> eventEmitter,
            final ParallelExecutor executor,
            @NonNull final AncientMode ancientMode) {

        if (executor.isMutable()) {
            executor.start();
        }

        this.ancientMode = Objects.requireNonNull(ancientMode);
        this.numNodes = numNodes;
        this.nodeId = new NodeId(nodeId);
        this.eventEmitter = eventEmitter;

        syncManager = new TestingSyncManager();

        receivedEventQueue = new LinkedBlockingQueue<>();
        receivedEvents = new ArrayList<>();
        generatedEvents = new LinkedList<>();
        discardedEvents = new LinkedList<>();
        saveGeneratedEvents = false;

        // The original sync tests are incompatible with event filtering and reduced sync event counts.
        final Configuration configuration = new TestConfigBuilder()
                .withValue(SyncConfig_.FILTER_LIKELY_DUPLICATES, false)
<<<<<<< HEAD
                .withValue(SyncConfig_.MAX_SYNC_EVENT_COUNT, 0)
=======
                .withValue(
                        EventConfig_.USE_BIRTH_ROUND_ANCIENT_THRESHOLD,
                        ancientMode == AncientMode.BIRTH_ROUND_THRESHOLD)
>>>>>>> cd721d6d
                .getOrCreateConfig();

        platformContext = TestPlatformContextBuilder.create()
                .withConfiguration(configuration)
                .build();

        shadowGraph = new Shadowgraph(platformContext, mock(AddressBook.class));
        this.executor = executor;
    }

    public void setSyncConnection(final Connection connection) {
        this.connection = connection;
    }

    public Connection getConnection() {
        return connection;
    }

    /**
     * Generates new events using the current seed value provided and adds the events to the current
     * {@link Shadowgraph}'s queue to be inserted into the shadow graph. The {@link SyncNode#eventEmitter} should be
     * setup such that it only generates events that can be added to the {@link Shadowgraph} (i.e. no events with an
     * other parent that is unknown to this node). Failure to do so may result in invalid test results.
     *
     * @param numEvents the number of events to generate and add to the {@link Shadowgraph}
     * @return an immutable list of the events added to the {@link Shadowgraph}
     */
    public List<IndexedEvent> generateAndAdd(final int numEvents) {
        return generateAndAdd(numEvents, (e) -> true);
    }

    /**
     * <p>Generates new events using the current seed value provided. Each event is added current {@link
     * Shadowgraph}'s queue if the provided {@code shouldAddToGraph} predicate passes. Any events that do not pass the
     * {@code shouldAddToGraph} predicate are added to {@link SyncNode#discardedEvents}. Events that do pass the
     * {@code shouldAddToGraph} predicate are added to {@link SyncNode#generatedEvents}.</p>
     *
     * <p>The {@link SyncNode#eventEmitter} should be setup such that it only generates events that can be added to
     * the {@link Shadowgraph} (i.e. no events with an other parent that is unknown to this node). Failure to do so may
     * result in invalid test results.</p>
     *
     * @param numEvents the number of events to generate and add to the {@link Shadowgraph}
     * @return an immutable list of the events added to the {@link Shadowgraph}
     */
    public List<IndexedEvent> generateAndAdd(final int numEvents, final Predicate<IndexedEvent> shouldAddToGraph) {
        if (eventEmitter == null) {
            throw new IllegalStateException(
                    "SyncNode.setEventGenerator(ShuffledEventGenerator) must be called prior to generateAndAdd"
                            + "(int)");
        }
        eventsEmitted += numEvents;
        eventEmitter.setCheckpoint(eventsEmitted);
        final List<IndexedEvent> newEvents = eventEmitter.emitEvents(numEvents);

        for (final IndexedEvent newEvent : newEvents) {

            // Only add the event to the graphs and the list of generated events if the test passes
            if (shouldAddToGraph.test(newEvent)) {
                addToShadowGraph(newEvent);
                if (saveGeneratedEvents) {
                    generatedEvents.add(newEvent);
                }
            } else {
                discardedEvents.add(newEvent);
            }
        }

        return List.copyOf(newEvents);
    }

    private void addToShadowGraph(final IndexedEvent newEvent) {
        try {
            shadowGraph.addEvent(newEvent);
        } catch (ShadowgraphInsertionException e) {
            fail("Something went wrong adding initial events to the shadow graph.", e);
        }
    }

    /**
     * Drains the event queue (events received in a sync), calculates the hash for each, and returns them in a
     * {@code List}.
     */
    public void drainReceivedEventQueue() {
        receivedEventQueue.drainTo(receivedEvents);
        receivedEvents.forEach(e -> CryptographyHolder.get().digestSync((e).getHashedData()));
    }

    /**
     * Creates a new instance of {@link ShadowgraphSynchronizer} with the current {@link SyncNode} settings and returns
     * it.
     */
    public ShadowgraphSynchronizer getSynchronizer() {
        final Consumer<GossipEvent> eventHandler = event -> {
            if (sleepAfterEventReadMillis.get() > 0) {
                try {
                    Thread.sleep(sleepAfterEventReadMillis.get());
                } catch (final InterruptedException e) {
                    throw new RuntimeException(e);
                }
            }
            receivedEventQueue.add(event);
        };

        // The original sync tests are incompatible with event filtering and reduced sync event counts.
        final Configuration configuration = new TestConfigBuilder()
                .withValue(SyncConfig_.FILTER_LIKELY_DUPLICATES, false)
<<<<<<< HEAD
                .withValue(SyncConfig_.MAX_SYNC_EVENT_COUNT, 0)
=======
                .withValue(
                        EventConfig_.USE_BIRTH_ROUND_ANCIENT_THRESHOLD,
                        ancientMode == AncientMode.BIRTH_ROUND_THRESHOLD)
>>>>>>> cd721d6d
                .getOrCreateConfig();

        final PlatformContext platformContext = TestPlatformContextBuilder.create()
                .withConfiguration(configuration)
                .build();

        // Lazy initialize this in case the parallel executor changes after construction
        return new ShadowgraphSynchronizer(
                platformContext,
                shadowGraph,
                numNodes,
                mock(SyncMetrics.class),
                eventHandler,
                syncManager,
                mock(IntakeEventCounter.class),
                executor);
    }

    /**
     * <p>Calls the
     * {@link Shadowgraph#updateEventWindow(com.swirlds.platform.consensus.NonAncientEventWindow)} method and saves the
     * {@code expireBelow} value for use in validation. For the purposes of these tests, the {@code expireBelow} value
     * becomes the oldest non-expired ancient indicator in the shadow graph returned by
     * {@link SyncNode#getExpirationThreshold()} . In order words, these tests assume there are no reservations prior
     * to the sync that occurs in the test.</p>
     *
     * <p>The {@link SyncNode#getExpirationThreshold()} value is used to determine which events should not be send
     * to
     * the peer because they are expired.</p>
     */
    public void expireBelow(final long expirationThreshold) {
        this.expirationThreshold = expirationThreshold;

        final long ancientThreshold = shadowGraph.getEventWindow().getAncientThreshold();

        final NonAncientEventWindow eventWindow = new NonAncientEventWindow(
                0 /* ignored by shadowgraph */, ancientThreshold, expirationThreshold, ancientMode);

        updateEventWindow(eventWindow);
    }

    public NodeId getNodeId() {
        return nodeId;
    }

    public int getNumNodes() {
        return numNodes;
    }

    public EventEmitter<?> getEmitter() {
        return eventEmitter;
    }

    public Shadowgraph getShadowGraph() {
        return shadowGraph;
    }

    /**
     * Sets the current {@link NonAncientEventWindow} for the {@link Shadowgraph}.
     */
    public void updateEventWindow(@NonNull final NonAncientEventWindow eventWindow) {
        shadowGraph.updateEventWindow(eventWindow);
    }

    public TestingSyncManager getSyncManager() {
        return syncManager;
    }

    public List<GossipEvent> getReceivedEvents() {
        return receivedEvents;
    }

    public List<IndexedEvent> getGeneratedEvents() {
        return generatedEvents;
    }

    public void setSaveGeneratedEvents(final boolean saveGeneratedEvents) {
        this.saveGeneratedEvents = saveGeneratedEvents;
    }

    public boolean isCanAcceptSync() {
        return shouldAcceptSync;
    }

    public void setCanAcceptSync(final boolean canAcceptSync) {
        this.shouldAcceptSync = canAcceptSync;
    }

    public boolean isReconnected() {
        return reconnected;
    }

    public void setReconnected(final boolean reconnected) {
        this.reconnected = reconnected;
    }

    public Exception getSyncException() {
        return syncException;
    }

    public void setSyncException(final Exception syncException) {
        this.syncException = syncException;
    }

    public void setParallelExecutor(final ParallelExecutor executor) {
        this.executor = executor;
    }

    public long getCurrentAncientThreshold() {
        return shadowGraph.getEventWindow().getAncientThreshold();
    }

    public long getExpirationThreshold() {
        return expirationThreshold;
    }

    public int getSleepAfterEventReadMillis() {
        return sleepAfterEventReadMillis.get();
    }

    public void setSleepAfterEventReadMillis(final int sleepAfterEventReadMillis) {
        this.sleepAfterEventReadMillis.set(sleepAfterEventReadMillis);
    }

    public void setSynchronizerReturn(final Boolean value) {
        synchronizerReturn.set(value);
    }

    public Boolean getSynchronizerReturn() {
        return synchronizerReturn.get();
    }
}<|MERGE_RESOLUTION|>--- conflicted
+++ resolved
@@ -132,13 +132,10 @@
         // The original sync tests are incompatible with event filtering and reduced sync event counts.
         final Configuration configuration = new TestConfigBuilder()
                 .withValue(SyncConfig_.FILTER_LIKELY_DUPLICATES, false)
-<<<<<<< HEAD
                 .withValue(SyncConfig_.MAX_SYNC_EVENT_COUNT, 0)
-=======
                 .withValue(
                         EventConfig_.USE_BIRTH_ROUND_ANCIENT_THRESHOLD,
                         ancientMode == AncientMode.BIRTH_ROUND_THRESHOLD)
->>>>>>> cd721d6d
                 .getOrCreateConfig();
 
         platformContext = TestPlatformContextBuilder.create()
@@ -245,13 +242,10 @@
         // The original sync tests are incompatible with event filtering and reduced sync event counts.
         final Configuration configuration = new TestConfigBuilder()
                 .withValue(SyncConfig_.FILTER_LIKELY_DUPLICATES, false)
-<<<<<<< HEAD
                 .withValue(SyncConfig_.MAX_SYNC_EVENT_COUNT, 0)
-=======
                 .withValue(
                         EventConfig_.USE_BIRTH_ROUND_ANCIENT_THRESHOLD,
                         ancientMode == AncientMode.BIRTH_ROUND_THRESHOLD)
->>>>>>> cd721d6d
                 .getOrCreateConfig();
 
         final PlatformContext platformContext = TestPlatformContextBuilder.create()
@@ -275,12 +269,11 @@
      * {@link Shadowgraph#updateEventWindow(com.swirlds.platform.consensus.NonAncientEventWindow)} method and saves the
      * {@code expireBelow} value for use in validation. For the purposes of these tests, the {@code expireBelow} value
      * becomes the oldest non-expired ancient indicator in the shadow graph returned by
-     * {@link SyncNode#getExpirationThreshold()} . In order words, these tests assume there are no reservations prior
-     * to the sync that occurs in the test.</p>
+     * {@link SyncNode#getExpirationThreshold()} . In order words, these tests assume there are no reservations prior to
+     * the sync that occurs in the test.</p>
      *
      * <p>The {@link SyncNode#getExpirationThreshold()} value is used to determine which events should not be send
-     * to
-     * the peer because they are expired.</p>
+     * to the peer because they are expired.</p>
      */
     public void expireBelow(final long expirationThreshold) {
         this.expirationThreshold = expirationThreshold;
