/*
 * Copyright (C) 2016-2024 Hedera Hashgraph, LLC
 *
 * Licensed under the Apache License, Version 2.0 (the "License");
 * you may not use this file except in compliance with the License.
 * You may obtain a copy of the License at
 *
 *      http://www.apache.org/licenses/LICENSE-2.0
 *
 * Unless required by applicable law or agreed to in writing, software
 * distributed under the License is distributed on an "AS IS" BASIS,
 * WITHOUT WARRANTIES OR CONDITIONS OF ANY KIND, either express or implied.
 * See the License for the specific language governing permissions and
 * limitations under the License.
 */

package com.swirlds.platform.test.event.preconsensus;

import static com.swirlds.common.test.fixtures.AssertionUtils.assertIteratorEquality;
import static com.swirlds.common.test.fixtures.RandomUtils.getRandomPrintSeed;
import static com.swirlds.common.threading.manager.AdHocThreadManager.getStaticThreadManager;
import static com.swirlds.platform.event.AncientMode.BIRTH_ROUND_THRESHOLD;
import static com.swirlds.platform.event.AncientMode.GENERATION_THRESHOLD;
import static com.swirlds.platform.event.preconsensus.PcesFileManager.NO_LOWER_BOUND;
import static java.lang.Math.max;
import static org.junit.jupiter.api.Assertions.assertFalse;
import static org.junit.jupiter.api.Assertions.assertThrows;
import static org.junit.jupiter.api.Assertions.assertTrue;

import com.swirlds.base.time.Time;
<<<<<<< HEAD
import com.swirlds.common.config.StateCommonConfig;
import com.swirlds.common.context.PlatformContext;
import com.swirlds.common.io.config.RecycleBinConfig;
=======
import com.swirlds.common.context.DefaultPlatformContext;
import com.swirlds.common.context.PlatformContext;
import com.swirlds.common.crypto.CryptographyHolder;
>>>>>>> 161bb5d8
import com.swirlds.common.io.streams.SerializableDataOutputStream;
import com.swirlds.common.io.utility.FileUtils;
import com.swirlds.common.io.utility.RecycleBin;
import com.swirlds.common.io.utility.RecycleBinImpl;
import com.swirlds.common.metrics.noop.NoOpMetrics;
import com.swirlds.common.test.fixtures.TestFileSystemManager;
import com.swirlds.common.test.fixtures.TestRecycleBin;
import com.swirlds.common.test.fixtures.platform.TestPlatformContextBuilder;
import com.swirlds.config.api.Configuration;
import com.swirlds.config.extensions.test.fixtures.TestConfigBuilder;
import com.swirlds.platform.event.AncientMode;
import com.swirlds.platform.event.preconsensus.PcesConfig_;
import com.swirlds.platform.event.preconsensus.PcesFile;
import com.swirlds.platform.event.preconsensus.PcesFileReader;
import com.swirlds.platform.event.preconsensus.PcesFileTracker;
import com.swirlds.platform.event.preconsensus.PcesMutableFile;
import com.swirlds.platform.eventhandling.EventConfig_;
import edu.umd.cs.findbugs.annotations.NonNull;
import java.io.FileOutputStream;
import java.io.IOException;
import java.nio.file.Files;
import java.nio.file.NoSuchFileException;
import java.nio.file.Path;
import java.time.Instant;
import java.util.ArrayList;
import java.util.Collections;
import java.util.HashSet;
import java.util.Iterator;
import java.util.List;
import java.util.Random;
import java.util.Set;
import java.util.function.BiFunction;
import java.util.stream.Stream;
import org.junit.jupiter.api.AfterEach;
import org.junit.jupiter.api.BeforeEach;
import org.junit.jupiter.api.DisplayName;
import org.junit.jupiter.api.Test;
import org.junit.jupiter.api.io.TempDir;
import org.junit.jupiter.params.ParameterizedTest;
import org.junit.jupiter.params.provider.Arguments;
import org.junit.jupiter.params.provider.MethodSource;

@DisplayName("PcesFileReader Tests")
class PcesFileReaderTests {

    /**
     * Temporary directory provided by JUnit
     */
    @TempDir
    Path testDirectory;

    private Path fileDirectory = null;

    private Random random;

    private final int fileCount = 100;
    private Path recycleBinPath;

    @BeforeEach
    void beforeEach() throws IOException {
        FileUtils.deleteDirectory(testDirectory);
        fileDirectory = testDirectory.resolve("data").resolve("0");
        random = getRandomPrintSeed();
        recycleBinPath = testDirectory.resolve("recycle-bin");
    }

    @AfterEach
    void afterEach() throws IOException {
        FileUtils.deleteDirectory(testDirectory);
    }

    private PlatformContext buildContext(@NonNull final AncientMode ancientMode) {
        return buildContext(false, ancientMode);
    }

    private PlatformContext buildContext(final boolean permitGaps, @NonNull final AncientMode ancientMode) {
        final Configuration configuration = new TestConfigBuilder()
                .withValue(PcesConfig_.DATABASE_DIRECTORY, testDirectory.resolve("data"))
                .withValue(PcesConfig_.PREFERRED_FILE_SIZE_MEGABYTES, 5)
                .withValue(PcesConfig_.PERMIT_GAPS, permitGaps)
                .withValue(PcesConfig_.COMPACT_LAST_FILE_ON_STARTUP, false)
                .withValue(EventConfig_.USE_BIRTH_ROUND_ANCIENT_THRESHOLD, ancientMode == BIRTH_ROUND_THRESHOLD)
                .getOrCreateConfig();

<<<<<<< HEAD
        return TestPlatformContextBuilder.create()
                .withConfiguration(configuration)
                .build();
=======
        final Metrics metrics = new NoOpMetrics();

        final TestFileSystemManager fileSystemManager = new TestFileSystemManager(testDirectory);
        fileSystemManager.setBin(TestRecycleBin.getInstance());
        return new DefaultPlatformContext(
                configuration, metrics, CryptographyHolder.get(), Time.getCurrent(), fileSystemManager);
    }

    private PlatformContext buildContext(
            final boolean permitGaps,
            @NonNull final AncientMode ancientMode,
            BiFunction<Metrics, Time, RecycleBin> recycleBinProvider) {
        final Configuration configuration = new TestConfigBuilder()
                .withValue(PcesConfig_.DATABASE_DIRECTORY, testDirectory.resolve("data"))
                .withValue(PcesConfig_.PREFERRED_FILE_SIZE_MEGABYTES, 5)
                .withValue(PcesConfig_.PERMIT_GAPS, permitGaps)
                .withValue(PcesConfig_.COMPACT_LAST_FILE_ON_STARTUP, false)
                .withValue(EventConfig_.USE_BIRTH_ROUND_ANCIENT_THRESHOLD, ancientMode == BIRTH_ROUND_THRESHOLD)
                .getOrCreateConfig();

        final Metrics metrics = new NoOpMetrics();

        final TestFileSystemManager fileSystemManager = new TestFileSystemManager(testDirectory);
        fileSystemManager.setBin(recycleBinProvider.apply(metrics, Time.getCurrent()));
        return new DefaultPlatformContext(
                configuration, metrics, CryptographyHolder.get(), Time.getCurrent(), fileSystemManager);
>>>>>>> 161bb5d8
    }

    protected static Stream<Arguments> buildArguments() {
        return Stream.of(Arguments.of(GENERATION_THRESHOLD), Arguments.of(BIRTH_ROUND_THRESHOLD));
    }

    /**
     * Create a dummy file.
     *
     * @param descriptor a description of the file
     */
    public static void createDummyFile(final PcesFile descriptor) throws IOException {
        final Path parentDir = descriptor.getPath().getParent();
        if (!Files.exists(parentDir)) {
            Files.createDirectories(parentDir);
        }
        final SerializableDataOutputStream out = new SerializableDataOutputStream(
                new FileOutputStream(descriptor.getPath().toFile()));
        out.writeInt(PcesMutableFile.FILE_VERSION);
        out.writeNormalisedString("foo bar baz");
        out.close();
    }

    @ParameterizedTest
    @MethodSource("buildArguments")
    @DisplayName("Read Files In Order Test")
    void readFilesInOrderTest(@NonNull final AncientMode ancientMode) throws IOException {
        // Intentionally pick values close to wrapping around the 3 digit to 4 digit sequence number.
        // This will cause the files not to line up alphabetically, and this is a scenario that the
        // code should be able to handle.
        final long firstSequenceNumber = random.nextLong(950, 1000);

        final List<PcesFile> files = new ArrayList<>();

        final long maxDelta = random.nextLong(10, 20);
        long lowerBound = random.nextLong(0, 1000);
        final long nonExistentValue = lowerBound - 1;
        long upperBound = random.nextLong(lowerBound, lowerBound + maxDelta);
        Instant timestamp = Instant.now();

        for (long sequenceNumber = firstSequenceNumber;
                sequenceNumber < firstSequenceNumber + fileCount;
                sequenceNumber++) {

            final PcesFile file =
                    PcesFile.of(ancientMode, timestamp, sequenceNumber, lowerBound, upperBound, 0, fileDirectory);

            lowerBound = random.nextLong(lowerBound, upperBound + 1);
            upperBound = max(upperBound, random.nextLong(lowerBound, lowerBound + maxDelta));
            timestamp = timestamp.plusMillis(random.nextInt(1, 100_000));

            files.add(file);
            createDummyFile(file);
        }

        final PcesFileTracker fileTracker =
                PcesFileReader.readFilesFromDisk(buildContext(ancientMode), fileDirectory, 0, false, ancientMode);

        assertIteratorEquality(files.iterator(), fileTracker.getFileIterator(NO_LOWER_BOUND, 0));

        assertIteratorEquality(
                files.iterator(), fileTracker.getFileIterator(files.getFirst().getUpperBound(), 0));

        // attempt to start a non-existent ancient indicator
        assertIteratorEquality(files.iterator(), fileTracker.getFileIterator(nonExistentValue, 0));
    }

    @ParameterizedTest
    @MethodSource("buildArguments")
    @DisplayName("Read Files In Order Gap Test")
    void readFilesInOrderGapTest(@NonNull final AncientMode ancientMode) throws IOException {
        for (final boolean permitGaps : List.of(true, false)) {
            // Intentionally pick values close to wrapping around the 3 digit to 4 digit sequence number.
            // This will cause the files not to line up alphabetically, and this is a scenario that the
            // code should be able to handle.
            final long firstSequenceNumber = random.nextLong(950, 1000);

            final List<PcesFile> files = new ArrayList<>();

            final long maxDelta = random.nextLong(10, 20);
            long lowerBound = random.nextLong(0, 1000);
            long upperBound = random.nextLong(lowerBound, lowerBound + maxDelta);
            Instant timestamp = Instant.now();

            // Skip the file right in the middle of the sequence
            final long sequenceNumberToSkip = (2 * firstSequenceNumber + fileCount) / 2;

            for (long sequenceNumber = firstSequenceNumber;
                    sequenceNumber < firstSequenceNumber + fileCount;
                    sequenceNumber++) {

                final PcesFile file =
                        PcesFile.of(ancientMode, timestamp, sequenceNumber, lowerBound, upperBound, 0, fileDirectory);

                lowerBound = random.nextLong(lowerBound, upperBound + 1);
                upperBound = max(upperBound, random.nextLong(lowerBound, lowerBound + maxDelta));
                timestamp = timestamp.plusMillis(random.nextInt(1, 100_000));

                if (sequenceNumber == sequenceNumberToSkip) {
                    // Intentionally don't write a file
                    continue;
                }

                files.add(file);
                createDummyFile(file);
            }

            final PlatformContext platformContext = buildContext(permitGaps, ancientMode);

            if (permitGaps) {
                final PcesFileTracker fileTracker =
                        PcesFileReader.readFilesFromDisk(platformContext, fileDirectory, 0, true, ancientMode);
                // Gaps are allowed. We should see all files except for the one that was skipped.
                assertIteratorEquality(files.iterator(), fileTracker.getFileIterator(NO_LOWER_BOUND, 0));
            } else {
                // Gaps are not allowed.
                assertThrows(
                        IllegalStateException.class,
                        () -> PcesFileReader.readFilesFromDisk(
                                platformContext, fileDirectory, 0, permitGaps, ancientMode));
            }
        }
    }

    @ParameterizedTest
    @MethodSource("buildArguments")
    @DisplayName("Read Files From Middle Test")
    void readFilesFromMiddleTest(@NonNull final AncientMode ancientMode) throws IOException {
        // Intentionally pick values close to wrapping around the 3 digit to 4 digit sequence number.
        // This will cause the files not to line up alphabetically, and this is a scenario that the
        // code should be able to handle.
        final long firstSequenceNumber = random.nextLong(950, 1000);

        final List<PcesFile> files = new ArrayList<>();

        final long maxDelta = random.nextLong(10, 20);
        long lowerBound = random.nextLong(0, 1000);
        long upperBound = random.nextLong(lowerBound, lowerBound + maxDelta);
        Instant timestamp = Instant.now();

        for (long sequenceNumber = firstSequenceNumber;
                sequenceNumber < firstSequenceNumber + fileCount;
                sequenceNumber++) {

            final PcesFile file =
                    PcesFile.of(ancientMode, timestamp, sequenceNumber, lowerBound, upperBound, 0, fileDirectory);

            lowerBound = random.nextLong(lowerBound, upperBound + 1);
            upperBound = max(upperBound, random.nextLong(lowerBound, lowerBound + maxDelta));
            timestamp = timestamp.plusMillis(random.nextInt(1, 100_000));

            files.add(file);
            createDummyFile(file);
        }

        final PcesFileTracker fileTracker =
                PcesFileReader.readFilesFromDisk(buildContext(ancientMode), fileDirectory, 0, false, ancientMode);

        // For this test, we want to iterate over files so that we are guaranteed to observe every event
        // with an ancient indicator greater than or equal to the target threshold. Choose an ancient indicator
        // that falls roughly in the middle of the sequence of files.
        final long targetAncientIdentifier =
                (files.getFirst().getUpperBound() + files.get(fileCount - 1).getUpperBound()) / 2;

        final List<PcesFile> iteratedFiles = new ArrayList<>();
        fileTracker.getFileIterator(targetAncientIdentifier, 0).forEachRemaining(iteratedFiles::add);

        // Find the index in the file list that was returned first by the iterator
        int indexOfFirstFile = 0;
        for (; indexOfFirstFile < fileCount; indexOfFirstFile++) {
            if (files.get(indexOfFirstFile).equals(iteratedFiles.getFirst())) {
                break;
            }
        }

        // The file immediately before the returned file should not contain any targeted events
        assertTrue(files.get(indexOfFirstFile - 1).getUpperBound() < targetAncientIdentifier);

        // The first file returned from the iterator should
        // have an upper bound greater than or equal to the target ancient indicator.
        assertTrue(iteratedFiles.getFirst().getUpperBound() >= targetAncientIdentifier);

        // Make sure that the iterator returns files in the correct order.
        final List<PcesFile> expectedFiles = new ArrayList<>(iteratedFiles.size());
        for (int index = indexOfFirstFile; index < fileCount; index++) {
            expectedFiles.add(files.get(index));
        }
        assertIteratorEquality(expectedFiles.iterator(), iteratedFiles.iterator());
    }

    /**
     * Similar to the other test that starts iteration in the middle, except that files will have the same bounds with
     * high probability. Not a scenario we are likely to encounter in production, but it's a tricky edge case we need to
     * handle elegantly.
     */
    @ParameterizedTest
    @MethodSource("buildArguments")
    @DisplayName("Read Files From Middle Repeating Boundaries Test")
    void readFilesFromMiddleRepeatingBoundariesTest(@NonNull final AncientMode ancientMode) throws IOException {
        // Intentionally pick values close to wrapping around the 3 digit to 4 digit sequence number.
        // This will cause the files not to line up alphabetically, and this is a scenario that the
        // code should be able to handle.
        final long firstSequenceNumber = random.nextLong(950, 1000);

        final List<PcesFile> files = new ArrayList<>();

        final long maxDelta = random.nextLong(10, 20);
        long lowerBound = random.nextLong(0, 1000);
        long upperBound = random.nextLong(lowerBound, lowerBound + maxDelta);
        Instant timestamp = Instant.now();

        for (long sequenceNumber = firstSequenceNumber;
                sequenceNumber < firstSequenceNumber + fileCount;
                sequenceNumber++) {

            final PcesFile file =
                    PcesFile.of(ancientMode, timestamp, sequenceNumber, lowerBound, upperBound, 0, fileDirectory);

            // Advance the bounds only 10% of the time
            if (random.nextLong() < 0.1) {
                lowerBound = random.nextLong(lowerBound, upperBound + 1);
                upperBound = max(upperBound, random.nextLong(lowerBound, lowerBound + maxDelta));
            }
            timestamp = timestamp.plusMillis(random.nextInt(1, 100_000));

            files.add(file);
            createDummyFile(file);
        }

        final PcesFileTracker fileTracker =
                PcesFileReader.readFilesFromDisk(buildContext(ancientMode), fileDirectory, 0, false, ancientMode);

        // For this test, we want to iterate over files so that we are guaranteed to observe every event
        // with an ancient indicator greater than or equal to the target. Choose an ancient indicator that falls
        // roughly in the middle of the sequence of files.
        final long targetAncientIdentifier =
                (files.getFirst().getUpperBound() + files.get(fileCount - 1).getUpperBound()) / 2;

        final List<PcesFile> iteratedFiles = new ArrayList<>();
        fileTracker.getFileIterator(targetAncientIdentifier, 0).forEachRemaining(iteratedFiles::add);

        // Find the index in the file list that was returned first by the iterator
        int indexOfFirstFile = 0;
        for (; indexOfFirstFile < fileCount; indexOfFirstFile++) {
            if (files.get(indexOfFirstFile).equals(iteratedFiles.getFirst())) {
                break;
            }
        }

        // The file immediately before the returned file should not contain any targeted events
        assertTrue(files.get(indexOfFirstFile - 1).getUpperBound() < targetAncientIdentifier);

        // The first file returned from the iterator should
        // have an upper bound greater than or equal to the target ancient indicator.
        assertTrue(iteratedFiles.getFirst().getUpperBound() >= targetAncientIdentifier);

        // Make sure that the iterator returns files in the correct order.
        final List<PcesFile> expectedFiles = new ArrayList<>(iteratedFiles.size());
        for (int index = indexOfFirstFile; index < fileCount; index++) {
            expectedFiles.add(files.get(index));
        }
        assertIteratorEquality(expectedFiles.iterator(), iteratedFiles.iterator());
    }

    @ParameterizedTest
    @MethodSource("buildArguments")
    @DisplayName("Read Files From High ancient indicator Test")
    void readFilesFromHighAncientIdentifierTest(@NonNull final AncientMode ancientMode) throws IOException {
        // Intentionally pick values close to wrapping around the 3 digit to 4 digit sequence number.
        // This will cause the files not to line up alphabetically, and this is a scenario that the
        // code should be able to handle.
        final long firstSequenceNumber = random.nextLong(950, 1000);

        final List<PcesFile> files = new ArrayList<>();

        final long maxDelta = random.nextLong(10, 20);
        long lowerBound = random.nextLong(0, 1000);
        long upperBound = random.nextLong(lowerBound, lowerBound + maxDelta);
        Instant timestamp = Instant.now();

        for (long sequenceNumber = firstSequenceNumber;
                sequenceNumber < firstSequenceNumber + fileCount;
                sequenceNumber++) {

            final PcesFile file =
                    PcesFile.of(ancientMode, timestamp, sequenceNumber, lowerBound, upperBound, 0, fileDirectory);

            lowerBound = random.nextLong(lowerBound, upperBound + 1);
            upperBound = max(upperBound, random.nextLong(lowerBound, lowerBound + maxDelta));
            timestamp = timestamp.plusMillis(random.nextInt(1, 100_000));

            files.add(file);
            createDummyFile(file);
        }

        final PcesFileTracker fileTracker =
                PcesFileReader.readFilesFromDisk(buildContext(ancientMode), fileDirectory, 0, false, ancientMode);

        // Request an ancient indicator higher than all files in the data store
        final long targetAncientIdentifier = files.get(fileCount - 1).getUpperBound() + 1;

        final Iterator<PcesFile> iterator = fileTracker.getFileIterator(targetAncientIdentifier, 0);
        assertFalse(iterator.hasNext());
    }

    @ParameterizedTest
    @MethodSource("buildArguments")
    @DisplayName("Read Files From Empty Stream Test")
    void readFilesFromEmptyStreamTest(@NonNull final AncientMode ancientMode) {
        assertThrows(
                NoSuchFileException.class,
                () -> PcesFileReader.readFilesFromDisk(
                        buildContext(ancientMode), fileDirectory, 0, false, ancientMode));
    }

    /**
     * When fixing a discontinuity, invalid files are moved to a "recycle bin" directory. This method validates that
     * behavior.
     */
    private void validateRecycledFiles(
            @NonNull final List<PcesFile> filesThatShouldBePresent, @NonNull final List<PcesFile> allFiles)
            throws IOException {

        final Set<Path> recycledFiles = new HashSet<>();
        try (final Stream<Path> stream = Files.walk(this.recycleBinPath)) {
            stream.forEach(file -> recycledFiles.add(file.getFileName()));
        }

        final Set<PcesFile> filesThatShouldBePresentSet = new HashSet<>(filesThatShouldBePresent);

        for (final PcesFile file : allFiles) {
            if (filesThatShouldBePresentSet.contains(file)) {
                assertTrue(Files.exists(file.getPath()));
            } else {
                assertTrue(recycledFiles.contains(file.getPath().getFileName()), file.toString());
            }
        }
    }

    /**
     * In this test, a discontinuity is placed in the middle of the stream. We begin iterating at the first file in the
     * stream.
     */
    @ParameterizedTest
    @MethodSource("buildArguments")
    @DisplayName("Start And First File Discontinuity In Middle Test")
    void startAtFirstFileDiscontinuityInMiddleTest(@NonNull final AncientMode ancientMode) throws IOException {
        final List<PcesFile> filesBeforeDiscontinuity = new ArrayList<>();
        final List<PcesFile> filesAfterDiscontinuity = new ArrayList<>();

        final List<PcesFile> files = new ArrayList<>();

        // Intentionally pick values close to wrapping around the 3 digit to 4 digit sequence number.
        // This will cause the files not to line up alphabetically, and this is a scenario that the
        // code should be able to handle.
        final long firstSequenceNumber = random.nextLong(950, 1000);

        final long maxDelta = random.nextLong(10, 20);
        long lowerBound = random.nextLong(0, 1000);
        long upperBound = random.nextLong(lowerBound, lowerBound + maxDelta);
        Instant timestamp = Instant.now();

        final long discontinuitySequenceNumber =
                random.nextLong(firstSequenceNumber + 1, firstSequenceNumber + fileCount - 1);

        final long startingOrigin = random.nextLong(1, 1000);
        long origin = startingOrigin;

        for (long sequenceNumber = firstSequenceNumber;
                sequenceNumber < firstSequenceNumber + fileCount;
                sequenceNumber++) {

            if (sequenceNumber == discontinuitySequenceNumber) {
                origin = random.nextLong(origin + 1, origin + 1000);
            }

            final PcesFile file =
                    PcesFile.of(ancientMode, timestamp, sequenceNumber, lowerBound, upperBound, origin, fileDirectory);

            lowerBound = random.nextLong(lowerBound, upperBound + 1);
            upperBound = max(upperBound, random.nextLong(lowerBound, lowerBound + maxDelta));
            timestamp = timestamp.plusMillis(random.nextInt(1, 100_000));

            files.add(file);
            if (sequenceNumber < discontinuitySequenceNumber) {
                filesBeforeDiscontinuity.add(file);
            } else {
                filesAfterDiscontinuity.add(file);
            }
            createDummyFile(file);
        }

        final PlatformContext platformContext = buildContext(
                false,
                ancientMode,
                (m, t) -> new RecycleBinImpl(
                        m,
                        getStaticThreadManager(),
                        t,
                        recycleBinPath,
                        TestRecycleBin.MAXIMUM_FILE_AGE,
                        TestRecycleBin.MINIMUM_PERIOD));
        // Scenario 1: choose an origin that lands on the discontinuity exactly.
        final long startingRound1 = origin;
        final PcesFileTracker fileTracker1 =
                PcesFileReader.readFilesFromDisk(platformContext, fileDirectory, startingRound1, false, ancientMode);
        assertIteratorEquality(
                filesAfterDiscontinuity.iterator(), fileTracker1.getFileIterator(NO_LOWER_BOUND, startingRound1));

        // Scenario 2: choose an origin that lands after the discontinuity.
        final long startingRound2 = random.nextLong(origin + 1, origin + 1000);
        final PcesFileTracker fileTracker2 =
                PcesFileReader.readFilesFromDisk(platformContext, fileDirectory, startingRound2, false, ancientMode);
        assertIteratorEquality(
                filesAfterDiscontinuity.iterator(), fileTracker2.getFileIterator(NO_LOWER_BOUND, startingRound2));

        // Scenario 3: choose an origin that comes before the discontinuity. This will cause the files
        // after the discontinuity to be deleted.
        final long startingRound3 = random.nextLong(startingOrigin, origin - 1);
        final PcesFileTracker fileTracker3 =
                PcesFileReader.readFilesFromDisk(platformContext, fileDirectory, startingRound3, false, ancientMode);

        assertIteratorEquality(
                filesBeforeDiscontinuity.iterator(), fileTracker3.getFileIterator(NO_LOWER_BOUND, startingRound3));

        validateRecycledFiles(filesBeforeDiscontinuity, files);

        // Scenario 4: choose an origin that is incompatible with all state files. This will cause all remaining
        // files to be deleted.
        final long startingRound4 = 0;
        final PcesFileTracker fileTracker4 =
                PcesFileReader.readFilesFromDisk(platformContext, fileDirectory, startingRound4, false, ancientMode);

        assertIteratorEquality(
                Collections.emptyIterator(), fileTracker4.getFileIterator(NO_LOWER_BOUND, startingRound4));

        validateRecycledFiles(List.of(), files);
    }

    /**
     * In this test, a discontinuity is placed in the middle of the stream. We begin iterating at a file that comes
     * before the discontinuity, but it isn't the first file in the stream.
     */
    @ParameterizedTest
    @MethodSource("buildArguments")
    @DisplayName("Start At Middle File Discontinuity In Middle Test")
    void startAtMiddleFileDiscontinuityInMiddleTest(@NonNull final AncientMode ancientMode) throws IOException {
        final List<PcesFile> filesBeforeDiscontinuity = new ArrayList<>();
        final List<PcesFile> filesAfterDiscontinuity = new ArrayList<>();

        final List<PcesFile> files = new ArrayList<>();

        // Intentionally pick values close to wrapping around the 3 digit to 4 digit sequence number.
        // This will cause the files not to line up alphabetically, and this is a scenario that the
        // code should be able to handle.
        final int firstSequenceNumber = random.nextInt(950, 1000);

        final long maxDelta = random.nextLong(10, 20);
        long lowerBound = random.nextLong(0, 1000);
        long upperBound = random.nextLong(lowerBound + 1, lowerBound + maxDelta);
        Instant timestamp = Instant.now();

        final int discontinuitySequenceNumber =
                (int) random.nextLong(firstSequenceNumber + 2, firstSequenceNumber + fileCount - 1);

        final int startSequenceNumber = random.nextInt(firstSequenceNumber, discontinuitySequenceNumber - 1);

        final long startingOrigin = random.nextLong(1, 1000);
        long origin = startingOrigin;

        for (long sequenceNumber = firstSequenceNumber;
                sequenceNumber < firstSequenceNumber + fileCount;
                sequenceNumber++) {

            if (sequenceNumber == discontinuitySequenceNumber) {
                origin = random.nextLong(origin + 1, origin + 1000);
            }

            final PcesFile file =
                    PcesFile.of(ancientMode, timestamp, sequenceNumber, lowerBound, upperBound, origin, fileDirectory);

            lowerBound = random.nextLong(lowerBound + 1, upperBound + 1);
            upperBound = random.nextLong(upperBound + 1, upperBound + maxDelta);
            timestamp = timestamp.plusMillis(random.nextInt(1, 100_000));

            if (sequenceNumber >= startSequenceNumber) {
                files.add(file);
                if (sequenceNumber < discontinuitySequenceNumber) {
                    filesBeforeDiscontinuity.add(file);
                } else {
                    filesAfterDiscontinuity.add(file);
                }
            }
            createDummyFile(file);
        }

        // Note that the file at index 0 is not the first file in the stream,
        // but it is the first file we want to iterate
        final long startAncientIdentifier = files.getFirst().getUpperBound();

        final PlatformContext platformContext = buildContext(
                false,
                ancientMode,
                (m, t) -> new RecycleBinImpl(
                        m,
                        getStaticThreadManager(),
                        t,
                        testDirectory.resolve("recycle-bin"),
                        TestRecycleBin.MAXIMUM_FILE_AGE,
                        TestRecycleBin.MINIMUM_PERIOD));

        // Scenario 1: choose an origin that lands on the discontinuity exactly.
        final long startingRound1 = origin;
        final PcesFileTracker fileTracker1 =
                PcesFileReader.readFilesFromDisk(platformContext, fileDirectory, startingRound1, false, ancientMode);
        assertIteratorEquality(
                filesAfterDiscontinuity.iterator(),
                fileTracker1.getFileIterator(startAncientIdentifier, startingRound1));

        // Scenario 2: choose an origin that lands after the discontinuity.
        final long startingRound2 = random.nextLong(origin + 1, origin + 1000);
        final PcesFileTracker fileTracker2 =
                PcesFileReader.readFilesFromDisk(platformContext, fileDirectory, startingRound2, false, ancientMode);
        assertIteratorEquality(
                filesAfterDiscontinuity.iterator(),
                fileTracker2.getFileIterator(startAncientIdentifier, startingRound2));

        // Scenario 3: choose an origin that comes before the discontinuity. This will cause the files
        // after the discontinuity to be deleted.
        final long startingRound3 = random.nextLong(startingOrigin, max(origin - 1, startingOrigin + 1));
        final PcesFileTracker fileTracker3 =
                PcesFileReader.readFilesFromDisk(platformContext, fileDirectory, startingRound3, false, ancientMode);
        assertIteratorEquality(
                filesBeforeDiscontinuity.iterator(),
                fileTracker3.getFileIterator(startAncientIdentifier, startingRound3));

        validateRecycledFiles(filesBeforeDiscontinuity, files);

        // Scenario 4: choose an origin that is incompatible with all state files. This will cause all remaining
        // files to be deleted.
        final long startingRound4 = 0;
        final PcesFileTracker fileTracker4 =
                PcesFileReader.readFilesFromDisk(platformContext, fileDirectory, startingRound4, false, ancientMode);
        assertIteratorEquality(
                Collections.emptyIterator(), fileTracker4.getFileIterator(startAncientIdentifier, startingRound4));

        validateRecycledFiles(List.of(), files);
    }

    /**
     * In this test, a discontinuity is placed in the middle of the stream, and we begin iterating on that exact file.
     */
    @ParameterizedTest
    @MethodSource("buildArguments")
    @DisplayName("Start At Middle File Discontinuity In Middle Test")
    void startAtDiscontinuityInMiddleTest(@NonNull final AncientMode ancientMode) throws IOException {
        final List<PcesFile> filesBeforeDiscontinuity = new ArrayList<>();
        final List<PcesFile> filesAfterDiscontinuity = new ArrayList<>();

        final List<PcesFile> files = new ArrayList<>();

        // Intentionally pick values close to wrapping around the 3 digit to 4 digit sequence number.
        // This will cause the files not to line up alphabetically, and this is a scenario that the
        // code should be able to handle.
        final int firstSequenceNumber = random.nextInt(950, 1000);

        // In this test, sequence numbers are intentionally chosen so that the min/max sequence number always
        // increases by at least 1 from file to file. The purpose for this is to make validation logic simpler.

        final long maxDelta = random.nextLong(10, 20);
        long lowerBound = random.nextLong(0, 1000);
        long upperBound = random.nextLong(lowerBound + 1, lowerBound + maxDelta);
        Instant timestamp = Instant.now();

        final int discontinuitySequenceNumber =
                (int) random.nextLong(firstSequenceNumber + 2, firstSequenceNumber + fileCount - 1);

        final long startingOrigin = random.nextLong(1, 1000);
        long origin = startingOrigin;

        for (long sequenceNumber = firstSequenceNumber;
                sequenceNumber < firstSequenceNumber + fileCount;
                sequenceNumber++) {

            if (sequenceNumber == discontinuitySequenceNumber) {
                origin = random.nextLong(origin + 1, origin + 1000);
            }

            final PcesFile file =
                    PcesFile.of(ancientMode, timestamp, sequenceNumber, lowerBound, upperBound, origin, fileDirectory);

            lowerBound = random.nextLong(lowerBound + 1, upperBound + 1);
            upperBound = random.nextLong(upperBound + 1, upperBound + maxDelta);
            timestamp = timestamp.plusMillis(random.nextInt(1, 100_000));

            files.add(file);
            if (sequenceNumber < discontinuitySequenceNumber) {
                filesBeforeDiscontinuity.add(file);
            } else {
                filesAfterDiscontinuity.add(file);
            }
            createDummyFile(file);
        }

        // Note that the file at index 0 is not the first file in the stream,
        // but it is the first file we want to iterate
        final long startAncientIdentifier = filesAfterDiscontinuity.getFirst().getUpperBound();

        final PlatformContext platformContext = buildContext(
                false,
                ancientMode,
                (m, t) -> new RecycleBinImpl(
                        m,
                        getStaticThreadManager(),
                        t,
                        testDirectory.resolve("recycle-bin"),
                        TestRecycleBin.MAXIMUM_FILE_AGE,
                        TestRecycleBin.MINIMUM_PERIOD));
        // Scenario 1: choose an origin that lands on the discontinuity exactly.
        final long startingRound1 = origin;
        final PcesFileTracker fileTracker1 =
                PcesFileReader.readFilesFromDisk(platformContext, fileDirectory, startingRound1, false, ancientMode);
        assertIteratorEquality(
                filesAfterDiscontinuity.iterator(),
                fileTracker1.getFileIterator(startAncientIdentifier, startingRound1));

        // Scenario 2: choose an origin that lands after the discontinuity.
        final long startingRound2 = random.nextLong(origin + 1, origin + 1000);
        final PcesFileTracker fileTracker2 =
                PcesFileReader.readFilesFromDisk(platformContext, fileDirectory, startingRound2, false, ancientMode);
        assertIteratorEquality(
                filesAfterDiscontinuity.iterator(),
                fileTracker2.getFileIterator(startAncientIdentifier, startingRound2));

        // Scenario 3: choose an origin that comes before the discontinuity. This will cause the files
        // after the discontinuity to be deleted.
        final long startingRound3 = random.nextLong(startingOrigin, max(origin - 1, startingOrigin + 1));
        final PcesFileTracker fileTracker3 =
                PcesFileReader.readFilesFromDisk(platformContext, fileDirectory, startingRound3, false, ancientMode);
        // There is no files with a compatible origin and events with ancient indicators in the span we want.
        assertIteratorEquality(
                Collections.emptyIterator(), fileTracker3.getFileIterator(startAncientIdentifier, startingRound3));

        validateRecycledFiles(filesBeforeDiscontinuity, files);

        // Scenario 4: choose an origin that is incompatible with all state files. This will cause all remaining
        // files to be deleted.
        final long startingRound4 = 0;
        final PcesFileTracker fileTracker4 =
                PcesFileReader.readFilesFromDisk(platformContext, fileDirectory, startingRound4, false, ancientMode);
        assertIteratorEquality(
                Collections.emptyIterator(), fileTracker4.getFileIterator(startAncientIdentifier, startingRound4));

        validateRecycledFiles(List.of(), files);
    }

    /**
     * In this test, a discontinuity is placed in the middle of the stream, and we begin iterating after that file.
     */
    @ParameterizedTest
    @MethodSource("buildArguments")
    @DisplayName("Start After Discontinuity In Middle Test")
    void startAfterDiscontinuityInMiddleTest(@NonNull final AncientMode ancientMode) throws IOException {
        final List<PcesFile> filesBeforeDiscontinuity = new ArrayList<>();
        final List<PcesFile> filesAfterDiscontinuity = new ArrayList<>();

        final List<PcesFile> files = new ArrayList<>();

        // Intentionally pick values close to wrapping around the 3 digit to 4 digit sequence number.
        // This will cause the files not to line up alphabetically, and this is a scenario that the
        // code should be able to handle.
        final int firstSequenceNumber = random.nextInt(950, 1000);

        // In this test, sequence numbers are intentionally chosen so that the min/max sequence number always
        // increases by at least 1 from file to file. The purpose for this is to make validation logic simpler.

        final long maxDelta = random.nextLong(10, 20);
        long lowerBound = random.nextLong(0, 1000);
        long upperBound = random.nextLong(lowerBound + 1, lowerBound + maxDelta);
        Instant timestamp = Instant.now();

        final int discontinuitySequenceNumber =
                (int) random.nextLong(firstSequenceNumber + 2, firstSequenceNumber + fileCount - 1);

        final long startingOrigin = random.nextLong(1, 1000);
        long origin = startingOrigin;

        for (long sequenceNumber = firstSequenceNumber;
                sequenceNumber < firstSequenceNumber + fileCount;
                sequenceNumber++) {

            if (sequenceNumber == discontinuitySequenceNumber) {
                origin = random.nextLong(origin + 1, origin + 1000);
            }

            final PcesFile file =
                    PcesFile.of(ancientMode, timestamp, sequenceNumber, lowerBound, upperBound, origin, fileDirectory);

            lowerBound = random.nextLong(lowerBound + 1, upperBound + 1);
            upperBound = random.nextLong(upperBound + 1, upperBound + maxDelta);
            timestamp = timestamp.plusMillis(random.nextInt(1, 100_000));

            files.add(file);
            if (sequenceNumber >= discontinuitySequenceNumber) {
                filesAfterDiscontinuity.add(file);
            } else {
                filesBeforeDiscontinuity.add(file);
            }
            createDummyFile(file);
        }

        // Note that the file at index 0 is not the first file in the stream,
        // but it is the first file we want to iterate
        final long startAncientBoundary = filesAfterDiscontinuity.getFirst().getUpperBound();

        final PlatformContext platformContext = buildContext(
                false,
                ancientMode,
                (m, t) -> new RecycleBinImpl(
                        m,
                        getStaticThreadManager(),
                        t,
                        testDirectory.resolve("recycle-bin"),
                        TestRecycleBin.MAXIMUM_FILE_AGE,
                        TestRecycleBin.MINIMUM_PERIOD));

        // Scenario 1: choose an origin that lands on the discontinuity exactly.
        final long startingRound1 = origin;
        final PcesFileTracker fileTracker1 =
                PcesFileReader.readFilesFromDisk(platformContext, fileDirectory, startingRound1, false, ancientMode);
        assertIteratorEquality(
                filesAfterDiscontinuity.iterator(), fileTracker1.getFileIterator(startAncientBoundary, startingRound1));

        // Scenario 2: choose an origin that lands after the discontinuity.
        final long startingRound2 = random.nextLong(origin + 1, origin + 1000);
        final PcesFileTracker fileTracker2 =
                PcesFileReader.readFilesFromDisk(platformContext, fileDirectory, startingRound2, false, ancientMode);
        assertIteratorEquality(
                filesAfterDiscontinuity.iterator(), fileTracker2.getFileIterator(startAncientBoundary, startingRound2));

        // Scenario 3: choose an origin that comes before the discontinuity. This will cause the files
        // after the discontinuity to be deleted.
        final long startingRound3 = random.nextLong(startingOrigin, origin - 1);
        final PcesFileTracker fileTracker3 =
                PcesFileReader.readFilesFromDisk(platformContext, fileDirectory, startingRound3, false, ancientMode);
        assertIteratorEquality(
                Collections.emptyIterator(), fileTracker3.getFileIterator(startAncientBoundary, startingRound3));

        validateRecycledFiles(filesBeforeDiscontinuity, files);

        // Scenario 4: choose an origin that is incompatible with all state files. This will cause all remaining
        // files to be deleted.
        final long startingRound4 = 0;
        final PcesFileTracker fileTracker4 =
                PcesFileReader.readFilesFromDisk(platformContext, fileDirectory, startingRound4, false, ancientMode);
        assertIteratorEquality(
                Collections.emptyIterator(), fileTracker4.getFileIterator(startAncientBoundary, startingRound4));

        validateRecycledFiles(List.of(), files);
    }

    @Test
    void readFilesOfBothTypesTest() throws IOException {
        // Intentionally pick values close to wrapping around the 3 digit to 4 digit sequence number.
        // This will cause the files not to line up alphabetically, and this is a scenario that the
        // code should be able to handle.
        final long firstSequenceNumber = random.nextLong(950, 1000);

        final long maxDelta = random.nextLong(10, 20);
        long lowerBound = random.nextLong(0, 1000);
        long upperBound = random.nextLong(lowerBound, lowerBound + maxDelta);
        Instant timestamp = Instant.now();

        // Phase 1: write files using generations

        final List<PcesFile> generationFiles = new ArrayList<>();

        for (long sequenceNumber = firstSequenceNumber;
                sequenceNumber < firstSequenceNumber + fileCount;
                sequenceNumber++) {

            final PcesFile file = PcesFile.of(
                    GENERATION_THRESHOLD, timestamp, sequenceNumber, lowerBound, upperBound, 0, fileDirectory);

            lowerBound = random.nextLong(lowerBound, upperBound + 1);
            upperBound = max(upperBound, random.nextLong(lowerBound, lowerBound + maxDelta));
            timestamp = timestamp.plusMillis(random.nextInt(1, 100_000));

            generationFiles.add(file);
            createDummyFile(file);
        }

        // Phase 2: write files using birth rounds
        final List<PcesFile> birthRoundFiles = new ArrayList<>();

        for (long sequenceNumber = firstSequenceNumber;
                sequenceNumber < firstSequenceNumber + fileCount;
                sequenceNumber++) {

            final PcesFile file = PcesFile.of(
                    BIRTH_ROUND_THRESHOLD, timestamp, sequenceNumber, lowerBound, upperBound, 0, fileDirectory);

            lowerBound = random.nextLong(lowerBound, upperBound + 1);
            upperBound = max(upperBound, random.nextLong(lowerBound, lowerBound + maxDelta));
            timestamp = timestamp.plusMillis(random.nextInt(1, 100_000));

            birthRoundFiles.add(file);
            createDummyFile(file);
        }

        // Phase 3: read files of both types

        final PcesFileTracker generationFileTracker = PcesFileReader.readFilesFromDisk(
                buildContext(GENERATION_THRESHOLD), fileDirectory, 0, false, GENERATION_THRESHOLD);

        final PcesFileTracker birthRoundFileTracker = PcesFileReader.readFilesFromDisk(
                buildContext(BIRTH_ROUND_THRESHOLD), fileDirectory, 0, false, BIRTH_ROUND_THRESHOLD);

        assertIteratorEquality(generationFiles.iterator(), generationFileTracker.getFileIterator(NO_LOWER_BOUND, 0));
        assertIteratorEquality(birthRoundFiles.iterator(), birthRoundFileTracker.getFileIterator(NO_LOWER_BOUND, 0));
    }
}<|MERGE_RESOLUTION|>--- conflicted
+++ resolved
@@ -28,15 +28,9 @@
 import static org.junit.jupiter.api.Assertions.assertTrue;
 
 import com.swirlds.base.time.Time;
-<<<<<<< HEAD
-import com.swirlds.common.config.StateCommonConfig;
-import com.swirlds.common.context.PlatformContext;
-import com.swirlds.common.io.config.RecycleBinConfig;
-=======
 import com.swirlds.common.context.DefaultPlatformContext;
 import com.swirlds.common.context.PlatformContext;
 import com.swirlds.common.crypto.CryptographyHolder;
->>>>>>> 161bb5d8
 import com.swirlds.common.io.streams.SerializableDataOutputStream;
 import com.swirlds.common.io.utility.FileUtils;
 import com.swirlds.common.io.utility.RecycleBin;
@@ -44,9 +38,9 @@
 import com.swirlds.common.metrics.noop.NoOpMetrics;
 import com.swirlds.common.test.fixtures.TestFileSystemManager;
 import com.swirlds.common.test.fixtures.TestRecycleBin;
-import com.swirlds.common.test.fixtures.platform.TestPlatformContextBuilder;
 import com.swirlds.config.api.Configuration;
 import com.swirlds.config.extensions.test.fixtures.TestConfigBuilder;
+import com.swirlds.metrics.api.Metrics;
 import com.swirlds.platform.event.AncientMode;
 import com.swirlds.platform.event.preconsensus.PcesConfig_;
 import com.swirlds.platform.event.preconsensus.PcesFile;
@@ -121,11 +115,6 @@
                 .withValue(EventConfig_.USE_BIRTH_ROUND_ANCIENT_THRESHOLD, ancientMode == BIRTH_ROUND_THRESHOLD)
                 .getOrCreateConfig();
 
-<<<<<<< HEAD
-        return TestPlatformContextBuilder.create()
-                .withConfiguration(configuration)
-                .build();
-=======
         final Metrics metrics = new NoOpMetrics();
 
         final TestFileSystemManager fileSystemManager = new TestFileSystemManager(testDirectory);
@@ -152,7 +141,6 @@
         fileSystemManager.setBin(recycleBinProvider.apply(metrics, Time.getCurrent()));
         return new DefaultPlatformContext(
                 configuration, metrics, CryptographyHolder.get(), Time.getCurrent(), fileSystemManager);
->>>>>>> 161bb5d8
     }
 
     protected static Stream<Arguments> buildArguments() {
