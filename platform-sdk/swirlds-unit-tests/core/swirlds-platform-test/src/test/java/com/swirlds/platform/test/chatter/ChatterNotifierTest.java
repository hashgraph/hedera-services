/*
 * Copyright (C) 2018-2023 Hedera Hashgraph, LLC
 *
 * Licensed under the Apache License, Version 2.0 (the "License");
 * you may not use this file except in compliance with the License.
 * You may obtain a copy of the License at
 *
 *      http://www.apache.org/licenses/LICENSE-2.0
 *
 * Unless required by applicable law or agreed to in writing, software
 * distributed under the License is distributed on an "AS IS" BASIS,
 * WITHOUT WARRANTIES OR CONDITIONS OF ANY KIND, either express or implied.
 * See the License for the specific language governing permissions and
 * limitations under the License.
 */

package com.swirlds.platform.test.chatter;

import static com.swirlds.test.framework.TestQualifierTags.TIME_CONSUMING;
import static org.mockito.ArgumentMatchers.any;
import static org.mockito.Mockito.mock;
import static org.mockito.Mockito.verify;

import com.swirlds.common.system.events.Event;
import com.swirlds.platform.chatter.ChatterNotifier;
import com.swirlds.platform.chatter.protocol.ChatterCore;
import com.swirlds.platform.event.GossipEvent;
import com.swirlds.platform.internal.ConsensusRound;
import com.swirlds.platform.internal.EventImpl;
import com.swirlds.platform.sync.Generations;
import java.util.List;
import org.junit.jupiter.api.Tag;
import org.junit.jupiter.api.Test;
import org.junit.jupiter.api.extension.ExtendWith;
import org.mockito.InjectMocks;
import org.mockito.Mock;
import org.mockito.Mockito;
import org.mockito.junit.jupiter.MockitoExtension;

@ExtendWith(MockitoExtension.class)
class ChatterNotifierTest {

    @Mock
    ChatterCore<GossipEvent> chatterCore;

    @Mock
    GossipEvent gossipEvent;

    @Mock
    EventImpl event;

    @InjectMocks
    ChatterNotifier notifier;

    @Test
    void testEventAdded() {
        Mockito.when(event.getBaseEvent()).thenReturn(gossipEvent);
        Mockito.when(event.isCreatedBy(any())).thenReturn(true);
        notifier.eventAdded(event);
        verify(chatterCore).eventCreated(gossipEvent);

        Mockito.when(event.isCreatedBy(any())).thenReturn(false);
        notifier.eventAdded(event);
        verify(chatterCore).eventReceived(gossipEvent);
    }

    @Test
    @Tag(TIME_CONSUMING)
    void testPurge() {
<<<<<<< HEAD
        notifier.consensusRound(new ConsensusRound(List.of(event), mock(EventImpl.class), new Generations(1, 2, 3)));
=======
        notifier.consensusRound(new ConsensusRound(List.of(event), new Generations(1, 2, 3), -1));
>>>>>>> 4ae41388
        verify(chatterCore).shiftWindow(1);
    }
}<|MERGE_RESOLUTION|>--- conflicted
+++ resolved
@@ -21,7 +21,6 @@
 import static org.mockito.Mockito.mock;
 import static org.mockito.Mockito.verify;
 
-import com.swirlds.common.system.events.Event;
 import com.swirlds.platform.chatter.ChatterNotifier;
 import com.swirlds.platform.chatter.protocol.ChatterCore;
 import com.swirlds.platform.event.GossipEvent;
@@ -67,11 +66,8 @@
     @Test
     @Tag(TIME_CONSUMING)
     void testPurge() {
-<<<<<<< HEAD
-        notifier.consensusRound(new ConsensusRound(List.of(event), mock(EventImpl.class), new Generations(1, 2, 3)));
-=======
-        notifier.consensusRound(new ConsensusRound(List.of(event), new Generations(1, 2, 3), -1));
->>>>>>> 4ae41388
+        notifier.consensusRound(
+                new ConsensusRound(List.of(event), mock(EventImpl.class), new Generations(1, 2, 3), -1));
         verify(chatterCore).shiftWindow(1);
     }
 }