/*
 * Copyright (C) 2022-2024 Hedera Hashgraph, LLC
 *
 * Licensed under the Apache License, Version 2.0 (the "License");
 * you may not use this file except in compliance with the License.
 * You may obtain a copy of the License at
 *
 *      http://www.apache.org/licenses/LICENSE-2.0
 *
 * Unless required by applicable law or agreed to in writing, software
 * distributed under the License is distributed on an "AS IS" BASIS,
 * WITHOUT WARRANTIES OR CONDITIONS OF ANY KIND, either express or implied.
 * See the License for the specific language governing permissions and
 * limitations under the License.
 */

package com.swirlds.platform.test.network;

import static com.swirlds.common.test.fixtures.RandomUtils.getRandomPrintSeed;
import static org.junit.jupiter.api.Assertions.assertEquals;
import static org.junit.jupiter.api.Assertions.assertFalse;
import static org.junit.jupiter.api.Assertions.assertTrue;

import com.swirlds.common.platform.NodeId;
<<<<<<< HEAD
import com.swirlds.platform.Utilities;
import com.swirlds.platform.network.PeerInfo;
=======
import com.swirlds.common.test.fixtures.Randotron;
>>>>>>> 65251494
import com.swirlds.platform.network.RandomGraph;
import com.swirlds.platform.network.topology.NetworkTopology;
import com.swirlds.platform.network.topology.StaticTopology;
import com.swirlds.platform.system.address.AddressBook;
import com.swirlds.platform.test.fixtures.addressbook.RandomAddressBookBuilder;
import java.util.ArrayList;
import java.util.Arrays;
import java.util.HashSet;
import java.util.List;
import java.util.Objects;
import java.util.Random;
import java.util.Set;
import java.util.stream.Collectors;
import java.util.stream.IntStream;
import java.util.stream.Stream;
import org.junit.jupiter.params.ParameterizedTest;
import org.junit.jupiter.params.provider.Arguments;
import org.junit.jupiter.params.provider.MethodSource;

/**
 * These tests have some overlap between them, this is because they were developed independently by two different people
 */
class TopologyTest {
    private static Stream<Arguments> topologicalVariations() {
        final int maxNodes = 100;
        final Random r = new Random();
        final List<Arguments> list = new ArrayList<>();
        for (int numNodes = 0; numNodes < maxNodes; numNodes++) {
            for (int numNeighbors = 0; numNeighbors <= numNodes; numNeighbors += 2) {
                list.add(Arguments.of(numNodes, numNeighbors, r.nextLong()));
            }
        }
        return list.stream();
    }

    private static Stream<Arguments> fullyConnected() {
        final int maxNodes = 100;
        final Random r = new Random();
        final List<Arguments> list = new ArrayList<>();
        for (int numNodes = 1; numNodes < maxNodes; numNodes++) {
            list.add(Arguments.of(numNodes, numNodes + numNodes % 2, r.nextLong()));
        }
        return list.stream();
    }

    private static Stream<Arguments> failing() {
        return Stream.of(
                Arguments.of(9, 6, 7873229978642788514L) // fixed by #4828
                );
    }

    private static void addOrThrow(
            final Set<Integer> set, final int thisNode, final int otherNode, final int[] neighbors) {
        if (!set.add(otherNode)) {
            throw new RuntimeException(String.format(
                    "node %d has duplicate neighbor %d. all neighbors: %s",
                    thisNode, otherNode, Arrays.toString(neighbors)));
        }
    }

    private static void testRandomGraphWithSets(
            final RandomGraph randomGraph, final int numNodes, final int numNeighbors) {
        for (int curr = 0; curr < numNodes; curr++) {
            final int[] neighbors = randomGraph.getNeighbors(curr);
            final int finalCurr = curr;
            final HashSet<Integer> neighborSet = Arrays.stream(neighbors)
                    .collect(HashSet::new, (hs, i) -> addOrThrow(hs, finalCurr, i, neighbors), (hs1, hs2) -> {
                        for (final Integer i : hs2) {
                            addOrThrow(hs1, finalCurr, i, neighbors);
                        }
                    });
            assertEquals(
                    Math.min(numNodes - 1, numNeighbors),
                    neighbors.length,
                    "the number of neighbors should either be equal to numNeighbors, "
                            + "or it should be numNodes - 1, whichever is lower");
            for (int other = 0; other < numNodes; other++) {
                final boolean isNeighbor = neighborSet.contains(other);
                assertEquals(isNeighbor, randomGraph.isAdjacent(curr, other));
            }
        }
    }

    @ParameterizedTest
    @MethodSource({"failing", "topologicalVariations", "fullyConnected"})
    void testRandomGraphs(final int numNodes, final int numNeighbors, final long seed) throws Exception {
        System.out.println("numNodes = " + numNodes + ", numNeighbors = " + numNeighbors + ", seed = " + seed);
        final Random random = getRandomPrintSeed();
        final RandomGraph randomGraph = new RandomGraph(random, numNodes, numNeighbors, seed);

        testRandomGraphWithSets(randomGraph, numNodes, numNeighbors);
        testRandomGraphTestIterative(randomGraph, numNodes, numNeighbors, seed);
    }

    @ParameterizedTest
    @MethodSource("fullyConnected")
<<<<<<< HEAD
    void testFullyConnectedTopology(final int numNodes, final long ignoredSeed) {
=======
    void testFullyConnectedTopology(final int numNodes, final int numNeighbors, final long ignoredSeed) {
        final Randotron randotron = Randotron.create();
>>>>>>> 65251494
        final AddressBook addressBook =
                RandomAddressBookBuilder.create(randotron).withSize(numNodes).build();
        for (int thisNode = 0; thisNode < numNodes; thisNode++) {
            final NodeId outOfBoundsId = addressBook.getNextNodeId();
            final NodeId thisNodeId = addressBook.getNodeId(thisNode);

            final List<PeerInfo> peers = Utilities.createPeerInfoList(addressBook, thisNodeId);

            final NetworkTopology topology = new StaticTopology(peers, thisNodeId);
            final Set<NodeId> neighbors = topology.getNeighbors();
            final Set<NodeId> expected = IntStream.range(0, numNodes)
                    .mapToObj(addressBook::getNodeId)
                    .filter(nodeId -> !Objects.equals(thisNodeId, nodeId))
                    .collect(Collectors.toSet());
            assertEquals(expected, neighbors, "all should be neighbors except me");
            for (final NodeId neighbor : neighbors) {
                assertTrue(
                        topology.shouldConnectTo(neighbor) ^ topology.shouldConnectToMe(neighbor),
                        String.format(
                                "Exactly one connection should be specified between nodes %s and %s%n",
                                thisNodeId, neighbor));
            }
            assertFalse(topology.shouldConnectTo(thisNodeId), "I should not connect to myself");
            assertFalse(topology.shouldConnectToMe(thisNodeId), "I should not connect to myself");

            assertFalse(topology.shouldConnectToMe(outOfBoundsId), "values >=numNodes should return to false");
        }
    }

    /** test a single random matrix with the given number of nodes and neighbors, created using the given seed */
    private void testRandomGraphTestIterative(
            final RandomGraph graph, final int numNodes, final int numNeighbors, final long seed) throws Exception {
        for (int x = 0; x < numNodes; x++) { // x is a row of the adjacency matrix, representing one node
            int count = 0;
            for (int y = 0; y < numNodes; y++) { // y is a column of the adjacency matrix, representing a different node
                if (x == y && graph.isAdjacent(x, y)) {
                    System.out.println(graph);
                    throw new Exception("adjacent to self: " + x
                            + " (row=" + x + " numNodes=" + numNodes + " numNeighbors=" + numNeighbors
                            + " seed=" + seed + ")");
                }
                if (graph.isAdjacent(x, y) != graph.isAdjacent(y, x)) {
                    System.out.println(graph);
                    throw new Exception("neighbor not transitive for " + x + " and " + y
                            + " (row=" + x + " numNodes=" + numNodes + " numNeighbors=" + numNeighbors
                            + " seed=" + seed + ")");
                }
                if (graph.isAdjacent(x, y)) {
                    count++;
                }
            }
            if (count != Math.min(numNeighbors, numNodes - 1)) {
                System.out.println(graph);
                throw new Exception(
                        "neighbors count is " + count + " but should be " + Math.min(numNeighbors, numNodes - 1)
                                + " (row=" + x + " numNodes=" + numNodes + " numNeighbors=" + numNeighbors
                                + " seed=" + seed + ")");
            }
            final int[] neighbors = graph.getNeighbors(x);
            for (int k = 0; k < neighbors.length; k++) {
                if (k > 0 && neighbors[k] <= neighbors[k - 1]) {
                    System.out.println(graph);
                    throw new Exception("Neighbor list out of order"
                            + " (row=" + x + " numNodes=" + numNodes + " numNeighbors=" + numNeighbors
                            + " seed=" + seed + ")");
                }
                if (!graph.isAdjacent(x, neighbors[k])) {
                    System.out.println(graph);
                    throw new Exception("Neighbor list doesn't match adjacency matrix for node " + x
                            + " (row=" + x + " numNodes=" + numNodes + " numNeighbors=" + numNeighbors
                            + " seed=" + seed + ")");
                }
            }
        }
    }
}<|MERGE_RESOLUTION|>--- conflicted
+++ resolved
@@ -22,12 +22,9 @@
 import static org.junit.jupiter.api.Assertions.assertTrue;
 
 import com.swirlds.common.platform.NodeId;
-<<<<<<< HEAD
+import com.swirlds.common.test.fixtures.Randotron;
 import com.swirlds.platform.Utilities;
 import com.swirlds.platform.network.PeerInfo;
-=======
-import com.swirlds.common.test.fixtures.Randotron;
->>>>>>> 65251494
 import com.swirlds.platform.network.RandomGraph;
 import com.swirlds.platform.network.topology.NetworkTopology;
 import com.swirlds.platform.network.topology.StaticTopology;
@@ -124,12 +121,8 @@
 
     @ParameterizedTest
     @MethodSource("fullyConnected")
-<<<<<<< HEAD
     void testFullyConnectedTopology(final int numNodes, final long ignoredSeed) {
-=======
-    void testFullyConnectedTopology(final int numNodes, final int numNeighbors, final long ignoredSeed) {
         final Randotron randotron = Randotron.create();
->>>>>>> 65251494
         final AddressBook addressBook =
                 RandomAddressBookBuilder.create(randotron).withSize(numNodes).build();
         for (int thisNode = 0; thisNode < numNodes; thisNode++) {
