--- conflicted
+++ resolved
@@ -32,7 +32,9 @@
 import com.swirlds.base.test.fixtures.time.FakeTime;
 import com.swirlds.common.constructable.ConstructableRegistry;
 import com.swirlds.common.constructable.ConstructableRegistryException;
+import com.swirlds.common.context.DefaultPlatformContext;
 import com.swirlds.common.context.PlatformContext;
+import com.swirlds.common.crypto.CryptographyHolder;
 import com.swirlds.common.io.IOIterator;
 import com.swirlds.common.io.config.FileSystemManagerConfig_;
 import com.swirlds.common.io.utility.FileUtils;
@@ -41,7 +43,6 @@
 import com.swirlds.common.test.fixtures.RandomUtils;
 import com.swirlds.common.test.fixtures.TransactionGenerator;
 import com.swirlds.common.test.fixtures.io.FileManipulation;
-import com.swirlds.common.test.fixtures.platform.TestPlatformContextBuilder;
 import com.swirlds.config.api.Configuration;
 import com.swirlds.config.extensions.test.fixtures.TestConfigBuilder;
 import com.swirlds.platform.config.TransactionConfig_;
@@ -271,18 +272,8 @@
                 .withValue(EventConfig_.USE_BIRTH_ROUND_ANCIENT_THRESHOLD, ancientMode == BIRTH_ROUND_THRESHOLD)
                 .getOrCreateConfig();
 
-<<<<<<< HEAD
-        final Metrics metrics = new NoOpMetrics();
-
-        return TestPlatformContextBuilder.create()
-                .withConfiguration(configuration)
-                .withMetrics(metrics)
-                .withTime(new FakeTime(Duration.ofMillis(1)))
-                .build();
-=======
         return new DefaultPlatformContext(
                 configuration, new NoOpMetrics(), CryptographyHolder.get(), new FakeTime(Duration.ofMillis(1)));
->>>>>>> 161bb5d8
     }
 
     /**
