/*
 * Copyright (C) 2023-2024 Hedera Hashgraph, LLC
 *
 * Licensed under the Apache License, Version 2.0 (the "License");
 * you may not use this file except in compliance with the License.
 * You may obtain a copy of the License at
 *
 *      http://www.apache.org/licenses/LICENSE-2.0
 *
 * Unless required by applicable law or agreed to in writing, software
 * distributed under the License is distributed on an "AS IS" BASIS,
 * WITHOUT WARRANTIES OR CONDITIONS OF ANY KIND, either express or implied.
 * See the License for the specific language governing permissions and
 * limitations under the License.
 */

package com.swirlds.platform.test.event.preconsensus;

import static com.swirlds.common.units.DataUnit.UNIT_BYTES;
import static com.swirlds.common.units.DataUnit.UNIT_KILOBYTES;
import static com.swirlds.common.utility.CompareTo.isGreaterThanOrEqualTo;
import static com.swirlds.platform.event.AncientMode.BIRTH_ROUND_THRESHOLD;
import static com.swirlds.platform.event.AncientMode.GENERATION_THRESHOLD;
import static com.swirlds.platform.event.preconsensus.PcesFileManager.NO_LOWER_BOUND;
import static org.junit.jupiter.api.Assertions.assertEquals;
import static org.junit.jupiter.api.Assertions.assertFalse;
import static org.junit.jupiter.api.Assertions.assertNull;
import static org.junit.jupiter.api.Assertions.assertTrue;
import static org.mockito.Mockito.mock;
import static org.mockito.Mockito.when;

import com.swirlds.base.test.fixtures.time.FakeTime;
import com.swirlds.common.config.TransactionConfig_;
import com.swirlds.common.constructable.ConstructableRegistry;
import com.swirlds.common.constructable.ConstructableRegistryException;
import com.swirlds.common.context.DefaultPlatformContext;
import com.swirlds.common.context.PlatformContext;
import com.swirlds.common.crypto.CryptographyHolder;
import com.swirlds.common.io.IOIterator;
import com.swirlds.common.io.utility.FileUtils;
import com.swirlds.common.metrics.Metrics;
import com.swirlds.common.metrics.noop.NoOpMetrics;
import com.swirlds.common.platform.NodeId;
import com.swirlds.common.test.fixtures.RandomUtils;
import com.swirlds.common.test.fixtures.TestRecycleBin;
import com.swirlds.common.test.fixtures.TransactionGenerator;
import com.swirlds.common.test.fixtures.io.FileManipulation;
import com.swirlds.config.api.Configuration;
import com.swirlds.platform.consensus.NonAncientEventWindow;
import com.swirlds.platform.event.AncientMode;
import com.swirlds.platform.event.GossipEvent;
import com.swirlds.platform.event.preconsensus.EventDurabilityNexus;
import com.swirlds.platform.event.preconsensus.PcesConfig_;
import com.swirlds.platform.event.preconsensus.PcesFile;
import com.swirlds.platform.event.preconsensus.PcesFileManager;
import com.swirlds.platform.event.preconsensus.PcesFileReader;
import com.swirlds.platform.event.preconsensus.PcesFileTracker;
import com.swirlds.platform.event.preconsensus.PcesMultiFileIterator;
import com.swirlds.platform.event.preconsensus.PcesSequencer;
import com.swirlds.platform.event.preconsensus.PcesUtilities;
import com.swirlds.platform.event.preconsensus.PcesWriter;
import com.swirlds.platform.eventhandling.EventConfig_;
import com.swirlds.platform.system.transaction.ConsensusTransactionImpl;
import com.swirlds.platform.system.transaction.SwirldTransaction;
import com.swirlds.platform.test.fixtures.event.generator.StandardGraphGenerator;
import com.swirlds.platform.test.fixtures.event.source.StandardEventSource;
import com.swirlds.platform.wiring.DoneStreamingPcesTrigger;
import com.swirlds.test.framework.config.TestConfigBuilder;
import edu.umd.cs.findbugs.annotations.NonNull;
import edu.umd.cs.findbugs.annotations.Nullable;
import java.io.IOException;
import java.nio.file.Files;
import java.nio.file.Path;
import java.time.Duration;
import java.time.Instant;
import java.util.ArrayList;
import java.util.Collection;
import java.util.HashSet;
import java.util.Iterator;
import java.util.LinkedList;
import java.util.List;
import java.util.Random;
import java.util.Set;
import java.util.stream.Stream;
import org.junit.jupiter.api.AfterEach;
import org.junit.jupiter.api.BeforeAll;
import org.junit.jupiter.api.BeforeEach;
import org.junit.jupiter.api.DisplayName;
import org.junit.jupiter.api.io.TempDir;
import org.junit.jupiter.params.ParameterizedTest;
import org.junit.jupiter.params.provider.Arguments;
import org.junit.jupiter.params.provider.MethodSource;

@DisplayName("PcesWriter Tests")
class PcesWriterTests {

    /**
     * Temporary directory provided by JUnit
     */
    @TempDir
    Path testDirectory;

    private final NodeId selfId = new NodeId(0);
    private final int numEvents = 1_000;

    protected static Stream<Arguments> buildArguments() {
        return Stream.of(Arguments.of(GENERATION_THRESHOLD), Arguments.of(BIRTH_ROUND_THRESHOLD));
    }

    /**
     * Perform verification on a stream written by a {@link PcesWriter}.
     *
     * @param events             the events that were written to the stream
     * @param platformContext    the platform context
     * @param truncatedFileCount the expected number of truncated files
     * @param ancientMode        the ancient mode
     */
    private void verifyStream(
            @NonNull final List<GossipEvent> events,
            @NonNull final PlatformContext platformContext,
            final int truncatedFileCount,
            @NonNull final AncientMode ancientMode)
            throws IOException {

        long lastAncientIdentifier = Long.MIN_VALUE;
        for (final GossipEvent event : events) {
            lastAncientIdentifier = Math.max(lastAncientIdentifier, event.getAncientIndicator(ancientMode));
        }

        final PcesFileTracker pcesFiles = PcesFileReader.readFilesFromDisk(
                platformContext,
                TestRecycleBin.getInstance(),
                PcesUtilities.getDatabaseDirectory(platformContext, selfId),
                0,
                false,
                ancientMode);

        // Verify that the events were written correctly
        final PcesMultiFileIterator eventsIterator = pcesFiles.getEventIterator(0, 0);
        for (final GossipEvent event : events) {
            assertTrue(eventsIterator.hasNext());
            assertEquals(event, eventsIterator.next());
        }

        assertFalse(eventsIterator.hasNext());
        assertEquals(truncatedFileCount, eventsIterator.getTruncatedFileCount());

        // Make sure things look good when iterating starting in the middle of the stream that was written
        final long startingLowerBound = lastAncientIdentifier / 2;
        final IOIterator<GossipEvent> eventsIterator2 = pcesFiles.getEventIterator(startingLowerBound, 0);
        for (final GossipEvent event : events) {
            if (event.getAncientIndicator(ancientMode) < startingLowerBound) {
                continue;
            }
            assertTrue(eventsIterator2.hasNext());
            assertEquals(event, eventsIterator2.next());
        }
        assertFalse(eventsIterator2.hasNext());

        // Iterating from a high ancient indicator should yield no events
        final IOIterator<GossipEvent> eventsIterator3 = pcesFiles.getEventIterator(lastAncientIdentifier + 1, 0);
        assertFalse(eventsIterator3.hasNext());

        // Do basic validation on event files
        final List<PcesFile> files = new ArrayList<>();
        pcesFiles.getFileIterator(0, 0).forEachRemaining(files::add);

        // There should be at least 2 files.
        // Certainly many more, but getting the heuristic right on this is non-trivial.
        assertTrue(files.size() >= 2);

        // Sanity check each individual file
        int nextSequenceNumber = 0;
        Instant previousTimestamp = Instant.MIN;
        long previousMinimum = Long.MIN_VALUE;
        long previousMaximum = Long.MIN_VALUE;
        for (final PcesFile file : files) {
            assertEquals(nextSequenceNumber, file.getSequenceNumber());
            nextSequenceNumber++;
            assertTrue(isGreaterThanOrEqualTo(file.getTimestamp(), previousTimestamp));
            previousTimestamp = file.getTimestamp();
            assertTrue(file.getLowerBound() <= file.getUpperBound());
            assertTrue(file.getLowerBound() >= previousMinimum);
            previousMinimum = file.getLowerBound();
            assertTrue(file.getUpperBound() >= previousMaximum);
            previousMaximum = file.getUpperBound();

            final IOIterator<GossipEvent> fileEvents = file.iterator(0);
            while (fileEvents.hasNext()) {
                final GossipEvent event = fileEvents.next();
                assertTrue(event.getAncientIndicator(ancientMode) >= file.getLowerBound());
                assertTrue(event.getAncientIndicator(ancientMode) <= file.getUpperBound());
            }
        }
    }

    /**
     * Build a transaction generator.
     */
    private static TransactionGenerator buildTransactionGenerator() {

        final int transactionCount = 10;
        final int averageTransactionSizeInKb = 10;
        final int transactionSizeStandardDeviationInKb = 5;

        return (final Random random) -> {
            final ConsensusTransactionImpl[] transactions = new ConsensusTransactionImpl[transactionCount];
            for (int index = 0; index < transactionCount; index++) {

                final int transactionSize = (int) UNIT_KILOBYTES.convertTo(
                        Math.max(
                                1,
                                averageTransactionSizeInKb
                                        + random.nextDouble() * transactionSizeStandardDeviationInKb),
                        UNIT_BYTES);
                final byte[] bytes = new byte[transactionSize];
                random.nextBytes(bytes);

                transactions[index] = new SwirldTransaction(bytes);
            }
            return transactions;
        };
    }

    /**
     * Build an event generator.
     */
    static StandardGraphGenerator buildGraphGenerator(final Random random) {
        final TransactionGenerator transactionGenerator = buildTransactionGenerator();

        return new StandardGraphGenerator(
                random.nextLong(),
                new StandardEventSource().setTransactionGenerator(transactionGenerator),
                new StandardEventSource().setTransactionGenerator(transactionGenerator),
                new StandardEventSource().setTransactionGenerator(transactionGenerator),
                new StandardEventSource().setTransactionGenerator(transactionGenerator));
    }

    @BeforeAll
    static void beforeAll() throws ConstructableRegistryException {
        ConstructableRegistry.getInstance().registerConstructables("");
    }

    @BeforeEach
    void beforeEach() throws IOException {
        FileUtils.deleteDirectory(testDirectory);
        Files.createDirectories(testDirectory);
    }

    @AfterEach
    void afterEach() throws IOException {
        FileUtils.deleteDirectory(testDirectory);
    }

    @NonNull
    private PlatformContext buildContext(@NonNull final AncientMode ancientMode) {
        final Configuration configuration = new TestConfigBuilder()
                .withValue(PcesConfig_.DATABASE_DIRECTORY, testDirectory)
                .withValue(PcesConfig_.PREFERRED_FILE_SIZE_MEGABYTES, 5)
                .withValue(TransactionConfig_.MAX_TRANSACTION_BYTES_PER_EVENT, Integer.MAX_VALUE)
                .withValue(TransactionConfig_.MAX_TRANSACTION_COUNT_PER_EVENT, Integer.MAX_VALUE)
                .withValue(TransactionConfig_.TRANSACTION_MAX_BYTES, Integer.MAX_VALUE)
                .withValue(EventConfig_.USE_BIRTH_ROUND_ANCIENT_THRESHOLD, ancientMode == BIRTH_ROUND_THRESHOLD)
                .getOrCreateConfig();

        final Metrics metrics = new NoOpMetrics();

        return new DefaultPlatformContext(
                configuration, metrics, CryptographyHolder.get(), new FakeTime(Duration.ofMillis(1)));
    }

    /**
     * Pass the most recent durable sequence number to the durability nexus.
     * <p>
     * The intention of this method is to simply pass the return value from any writer call that returns a sequence
     * number. This simulates the components being wired together.
     *
     * @param mostRecentDurableSequenceNumber the most recent durable sequence number
     * @param eventDurabilityNexus            the event durability nexus
     */
    private static void passValueToDurabilityNexus(
            @Nullable final Long mostRecentDurableSequenceNumber,
            @NonNull final EventDurabilityNexus eventDurabilityNexus) {
        if (mostRecentDurableSequenceNumber != null) {
            eventDurabilityNexus.setLatestDurableSequenceNumber(mostRecentDurableSequenceNumber);
        }
    }

    @ParameterizedTest
    @MethodSource("buildArguments")
    @DisplayName("Standard Operation Test")
    void standardOperationTest(@NonNull final AncientMode ancientMode) throws IOException {

        final Random random = RandomUtils.getRandomPrintSeed();

        final PlatformContext platformContext = buildContext(ancientMode);

        final StandardGraphGenerator generator = buildGraphGenerator(random);
        final int stepsUntilAncient = random.nextInt(50, 100);
        final PcesSequencer sequencer = new PcesSequencer();
        final PcesFileTracker pcesFiles = new PcesFileTracker(ancientMode);

        final PcesFileManager fileManager = new PcesFileManager(platformContext, pcesFiles, selfId, 0);
        final PcesWriter writer = new PcesWriter(platformContext, fileManager);
        final EventDurabilityNexus eventDurabilityNexus = new EventDurabilityNexus();

        final List<GossipEvent> events = new LinkedList<>();
        for (int i = 0; i < numEvents; i++) {
            events.add(generator.generateEventWithoutIndex().getBaseEvent());
        }

        writer.beginStreamingNewEvents(new DoneStreamingPcesTrigger());

        final Collection<GossipEvent> rejectedEvents = new HashSet<>();

        long lowerBound = 0;
        final Iterator<GossipEvent> iterator = events.iterator();
        while (iterator.hasNext()) {
            final GossipEvent event = iterator.next();

            sequencer.assignStreamSequenceNumber(event);
            passValueToDurabilityNexus(writer.writeEvent(event), eventDurabilityNexus);

            lowerBound = Math.max(lowerBound, event.getAncientIndicator(ancientMode) - stepsUntilAncient);
<<<<<<< HEAD
            passValueToDurabilityNexus(
                    writer.updateNonAncientEventBoundary(
                            new NonAncientEventWindow(1, lowerBound, 1 /* ignored in this context */, ancientMode)),
                    eventDurabilityNexus);
=======
            writer.updateNonAncientEventBoundary(new NonAncientEventWindow(1, lowerBound, lowerBound, ancientMode));
>>>>>>> e5be1c40

            if (event.getAncientIndicator(ancientMode) < lowerBound) {
                // Although it's not common, it's possible that the generator will generate
                // an event that is ancient (since it isn't aware of what we consider to be ancient)
                rejectedEvents.add(event);
                iterator.remove();
            }

            // request a flush sometimes
            if (random.nextInt(10) == 0) {
                passValueToDurabilityNexus(
                        writer.submitFlushRequest(event.getStreamSequenceNumber()), eventDurabilityNexus);
            }
        }

        passValueToDurabilityNexus(
                writer.submitFlushRequest(events.getLast().getStreamSequenceNumber()), eventDurabilityNexus);

        events.forEach(event -> assertTrue(eventDurabilityNexus.isEventDurable(event)));
        rejectedEvents.forEach(event -> assertFalse(eventDurabilityNexus.isEventDurable(event)));

        verifyStream(events, platformContext, 0, ancientMode);

        writer.closeCurrentMutableFile();
    }

    @ParameterizedTest
    @MethodSource("buildArguments")
    @DisplayName("Ancient Event Test")
    void ancientEventTest(@NonNull final AncientMode ancientMode) throws IOException {

        final Random random = RandomUtils.getRandomPrintSeed();

        final PlatformContext platformContext = buildContext(ancientMode);

        final StandardGraphGenerator generator = buildGraphGenerator(random);
        final int stepsUntilAncient = random.nextInt(50, 100);
        final PcesSequencer sequencer = new PcesSequencer();
        final PcesFileTracker pcesFiles = new PcesFileTracker(ancientMode);

        final PcesFileManager fileManager = new PcesFileManager(platformContext, pcesFiles, selfId, 0);
        final PcesWriter writer = new PcesWriter(platformContext, fileManager);
        final EventDurabilityNexus eventDurabilityNexus = new EventDurabilityNexus();

        // We will add this event at the very end, it should be ancient by then
        final GossipEvent ancientEvent = generator.generateEventWithoutIndex().getBaseEvent();

        final List<GossipEvent> events = new LinkedList<>();
        for (int i = 0; i < numEvents; i++) {
            events.add(generator.generateEventWithoutIndex().getBaseEvent());
        }

        writer.beginStreamingNewEvents(new DoneStreamingPcesTrigger());

        final Collection<GossipEvent> rejectedEvents = new HashSet<>();

        long lowerBound = 0;
        final Iterator<GossipEvent> iterator = events.iterator();
        while (iterator.hasNext()) {
            final GossipEvent event = iterator.next();

            sequencer.assignStreamSequenceNumber(event);
            passValueToDurabilityNexus(writer.writeEvent(event), eventDurabilityNexus);

            lowerBound = Math.max(lowerBound, event.getAncientIndicator(ancientMode) - stepsUntilAncient);
<<<<<<< HEAD
            passValueToDurabilityNexus(
                    writer.updateNonAncientEventBoundary(
                            new NonAncientEventWindow(1, lowerBound, 1 /* ignored in this context */, ancientMode)),
                    eventDurabilityNexus);
=======

            writer.updateNonAncientEventBoundary(new NonAncientEventWindow(1, lowerBound, lowerBound, ancientMode));
>>>>>>> e5be1c40

            if (event.getAncientIndicator(ancientMode) < lowerBound) {
                // Although it's not common, it's actually possible that the generator will generate
                // an event that is ancient (since it isn't aware of what we consider to be ancient)
                rejectedEvents.add(event);
                iterator.remove();
            }

            // request a flush sometimes
            if (random.nextInt(10) == 0) {
                passValueToDurabilityNexus(
                        writer.submitFlushRequest(event.getStreamSequenceNumber()), eventDurabilityNexus);
            }
        }

        passValueToDurabilityNexus(
                writer.submitFlushRequest(events.getLast().getStreamSequenceNumber()), eventDurabilityNexus);

        // Add the ancient event
        sequencer.assignStreamSequenceNumber(ancientEvent);
        if (lowerBound > ancientEvent.getAncientIndicator(ancientMode)) {
            // This is probably not possible... but just in case make sure this event is ancient
            try {
<<<<<<< HEAD
                passValueToDurabilityNexus(
                        writer.updateNonAncientEventBoundary(new NonAncientEventWindow(
                                1,
                                ancientEvent.getAncientIndicator(ancientMode) + 1,
                                1 /* ignored in this context */,
                                ancientMode)),
                        eventDurabilityNexus);
=======
                writer.updateNonAncientEventBoundary(new NonAncientEventWindow(
                        1,
                        ancientEvent.getAncientIndicator(ancientMode) + 1,
                        ancientEvent.getAncientIndicator(ancientMode) + 1,
                        ancientMode));
>>>>>>> e5be1c40
            } catch (final IllegalArgumentException e) {
                // ignore, more likely than not this event is way older than the actual ancient threshold
            }
        }

        passValueToDurabilityNexus(writer.writeEvent(ancientEvent), eventDurabilityNexus);
        rejectedEvents.add(ancientEvent);

        events.forEach(event -> assertTrue(eventDurabilityNexus.isEventDurable(event)));
        rejectedEvents.forEach(event -> assertFalse(eventDurabilityNexus.isEventDurable(event)));

        verifyStream(events, platformContext, 0, ancientMode);

        writer.closeCurrentMutableFile();
    }

    /**
     * In this test, keep adding events without increasing the first non-ancient threshold. This will force the
     * preferred span per file to eventually be reached and exceeded.
     */
    @ParameterizedTest
    @MethodSource("buildArguments")
    @DisplayName("Overflow Test")
    void overflowTest(@NonNull final AncientMode ancientMode) throws IOException {
        final Random random = RandomUtils.getRandomPrintSeed();

        final PlatformContext platformContext = buildContext(ancientMode);

        final StandardGraphGenerator generator = buildGraphGenerator(random);
        final PcesSequencer sequencer = new PcesSequencer();
        final PcesFileTracker pcesFiles = new PcesFileTracker(ancientMode);

        final PcesFileManager fileManager = new PcesFileManager(platformContext, pcesFiles, selfId, 0);
        final PcesWriter writer = new PcesWriter(platformContext, fileManager);
        final EventDurabilityNexus eventDurabilityNexus = new EventDurabilityNexus();

        final List<GossipEvent> events = new LinkedList<>();
        for (int i = 0; i < numEvents; i++) {
            events.add(generator.generateEventWithoutIndex().getBaseEvent());
        }

        writer.beginStreamingNewEvents(new DoneStreamingPcesTrigger());

        for (final GossipEvent event : events) {
            sequencer.assignStreamSequenceNumber(event);
            passValueToDurabilityNexus(writer.writeEvent(event), eventDurabilityNexus);
        }

        passValueToDurabilityNexus(
                writer.submitFlushRequest(events.getLast().getStreamSequenceNumber()), eventDurabilityNexus);

        writer.closeCurrentMutableFile();

        verifyStream(events, platformContext, 0, ancientMode);

        // Without advancing the first non-ancient threshold,
        // we should never be able to increase the lower bound from 0.
        for (final Iterator<PcesFile> it = pcesFiles.getFileIterator(0, 0); it.hasNext(); ) {
            final PcesFile file = it.next();
            assertEquals(0, file.getLowerBound());
        }
    }

    @ParameterizedTest
    @MethodSource("buildArguments")
    @DisplayName("beginStreamingEvents() Test")
    void beginStreamingEventsTest(@NonNull final AncientMode ancientMode) throws IOException {
        final Random random = RandomUtils.getRandomPrintSeed();

        final PlatformContext platformContext = buildContext(ancientMode);

        final StandardGraphGenerator generator = buildGraphGenerator(random);
        final int stepsUntilAncient = random.nextInt(50, 100);
        final PcesSequencer sequencer = new PcesSequencer();
        final PcesFileTracker pcesFiles = new PcesFileTracker(ancientMode);

        final PcesFileManager fileManager = new PcesFileManager(platformContext, pcesFiles, selfId, 0);
        final PcesWriter writer = new PcesWriter(platformContext, fileManager);
        final EventDurabilityNexus eventDurabilityNexus = new EventDurabilityNexus();

        final List<GossipEvent> events = new LinkedList<>();
        for (int i = 0; i < numEvents; i++) {
            events.add(generator.generateEventWithoutIndex().getBaseEvent());
        }

        // We intentionally do not call writer.beginStreamingNewEvents(). This should cause all events
        // passed into the writer to be more or less ignored.

        long lowerBound = 0;
        for (final GossipEvent event : events) {
            sequencer.assignStreamSequenceNumber(event);
            passValueToDurabilityNexus(writer.writeEvent(event), eventDurabilityNexus);

            lowerBound = Math.max(lowerBound, event.getAncientIndicator(ancientMode) - stepsUntilAncient);
<<<<<<< HEAD
            passValueToDurabilityNexus(
                    writer.updateNonAncientEventBoundary(
                            new NonAncientEventWindow(1, lowerBound, 1 /* ignored in this context */, ancientMode)),
                    eventDurabilityNexus);
=======
            writer.updateNonAncientEventBoundary(new NonAncientEventWindow(1, lowerBound, lowerBound, ancientMode));
>>>>>>> e5be1c40
        }

        assertTrue(eventDurabilityNexus.isEventDurable(events.getLast()));

        // We shouldn't find any events in the stream.
        assertFalse(() ->
                pcesFiles.getFileIterator(PcesFileManager.NO_LOWER_BOUND, 0).hasNext());

        writer.closeCurrentMutableFile();
    }

    @ParameterizedTest
    @MethodSource("buildArguments")
    @DisplayName("Discontinuity Test")
    void discontinuityTest(@NonNull final AncientMode ancientMode) throws IOException {
        for (final boolean truncateLastFile : List.of(true, false)) {
            beforeEach();

            final Random random = RandomUtils.getRandomPrintSeed();

            final PlatformContext platformContext = buildContext(ancientMode);

            final StandardGraphGenerator generator = buildGraphGenerator(random);
            final int stepsUntilAncient = random.nextInt(50, 100);
            final PcesSequencer sequencer = new PcesSequencer();
            final PcesFileTracker pcesFiles = new PcesFileTracker(ancientMode);

            final PcesFileManager fileManager = new PcesFileManager(platformContext, pcesFiles, selfId, 0);
            final PcesWriter writer = new PcesWriter(platformContext, fileManager);
            final EventDurabilityNexus eventDurabilityNexus = new EventDurabilityNexus();

            final List<GossipEvent> eventsBeforeDiscontinuity = new LinkedList<>();
            final List<GossipEvent> eventsAfterDiscontinuity = new LinkedList<>();
            for (int i = 0; i < numEvents; i++) {
                final GossipEvent event = generator.generateEventWithoutIndex().getBaseEvent();
                if (i < numEvents / 2) {
                    eventsBeforeDiscontinuity.add(event);
                } else {
                    eventsAfterDiscontinuity.add(event);
                }
            }

            writer.beginStreamingNewEvents(new DoneStreamingPcesTrigger());

            final Collection<GossipEvent> rejectedEvents = new HashSet<>();

            long lowerBound = 0;
            final Iterator<GossipEvent> iterator1 = eventsBeforeDiscontinuity.iterator();
            while (iterator1.hasNext()) {
                final GossipEvent event = iterator1.next();

                sequencer.assignStreamSequenceNumber(event);
                passValueToDurabilityNexus(writer.writeEvent(event), eventDurabilityNexus);

                lowerBound = Math.max(lowerBound, event.getAncientIndicator(ancientMode) - stepsUntilAncient);
<<<<<<< HEAD
                passValueToDurabilityNexus(
                        writer.updateNonAncientEventBoundary(
                                new NonAncientEventWindow(1, lowerBound, 1 /* ignored in this context */, ancientMode)),
                        eventDurabilityNexus);
=======
                writer.updateNonAncientEventBoundary(new NonAncientEventWindow(1, lowerBound, lowerBound, ancientMode));
>>>>>>> e5be1c40

                if (event.getAncientIndicator(ancientMode) < lowerBound) {
                    // Although it's not common, it's actually possible that the generator will generate
                    // an event that is ancient (since it isn't aware of what we consider to be ancient)
                    rejectedEvents.add(event);
                    iterator1.remove();
                }

                // request a flush sometimes
                if (random.nextInt(10) == 0) {
                    passValueToDurabilityNexus(
                            writer.submitFlushRequest(event.getStreamSequenceNumber()), eventDurabilityNexus);
                }
            }

            passValueToDurabilityNexus(writer.registerDiscontinuity(100), eventDurabilityNexus);
            eventsBeforeDiscontinuity.forEach(event -> assertTrue(eventDurabilityNexus.isEventDurable(event)));

            if (truncateLastFile) {
                // Remove a single byte from the last file. This will corrupt the last event that was written.
                final Iterator<PcesFile> it = pcesFiles.getFileIterator(NO_LOWER_BOUND, 0);
                while (it.hasNext()) {
                    final PcesFile file = it.next();
                    if (!it.hasNext()) {
                        FileManipulation.truncateNBytesFromFile(file.getPath(), 1);
                    }
                }

                eventsBeforeDiscontinuity.remove(eventsBeforeDiscontinuity.size() - 1);
            }

            final Iterator<GossipEvent> iterator2 = eventsAfterDiscontinuity.iterator();
            while (iterator2.hasNext()) {
                final GossipEvent event = iterator2.next();

                sequencer.assignStreamSequenceNumber(event);
                passValueToDurabilityNexus(writer.writeEvent(event), eventDurabilityNexus);

                lowerBound = Math.max(lowerBound, event.getAncientIndicator(ancientMode) - stepsUntilAncient);
<<<<<<< HEAD
                passValueToDurabilityNexus(
                        writer.updateNonAncientEventBoundary(
                                new NonAncientEventWindow(1, lowerBound, 1 /* ignored in this context */, ancientMode)),
                        eventDurabilityNexus);
=======
                writer.updateNonAncientEventBoundary(new NonAncientEventWindow(1, lowerBound, lowerBound, ancientMode));
>>>>>>> e5be1c40

                if (event.getAncientIndicator(ancientMode) < lowerBound) {
                    // Although it's not common, it's actually possible that the generator will generate
                    // an event that is ancient (since it isn't aware of what we consider to be ancient)
                    rejectedEvents.add(event);
                    iterator2.remove();
                }

                // request a flush sometimes
                if (random.nextInt(10) == 0) {
                    passValueToDurabilityNexus(
                            writer.submitFlushRequest(event.getStreamSequenceNumber()), eventDurabilityNexus);
                }
            }

            passValueToDurabilityNexus(
                    writer.submitFlushRequest(eventsAfterDiscontinuity.getLast().getStreamSequenceNumber()),
                    eventDurabilityNexus);

            assertTrue(eventDurabilityNexus.isEventDurable(
                    eventsAfterDiscontinuity.get(eventsAfterDiscontinuity.size() - 1)));
            eventsAfterDiscontinuity.forEach(event -> assertTrue(eventDurabilityNexus.isEventDurable(event)));
            rejectedEvents.forEach(event -> assertFalse(eventDurabilityNexus.isEventDurable(event)));

            verifyStream(eventsBeforeDiscontinuity, platformContext, truncateLastFile ? 1 : 0, ancientMode);

            writer.closeCurrentMutableFile();
        }
    }

    /**
     * In this test, increase the lower bound as events are added. When this happens, we should never have to include
     * more than the preferred number of events in each file.
     */
    @ParameterizedTest
    @MethodSource("buildArguments")
    @DisplayName("Advance Non Ancient Boundary Test")
    void advanceNonAncientBoundaryTest(@NonNull final AncientMode ancientMode) throws IOException {
        final Random random = RandomUtils.getRandomPrintSeed();

        final PlatformContext platformContext = buildContext(ancientMode);
        final FakeTime time = (FakeTime) platformContext.getTime();

        final StandardGraphGenerator generator = buildGraphGenerator(random);
        final int stepsUntilAncient = random.nextInt(50, 100);
        final PcesSequencer sequencer = new PcesSequencer();
        final PcesFileTracker pcesFiles = new PcesFileTracker(ancientMode);

        final PcesFileManager fileManager = new PcesFileManager(platformContext, pcesFiles, selfId, 0);
        final PcesWriter writer = new PcesWriter(platformContext, fileManager);
        final EventDurabilityNexus eventDurabilityNexus = new EventDurabilityNexus();

        final List<GossipEvent> events = new LinkedList<>();
        for (int i = 0; i < numEvents; i++) {
            events.add(generator.generateEventWithoutIndex().getBaseEvent());
        }

        writer.beginStreamingNewEvents(new DoneStreamingPcesTrigger());

        final Set<GossipEvent> rejectedEvents = new HashSet<>();

        long lowerBound = 0;
        for (final GossipEvent event : events) {
            sequencer.assignStreamSequenceNumber(event);

            passValueToDurabilityNexus(writer.writeEvent(event), eventDurabilityNexus);
            assertFalse(eventDurabilityNexus.isEventDurable(event));

            time.tick(Duration.ofSeconds(1));

            if (event.getAncientIndicator(ancientMode) < lowerBound) {
                // This event is ancient and will have been rejected.
                rejectedEvents.add(event);
            }

            lowerBound = Math.max(lowerBound, event.getAncientIndicator(ancientMode) - stepsUntilAncient);
<<<<<<< HEAD
            passValueToDurabilityNexus(
                    writer.updateNonAncientEventBoundary(
                            new NonAncientEventWindow(1, lowerBound, 1 /* ignored in this context */, ancientMode)),
                    eventDurabilityNexus);
=======
            writer.updateNonAncientEventBoundary(new NonAncientEventWindow(1, lowerBound, lowerBound, ancientMode));

            // request a flush sometimes
            if (random.nextInt(10) == 0) {
                passValueToDurabilityNexus(
                        writer.submitFlushRequest(event.getStreamSequenceNumber()), eventDurabilityNexus);
            }
>>>>>>> e5be1c40
        }

        passValueToDurabilityNexus(
                writer.submitFlushRequest(events.getLast().getStreamSequenceNumber()), eventDurabilityNexus);

        // Remove the rejected events from the list
        events.removeIf(rejectedEvents::contains);

        events.forEach(event -> assertTrue(eventDurabilityNexus.isEventDurable(event)));
        rejectedEvents.forEach(event -> assertFalse(eventDurabilityNexus.isEventDurable(event)));
        verifyStream(events, platformContext, 0, ancientMode);

        // Advance the time so that all files are GC eligible according to the clock.
        time.tick(Duration.ofDays(1));

        // Prune old files.
        final long lowerBoundToStore = events.getLast().getAncientIndicator(ancientMode) / 2;
        writer.setMinimumAncientIdentifierToStore(lowerBoundToStore);

        // We shouldn't see any files that are incapable of storing events above the minimum
        final PcesFileTracker pcesFiles2 = PcesFileReader.readFilesFromDisk(
                platformContext,
                TestRecycleBin.getInstance(),
                PcesUtilities.getDatabaseDirectory(platformContext, selfId),
                0,
                false,
                ancientMode);

        pcesFiles2
                .getFileIterator(NO_LOWER_BOUND, 0)
                .forEachRemaining(file -> assertTrue(file.getUpperBound() >= lowerBoundToStore));

        writer.closeCurrentMutableFile();

        // Since we were very careful to always advance the first non-ancient threshold, we should
        // find lots of files with a lower bound exceeding 0.
        boolean foundNonZeroBoundary = false;
        for (final Iterator<PcesFile> fileIterator = pcesFiles2.getFileIterator(0, 0); fileIterator.hasNext(); ) {
            final PcesFile file = fileIterator.next();
            if (file.getLowerBound() > 0) {
                foundNonZeroBoundary = true;
                break;
            }
        }
        assertTrue(foundNonZeroBoundary);
    }

    @ParameterizedTest
    @MethodSource("buildArguments")
    @DisplayName("Flush request test")
    void flushRequestTest(@NonNull final AncientMode ancientMode) throws IOException {
        final PlatformContext platformContext = buildContext(ancientMode);
        final PcesFileManager fileManager =
                new PcesFileManager(platformContext, new PcesFileTracker(ancientMode), selfId, 0);
        final PcesWriter writer = new PcesWriter(platformContext, fileManager);

        writer.beginStreamingNewEvents(new DoneStreamingPcesTrigger());

        final List<GossipEvent> events = new ArrayList<>();
        for (long i = 0; i < 9; i++) {
            final GossipEvent event = mock(GossipEvent.class);
            when(event.getStreamSequenceNumber()).thenReturn(i);
            events.add(event);
        }

        assertNull(writer.submitFlushRequest(1), "No event has been written to flush");
        assertEquals(
                1,
                writer.writeEvent(events.get(1)),
                "Writing an event with a sequence number already requested to flush should flush immediately");
        assertNull(
                writer.writeEvent(events.get(2)),
                "Writing an event with sequence number not requested to flush should not flush");
        assertEquals(
                2,
                writer.submitFlushRequest(2),
                "Requesting a flush for a sequence number already written should flush immediately");
        assertNull(writer.submitFlushRequest(4), "No event has been written to flush");
        assertNull(
                writer.writeEvent(events.get(3)),
                "Pending flush request for a later sequence number shouldn't cause a flush");
        assertNull(
                writer.submitFlushRequest(5), "New flush request for a later sequence number shouldn't cause a flush");
        assertEquals(
                5,
                writer.writeEvent(events.get(5)),
                "Intermediate flushes of a lower sequence number shouldn't hinder a later flush request");
        assertNull(writer.submitFlushRequest(6), "No event has been written to flush");
        assertNull(writer.submitFlushRequest(8), "No event has been written to flush");
        assertEquals(
                7,
                writer.writeEvent(events.get(7)),
                "Pending flush request for an earlier sequence number should cause a flush");
        assertEquals(
                8, writer.writeEvent(events.get(8)), "Flush requests for later sequences numbers should be maintained");
    }
}<|MERGE_RESOLUTION|>--- conflicted
+++ resolved
@@ -322,14 +322,8 @@
             passValueToDurabilityNexus(writer.writeEvent(event), eventDurabilityNexus);
 
             lowerBound = Math.max(lowerBound, event.getAncientIndicator(ancientMode) - stepsUntilAncient);
-<<<<<<< HEAD
-            passValueToDurabilityNexus(
-                    writer.updateNonAncientEventBoundary(
-                            new NonAncientEventWindow(1, lowerBound, 1 /* ignored in this context */, ancientMode)),
-                    eventDurabilityNexus);
-=======
+
             writer.updateNonAncientEventBoundary(new NonAncientEventWindow(1, lowerBound, lowerBound, ancientMode));
->>>>>>> e5be1c40
 
             if (event.getAncientIndicator(ancientMode) < lowerBound) {
                 // Although it's not common, it's possible that the generator will generate
@@ -395,15 +389,8 @@
             passValueToDurabilityNexus(writer.writeEvent(event), eventDurabilityNexus);
 
             lowerBound = Math.max(lowerBound, event.getAncientIndicator(ancientMode) - stepsUntilAncient);
-<<<<<<< HEAD
-            passValueToDurabilityNexus(
-                    writer.updateNonAncientEventBoundary(
-                            new NonAncientEventWindow(1, lowerBound, 1 /* ignored in this context */, ancientMode)),
-                    eventDurabilityNexus);
-=======
 
             writer.updateNonAncientEventBoundary(new NonAncientEventWindow(1, lowerBound, lowerBound, ancientMode));
->>>>>>> e5be1c40
 
             if (event.getAncientIndicator(ancientMode) < lowerBound) {
                 // Although it's not common, it's actually possible that the generator will generate
@@ -427,21 +414,11 @@
         if (lowerBound > ancientEvent.getAncientIndicator(ancientMode)) {
             // This is probably not possible... but just in case make sure this event is ancient
             try {
-<<<<<<< HEAD
-                passValueToDurabilityNexus(
-                        writer.updateNonAncientEventBoundary(new NonAncientEventWindow(
-                                1,
-                                ancientEvent.getAncientIndicator(ancientMode) + 1,
-                                1 /* ignored in this context */,
-                                ancientMode)),
-                        eventDurabilityNexus);
-=======
                 writer.updateNonAncientEventBoundary(new NonAncientEventWindow(
                         1,
                         ancientEvent.getAncientIndicator(ancientMode) + 1,
                         ancientEvent.getAncientIndicator(ancientMode) + 1,
                         ancientMode));
->>>>>>> e5be1c40
             } catch (final IllegalArgumentException e) {
                 // ignore, more likely than not this event is way older than the actual ancient threshold
             }
@@ -536,14 +513,7 @@
             passValueToDurabilityNexus(writer.writeEvent(event), eventDurabilityNexus);
 
             lowerBound = Math.max(lowerBound, event.getAncientIndicator(ancientMode) - stepsUntilAncient);
-<<<<<<< HEAD
-            passValueToDurabilityNexus(
-                    writer.updateNonAncientEventBoundary(
-                            new NonAncientEventWindow(1, lowerBound, 1 /* ignored in this context */, ancientMode)),
-                    eventDurabilityNexus);
-=======
             writer.updateNonAncientEventBoundary(new NonAncientEventWindow(1, lowerBound, lowerBound, ancientMode));
->>>>>>> e5be1c40
         }
 
         assertTrue(eventDurabilityNexus.isEventDurable(events.getLast()));
@@ -599,14 +569,7 @@
                 passValueToDurabilityNexus(writer.writeEvent(event), eventDurabilityNexus);
 
                 lowerBound = Math.max(lowerBound, event.getAncientIndicator(ancientMode) - stepsUntilAncient);
-<<<<<<< HEAD
-                passValueToDurabilityNexus(
-                        writer.updateNonAncientEventBoundary(
-                                new NonAncientEventWindow(1, lowerBound, 1 /* ignored in this context */, ancientMode)),
-                        eventDurabilityNexus);
-=======
                 writer.updateNonAncientEventBoundary(new NonAncientEventWindow(1, lowerBound, lowerBound, ancientMode));
->>>>>>> e5be1c40
 
                 if (event.getAncientIndicator(ancientMode) < lowerBound) {
                     // Although it's not common, it's actually possible that the generator will generate
@@ -646,14 +609,7 @@
                 passValueToDurabilityNexus(writer.writeEvent(event), eventDurabilityNexus);
 
                 lowerBound = Math.max(lowerBound, event.getAncientIndicator(ancientMode) - stepsUntilAncient);
-<<<<<<< HEAD
-                passValueToDurabilityNexus(
-                        writer.updateNonAncientEventBoundary(
-                                new NonAncientEventWindow(1, lowerBound, 1 /* ignored in this context */, ancientMode)),
-                        eventDurabilityNexus);
-=======
                 writer.updateNonAncientEventBoundary(new NonAncientEventWindow(1, lowerBound, lowerBound, ancientMode));
->>>>>>> e5be1c40
 
                 if (event.getAncientIndicator(ancientMode) < lowerBound) {
                     // Although it's not common, it's actually possible that the generator will generate
@@ -730,12 +686,6 @@
             }
 
             lowerBound = Math.max(lowerBound, event.getAncientIndicator(ancientMode) - stepsUntilAncient);
-<<<<<<< HEAD
-            passValueToDurabilityNexus(
-                    writer.updateNonAncientEventBoundary(
-                            new NonAncientEventWindow(1, lowerBound, 1 /* ignored in this context */, ancientMode)),
-                    eventDurabilityNexus);
-=======
             writer.updateNonAncientEventBoundary(new NonAncientEventWindow(1, lowerBound, lowerBound, ancientMode));
 
             // request a flush sometimes
@@ -743,7 +693,6 @@
                 passValueToDurabilityNexus(
                         writer.submitFlushRequest(event.getStreamSequenceNumber()), eventDurabilityNexus);
             }
->>>>>>> e5be1c40
         }
 
         passValueToDurabilityNexus(
