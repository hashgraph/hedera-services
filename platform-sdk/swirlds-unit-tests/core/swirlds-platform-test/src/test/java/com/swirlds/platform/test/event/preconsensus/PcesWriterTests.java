/*
 * Copyright (C) 2023-2024 Hedera Hashgraph, LLC
 *
 * Licensed under the Apache License, Version 2.0 (the "License");
 * you may not use this file except in compliance with the License.
 * You may obtain a copy of the License at
 *
 *      http://www.apache.org/licenses/LICENSE-2.0
 *
 * Unless required by applicable law or agreed to in writing, software
 * distributed under the License is distributed on an "AS IS" BASIS,
 * WITHOUT WARRANTIES OR CONDITIONS OF ANY KIND, either express or implied.
 * See the License for the specific language governing permissions and
 * limitations under the License.
 */

package com.swirlds.platform.test.event.preconsensus;

import static com.swirlds.common.units.DataUnit.UNIT_BYTES;
import static com.swirlds.common.units.DataUnit.UNIT_KILOBYTES;
import static com.swirlds.common.utility.CompareTo.isGreaterThanOrEqualTo;
import static com.swirlds.platform.event.AncientMode.BIRTH_ROUND_THRESHOLD;
import static com.swirlds.platform.event.AncientMode.GENERATION_THRESHOLD;
import static com.swirlds.platform.event.preconsensus.PcesFileManager.NO_LOWER_BOUND;
import static org.junit.jupiter.api.Assertions.assertEquals;
import static org.junit.jupiter.api.Assertions.assertFalse;
import static org.junit.jupiter.api.Assertions.assertNull;
import static org.junit.jupiter.api.Assertions.assertTrue;
import static org.mockito.Mockito.mock;
import static org.mockito.Mockito.when;

import com.swirlds.base.test.fixtures.time.FakeTime;
import com.swirlds.common.constructable.ConstructableRegistry;
import com.swirlds.common.constructable.ConstructableRegistryException;
import com.swirlds.common.context.DefaultPlatformContext;
import com.swirlds.common.context.PlatformContext;
import com.swirlds.common.crypto.CryptographyHolder;
import com.swirlds.common.io.IOIterator;
import com.swirlds.common.io.utility.FileUtils;
import com.swirlds.common.metrics.noop.NoOpMetrics;
import com.swirlds.common.platform.NodeId;
import com.swirlds.common.test.fixtures.RandomUtils;
import com.swirlds.common.test.fixtures.TestRecycleBin;
import com.swirlds.common.test.fixtures.TransactionGenerator;
import com.swirlds.common.test.fixtures.io.FileManipulation;
import com.swirlds.config.api.Configuration;
import com.swirlds.config.extensions.test.fixtures.TestConfigBuilder;
import com.swirlds.metrics.api.Metrics;
import com.swirlds.platform.config.TransactionConfig_;
import com.swirlds.platform.consensus.NonAncientEventWindow;
import com.swirlds.platform.event.AncientMode;
import com.swirlds.platform.event.GossipEvent;
import com.swirlds.platform.event.preconsensus.DefaultPcesSequencer;
import com.swirlds.platform.event.preconsensus.EventDurabilityNexus;
import com.swirlds.platform.event.preconsensus.PcesConfig_;
import com.swirlds.platform.event.preconsensus.PcesFile;
import com.swirlds.platform.event.preconsensus.PcesFileManager;
import com.swirlds.platform.event.preconsensus.PcesFileReader;
import com.swirlds.platform.event.preconsensus.PcesFileTracker;
import com.swirlds.platform.event.preconsensus.PcesMultiFileIterator;
import com.swirlds.platform.event.preconsensus.PcesSequencer;
import com.swirlds.platform.event.preconsensus.PcesUtilities;
import com.swirlds.platform.event.preconsensus.PcesWriter;
import com.swirlds.platform.eventhandling.EventConfig_;
import com.swirlds.platform.system.BasicSoftwareVersion;
import com.swirlds.platform.system.StaticSoftwareVersion;
import com.swirlds.platform.system.transaction.ConsensusTransactionImpl;
import com.swirlds.platform.system.transaction.SwirldTransaction;
import com.swirlds.platform.test.fixtures.event.generator.StandardGraphGenerator;
import com.swirlds.platform.test.fixtures.event.source.StandardEventSource;
import com.swirlds.platform.wiring.DoneStreamingPcesTrigger;
import edu.umd.cs.findbugs.annotations.NonNull;
import edu.umd.cs.findbugs.annotations.Nullable;
import java.io.IOException;
import java.nio.file.Files;
import java.nio.file.Path;
import java.time.Duration;
import java.time.Instant;
import java.util.ArrayList;
import java.util.Collection;
import java.util.HashSet;
import java.util.Iterator;
import java.util.LinkedList;
import java.util.List;
import java.util.Objects;
import java.util.Random;
import java.util.Set;
import java.util.stream.Stream;
import org.junit.jupiter.api.AfterAll;
import org.junit.jupiter.api.AfterEach;
import org.junit.jupiter.api.BeforeAll;
import org.junit.jupiter.api.BeforeEach;
import org.junit.jupiter.api.DisplayName;
import org.junit.jupiter.api.io.TempDir;
import org.junit.jupiter.params.ParameterizedTest;
import org.junit.jupiter.params.provider.Arguments;
import org.junit.jupiter.params.provider.MethodSource;

@DisplayName("PcesWriter Tests")
class PcesWriterTests {

    /**
     * Temporary directory provided by JUnit
     */
    @TempDir
    Path testDirectory;

    private final NodeId selfId = new NodeId(0);
    private final int numEvents = 1_000;

    protected static Stream<Arguments> buildArguments() {
        return Stream.of(Arguments.of(GENERATION_THRESHOLD), Arguments.of(BIRTH_ROUND_THRESHOLD));
    }

    /**
     * Perform verification on a stream written by a {@link PcesWriter}.
     *
     * @param events             the events that were written to the stream
     * @param platformContext    the platform context
     * @param truncatedFileCount the expected number of truncated files
     * @param ancientMode        the ancient mode
     */
    private void verifyStream(
            @NonNull final List<GossipEvent> events,
            @NonNull final PlatformContext platformContext,
            final int truncatedFileCount,
            @NonNull final AncientMode ancientMode)
            throws IOException {

        long lastAncientIdentifier = Long.MIN_VALUE;
        for (final GossipEvent event : events) {
            lastAncientIdentifier = Math.max(lastAncientIdentifier, event.getAncientIndicator(ancientMode));
        }

        final PcesFileTracker pcesFiles = PcesFileReader.readFilesFromDisk(
                platformContext,
                TestRecycleBin.getInstance(),
                PcesUtilities.getDatabaseDirectory(platformContext, selfId),
                0,
                false,
                ancientMode);

        // Verify that the events were written correctly
        final PcesMultiFileIterator eventsIterator = pcesFiles.getEventIterator(0, 0);
        for (final GossipEvent event : events) {
            assertTrue(eventsIterator.hasNext());
            assertEquals(event, eventsIterator.next());
        }

        assertFalse(eventsIterator.hasNext());
        assertEquals(truncatedFileCount, eventsIterator.getTruncatedFileCount());

        // Make sure things look good when iterating starting in the middle of the stream that was written
        final long startingLowerBound = lastAncientIdentifier / 2;
        final IOIterator<GossipEvent> eventsIterator2 = pcesFiles.getEventIterator(startingLowerBound, 0);
        for (final GossipEvent event : events) {
            if (event.getAncientIndicator(ancientMode) < startingLowerBound) {
                continue;
            }
            assertTrue(eventsIterator2.hasNext());
            assertEquals(event, eventsIterator2.next());
        }
        assertFalse(eventsIterator2.hasNext());

        // Iterating from a high ancient indicator should yield no events
        final IOIterator<GossipEvent> eventsIterator3 = pcesFiles.getEventIterator(lastAncientIdentifier + 1, 0);
        assertFalse(eventsIterator3.hasNext());

        // Do basic validation on event files
        final List<PcesFile> files = new ArrayList<>();
        pcesFiles.getFileIterator(0, 0).forEachRemaining(files::add);

        // There should be at least 2 files.
        // Certainly many more, but getting the heuristic right on this is non-trivial.
        assertTrue(files.size() >= 2);

        // Sanity check each individual file
        int nextSequenceNumber = 0;
        Instant previousTimestamp = Instant.MIN;
        long previousMinimum = Long.MIN_VALUE;
        long previousMaximum = Long.MIN_VALUE;
        for (final PcesFile file : files) {
            assertEquals(nextSequenceNumber, file.getSequenceNumber());
            nextSequenceNumber++;
            assertTrue(isGreaterThanOrEqualTo(file.getTimestamp(), previousTimestamp));
            previousTimestamp = file.getTimestamp();
            assertTrue(file.getLowerBound() <= file.getUpperBound());
            assertTrue(file.getLowerBound() >= previousMinimum);
            previousMinimum = file.getLowerBound();
            assertTrue(file.getUpperBound() >= previousMaximum);
            previousMaximum = file.getUpperBound();

            final IOIterator<GossipEvent> fileEvents = file.iterator(0);
            while (fileEvents.hasNext()) {
                final GossipEvent event = fileEvents.next();
                assertTrue(event.getAncientIndicator(ancientMode) >= file.getLowerBound());
                assertTrue(event.getAncientIndicator(ancientMode) <= file.getUpperBound());
            }
        }
    }

    /**
     * Build a transaction generator.
     */
    private static TransactionGenerator buildTransactionGenerator() {

        final int transactionCount = 10;
        final int averageTransactionSizeInKb = 10;
        final int transactionSizeStandardDeviationInKb = 5;

        return (final Random random) -> {
            final ConsensusTransactionImpl[] transactions = new ConsensusTransactionImpl[transactionCount];
            for (int index = 0; index < transactionCount; index++) {

                final int transactionSize = (int) UNIT_KILOBYTES.convertTo(
                        Math.max(
                                1,
                                averageTransactionSizeInKb
                                        + random.nextDouble() * transactionSizeStandardDeviationInKb),
                        UNIT_BYTES);
                final byte[] bytes = new byte[transactionSize];
                random.nextBytes(bytes);

                transactions[index] = new SwirldTransaction(bytes);
            }
            return transactions;
        };
    }

    /**
     * Build an event generator.
     */
    static StandardGraphGenerator buildGraphGenerator(
            @NonNull final PlatformContext platformContext, @NonNull final Random random) {
        Objects.requireNonNull(platformContext);
        final TransactionGenerator transactionGenerator = buildTransactionGenerator();

        return new StandardGraphGenerator(
                platformContext,
                random.nextLong(),
                new StandardEventSource().setTransactionGenerator(transactionGenerator),
                new StandardEventSource().setTransactionGenerator(transactionGenerator),
                new StandardEventSource().setTransactionGenerator(transactionGenerator),
                new StandardEventSource().setTransactionGenerator(transactionGenerator));
    }

    @BeforeAll
    static void beforeAll() throws ConstructableRegistryException {
        ConstructableRegistry.getInstance().registerConstructables("");
        StaticSoftwareVersion.setSoftwareVersion(new BasicSoftwareVersion(1));
    }

    @AfterAll
    static void afterAll() {
        StaticSoftwareVersion.reset();
    }

    @BeforeEach
    void beforeEach() throws IOException {
        FileUtils.deleteDirectory(testDirectory);
        Files.createDirectories(testDirectory);
    }

    @AfterEach
    void afterEach() throws IOException {
        FileUtils.deleteDirectory(testDirectory);
    }

    @NonNull
    private PlatformContext buildContext(@NonNull final AncientMode ancientMode) {
        final Configuration configuration = new TestConfigBuilder()
                .withValue(PcesConfig_.DATABASE_DIRECTORY, testDirectory)
                .withValue(PcesConfig_.PREFERRED_FILE_SIZE_MEGABYTES, 5)
                .withValue(TransactionConfig_.MAX_TRANSACTION_BYTES_PER_EVENT, Integer.MAX_VALUE)
                .withValue(TransactionConfig_.MAX_TRANSACTION_COUNT_PER_EVENT, Integer.MAX_VALUE)
                .withValue(TransactionConfig_.TRANSACTION_MAX_BYTES, Integer.MAX_VALUE)
                .withValue(EventConfig_.USE_BIRTH_ROUND_ANCIENT_THRESHOLD, ancientMode == BIRTH_ROUND_THRESHOLD)
                .getOrCreateConfig();

        final Metrics metrics = new NoOpMetrics();

        return new DefaultPlatformContext(
                configuration, metrics, CryptographyHolder.get(), new FakeTime(Duration.ofMillis(1)));
    }

    /**
     * Pass the most recent durable sequence number to the durability nexus.
     * <p>
     * The intention of this method is to simply pass the return value from any writer call that returns a sequence
     * number. This simulates the components being wired together.
     *
     * @param mostRecentDurableSequenceNumber the most recent durable sequence number
     * @param eventDurabilityNexus            the event durability nexus
     */
    private static void passValueToDurabilityNexus(
            @Nullable final Long mostRecentDurableSequenceNumber,
            @NonNull final EventDurabilityNexus eventDurabilityNexus) {
        if (mostRecentDurableSequenceNumber != null) {
            eventDurabilityNexus.setLatestDurableSequenceNumber(mostRecentDurableSequenceNumber);
        }
    }

    @ParameterizedTest
    @MethodSource("buildArguments")
    @DisplayName("Standard Operation Test")
    void standardOperationTest(@NonNull final AncientMode ancientMode) throws IOException {

        final Random random = RandomUtils.getRandomPrintSeed();

        final PlatformContext platformContext = buildContext(ancientMode);

        final StandardGraphGenerator generator = buildGraphGenerator(platformContext, random);
        final int stepsUntilAncient = random.nextInt(50, 100);
        final PcesSequencer sequencer = new DefaultPcesSequencer();
        final PcesFileTracker pcesFiles = new PcesFileTracker(ancientMode);

        final PcesFileManager fileManager = new PcesFileManager(platformContext, pcesFiles, selfId, 0);
        final PcesWriter writer = new PcesWriter(platformContext, fileManager);
        final EventDurabilityNexus eventDurabilityNexus = new EventDurabilityNexus();

        final List<GossipEvent> events = new LinkedList<>();
        for (int i = 0; i < numEvents; i++) {
            events.add(generator.generateEventWithoutIndex().getBaseEvent());
        }

        writer.beginStreamingNewEvents(new DoneStreamingPcesTrigger());

        final Collection<GossipEvent> rejectedEvents = new HashSet<>();

        long lowerBound = ancientMode.selectIndicator(0, 1);
        final Iterator<GossipEvent> iterator = events.iterator();
        while (iterator.hasNext()) {
            final GossipEvent event = iterator.next();

            sequencer.assignStreamSequenceNumber(event);
            passValueToDurabilityNexus(writer.writeEvent(event), eventDurabilityNexus);

            lowerBound = Math.max(lowerBound, event.getAncientIndicator(ancientMode) - stepsUntilAncient);

            writer.updateNonAncientEventBoundary(new NonAncientEventWindow(1, lowerBound, lowerBound, ancientMode));

            if (event.getAncientIndicator(ancientMode) < lowerBound) {
                // Although it's not common, it's possible that the generator will generate
                // an event that is ancient (since it isn't aware of what we consider to be ancient)
                rejectedEvents.add(event);
                iterator.remove();
            }

            // request a flush sometimes
            if (random.nextInt(10) == 0) {
                passValueToDurabilityNexus(
                        writer.submitFlushRequest(event.getStreamSequenceNumber()), eventDurabilityNexus);
            }
        }

        passValueToDurabilityNexus(
                writer.submitFlushRequest(events.getLast().getStreamSequenceNumber()), eventDurabilityNexus);

        events.forEach(event -> assertTrue(eventDurabilityNexus.isEventDurable(event)));
        rejectedEvents.forEach(event -> assertFalse(eventDurabilityNexus.isEventDurable(event)));

        verifyStream(events, platformContext, 0, ancientMode);

        writer.closeCurrentMutableFile();
    }

    @ParameterizedTest
    @MethodSource("buildArguments")
    @DisplayName("Ancient Event Test")
    void ancientEventTest(@NonNull final AncientMode ancientMode) throws IOException {

        final Random random = RandomUtils.getRandomPrintSeed();

        final PlatformContext platformContext = buildContext(ancientMode);

<<<<<<< HEAD
        final StandardGraphGenerator generator = buildGraphGenerator(platformContext, random);
        final int stepsUntilAncient =
                ancientMode == GENERATION_THRESHOLD ? random.nextInt(50, 100) : random.nextInt(5, 10);
        final PcesSequencer sequencer = new PcesSequencer();
=======
        final StandardGraphGenerator generator = buildGraphGenerator(random);
        final int stepsUntilAncient = random.nextInt(50, 100);
        final PcesSequencer sequencer = new DefaultPcesSequencer();
>>>>>>> 8c70537f
        final PcesFileTracker pcesFiles = new PcesFileTracker(ancientMode);

        final PcesFileManager fileManager = new PcesFileManager(platformContext, pcesFiles, selfId, 0);
        final PcesWriter writer = new PcesWriter(platformContext, fileManager);
        final EventDurabilityNexus eventDurabilityNexus = new EventDurabilityNexus();

        // We will add this event at the very end, it should be ancient by then
        final GossipEvent ancientEvent = generator.generateEventWithoutIndex().getBaseEvent();

        final List<GossipEvent> events = new LinkedList<>();
        for (int i = 0; i < numEvents; i++) {
            events.add(generator.generateEventWithoutIndex().getBaseEvent());
        }

        writer.beginStreamingNewEvents(new DoneStreamingPcesTrigger());

        final Collection<GossipEvent> rejectedEvents = new HashSet<>();

        long lowerBound = ancientMode.selectIndicator(0, 1);
        final Iterator<GossipEvent> iterator = events.iterator();
        while (iterator.hasNext()) {
            final GossipEvent event = iterator.next();

            sequencer.assignStreamSequenceNumber(event);
            passValueToDurabilityNexus(writer.writeEvent(event), eventDurabilityNexus);

            lowerBound = Math.max(lowerBound, event.getAncientIndicator(ancientMode) - stepsUntilAncient);

            writer.updateNonAncientEventBoundary(new NonAncientEventWindow(1, lowerBound, lowerBound, ancientMode));

            if (event.getAncientIndicator(ancientMode) < lowerBound) {
                // Although it's not common, it's actually possible that the generator will generate
                // an event that is ancient (since it isn't aware of what we consider to be ancient)
                rejectedEvents.add(event);
                iterator.remove();
            }

            // request a flush sometimes
            if (random.nextInt(10) == 0) {
                passValueToDurabilityNexus(
                        writer.submitFlushRequest(event.getStreamSequenceNumber()), eventDurabilityNexus);
            }
        }

        passValueToDurabilityNexus(
                writer.submitFlushRequest(events.getLast().getStreamSequenceNumber()), eventDurabilityNexus);

        // Add the ancient event
        sequencer.assignStreamSequenceNumber(ancientEvent);
        if (lowerBound > ancientEvent.getAncientIndicator(ancientMode)) {
            // This is probably not possible... but just in case make sure this event is ancient
            try {
                writer.updateNonAncientEventBoundary(new NonAncientEventWindow(
                        1,
                        ancientEvent.getAncientIndicator(ancientMode) + 1,
                        ancientEvent.getAncientIndicator(ancientMode) + 1,
                        ancientMode));
            } catch (final IllegalArgumentException e) {
                // ignore, more likely than not this event is way older than the actual ancient threshold
            }
        }

        passValueToDurabilityNexus(writer.writeEvent(ancientEvent), eventDurabilityNexus);
        rejectedEvents.add(ancientEvent);

        events.forEach(event -> assertTrue(eventDurabilityNexus.isEventDurable(event)));
        rejectedEvents.forEach(event -> assertFalse(eventDurabilityNexus.isEventDurable(event)));

        verifyStream(events, platformContext, 0, ancientMode);

        writer.closeCurrentMutableFile();
    }

    /**
     * In this test, keep adding events without increasing the first non-ancient threshold. This will force the
     * preferred span per file to eventually be reached and exceeded.
     */
    @ParameterizedTest
    @MethodSource("buildArguments")
    @DisplayName("Overflow Test")
    void overflowTest(@NonNull final AncientMode ancientMode) throws IOException {
        final Random random = RandomUtils.getRandomPrintSeed();

        final PlatformContext platformContext = buildContext(ancientMode);

<<<<<<< HEAD
        final StandardGraphGenerator generator = buildGraphGenerator(platformContext, random);
        final PcesSequencer sequencer = new PcesSequencer();
=======
        final StandardGraphGenerator generator = buildGraphGenerator(random);
        final PcesSequencer sequencer = new DefaultPcesSequencer();
>>>>>>> 8c70537f
        final PcesFileTracker pcesFiles = new PcesFileTracker(ancientMode);

        final PcesFileManager fileManager = new PcesFileManager(platformContext, pcesFiles, selfId, 0);
        final PcesWriter writer = new PcesWriter(platformContext, fileManager);
        final EventDurabilityNexus eventDurabilityNexus = new EventDurabilityNexus();

        final List<GossipEvent> events = new LinkedList<>();
        for (int i = 0; i < numEvents; i++) {
            events.add(generator.generateEventWithoutIndex().getBaseEvent());
        }

        writer.beginStreamingNewEvents(new DoneStreamingPcesTrigger());

        for (final GossipEvent event : events) {
            sequencer.assignStreamSequenceNumber(event);
            passValueToDurabilityNexus(writer.writeEvent(event), eventDurabilityNexus);
        }

        passValueToDurabilityNexus(
                writer.submitFlushRequest(events.getLast().getStreamSequenceNumber()), eventDurabilityNexus);

        writer.closeCurrentMutableFile();

        verifyStream(events, platformContext, 0, ancientMode);

        // Without advancing the first non-ancient threshold,
        // we should never be able to increase the lower bound from 0.
        for (final Iterator<PcesFile> it = pcesFiles.getFileIterator(0, 0); it.hasNext(); ) {
            final PcesFile file = it.next();
            assertEquals(0, file.getLowerBound());
        }
    }

    @ParameterizedTest
    @MethodSource("buildArguments")
    @DisplayName("beginStreamingEvents() Test")
    void beginStreamingEventsTest(@NonNull final AncientMode ancientMode) throws IOException {
        final Random random = RandomUtils.getRandomPrintSeed();

        final PlatformContext platformContext = buildContext(ancientMode);

        final StandardGraphGenerator generator = buildGraphGenerator(platformContext, random);
        final int stepsUntilAncient = random.nextInt(50, 100);
        final PcesSequencer sequencer = new DefaultPcesSequencer();
        final PcesFileTracker pcesFiles = new PcesFileTracker(ancientMode);

        final PcesFileManager fileManager = new PcesFileManager(platformContext, pcesFiles, selfId, 0);
        final PcesWriter writer = new PcesWriter(platformContext, fileManager);
        final EventDurabilityNexus eventDurabilityNexus = new EventDurabilityNexus();

        final List<GossipEvent> events = new LinkedList<>();
        for (int i = 0; i < numEvents; i++) {
            events.add(generator.generateEventWithoutIndex().getBaseEvent());
        }

        // We intentionally do not call writer.beginStreamingNewEvents(). This should cause all events
        // passed into the writer to be more or less ignored.

        long lowerBound = ancientMode.selectIndicator(0, 1);
        for (final GossipEvent event : events) {
            sequencer.assignStreamSequenceNumber(event);
            passValueToDurabilityNexus(writer.writeEvent(event), eventDurabilityNexus);

            lowerBound = Math.max(lowerBound, event.getAncientIndicator(ancientMode) - stepsUntilAncient);
            writer.updateNonAncientEventBoundary(new NonAncientEventWindow(1, lowerBound, lowerBound, ancientMode));
        }

        assertTrue(eventDurabilityNexus.isEventDurable(events.getLast()));

        // We shouldn't find any events in the stream.
        assertFalse(() ->
                pcesFiles.getFileIterator(PcesFileManager.NO_LOWER_BOUND, 0).hasNext());

        writer.closeCurrentMutableFile();
    }

    @ParameterizedTest
    @MethodSource("buildArguments")
    @DisplayName("Discontinuity Test")
    void discontinuityTest(@NonNull final AncientMode ancientMode) throws IOException {
        for (final boolean truncateLastFile : List.of(true, false)) {
            beforeEach();

            final Random random = RandomUtils.getRandomPrintSeed();

            final PlatformContext platformContext = buildContext(ancientMode);

            final StandardGraphGenerator generator = buildGraphGenerator(platformContext, random);
            final int stepsUntilAncient = random.nextInt(50, 100);
            final PcesSequencer sequencer = new DefaultPcesSequencer();
            final PcesFileTracker pcesFiles = new PcesFileTracker(ancientMode);

            final PcesFileManager fileManager = new PcesFileManager(platformContext, pcesFiles, selfId, 0);
            final PcesWriter writer = new PcesWriter(platformContext, fileManager);
            final EventDurabilityNexus eventDurabilityNexus = new EventDurabilityNexus();

            final List<GossipEvent> eventsBeforeDiscontinuity = new LinkedList<>();
            final List<GossipEvent> eventsAfterDiscontinuity = new LinkedList<>();
            for (int i = 0; i < numEvents; i++) {
                final GossipEvent event = generator.generateEventWithoutIndex().getBaseEvent();
                if (i < numEvents / 2) {
                    eventsBeforeDiscontinuity.add(event);
                } else {
                    eventsAfterDiscontinuity.add(event);
                }
            }

            writer.beginStreamingNewEvents(new DoneStreamingPcesTrigger());

            final Collection<GossipEvent> rejectedEvents = new HashSet<>();

            long lowerBound = ancientMode.selectIndicator(0, 1);
            final Iterator<GossipEvent> iterator1 = eventsBeforeDiscontinuity.iterator();
            while (iterator1.hasNext()) {
                final GossipEvent event = iterator1.next();

                sequencer.assignStreamSequenceNumber(event);
                passValueToDurabilityNexus(writer.writeEvent(event), eventDurabilityNexus);

                lowerBound = Math.max(lowerBound, event.getAncientIndicator(ancientMode) - stepsUntilAncient);
                writer.updateNonAncientEventBoundary(new NonAncientEventWindow(1, lowerBound, lowerBound, ancientMode));

                if (event.getAncientIndicator(ancientMode) < lowerBound) {
                    // Although it's not common, it's actually possible that the generator will generate
                    // an event that is ancient (since it isn't aware of what we consider to be ancient)
                    rejectedEvents.add(event);
                    iterator1.remove();
                }

                // request a flush sometimes
                if (random.nextInt(10) == 0) {
                    passValueToDurabilityNexus(
                            writer.submitFlushRequest(event.getStreamSequenceNumber()), eventDurabilityNexus);
                }
            }

            passValueToDurabilityNexus(writer.registerDiscontinuity(100), eventDurabilityNexus);
            eventsBeforeDiscontinuity.forEach(event -> assertTrue(eventDurabilityNexus.isEventDurable(event)));

            if (truncateLastFile) {
                // Remove a single byte from the last file. This will corrupt the last event that was written.
                final Iterator<PcesFile> it = pcesFiles.getFileIterator(NO_LOWER_BOUND, 0);
                while (it.hasNext()) {
                    final PcesFile file = it.next();
                    if (!it.hasNext()) {
                        FileManipulation.truncateNBytesFromFile(file.getPath(), 1);
                    }
                }

                eventsBeforeDiscontinuity.remove(eventsBeforeDiscontinuity.size() - 1);
            }

            final Iterator<GossipEvent> iterator2 = eventsAfterDiscontinuity.iterator();
            while (iterator2.hasNext()) {
                final GossipEvent event = iterator2.next();

                sequencer.assignStreamSequenceNumber(event);
                passValueToDurabilityNexus(writer.writeEvent(event), eventDurabilityNexus);

                lowerBound = Math.max(lowerBound, event.getAncientIndicator(ancientMode) - stepsUntilAncient);
                writer.updateNonAncientEventBoundary(new NonAncientEventWindow(1, lowerBound, lowerBound, ancientMode));

                if (event.getAncientIndicator(ancientMode) < lowerBound) {
                    // Although it's not common, it's actually possible that the generator will generate
                    // an event that is ancient (since it isn't aware of what we consider to be ancient)
                    rejectedEvents.add(event);
                    iterator2.remove();
                }

                // request a flush sometimes
                if (random.nextInt(10) == 0) {
                    passValueToDurabilityNexus(
                            writer.submitFlushRequest(event.getStreamSequenceNumber()), eventDurabilityNexus);
                }
            }

            passValueToDurabilityNexus(
                    writer.submitFlushRequest(eventsAfterDiscontinuity.getLast().getStreamSequenceNumber()),
                    eventDurabilityNexus);

            assertTrue(eventDurabilityNexus.isEventDurable(
                    eventsAfterDiscontinuity.get(eventsAfterDiscontinuity.size() - 1)));
            eventsAfterDiscontinuity.forEach(event -> assertTrue(eventDurabilityNexus.isEventDurable(event)));
            rejectedEvents.forEach(event -> assertFalse(eventDurabilityNexus.isEventDurable(event)));

            verifyStream(eventsBeforeDiscontinuity, platformContext, truncateLastFile ? 1 : 0, ancientMode);

            writer.closeCurrentMutableFile();
        }
    }

    /**
     * In this test, increase the lower bound as events are added. When this happens, we should never have to include
     * more than the preferred number of events in each file.
     */
    @ParameterizedTest
    @MethodSource("buildArguments")
    @DisplayName("Advance Non Ancient Boundary Test")
    void advanceNonAncientBoundaryTest(@NonNull final AncientMode ancientMode) throws IOException {
        final Random random = RandomUtils.getRandomPrintSeed();

        final PlatformContext platformContext = buildContext(ancientMode);
        final FakeTime time = (FakeTime) platformContext.getTime();

        final StandardGraphGenerator generator = buildGraphGenerator(platformContext, random);
        final int stepsUntilAncient = random.nextInt(50, 100);
        final PcesSequencer sequencer = new DefaultPcesSequencer();
        final PcesFileTracker pcesFiles = new PcesFileTracker(ancientMode);

        final PcesFileManager fileManager = new PcesFileManager(platformContext, pcesFiles, selfId, 0);
        final PcesWriter writer = new PcesWriter(platformContext, fileManager);
        final EventDurabilityNexus eventDurabilityNexus = new EventDurabilityNexus();

        final List<GossipEvent> events = new LinkedList<>();
        for (int i = 0; i < numEvents; i++) {
            events.add(generator.generateEventWithoutIndex().getBaseEvent());
        }

        writer.beginStreamingNewEvents(new DoneStreamingPcesTrigger());

        final Set<GossipEvent> rejectedEvents = new HashSet<>();

        long lowerBound = ancientMode.selectIndicator(0, 1);
        for (final GossipEvent event : events) {
            sequencer.assignStreamSequenceNumber(event);

            passValueToDurabilityNexus(writer.writeEvent(event), eventDurabilityNexus);
            assertFalse(eventDurabilityNexus.isEventDurable(event));

            time.tick(Duration.ofSeconds(1));

            if (event.getAncientIndicator(ancientMode) < lowerBound) {
                // This event is ancient and will have been rejected.
                rejectedEvents.add(event);
            }

            lowerBound = Math.max(lowerBound, event.getAncientIndicator(ancientMode) - stepsUntilAncient);
            writer.updateNonAncientEventBoundary(new NonAncientEventWindow(1, lowerBound, lowerBound, ancientMode));

            // request a flush sometimes
            if (random.nextInt(10) == 0) {
                passValueToDurabilityNexus(
                        writer.submitFlushRequest(event.getStreamSequenceNumber()), eventDurabilityNexus);
            }
        }

        passValueToDurabilityNexus(
                writer.submitFlushRequest(events.getLast().getStreamSequenceNumber()), eventDurabilityNexus);

        // Remove the rejected events from the list
        events.removeIf(rejectedEvents::contains);

        events.forEach(event -> assertTrue(eventDurabilityNexus.isEventDurable(event)));
        rejectedEvents.forEach(event -> assertFalse(eventDurabilityNexus.isEventDurable(event)));
        verifyStream(events, platformContext, 0, ancientMode);

        // Advance the time so that all files are GC eligible according to the clock.
        time.tick(Duration.ofDays(1));

        // Prune old files.
        final long lowerBoundToStore = events.getLast().getAncientIndicator(ancientMode) / 2;
        writer.setMinimumAncientIdentifierToStore(lowerBoundToStore);

        // We shouldn't see any files that are incapable of storing events above the minimum
        final PcesFileTracker pcesFiles2 = PcesFileReader.readFilesFromDisk(
                platformContext,
                TestRecycleBin.getInstance(),
                PcesUtilities.getDatabaseDirectory(platformContext, selfId),
                0,
                false,
                ancientMode);

        pcesFiles2
                .getFileIterator(NO_LOWER_BOUND, 0)
                .forEachRemaining(file -> assertTrue(file.getUpperBound() >= lowerBoundToStore));

        writer.closeCurrentMutableFile();

        // Since we were very careful to always advance the first non-ancient threshold, we should
        // find lots of files with a lower bound exceeding 0.
        boolean foundNonZeroBoundary = false;
        for (final Iterator<PcesFile> fileIterator = pcesFiles2.getFileIterator(0, 0); fileIterator.hasNext(); ) {
            final PcesFile file = fileIterator.next();
            if (file.getLowerBound() > 0) {
                foundNonZeroBoundary = true;
                break;
            }
        }
        assertTrue(foundNonZeroBoundary);
    }

    @ParameterizedTest
    @MethodSource("buildArguments")
    @DisplayName("Flush request test")
    void flushRequestTest(@NonNull final AncientMode ancientMode) throws IOException {
        final PlatformContext platformContext = buildContext(ancientMode);
        final PcesFileManager fileManager =
                new PcesFileManager(platformContext, new PcesFileTracker(ancientMode), selfId, 0);
        final PcesWriter writer = new PcesWriter(platformContext, fileManager);

        writer.beginStreamingNewEvents(new DoneStreamingPcesTrigger());

        final List<GossipEvent> events = new ArrayList<>();
        for (long i = 0; i < 9; i++) {
            final GossipEvent event = mock(GossipEvent.class);
            when(event.getStreamSequenceNumber()).thenReturn(i);
            events.add(event);
        }

        assertNull(writer.submitFlushRequest(1), "No event has been written to flush");
        assertEquals(
                1,
                writer.writeEvent(events.get(1)),
                "Writing an event with a sequence number already requested to flush should flush immediately");
        assertNull(
                writer.writeEvent(events.get(2)),
                "Writing an event with sequence number not requested to flush should not flush");
        assertEquals(
                2,
                writer.submitFlushRequest(2),
                "Requesting a flush for a sequence number already written should flush immediately");
        assertNull(writer.submitFlushRequest(4), "No event has been written to flush");
        assertNull(
                writer.writeEvent(events.get(3)),
                "Pending flush request for a later sequence number shouldn't cause a flush");
        assertNull(
                writer.submitFlushRequest(5), "New flush request for a later sequence number shouldn't cause a flush");
        assertEquals(
                5,
                writer.writeEvent(events.get(5)),
                "Intermediate flushes of a lower sequence number shouldn't hinder a later flush request");
        assertNull(writer.submitFlushRequest(6), "No event has been written to flush");
        assertNull(writer.submitFlushRequest(8), "No event has been written to flush");
        assertEquals(
                7,
                writer.writeEvent(events.get(7)),
                "Pending flush request for an earlier sequence number should cause a flush");
        assertEquals(
                8, writer.writeEvent(events.get(8)), "Flush requests for later sequences numbers should be maintained");
    }
}<|MERGE_RESOLUTION|>--- conflicted
+++ resolved
@@ -373,16 +373,11 @@
 
         final PlatformContext platformContext = buildContext(ancientMode);
 
-<<<<<<< HEAD
+
         final StandardGraphGenerator generator = buildGraphGenerator(platformContext, random);
         final int stepsUntilAncient =
                 ancientMode == GENERATION_THRESHOLD ? random.nextInt(50, 100) : random.nextInt(5, 10);
-        final PcesSequencer sequencer = new PcesSequencer();
-=======
-        final StandardGraphGenerator generator = buildGraphGenerator(random);
-        final int stepsUntilAncient = random.nextInt(50, 100);
         final PcesSequencer sequencer = new DefaultPcesSequencer();
->>>>>>> 8c70537f
         final PcesFileTracker pcesFiles = new PcesFileTracker(ancientMode);
 
         final PcesFileManager fileManager = new PcesFileManager(platformContext, pcesFiles, selfId, 0);
@@ -468,13 +463,8 @@
 
         final PlatformContext platformContext = buildContext(ancientMode);
 
-<<<<<<< HEAD
         final StandardGraphGenerator generator = buildGraphGenerator(platformContext, random);
-        final PcesSequencer sequencer = new PcesSequencer();
-=======
-        final StandardGraphGenerator generator = buildGraphGenerator(random);
         final PcesSequencer sequencer = new DefaultPcesSequencer();
->>>>>>> 8c70537f
         final PcesFileTracker pcesFiles = new PcesFileTracker(ancientMode);
 
         final PcesFileManager fileManager = new PcesFileManager(platformContext, pcesFiles, selfId, 0);
