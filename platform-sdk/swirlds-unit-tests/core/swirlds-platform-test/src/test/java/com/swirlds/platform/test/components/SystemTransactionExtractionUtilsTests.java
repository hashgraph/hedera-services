--- conflicted
+++ resolved
@@ -40,24 +40,14 @@
     @Test
     @DisplayName("Handle event")
     void testHandleEvent() {
-<<<<<<< HEAD
-        final List<ScopedSystemTransaction<DummySystemTransaction>> transactions = new ArrayList<>();
-        assertNull(SystemTransactionExtractionUtils.extractFromEvent(
-                newDummyEvent(0).getHashedData(), DummySystemTransaction.class));
-        transactions.addAll(SystemTransactionExtractionUtils.extractFromEvent(
-                newDummyEvent(1).getHashedData(), DummySystemTransaction.class));
-        transactions.addAll(SystemTransactionExtractionUtils.extractFromEvent(
-                newDummyEvent(2).getHashedData(), DummySystemTransaction.class));
-=======
         final Random r = RandomUtils.getRandomPrintSeed();
         final List<ScopedSystemTransaction<StateSignaturePayload>> transactions = new ArrayList<>();
         assertNull(SystemTransactionExtractionUtils.extractFromEvent(
-                new TestingEventBuilder(r).setSystemTransactionCount(0).build(), StateSignaturePayload.class));
+                new TestingEventBuilder(r).setSystemTransactionCount(0).build().getHashedData(), StateSignaturePayload.class));
         transactions.addAll(Objects.requireNonNull(SystemTransactionExtractionUtils.extractFromEvent(
-                new TestingEventBuilder(r).setSystemTransactionCount(1).build(), StateSignaturePayload.class)));
+                new TestingEventBuilder(r).setSystemTransactionCount(1).build().getHashedData(), StateSignaturePayload.class)));
         transactions.addAll(Objects.requireNonNull(SystemTransactionExtractionUtils.extractFromEvent(
-                new TestingEventBuilder(r).setSystemTransactionCount(2).build(), StateSignaturePayload.class)));
->>>>>>> 152eefd9
+                new TestingEventBuilder(r).setSystemTransactionCount(2).build().getHashedData(), StateSignaturePayload.class)));
 
         transactions.forEach(t -> assertTrue(StateSignaturePayload.class.isInstance(t.transaction())));
         assertEquals(3, transactions.size(), "incorrect number of transactions returned");
