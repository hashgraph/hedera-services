/*
 * Copyright (C) 2023-2024 Hedera Hashgraph, LLC
 *
 * Licensed under the Apache License, Version 2.0 (the "License");
 * you may not use this file except in compliance with the License.
 * You may obtain a copy of the License at
 *
 *      http://www.apache.org/licenses/LICENSE-2.0
 *
 * Unless required by applicable law or agreed to in writing, software
 * distributed under the License is distributed on an "AS IS" BASIS,
 * WITHOUT WARRANTIES OR CONDITIONS OF ANY KIND, either express or implied.
 * See the License for the specific language governing permissions and
 * limitations under the License.
 */

package com.swirlds.state.test.fixtures.merkle;

import static com.swirlds.state.merkle.StateUtils.computeClassId;

import com.hedera.hapi.node.base.SemanticVersion;
import com.hedera.pbj.runtime.Codec;
import com.swirlds.common.config.StateCommonConfig;
import com.swirlds.common.constructable.ClassConstructorPair;
import com.swirlds.common.constructable.ConstructableRegistry;
import com.swirlds.common.constructable.ConstructableRegistryException;
import com.swirlds.common.crypto.DigestType;
import com.swirlds.common.io.config.FileSystemManagerConfig;
import com.swirlds.common.io.config.TemporaryFileConfig;
import com.swirlds.common.io.streams.MerkleDataInputStream;
import com.swirlds.common.io.streams.MerkleDataOutputStream;
import com.swirlds.common.merkle.MerkleNode;
import com.swirlds.common.merkle.crypto.MerkleCryptoFactory;
import com.swirlds.common.merkle.crypto.MerkleCryptography;
import com.swirlds.config.api.Configuration;
import com.swirlds.config.api.ConfigurationBuilder;
import com.swirlds.merkle.map.MerkleMap;
import com.swirlds.merkledb.MerkleDb;
import com.swirlds.merkledb.MerkleDbDataSourceBuilder;
import com.swirlds.merkledb.MerkleDbTableConfig;
import com.swirlds.merkledb.config.MerkleDbConfig;
import com.swirlds.state.merkle.StateUtils;
import com.swirlds.state.merkle.disk.OnDiskKey;
import com.swirlds.state.merkle.disk.OnDiskKeySerializer;
import com.swirlds.state.merkle.disk.OnDiskValue;
import com.swirlds.state.merkle.disk.OnDiskValueSerializer;
import com.swirlds.state.merkle.memory.InMemoryKey;
import com.swirlds.state.merkle.memory.InMemoryValue;
import com.swirlds.state.merkle.queue.QueueNode;
import com.swirlds.state.merkle.singleton.SingletonNode;
import com.swirlds.state.test.fixtures.StateTestBase;
import com.swirlds.virtualmap.VirtualMap;
import com.swirlds.virtualmap.config.VirtualMapConfig;
import com.swirlds.virtualmap.internal.cache.VirtualNodeCache;
import com.swirlds.virtualmap.internal.merkle.VirtualRootNode;
import com.swirlds.virtualmap.serialize.KeySerializer;
import com.swirlds.virtualmap.serialize.ValueSerializer;
import edu.umd.cs.findbugs.annotations.NonNull;
import java.io.ByteArrayInputStream;
import java.io.ByteArrayOutputStream;
import java.io.IOException;
import java.nio.file.Path;
import java.util.stream.Stream;
import org.junit.jupiter.api.AfterEach;
import org.junit.jupiter.api.io.TempDir;
import org.junit.jupiter.params.provider.Arguments;

/**
 * This base class provides helpful methods and defaults for simplifying the other merkle related
 * tests in this and sub packages. It is highly recommended to extend from this class.
 *
 * <h1>Services</h1>
 *
 * <p>This class introduces two real services, and one bad service. The real services are called
 * (quite unhelpfully) {@link #FIRST_SERVICE} and {@link #SECOND_SERVICE}. There is also an {@link
 * #UNKNOWN_SERVICE} which is useful for tests where we are trying to look up a service that should
 * not exist.
 *
 * <p>Each service has a number of associated states, based on those defined in {@link
 * StateTestBase}. The {@link #FIRST_SERVICE} has "fruit" and "animal" states, while the {@link
 * #SECOND_SERVICE} has space, steam, and country themed states. Most of these are simple String
 * types for the key and value, but the space themed state uses Long as the key type.
 *
 * <p>This class defines all the {@link Codec}, and {@link MerkleMap}s
 * required to represent each of these. It does not create a {@link VirtualMap} automatically, but
 * does provide APIs to make it easy to create them (the {@link VirtualMap} has a lot of setup
 * complexity, and also requires a storage directory, so rather than creating these for every test
 * even if they don't need it, I just use it for virtual map specific tests).
 */
public class MerkleTestBase extends StateTestBase {

    protected final Configuration CONFIGURATION = ConfigurationBuilder.create()
            .withConfigDataType(VirtualMapConfig.class)
            .withConfigDataType(MerkleDbConfig.class)
            .withConfigDataType(TemporaryFileConfig.class)
            .withConfigDataType(StateCommonConfig.class)
            .withConfigDataType(FileSystemManagerConfig.class)
            .build();

    public static final String FIRST_SERVICE = "First-Service";
    public static final String SECOND_SERVICE = "Second-Service";
    public static final String UNKNOWN_SERVICE = "Bogus-Service";

    /** A TEST ONLY {@link Codec} to be used with String data types */
    public static final Codec<String> STRING_CODEC = TestStringCodec.SINGLETON;
    /** A TEST ONLY {@link Codec} to be used with Long data types */
    public static final Codec<Long> LONG_CODEC = TestLongCodec.SINGLETON;

    public static final SemanticVersion TEST_VERSION =
            SemanticVersion.newBuilder().major(1).build();

    private static final String ON_DISK_KEY_CLASS_ID_SUFFIX = "OnDiskKey";
    private static final String ON_DISK_VALUE_CLASS_ID_SUFFIX = "OnDiskValue";
    private static final String ON_DISK_KEY_SERIALIZER_CLASS_ID_SUFFIX = "OnDiskKeySerializer";
    private static final String ON_DISK_VALUE_SERIALIZER_CLASS_ID_SUFFIX = "OnDiskValueSerializer";
    private static final String IN_MEMORY_VALUE_CLASS_ID_SUFFIX = "InMemoryValue";
    private static final String SINGLETON_CLASS_ID_SUFFIX = "SingletonLeaf";
    private static final String QUEUE_NODE_CLASS_ID_SUFFIX = "QueueNode";

    /** Used by some tests that need to hash */
    protected static final MerkleCryptography CRYPTO = MerkleCryptoFactory.getInstance();

    // These longs are used with the "space" k/v state
    public static final long A_LONG_KEY = 0L;
    public static final long B_LONG_KEY = 1L;
    public static final long C_LONG_KEY = 2L;
    public static final long D_LONG_KEY = 3L;
    public static final long E_LONG_KEY = 4L;
    public static final long F_LONG_KEY = 5L;
    public static final long G_LONG_KEY = 6L;

    /**
     * This {@link ConstructableRegistry} is required for serialization tests. It is expensive to
     * configure it, so it is null unless {@link #setupConstructableRegistry()} has been called by
     * the test code.
     */
    protected ConstructableRegistry registry;

    @TempDir
    private Path virtualDbPath;

    // The "FRUIT" Map is part of FIRST_SERVICE
    protected String fruitLabel;
    protected MerkleMap<InMemoryKey<String>, InMemoryValue<String, String>> fruitMerkleMap;

    // An alternative "FRUIT" Map that is also part of FIRST_SERVICE, but based on VirtualMap
    protected String fruitVirtualLabel;
    protected VirtualMap<OnDiskKey<String>, OnDiskValue<String>> fruitVirtualMap;

    // The "ANIMAL" map is part of FIRST_SERVICE
    protected String animalLabel;
    protected MerkleMap<InMemoryKey<String>, InMemoryValue<String, String>> animalMerkleMap;

    // The "SPACE" map is part of SECOND_SERVICE and uses the long-based keys
    protected String spaceLabel;
    protected MerkleMap<InMemoryKey<Long>, InMemoryValue<Long, Long>> spaceMerkleMap;

    // The "STEAM" queue is part of FIRST_SERVICE
    protected String steamLabel;
    protected QueueNode<String> steamQueue;

    // The "COUNTRY" singleton is part of FIRST_SERVICE
    protected String countryLabel;
    protected SingletonNode<String> countrySingleton;

    /** Sets up the "Fruit" merkle map, label, and metadata. */
    protected void setupFruitMerkleMap() {
        fruitLabel = StateUtils.computeLabel(FIRST_SERVICE, FRUIT_STATE_KEY);
        fruitMerkleMap = createMerkleMap(fruitLabel);
    }

    /** Sets up the "Fruit" virtual map, label, and metadata. */
    protected void setupFruitVirtualMap() {
        fruitVirtualLabel = StateUtils.computeLabel(FIRST_SERVICE, FRUIT_STATE_KEY);
        fruitVirtualMap = createVirtualMap(
                fruitVirtualLabel,
                onDiskKeySerializerClassId(FRUIT_STATE_KEY),
                onDiskKeyClassId(FRUIT_STATE_KEY),
                STRING_CODEC,
                onDiskValueSerializerClassId(FRUIT_STATE_KEY),
                onDiskValueClassId(FRUIT_STATE_KEY),
                STRING_CODEC);
    }

    protected static long onDiskKeyClassId(String stateKey) {
        return onDiskKeyClassId(FIRST_SERVICE, stateKey);
    }

    protected static long onDiskKeyClassId(String serviceName, String stateKey) {
        return computeClassId(serviceName, stateKey, TEST_VERSION, ON_DISK_KEY_CLASS_ID_SUFFIX);
    }

    protected static long onDiskKeySerializerClassId(String stateKey) {
        return onDiskKeySerializerClassId(FIRST_SERVICE, stateKey);
    }

    protected static long onDiskKeySerializerClassId(String serviceName, String stateKey) {
        return computeClassId(serviceName, stateKey, TEST_VERSION, ON_DISK_KEY_SERIALIZER_CLASS_ID_SUFFIX);
    }

    protected static long onDiskValueClassId(String stateKey) {
        return onDiskValueClassId(FIRST_SERVICE, stateKey);
    }

    protected static long onDiskValueClassId(String serviceName, String stateKey) {
        return computeClassId(serviceName, stateKey, TEST_VERSION, ON_DISK_VALUE_CLASS_ID_SUFFIX);
    }

    protected static long onDiskValueSerializerClassId(String stateKey) {
        return onDiskValueSerializerClassId(FIRST_SERVICE, stateKey);
    }

    protected static long onDiskValueSerializerClassId(String serviceName, String stateKey) {
        return computeClassId(serviceName, stateKey, TEST_VERSION, ON_DISK_VALUE_SERIALIZER_CLASS_ID_SUFFIX);
    }

    protected static long queueNodeClassId(String stateKey) {
        return computeClassId(FIRST_SERVICE, stateKey, TEST_VERSION, QUEUE_NODE_CLASS_ID_SUFFIX);
    }

    protected static long inMemoryValueClassId(String stateKey) {
        return computeClassId(FIRST_SERVICE, stateKey, TEST_VERSION, IN_MEMORY_VALUE_CLASS_ID_SUFFIX);
    }

    protected static long singletonClassId(String stateKey) {
        return computeClassId(FIRST_SERVICE, stateKey, TEST_VERSION, SINGLETON_CLASS_ID_SUFFIX);
    }

    /** Sets up the "Animal" merkle map, label, and metadata. */
    protected void setupAnimalMerkleMap() {
        animalLabel = StateUtils.computeLabel(FIRST_SERVICE, ANIMAL_STATE_KEY);
        animalMerkleMap = createMerkleMap(animalLabel);
    }

    /** Sets up the "Space" merkle map, label, and metadata. */
    protected void setupSpaceMerkleMap() {
        spaceLabel = StateUtils.computeLabel(SECOND_SERVICE, SPACE_STATE_KEY);
        spaceMerkleMap = createMerkleMap(spaceLabel);
    }

    protected void setupSingletonCountry() {
        countryLabel = StateUtils.computeLabel(FIRST_SERVICE, COUNTRY_STATE_KEY);
        countrySingleton = new SingletonNode<>(
                FIRST_SERVICE,
                COUNTRY_STATE_KEY,
                computeClassId(FIRST_SERVICE, COUNTRY_STATE_KEY, TEST_VERSION, SINGLETON_CLASS_ID_SUFFIX),
                STRING_CODEC,
                AUSTRALIA);
    }

    protected void setupSteamQueue() {
        steamLabel = StateUtils.computeLabel(FIRST_SERVICE, STEAM_STATE_KEY);
        steamQueue = new QueueNode<>(
                FIRST_SERVICE,
                STEAM_STATE_KEY,
                computeClassId(FIRST_SERVICE, STEAM_STATE_KEY, TEST_VERSION, QUEUE_NODE_CLASS_ID_SUFFIX),
                computeClassId(FIRST_SERVICE, STEAM_STATE_KEY, TEST_VERSION, SINGLETON_CLASS_ID_SUFFIX),
                STRING_CODEC);
    }

    /** Sets up the {@link #registry}, ready to be used for serialization tests */
    protected void setupConstructableRegistry() {
        // Unfortunately, we need to configure the ConstructableRegistry for serialization tests and
        // even for basic usage of the MerkleMap (it uses it internally to make copies of internal
        // nodes).
        try {
            registry = ConstructableRegistry.getInstance();

            // It may have been configured during some other test, so we reset it
            registry.reset();
            registry.registerConstructables("com.swirlds.merklemap");
            registry.registerConstructables("com.swirlds.merkledb");
            registry.registerConstructables("com.swirlds.fcqueue");
            registry.registerConstructables("com.swirlds.virtualmap");
            registry.registerConstructables("com.swirlds.common.merkle");
            registry.registerConstructables("com.swirlds.common");
            registry.registerConstructables("com.swirlds.merkle");
            registry.registerConstructables("com.swirlds.merkle.tree");
<<<<<<< HEAD
            ConstructableRegistry.getInstance()
                    .registerConstructable(new ClassConstructorPair(
                            MerkleDbDataSourceBuilder.class, () -> new MerkleDbDataSourceBuilder(CONFIGURATION)));
            registry.registerConstructable(
                    new ClassConstructorPair(VirtualMap.class, () -> new VirtualMap(CONFIGURATION)));
            registry.registerConstructable(new ClassConstructorPair(
                    VirtualRootNode.class,
                    () -> new VirtualRootNode<>(CONFIGURATION.getConfigData(VirtualMapConfig.class))));
            registry.registerConstructable(new ClassConstructorPair(
                    VirtualNodeCache.class,
                    () -> new VirtualNodeCache<>(CONFIGURATION.getConfigData(VirtualMapConfig.class))));
=======
            registry.registerConstructables("com.swirlds.platform");
>>>>>>> 6d4c1886
        } catch (ConstructableRegistryException ex) {
            throw new AssertionError(ex);
        }
    }

    /** Creates a new arbitrary merkle map with the given label. */
    protected <K extends Comparable<K>, V> MerkleMap<InMemoryKey<K>, InMemoryValue<K, V>> createMerkleMap(
            String label) {
        final var map = new MerkleMap<InMemoryKey<K>, InMemoryValue<K, V>>();
        map.setLabel(label);
        return map;
    }

    /** Creates a new arbitrary virtual map with the given label, storageDir, and metadata */
    @SuppressWarnings("unchecked")
    protected VirtualMap<OnDiskKey<String>, OnDiskValue<String>> createVirtualMap(
            String label,
            long keySerializerClassId,
            long keyClassId,
            Codec<String> keyCodec,
            long valueSerializerClassId,
            long valueClassId,
            Codec<String> valueCodec) {
        final KeySerializer<OnDiskKey<String>> keySerializer =
                new OnDiskKeySerializer<>(keySerializerClassId, keyClassId, keyCodec);
        final ValueSerializer<OnDiskValue<String>> valueSerializer =
                new OnDiskValueSerializer<>(valueSerializerClassId, valueClassId, valueCodec);
        final MerkleDbConfig merkleDbConfig = CONFIGURATION.getConfigData(MerkleDbConfig.class);
        final MerkleDbTableConfig merkleDbTableConfig = new MerkleDbTableConfig(
                (short) 1,
                DigestType.SHA_384,
                merkleDbConfig.maxNumOfKeys(),
                merkleDbConfig.hashesRamToDiskThreshold());
        merkleDbTableConfig.hashesRamToDiskThreshold(0);
        merkleDbTableConfig.maxNumberOfKeys(100);
        merkleDbTableConfig.preferDiskIndices(true);
        final var builder = new MerkleDbDataSourceBuilder(virtualDbPath, merkleDbTableConfig, CONFIGURATION);
        return new VirtualMap<>(label, keySerializer, valueSerializer, builder, CONFIGURATION);
    }

    /** A convenience method for creating {@link SemanticVersion}. */
    protected SemanticVersion version(int major, int minor, int patch) {
        return new SemanticVersion(major, minor, patch, null, null);
    }

    /** A convenience method for adding a k/v pair to a merkle map */
    protected void add(
            MerkleMap<InMemoryKey<String>, InMemoryValue<String, String>> map,
            long inMemoryValueClassId,
            Codec<String> keyCodec,
            Codec<String> valueCodec,
            String key,
            String value) {
        final var k = new InMemoryKey<>(key);
        map.put(k, new InMemoryValue<>(inMemoryValueClassId, keyCodec, valueCodec, k, value));
    }

    /** A convenience method for adding a k/v pair to a virtual map */
    protected void add(
            VirtualMap<OnDiskKey<String>, OnDiskValue<String>> map,
            long onDiskKeyClassId,
            Codec<String> keyCodec,
            long onDiskValueClassId,
            Codec<String> valueCodec,
            String key,
            String value) {
        final var k = new OnDiskKey<>(onDiskKeyClassId, keyCodec, key);
        map.put(k, new OnDiskValue<>(onDiskValueClassId, valueCodec, value));
    }

    /** A convenience method used to serialize a merkle tree */
    protected byte[] writeTree(@NonNull final MerkleNode tree, @NonNull final Path tempDir) throws IOException {
        final var byteOutputStream = new ByteArrayOutputStream();
        try (final var out = new MerkleDataOutputStream(byteOutputStream)) {
            out.writeMerkleTree(tempDir, tree);
        }
        return byteOutputStream.toByteArray();
    }

    /** A convenience method used to deserialize a merkle tree */
    protected <T extends MerkleNode> T parseTree(@NonNull final byte[] state, @NonNull final Path tempDir)
            throws IOException {
        // Restore to a fresh MerkleDb instance
        MerkleDb.resetDefaultInstancePath();
        final var byteInputStream = new ByteArrayInputStream(state);
        try (final var in = new MerkleDataInputStream(byteInputStream)) {
            return in.readMerkleTree(tempDir, 100);
        }
    }

    public static Stream<Arguments> illegalServiceNames() {
        return TestArgumentUtils.illegalIdentifiers();
    }

    public static Stream<Arguments> legalServiceNames() {
        return TestArgumentUtils.legalIdentifiers();
    }

    @AfterEach
    void cleanUp() {
        MerkleDb.resetDefaultInstancePath();
    }
}<|MERGE_RESOLUTION|>--- conflicted
+++ resolved
@@ -276,7 +276,7 @@
             registry.registerConstructables("com.swirlds.common");
             registry.registerConstructables("com.swirlds.merkle");
             registry.registerConstructables("com.swirlds.merkle.tree");
-<<<<<<< HEAD
+            registry.registerConstructables("com.swirlds.platform");
             ConstructableRegistry.getInstance()
                     .registerConstructable(new ClassConstructorPair(
                             MerkleDbDataSourceBuilder.class, () -> new MerkleDbDataSourceBuilder(CONFIGURATION)));
@@ -288,9 +288,6 @@
             registry.registerConstructable(new ClassConstructorPair(
                     VirtualNodeCache.class,
                     () -> new VirtualNodeCache<>(CONFIGURATION.getConfigData(VirtualMapConfig.class))));
-=======
-            registry.registerConstructables("com.swirlds.platform");
->>>>>>> 6d4c1886
         } catch (ConstructableRegistryException ex) {
             throw new AssertionError(ex);
         }
