--- conflicted
+++ resolved
@@ -163,13 +163,8 @@
         map = copy;
         rootNode.waitUntilFlushed();
 
-<<<<<<< HEAD
-        // During this second flush, key/value 0 must be deleted from the map despite it's
-        // path the virtual tree doesn't match the path in the data source
-=======
         // During this second flush, key/value 0 must be deleted from the map despite its
         // path in the virtual tree doesn't match the path in the data source
->>>>>>> 0d41ec3e
         assertFalse(map.containsKey(new TestObjectKey(0)));
         assertNull(map.get(new TestObjectKey(0)));
 
