--- conflicted
+++ resolved
@@ -1,69 +1,52 @@
-#######################################################################################
-# Each line is setting name then value, separated by a comma. There must not be a
-# comma in the value, not even escaped or within quotes. The settings can be in any
-# order, with whitespace, and with comments on the lines. For booleans, a value
-# is considered false if it starts with one of {F, f, N, n} or is exactly 0.
-# All other values are true.
-#######################################################################################
-
-
-                                          #############################
-                                          #    Gossip / Networking    #
-                                          #############################
-
-chatter.useChatter,                       false
-sync.maxOutgoingSyncs,                    1
-sync.syncAsProtocolEnabled,               true
-sync.syncProtocolPermitCount,             2
-
-                                          #############################
-                                          #      Event Creation       #
-                                          #############################
-
-freezeSecondsAfterStartup,                0
-event.creation.maxCreationRate,           5
-event.creation.useTipsetAlgorithm,        true
-
-                                          #############################
-                                          #        Event Stream       #
-                                          #############################
-
-event.enableEventStreaming,               false
-event.preconsensus.enableReplay,          true
-event.preconsensus.enableStorage,         true
-
-<<<<<<< HEAD
-
-                                          #############################
-                                          #         Reconnect         #
-                                          #############################
-
-reconnect.active,                         true
-state.saveReconnectStateToDisk,           true
-
-=======
->>>>>>> 231f7552
-                                          #############################
-                                          #          Metrics          #
-                                          #############################
-
-metrics.csvFileName,                      PlatformTesting
-
-                                          #############################
-                                          #           State           #
-                                          #############################
-
-<<<<<<< HEAD
-
-state.checkSignedStateFromDisk,           true
-state.saveStatePeriod,                    60
-=======
-state.saveReconnectStateToDisk,           false
-state.saveStatePeriod,                    0
->>>>>>> 231f7552
-
-                                          #############################
-                                          #           Misc.           #
-                                          #############################
-
+#######################################################################################
+# Each line is setting name then value, separated by a comma. There must not be a
+# comma in the value, not even escaped or within quotes. The settings can be in any
+# order, with whitespace, and with comments on the lines. For booleans, a value
+# is considered false if it starts with one of {F, f, N, n} or is exactly 0.
+# All other values are true.
+#######################################################################################
+
+
+                                          #############################
+                                          #    Gossip / Networking    #
+                                          #############################
+
+chatter.useChatter,                       false
+sync.maxOutgoingSyncs,                    1
+sync.syncAsProtocolEnabled,               true
+sync.syncProtocolPermitCount,             2
+
+                                          #############################
+                                          #      Event Creation       #
+                                          #############################
+
+freezeSecondsAfterStartup,                0
+event.creation.maxCreationRate,           5
+event.creation.useTipsetAlgorithm,        true
+
+                                          #############################
+                                          #        Event Stream       #
+                                          #############################
+
+event.enableEventStreaming,               false
+event.preconsensus.enableReplay,          true
+event.preconsensus.enableStorage,         true
+
+                                          #############################
+                                          #          Metrics          #
+                                          #############################
+
+metrics.csvFileName,                      PlatformTesting
+
+                                          #############################
+                                          #           State           #
+                                          #############################
+
+state.saveReconnectStateToDisk,           false
+state.saveStatePeriod,                    60
+
+                                          #############################
+                                          #           Misc.           #
+                                          #############################
+
 loadKeysFromPfxFiles,                     false