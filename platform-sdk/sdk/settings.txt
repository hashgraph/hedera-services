#######################################################################################
# Each line is setting name then value, separated by a comma. There must not be a
# comma in the value, not even escaped or within quotes. The settings can be in any
# order, with whitespace, and with comments on the lines. For booleans, a value
# is considered false if it starts with one of {F, f, N, n} or is exactly 0.
# All other values are true.
#######################################################################################


                                          #############################
                                          #    Gossip / Networking    #
                                          #############################

chatter.useChatter,               false
doUpnp,                           false
maxOutgoingSyncs,                 1
sync.syncAsProtocolEnabled,       false
useLoopbackIp,                    false

                                          #############################
                                          # Preconsensus Event Stream #
                                          #############################

event.preconsensus.enableReplay,  false
event.preconsensus.enableStorage, false

                                          #############################
                                          #  Consensus Event Stream   #
                                          #############################

enableEventStreaming,             false

                                          #############################
                                          #         Reconnect         #
                                          #############################

reconnect.active,                 true
<<<<<<< HEAD
chatter.useChatter,               false
sync.syncAsProtocolEnabled,       false

=======
state.saveReconnectStateToDisk,   false

                                          #############################
                                          #          Metrics          #
                                          #############################

csvFileName,                      PlatformTesting
showInternalStats,                true

                                          #############################
                                          #           State           #
                                          #############################

checkSignedStateFromDisk,         true
state.saveStatePeriod,            0

                                          #############################
                                          #           Misc.           #
                                          #############################

loadKeysFromPfxFiles,             false


>>>>>>> 7fd1b5b5
<|MERGE_RESOLUTION|>--- conflicted
+++ resolved
@@ -1,66 +1,59 @@
-#######################################################################################
-# Each line is setting name then value, separated by a comma. There must not be a
-# comma in the value, not even escaped or within quotes. The settings can be in any
-# order, with whitespace, and with comments on the lines. For booleans, a value
-# is considered false if it starts with one of {F, f, N, n} or is exactly 0.
-# All other values are true.
-#######################################################################################
-
-
-                                          #############################
-                                          #    Gossip / Networking    #
-                                          #############################
-
-chatter.useChatter,               false
-doUpnp,                           false
-maxOutgoingSyncs,                 1
-sync.syncAsProtocolEnabled,       false
-useLoopbackIp,                    false
-
-                                          #############################
-                                          # Preconsensus Event Stream #
-                                          #############################
-
-event.preconsensus.enableReplay,  false
-event.preconsensus.enableStorage, false
-
-                                          #############################
-                                          #  Consensus Event Stream   #
-                                          #############################
-
-enableEventStreaming,             false
-
-                                          #############################
-                                          #         Reconnect         #
-                                          #############################
-
-reconnect.active,                 true
-<<<<<<< HEAD
-chatter.useChatter,               false
-sync.syncAsProtocolEnabled,       false
-
-=======
-state.saveReconnectStateToDisk,   false
-
-                                          #############################
-                                          #          Metrics          #
-                                          #############################
-
-csvFileName,                      PlatformTesting
-showInternalStats,                true
-
-                                          #############################
-                                          #           State           #
-                                          #############################
-
-checkSignedStateFromDisk,         true
-state.saveStatePeriod,            0
-
-                                          #############################
-                                          #           Misc.           #
-                                          #############################
-
-loadKeysFromPfxFiles,             false
-
-
->>>>>>> 7fd1b5b5
+#######################################################################################
+# Each line is setting name then value, separated by a comma. There must not be a
+# comma in the value, not even escaped or within quotes. The settings can be in any
+# order, with whitespace, and with comments on the lines. For booleans, a value
+# is considered false if it starts with one of {F, f, N, n} or is exactly 0.
+# All other values are true.
+#######################################################################################
+
+
+                                          #############################
+                                          #    Gossip / Networking    #
+                                          #############################
+
+chatter.useChatter,               false
+doUpnp,                           false
+maxOutgoingSyncs,                 1
+sync.syncAsProtocolEnabled,       false
+useLoopbackIp,                    false
+
+                                          #############################
+                                          # Preconsensus Event Stream #
+                                          #############################
+
+event.preconsensus.enableReplay,  false
+event.preconsensus.enableStorage, false
+
+                                          #############################
+                                          #  Consensus Event Stream   #
+                                          #############################
+
+enableEventStreaming,             false
+
+                                          #############################
+                                          #         Reconnect         #
+                                          #############################
+
+reconnect.active,                 true
+state.saveReconnectStateToDisk,   false
+
+                                          #############################
+                                          #          Metrics          #
+                                          #############################
+
+csvFileName,                      PlatformTesting
+showInternalStats,                true
+
+                                          #############################
+                                          #           State           #
+                                          #############################
+
+checkSignedStateFromDisk,         true
+state.saveStatePeriod,            0
+
+                                          #############################
+                                          #           Misc.           #
+                                          #############################
+
+loadKeysFromPfxFiles,             false
+