--- conflicted
+++ resolved
@@ -22,11 +22,6 @@
     <commons-collections4.version>4.4</commons-collections4.version>
     <sshj.version>0.27.0</sshj.version>
     <snakeyaml.version>1.30</snakeyaml.version>
-<<<<<<< HEAD
-    <besu.version>22.1.1</besu.version>
-    <besu-native.version>0.4.3</besu-native.version>
-=======
->>>>>>> 8b109853
 
     <sonar.skip>true</sonar.skip>
     <jacoco.skip>true</jacoco.skip>
@@ -287,11 +282,6 @@
       <artifactId>json</artifactId>
       <version>20210307</version>
     </dependency>
-    <dependency>
-      <groupId>org.hyperledger.besu</groupId>
-      <artifactId>secp256k1</artifactId>
-      <version>${besu-native.version}</version>
-    </dependency>
   </dependencies>
   <profiles>
     <profile>
