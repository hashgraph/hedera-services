// SPDX-License-Identifier: Apache-2.0
pragma solidity ^0.6.12;
pragma experimental ABIEncoderV2;

import "./hip-206/HederaTokenService.sol";

contract MintContract is HederaTokenService {

    event MintedTokenInfo(uint64 indexed totalSupply, int256 indexed firstSerialNumber) anonymous;
    address tokenAddress;

    constructor(address _tokenAddress) public {
        tokenAddress = _tokenAddress;
    }

    function mintFungibleToken(uint64 amount) external {
        HederaTokenService.mintToken(tokenAddress, amount, new bytes[](0));
    }

    function mintNonFungibleToken(bytes[] memory metadata) external {
        HederaTokenService.mintToken(tokenAddress, 0, metadata);
    }

    function mintFungibleTokenWithEvent(uint64 amount) public {
        (int responseCode, uint64 newTotalSupply, int[] memory serialNumbers) = HederaTokenService.mintToken(tokenAddress, amount, new bytes[](0));
        emit MintedTokenInfo(newTotalSupply, 0);

        if (responseCode != HederaResponseCodes.SUCCESS || serialNumbers.length > 0) {
            revert ("Fungible mint failed!");
        }
    }

    function mintNonFungibleTokenWithEvent(bytes[] memory metadata) external {
         (int responseCode, uint64 newTotalSupply, int[] memory serialNumbers) = HederaTokenService.mintToken(tokenAddress, 0, metadata);
         emit MintedTokenInfo(newTotalSupply,serialNumbers[0]);

         if (responseCode != HederaResponseCodes.SUCCESS) {
            revert ("Non fungible mint failed!");
        }
    }
<<<<<<< HEAD
=======

    function mintNonFungibleTokenWithAddress(address _tokenAddress, bytes[] memory metadata) external {
        (int responseCode, uint64 newTotalSupply, int[] memory serialNumbers) = HederaTokenService.mintToken(_tokenAddress, 0, metadata);
        if (responseCode != HederaResponseCodes.SUCCESS) {
            revert ("Non fungible mint failed!");
        }
    }

    function revertMintAfterFailedMint(address sender, address recipient, int64 amount) external {
        HederaTokenService.transferToken(tokenAddress, sender, recipient, amount);
        (int responseCode, uint64 newTotalSupply, int[] memory serialNumbers) = HederaTokenService.mintToken(tokenAddress, 0, new bytes[](0));
        if (responseCode != HederaResponseCodes.SUCCESS) {
                revert ("Mint of fungible token failed!");
            }
        }
>>>>>>> 942ee091
}<|MERGE_RESOLUTION|>--- conflicted
+++ resolved
@@ -38,8 +38,6 @@
             revert ("Non fungible mint failed!");
         }
     }
-<<<<<<< HEAD
-=======
 
     function mintNonFungibleTokenWithAddress(address _tokenAddress, bytes[] memory metadata) external {
         (int responseCode, uint64 newTotalSupply, int[] memory serialNumbers) = HederaTokenService.mintToken(_tokenAddress, 0, metadata);
@@ -55,5 +53,4 @@
                 revert ("Mint of fungible token failed!");
             }
         }
->>>>>>> 942ee091
 }