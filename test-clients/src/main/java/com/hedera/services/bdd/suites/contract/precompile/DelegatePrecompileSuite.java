--- conflicted
+++ resolved
@@ -48,11 +48,7 @@
 import com.hedera.services.bdd.spec.HapiApiSpec;
 import com.hedera.services.bdd.spec.keys.KeyShape;
 import com.hedera.services.bdd.suites.HapiApiSuite;
-<<<<<<< HEAD
-import com.hedera.services.bdd.suites.utils.contracts.precompile.HTSPrecompileResult;
-=======
 import com.hedera.services.contracts.ParsingConstants.FunctionType;
->>>>>>> c14f4aae
 import com.hederahashgraph.api.proto.java.AccountID;
 import com.hederahashgraph.api.proto.java.TokenID;
 import com.hederahashgraph.api.proto.java.TokenType;
@@ -230,14 +226,8 @@
                                                         .contractCallResult(
                                                                 htsPrecompileResult()
                                                                         .forFunction(
-<<<<<<< HEAD
-                                                                                HTSPrecompileResult
-                                                                                        .FunctionType
-                                                                                        .BURN)
-=======
                                                                                 FunctionType
                                                                                         .HAPI_BURN)
->>>>>>> c14f4aae
                                                                         .withStatus(SUCCESS)
                                                                         .withTotalSupply(1)))
                                         .newTotalSupply(1)),
@@ -297,14 +287,8 @@
                                                         .contractCallResult(
                                                                 htsPrecompileResult()
                                                                         .forFunction(
-<<<<<<< HEAD
-                                                                                HTSPrecompileResult
-                                                                                        .FunctionType
-                                                                                        .MINT)
-=======
                                                                                 FunctionType
                                                                                         .HAPI_MINT)
->>>>>>> c14f4aae
                                                                         .withStatus(SUCCESS)
                                                                         .withTotalSupply(51)
                                                                         .withSerialNumbers()))
