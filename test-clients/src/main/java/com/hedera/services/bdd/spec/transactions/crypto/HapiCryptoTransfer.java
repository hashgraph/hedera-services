--- conflicted
+++ resolved
@@ -283,26 +283,17 @@
         return tinyBarsFromTo(from, to, ignore -> amount);
     }
 
-<<<<<<< HEAD
-    public static Function<HapiApiSpec, TransferList> tinyBarsFromTo(
-            ByteString from, ByteString to, long amount) {
+    public static Function<HapiSpec, TransferList> tinyBarsFromTo(
+            final  ByteString from,final ByteString to,final long amount) {
         return tinyBarsFromTo(from, to, ignore -> amount);
     }
 
-    public static Function<HapiApiSpec, TransferList> tinyBarsFromTo(
-            String from, ByteString to, ToLongFunction<HapiApiSpec> amountFn) {
-        return spec -> {
-            long amount = amountFn.applyAsLong(spec);
-            AccountID toAccount = asIdWithAlias(to);
-            AccountID fromAccount = asId(from, spec);
-=======
     public static Function<HapiSpec, TransferList> tinyBarsFromTo(
             final String from, final ByteString to, final ToLongFunction<HapiSpec> amountFn) {
         return spec -> {
             final long amount = amountFn.applyAsLong(spec);
             final AccountID toAccount = asIdWithAlias(to);
             final AccountID fromAccount = asId(from, spec);
->>>>>>> a83fcfde
             return TransferList.newBuilder()
                     .addAllAccountAmounts(
                             Arrays.asList(
@@ -318,9 +309,8 @@
         };
     }
 
-<<<<<<< HEAD
-    public static Function<HapiApiSpec, TransferList> tinyBarsFromTo(
-            ByteString from, ByteString to, ToLongFunction<HapiApiSpec> amountFn) {
+    public static Function<HapiSpec, TransferList> tinyBarsFromTo(
+            final  ByteString from,final ByteString to,final ToLongFunction<HapiSpec> amountFn) {
         return spec -> {
             long amount = amountFn.applyAsLong(spec);
             AccountID fromAccount = asIdWithAlias(from);
@@ -340,20 +330,12 @@
         };
     }
 
-    public static Function<HapiApiSpec, TransferList> tinyBarsFromTo(
-            String from, String to, ToLongFunction<HapiApiSpec> amountFn) {
-        return spec -> {
-            long amount = amountFn.applyAsLong(spec);
-            AccountID toAccount = asId(to, spec);
-            AccountID fromAccount = asId(from, spec);
-=======
     public static Function<HapiSpec, TransferList> tinyBarsFromTo(
             final String from, final String to, final ToLongFunction<HapiSpec> amountFn) {
         return spec -> {
             final long amount = amountFn.applyAsLong(spec);
             final AccountID toAccount = asId(to, spec);
             final AccountID fromAccount = asId(from, spec);
->>>>>>> a83fcfde
             return TransferList.newBuilder()
                     .addAllAccountAmounts(
                             Arrays.asList(
@@ -384,21 +366,12 @@
         };
     }
 
-<<<<<<< HEAD
-    public static Function<HapiApiSpec, TransferList> tinyBarsFromToWithAlias(
-            String from, String to, ToLongFunction<HapiApiSpec> amountFn) {
-        return spec -> {
-            long amount = amountFn.applyAsLong(spec);
-            AccountID toAccount;
-            AccountID fromAccount;
-=======
     public static Function<HapiSpec, TransferList> tinyBarsFromToWithAlias(
             final String from, final String to, final ToLongFunction<HapiSpec> amountFn) {
         return spec -> {
             final long amount = amountFn.applyAsLong(spec);
             final AccountID toAccount;
             final AccountID fromAccount;
->>>>>>> a83fcfde
 
             if (transferToKey) {
                 fromAccount = asIdForKeyLookUp(from, spec);
@@ -428,21 +401,12 @@
         return tinyBarsFromToWithInvalidAmounts(from, to, ignore -> amount);
     }
 
-<<<<<<< HEAD
-    public static Function<HapiApiSpec, TransferList> tinyBarsFromToWithInvalidAmounts(
-            String from, String to, ToLongFunction<HapiApiSpec> amountFn) {
-        return spec -> {
-            long amount = amountFn.applyAsLong(spec);
-            AccountID toAccount = asId(to, spec);
-            AccountID fromAccount = asId(from, spec);
-=======
     public static Function<HapiSpec, TransferList> tinyBarsFromToWithInvalidAmounts(
             final String from, final String to, final ToLongFunction<HapiSpec> amountFn) {
         return spec -> {
             final long amount = amountFn.applyAsLong(spec);
             final AccountID toAccount = asId(to, spec);
             final AccountID fromAccount = asId(from, spec);
->>>>>>> a83fcfde
             return TransferList.newBuilder()
                     .addAllAccountAmounts(
                             Arrays.asList(
