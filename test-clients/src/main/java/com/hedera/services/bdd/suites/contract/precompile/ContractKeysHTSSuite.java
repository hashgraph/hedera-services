/*
 * Copyright (C) 2021-2022 Hedera Hashgraph, LLC
 *
 * Licensed under the Apache License, Version 2.0 (the "License");
 * you may not use this file except in compliance with the License.
 * You may obtain a copy of the License at
 *
 *      http://www.apache.org/licenses/LICENSE-2.0
 *
 * Unless required by applicable law or agreed to in writing, software
 * distributed under the License is distributed on an "AS IS" BASIS,
 * WITHOUT WARRANTIES OR CONDITIONS OF ANY KIND, either express or implied.
 * See the License for the specific language governing permissions and
 * limitations under the License.
 */
package com.hedera.services.bdd.suites.contract.precompile;

import static com.google.protobuf.ByteString.copyFromUtf8;
import static com.hedera.services.bdd.spec.HapiApiSpec.defaultHapiSpec;
import static com.hedera.services.bdd.spec.HapiPropertySource.asDotDelimitedLongArray;
import static com.hedera.services.bdd.spec.HapiPropertySource.asToken;
import static com.hedera.services.bdd.spec.assertions.ContractFnResultAsserts.resultWith;
import static com.hedera.services.bdd.spec.assertions.SomeFungibleTransfers.changingFungibleBalances;
import static com.hedera.services.bdd.spec.assertions.TransactionRecordAsserts.recordWith;
import static com.hedera.services.bdd.spec.keys.KeyShape.DELEGATE_CONTRACT;
import static com.hedera.services.bdd.spec.keys.KeyShape.SIMPLE;
import static com.hedera.services.bdd.spec.keys.KeyShape.sigs;
import static com.hedera.services.bdd.spec.keys.SigControl.ON;
import static com.hedera.services.bdd.spec.queries.QueryVerbs.getAccountBalance;
import static com.hedera.services.bdd.spec.queries.QueryVerbs.getAccountInfo;
import static com.hedera.services.bdd.spec.queries.QueryVerbs.getTokenInfo;
import static com.hedera.services.bdd.spec.queries.crypto.ExpectedTokenRel.relationshipWith;
import static com.hedera.services.bdd.spec.transactions.TxnVerbs.contractCall;
import static com.hedera.services.bdd.spec.transactions.TxnVerbs.contractCreate;
import static com.hedera.services.bdd.spec.transactions.TxnVerbs.cryptoCreate;
import static com.hedera.services.bdd.spec.transactions.TxnVerbs.cryptoTransfer;
import static com.hedera.services.bdd.spec.transactions.TxnVerbs.cryptoUpdate;
import static com.hedera.services.bdd.spec.transactions.TxnVerbs.mintToken;
import static com.hedera.services.bdd.spec.transactions.TxnVerbs.tokenAssociate;
import static com.hedera.services.bdd.spec.transactions.TxnVerbs.tokenCreate;
import static com.hedera.services.bdd.spec.transactions.TxnVerbs.tokenUnfreeze;
import static com.hedera.services.bdd.spec.transactions.TxnVerbs.tokenUpdate;
import static com.hedera.services.bdd.spec.transactions.TxnVerbs.uploadInitCode;
import static com.hedera.services.bdd.spec.transactions.token.TokenMovement.moving;
import static com.hedera.services.bdd.spec.transactions.token.TokenMovement.movingUnique;
import static com.hedera.services.bdd.spec.utilops.CustomSpecAssert.allRunFor;
import static com.hedera.services.bdd.spec.utilops.UtilVerbs.childRecordsCheck;
import static com.hedera.services.bdd.spec.utilops.UtilVerbs.emptyChildRecordsCheck;
import static com.hedera.services.bdd.spec.utilops.UtilVerbs.newKeyNamed;
import static com.hedera.services.bdd.spec.utilops.UtilVerbs.withOpContext;
import static com.hedera.services.bdd.suites.contract.Utils.asAddress;
import static com.hedera.services.bdd.suites.token.TokenAssociationSpecs.VANILLA_TOKEN;
import static com.hedera.services.bdd.suites.utils.MiscEETUtils.metadata;
import static com.hedera.services.bdd.suites.utils.contracts.precompile.HTSPrecompileResult.htsPrecompileResult;
import static com.hederahashgraph.api.proto.java.ResponseCodeEnum.ACCOUNT_FROZEN_FOR_TOKEN;
import static com.hederahashgraph.api.proto.java.ResponseCodeEnum.ACCOUNT_IS_TREASURY;
import static com.hederahashgraph.api.proto.java.ResponseCodeEnum.ACCOUNT_STILL_OWNS_NFTS;
import static com.hederahashgraph.api.proto.java.ResponseCodeEnum.CONTRACT_REVERT_EXECUTED;
import static com.hederahashgraph.api.proto.java.ResponseCodeEnum.INVALID_FULL_PREFIX_SIGNATURE_FOR_PRECOMPILE;
import static com.hederahashgraph.api.proto.java.ResponseCodeEnum.SUCCESS;
import static com.hederahashgraph.api.proto.java.ResponseCodeEnum.TOKEN_ALREADY_ASSOCIATED_TO_ACCOUNT;
import static com.hederahashgraph.api.proto.java.ResponseCodeEnum.TOKEN_NOT_ASSOCIATED_TO_ACCOUNT;
import static com.hederahashgraph.api.proto.java.ResponseCodeEnum.TRANSACTION_REQUIRES_ZERO_TOKEN_BALANCES;
import static com.hederahashgraph.api.proto.java.TokenFreezeStatus.Frozen;
import static com.hederahashgraph.api.proto.java.TokenKycStatus.Revoked;
import static com.hederahashgraph.api.proto.java.TokenType.FUNGIBLE_COMMON;
import static com.hederahashgraph.api.proto.java.TokenType.NON_FUNGIBLE_UNIQUE;

import com.hedera.services.bdd.spec.HapiApiSpec;
import com.hedera.services.bdd.spec.assertions.NonFungibleTransfers;
import com.hedera.services.bdd.spec.keys.KeyShape;
import com.hedera.services.bdd.suites.HapiApiSuite;
import com.hedera.services.contracts.ParsingConstants.FunctionType;
import com.hederahashgraph.api.proto.java.AccountID;
import com.hederahashgraph.api.proto.java.ResponseCodeEnum;
import com.hederahashgraph.api.proto.java.TokenID;
import com.hederahashgraph.api.proto.java.TokenSupplyType;
import com.hederahashgraph.api.proto.java.TokenType;
import java.util.ArrayList;
import java.util.List;
import java.util.concurrent.atomic.AtomicLong;
import java.util.concurrent.atomic.AtomicReference;
import org.apache.logging.log4j.LogManager;
import org.apache.logging.log4j.Logger;
import org.jetbrains.annotations.NotNull;

public class ContractKeysHTSSuite extends HapiApiSuite {
    private static final long GAS_TO_OFFER = 1_500_000L;

    private static final Logger log = LogManager.getLogger(ContractKeysHTSSuite.class);
    private static final String TOKEN_TREASURY = "treasury";
    private static final long TOTAL_SUPPLY = 1_000;
    private static final String NFT = "nft";

    private static final String ACCOUNT = "sender";
    private static final String RECEIVER = "receiver";

    private static final KeyShape CONTRACT_KEY_SHAPE =
            KeyShape.threshOf(1, SIMPLE, KeyShape.CONTRACT);
    private static final KeyShape DELEGATE_CONTRACT_KEY_SHAPE =
            KeyShape.threshOf(1, SIMPLE, DELEGATE_CONTRACT);

    private static final String UNIVERSAL_KEY = "Multipurpose";
    private static final String DELEGATE_KEY = "Delegate Contract Key";
    private static final String CONTRACT_KEY = "Contract Key";
    private static final String FROZEN_TOKEN = "Frozen Token";
    private static final String KYC_TOKEN = "KYC Token";
    private static final String FREEZE_KEY = "Freeze Key";
    private static final String KYC_KEY = "KYC Key";
    private static final String MULTI_KEY = "Multi Key";
    private static final String SUPPLY_KEY = "Supply Key";

    private static final String ORDINARY_CALLS_CONTRACT = "HTSCalls";
    private static final String ASSOCIATE_DISSOCIATE_CONTRACT = "AssociateDissociate";
    private static final String BURN_TOKEN = "BurnToken";

    public static void main(String... args) {
        new ContractKeysHTSSuite().runSuiteAsync();
    }

    @Override
    public boolean canRunConcurrent() {
        return true;
    }

    @Override
    public List<HapiApiSpec> getSpecsInSuite() {
        return allOf(
<<<<<<< HEAD
				HSCS_KEY_1(),
				HSCS_KEY_2(),
				HSCS_KEY_3(),
				HSCS_KEY_4(),
				HSCS_KEY_5(),
				HSCS_KEY_6(),
				HSCS_KEY_7(),
				HSCS_KEY_8(),
				HSCS_KEY_10()
		);
	}

	List<HapiApiSpec> HSCS_KEY_1() {
		return List.of(
				callForMintWithContractKey(),
				callForTransferWithContractKey(),
				callForAssociateWithContractKey(),
				callForDissociateWithContractKey(),
				callForBurnWithContractKey(),
				delegateCallForAssociatePrecompileSignedWithContractKeyFails(),
				delegateCallForDissociatePrecompileSignedWithContractKeyFails()
		);
	}

	List<HapiApiSpec> HSCS_KEY_2() {
		return List.of(
				staticCallForTransferWithContractKey(),
				staticCallForBurnWithContractKey(),
				staticCallForMintWithContractKey(),
				delegateCallForTransferWithContractKey(),
				delegateCallForBurnWithContractKey(),
				delegateCallForMintWithContractKey(),
				staticCallForDissociatePrecompileFails()
		);
	}

	List<HapiApiSpec> HSCS_KEY_3() {
		return List.of(
				callForMintWithDelegateContractKey(),
				callForTransferWithDelegateContractKey(),
				callForAssociateWithDelegateContractKey(),
				callForDissociateWithDelegateContractKey(),
				callForBurnWithDelegateContractKey(),
				delegateCallForAssociatePrecompileSignedWithDelegateContractKeyWorks(),
				delegateCallForDissociatePrecompileSignedWithDelegateContractKeyWorks()
		);
	}

	List<HapiApiSpec> HSCS_KEY_4() {
		return List.of(
				associatePrecompileWithDelegateContractKeyForFungibleVanilla(),
				associatePrecompileWithDelegateContractKeyForFungibleFrozen(),
				associatePrecompileWithDelegateContractKeyForFungibleWithKYC(),
				associatePrecompileWithDelegateContractKeyForNonFungibleVanilla(),
				associatePrecompileWithDelegateContractKeyForNonFungibleFrozen(),
				associatePrecompileWithDelegateContractKeyForNonFungibleWithKYC(),
				dissociatePrecompileWithDelegateContractKeyForFungibleVanilla(),
				dissociatePrecompileWithDelegateContractKeyForFungibleFrozen(),
				dissociatePrecompileWithDelegateContractKeyForFungibleWithKYC(),
				dissociatePrecompileWithDelegateContractKeyForNonFungibleVanilla(),
				dissociatePrecompileWithDelegateContractKeyForNonFungibleFrozen(),
				dissociatePrecompileWithDelegateContractKeyForNonFungibleWithKYC()
		);
	}

	List<HapiApiSpec> HSCS_KEY_5() {
		return List.of(
				staticCallForTransferWithDelegateContractKey(),
				staticCallForBurnWithDelegateContractKey(),
				staticCallForMintWithDelegateContractKey(),
				staticCallForAssociatePrecompileFails()
		);
	}

	List<HapiApiSpec> HSCS_KEY_6() {
		return List.of(
				burnWithKeyAsPartOf1OfXThreshold()
		);
	}

	List<HapiApiSpec> HSCS_KEY_7() {
		return List.of(
				transferWithKeyAsPartOf2OfXThreshold()
		);
	}

	List<HapiApiSpec> HSCS_KEY_8() {
		return List.of(
				burnTokenWithFullPrefixAndPartialPrefixKeys()
		);
	}

	List<HapiApiSpec> HSCS_KEY_10() {
		return List.of(
				mixedFramesScenarios()
		);
	}

	private HapiApiSpec burnWithKeyAsPartOf1OfXThreshold() {
		final var token = "Token";
		final var delegateContractKeyShape = KeyShape.threshOf(1, SIMPLE, DELEGATE_CONTRACT);
		final var contractKeyShape = KeyShape.threshOf(1, SIMPLE, KeyShape.CONTRACT);

		return defaultHapiSpec("burnWithKeyAsPartOf1OfXThreshold")
				.given(
						newKeyNamed(MULTI_KEY),
						cryptoCreate(TOKEN_TREASURY),
						tokenCreate(token)
								.tokenType(TokenType.FUNGIBLE_COMMON)
								.initialSupply(50L)
								.supplyKey(MULTI_KEY)
								.adminKey(MULTI_KEY)
								.treasury(TOKEN_TREASURY),
						uploadInitCode(BURN_TOKEN),
						withOpContext(
								(spec, opLog) ->
										allRunFor(
												spec,
												contractCreate(BURN_TOKEN, asAddress(spec.registry().getTokenID(token))
												)
														.via("creationTx")
										)
						)
				)
				.when(
						newKeyNamed(DELEGATE_KEY).shape(delegateContractKeyShape.signedWith(sigs(ON, BURN_TOKEN))),
						tokenUpdate(token).supplyKey(DELEGATE_KEY),
						contractCall(BURN_TOKEN, "burnToken", 1, new ArrayList<Long>()
						)
								.via("burn with delegate contract key")
								.gas(GAS_TO_OFFER),
						childRecordsCheck("burn with delegate contract key", SUCCESS, recordWith()
								.status(SUCCESS)
								.contractCallResult(
										resultWith()
												.contractCallResult(htsPrecompileResult()
														.forFunction(HTSPrecompileResult.FunctionType.BURN)
														.withStatus(SUCCESS)
														.withTotalSupply(49)
												)
								)
								.tokenTransfers(
										changingFungibleBalances()
												.including(token, TOKEN_TREASURY, -1)
								)
								.newTotalSupply(49)
						),
						getAccountBalance(TOKEN_TREASURY).hasTokenBalance(token, 49)
				)
				.then(
						newKeyNamed(CONTRACT_KEY).shape(contractKeyShape.signedWith(sigs(ON, BURN_TOKEN))),
						tokenUpdate(token)
								.supplyKey(CONTRACT_KEY),
						contractCall(BURN_TOKEN, "burnToken", 1, new ArrayList<Long>()
						)
								.via("burn with contract key")
								.gas(GAS_TO_OFFER),
						childRecordsCheck("burn with contract key", SUCCESS,
								recordWith()
										.status(SUCCESS)
										.contractCallResult(
												resultWith()
														.contractCallResult(htsPrecompileResult()
																.forFunction(HTSPrecompileResult.FunctionType.BURN)
																.withStatus(SUCCESS)
																.withTotalSupply(48)
														)
										)
								.tokenTransfers(
										changingFungibleBalances()
												.including(token, TOKEN_TREASURY, -1)
								)
						)
				);
	}

	private HapiApiSpec transferWithKeyAsPartOf2OfXThreshold() {
		final var outerContract = "DelegateContract";
		final var nestedContract = "ServiceContract";
		final AtomicReference<AccountID> accountID = new AtomicReference<>();
		final AtomicReference<TokenID> vanillaTokenTokenID = new AtomicReference<>();
		final AtomicReference<AccountID> receiverID = new AtomicReference<>();
		final var delegateContractKeyShape = KeyShape.threshOf(2, SIMPLE, SIMPLE, DELEGATE_CONTRACT, KeyShape.CONTRACT);

		return defaultHapiSpec("transferWithKeyAsPartOf2OfXThreshold")
				.given(
						newKeyNamed(SUPPLY_KEY),
						cryptoCreate(TOKEN_TREASURY),
						tokenCreate(VANILLA_TOKEN)
								.tokenType(TokenType.NON_FUNGIBLE_UNIQUE)
								.supplyKey(SUPPLY_KEY)
								.treasury(TOKEN_TREASURY)
								.initialSupply(0)
								.exposingCreatedIdTo(id -> vanillaTokenTokenID.set(asToken(id))),
						mintToken(VANILLA_TOKEN, List.of(copyFromUtf8("First!"))),
						cryptoCreate(ACCOUNT)
								.exposingCreatedIdTo(accountID::set),
						cryptoCreate(RECEIVER)
								.exposingCreatedIdTo(receiverID::set),
						uploadInitCode(outerContract, nestedContract),
						contractCreate(nestedContract),
						tokenAssociate(nestedContract, VANILLA_TOKEN),
						tokenAssociate(ACCOUNT, VANILLA_TOKEN),
						tokenAssociate(RECEIVER, VANILLA_TOKEN),
						cryptoTransfer(movingUnique(VANILLA_TOKEN, 1L).between(TOKEN_TREASURY, ACCOUNT))
								.payingWith(GENESIS)
				).when(
						withOpContext(
								(spec, opLog) ->
										allRunFor(
												spec,
												contractCreate(outerContract, getNestedContractAddress(nestedContract, spec)),
												tokenAssociate(outerContract, VANILLA_TOKEN),
												newKeyNamed(DELEGATE_KEY).shape(delegateContractKeyShape.signedWith(sigs(ON, ON, outerContract, nestedContract))),
												cryptoUpdate(ACCOUNT).key(DELEGATE_KEY),
												contractCall(outerContract, "transferDelegateCall",
														asAddress(vanillaTokenTokenID.get()), asAddress(accountID.get()),
														asAddress(receiverID.get()), 1L
												)
														.payingWith(GENESIS)
														.alsoSigningWithFullPrefix(ACCOUNT)
														.via("delegateTransferCallWithDelegateContractKeyTxn")
														.gas(GAS_TO_OFFER)
										)
						)
				).then(
						childRecordsCheck("delegateTransferCallWithDelegateContractKeyTxn", SUCCESS,
								recordWith()
										.status(SUCCESS)
										.contractCallResult(
												resultWith()
														.contractCallResult(htsPrecompileResult()
																.withStatus(SUCCESS)
														)
										)
						),
						getAccountBalance(ACCOUNT).hasTokenBalance(VANILLA_TOKEN, 0),
						getAccountBalance(RECEIVER).hasTokenBalance(VANILLA_TOKEN, 1)
				);
	}


	private HapiApiSpec delegateCallForTransferWithContractKey() {
		final var outerContract = "DelegateContract";
		final var nestedContract = "ServiceContract";
		final AtomicReference<AccountID> accountID = new AtomicReference<>();
		final AtomicReference<TokenID> vanillaTokenTokenID = new AtomicReference<>();
		final AtomicReference<AccountID> receiverID = new AtomicReference<>();

		return defaultHapiSpec("delegateCallForTransferWithContractKey")
				.given(
						newKeyNamed(SUPPLY_KEY),
						cryptoCreate(TOKEN_TREASURY),
						tokenCreate(VANILLA_TOKEN)
								.tokenType(TokenType.NON_FUNGIBLE_UNIQUE)
								.supplyKey(SUPPLY_KEY)
								.treasury(TOKEN_TREASURY)
								.initialSupply(0)
								.exposingCreatedIdTo(id -> vanillaTokenTokenID.set(asToken(id))),
						mintToken(VANILLA_TOKEN, List.of(copyFromUtf8("First!"))),
						cryptoCreate(ACCOUNT)
								.exposingCreatedIdTo(accountID::set),
						cryptoCreate(RECEIVER)
								.exposingCreatedIdTo(receiverID::set),
						uploadInitCode(outerContract, nestedContract),
						contractCreate(nestedContract),
						tokenAssociate(nestedContract, VANILLA_TOKEN),
						tokenAssociate(ACCOUNT, VANILLA_TOKEN),
						tokenAssociate(RECEIVER, VANILLA_TOKEN),
						cryptoTransfer(movingUnique(VANILLA_TOKEN, 1L).between(TOKEN_TREASURY, ACCOUNT))
								.payingWith(GENESIS)
				).when(
						withOpContext(
								(spec, opLog) ->
										allRunFor(
												spec,
												contractCreate(outerContract, getNestedContractAddress(nestedContract, spec)),
												tokenAssociate(outerContract, VANILLA_TOKEN),
												newKeyNamed(CONTRACT_KEY).shape(CONTRACT_KEY_SHAPE.signedWith(sigs(ON, outerContract))),
												cryptoUpdate(ACCOUNT).key(CONTRACT_KEY),
												contractCall(outerContract, "transferDelegateCall",
														asAddress(vanillaTokenTokenID.get()), asAddress(accountID.get()),
														asAddress(receiverID.get()), 1L)
														.payingWith(GENESIS)
														.via("delegateTransferCallWithContractKeyTxn")
														.hasKnownStatus(ResponseCodeEnum.CONTRACT_REVERT_EXECUTED)
														.gas(GAS_TO_OFFER)
										)
						)
				).then(
						childRecordsCheck("delegateTransferCallWithContractKeyTxn", CONTRACT_REVERT_EXECUTED,
								recordWith()
										.status(INVALID_FULL_PREFIX_SIGNATURE_FOR_PRECOMPILE)
										.contractCallResult(
												resultWith()
														.contractCallResult(htsPrecompileResult()
																.withStatus(INVALID_FULL_PREFIX_SIGNATURE_FOR_PRECOMPILE)
														)
										)
						),
						getAccountBalance(ACCOUNT).hasTokenBalance(VANILLA_TOKEN, 1),
						getAccountBalance(RECEIVER).hasTokenBalance(VANILLA_TOKEN, 0)
				);
	}

	private HapiApiSpec delegateCallForBurnWithContractKey() {
		final var outerContract = "DelegateContract";
		final var nestedContract = "ServiceContract";
		final AtomicReference<TokenID> vanillaTokenTokenID = new AtomicReference<>();

		return defaultHapiSpec("delegateCallForBurnWithContractKey")
				.given(
						newKeyNamed(SUPPLY_KEY),
						cryptoCreate(TOKEN_TREASURY),
						tokenCreate(VANILLA_TOKEN)
								.tokenType(TokenType.NON_FUNGIBLE_UNIQUE)
								.supplyKey(SUPPLY_KEY)
								.adminKey(SUPPLY_KEY)
								.treasury(TOKEN_TREASURY)
								.initialSupply(0L)
								.exposingCreatedIdTo(id -> vanillaTokenTokenID.set(asToken(id))),
						mintToken(VANILLA_TOKEN, List.of(copyFromUtf8("First!"))),
						mintToken(VANILLA_TOKEN, List.of(copyFromUtf8("Second!"))),
						uploadInitCode(outerContract, nestedContract),
						contractCreate(nestedContract)
				)
				.when(
						withOpContext(
								(spec, opLog) ->
										allRunFor(
												spec,
												contractCreate(outerContract, getNestedContractAddress(nestedContract, spec)),
												newKeyNamed(CONTRACT_KEY).shape(CONTRACT_KEY_SHAPE.signedWith(sigs(ON, outerContract))),
												tokenUpdate(VANILLA_TOKEN).supplyKey(CONTRACT_KEY),
												contractCall(outerContract, "burnDelegateCall",
														asAddress(vanillaTokenTokenID.get()), 0, List.of(1L))
														.payingWith(GENESIS)
														.via("delegateBurnCallWithContractKeyTxn")
														.hasKnownStatus(ResponseCodeEnum.CONTRACT_REVERT_EXECUTED)
														.gas(GAS_TO_OFFER)
										)
						)
				)
				.then(
						childRecordsCheck("delegateBurnCallWithContractKeyTxn", CONTRACT_REVERT_EXECUTED,
								recordWith()
										.status(INVALID_FULL_PREFIX_SIGNATURE_FOR_PRECOMPILE)
										.contractCallResult(
												resultWith()
														.contractCallResult(htsPrecompileResult()
																.forFunction(HTSPrecompileResult.FunctionType.BURN)
																.withStatus(INVALID_FULL_PREFIX_SIGNATURE_FOR_PRECOMPILE)
														)
										)
						),
						getAccountBalance(TOKEN_TREASURY).hasTokenBalance(VANILLA_TOKEN, 2)
				);
	}

	private HapiApiSpec delegateCallForMintWithContractKey() {
		final var outerContract = "DelegateContract";
		final var nestedContract = "ServiceContract";
		final AtomicReference<TokenID> vanillaTokenTokenID = new AtomicReference<>();

		return defaultHapiSpec("delegateCallForMintWithContractKey")
				.given(
						newKeyNamed(SUPPLY_KEY),
						cryptoCreate(TOKEN_TREASURY),
						tokenCreate(VANILLA_TOKEN)
								.tokenType(TokenType.FUNGIBLE_COMMON)
								.supplyKey(SUPPLY_KEY)
								.adminKey(SUPPLY_KEY)
								.treasury(TOKEN_TREASURY)
								.initialSupply(50L)
								.exposingCreatedIdTo(id -> vanillaTokenTokenID.set(asToken(id))),
						uploadInitCode(outerContract, nestedContract),
						contractCreate(nestedContract)
				)
				.when(
						withOpContext(
								(spec, opLog) ->
										allRunFor(
												spec,
												contractCreate(outerContract, getNestedContractAddress(nestedContract, spec)),
												newKeyNamed(CONTRACT_KEY).shape(CONTRACT_KEY_SHAPE.signedWith(sigs(ON, outerContract))),
												tokenUpdate(VANILLA_TOKEN).supplyKey(CONTRACT_KEY),
												contractCall(outerContract, "mintDelegateCall",
														asAddress(vanillaTokenTokenID.get()), 1)
														.payingWith(GENESIS)
														.via("delegateBurnCallWithContractKeyTxn")
														.hasKnownStatus(ResponseCodeEnum.CONTRACT_REVERT_EXECUTED)
														.gas(GAS_TO_OFFER)
										)
						)
				)
				.then(
						childRecordsCheck("delegateBurnCallWithContractKeyTxn", CONTRACT_REVERT_EXECUTED,
								recordWith()
										.status(INVALID_FULL_PREFIX_SIGNATURE_FOR_PRECOMPILE)
										.contractCallResult(
												resultWith()
														.contractCallResult(htsPrecompileResult()
																.forFunction(HTSPrecompileResult.FunctionType.MINT)
																.withStatus(INVALID_FULL_PREFIX_SIGNATURE_FOR_PRECOMPILE)
																.withSerialNumbers()
														)
										)

						),
						getAccountBalance(TOKEN_TREASURY).hasTokenBalance(VANILLA_TOKEN, 50)
				);
	}

	private HapiApiSpec staticCallForDissociatePrecompileFails() {
		final var outerContract = "NestedAssociateDissociate";
		final var nestedContract = "AssociateDissociate";
		final AtomicReference<AccountID> accountID = new AtomicReference<>();
		final AtomicReference<TokenID> vanillaTokenTokenID = new AtomicReference<>();

		return defaultHapiSpec("StaticCallForDissociatePrecompileFails")
				.given(
						cryptoCreate(ACCOUNT)
								.exposingCreatedIdTo(accountID::set),
						cryptoCreate(TOKEN_TREASURY),
						tokenCreate(VANILLA_TOKEN)
								.tokenType(FUNGIBLE_COMMON)
								.treasury(TOKEN_TREASURY)
								.exposingCreatedIdTo(id -> vanillaTokenTokenID.set(asToken(id))),
						uploadInitCode(outerContract, nestedContract),
						contractCreate(nestedContract)
				).when(
						withOpContext(
								(spec, opLog) ->
										allRunFor(
												spec,
												tokenAssociate(ACCOUNT, VANILLA_TOKEN),
												contractCreate(outerContract, getNestedContractAddress(nestedContract, spec)),
												contractCall(outerContract, "dissociateStaticCall",
														asAddress(accountID.get()), asAddress(vanillaTokenTokenID.get())
												)
														.payingWith(GENESIS)
														.via("staticDissociateCallTxn")
														.hasKnownStatus(ResponseCodeEnum.CONTRACT_REVERT_EXECUTED)
														.gas(GAS_TO_OFFER)
										)
						)
				).then(
						emptyChildRecordsCheck("staticDissociateCallTxn", CONTRACT_REVERT_EXECUTED),
						getAccountInfo(ACCOUNT).hasToken(relationshipWith(VANILLA_TOKEN))
				);
	}

	private HapiApiSpec staticCallForTransferWithContractKey() {
		final var outerContract = "StaticContract";
		final var nestedContract = "ServiceContract";
		final AtomicReference<AccountID> accountID = new AtomicReference<>();
		final AtomicReference<TokenID> vanillaTokenTokenID = new AtomicReference<>();
		final AtomicReference<AccountID> receiverID = new AtomicReference<>();

		return defaultHapiSpec("staticCallForTransferWithContractKey")
				.given(
						newKeyNamed(SUPPLY_KEY),
						cryptoCreate(TOKEN_TREASURY),
						tokenCreate(VANILLA_TOKEN)
								.tokenType(TokenType.NON_FUNGIBLE_UNIQUE)
								.supplyKey(SUPPLY_KEY)
								.treasury(TOKEN_TREASURY)
								.initialSupply(0)
								.exposingCreatedIdTo(id -> vanillaTokenTokenID.set(asToken(id))),
						mintToken(VANILLA_TOKEN, List.of(copyFromUtf8("First!"))),
						cryptoCreate(ACCOUNT)
								.exposingCreatedIdTo(accountID::set),
						cryptoCreate(RECEIVER)
								.exposingCreatedIdTo(receiverID::set),
						uploadInitCode(outerContract, nestedContract),
						contractCreate(nestedContract),
						tokenAssociate(nestedContract, VANILLA_TOKEN),
						tokenAssociate(ACCOUNT, VANILLA_TOKEN),
						tokenAssociate(RECEIVER, VANILLA_TOKEN),
						cryptoTransfer(movingUnique(VANILLA_TOKEN, 1L).between(TOKEN_TREASURY, ACCOUNT))
								.payingWith(GENESIS)
				).when(
						withOpContext(
								(spec, opLog) ->
										allRunFor(
												spec,
												contractCreate(outerContract, getNestedContractAddress(nestedContract, spec)),
												tokenAssociate(outerContract, VANILLA_TOKEN),
												newKeyNamed(CONTRACT_KEY).shape(CONTRACT_KEY_SHAPE.signedWith(sigs(ON, outerContract))),
												cryptoUpdate(ACCOUNT).key(CONTRACT_KEY),
												contractCall(outerContract, "transferStaticCall",
														asAddress(vanillaTokenTokenID.get()), asAddress(accountID.get()),
														asAddress(receiverID.get()), 1L)
														.payingWith(GENESIS)
														.via("staticTransferCallWithContractKeyTxn")
														.hasKnownStatus(CONTRACT_REVERT_EXECUTED)
														.gas(GAS_TO_OFFER)
										)
						)

				).then(
						emptyChildRecordsCheck("staticTransferCallWithContractKeyTxn", CONTRACT_REVERT_EXECUTED)
				);
	}

	private HapiApiSpec staticCallForBurnWithContractKey() {
		final var outerContract = "StaticContract";
		final var nestedContract = "ServiceContract";
		final AtomicReference<TokenID> vanillaTokenTokenID = new AtomicReference<>();

		return defaultHapiSpec("staticCallForBurnWithContractKey")
				.given(
						newKeyNamed(SUPPLY_KEY),
						cryptoCreate(TOKEN_TREASURY),
						tokenCreate(VANILLA_TOKEN)
								.tokenType(TokenType.NON_FUNGIBLE_UNIQUE)
								.supplyKey(SUPPLY_KEY)
								.adminKey(SUPPLY_KEY)
								.treasury(TOKEN_TREASURY)
								.initialSupply(0L)
								.exposingCreatedIdTo(id -> vanillaTokenTokenID.set(asToken(id))),
						mintToken(VANILLA_TOKEN, List.of(copyFromUtf8("First!"))),
						mintToken(VANILLA_TOKEN, List.of(copyFromUtf8("Second!"))),
						uploadInitCode(outerContract, nestedContract),
						contractCreate(nestedContract)
				)
				.when(
						withOpContext(
								(spec, opLog) ->
										allRunFor(
												spec,
												contractCreate(outerContract, getNestedContractAddress(nestedContract, spec)),
												newKeyNamed(CONTRACT_KEY).shape(CONTRACT_KEY_SHAPE.signedWith(sigs(ON, outerContract))),
												tokenUpdate(VANILLA_TOKEN).supplyKey(CONTRACT_KEY),
												contractCall(outerContract, "burnStaticCall",
														asAddress(vanillaTokenTokenID.get()), 0, List.of(1L)
												)
														.payingWith(GENESIS)
														.via("staticBurnCallWithContractKeyTxn")
														.hasKnownStatus(CONTRACT_REVERT_EXECUTED)
														.gas(GAS_TO_OFFER)
										)
						)
				)
				.then(
						emptyChildRecordsCheck("staticBurnCallWithContractKeyTxn", CONTRACT_REVERT_EXECUTED)
				);
	}

	private HapiApiSpec staticCallForMintWithContractKey() {
		final var outerContract = "StaticContract";
		final var nestedContract = "ServiceContract";
		final AtomicReference<TokenID> vanillaTokenTokenID = new AtomicReference<>();

		return defaultHapiSpec("staticCallForMintWithContractKey")
				.given(
						newKeyNamed(SUPPLY_KEY),
						cryptoCreate(TOKEN_TREASURY),
						tokenCreate(VANILLA_TOKEN)
								.tokenType(TokenType.FUNGIBLE_COMMON)
								.supplyKey(SUPPLY_KEY)
								.adminKey(SUPPLY_KEY)
								.treasury(TOKEN_TREASURY)
								.initialSupply(50L)
								.exposingCreatedIdTo(id -> vanillaTokenTokenID.set(asToken(id))),
						uploadInitCode(outerContract, nestedContract),
						contractCreate(nestedContract)
				)
				.when(
						withOpContext(
								(spec, opLog) ->
										allRunFor(
												spec,
												contractCreate(outerContract, getNestedContractAddress(nestedContract, spec)),
												newKeyNamed(CONTRACT_KEY).shape(CONTRACT_KEY_SHAPE.signedWith(sigs(ON, outerContract))),
												tokenUpdate(VANILLA_TOKEN).supplyKey(CONTRACT_KEY),

												contractCall(outerContract, "mintStaticCall",
														asAddress(vanillaTokenTokenID.get()), 1)
														.payingWith(GENESIS)
														.via("staticBurnCallWithContractKeyTxn")
														.hasKnownStatus(CONTRACT_REVERT_EXECUTED)
														.gas(GAS_TO_OFFER)
										)
						)
				)
				.then(
						emptyChildRecordsCheck("staticBurnCallWithContractKeyTxn", CONTRACT_REVERT_EXECUTED)
				);
	}

	private HapiApiSpec staticCallForTransferWithDelegateContractKey() {
		final var outerContract = "StaticContract";
		final var nestedContract = "ServiceContract";
		final AtomicReference<AccountID> accountID = new AtomicReference<>();
		final AtomicReference<TokenID> vanillaTokenTokenID = new AtomicReference<>();
		final AtomicReference<AccountID> receiverID = new AtomicReference<>();

		return defaultHapiSpec("staticCallForTransferWithDelegateContractKey")
				.given(
						newKeyNamed(SUPPLY_KEY),
						cryptoCreate(TOKEN_TREASURY),
						tokenCreate(VANILLA_TOKEN)
								.tokenType(TokenType.NON_FUNGIBLE_UNIQUE)
								.supplyKey(SUPPLY_KEY)
								.treasury(TOKEN_TREASURY)
								.initialSupply(0)
								.exposingCreatedIdTo(id -> vanillaTokenTokenID.set(asToken(id))),
						mintToken(VANILLA_TOKEN, List.of(copyFromUtf8("First!"))),
						cryptoCreate(ACCOUNT)
								.exposingCreatedIdTo(accountID::set),
						cryptoCreate(RECEIVER)
								.exposingCreatedIdTo(receiverID::set),
						uploadInitCode(outerContract, nestedContract),
						contractCreate(nestedContract),
						tokenAssociate(nestedContract, VANILLA_TOKEN),
						tokenAssociate(ACCOUNT, VANILLA_TOKEN),
						tokenAssociate(RECEIVER, VANILLA_TOKEN),
						cryptoTransfer(movingUnique(VANILLA_TOKEN, 1L).between(TOKEN_TREASURY, ACCOUNT))
								.payingWith(GENESIS)
				).when(
						withOpContext(
								(spec, opLog) ->
										allRunFor(
												spec,
												contractCreate(outerContract, getNestedContractAddress(nestedContract, spec)),
												tokenAssociate(outerContract, VANILLA_TOKEN),
												newKeyNamed(DELEGATE_KEY).shape(DELEGATE_CONTRACT_KEY_SHAPE.signedWith(sigs(ON, outerContract))),
												cryptoUpdate(ACCOUNT).key(DELEGATE_KEY),
												contractCall(outerContract, "transferStaticCall",
														asAddress(vanillaTokenTokenID.get()), asAddress(accountID.get()),
														asAddress(receiverID.get()), 1L)
														.payingWith(GENESIS)
														.via("staticTransferCallWithDelegateContractKeyTxn")
														.hasKnownStatus(CONTRACT_REVERT_EXECUTED)
														.gas(GAS_TO_OFFER)
										)
						)

				).then(
						emptyChildRecordsCheck("staticTransferCallWithDelegateContractKeyTxn", CONTRACT_REVERT_EXECUTED)
				);
	}

	private HapiApiSpec staticCallForBurnWithDelegateContractKey() {
		final var outerContract = "StaticContract";
		final var nestedContract = "ServiceContract";
		final AtomicReference<TokenID> vanillaTokenTokenID = new AtomicReference<>();

		return defaultHapiSpec("staticCallForBurnWithDelegateContractKey")
				.given(
						newKeyNamed(SUPPLY_KEY),
						cryptoCreate(TOKEN_TREASURY),
						tokenCreate(VANILLA_TOKEN)
								.tokenType(TokenType.NON_FUNGIBLE_UNIQUE)
								.supplyKey(SUPPLY_KEY)
								.adminKey(SUPPLY_KEY)
								.treasury(TOKEN_TREASURY)
								.initialSupply(0L)
								.exposingCreatedIdTo(id -> vanillaTokenTokenID.set(asToken(id))),
						mintToken(VANILLA_TOKEN, List.of(copyFromUtf8("First!"))),
						mintToken(VANILLA_TOKEN, List.of(copyFromUtf8("Second!"))),
						uploadInitCode(outerContract, nestedContract),
						contractCreate(nestedContract)
				)
				.when(
						withOpContext(
								(spec, opLog) ->
										allRunFor(
												spec,
												contractCreate(outerContract, getNestedContractAddress(nestedContract, spec)),
												newKeyNamed(DELEGATE_KEY).shape(DELEGATE_CONTRACT_KEY_SHAPE.signedWith(sigs(ON, outerContract))),
												tokenUpdate(VANILLA_TOKEN).supplyKey(DELEGATE_KEY),
												contractCall(outerContract, "burnStaticCall",
														asAddress(vanillaTokenTokenID.get()), 0, List.of(1L)
												)
														.payingWith(GENESIS)
														.via("staticBurnCallWithDelegateContractKeyTxn")
														.hasKnownStatus(CONTRACT_REVERT_EXECUTED)
														.gas(GAS_TO_OFFER)
										)
						)
				)
				.then(
						emptyChildRecordsCheck("staticBurnCallWithDelegateContractKeyTxn", CONTRACT_REVERT_EXECUTED)

				);
	}

	private HapiApiSpec staticCallForMintWithDelegateContractKey() {
		final var outerContract = "StaticContract";
		final var nestedContract = "ServiceContract";
		final AtomicReference<TokenID> vanillaTokenTokenID = new AtomicReference<>();

		return defaultHapiSpec("staticCallForMintWithDelegateContractKey")
				.given(
						newKeyNamed(SUPPLY_KEY),
						cryptoCreate(TOKEN_TREASURY),
						tokenCreate(VANILLA_TOKEN)
								.tokenType(TokenType.FUNGIBLE_COMMON)
								.supplyKey(SUPPLY_KEY)
								.adminKey(SUPPLY_KEY)
								.treasury(TOKEN_TREASURY)
								.initialSupply(50L)
								.exposingCreatedIdTo(id -> vanillaTokenTokenID.set(asToken(id))),
						uploadInitCode(outerContract, nestedContract),
						contractCreate(nestedContract)
				)
				.when(
						withOpContext(
								(spec, opLog) ->
										allRunFor(
												spec,
												contractCreate(outerContract, getNestedContractAddress(nestedContract, spec)),
												newKeyNamed(DELEGATE_KEY).shape(DELEGATE_CONTRACT_KEY_SHAPE.signedWith(sigs(ON, outerContract))),
												tokenUpdate(VANILLA_TOKEN).supplyKey(DELEGATE_KEY),
												contractCall(outerContract, "mintStaticCall",
														asAddress(vanillaTokenTokenID.get()), 1
												)
														.payingWith(GENESIS)
														.via("staticBurnCallWithDelegateContractKeyTxn")
														.hasKnownStatus(CONTRACT_REVERT_EXECUTED)
														.gas(GAS_TO_OFFER)
										)
						)
				)
				.then(
						emptyChildRecordsCheck("staticBurnCallWithDelegateContractKeyTxn", CONTRACT_REVERT_EXECUTED)
				);
	}

	private HapiApiSpec staticCallForAssociatePrecompileFails() {
		final var outerContract = "NestedAssociateDissociate";
		final var nestedContract = "AssociateDissociate";
		final AtomicReference<AccountID> accountID = new AtomicReference<>();
		final AtomicReference<TokenID> vanillaTokenTokenID = new AtomicReference<>();

		return defaultHapiSpec("StaticCallForAssociatePrecompileFails")
				.given(
						cryptoCreate(ACCOUNT)
								.balance(ONE_MILLION_HBARS)
								.exposingCreatedIdTo(accountID::set),
						cryptoCreate(TOKEN_TREASURY),
						tokenCreate(VANILLA_TOKEN)
								.tokenType(FUNGIBLE_COMMON)
								.treasury(TOKEN_TREASURY)
								.exposingCreatedIdTo(id -> vanillaTokenTokenID.set(asToken(id))),
						uploadInitCode(outerContract, nestedContract),
						contractCreate(nestedContract)
				).when(
						withOpContext(
								(spec, opLog) ->
										allRunFor(
												spec,
												contractCreate(outerContract, getNestedContractAddress(nestedContract, spec)),
												contractCall(outerContract, "associateStaticCall",
														asAddress(accountID.get()), asAddress(vanillaTokenTokenID.get())
												)
														.payingWith(ACCOUNT)
														.via("staticAssociateCallTxn")
														.hasKnownStatus(ResponseCodeEnum.CONTRACT_REVERT_EXECUTED)
														.gas(GAS_TO_OFFER)
										)
						)
				).then(
						emptyChildRecordsCheck("staticAssociateCallTxn", CONTRACT_REVERT_EXECUTED),
						getAccountInfo(ACCOUNT).hasNoTokenRelationship(VANILLA_TOKEN)
				);
	}

	private HapiApiSpec callForMintWithContractKey() {
		final var theAccount = "anybody";
		final var fungibleToken = "fungibleToken";
		final var firstMintTxn = "firstMintTxn";
		final var amount = 10L;

		final AtomicLong fungibleNum = new AtomicLong();

		return defaultHapiSpec("callForMintWithContractKey")
				.given(
						newKeyNamed(MULTI_KEY),
						cryptoCreate(theAccount).balance(10 * ONE_HUNDRED_HBARS),
						cryptoCreate(TOKEN_TREASURY),
						tokenCreate(fungibleToken)
								.tokenType(FUNGIBLE_COMMON)
								.initialSupply(0)
								.treasury(TOKEN_TREASURY)
								.adminKey(MULTI_KEY)
								.supplyKey(MULTI_KEY)
								.exposingCreatedIdTo(idLit -> fungibleNum.set(asDotDelimitedLongArray(idLit)[2])),
						uploadInitCode(ORDINARY_CALLS_CONTRACT),
						contractCreate(ORDINARY_CALLS_CONTRACT)
				).when(
						withOpContext(
								(spec, opLog) ->
										allRunFor(
												spec,
												newKeyNamed(CONTRACT_KEY).shape(CONTRACT_KEY_SHAPE.signedWith(sigs(ON,
														ORDINARY_CALLS_CONTRACT))),
												tokenUpdate(fungibleToken).supplyKey(CONTRACT_KEY),
												contractCall(ORDINARY_CALLS_CONTRACT, "mintTokenCall",
														asAddress(spec.registry().getTokenID(fungibleToken)), amount,
														new byte[]{}
												)
														.via(firstMintTxn)
														.payingWith(theAccount)
										)
						)
				).then(
						childRecordsCheck(firstMintTxn, SUCCESS,
								recordWith()
										.status(SUCCESS)
										.contractCallResult(
												resultWith()
														.contractCallResult(htsPrecompileResult()
																.forFunction(HTSPrecompileResult.FunctionType.MINT)
																.withStatus(SUCCESS)
																.withTotalSupply(10)
																.withSerialNumbers()
														)
										)
								.tokenTransfers(changingFungibleBalances()
										.including(fungibleToken, TOKEN_TREASURY, 10)
								)
								.newTotalSupply(10)
						),
						getTokenInfo(fungibleToken).hasTotalSupply(amount),
						getAccountBalance(TOKEN_TREASURY).hasTokenBalance(fungibleToken, amount)
				);
	}

	private HapiApiSpec callForMintWithDelegateContractKey() {
		final var theAccount = "anybody";
		final var fungibleToken = "fungibleToken";
		final var firstMintTxn = "firstMintTxn";
		final var amount = 10L;

		final AtomicLong fungibleNum = new AtomicLong();

		return defaultHapiSpec("callForMintWithDelegateContractKey")
				.given(
						newKeyNamed(MULTI_KEY),
						cryptoCreate(theAccount).balance(10 * ONE_HUNDRED_HBARS),
						cryptoCreate(TOKEN_TREASURY),
						tokenCreate(fungibleToken)
								.tokenType(FUNGIBLE_COMMON)
								.initialSupply(0)
								.treasury(TOKEN_TREASURY)
								.adminKey(MULTI_KEY)
								.supplyKey(MULTI_KEY)
								.exposingCreatedIdTo(idLit -> fungibleNum.set(asDotDelimitedLongArray(idLit)[2])),
						uploadInitCode(ORDINARY_CALLS_CONTRACT),
						contractCreate(ORDINARY_CALLS_CONTRACT)
				).when(
						withOpContext(
								(spec, opLog) ->
										allRunFor(
												spec,
												newKeyNamed(DELEGATE_KEY).shape(DELEGATE_CONTRACT_KEY_SHAPE.signedWith(sigs(ON,
														ORDINARY_CALLS_CONTRACT))),
												tokenUpdate(fungibleToken)
														.supplyKey(DELEGATE_KEY),
												contractCall(ORDINARY_CALLS_CONTRACT, "mintTokenCall",
														asAddress(spec.registry().getTokenID(fungibleToken)), amount,
														new byte[]{}
												)
														.via(firstMintTxn)
														.payingWith(theAccount)
										)
						)
				).then(
						childRecordsCheck(firstMintTxn, SUCCESS,
								recordWith()
										.status(SUCCESS)
										.contractCallResult(
												resultWith()
														.contractCallResult(htsPrecompileResult()
																.forFunction(HTSPrecompileResult.FunctionType.MINT)
																.withStatus(SUCCESS)
																.withTotalSupply(10)
																.withSerialNumbers()
														)
								)
								.tokenTransfers(
										changingFungibleBalances()
												.including(fungibleToken, TOKEN_TREASURY, 10)
								)
								.newTotalSupply(10)
						),
						getTokenInfo(fungibleToken).hasTotalSupply(amount),
						getAccountBalance(TOKEN_TREASURY).hasTokenBalance(fungibleToken, amount)
				);
	}

	private HapiApiSpec callForTransferWithContractKey() {
		return defaultHapiSpec("callForTransferWithContractKey")
				.given(
						newKeyNamed(UNIVERSAL_KEY),
						cryptoCreate(ACCOUNT).balance(10 * ONE_HUNDRED_HBARS),
						cryptoCreate(RECEIVER),
						cryptoCreate(TOKEN_TREASURY),
						tokenCreate(NFT)
								.tokenType(NON_FUNGIBLE_UNIQUE)
								.supplyKey(UNIVERSAL_KEY)
								.supplyType(TokenSupplyType.INFINITE)
								.initialSupply(0)
								.treasury(TOKEN_TREASURY),
						tokenAssociate(ACCOUNT, NFT),
						mintToken(NFT, List.of(metadata("firstMemo"), metadata("secondMemo"))),
						uploadInitCode(ORDINARY_CALLS_CONTRACT),
						contractCreate(ORDINARY_CALLS_CONTRACT).via("creationTx")
				).when(
						withOpContext(
								(spec, opLog) ->
										allRunFor(
												spec,
												newKeyNamed(CONTRACT_KEY).shape(CONTRACT_KEY_SHAPE.signedWith(sigs(ON,
														ORDINARY_CALLS_CONTRACT))),
												cryptoUpdate(ACCOUNT).key(CONTRACT_KEY),
												tokenAssociate(ORDINARY_CALLS_CONTRACT, List.of(NFT)),
												tokenAssociate(RECEIVER, List.of(NFT)),
												cryptoTransfer(movingUnique(NFT, 1).between(TOKEN_TREASURY, ACCOUNT)),
												contractCall(ORDINARY_CALLS_CONTRACT, "transferNFTCall",
														asAddress(spec.registry().getTokenID(NFT)),
														asAddress(spec.registry().getAccountID(ACCOUNT)),
														asAddress(spec.registry().getAccountID(RECEIVER)),
														1L
												)
														.fee(ONE_HBAR)
														.hasKnownStatus(SUCCESS)
														.payingWith(GENESIS)
														.gas(GAS_TO_OFFER)
														.via("distributeTx")
										)
						)
				).then(
						getTokenInfo(NFT).hasTotalSupply(2),
						getAccountInfo(RECEIVER).hasOwnedNfts(1),
						getAccountBalance(RECEIVER).hasTokenBalance(NFT, 1),
						getAccountInfo(ACCOUNT).hasOwnedNfts(0),
						getAccountBalance(ACCOUNT).hasTokenBalance(NFT, 0),
						childRecordsCheck("distributeTx", SUCCESS,
								recordWith()
									.status(SUCCESS)
									.contractCallResult(
											resultWith()
												.contractCallResult(htsPrecompileResult()
														.withStatus(SUCCESS)
												)
								)
								.tokenTransfers(
										NonFungibleTransfers.changingNFTBalances()
												.including(NFT, ACCOUNT, RECEIVER, 1L)
								)
						)
				);
	}

	private HapiApiSpec callForTransferWithDelegateContractKey() {
		return defaultHapiSpec("callForTransferWithDelegateContractKey")
				.given(
						newKeyNamed(UNIVERSAL_KEY),
						cryptoCreate(ACCOUNT).balance(10 * ONE_HUNDRED_HBARS),
						cryptoCreate(RECEIVER),
						cryptoCreate(TOKEN_TREASURY),
						tokenCreate(NFT)
								.tokenType(NON_FUNGIBLE_UNIQUE)
								.supplyKey(UNIVERSAL_KEY)
								.supplyType(TokenSupplyType.INFINITE)
								.initialSupply(0)
								.treasury(TOKEN_TREASURY),
						tokenAssociate(ACCOUNT, NFT),
						mintToken(NFT, List.of(metadata("firstMemo"), metadata("secondMemo"))),
						uploadInitCode(ORDINARY_CALLS_CONTRACT),
						contractCreate(ORDINARY_CALLS_CONTRACT)
				).when(
						withOpContext(
								(spec, opLog) ->
										allRunFor(
												spec,
												newKeyNamed(DELEGATE_KEY).shape(DELEGATE_CONTRACT_KEY_SHAPE.signedWith(sigs(ON,
														ORDINARY_CALLS_CONTRACT))),
												cryptoUpdate(ACCOUNT).key(DELEGATE_KEY),
												tokenAssociate(ORDINARY_CALLS_CONTRACT, List.of(NFT)),
												tokenAssociate(RECEIVER, List.of(NFT)),
												cryptoTransfer(movingUnique(NFT, 1).between(TOKEN_TREASURY, ACCOUNT)),
												contractCall(ORDINARY_CALLS_CONTRACT, "transferNFTCall",
														asAddress(spec.registry().getTokenID(NFT)),
														asAddress(spec.registry().getAccountID(ACCOUNT)),
														asAddress(spec.registry().getAccountID(RECEIVER)),
														1L
												)
														.fee(ONE_HBAR)
														.hasKnownStatus(SUCCESS)
														.payingWith(GENESIS)
														.gas(GAS_TO_OFFER)
														.via("distributeTx")
										)
						)
				).then(
						getTokenInfo(NFT).hasTotalSupply(2),
						getAccountInfo(RECEIVER).hasOwnedNfts(1),
						getAccountBalance(RECEIVER).hasTokenBalance(NFT, 1),
						getAccountInfo(ACCOUNT).hasOwnedNfts(0),
						getAccountBalance(ACCOUNT).hasTokenBalance(NFT, 0),
						childRecordsCheck("distributeTx", SUCCESS,
								recordWith()
										.status(SUCCESS)
										.contractCallResult(
												resultWith()
														.contractCallResult(htsPrecompileResult()
																.withStatus(SUCCESS)
														)
								)
								.tokenTransfers(
										NonFungibleTransfers.changingNFTBalances().including(NFT, ACCOUNT, RECEIVER, 1L)
								)
						)
				);
	}

	private HapiApiSpec callForAssociateWithDelegateContractKey() {
		final AtomicReference<AccountID> accountID = new AtomicReference<>();
		final AtomicReference<TokenID> vanillaTokenID = new AtomicReference<>();

		return defaultHapiSpec("callAssociateWithDelegateContractKey")
				.given(
						cryptoCreate(ACCOUNT).exposingCreatedIdTo(accountID::set),
						cryptoCreate(TOKEN_TREASURY),
						tokenCreate(VANILLA_TOKEN)
								.tokenType(FUNGIBLE_COMMON)
								.treasury(TOKEN_TREASURY)
								.exposingCreatedIdTo(id -> vanillaTokenID.set(asToken(id))),
						uploadInitCode(ASSOCIATE_DISSOCIATE_CONTRACT),
						contractCreate(ASSOCIATE_DISSOCIATE_CONTRACT)
				).when(
						withOpContext(
								(spec, opLog) ->
										allRunFor(
												spec,
												newKeyNamed(DELEGATE_KEY).shape(DELEGATE_CONTRACT_KEY_SHAPE.signedWith(sigs(ON, ASSOCIATE_DISSOCIATE_CONTRACT))),
												cryptoUpdate(ACCOUNT).key(DELEGATE_KEY),
												contractCall(ASSOCIATE_DISSOCIATE_CONTRACT, "tokenAssociate",
														asAddress(accountID.get()), asAddress(vanillaTokenID.get())
												)
														.payingWith(GENESIS)
														.via("vanillaTokenAssociateTxn")
														.gas(GAS_TO_OFFER)
														.hasKnownStatus(SUCCESS)
										)
						)
				).then(
						childRecordsCheck("vanillaTokenAssociateTxn", SUCCESS,
								recordWith()
										.status(SUCCESS)
										.contractCallResult(
												resultWith()
														.contractCallResult(htsPrecompileResult()
																.withStatus(SUCCESS)
														)
										)
						),
						getAccountInfo(ACCOUNT).hasToken(relationshipWith(VANILLA_TOKEN))
				);
	}

	private HapiApiSpec callForAssociateWithContractKey() {
		final AtomicReference<AccountID> accountID = new AtomicReference<>();
		final AtomicReference<TokenID> vanillaTokenID = new AtomicReference<>();

		return defaultHapiSpec("callAssociateWithContractKey")
				.given(
						cryptoCreate(ACCOUNT).exposingCreatedIdTo(accountID::set),
						cryptoCreate(TOKEN_TREASURY),
						tokenCreate(VANILLA_TOKEN)
								.tokenType(FUNGIBLE_COMMON)
								.treasury(TOKEN_TREASURY)
								.exposingCreatedIdTo(id -> vanillaTokenID.set(asToken(id))),
						uploadInitCode(ASSOCIATE_DISSOCIATE_CONTRACT),
						contractCreate(ASSOCIATE_DISSOCIATE_CONTRACT)
				).when(
						withOpContext(
								(spec, opLog) ->
										allRunFor(
												spec,
												newKeyNamed(CONTRACT_KEY).shape(CONTRACT_KEY_SHAPE.signedWith(sigs(ON, ASSOCIATE_DISSOCIATE_CONTRACT))),
												cryptoUpdate(ACCOUNT).key(CONTRACT_KEY),
												contractCall(ASSOCIATE_DISSOCIATE_CONTRACT, "tokenAssociate",
														asAddress(accountID.get()), asAddress(vanillaTokenID.get())
												)
														.payingWith(GENESIS)
														.via("vanillaTokenAssociateTxn")
														.gas(GAS_TO_OFFER)
														.hasKnownStatus(SUCCESS)
										)
						)
				).then(
						childRecordsCheck("vanillaTokenAssociateTxn", SUCCESS,
								recordWith()
										.status(SUCCESS)
										.contractCallResult(
												resultWith()
														.contractCallResult(htsPrecompileResult()
																.withStatus(SUCCESS))
										)
						),
						getAccountInfo(ACCOUNT).hasToken(relationshipWith(VANILLA_TOKEN))
				);
	}


	public HapiApiSpec callForDissociateWithDelegateContractKey() {
		final AtomicReference<AccountID> accountID = new AtomicReference<>();
		final AtomicReference<AccountID> treasuryID = new AtomicReference<>();
		final AtomicReference<TokenID> vanillaTokenID = new AtomicReference<>();
		final var totalSupply = 1_000;

		return defaultHapiSpec("callDissociateWithDelegateContractKey")
				.given(
						cryptoCreate(ACCOUNT).exposingCreatedIdTo(accountID::set),
						cryptoCreate(TOKEN_TREASURY).exposingCreatedIdTo(treasuryID::set),
						tokenCreate(VANILLA_TOKEN)
								.tokenType(FUNGIBLE_COMMON)
								.treasury(TOKEN_TREASURY)
								.initialSupply(totalSupply)
								.exposingCreatedIdTo(id -> vanillaTokenID.set(asToken(id))),
						uploadInitCode(ASSOCIATE_DISSOCIATE_CONTRACT),
						contractCreate(ASSOCIATE_DISSOCIATE_CONTRACT)
				).when(
						withOpContext(
								(spec, opLog) ->
										allRunFor(
												spec,
												newKeyNamed(DELEGATE_KEY).shape(DELEGATE_CONTRACT_KEY_SHAPE.signedWith(sigs(ON, ASSOCIATE_DISSOCIATE_CONTRACT))),
												cryptoUpdate(ACCOUNT).key(DELEGATE_KEY),
												cryptoUpdate(TOKEN_TREASURY).key(DELEGATE_KEY),
												tokenAssociate(ACCOUNT, VANILLA_TOKEN),
												cryptoTransfer(
														moving(1, VANILLA_TOKEN)
																.between(TOKEN_TREASURY, ACCOUNT)),
												contractCall(ASSOCIATE_DISSOCIATE_CONTRACT, "tokenDissociate",
														asAddress(accountID.get()), asAddress(vanillaTokenID.get())
												)
														.payingWith(GENESIS)
														.via("nonZeroTokenBalanceDissociateWithDelegateContractKeyFailedTxn")
														.gas(GAS_TO_OFFER)
														.hasKnownStatus(CONTRACT_REVERT_EXECUTED),
												cryptoTransfer(
														moving(1, VANILLA_TOKEN)
																.between(ACCOUNT, TOKEN_TREASURY)),
												contractCall(ASSOCIATE_DISSOCIATE_CONTRACT, "tokenDissociate",
														asAddress(accountID.get()), asAddress(vanillaTokenID.get())
												)
														.payingWith(GENESIS)
														.via("tokenDissociateWithDelegateContractKeyHappyTxn")
														.gas(GAS_TO_OFFER)
														.hasKnownStatus(SUCCESS)
										)
						)
				).then(
						childRecordsCheck("nonZeroTokenBalanceDissociateWithDelegateContractKeyFailedTxn", CONTRACT_REVERT_EXECUTED,
								recordWith()
										.status(TRANSACTION_REQUIRES_ZERO_TOKEN_BALANCES)
										.contractCallResult(
												resultWith()
														.contractCallResult(htsPrecompileResult()
																.withStatus(TRANSACTION_REQUIRES_ZERO_TOKEN_BALANCES)
														)
										)
						),
						childRecordsCheck("tokenDissociateWithDelegateContractKeyHappyTxn", SUCCESS,
								recordWith()
										.status(SUCCESS)
										.contractCallResult(
												resultWith()
														.contractCallResult(htsPrecompileResult()
																.withStatus(SUCCESS)
														)
										)
						),
						getAccountInfo(ACCOUNT).hasNoTokenRelationship(VANILLA_TOKEN)
				);
	}

	public HapiApiSpec callForDissociateWithContractKey() {
		final AtomicReference<AccountID> accountID = new AtomicReference<>();
		final AtomicReference<AccountID> treasuryID = new AtomicReference<>();
		final AtomicReference<TokenID> vanillaTokenID = new AtomicReference<>();
		final var totalSupply = 1_000;

		return defaultHapiSpec("callDissociateWithContractKey")
				.given(
						cryptoCreate(ACCOUNT).exposingCreatedIdTo(accountID::set),
						cryptoCreate(TOKEN_TREASURY).exposingCreatedIdTo(treasuryID::set),
						tokenCreate(VANILLA_TOKEN)
								.tokenType(FUNGIBLE_COMMON)
								.treasury(TOKEN_TREASURY)
								.initialSupply(totalSupply)
								.exposingCreatedIdTo(id -> vanillaTokenID.set(asToken(id))),
						uploadInitCode(ASSOCIATE_DISSOCIATE_CONTRACT),
						contractCreate(ASSOCIATE_DISSOCIATE_CONTRACT)
				).when(
						withOpContext(
								(spec, opLog) ->
										allRunFor(
												spec,
												newKeyNamed(CONTRACT_KEY).shape(CONTRACT_KEY_SHAPE.signedWith(sigs(ON, ASSOCIATE_DISSOCIATE_CONTRACT))),
												cryptoUpdate(ACCOUNT).key(CONTRACT_KEY),
												cryptoUpdate(TOKEN_TREASURY).key(CONTRACT_KEY),
												tokenAssociate(ACCOUNT, VANILLA_TOKEN),
												cryptoTransfer(
														moving(1, VANILLA_TOKEN)
																.between(TOKEN_TREASURY, ACCOUNT)),
												contractCall(ASSOCIATE_DISSOCIATE_CONTRACT, "tokenDissociate",
														asAddress(accountID.get()), asAddress(vanillaTokenID.get())
												)
														.payingWith(GENESIS)
														.via("nonZeroTokenBalanceDissociateWithContractKeyFailedTxn")
														.gas(GAS_TO_OFFER)
														.hasKnownStatus(CONTRACT_REVERT_EXECUTED),
												cryptoTransfer(
														moving(1, VANILLA_TOKEN)
																.between(ACCOUNT, TOKEN_TREASURY)),

												contractCall(ASSOCIATE_DISSOCIATE_CONTRACT, "tokenDissociate",
														asAddress(accountID.get()), asAddress(vanillaTokenID.get())
												)
														.payingWith(GENESIS)
														.via("tokenDissociateWithContractKeyHappyTxn")
														.gas(GAS_TO_OFFER)
														.hasKnownStatus(SUCCESS)
										)
						)
				).then(
						childRecordsCheck("nonZeroTokenBalanceDissociateWithContractKeyFailedTxn", CONTRACT_REVERT_EXECUTED,
								recordWith()
										.status(TRANSACTION_REQUIRES_ZERO_TOKEN_BALANCES)
										.contractCallResult(
												resultWith()
														.contractCallResult(htsPrecompileResult()
																.withStatus(TRANSACTION_REQUIRES_ZERO_TOKEN_BALANCES))
										)
						),
						childRecordsCheck("tokenDissociateWithContractKeyHappyTxn", SUCCESS,
								recordWith()
										.status(SUCCESS)
										.contractCallResult(
												resultWith()
														.contractCallResult(htsPrecompileResult()
																.withStatus(SUCCESS))
										)
						),
						getAccountInfo(ACCOUNT).hasNoTokenRelationship(VANILLA_TOKEN)
				);
	}

	private HapiApiSpec callForBurnWithDelegateContractKey() {
		final var token = "Token";

		return defaultHapiSpec("callBurnWithDelegateContractKey")
				.given(
						newKeyNamed(MULTI_KEY),
						cryptoCreate(TOKEN_TREASURY),
						tokenCreate(token)
								.tokenType(FUNGIBLE_COMMON)
								.initialSupply(50L)
								.supplyKey(MULTI_KEY)
								.adminKey(MULTI_KEY)
								.treasury(TOKEN_TREASURY),
						uploadInitCode(BURN_TOKEN),
						withOpContext(
								(spec, opLog) ->
										allRunFor(
												spec,
												contractCreate(BURN_TOKEN, asAddress(spec.registry().getTokenID(token))
												)
														.via("creationTx")
										)
						)
				)
				.when(
						newKeyNamed(DELEGATE_KEY).shape(DELEGATE_CONTRACT_KEY_SHAPE.signedWith(sigs(ON, BURN_TOKEN))),
						tokenUpdate(token).supplyKey(DELEGATE_KEY),
						contractCall(BURN_TOKEN, "burnToken", 1, new ArrayList<Long>()
						)
								.via("burn with contract key")
								.gas(GAS_TO_OFFER),
						childRecordsCheck("burn with contract key", SUCCESS, recordWith()
								.status(SUCCESS)
								.contractCallResult(
										resultWith()
												.contractCallResult(htsPrecompileResult()
														.forFunction(HTSPrecompileResult.FunctionType.BURN)
														.withStatus(SUCCESS)
														.withTotalSupply(49)
												)
								)
								.tokenTransfers(
										changingFungibleBalances()
												.including(token, TOKEN_TREASURY, -1)
								)
								.newTotalSupply(49)
						)
				)
				.then(
						getAccountBalance(TOKEN_TREASURY).hasTokenBalance(token, 49)
				);
	}

	private HapiApiSpec delegateCallForAssociatePrecompileSignedWithDelegateContractKeyWorks() {
		final var outerContract = "NestedAssociateDissociate";
		final var nestedContract = "AssociateDissociate";
		final AtomicReference<AccountID> accountID = new AtomicReference<>();
		final AtomicReference<TokenID> vanillaTokenTokenID = new AtomicReference<>();

		return defaultHapiSpec("DelegateCallForAssociatePrecompileSignedWithDelegateContractKeyWorks")
				.given(
						cryptoCreate(ACCOUNT)
								.exposingCreatedIdTo(accountID::set),
						cryptoCreate(TOKEN_TREASURY),
						tokenCreate(VANILLA_TOKEN)
								.tokenType(FUNGIBLE_COMMON)
								.treasury(TOKEN_TREASURY)
								.exposingCreatedIdTo(id -> vanillaTokenTokenID.set(asToken(id))),
						uploadInitCode(outerContract, nestedContract),
						contractCreate(nestedContract)
				).when(
						withOpContext(
								(spec, opLog) ->
										allRunFor(
												spec,
												contractCreate(outerContract, getNestedContractAddress(nestedContract, spec)),
												newKeyNamed(DELEGATE_KEY).shape(DELEGATE_CONTRACT_KEY_SHAPE.signedWith(sigs(ON, outerContract))),
												cryptoUpdate(ACCOUNT).key(DELEGATE_KEY),
												contractCall(outerContract, "associateDelegateCall",
														asAddress(accountID.get()), asAddress(vanillaTokenTokenID.get())
												)
														.payingWith(GENESIS)
														.via("delegateAssociateCallWithDelegateContractKeyTxn")
														.hasKnownStatus(ResponseCodeEnum.SUCCESS)
														.gas(GAS_TO_OFFER)
										)
						)
				).then(
						childRecordsCheck("delegateAssociateCallWithDelegateContractKeyTxn", SUCCESS,
								recordWith()
										.status(SUCCESS)
										.contractCallResult(
												resultWith()
														.contractCallResult(htsPrecompileResult()
																.withStatus(SUCCESS)
														)
										)
						),
						getAccountInfo(ACCOUNT).hasToken(relationshipWith(VANILLA_TOKEN))
				);
	}

	private HapiApiSpec delegateCallForDissociatePrecompileSignedWithDelegateContractKeyWorks() {
		final var outerContract = "NestedAssociateDissociate";
		final var nestedContract = "AssociateDissociate";
		final AtomicReference<AccountID> accountID = new AtomicReference<>();
		final AtomicReference<TokenID> vanillaTokenTokenID = new AtomicReference<>();

		return defaultHapiSpec("delegateCallForDissociatePrecompileSignedWithDelegateContractKeyWorks")
				.given(
						cryptoCreate(ACCOUNT)
								.exposingCreatedIdTo(accountID::set),
						cryptoCreate(TOKEN_TREASURY),
						tokenCreate(VANILLA_TOKEN)
								.tokenType(FUNGIBLE_COMMON)
								.treasury(TOKEN_TREASURY)
								.exposingCreatedIdTo(id -> vanillaTokenTokenID.set(asToken(id))),
						uploadInitCode(outerContract, nestedContract),
						contractCreate(nestedContract)
				).when(
						withOpContext(
								(spec, opLog) ->
										allRunFor(
												spec,
												contractCreate(outerContract, getNestedContractAddress(nestedContract, spec)),
												tokenAssociate(ACCOUNT, VANILLA_TOKEN),
												newKeyNamed(DELEGATE_KEY).shape(DELEGATE_CONTRACT_KEY_SHAPE.signedWith(sigs(ON, outerContract))),
												cryptoUpdate(ACCOUNT).key(DELEGATE_KEY),
												contractCall(outerContract, "dissociateDelegateCall",
														asAddress(accountID.get()), asAddress(vanillaTokenTokenID.get())
												)
														.payingWith(GENESIS)
														.via("delegateDissociateCallWithDelegateContractKeyTxn")
														.hasKnownStatus(ResponseCodeEnum.SUCCESS)
														.gas(GAS_TO_OFFER)
										)
						)
				).then(
						childRecordsCheck("delegateDissociateCallWithDelegateContractKeyTxn", SUCCESS,
								recordWith()
										.status(SUCCESS)
										.contractCallResult(
												resultWith()
														.contractCallResult(htsPrecompileResult()
																.withStatus(SUCCESS)
														)
										)
						),
						getAccountInfo(ACCOUNT).hasNoTokenRelationship(VANILLA_TOKEN)
				);
	}

	private HapiApiSpec associatePrecompileWithDelegateContractKeyForNonFungibleWithKYC() {
		final AtomicReference<AccountID> accountID = new AtomicReference<>();
		final AtomicReference<TokenID> kycTokenID = new AtomicReference<>();

		return defaultHapiSpec("AssociatePrecompileWithDelegateContractKeyForNonFungibleWithKYC")
				.given(
						newKeyNamed(KYC_KEY),
						cryptoCreate(ACCOUNT).exposingCreatedIdTo(accountID::set),
						cryptoCreate(TOKEN_TREASURY),
						tokenCreate(KYC_TOKEN)
								.tokenType(NON_FUNGIBLE_UNIQUE)
								.treasury(TOKEN_TREASURY)
								.initialSupply(0)
								.kycKey(KYC_KEY)
								.exposingCreatedIdTo(id -> kycTokenID.set(asToken(id))),
						uploadInitCode(ASSOCIATE_DISSOCIATE_CONTRACT),
						contractCreate(ASSOCIATE_DISSOCIATE_CONTRACT)
				).when(
						withOpContext(
								(spec, opLog) ->
										allRunFor(
												spec,
												contractCall(ASSOCIATE_DISSOCIATE_CONTRACT, "tokenAssociate",
														asAddress(accountID.get()), asAddress(kycTokenID.get())
												)
														.payingWith(GENESIS)
														.via("kycNFTAssociateFailsTxn")
														.gas(GAS_TO_OFFER)
														.hasKnownStatus(CONTRACT_REVERT_EXECUTED),
												newKeyNamed(DELEGATE_KEY).shape(DELEGATE_CONTRACT_KEY_SHAPE.signedWith(sigs(ON, ASSOCIATE_DISSOCIATE_CONTRACT))),
												cryptoUpdate(ACCOUNT).key(DELEGATE_KEY),
												contractCall(ASSOCIATE_DISSOCIATE_CONTRACT, "tokenAssociate",
														asAddress(accountID.get()), asAddress(kycTokenID.get())
												)
														.payingWith(GENESIS)
														.via("kycNFTAssociateTxn")
														.gas(GAS_TO_OFFER)
														.hasKnownStatus(SUCCESS),
												contractCall(ASSOCIATE_DISSOCIATE_CONTRACT, "tokenAssociate",
														asAddress(accountID.get()), asAddress(kycTokenID.get())
												)
														.payingWith(GENESIS)
														.via("kycNFTSecondAssociateFailsTxn")
														.gas(GAS_TO_OFFER)
														.hasKnownStatus(CONTRACT_REVERT_EXECUTED)
										)
						)
				).then(
						childRecordsCheck("kycNFTAssociateFailsTxn", CONTRACT_REVERT_EXECUTED,
								recordWith()
										.status(INVALID_FULL_PREFIX_SIGNATURE_FOR_PRECOMPILE)
										.contractCallResult(
												resultWith()
														.contractCallResult(htsPrecompileResult()
																.withStatus(INVALID_FULL_PREFIX_SIGNATURE_FOR_PRECOMPILE)
														)
										)
						),
						childRecordsCheck("kycNFTAssociateTxn", SUCCESS,
								recordWith()
										.status(SUCCESS)
										.contractCallResult(
												resultWith()
														.contractCallResult(htsPrecompileResult()
																.withStatus(SUCCESS)
														)
										)
						),
						childRecordsCheck("kycNFTSecondAssociateFailsTxn", CONTRACT_REVERT_EXECUTED,
								recordWith()
										.status(TOKEN_ALREADY_ASSOCIATED_TO_ACCOUNT)
										.contractCallResult(
												resultWith()
														.contractCallResult(htsPrecompileResult()
																.withStatus(TOKEN_ALREADY_ASSOCIATED_TO_ACCOUNT)
														)
										)
						),
						getAccountInfo(ACCOUNT).hasToken(relationshipWith(KYC_TOKEN).kyc(Revoked))
				);
	}

	public HapiApiSpec dissociatePrecompileWithDelegateContractKeyForFungibleVanilla() {
		final AtomicReference<AccountID> accountID = new AtomicReference<>();
		final AtomicReference<AccountID> treasuryID = new AtomicReference<>();
		final AtomicReference<TokenID> vanillaTokenID = new AtomicReference<>();

		return defaultHapiSpec("DissociatePrecompileWithDelegateContractKeyForFungibleVanilla")
				.given(
						cryptoCreate(ACCOUNT).exposingCreatedIdTo(accountID::set),
						cryptoCreate(TOKEN_TREASURY).exposingCreatedIdTo(treasuryID::set),
						tokenCreate(VANILLA_TOKEN)
								.tokenType(FUNGIBLE_COMMON)
								.treasury(TOKEN_TREASURY)
								.initialSupply(TOTAL_SUPPLY)
								.exposingCreatedIdTo(id -> vanillaTokenID.set(asToken(id))),
						uploadInitCode(ASSOCIATE_DISSOCIATE_CONTRACT),
						contractCreate(ASSOCIATE_DISSOCIATE_CONTRACT)
				).when(
						withOpContext(
								(spec, opLog) ->
										allRunFor(
												spec,
												newKeyNamed(DELEGATE_KEY).shape(DELEGATE_CONTRACT_KEY_SHAPE.signedWith(sigs(ON, ASSOCIATE_DISSOCIATE_CONTRACT))),
												cryptoUpdate(ACCOUNT).key(DELEGATE_KEY),
												cryptoUpdate(TOKEN_TREASURY).key(DELEGATE_KEY),
												contractCall(ASSOCIATE_DISSOCIATE_CONTRACT, "tokenDissociate",
														asAddress(treasuryID.get()), asAddress(vanillaTokenID.get())
												)
														.payingWith(GENESIS)
														.via("tokenDissociateFromTreasuryFailedTxn")
														.gas(GAS_TO_OFFER)
														.hasKnownStatus(CONTRACT_REVERT_EXECUTED),
												contractCall(ASSOCIATE_DISSOCIATE_CONTRACT, "tokenDissociate",
														asAddress(accountID.get()), asAddress(vanillaTokenID.get())
												)
														.payingWith(GENESIS)
														.via("tokenDissociateWithDelegateContractKeyFailedTxn")
														.gas(GAS_TO_OFFER)
														.hasKnownStatus(CONTRACT_REVERT_EXECUTED),
												tokenAssociate(ACCOUNT, VANILLA_TOKEN),
												cryptoTransfer(
														moving(1, VANILLA_TOKEN)
																.between(TOKEN_TREASURY, ACCOUNT)
												),
												contractCall(ASSOCIATE_DISSOCIATE_CONTRACT, "tokenDissociate",
														asAddress(accountID.get()), asAddress(vanillaTokenID.get())
												)
														.payingWith(GENESIS)
														.via("nonZeroTokenBalanceDissociateWithDelegateContractKeyFailedTxn")
														.gas(GAS_TO_OFFER)
														.hasKnownStatus(CONTRACT_REVERT_EXECUTED),
												cryptoTransfer(
														moving(1, VANILLA_TOKEN)
																.between(ACCOUNT, TOKEN_TREASURY)
												),
												contractCall(ASSOCIATE_DISSOCIATE_CONTRACT, "tokenDissociate",
														asAddress(accountID.get()), asAddress(vanillaTokenID.get())
												)
														.payingWith(GENESIS)
														.via("tokenDissociateWithDelegateContractKeyHappyTxn")
														.gas(GAS_TO_OFFER)
														.hasKnownStatus(SUCCESS)
										)
						)
				).then(
						childRecordsCheck("tokenDissociateFromTreasuryFailedTxn", CONTRACT_REVERT_EXECUTED,
								recordWith()
										.status(ACCOUNT_IS_TREASURY)
										.contractCallResult(
												resultWith()
														.contractCallResult(htsPrecompileResult()
																.withStatus(ACCOUNT_IS_TREASURY)
														)
										)
						),
						childRecordsCheck("tokenDissociateWithDelegateContractKeyFailedTxn", CONTRACT_REVERT_EXECUTED,
								recordWith()
										.status(TOKEN_NOT_ASSOCIATED_TO_ACCOUNT)
										.contractCallResult(
												resultWith()
														.contractCallResult(htsPrecompileResult()
																.withStatus(TOKEN_NOT_ASSOCIATED_TO_ACCOUNT)
														)
										)
						),
						childRecordsCheck("nonZeroTokenBalanceDissociateWithDelegateContractKeyFailedTxn", CONTRACT_REVERT_EXECUTED,
								recordWith()
										.status(TRANSACTION_REQUIRES_ZERO_TOKEN_BALANCES)
										.contractCallResult(
												resultWith()
														.contractCallResult(htsPrecompileResult()
																.withStatus(TRANSACTION_REQUIRES_ZERO_TOKEN_BALANCES)
														)
										)
						),
						childRecordsCheck("tokenDissociateWithDelegateContractKeyHappyTxn", SUCCESS,
								recordWith()
										.status(SUCCESS)
										.contractCallResult(
												resultWith()
														.contractCallResult(htsPrecompileResult()
																.withStatus(SUCCESS)
														)
										)
						),
						getAccountInfo(ACCOUNT).hasNoTokenRelationship(VANILLA_TOKEN)
				);
	}

	public HapiApiSpec dissociatePrecompileWithDelegateContractKeyForFungibleFrozen() {
		final AtomicReference<AccountID> accountID = new AtomicReference<>();
		final AtomicReference<AccountID> treasuryID = new AtomicReference<>();
		final AtomicReference<TokenID> frozenTokenID = new AtomicReference<>();

		return defaultHapiSpec("DissociatePrecompileWithDelegateContractKeyForFungibleFrozen")
				.given(
						newKeyNamed(FREEZE_KEY),
						cryptoCreate(ACCOUNT).exposingCreatedIdTo(accountID::set),
						cryptoCreate(TOKEN_TREASURY).exposingCreatedIdTo(treasuryID::set),
						tokenCreate(FROZEN_TOKEN)
								.tokenType(FUNGIBLE_COMMON)
								.treasury(TOKEN_TREASURY)
								.freezeDefault(true)
								.freezeKey(FREEZE_KEY)
								.exposingCreatedIdTo(id -> frozenTokenID.set(asToken(id))),
						uploadInitCode(ASSOCIATE_DISSOCIATE_CONTRACT),
						contractCreate(ASSOCIATE_DISSOCIATE_CONTRACT)

				).when(
						withOpContext(
								(spec, opLog) ->
										allRunFor(
												spec,
												newKeyNamed(DELEGATE_KEY).shape(DELEGATE_CONTRACT_KEY_SHAPE.signedWith(sigs(ON, ASSOCIATE_DISSOCIATE_CONTRACT))),
												cryptoUpdate(ACCOUNT).key(DELEGATE_KEY),
												tokenAssociate(ACCOUNT, FROZEN_TOKEN),
												contractCall(ASSOCIATE_DISSOCIATE_CONTRACT, "tokenDissociate",
														asAddress(accountID.get()), asAddress(frozenTokenID.get())
												)
														.payingWith(GENESIS)
														.via("frozenTokenAssociateWithDelegateContractKeyTxn")
														.gas(GAS_TO_OFFER)
														.hasKnownStatus(CONTRACT_REVERT_EXECUTED),
												tokenUnfreeze(FROZEN_TOKEN, ACCOUNT),
												contractCall(ASSOCIATE_DISSOCIATE_CONTRACT, "tokenDissociate",
														asAddress(accountID.get()), asAddress(frozenTokenID.get())
												)
														.payingWith(GENESIS)
														.via("UnfrozenTokenAssociateWithDelegateContractKeyTxn")
														.gas(GAS_TO_OFFER)
														.hasKnownStatus(SUCCESS)
										)
						)
				).then(
						childRecordsCheck("frozenTokenAssociateWithDelegateContractKeyTxn", CONTRACT_REVERT_EXECUTED,
								recordWith()
										.status(ACCOUNT_FROZEN_FOR_TOKEN)
										.contractCallResult(
												resultWith()
														.contractCallResult(htsPrecompileResult()
																.withStatus(ACCOUNT_FROZEN_FOR_TOKEN)
														)
										)
						),
						childRecordsCheck("UnfrozenTokenAssociateWithDelegateContractKeyTxn", SUCCESS,
								recordWith()
										.status(SUCCESS)
										.contractCallResult(
												resultWith()
														.contractCallResult(htsPrecompileResult()
																.withStatus(SUCCESS)
														)
										)
						),
						getAccountInfo(ACCOUNT).hasNoTokenRelationship(FROZEN_TOKEN)
				);
	}

	public HapiApiSpec dissociatePrecompileWithDelegateContractKeyForFungibleWithKYC() {
		final AtomicReference<AccountID> accountID = new AtomicReference<>();
		final AtomicReference<AccountID> treasuryID = new AtomicReference<>();
		final AtomicReference<TokenID> kycTokenID = new AtomicReference<>();

		return defaultHapiSpec("DissociatePrecompileWithDelegateContractKeyForFungibleWithKYC")
				.given(
						newKeyNamed(KYC_KEY),
						cryptoCreate(ACCOUNT).exposingCreatedIdTo(accountID::set),
						cryptoCreate(TOKEN_TREASURY).exposingCreatedIdTo(treasuryID::set),
						tokenCreate(KYC_TOKEN)
								.tokenType(FUNGIBLE_COMMON)
								.treasury(TOKEN_TREASURY)
								.kycKey(KYC_KEY)
								.exposingCreatedIdTo(id -> kycTokenID.set(asToken(id))),
						uploadInitCode(ASSOCIATE_DISSOCIATE_CONTRACT),
						contractCreate(ASSOCIATE_DISSOCIATE_CONTRACT)
				).when(
						withOpContext(
								(spec, opLog) ->
										allRunFor(
												spec,
												newKeyNamed(DELEGATE_KEY).shape(DELEGATE_CONTRACT_KEY_SHAPE.signedWith(sigs(ON, ASSOCIATE_DISSOCIATE_CONTRACT))),
												cryptoUpdate(ACCOUNT).key(DELEGATE_KEY),
												contractCall(ASSOCIATE_DISSOCIATE_CONTRACT, "tokenDissociate",
														asAddress(accountID.get()), asAddress(kycTokenID.get())
												)
														.payingWith(GENESIS)
														.via("kycTokenDissociateWithDelegateContractKeyFailedTxn")
														.gas(GAS_TO_OFFER)
														.hasKnownStatus(CONTRACT_REVERT_EXECUTED),
												tokenAssociate(ACCOUNT, KYC_TOKEN),
												contractCall(ASSOCIATE_DISSOCIATE_CONTRACT, "tokenDissociate",
														asAddress(accountID.get()), asAddress(kycTokenID.get())
												)
														.payingWith(GENESIS)
														.via("kycTokenDissociateWithDelegateContractKeyHappyTxn")
														.gas(GAS_TO_OFFER)
														.hasKnownStatus(SUCCESS)
										)
						)
				).then(
						childRecordsCheck("kycTokenDissociateWithDelegateContractKeyFailedTxn", CONTRACT_REVERT_EXECUTED,
								recordWith()
										.status(TOKEN_NOT_ASSOCIATED_TO_ACCOUNT)
										.contractCallResult(
												resultWith()
														.contractCallResult(htsPrecompileResult()
																.withStatus(TOKEN_NOT_ASSOCIATED_TO_ACCOUNT)
														)
										)
						),
						childRecordsCheck("kycTokenDissociateWithDelegateContractKeyHappyTxn", SUCCESS,
								recordWith()
										.status(SUCCESS)
										.contractCallResult(
												resultWith()
														.contractCallResult(htsPrecompileResult()
																.withStatus(SUCCESS)
														)
										)
						),
						getAccountInfo(ACCOUNT).hasNoTokenRelationship(KYC_TOKEN)
				);
	}

	public HapiApiSpec dissociatePrecompileWithDelegateContractKeyForNonFungibleVanilla() {
		final AtomicReference<AccountID> accountID = new AtomicReference<>();
		final AtomicReference<AccountID> treasuryID = new AtomicReference<>();
		final AtomicReference<TokenID> vanillaTokenID = new AtomicReference<>();

		return defaultHapiSpec("DissociatePrecompileWithDelegateContractKeyForNonFungibleVanilla")
				.given(
						newKeyNamed(MULTI_KEY),
						cryptoCreate(ACCOUNT).exposingCreatedIdTo(accountID::set),
						cryptoCreate(TOKEN_TREASURY)
								.balance(0L)
								.exposingCreatedIdTo(treasuryID::set),
						tokenCreate(VANILLA_TOKEN)
								.tokenType(NON_FUNGIBLE_UNIQUE)
								.treasury(TOKEN_TREASURY)
								.initialSupply(0)
								.supplyKey(MULTI_KEY)
								.exposingCreatedIdTo(id -> vanillaTokenID.set(asToken(id))),
						mintToken(VANILLA_TOKEN, List.of(metadata("memo"))),
						uploadInitCode(ASSOCIATE_DISSOCIATE_CONTRACT),
						contractCreate(ASSOCIATE_DISSOCIATE_CONTRACT)
				).when(
						withOpContext(
								(spec, opLog) ->
										allRunFor(
												spec,
												newKeyNamed(DELEGATE_KEY).shape(DELEGATE_CONTRACT_KEY_SHAPE.signedWith(sigs(ON, ASSOCIATE_DISSOCIATE_CONTRACT))),
												cryptoUpdate(ACCOUNT).key(DELEGATE_KEY),
												cryptoUpdate(TOKEN_TREASURY).key(DELEGATE_KEY),
												contractCall(ASSOCIATE_DISSOCIATE_CONTRACT, "tokenDissociate",
														asAddress(treasuryID.get()), asAddress(vanillaTokenID.get())
												)
														.payingWith(GENESIS)
														.via("NFTDissociateFromTreasuryFailedTxn")
														.gas(GAS_TO_OFFER)
														.hasKnownStatus(CONTRACT_REVERT_EXECUTED),
												contractCall(ASSOCIATE_DISSOCIATE_CONTRACT, "tokenDissociate",
														asAddress(accountID.get()), asAddress(vanillaTokenID.get())
												)
														.payingWith(GENESIS)
														.via("NFTDissociateWithDelegateContractKeyFailedTxn")
														.gas(GAS_TO_OFFER)
														.hasKnownStatus(CONTRACT_REVERT_EXECUTED),
												tokenAssociate(ACCOUNT, VANILLA_TOKEN),
												cryptoTransfer(movingUnique(VANILLA_TOKEN, 1)
														.between(TOKEN_TREASURY, ACCOUNT)),
												contractCall(ASSOCIATE_DISSOCIATE_CONTRACT, "tokenDissociate",
														asAddress(accountID.get()), asAddress(vanillaTokenID.get())
												)
														.payingWith(GENESIS)
														.via("nonZeroNFTBalanceDissociateWithDelegateContractKeyFailedTxn")
														.gas(GAS_TO_OFFER)
														.hasKnownStatus(CONTRACT_REVERT_EXECUTED),
												cryptoTransfer(movingUnique(VANILLA_TOKEN, 1)
														.between(ACCOUNT, TOKEN_TREASURY)),
												contractCall(ASSOCIATE_DISSOCIATE_CONTRACT, "tokenDissociate",
														asAddress(accountID.get()), asAddress(vanillaTokenID.get())
												)
														.payingWith(GENESIS)
														.via("NFTDissociateWithDelegateContractKeyHappyTxn")
														.gas(GAS_TO_OFFER)
														.hasKnownStatus(SUCCESS)
										)
						)
				).then(
						childRecordsCheck("NFTDissociateFromTreasuryFailedTxn", CONTRACT_REVERT_EXECUTED,
								recordWith()
										.status(ACCOUNT_IS_TREASURY)
										.contractCallResult(
												resultWith()
														.contractCallResult(htsPrecompileResult()
																.withStatus(ACCOUNT_IS_TREASURY)
														)
										)
						),
						childRecordsCheck("NFTDissociateWithDelegateContractKeyFailedTxn", CONTRACT_REVERT_EXECUTED,
								recordWith()
										.status(TOKEN_NOT_ASSOCIATED_TO_ACCOUNT)
										.contractCallResult(
												resultWith()
														.contractCallResult(htsPrecompileResult()
																.withStatus(TOKEN_NOT_ASSOCIATED_TO_ACCOUNT)
														)
										)
						),
						childRecordsCheck("nonZeroNFTBalanceDissociateWithDelegateContractKeyFailedTxn", CONTRACT_REVERT_EXECUTED,
								recordWith()
										.status(ACCOUNT_STILL_OWNS_NFTS)
										.contractCallResult(
												resultWith()
														.contractCallResult(htsPrecompileResult()
																.withStatus(ACCOUNT_STILL_OWNS_NFTS)
														)
										)
						),
						childRecordsCheck("NFTDissociateWithDelegateContractKeyHappyTxn", SUCCESS,
								recordWith()
										.status(SUCCESS)
										.contractCallResult(
												resultWith()
														.contractCallResult(htsPrecompileResult()
																.withStatus(SUCCESS)
														)
										)
						),
						getAccountInfo(ACCOUNT).hasNoTokenRelationship(VANILLA_TOKEN)
				);
	}

	public HapiApiSpec dissociatePrecompileWithDelegateContractKeyForNonFungibleFrozen() {
		final AtomicReference<AccountID> accountID = new AtomicReference<>();
		final AtomicReference<AccountID> treasuryID = new AtomicReference<>();
		final AtomicReference<TokenID> frozenTokenID = new AtomicReference<>();

		return defaultHapiSpec("DissociatePrecompileWithDelegateContractKeyForNonFungibleFrozen")
				.given(
						newKeyNamed(FREEZE_KEY),
						cryptoCreate(ACCOUNT).exposingCreatedIdTo(accountID::set),
						cryptoCreate(TOKEN_TREASURY).exposingCreatedIdTo(treasuryID::set),
						tokenCreate(FROZEN_TOKEN)
								.tokenType(NON_FUNGIBLE_UNIQUE)
								.treasury(TOKEN_TREASURY)
								.initialSupply(0)
								.freezeDefault(true)
								.freezeKey(FREEZE_KEY)
								.exposingCreatedIdTo(id -> frozenTokenID.set(asToken(id))),
						uploadInitCode(ASSOCIATE_DISSOCIATE_CONTRACT),
						contractCreate(ASSOCIATE_DISSOCIATE_CONTRACT)
				).when(
						withOpContext(
								(spec, opLog) ->
										allRunFor(
												spec,
												newKeyNamed(DELEGATE_KEY).shape(DELEGATE_CONTRACT_KEY_SHAPE.signedWith(sigs(ON, ASSOCIATE_DISSOCIATE_CONTRACT))),
												cryptoUpdate(ACCOUNT).key(DELEGATE_KEY),
												tokenAssociate(ACCOUNT, FROZEN_TOKEN),
												contractCall(ASSOCIATE_DISSOCIATE_CONTRACT, "tokenDissociate",
														asAddress(accountID.get()), asAddress(frozenTokenID.get())
												)
														.payingWith(GENESIS)
														.via("frozenNFTAssociateWithDelegateContractKeyTxn")
														.gas(GAS_TO_OFFER)
														.hasKnownStatus(CONTRACT_REVERT_EXECUTED),
												tokenUnfreeze(FROZEN_TOKEN, ACCOUNT),
												contractCall(ASSOCIATE_DISSOCIATE_CONTRACT, "tokenDissociate",
														asAddress(accountID.get()), asAddress(frozenTokenID.get())
												)
														.payingWith(GENESIS)
														.via("UnfrozenNFTAssociateWithDelegateContractKeyTxn")
														.gas(GAS_TO_OFFER)
														.hasKnownStatus(SUCCESS)
										)
						)
				).then(
						childRecordsCheck("frozenNFTAssociateWithDelegateContractKeyTxn", CONTRACT_REVERT_EXECUTED,
								recordWith()
										.status(ACCOUNT_FROZEN_FOR_TOKEN)
										.contractCallResult(
												resultWith()
														.contractCallResult(htsPrecompileResult()
																.withStatus(ACCOUNT_FROZEN_FOR_TOKEN)
														)
										)
						),
						childRecordsCheck("UnfrozenNFTAssociateWithDelegateContractKeyTxn", SUCCESS,
								recordWith()
										.status(SUCCESS)
										.contractCallResult(
												resultWith()
														.contractCallResult(htsPrecompileResult()
																.withStatus(SUCCESS)
														)
										)
						),
						getAccountInfo(ACCOUNT).hasNoTokenRelationship(FROZEN_TOKEN)
				);
	}

	public HapiApiSpec dissociatePrecompileWithDelegateContractKeyForNonFungibleWithKYC() {
		final AtomicReference<AccountID> accountID = new AtomicReference<>();
		final AtomicReference<AccountID> treasuryID = new AtomicReference<>();
		final AtomicReference<TokenID> kycTokenID = new AtomicReference<>();

		return defaultHapiSpec("DissociatePrecompileWithDelegateContractKeyForNonFungibleWithKYC")
				.given(
						newKeyNamed(KYC_KEY),
						cryptoCreate(ACCOUNT).exposingCreatedIdTo(accountID::set),
						cryptoCreate(TOKEN_TREASURY).exposingCreatedIdTo(treasuryID::set),
						tokenCreate(KYC_TOKEN)
								.tokenType(NON_FUNGIBLE_UNIQUE)
								.treasury(TOKEN_TREASURY)
								.initialSupply(0)
								.kycKey(KYC_KEY)
								.exposingCreatedIdTo(id -> kycTokenID.set(asToken(id))),
						uploadInitCode(ASSOCIATE_DISSOCIATE_CONTRACT),
						contractCreate(ASSOCIATE_DISSOCIATE_CONTRACT)
				).when(
						withOpContext(
								(spec, opLog) ->
										allRunFor(
												spec,
												newKeyNamed(DELEGATE_KEY).shape(DELEGATE_CONTRACT_KEY_SHAPE.signedWith(sigs(ON, ASSOCIATE_DISSOCIATE_CONTRACT))),
												cryptoUpdate(ACCOUNT).key(DELEGATE_KEY),
												contractCall(ASSOCIATE_DISSOCIATE_CONTRACT, "tokenDissociate",
														asAddress(accountID.get()), asAddress(kycTokenID.get())
												)
														.payingWith(GENESIS)
														.via("kycNFTDissociateWithDelegateContractKeyFailedTxn")
														.gas(GAS_TO_OFFER)
														.hasKnownStatus(CONTRACT_REVERT_EXECUTED),
												tokenAssociate(ACCOUNT, KYC_TOKEN),
												contractCall(ASSOCIATE_DISSOCIATE_CONTRACT, "tokenDissociate",
														asAddress(accountID.get()), asAddress(kycTokenID.get())
												)
														.payingWith(GENESIS)
														.via("kycNFTDissociateWithDelegateContractKeyHappyTxn")
														.gas(GAS_TO_OFFER)
														.hasKnownStatus(SUCCESS)
										)
						)
				).then(
						childRecordsCheck("kycNFTDissociateWithDelegateContractKeyFailedTxn", CONTRACT_REVERT_EXECUTED,
								recordWith()
										.status(TOKEN_NOT_ASSOCIATED_TO_ACCOUNT)
										.contractCallResult(
												resultWith()
														.contractCallResult(htsPrecompileResult()
																.withStatus(TOKEN_NOT_ASSOCIATED_TO_ACCOUNT)
														)
										)
						),
						childRecordsCheck("kycNFTDissociateWithDelegateContractKeyHappyTxn", SUCCESS,
								recordWith()
										.status(SUCCESS)
										.contractCallResult(
												resultWith()
														.contractCallResult(htsPrecompileResult()
																.withStatus(SUCCESS)
														)
										)
						),
						getAccountInfo(ACCOUNT).hasNoTokenRelationship(KYC_TOKEN)
				);
	}

	private HapiApiSpec associatePrecompileWithDelegateContractKeyForNonFungibleFrozen() {
		final AtomicReference<AccountID> accountID = new AtomicReference<>();
		final AtomicReference<TokenID> frozenTokenID = new AtomicReference<>();

		return defaultHapiSpec("AssociatePrecompileWithDelegateContractKeyForNonFungibleFrozen")
				.given(
						newKeyNamed(FREEZE_KEY),
						cryptoCreate(ACCOUNT).exposingCreatedIdTo(accountID::set),
						cryptoCreate(TOKEN_TREASURY),
						tokenCreate(FROZEN_TOKEN)
								.tokenType(NON_FUNGIBLE_UNIQUE)
								.treasury(TOKEN_TREASURY)
								.initialSupply(0)
								.freezeKey(FREEZE_KEY)
								.freezeDefault(true)
								.exposingCreatedIdTo(id -> frozenTokenID.set(asToken(id))),
						uploadInitCode(ASSOCIATE_DISSOCIATE_CONTRACT),
						contractCreate(ASSOCIATE_DISSOCIATE_CONTRACT)
				).when(
						withOpContext(
								(spec, opLog) ->
										allRunFor(
												spec,
												contractCall(ASSOCIATE_DISSOCIATE_CONTRACT, "tokenAssociate",
														asAddress(accountID.get()), asAddress(frozenTokenID.get())
												)
														.payingWith(GENESIS)
														.via("frozenNFTAssociateFailsTxn")
														.gas(GAS_TO_OFFER)
														.hasKnownStatus(CONTRACT_REVERT_EXECUTED),
												newKeyNamed(DELEGATE_KEY).shape(DELEGATE_CONTRACT_KEY_SHAPE.signedWith(sigs(ON, ASSOCIATE_DISSOCIATE_CONTRACT))),
												cryptoUpdate(ACCOUNT).key(DELEGATE_KEY),
												contractCall(ASSOCIATE_DISSOCIATE_CONTRACT, "tokenAssociate",
														asAddress(accountID.get()), asAddress(frozenTokenID.get())
												)
														.payingWith(GENESIS)
														.via("frozenNFTAssociateTxn")
														.gas(GAS_TO_OFFER)
														.hasKnownStatus(SUCCESS),
												contractCall(ASSOCIATE_DISSOCIATE_CONTRACT, "tokenAssociate",
														asAddress(accountID.get()), asAddress(frozenTokenID.get())
												)
														.payingWith(GENESIS)
														.via("frozenNFTSecondAssociateFailsTxn")
														.gas(GAS_TO_OFFER)
														.hasKnownStatus(CONTRACT_REVERT_EXECUTED)
										)
						)
				).then(
						childRecordsCheck("frozenNFTAssociateFailsTxn", CONTRACT_REVERT_EXECUTED,
								recordWith()
										.status(INVALID_FULL_PREFIX_SIGNATURE_FOR_PRECOMPILE)
										.contractCallResult(
												resultWith()
														.contractCallResult(htsPrecompileResult()
																.withStatus(INVALID_FULL_PREFIX_SIGNATURE_FOR_PRECOMPILE)
														)
										)
						),
						childRecordsCheck("frozenNFTAssociateTxn", SUCCESS,
								recordWith()
										.status(SUCCESS)
										.contractCallResult(
												resultWith()
														.contractCallResult(htsPrecompileResult()
																.withStatus(SUCCESS)
														)
										)
						),
						childRecordsCheck("frozenNFTSecondAssociateFailsTxn", CONTRACT_REVERT_EXECUTED,
								recordWith()
										.status(TOKEN_ALREADY_ASSOCIATED_TO_ACCOUNT)
										.contractCallResult(
												resultWith()
														.contractCallResult(htsPrecompileResult()
																.withStatus(TOKEN_ALREADY_ASSOCIATED_TO_ACCOUNT)
														)
										)
						),
						getAccountInfo(ACCOUNT).hasToken(relationshipWith(FROZEN_TOKEN).freeze(Frozen))
				);
	}

	private HapiApiSpec associatePrecompileWithDelegateContractKeyForNonFungibleVanilla() {
		final AtomicReference<AccountID> accountID = new AtomicReference<>();
		final AtomicReference<TokenID> vanillaTokenID = new AtomicReference<>();

		return defaultHapiSpec("AssociatePrecompileWithDelegateContractKeyForNonFungibleVanilla")
				.given(
						cryptoCreate(ACCOUNT).exposingCreatedIdTo(accountID::set),
						cryptoCreate(TOKEN_TREASURY),
						tokenCreate(VANILLA_TOKEN)
								.tokenType(NON_FUNGIBLE_UNIQUE)
								.treasury(TOKEN_TREASURY)
								.initialSupply(0)
								.exposingCreatedIdTo(id -> vanillaTokenID.set(asToken(id))),
						uploadInitCode(ASSOCIATE_DISSOCIATE_CONTRACT),
						contractCreate(ASSOCIATE_DISSOCIATE_CONTRACT)
				).when(
						withOpContext(
								(spec, opLog) ->
										allRunFor(
												spec,
												contractCall(ASSOCIATE_DISSOCIATE_CONTRACT, "tokenAssociate",
														asAddress(accountID.get()), asAddress(vanillaTokenID.get())
												)
														.payingWith(GENESIS)
														.via("vanillaNFTAssociateFailsTxn")
														.gas(GAS_TO_OFFER)
														.hasKnownStatus(CONTRACT_REVERT_EXECUTED),
												newKeyNamed(DELEGATE_KEY).shape(DELEGATE_CONTRACT_KEY_SHAPE.signedWith(sigs(ON, ASSOCIATE_DISSOCIATE_CONTRACT))),
												cryptoUpdate(ACCOUNT).key(DELEGATE_KEY),
												contractCall(ASSOCIATE_DISSOCIATE_CONTRACT, "tokenAssociate",
														asAddress(accountID.get()), asAddress(vanillaTokenID.get())
												)
														.payingWith(GENESIS)
														.via("vanillaNFTAssociateTxn")
														.gas(GAS_TO_OFFER)
														.hasKnownStatus(SUCCESS),
												contractCall(ASSOCIATE_DISSOCIATE_CONTRACT, "tokenAssociate",
														asAddress(accountID.get()), asAddress(vanillaTokenID.get())
												)
														.payingWith(GENESIS)
														.via("vanillaNFTSecondAssociateFailsTxn")
														.gas(GAS_TO_OFFER)
														.hasKnownStatus(CONTRACT_REVERT_EXECUTED)
										)
						)
				).then(
						childRecordsCheck("vanillaNFTAssociateFailsTxn", CONTRACT_REVERT_EXECUTED,
								recordWith()
										.status(INVALID_FULL_PREFIX_SIGNATURE_FOR_PRECOMPILE)
										.contractCallResult(
												resultWith()
														.contractCallResult(htsPrecompileResult()
																.withStatus(INVALID_FULL_PREFIX_SIGNATURE_FOR_PRECOMPILE)
														)
										)
						),
						childRecordsCheck("vanillaNFTAssociateTxn", SUCCESS,
								recordWith()
										.status(SUCCESS)
										.contractCallResult(
												resultWith()
														.contractCallResult(htsPrecompileResult()
																.withStatus(SUCCESS)
														)
										)
						),
						childRecordsCheck("vanillaNFTSecondAssociateFailsTxn", CONTRACT_REVERT_EXECUTED,
								recordWith()
										.status(TOKEN_ALREADY_ASSOCIATED_TO_ACCOUNT)
										.contractCallResult(
												resultWith()
														.contractCallResult(htsPrecompileResult()
																.withStatus(TOKEN_ALREADY_ASSOCIATED_TO_ACCOUNT)
														)
										)
						),
						getAccountInfo(ACCOUNT).hasToken(relationshipWith(VANILLA_TOKEN))
				);
	}

	private HapiApiSpec associatePrecompileWithDelegateContractKeyForFungibleWithKYC() {
		final AtomicReference<AccountID> accountID = new AtomicReference<>();
		final AtomicReference<TokenID> kycTokenID = new AtomicReference<>();

		return defaultHapiSpec("AssociatePrecompileWithDelegateContractKeyForFungibleWithKYC")
				.given(
						newKeyNamed(KYC_KEY),
						cryptoCreate(ACCOUNT).exposingCreatedIdTo(accountID::set),
						cryptoCreate(TOKEN_TREASURY),
						tokenCreate(KYC_TOKEN)
								.tokenType(FUNGIBLE_COMMON)
								.treasury(TOKEN_TREASURY)
								.kycKey(KYC_KEY)
								.exposingCreatedIdTo(id -> kycTokenID.set(asToken(id))),
						uploadInitCode(ASSOCIATE_DISSOCIATE_CONTRACT),
						contractCreate(ASSOCIATE_DISSOCIATE_CONTRACT)
				).when(
						withOpContext(
								(spec, opLog) ->
										allRunFor(
												spec,
												contractCall(ASSOCIATE_DISSOCIATE_CONTRACT, "tokenAssociate",
														asAddress(accountID.get()), asAddress(kycTokenID.get())
												)
														.payingWith(GENESIS)
														.via("kycTokenAssociateFailsTxn")
														.gas(GAS_TO_OFFER)
														.hasKnownStatus(CONTRACT_REVERT_EXECUTED),
												newKeyNamed(DELEGATE_KEY).shape(DELEGATE_CONTRACT_KEY_SHAPE.signedWith(sigs(ON, ASSOCIATE_DISSOCIATE_CONTRACT))),
												cryptoUpdate(ACCOUNT).key(DELEGATE_KEY),
												contractCall(ASSOCIATE_DISSOCIATE_CONTRACT, "tokenAssociate",
														asAddress(accountID.get()), asAddress(kycTokenID.get())
												)
														.payingWith(GENESIS)
														.via("kycTokenAssociateTxn")
														.gas(GAS_TO_OFFER)
														.hasKnownStatus(SUCCESS),
												contractCall(ASSOCIATE_DISSOCIATE_CONTRACT, "tokenAssociate",
														asAddress(accountID.get()), asAddress(kycTokenID.get())
												)
														.payingWith(GENESIS)
														.via("kycTokenSecondAssociateFailsTxn")
														.gas(GAS_TO_OFFER)
														.hasKnownStatus(CONTRACT_REVERT_EXECUTED)
										)
						)
				).then(
						childRecordsCheck("kycTokenAssociateFailsTxn", CONTRACT_REVERT_EXECUTED,
								recordWith()
										.status(INVALID_FULL_PREFIX_SIGNATURE_FOR_PRECOMPILE)
										.contractCallResult(
												resultWith()
														.contractCallResult(htsPrecompileResult()
																.withStatus(INVALID_FULL_PREFIX_SIGNATURE_FOR_PRECOMPILE))
										)
						),
						childRecordsCheck("kycTokenAssociateTxn", SUCCESS,
								recordWith()
										.status(SUCCESS)
										.contractCallResult(
												resultWith()
														.contractCallResult(htsPrecompileResult()
																.withStatus(SUCCESS))
										)
						),
						childRecordsCheck("kycTokenSecondAssociateFailsTxn", CONTRACT_REVERT_EXECUTED,
								recordWith()
										.status(TOKEN_ALREADY_ASSOCIATED_TO_ACCOUNT)
										.contractCallResult(
												resultWith()
														.contractCallResult(htsPrecompileResult()
																.withStatus(TOKEN_ALREADY_ASSOCIATED_TO_ACCOUNT))
										)
						),
						getAccountInfo(ACCOUNT).hasToken(relationshipWith(KYC_TOKEN).kyc(Revoked))
				);
	}

	private HapiApiSpec associatePrecompileWithDelegateContractKeyForFungibleFrozen() {
		final AtomicReference<AccountID> accountID = new AtomicReference<>();
		final AtomicReference<TokenID> frozenTokenID = new AtomicReference<>();

		return defaultHapiSpec("AssociatePrecompileWithDelegateContractKeyForFungibleFrozen")
				.given(
						newKeyNamed(FREEZE_KEY),
						cryptoCreate(ACCOUNT).exposingCreatedIdTo(accountID::set),
						cryptoCreate(TOKEN_TREASURY),
						tokenCreate(FROZEN_TOKEN)
								.tokenType(FUNGIBLE_COMMON)
								.treasury(TOKEN_TREASURY)
								.initialSupply(TOTAL_SUPPLY)
								.freezeKey(FREEZE_KEY)
								.freezeDefault(true)
								.exposingCreatedIdTo(id -> frozenTokenID.set(asToken(id))),
						uploadInitCode(ASSOCIATE_DISSOCIATE_CONTRACT),
						contractCreate(ASSOCIATE_DISSOCIATE_CONTRACT)
				).when(
						withOpContext(
								(spec, opLog) ->
										allRunFor(
												spec,
												contractCall(ASSOCIATE_DISSOCIATE_CONTRACT, "tokenAssociate",
														asAddress(accountID.get()), asAddress(frozenTokenID.get())
												)
														.payingWith(GENESIS)
														.via("frozenTokenAssociateFailsTxn")
														.gas(GAS_TO_OFFER)
														.hasKnownStatus(CONTRACT_REVERT_EXECUTED),
												newKeyNamed(DELEGATE_KEY).shape(DELEGATE_CONTRACT_KEY_SHAPE.signedWith(sigs(ON, ASSOCIATE_DISSOCIATE_CONTRACT))),
												cryptoUpdate(ACCOUNT).key(DELEGATE_KEY),
												contractCall(ASSOCIATE_DISSOCIATE_CONTRACT, "tokenAssociate",
														asAddress(accountID.get()), asAddress(frozenTokenID.get())
												)
														.payingWith(GENESIS)
														.via("frozenTokenAssociateTxn")
														.gas(GAS_TO_OFFER)
														.hasKnownStatus(SUCCESS),
												contractCall(ASSOCIATE_DISSOCIATE_CONTRACT, "tokenAssociate",
														asAddress(accountID.get()), asAddress(frozenTokenID.get())
												)
														.payingWith(GENESIS)
														.via("frozenTokenSecondAssociateFailsTxn")
														.gas(GAS_TO_OFFER)
														.hasKnownStatus(CONTRACT_REVERT_EXECUTED)
										)
						)
				).then(
						childRecordsCheck("frozenTokenAssociateFailsTxn", CONTRACT_REVERT_EXECUTED,
								recordWith()
										.status(INVALID_FULL_PREFIX_SIGNATURE_FOR_PRECOMPILE)
										.contractCallResult(
												resultWith()
														.contractCallResult(htsPrecompileResult()
																.withStatus(INVALID_FULL_PREFIX_SIGNATURE_FOR_PRECOMPILE))
										)
						),
						childRecordsCheck("frozenTokenAssociateTxn", SUCCESS,
								recordWith()
										.status(SUCCESS)
										.contractCallResult(
												resultWith()
														.contractCallResult(htsPrecompileResult()
																.withStatus(SUCCESS))
										)
						),
						childRecordsCheck("frozenTokenSecondAssociateFailsTxn", CONTRACT_REVERT_EXECUTED,
								recordWith()
										.status(TOKEN_ALREADY_ASSOCIATED_TO_ACCOUNT)
										.contractCallResult(
												resultWith()
														.contractCallResult(htsPrecompileResult()
																.withStatus(TOKEN_ALREADY_ASSOCIATED_TO_ACCOUNT))
										)
						),
						getAccountInfo(ACCOUNT).hasToken(relationshipWith(FROZEN_TOKEN).freeze(Frozen))
				);
	}

	private HapiApiSpec associatePrecompileWithDelegateContractKeyForFungibleVanilla() {
		final AtomicReference<AccountID> accountID = new AtomicReference<>();
		final AtomicReference<TokenID> vanillaTokenID = new AtomicReference<>();

		return defaultHapiSpec("AssociatePrecompileWithDelegateContractKeyForFungibleVanilla")
				.given(
						cryptoCreate(ACCOUNT).exposingCreatedIdTo(accountID::set),
						cryptoCreate(TOKEN_TREASURY),
						tokenCreate(VANILLA_TOKEN)
								.tokenType(FUNGIBLE_COMMON)
								.treasury(TOKEN_TREASURY)
								.exposingCreatedIdTo(id -> vanillaTokenID.set(asToken(id))),
						uploadInitCode(ASSOCIATE_DISSOCIATE_CONTRACT),
						contractCreate(ASSOCIATE_DISSOCIATE_CONTRACT)
				).when(
						withOpContext(
								(spec, opLog) ->
										allRunFor(
												spec,
												contractCall(ASSOCIATE_DISSOCIATE_CONTRACT, "tokenAssociate",
														asAddress(accountID.get()), asAddress(vanillaTokenID.get())
												)
														.payingWith(GENESIS)
														.via("vanillaTokenAssociateFailsTxn")
														.gas(GAS_TO_OFFER)
														.hasKnownStatus(CONTRACT_REVERT_EXECUTED),
												newKeyNamed(DELEGATE_KEY).shape(DELEGATE_CONTRACT_KEY_SHAPE.signedWith(sigs(ON, ASSOCIATE_DISSOCIATE_CONTRACT))),
												cryptoUpdate(ACCOUNT).key(DELEGATE_KEY),
												contractCall(ASSOCIATE_DISSOCIATE_CONTRACT, "tokenAssociate",
														asAddress(accountID.get()), asAddress(vanillaTokenID.get())
												)
														.payingWith(GENESIS)
														.via("vanillaTokenAssociateTxn")
														.gas(GAS_TO_OFFER)
														.hasKnownStatus(SUCCESS),
												contractCall(ASSOCIATE_DISSOCIATE_CONTRACT, "tokenAssociate",
														asAddress(accountID.get()), asAddress(vanillaTokenID.get())
												)
														.payingWith(GENESIS)
														.via("vanillaTokenSecondAssociateFailsTxn")
														.gas(GAS_TO_OFFER)
														.hasKnownStatus(CONTRACT_REVERT_EXECUTED)
										)
						)
				).then(
						childRecordsCheck("vanillaTokenAssociateFailsTxn", CONTRACT_REVERT_EXECUTED, recordWith()
								.status(INVALID_FULL_PREFIX_SIGNATURE_FOR_PRECOMPILE)
								.contractCallResult(
										resultWith()
												.contractCallResult(htsPrecompileResult()
														.withStatus(INVALID_FULL_PREFIX_SIGNATURE_FOR_PRECOMPILE))
								)

						),
						childRecordsCheck("vanillaTokenAssociateTxn", SUCCESS, recordWith()
								.status(SUCCESS)
								.contractCallResult(
										resultWith()
												.contractCallResult(htsPrecompileResult()
														.withStatus(SUCCESS))
								)
						),
						childRecordsCheck("vanillaTokenSecondAssociateFailsTxn", CONTRACT_REVERT_EXECUTED, recordWith()
								.status(TOKEN_ALREADY_ASSOCIATED_TO_ACCOUNT)
								.contractCallResult(
										resultWith()
												.contractCallResult(htsPrecompileResult()
														.withStatus(TOKEN_ALREADY_ASSOCIATED_TO_ACCOUNT))
								)
						),
						getAccountInfo(ACCOUNT).hasToken(relationshipWith(VANILLA_TOKEN))
				);
	}

	private HapiApiSpec delegateCallForAssociatePrecompileSignedWithContractKeyFails() {
		final var outerContract = "NestedAssociateDissociate";
		final var nestedContract = "AssociateDissociate";
		final AtomicReference<AccountID> accountID = new AtomicReference<>();
		final AtomicReference<TokenID> vanillaTokenTokenID = new AtomicReference<>();

		return defaultHapiSpec("DelegateCallForAssociatePrecompileSignedWithContractKeyFails")
				.given(
						cryptoCreate(ACCOUNT).exposingCreatedIdTo(accountID::set),
						cryptoCreate(TOKEN_TREASURY),
						tokenCreate(VANILLA_TOKEN)
								.tokenType(FUNGIBLE_COMMON)
								.treasury(TOKEN_TREASURY)
								.exposingCreatedIdTo(id -> vanillaTokenTokenID.set(asToken(id))),
						uploadInitCode(outerContract, nestedContract),
						contractCreate(nestedContract)
				).when(
						withOpContext(
								(spec, opLog) ->
										allRunFor(
												spec,
												contractCreate(outerContract, getNestedContractAddress(nestedContract, spec)),
												newKeyNamed(CONTRACT_KEY).shape(CONTRACT_KEY_SHAPE.signedWith(sigs(ON, outerContract))),
												cryptoUpdate(ACCOUNT).key(CONTRACT_KEY),
												contractCall(outerContract, "associateDelegateCall",
														asAddress(accountID.get()), asAddress(vanillaTokenTokenID.get())
												)
														.payingWith(GENESIS)
														.via("delegateAssociateCallWithContractKeyTxn")
														.hasKnownStatus(ResponseCodeEnum.CONTRACT_REVERT_EXECUTED)
														.gas(GAS_TO_OFFER)
										)
						)
				).then(
						childRecordsCheck("delegateAssociateCallWithContractKeyTxn", CONTRACT_REVERT_EXECUTED,
								recordWith()
										.status(INVALID_FULL_PREFIX_SIGNATURE_FOR_PRECOMPILE)
										.contractCallResult(
												resultWith()
														.contractCallResult(htsPrecompileResult()
																.withStatus(INVALID_FULL_PREFIX_SIGNATURE_FOR_PRECOMPILE)
														)
										)
						),
						getAccountInfo(ACCOUNT).hasNoTokenRelationship(VANILLA_TOKEN)
				);
	}

	private HapiApiSpec delegateCallForDissociatePrecompileSignedWithContractKeyFails() {
		final var outerContract = "NestedAssociateDissociate";
		final var nestedContract = "AssociateDissociate";
		final AtomicReference<AccountID> accountID = new AtomicReference<>();
		final AtomicReference<TokenID> vanillaTokenTokenID = new AtomicReference<>();

		return defaultHapiSpec("DelegateCallForDissociatePrecompileSignedWithContractKeyFails")
				.given(
						cryptoCreate(ACCOUNT)
								.exposingCreatedIdTo(accountID::set),
						cryptoCreate(TOKEN_TREASURY),
						tokenCreate(VANILLA_TOKEN)
								.tokenType(FUNGIBLE_COMMON)
								.treasury(TOKEN_TREASURY)
								.exposingCreatedIdTo(id -> vanillaTokenTokenID.set(asToken(id))),
						uploadInitCode(outerContract, nestedContract),
						contractCreate(nestedContract)
				).when(
						withOpContext(
								(spec, opLog) ->
										allRunFor(
												spec,
												contractCreate(outerContract, getNestedContractAddress(nestedContract, spec)),
												newKeyNamed(CONTRACT_KEY).shape(CONTRACT_KEY_SHAPE.signedWith(sigs(ON, outerContract))),
												cryptoUpdate(ACCOUNT).key(CONTRACT_KEY),
												tokenAssociate(ACCOUNT, VANILLA_TOKEN),
												contractCall(outerContract, "dissociateDelegateCall",
														asAddress(accountID.get()), asAddress(vanillaTokenTokenID.get())
												)
														.payingWith(GENESIS)
														.via("delegateDissociateCallWithContractKeyTxn")
														.hasKnownStatus(ResponseCodeEnum.CONTRACT_REVERT_EXECUTED)
														.gas(GAS_TO_OFFER)
										)
						)
				).then(
						childRecordsCheck("delegateDissociateCallWithContractKeyTxn", CONTRACT_REVERT_EXECUTED,
								recordWith()
										.status(INVALID_FULL_PREFIX_SIGNATURE_FOR_PRECOMPILE)
										.contractCallResult(
												resultWith()
														.contractCallResult(htsPrecompileResult()
																.withStatus(INVALID_FULL_PREFIX_SIGNATURE_FOR_PRECOMPILE)
														)
										)
						),
						getAccountInfo(ACCOUNT).hasToken(relationshipWith(VANILLA_TOKEN))
				);
	}

	private HapiApiSpec callForBurnWithContractKey() {
		final var token = "Token";

		return defaultHapiSpec("callBurnWithContractKey")
				.given(
						newKeyNamed(MULTI_KEY),
						cryptoCreate(TOKEN_TREASURY),
						tokenCreate(token)
								.tokenType(FUNGIBLE_COMMON)
								.initialSupply(50L)
								.supplyKey(MULTI_KEY)
								.adminKey(MULTI_KEY)
								.treasury(TOKEN_TREASURY),
						uploadInitCode(BURN_TOKEN),
						withOpContext(
								(spec, opLog) ->
										allRunFor(
												spec,
												contractCreate(BURN_TOKEN, asAddress(spec.registry().getTokenID(token)))
														.via("creationTx")
										)
						)
				)
				.when(
						newKeyNamed(CONTRACT_KEY).shape(CONTRACT_KEY_SHAPE.signedWith(sigs(ON, BURN_TOKEN))),
						tokenUpdate(token).supplyKey(CONTRACT_KEY),
						contractCall(BURN_TOKEN, "burnToken", 1, new ArrayList<Long>()
						)
								.via("burn with contract key")
								.gas(GAS_TO_OFFER),
						childRecordsCheck("burn with contract key", SUCCESS, recordWith()
								.status(SUCCESS)
								.contractCallResult(
										resultWith()
												.contractCallResult(htsPrecompileResult()
														.forFunction(HTSPrecompileResult.FunctionType.BURN)
														.withStatus(SUCCESS)
														.withTotalSupply(49)
												)
								)
								.tokenTransfers(
										changingFungibleBalances()
												.including(token, TOKEN_TREASURY, -1)
								)
								.newTotalSupply(49)
						)
				)
				.then(
						getAccountBalance(TOKEN_TREASURY).hasTokenBalance(token, 49)
				);
	}

	private HapiApiSpec burnTokenWithFullPrefixAndPartialPrefixKeys() {
		final var theAccount = "anybody";
		final var fungibleToken = "fungibleToken";
		final var firstBurnTxn = "firstBurnTxn";
		final var secondBurnTxn = "secondBurnTxn";
		final var amount = 99L;
		final AtomicLong fungibleNum = new AtomicLong();

		return defaultHapiSpec("burnTokenWithFullPrefixAndPartialPrefixKeys")
				.given(
						newKeyNamed(MULTI_KEY),
						cryptoCreate(theAccount).balance(10 * ONE_HUNDRED_HBARS),
						cryptoCreate(TOKEN_TREASURY),
						tokenCreate(fungibleToken)
								.tokenType(TokenType.FUNGIBLE_COMMON)
								.initialSupply(100)
								.treasury(TOKEN_TREASURY)
								.adminKey(MULTI_KEY)
								.supplyKey(MULTI_KEY)
								.exposingCreatedIdTo(idLit -> fungibleNum.set(asDotDelimitedLongArray(idLit)[2])),
						uploadInitCode(ORDINARY_CALLS_CONTRACT),
						contractCreate(ORDINARY_CALLS_CONTRACT)
				)
				.when(
						withOpContext(
								(spec, opLog) ->
										allRunFor(
												spec,
												contractCall(ORDINARY_CALLS_CONTRACT, "burnTokenCall",
														asAddress(spec.registry().getTokenID(fungibleToken)),
														1, new ArrayList<Long>()
												)
														.via(firstBurnTxn)
														.payingWith(theAccount)
														.signedBy(MULTI_KEY)
														.signedBy(theAccount)
														.hasKnownStatus(SUCCESS),
												contractCall(ORDINARY_CALLS_CONTRACT, "burnTokenCall",
														asAddress(spec.registry().getTokenID(fungibleToken)),
														1, new ArrayList<Long>()
												)
														.via(secondBurnTxn).payingWith(theAccount)
														.alsoSigningWithFullPrefix(MULTI_KEY)
														.hasKnownStatus(SUCCESS)
										)
						)
				).then(
						childRecordsCheck(firstBurnTxn, SUCCESS,
								recordWith()
										.status(INVALID_FULL_PREFIX_SIGNATURE_FOR_PRECOMPILE)
										.contractCallResult(
												resultWith()
														.contractCallResult(htsPrecompileResult()
																.forFunction(HTSPrecompileResult.FunctionType.BURN)
																.withStatus(INVALID_FULL_PREFIX_SIGNATURE_FOR_PRECOMPILE)
														)
										)
						),
						childRecordsCheck(secondBurnTxn, SUCCESS,
								recordWith()
										.status(SUCCESS)
										.contractCallResult(
												resultWith()
														.contractCallResult(htsPrecompileResult()
																.forFunction(HTSPrecompileResult.FunctionType.BURN)
																.withStatus(SUCCESS)
																.withTotalSupply(99)
														)
										)
										.newTotalSupply(99)
						),
						getTokenInfo(fungibleToken).hasTotalSupply(amount),
						getAccountBalance(TOKEN_TREASURY).hasTokenBalance(fungibleToken, amount)
				);
	}

	private HapiApiSpec mixedFramesScenarios() {
		final var theAccount = "theAccount";
		final var fungibleToken = "fungibleToken";
		final var nestedContract = "MixedMintToken";
		final var outerContract = "MixedFramesScenarios";
		final var delegateContractDelegateContractShape = KeyShape.threshOf(1, SIMPLE, DELEGATE_CONTRACT,
				DELEGATE_CONTRACT);
		final var contractDelegateContractShape = KeyShape.threshOf(1, SIMPLE, KeyShape.CONTRACT, DELEGATE_CONTRACT);
		final var delegateContractDelegateContractKey = "delegateContractDelegateContractKey";
		final var contractDelegateContractKey = "contractDelegateContractKey";

		return defaultHapiSpec("HSCS_KEY_MIXED_FRAMES_SCENARIOS")
				.given(
						newKeyNamed(MULTI_KEY),
						cryptoCreate(theAccount).balance(10 * ONE_HUNDRED_HBARS),
						cryptoCreate(TOKEN_TREASURY),
						tokenCreate(fungibleToken)
								.tokenType(TokenType.FUNGIBLE_COMMON)
								.initialSupply(50L)
								.supplyKey(MULTI_KEY)
								.adminKey(MULTI_KEY)
								.treasury(TOKEN_TREASURY),
						uploadInitCode(outerContract, nestedContract),
						contractCreate(nestedContract)
				)
				.when(
						withOpContext(
								(spec, opLog) ->
										allRunFor(
												spec,
												contractCreate(outerContract, getNestedContractAddress(nestedContract, spec)
												)
														.via("creationTx"),
												newKeyNamed(delegateContractDelegateContractKey).shape(delegateContractDelegateContractShape.signedWith(sigs(ON,
														nestedContract, outerContract))),
												tokenUpdate(fungibleToken)
														.supplyKey(delegateContractDelegateContractKey),
												contractCall(outerContract,
														"burnCallAfterNestedMintCallWithPrecompileCall",
														1, asAddress(spec.registry().getTokenID(fungibleToken))
												)
														.payingWith(theAccount)
														.via("burnCallAfterNestedMintCallWithPrecompileCall"),
												contractCall(outerContract,
														"burnDelegateCallAfterNestedMintCallWithPrecompileDelegateCall",
														1, asAddress(spec.registry().getTokenID(fungibleToken))
												)
														.payingWith(theAccount)
														.via("burnDelegateCallAfterNestedMintCallWithPrecompileDelegateCall"),
												contractCall(outerContract,
														"burnDelegateCallAfterNestedMintDelegateCallWithPrecompileDelegateCall",
														1, asAddress(spec.registry().getTokenID(fungibleToken))
												)
														.payingWith(theAccount)
														.via("burnDelegateCallAfterNestedMintDelegateCallWithPrecompileDelegateCall"),
												contractCall(outerContract,
														"burnCallAfterNestedMintDelegateCallWithPrecompileDelegateCall",
														1, asAddress(spec.registry().getTokenID(fungibleToken))
												)
														.payingWith(theAccount)
														.via("burnCallAfterNestedMintDelegateCallWithPrecompileDelegateCall")
										)),
						withOpContext(
								(spec, opLog) ->
										allRunFor(
												spec,
												newKeyNamed(contractDelegateContractKey).shape(contractDelegateContractShape.signedWith(sigs(ON,
														nestedContract, outerContract))),
												tokenUpdate(fungibleToken)
														.supplyKey(contractDelegateContractKey),
												contractCall(outerContract,
														"burnDelegateCallAfterNestedMintCallWithPrecompileCall",
														1, asAddress(spec.registry().getTokenID(fungibleToken))
												)
														.payingWith(theAccount)
														.via("burnDelegateCallAfterNestedMintCallWithPrecompileCall"),
												contractCall(outerContract,
														"burnDelegateCallAfterNestedMintDelegateCallWithPrecompileCall",
														1, asAddress(spec.registry().getTokenID(fungibleToken))
												)
														.payingWith(theAccount)
														.via(
																"burnDelegateCallAfterNestedMintDelegateCallWithPrecompileCall"),
												contractCall(outerContract,
														"burnCallAfterNestedMintDelegateCallWithPrecompileCall",
														1, asAddress(spec.registry().getTokenID(fungibleToken))
												)
														.payingWith(theAccount)
														.via(
																"burnCallAfterNestedMintDelegateCallWithPrecompileCall")
										)),
						withOpContext(
								(spec, opLog) ->
										allRunFor(
												spec,
												newKeyNamed(contractDelegateContractKey).shape(contractDelegateContractShape.signedWith(sigs(ON,
														outerContract, nestedContract))),
												tokenUpdate(fungibleToken)
														.supplyKey(contractDelegateContractKey),
												contractCall(outerContract, "burnCallAfterNestedMintCallWithPrecompileDelegateCall",
														1, asAddress(spec.registry().getTokenID(fungibleToken))
												)
														.payingWith(theAccount)
														.via("burnCallAfterNestedMintCallWithPrecompileDelegateCall")
										)),
						childRecordsCheck("burnCallAfterNestedMintCallWithPrecompileCall", SUCCESS, recordWith()
										.status(SUCCESS)
										.contractCallResult(
												resultWith()
														.contractCallResult(htsPrecompileResult()
																.forFunction(HTSPrecompileResult.FunctionType.MINT)
																.withStatus(SUCCESS)
																.withTotalSupply(51)
																.withSerialNumbers()
														)
										)
										.tokenTransfers(
												changingFungibleBalances()
														.including(fungibleToken, TOKEN_TREASURY, 1)
										)
										.newTotalSupply(51),
								recordWith()
										.status(SUCCESS)
                                        .contractCallResult(
                                                resultWith()
                                                        .contractCallResult(htsPrecompileResult()
                                                                .forFunction(HTSPrecompileResult.FunctionType.BURN)
                                                                .withStatus(SUCCESS)
                                                                .withTotalSupply(50)
                                                        )
                                        )
										.tokenTransfers(
												changingFungibleBalances()
														.including(fungibleToken, TOKEN_TREASURY, -1)
										)
										.newTotalSupply(50)
						),
						childRecordsCheck("burnDelegateCallAfterNestedMintCallWithPrecompileCall", SUCCESS, recordWith()
										.status(SUCCESS)
                                        .contractCallResult(
                                                resultWith()
                                                        .contractCallResult(htsPrecompileResult()
                                                                .forFunction(HTSPrecompileResult.FunctionType.MINT)
                                                                .withStatus(SUCCESS)
                                                                .withTotalSupply(51)
                                                                .withSerialNumbers()
                                                        )
                                        )
										.tokenTransfers(
												changingFungibleBalances()
														.including(fungibleToken, TOKEN_TREASURY, 1)
										)
										.newTotalSupply(51),
								recordWith()
										.status(SUCCESS)
                                        .contractCallResult(
                                                resultWith()
                                                        .contractCallResult(htsPrecompileResult()
                                                                .forFunction(HTSPrecompileResult.FunctionType.BURN)
                                                                .withStatus(SUCCESS)
                                                                .withTotalSupply(50)
                                                        )
                                        )
										.tokenTransfers(
												changingFungibleBalances()
														.including(fungibleToken, TOKEN_TREASURY, -1)
										)
										.newTotalSupply(50)
						),
						childRecordsCheck("burnDelegateCallAfterNestedMintDelegateCallWithPrecompileCall", SUCCESS, recordWith()
										.status(SUCCESS)
                                        .contractCallResult(
                                                resultWith()
                                                        .contractCallResult(htsPrecompileResult()
                                                                .forFunction(HTSPrecompileResult.FunctionType.MINT)
                                                                .withStatus(SUCCESS)
                                                                .withTotalSupply(51)
                                                                .withSerialNumbers()
                                                        )
                                        )
										.tokenTransfers(
												changingFungibleBalances()
														.including(fungibleToken, TOKEN_TREASURY, 1)
										)
										.newTotalSupply(51),
								recordWith()
										.status(SUCCESS)
                                        .contractCallResult(
                                                resultWith()
                                                        .contractCallResult(htsPrecompileResult()
                                                                .forFunction(HTSPrecompileResult.FunctionType.BURN)
                                                                .withStatus(SUCCESS)
                                                                .withTotalSupply(50)
                                                        )
                                        )
										.tokenTransfers(
												changingFungibleBalances()
														.including(fungibleToken, TOKEN_TREASURY, -1)
										)
										.newTotalSupply(50)
						),
						childRecordsCheck("burnCallAfterNestedMintDelegateCallWithPrecompileCall", SUCCESS, recordWith()
										.status(SUCCESS)
                                        .contractCallResult(
                                                resultWith()
                                                        .contractCallResult(htsPrecompileResult()
                                                                .forFunction(HTSPrecompileResult.FunctionType.MINT)
                                                                .withStatus(SUCCESS)
                                                                .withTotalSupply(51)
                                                                .withSerialNumbers()
                                                        )
                                        )
										.tokenTransfers(
												changingFungibleBalances()
														.including(fungibleToken, TOKEN_TREASURY, 1)
										)
										.newTotalSupply(51),
								recordWith()
										.status(SUCCESS)
                                        .contractCallResult(
                                                resultWith()
                                                        .contractCallResult(htsPrecompileResult()
                                                                .forFunction(HTSPrecompileResult.FunctionType.BURN)
                                                                .withStatus(SUCCESS)
                                                                .withTotalSupply(50)
                                                        )
                                        )
										.tokenTransfers(
												changingFungibleBalances()
														.including(fungibleToken, TOKEN_TREASURY, -1)
										)
										.newTotalSupply(50)
						),
						childRecordsCheck("burnCallAfterNestedMintCallWithPrecompileDelegateCall", SUCCESS, recordWith()
										.status(SUCCESS)
                                        .contractCallResult(
                                                resultWith()
                                                        .contractCallResult(htsPrecompileResult()
                                                                .forFunction(HTSPrecompileResult.FunctionType.MINT)
                                                                .withStatus(SUCCESS)
                                                                .withTotalSupply(51)
                                                                .withSerialNumbers()
                                                        )
                                        )
										.tokenTransfers(
												changingFungibleBalances()
														.including(fungibleToken, TOKEN_TREASURY, 1)
										)
										.newTotalSupply(51),
								recordWith()
										.status(SUCCESS)
                                        .contractCallResult(
                                                resultWith()
                                                        .contractCallResult(htsPrecompileResult()
                                                                .forFunction(HTSPrecompileResult.FunctionType.BURN)
                                                                .withStatus(SUCCESS)
                                                                .withTotalSupply(50)
                                                        )
                                        )
										.tokenTransfers(
												changingFungibleBalances()
														.including(fungibleToken, TOKEN_TREASURY, -1)
										)
										.newTotalSupply(50)
						),
						childRecordsCheck("burnDelegateCallAfterNestedMintCallWithPrecompileDelegateCall", SUCCESS, recordWith()
										.status(SUCCESS)
                                        .contractCallResult(
                                                resultWith()
                                                        .contractCallResult(htsPrecompileResult()
                                                                .forFunction(HTSPrecompileResult.FunctionType.MINT)
                                                                .withStatus(SUCCESS)
                                                                .withTotalSupply(51)
                                                                .withSerialNumbers()
                                                        )
                                        )
										.tokenTransfers(
												changingFungibleBalances()
														.including(fungibleToken, TOKEN_TREASURY, 1)
										)
										.newTotalSupply(51),
								recordWith()
										.status(SUCCESS)
                                        .contractCallResult(
                                                resultWith()
                                                        .contractCallResult(htsPrecompileResult()
                                                                .forFunction(HTSPrecompileResult.FunctionType.BURN)
                                                                .withStatus(SUCCESS)
                                                                .withTotalSupply(50)
                                                        )
                                        )
										.tokenTransfers(
												changingFungibleBalances()
														.including(fungibleToken, TOKEN_TREASURY, -1)
										)
										.newTotalSupply(50)
						),
						childRecordsCheck("burnDelegateCallAfterNestedMintDelegateCallWithPrecompileDelegateCall", SUCCESS, recordWith()
										.status(SUCCESS)
                                        .contractCallResult(
                                                resultWith()
                                                        .contractCallResult(htsPrecompileResult()
                                                                .forFunction(HTSPrecompileResult.FunctionType.MINT)
                                                                .withStatus(SUCCESS)
                                                                .withTotalSupply(51)
                                                                .withSerialNumbers()
                                                        )
                                        )
										.tokenTransfers(
												changingFungibleBalances()
														.including(fungibleToken, TOKEN_TREASURY, 1)
										)
										.newTotalSupply(51),
								recordWith()
										.status(SUCCESS)
                                        .contractCallResult(
                                                resultWith()
                                                        .contractCallResult(htsPrecompileResult()
                                                                .forFunction(HTSPrecompileResult.FunctionType.BURN)
                                                                .withStatus(SUCCESS)
                                                                .withTotalSupply(50)
                                                        )
                                        )
										.tokenTransfers(
												changingFungibleBalances()
														.including(fungibleToken, TOKEN_TREASURY, -1)
										)
										.newTotalSupply(50)
						),
						childRecordsCheck("burnCallAfterNestedMintDelegateCallWithPrecompileDelegateCall", SUCCESS, recordWith()
										.status(SUCCESS)
                                        .contractCallResult(
                                                resultWith()
                                                        .contractCallResult(htsPrecompileResult()
                                                                .forFunction(HTSPrecompileResult.FunctionType.MINT)
                                                                .withStatus(SUCCESS)
                                                                .withTotalSupply(51)
                                                                .withSerialNumbers()
                                                        )
                                        )
										.tokenTransfers(
												changingFungibleBalances()
														.including(fungibleToken, TOKEN_TREASURY, 1)
										)
										.newTotalSupply(51),
								recordWith()
										.status(SUCCESS)
                                        .contractCallResult(
                                                resultWith()
                                                        .contractCallResult(htsPrecompileResult()
                                                                .forFunction(HTSPrecompileResult.FunctionType.BURN)
                                                                .withStatus(SUCCESS)
                                                                .withTotalSupply(50)
                                                        )
                                        )
										.tokenTransfers(
												changingFungibleBalances()
														.including(fungibleToken, TOKEN_TREASURY, -1)
										)
										.newTotalSupply(50)
						)
				)
				.then(
						getAccountBalance(TOKEN_TREASURY).hasTokenBalance(fungibleToken, 50)
				);
	}

	@NotNull
	private String getNestedContractAddress(String contract, HapiApiSpec spec) {
=======
                HSCS_KEY_1(),
                HSCS_KEY_2(),
                HSCS_KEY_3(),
                HSCS_KEY_4(),
                HSCS_KEY_5(),
                HSCS_KEY_6(),
                HSCS_KEY_7(),
                HSCS_KEY_8(),
                HSCS_KEY_10());
    }

    List<HapiApiSpec> HSCS_KEY_1() {
        return List.of(
                callForMintWithContractKey(),
                callForTransferWithContractKey(),
                callForAssociateWithContractKey(),
                callForDissociateWithContractKey(),
                callForBurnWithContractKey(),
                delegateCallForAssociatePrecompileSignedWithContractKeyFails(),
                delegateCallForDissociatePrecompileSignedWithContractKeyFails());
    }

    List<HapiApiSpec> HSCS_KEY_2() {
        return List.of(
                staticCallForTransferWithContractKey(),
                staticCallForBurnWithContractKey(),
                staticCallForMintWithContractKey(),
                delegateCallForTransferWithContractKey(),
                delegateCallForBurnWithContractKey(),
                delegateCallForMintWithContractKey(),
                staticCallForDissociatePrecompileFails());
    }

    List<HapiApiSpec> HSCS_KEY_3() {
        return List.of(
                callForMintWithDelegateContractKey(),
                callForTransferWithDelegateContractKey(),
                callForAssociateWithDelegateContractKey(),
                callForDissociateWithDelegateContractKey(),
                callForBurnWithDelegateContractKey(),
                delegateCallForAssociatePrecompileSignedWithDelegateContractKeyWorks(),
                delegateCallForDissociatePrecompileSignedWithDelegateContractKeyWorks());
    }

    List<HapiApiSpec> HSCS_KEY_4() {
        return List.of(
                associatePrecompileWithDelegateContractKeyForFungibleVanilla(),
                associatePrecompileWithDelegateContractKeyForFungibleFrozen(),
                associatePrecompileWithDelegateContractKeyForFungibleWithKYC(),
                associatePrecompileWithDelegateContractKeyForNonFungibleVanilla(),
                associatePrecompileWithDelegateContractKeyForNonFungibleFrozen(),
                associatePrecompileWithDelegateContractKeyForNonFungibleWithKYC(),
                dissociatePrecompileWithDelegateContractKeyForFungibleVanilla(),
                dissociatePrecompileWithDelegateContractKeyForFungibleFrozen(),
                dissociatePrecompileWithDelegateContractKeyForFungibleWithKYC(),
                dissociatePrecompileWithDelegateContractKeyForNonFungibleVanilla(),
                dissociatePrecompileWithDelegateContractKeyForNonFungibleFrozen(),
                dissociatePrecompileWithDelegateContractKeyForNonFungibleWithKYC());
    }

    List<HapiApiSpec> HSCS_KEY_5() {
        return List.of(
                staticCallForTransferWithDelegateContractKey(),
                staticCallForBurnWithDelegateContractKey(),
                staticCallForMintWithDelegateContractKey(),
                staticCallForAssociatePrecompileFails());
    }

    List<HapiApiSpec> HSCS_KEY_6() {
        return List.of(burnWithKeyAsPartOf1OfXThreshold());
    }

    List<HapiApiSpec> HSCS_KEY_7() {
        return List.of(transferWithKeyAsPartOf2OfXThreshold());
    }

    List<HapiApiSpec> HSCS_KEY_8() {
        return List.of(burnTokenWithFullPrefixAndPartialPrefixKeys());
    }

    List<HapiApiSpec> HSCS_KEY_10() {
        return List.of(mixedFramesScenarios());
    }

    private HapiApiSpec burnWithKeyAsPartOf1OfXThreshold() {
        final var token = "Token";
        final var delegateContractKeyShape = KeyShape.threshOf(1, SIMPLE, DELEGATE_CONTRACT);
        final var contractKeyShape = KeyShape.threshOf(1, SIMPLE, KeyShape.CONTRACT);

        return defaultHapiSpec("burnWithKeyAsPartOf1OfXThreshold")
                .given(
                        newKeyNamed(MULTI_KEY),
                        cryptoCreate(TOKEN_TREASURY),
                        tokenCreate(token)
                                .tokenType(TokenType.FUNGIBLE_COMMON)
                                .initialSupply(50L)
                                .supplyKey(MULTI_KEY)
                                .adminKey(MULTI_KEY)
                                .treasury(TOKEN_TREASURY),
                        uploadInitCode(BURN_TOKEN),
                        withOpContext(
                                (spec, opLog) ->
                                        allRunFor(
                                                spec,
                                                contractCreate(
                                                                BURN_TOKEN,
                                                                asAddress(
                                                                        spec.registry()
                                                                                .getTokenID(token)))
                                                        .via("creationTx"))))
                .when(
                        newKeyNamed(DELEGATE_KEY)
                                .shape(delegateContractKeyShape.signedWith(sigs(ON, BURN_TOKEN))),
                        tokenUpdate(token).supplyKey(DELEGATE_KEY),
                        contractCall(BURN_TOKEN, "burnToken", 1, new ArrayList<Long>())
                                .via("burn with delegate contract key")
                                .gas(GAS_TO_OFFER),
                        childRecordsCheck(
                                "burn with delegate contract key",
                                SUCCESS,
                                recordWith()
                                        .status(SUCCESS)
                                        .contractCallResult(
                                                resultWith()
                                                        .contractCallResult(
                                                                htsPrecompileResult()
                                                                        .forFunction(
                                                                                FunctionType
                                                                                        .HAPI_BURN)
                                                                        .withStatus(SUCCESS)
                                                                        .withTotalSupply(49)))
                                        .tokenTransfers(
                                                changingFungibleBalances()
                                                        .including(token, TOKEN_TREASURY, -1))
                                        .newTotalSupply(49)),
                        getAccountBalance(TOKEN_TREASURY).hasTokenBalance(token, 49))
                .then(
                        newKeyNamed(CONTRACT_KEY)
                                .shape(contractKeyShape.signedWith(sigs(ON, BURN_TOKEN))),
                        tokenUpdate(token).supplyKey(CONTRACT_KEY),
                        contractCall(BURN_TOKEN, "burnToken", 1, new ArrayList<Long>())
                                .via("burn with contract key")
                                .gas(GAS_TO_OFFER),
                        childRecordsCheck(
                                "burn with contract key",
                                SUCCESS,
                                recordWith()
                                        .status(SUCCESS)
                                        .contractCallResult(
                                                resultWith()
                                                        .contractCallResult(
                                                                htsPrecompileResult()
                                                                        .forFunction(
                                                                                FunctionType
                                                                                        .HAPI_BURN)
                                                                        .withStatus(SUCCESS)
                                                                        .withTotalSupply(48)))
                                        .tokenTransfers(
                                                changingFungibleBalances()
                                                        .including(token, TOKEN_TREASURY, -1))));
    }

    private HapiApiSpec transferWithKeyAsPartOf2OfXThreshold() {
        final var outerContract = "DelegateContract";
        final var nestedContract = "ServiceContract";
        final AtomicReference<AccountID> accountID = new AtomicReference<>();
        final AtomicReference<TokenID> vanillaTokenTokenID = new AtomicReference<>();
        final AtomicReference<AccountID> receiverID = new AtomicReference<>();
        final var delegateContractKeyShape =
                KeyShape.threshOf(2, SIMPLE, SIMPLE, DELEGATE_CONTRACT, KeyShape.CONTRACT);

        return defaultHapiSpec("transferWithKeyAsPartOf2OfXThreshold")
                .given(
                        newKeyNamed(SUPPLY_KEY),
                        cryptoCreate(TOKEN_TREASURY),
                        tokenCreate(VANILLA_TOKEN)
                                .tokenType(TokenType.NON_FUNGIBLE_UNIQUE)
                                .supplyKey(SUPPLY_KEY)
                                .treasury(TOKEN_TREASURY)
                                .initialSupply(0)
                                .exposingCreatedIdTo(id -> vanillaTokenTokenID.set(asToken(id))),
                        mintToken(VANILLA_TOKEN, List.of(copyFromUtf8("First!"))),
                        cryptoCreate(ACCOUNT).exposingCreatedIdTo(accountID::set),
                        cryptoCreate(RECEIVER).exposingCreatedIdTo(receiverID::set),
                        uploadInitCode(outerContract, nestedContract),
                        contractCreate(nestedContract),
                        tokenAssociate(nestedContract, VANILLA_TOKEN),
                        tokenAssociate(ACCOUNT, VANILLA_TOKEN),
                        tokenAssociate(RECEIVER, VANILLA_TOKEN),
                        cryptoTransfer(
                                        movingUnique(VANILLA_TOKEN, 1L)
                                                .between(TOKEN_TREASURY, ACCOUNT))
                                .payingWith(GENESIS))
                .when(
                        withOpContext(
                                (spec, opLog) ->
                                        allRunFor(
                                                spec,
                                                contractCreate(
                                                        outerContract,
                                                        getNestedContractAddress(
                                                                nestedContract, spec)),
                                                tokenAssociate(outerContract, VANILLA_TOKEN),
                                                newKeyNamed(DELEGATE_KEY)
                                                        .shape(
                                                                delegateContractKeyShape.signedWith(
                                                                        sigs(
                                                                                ON,
                                                                                ON,
                                                                                outerContract,
                                                                                nestedContract))),
                                                cryptoUpdate(ACCOUNT).key(DELEGATE_KEY),
                                                contractCall(
                                                                outerContract,
                                                                "transferDelegateCall",
                                                                asAddress(
                                                                        vanillaTokenTokenID.get()),
                                                                asAddress(accountID.get()),
                                                                asAddress(receiverID.get()),
                                                                1L)
                                                        .payingWith(GENESIS)
                                                        .alsoSigningWithFullPrefix(ACCOUNT)
                                                        .via(
                                                                "delegateTransferCallWithDelegateContractKeyTxn")
                                                        .gas(GAS_TO_OFFER))))
                .then(
                        childRecordsCheck(
                                "delegateTransferCallWithDelegateContractKeyTxn",
                                SUCCESS,
                                recordWith()
                                        .status(SUCCESS)
                                        .contractCallResult(
                                                resultWith()
                                                        .contractCallResult(
                                                                htsPrecompileResult()
                                                                        .withStatus(SUCCESS)))),
                        getAccountBalance(ACCOUNT).hasTokenBalance(VANILLA_TOKEN, 0),
                        getAccountBalance(RECEIVER).hasTokenBalance(VANILLA_TOKEN, 1));
    }

    private HapiApiSpec delegateCallForTransferWithContractKey() {
        final var outerContract = "DelegateContract";
        final var nestedContract = "ServiceContract";
        final AtomicReference<AccountID> accountID = new AtomicReference<>();
        final AtomicReference<TokenID> vanillaTokenTokenID = new AtomicReference<>();
        final AtomicReference<AccountID> receiverID = new AtomicReference<>();

        return defaultHapiSpec("delegateCallForTransferWithContractKey")
                .given(
                        newKeyNamed(SUPPLY_KEY),
                        cryptoCreate(TOKEN_TREASURY),
                        tokenCreate(VANILLA_TOKEN)
                                .tokenType(TokenType.NON_FUNGIBLE_UNIQUE)
                                .supplyKey(SUPPLY_KEY)
                                .treasury(TOKEN_TREASURY)
                                .initialSupply(0)
                                .exposingCreatedIdTo(id -> vanillaTokenTokenID.set(asToken(id))),
                        mintToken(VANILLA_TOKEN, List.of(copyFromUtf8("First!"))),
                        cryptoCreate(ACCOUNT).exposingCreatedIdTo(accountID::set),
                        cryptoCreate(RECEIVER).exposingCreatedIdTo(receiverID::set),
                        uploadInitCode(outerContract, nestedContract),
                        contractCreate(nestedContract),
                        tokenAssociate(nestedContract, VANILLA_TOKEN),
                        tokenAssociate(ACCOUNT, VANILLA_TOKEN),
                        tokenAssociate(RECEIVER, VANILLA_TOKEN),
                        cryptoTransfer(
                                        movingUnique(VANILLA_TOKEN, 1L)
                                                .between(TOKEN_TREASURY, ACCOUNT))
                                .payingWith(GENESIS))
                .when(
                        withOpContext(
                                (spec, opLog) ->
                                        allRunFor(
                                                spec,
                                                contractCreate(
                                                        outerContract,
                                                        getNestedContractAddress(
                                                                nestedContract, spec)),
                                                tokenAssociate(outerContract, VANILLA_TOKEN),
                                                newKeyNamed(CONTRACT_KEY)
                                                        .shape(
                                                                CONTRACT_KEY_SHAPE.signedWith(
                                                                        sigs(ON, outerContract))),
                                                cryptoUpdate(ACCOUNT).key(CONTRACT_KEY),
                                                contractCall(
                                                                outerContract,
                                                                "transferDelegateCall",
                                                                asAddress(
                                                                        vanillaTokenTokenID.get()),
                                                                asAddress(accountID.get()),
                                                                asAddress(receiverID.get()),
                                                                1L)
                                                        .payingWith(GENESIS)
                                                        .via(
                                                                "delegateTransferCallWithContractKeyTxn")
                                                        .hasKnownStatus(
                                                                ResponseCodeEnum
                                                                        .CONTRACT_REVERT_EXECUTED)
                                                        .gas(GAS_TO_OFFER))))
                .then(
                        childRecordsCheck(
                                "delegateTransferCallWithContractKeyTxn",
                                CONTRACT_REVERT_EXECUTED,
                                recordWith()
                                        .status(INVALID_SIGNATURE)
                                        .contractCallResult(
                                                resultWith()
                                                        .contractCallResult(
                                                                htsPrecompileResult()
                                                                        .withStatus(
                                                                                INVALID_SIGNATURE)))),
                        getAccountBalance(ACCOUNT).hasTokenBalance(VANILLA_TOKEN, 1),
                        getAccountBalance(RECEIVER).hasTokenBalance(VANILLA_TOKEN, 0));
    }

    private HapiApiSpec delegateCallForBurnWithContractKey() {
        final var outerContract = "DelegateContract";
        final var nestedContract = "ServiceContract";
        final AtomicReference<TokenID> vanillaTokenTokenID = new AtomicReference<>();

        return defaultHapiSpec("delegateCallForBurnWithContractKey")
                .given(
                        newKeyNamed(SUPPLY_KEY),
                        cryptoCreate(TOKEN_TREASURY),
                        tokenCreate(VANILLA_TOKEN)
                                .tokenType(TokenType.NON_FUNGIBLE_UNIQUE)
                                .supplyKey(SUPPLY_KEY)
                                .adminKey(SUPPLY_KEY)
                                .treasury(TOKEN_TREASURY)
                                .initialSupply(0L)
                                .exposingCreatedIdTo(id -> vanillaTokenTokenID.set(asToken(id))),
                        mintToken(VANILLA_TOKEN, List.of(copyFromUtf8("First!"))),
                        mintToken(VANILLA_TOKEN, List.of(copyFromUtf8("Second!"))),
                        uploadInitCode(outerContract, nestedContract),
                        contractCreate(nestedContract))
                .when(
                        withOpContext(
                                (spec, opLog) ->
                                        allRunFor(
                                                spec,
                                                contractCreate(
                                                        outerContract,
                                                        getNestedContractAddress(
                                                                nestedContract, spec)),
                                                newKeyNamed(CONTRACT_KEY)
                                                        .shape(
                                                                CONTRACT_KEY_SHAPE.signedWith(
                                                                        sigs(ON, outerContract))),
                                                tokenUpdate(VANILLA_TOKEN).supplyKey(CONTRACT_KEY),
                                                contractCall(
                                                                outerContract,
                                                                "burnDelegateCall",
                                                                asAddress(
                                                                        vanillaTokenTokenID.get()),
                                                                0,
                                                                List.of(1L))
                                                        .payingWith(GENESIS)
                                                        .via("delegateBurnCallWithContractKeyTxn")
                                                        .hasKnownStatus(
                                                                ResponseCodeEnum
                                                                        .CONTRACT_REVERT_EXECUTED)
                                                        .gas(GAS_TO_OFFER))))
                .then(
                        childRecordsCheck(
                                "delegateBurnCallWithContractKeyTxn",
                                CONTRACT_REVERT_EXECUTED,
                                recordWith()
                                        .status(INVALID_SIGNATURE)
                                        .contractCallResult(
                                                resultWith()
                                                        .contractCallResult(
                                                                htsPrecompileResult()
                                                                        .forFunction(
                                                                                FunctionType
                                                                                        .HAPI_BURN)
                                                                        .withStatus(
                                                                                INVALID_SIGNATURE)))),
                        getAccountBalance(TOKEN_TREASURY).hasTokenBalance(VANILLA_TOKEN, 2));
    }

    private HapiApiSpec delegateCallForMintWithContractKey() {
        final var outerContract = "DelegateContract";
        final var nestedContract = "ServiceContract";
        final AtomicReference<TokenID> vanillaTokenTokenID = new AtomicReference<>();

        return defaultHapiSpec("delegateCallForMintWithContractKey")
                .given(
                        newKeyNamed(SUPPLY_KEY),
                        cryptoCreate(TOKEN_TREASURY),
                        tokenCreate(VANILLA_TOKEN)
                                .tokenType(TokenType.FUNGIBLE_COMMON)
                                .supplyKey(SUPPLY_KEY)
                                .adminKey(SUPPLY_KEY)
                                .treasury(TOKEN_TREASURY)
                                .initialSupply(50L)
                                .exposingCreatedIdTo(id -> vanillaTokenTokenID.set(asToken(id))),
                        uploadInitCode(outerContract, nestedContract),
                        contractCreate(nestedContract))
                .when(
                        withOpContext(
                                (spec, opLog) ->
                                        allRunFor(
                                                spec,
                                                contractCreate(
                                                        outerContract,
                                                        getNestedContractAddress(
                                                                nestedContract, spec)),
                                                newKeyNamed(CONTRACT_KEY)
                                                        .shape(
                                                                CONTRACT_KEY_SHAPE.signedWith(
                                                                        sigs(ON, outerContract))),
                                                tokenUpdate(VANILLA_TOKEN).supplyKey(CONTRACT_KEY),
                                                contractCall(
                                                                outerContract,
                                                                "mintDelegateCall",
                                                                asAddress(
                                                                        vanillaTokenTokenID.get()),
                                                                1)
                                                        .payingWith(GENESIS)
                                                        .via("delegateBurnCallWithContractKeyTxn")
                                                        .hasKnownStatus(
                                                                ResponseCodeEnum
                                                                        .CONTRACT_REVERT_EXECUTED)
                                                        .gas(GAS_TO_OFFER))))
                .then(
                        childRecordsCheck(
                                "delegateBurnCallWithContractKeyTxn",
                                CONTRACT_REVERT_EXECUTED,
                                recordWith()
                                        .status(INVALID_SIGNATURE)
                                        .contractCallResult(
                                                resultWith()
                                                        .contractCallResult(
                                                                htsPrecompileResult()
                                                                        .forFunction(
                                                                                FunctionType
                                                                                        .HAPI_MINT)
                                                                        .withStatus(
                                                                                INVALID_SIGNATURE)
                                                                        .withSerialNumbers()))),
                        getAccountBalance(TOKEN_TREASURY).hasTokenBalance(VANILLA_TOKEN, 50));
    }

    private HapiApiSpec staticCallForDissociatePrecompileFails() {
        final var outerContract = "NestedAssociateDissociate";
        final var nestedContract = "AssociateDissociate";
        final AtomicReference<AccountID> accountID = new AtomicReference<>();
        final AtomicReference<TokenID> vanillaTokenTokenID = new AtomicReference<>();

        return defaultHapiSpec("StaticCallForDissociatePrecompileFails")
                .given(
                        cryptoCreate(ACCOUNT).exposingCreatedIdTo(accountID::set),
                        cryptoCreate(TOKEN_TREASURY),
                        tokenCreate(VANILLA_TOKEN)
                                .tokenType(FUNGIBLE_COMMON)
                                .treasury(TOKEN_TREASURY)
                                .exposingCreatedIdTo(id -> vanillaTokenTokenID.set(asToken(id))),
                        uploadInitCode(outerContract, nestedContract),
                        contractCreate(nestedContract))
                .when(
                        withOpContext(
                                (spec, opLog) ->
                                        allRunFor(
                                                spec,
                                                tokenAssociate(ACCOUNT, VANILLA_TOKEN),
                                                contractCreate(
                                                        outerContract,
                                                        getNestedContractAddress(
                                                                nestedContract, spec)),
                                                contractCall(
                                                                outerContract,
                                                                "dissociateStaticCall",
                                                                asAddress(accountID.get()),
                                                                asAddress(
                                                                        vanillaTokenTokenID.get()))
                                                        .payingWith(GENESIS)
                                                        .via("staticDissociateCallTxn")
                                                        .hasKnownStatus(
                                                                ResponseCodeEnum
                                                                        .CONTRACT_REVERT_EXECUTED)
                                                        .gas(GAS_TO_OFFER))))
                .then(
                        emptyChildRecordsCheck("staticDissociateCallTxn", CONTRACT_REVERT_EXECUTED),
                        getAccountInfo(ACCOUNT).hasToken(relationshipWith(VANILLA_TOKEN)));
    }

    private HapiApiSpec staticCallForTransferWithContractKey() {
        final var outerContract = "StaticContract";
        final var nestedContract = "ServiceContract";
        final AtomicReference<AccountID> accountID = new AtomicReference<>();
        final AtomicReference<TokenID> vanillaTokenTokenID = new AtomicReference<>();
        final AtomicReference<AccountID> receiverID = new AtomicReference<>();

        return defaultHapiSpec("staticCallForTransferWithContractKey")
                .given(
                        newKeyNamed(SUPPLY_KEY),
                        cryptoCreate(TOKEN_TREASURY),
                        tokenCreate(VANILLA_TOKEN)
                                .tokenType(TokenType.NON_FUNGIBLE_UNIQUE)
                                .supplyKey(SUPPLY_KEY)
                                .treasury(TOKEN_TREASURY)
                                .initialSupply(0)
                                .exposingCreatedIdTo(id -> vanillaTokenTokenID.set(asToken(id))),
                        mintToken(VANILLA_TOKEN, List.of(copyFromUtf8("First!"))),
                        cryptoCreate(ACCOUNT).exposingCreatedIdTo(accountID::set),
                        cryptoCreate(RECEIVER).exposingCreatedIdTo(receiverID::set),
                        uploadInitCode(outerContract, nestedContract),
                        contractCreate(nestedContract),
                        tokenAssociate(nestedContract, VANILLA_TOKEN),
                        tokenAssociate(ACCOUNT, VANILLA_TOKEN),
                        tokenAssociate(RECEIVER, VANILLA_TOKEN),
                        cryptoTransfer(
                                        movingUnique(VANILLA_TOKEN, 1L)
                                                .between(TOKEN_TREASURY, ACCOUNT))
                                .payingWith(GENESIS))
                .when(
                        withOpContext(
                                (spec, opLog) ->
                                        allRunFor(
                                                spec,
                                                contractCreate(
                                                        outerContract,
                                                        getNestedContractAddress(
                                                                nestedContract, spec)),
                                                tokenAssociate(outerContract, VANILLA_TOKEN),
                                                newKeyNamed(CONTRACT_KEY)
                                                        .shape(
                                                                CONTRACT_KEY_SHAPE.signedWith(
                                                                        sigs(ON, outerContract))),
                                                cryptoUpdate(ACCOUNT).key(CONTRACT_KEY),
                                                contractCall(
                                                                outerContract,
                                                                "transferStaticCall",
                                                                asAddress(
                                                                        vanillaTokenTokenID.get()),
                                                                asAddress(accountID.get()),
                                                                asAddress(receiverID.get()),
                                                                1L)
                                                        .payingWith(GENESIS)
                                                        .via("staticTransferCallWithContractKeyTxn")
                                                        .hasKnownStatus(CONTRACT_REVERT_EXECUTED)
                                                        .gas(GAS_TO_OFFER))))
                .then(
                        emptyChildRecordsCheck(
                                "staticTransferCallWithContractKeyTxn", CONTRACT_REVERT_EXECUTED));
    }

    private HapiApiSpec staticCallForBurnWithContractKey() {
        final var outerContract = "StaticContract";
        final var nestedContract = "ServiceContract";
        final AtomicReference<TokenID> vanillaTokenTokenID = new AtomicReference<>();

        return defaultHapiSpec("staticCallForBurnWithContractKey")
                .given(
                        newKeyNamed(SUPPLY_KEY),
                        cryptoCreate(TOKEN_TREASURY),
                        tokenCreate(VANILLA_TOKEN)
                                .tokenType(TokenType.NON_FUNGIBLE_UNIQUE)
                                .supplyKey(SUPPLY_KEY)
                                .adminKey(SUPPLY_KEY)
                                .treasury(TOKEN_TREASURY)
                                .initialSupply(0L)
                                .exposingCreatedIdTo(id -> vanillaTokenTokenID.set(asToken(id))),
                        mintToken(VANILLA_TOKEN, List.of(copyFromUtf8("First!"))),
                        mintToken(VANILLA_TOKEN, List.of(copyFromUtf8("Second!"))),
                        uploadInitCode(outerContract, nestedContract),
                        contractCreate(nestedContract))
                .when(
                        withOpContext(
                                (spec, opLog) ->
                                        allRunFor(
                                                spec,
                                                contractCreate(
                                                        outerContract,
                                                        getNestedContractAddress(
                                                                nestedContract, spec)),
                                                newKeyNamed(CONTRACT_KEY)
                                                        .shape(
                                                                CONTRACT_KEY_SHAPE.signedWith(
                                                                        sigs(ON, outerContract))),
                                                tokenUpdate(VANILLA_TOKEN).supplyKey(CONTRACT_KEY),
                                                contractCall(
                                                                outerContract,
                                                                "burnStaticCall",
                                                                asAddress(
                                                                        vanillaTokenTokenID.get()),
                                                                0,
                                                                List.of(1L))
                                                        .payingWith(GENESIS)
                                                        .via("staticBurnCallWithContractKeyTxn")
                                                        .hasKnownStatus(CONTRACT_REVERT_EXECUTED)
                                                        .gas(GAS_TO_OFFER))))
                .then(
                        emptyChildRecordsCheck(
                                "staticBurnCallWithContractKeyTxn", CONTRACT_REVERT_EXECUTED));
    }

    private HapiApiSpec staticCallForMintWithContractKey() {
        final var outerContract = "StaticContract";
        final var nestedContract = "ServiceContract";
        final AtomicReference<TokenID> vanillaTokenTokenID = new AtomicReference<>();

        return defaultHapiSpec("staticCallForMintWithContractKey")
                .given(
                        newKeyNamed(SUPPLY_KEY),
                        cryptoCreate(TOKEN_TREASURY),
                        tokenCreate(VANILLA_TOKEN)
                                .tokenType(TokenType.FUNGIBLE_COMMON)
                                .supplyKey(SUPPLY_KEY)
                                .adminKey(SUPPLY_KEY)
                                .treasury(TOKEN_TREASURY)
                                .initialSupply(50L)
                                .exposingCreatedIdTo(id -> vanillaTokenTokenID.set(asToken(id))),
                        uploadInitCode(outerContract, nestedContract),
                        contractCreate(nestedContract))
                .when(
                        withOpContext(
                                (spec, opLog) ->
                                        allRunFor(
                                                spec,
                                                contractCreate(
                                                        outerContract,
                                                        getNestedContractAddress(
                                                                nestedContract, spec)),
                                                newKeyNamed(CONTRACT_KEY)
                                                        .shape(
                                                                CONTRACT_KEY_SHAPE.signedWith(
                                                                        sigs(ON, outerContract))),
                                                tokenUpdate(VANILLA_TOKEN).supplyKey(CONTRACT_KEY),
                                                contractCall(
                                                                outerContract,
                                                                "mintStaticCall",
                                                                asAddress(
                                                                        vanillaTokenTokenID.get()),
                                                                1)
                                                        .payingWith(GENESIS)
                                                        .via("staticBurnCallWithContractKeyTxn")
                                                        .hasKnownStatus(CONTRACT_REVERT_EXECUTED)
                                                        .gas(GAS_TO_OFFER))))
                .then(
                        emptyChildRecordsCheck(
                                "staticBurnCallWithContractKeyTxn", CONTRACT_REVERT_EXECUTED));
    }

    private HapiApiSpec staticCallForTransferWithDelegateContractKey() {
        final var outerContract = "StaticContract";
        final var nestedContract = "ServiceContract";
        final AtomicReference<AccountID> accountID = new AtomicReference<>();
        final AtomicReference<TokenID> vanillaTokenTokenID = new AtomicReference<>();
        final AtomicReference<AccountID> receiverID = new AtomicReference<>();

        return defaultHapiSpec("staticCallForTransferWithDelegateContractKey")
                .given(
                        newKeyNamed(SUPPLY_KEY),
                        cryptoCreate(TOKEN_TREASURY),
                        tokenCreate(VANILLA_TOKEN)
                                .tokenType(TokenType.NON_FUNGIBLE_UNIQUE)
                                .supplyKey(SUPPLY_KEY)
                                .treasury(TOKEN_TREASURY)
                                .initialSupply(0)
                                .exposingCreatedIdTo(id -> vanillaTokenTokenID.set(asToken(id))),
                        mintToken(VANILLA_TOKEN, List.of(copyFromUtf8("First!"))),
                        cryptoCreate(ACCOUNT).exposingCreatedIdTo(accountID::set),
                        cryptoCreate(RECEIVER).exposingCreatedIdTo(receiverID::set),
                        uploadInitCode(outerContract, nestedContract),
                        contractCreate(nestedContract),
                        tokenAssociate(nestedContract, VANILLA_TOKEN),
                        tokenAssociate(ACCOUNT, VANILLA_TOKEN),
                        tokenAssociate(RECEIVER, VANILLA_TOKEN),
                        cryptoTransfer(
                                        movingUnique(VANILLA_TOKEN, 1L)
                                                .between(TOKEN_TREASURY, ACCOUNT))
                                .payingWith(GENESIS))
                .when(
                        withOpContext(
                                (spec, opLog) ->
                                        allRunFor(
                                                spec,
                                                contractCreate(
                                                        outerContract,
                                                        getNestedContractAddress(
                                                                nestedContract, spec)),
                                                tokenAssociate(outerContract, VANILLA_TOKEN),
                                                newKeyNamed(DELEGATE_KEY)
                                                        .shape(
                                                                DELEGATE_CONTRACT_KEY_SHAPE
                                                                        .signedWith(
                                                                                sigs(
                                                                                        ON,
                                                                                        outerContract))),
                                                cryptoUpdate(ACCOUNT).key(DELEGATE_KEY),
                                                contractCall(
                                                                outerContract,
                                                                "transferStaticCall",
                                                                asAddress(
                                                                        vanillaTokenTokenID.get()),
                                                                asAddress(accountID.get()),
                                                                asAddress(receiverID.get()),
                                                                1L)
                                                        .payingWith(GENESIS)
                                                        .via(
                                                                "staticTransferCallWithDelegateContractKeyTxn")
                                                        .hasKnownStatus(CONTRACT_REVERT_EXECUTED)
                                                        .gas(GAS_TO_OFFER))))
                .then(
                        emptyChildRecordsCheck(
                                "staticTransferCallWithDelegateContractKeyTxn",
                                CONTRACT_REVERT_EXECUTED));
    }

    private HapiApiSpec staticCallForBurnWithDelegateContractKey() {
        final var outerContract = "StaticContract";
        final var nestedContract = "ServiceContract";
        final AtomicReference<TokenID> vanillaTokenTokenID = new AtomicReference<>();

        return defaultHapiSpec("staticCallForBurnWithDelegateContractKey")
                .given(
                        newKeyNamed(SUPPLY_KEY),
                        cryptoCreate(TOKEN_TREASURY),
                        tokenCreate(VANILLA_TOKEN)
                                .tokenType(TokenType.NON_FUNGIBLE_UNIQUE)
                                .supplyKey(SUPPLY_KEY)
                                .adminKey(SUPPLY_KEY)
                                .treasury(TOKEN_TREASURY)
                                .initialSupply(0L)
                                .exposingCreatedIdTo(id -> vanillaTokenTokenID.set(asToken(id))),
                        mintToken(VANILLA_TOKEN, List.of(copyFromUtf8("First!"))),
                        mintToken(VANILLA_TOKEN, List.of(copyFromUtf8("Second!"))),
                        uploadInitCode(outerContract, nestedContract),
                        contractCreate(nestedContract))
                .when(
                        withOpContext(
                                (spec, opLog) ->
                                        allRunFor(
                                                spec,
                                                contractCreate(
                                                        outerContract,
                                                        getNestedContractAddress(
                                                                nestedContract, spec)),
                                                newKeyNamed(DELEGATE_KEY)
                                                        .shape(
                                                                DELEGATE_CONTRACT_KEY_SHAPE
                                                                        .signedWith(
                                                                                sigs(
                                                                                        ON,
                                                                                        outerContract))),
                                                tokenUpdate(VANILLA_TOKEN).supplyKey(DELEGATE_KEY),
                                                contractCall(
                                                                outerContract,
                                                                "burnStaticCall",
                                                                asAddress(
                                                                        vanillaTokenTokenID.get()),
                                                                0,
                                                                List.of(1L))
                                                        .payingWith(GENESIS)
                                                        .via(
                                                                "staticBurnCallWithDelegateContractKeyTxn")
                                                        .hasKnownStatus(CONTRACT_REVERT_EXECUTED)
                                                        .gas(GAS_TO_OFFER))))
                .then(
                        emptyChildRecordsCheck(
                                "staticBurnCallWithDelegateContractKeyTxn",
                                CONTRACT_REVERT_EXECUTED));
    }

    private HapiApiSpec staticCallForMintWithDelegateContractKey() {
        final var outerContract = "StaticContract";
        final var nestedContract = "ServiceContract";
        final AtomicReference<TokenID> vanillaTokenTokenID = new AtomicReference<>();

        return defaultHapiSpec("staticCallForMintWithDelegateContractKey")
                .given(
                        newKeyNamed(SUPPLY_KEY),
                        cryptoCreate(TOKEN_TREASURY),
                        tokenCreate(VANILLA_TOKEN)
                                .tokenType(TokenType.FUNGIBLE_COMMON)
                                .supplyKey(SUPPLY_KEY)
                                .adminKey(SUPPLY_KEY)
                                .treasury(TOKEN_TREASURY)
                                .initialSupply(50L)
                                .exposingCreatedIdTo(id -> vanillaTokenTokenID.set(asToken(id))),
                        uploadInitCode(outerContract, nestedContract),
                        contractCreate(nestedContract))
                .when(
                        withOpContext(
                                (spec, opLog) ->
                                        allRunFor(
                                                spec,
                                                contractCreate(
                                                        outerContract,
                                                        getNestedContractAddress(
                                                                nestedContract, spec)),
                                                newKeyNamed(DELEGATE_KEY)
                                                        .shape(
                                                                DELEGATE_CONTRACT_KEY_SHAPE
                                                                        .signedWith(
                                                                                sigs(
                                                                                        ON,
                                                                                        outerContract))),
                                                tokenUpdate(VANILLA_TOKEN).supplyKey(DELEGATE_KEY),
                                                contractCall(
                                                                outerContract,
                                                                "mintStaticCall",
                                                                asAddress(
                                                                        vanillaTokenTokenID.get()),
                                                                1)
                                                        .payingWith(GENESIS)
                                                        .via(
                                                                "staticBurnCallWithDelegateContractKeyTxn")
                                                        .hasKnownStatus(CONTRACT_REVERT_EXECUTED)
                                                        .gas(GAS_TO_OFFER))))
                .then(
                        emptyChildRecordsCheck(
                                "staticBurnCallWithDelegateContractKeyTxn",
                                CONTRACT_REVERT_EXECUTED));
    }

    private HapiApiSpec staticCallForAssociatePrecompileFails() {
        final var outerContract = "NestedAssociateDissociate";
        final var nestedContract = "AssociateDissociate";
        final AtomicReference<AccountID> accountID = new AtomicReference<>();
        final AtomicReference<TokenID> vanillaTokenTokenID = new AtomicReference<>();

        return defaultHapiSpec("StaticCallForAssociatePrecompileFails")
                .given(
                        cryptoCreate(ACCOUNT)
                                .balance(ONE_MILLION_HBARS)
                                .exposingCreatedIdTo(accountID::set),
                        cryptoCreate(TOKEN_TREASURY),
                        tokenCreate(VANILLA_TOKEN)
                                .tokenType(FUNGIBLE_COMMON)
                                .treasury(TOKEN_TREASURY)
                                .exposingCreatedIdTo(id -> vanillaTokenTokenID.set(asToken(id))),
                        uploadInitCode(outerContract, nestedContract),
                        contractCreate(nestedContract))
                .when(
                        withOpContext(
                                (spec, opLog) ->
                                        allRunFor(
                                                spec,
                                                contractCreate(
                                                        outerContract,
                                                        getNestedContractAddress(
                                                                nestedContract, spec)),
                                                contractCall(
                                                                outerContract,
                                                                "associateStaticCall",
                                                                asAddress(accountID.get()),
                                                                asAddress(
                                                                        vanillaTokenTokenID.get()))
                                                        .payingWith(ACCOUNT)
                                                        .via("staticAssociateCallTxn")
                                                        .hasKnownStatus(
                                                                ResponseCodeEnum
                                                                        .CONTRACT_REVERT_EXECUTED)
                                                        .gas(GAS_TO_OFFER))))
                .then(
                        emptyChildRecordsCheck("staticAssociateCallTxn", CONTRACT_REVERT_EXECUTED),
                        getAccountInfo(ACCOUNT).hasNoTokenRelationship(VANILLA_TOKEN));
    }

    private HapiApiSpec callForMintWithContractKey() {
        final var theAccount = "anybody";
        final var fungibleToken = "fungibleToken";
        final var firstMintTxn = "firstMintTxn";
        final var amount = 10L;

        final AtomicLong fungibleNum = new AtomicLong();

        return defaultHapiSpec("callForMintWithContractKey")
                .given(
                        newKeyNamed(MULTI_KEY),
                        cryptoCreate(theAccount).balance(10 * ONE_HUNDRED_HBARS),
                        cryptoCreate(TOKEN_TREASURY),
                        tokenCreate(fungibleToken)
                                .tokenType(FUNGIBLE_COMMON)
                                .initialSupply(0)
                                .treasury(TOKEN_TREASURY)
                                .adminKey(MULTI_KEY)
                                .supplyKey(MULTI_KEY)
                                .exposingCreatedIdTo(
                                        idLit ->
                                                fungibleNum.set(asDotDelimitedLongArray(idLit)[2])),
                        uploadInitCode(ORDINARY_CALLS_CONTRACT),
                        contractCreate(ORDINARY_CALLS_CONTRACT))
                .when(
                        withOpContext(
                                (spec, opLog) ->
                                        allRunFor(
                                                spec,
                                                newKeyNamed(CONTRACT_KEY)
                                                        .shape(
                                                                CONTRACT_KEY_SHAPE.signedWith(
                                                                        sigs(
                                                                                ON,
                                                                                ORDINARY_CALLS_CONTRACT))),
                                                tokenUpdate(fungibleToken).supplyKey(CONTRACT_KEY),
                                                contractCall(
                                                                ORDINARY_CALLS_CONTRACT,
                                                                "mintTokenCall",
                                                                asAddress(
                                                                        spec.registry()
                                                                                .getTokenID(
                                                                                        fungibleToken)),
                                                                amount,
                                                                new byte[] {})
                                                        .via(firstMintTxn)
                                                        .payingWith(theAccount))))
                .then(
                        childRecordsCheck(
                                firstMintTxn,
                                SUCCESS,
                                recordWith()
                                        .status(SUCCESS)
                                        .contractCallResult(
                                                resultWith()
                                                        .contractCallResult(
                                                                htsPrecompileResult()
                                                                        .forFunction(
                                                                                FunctionType
                                                                                        .HAPI_MINT)
                                                                        .withStatus(SUCCESS)
                                                                        .withTotalSupply(10)
                                                                        .withSerialNumbers()))
                                        .tokenTransfers(
                                                changingFungibleBalances()
                                                        .including(
                                                                fungibleToken, TOKEN_TREASURY, 10))
                                        .newTotalSupply(10)),
                        getTokenInfo(fungibleToken).hasTotalSupply(amount),
                        getAccountBalance(TOKEN_TREASURY).hasTokenBalance(fungibleToken, amount));
    }

    private HapiApiSpec callForMintWithDelegateContractKey() {
        final var theAccount = "anybody";
        final var fungibleToken = "fungibleToken";
        final var firstMintTxn = "firstMintTxn";
        final var amount = 10L;

        final AtomicLong fungibleNum = new AtomicLong();

        return defaultHapiSpec("callForMintWithDelegateContractKey")
                .given(
                        newKeyNamed(MULTI_KEY),
                        cryptoCreate(theAccount).balance(10 * ONE_HUNDRED_HBARS),
                        cryptoCreate(TOKEN_TREASURY),
                        tokenCreate(fungibleToken)
                                .tokenType(FUNGIBLE_COMMON)
                                .initialSupply(0)
                                .treasury(TOKEN_TREASURY)
                                .adminKey(MULTI_KEY)
                                .supplyKey(MULTI_KEY)
                                .exposingCreatedIdTo(
                                        idLit ->
                                                fungibleNum.set(asDotDelimitedLongArray(idLit)[2])),
                        uploadInitCode(ORDINARY_CALLS_CONTRACT),
                        contractCreate(ORDINARY_CALLS_CONTRACT))
                .when(
                        withOpContext(
                                (spec, opLog) ->
                                        allRunFor(
                                                spec,
                                                newKeyNamed(DELEGATE_KEY)
                                                        .shape(
                                                                DELEGATE_CONTRACT_KEY_SHAPE
                                                                        .signedWith(
                                                                                sigs(
                                                                                        ON,
                                                                                        ORDINARY_CALLS_CONTRACT))),
                                                tokenUpdate(fungibleToken).supplyKey(DELEGATE_KEY),
                                                contractCall(
                                                                ORDINARY_CALLS_CONTRACT,
                                                                "mintTokenCall",
                                                                asAddress(
                                                                        spec.registry()
                                                                                .getTokenID(
                                                                                        fungibleToken)),
                                                                amount,
                                                                new byte[] {})
                                                        .via(firstMintTxn)
                                                        .payingWith(theAccount))))
                .then(
                        childRecordsCheck(
                                firstMintTxn,
                                SUCCESS,
                                recordWith()
                                        .status(SUCCESS)
                                        .contractCallResult(
                                                resultWith()
                                                        .contractCallResult(
                                                                htsPrecompileResult()
                                                                        .forFunction(
                                                                                FunctionType
                                                                                        .HAPI_MINT)
                                                                        .withStatus(SUCCESS)
                                                                        .withTotalSupply(10)
                                                                        .withSerialNumbers()))
                                        .tokenTransfers(
                                                changingFungibleBalances()
                                                        .including(
                                                                fungibleToken, TOKEN_TREASURY, 10))
                                        .newTotalSupply(10)),
                        getTokenInfo(fungibleToken).hasTotalSupply(amount),
                        getAccountBalance(TOKEN_TREASURY).hasTokenBalance(fungibleToken, amount));
    }

    private HapiApiSpec callForTransferWithContractKey() {
        return defaultHapiSpec("callForTransferWithContractKey")
                .given(
                        newKeyNamed(UNIVERSAL_KEY),
                        cryptoCreate(ACCOUNT).balance(10 * ONE_HUNDRED_HBARS),
                        cryptoCreate(RECEIVER),
                        cryptoCreate(TOKEN_TREASURY),
                        tokenCreate(NFT)
                                .tokenType(NON_FUNGIBLE_UNIQUE)
                                .supplyKey(UNIVERSAL_KEY)
                                .supplyType(TokenSupplyType.INFINITE)
                                .initialSupply(0)
                                .treasury(TOKEN_TREASURY),
                        tokenAssociate(ACCOUNT, NFT),
                        mintToken(NFT, List.of(metadata("firstMemo"), metadata("secondMemo"))),
                        uploadInitCode(ORDINARY_CALLS_CONTRACT),
                        contractCreate(ORDINARY_CALLS_CONTRACT).via("creationTx"))
                .when(
                        withOpContext(
                                (spec, opLog) ->
                                        allRunFor(
                                                spec,
                                                newKeyNamed(CONTRACT_KEY)
                                                        .shape(
                                                                CONTRACT_KEY_SHAPE.signedWith(
                                                                        sigs(
                                                                                ON,
                                                                                ORDINARY_CALLS_CONTRACT))),
                                                cryptoUpdate(ACCOUNT).key(CONTRACT_KEY),
                                                tokenAssociate(
                                                        ORDINARY_CALLS_CONTRACT, List.of(NFT)),
                                                tokenAssociate(RECEIVER, List.of(NFT)),
                                                cryptoTransfer(
                                                        movingUnique(NFT, 1)
                                                                .between(TOKEN_TREASURY, ACCOUNT)),
                                                contractCall(
                                                                ORDINARY_CALLS_CONTRACT,
                                                                "transferNFTCall",
                                                                asAddress(
                                                                        spec.registry()
                                                                                .getTokenID(NFT)),
                                                                asAddress(
                                                                        spec.registry()
                                                                                .getAccountID(
                                                                                        ACCOUNT)),
                                                                asAddress(
                                                                        spec.registry()
                                                                                .getAccountID(
                                                                                        RECEIVER)),
                                                                1L)
                                                        .fee(ONE_HBAR)
                                                        .hasKnownStatus(SUCCESS)
                                                        .payingWith(GENESIS)
                                                        .gas(GAS_TO_OFFER)
                                                        .via("distributeTx"))))
                .then(
                        getTokenInfo(NFT).hasTotalSupply(2),
                        getAccountInfo(RECEIVER).hasOwnedNfts(1),
                        getAccountBalance(RECEIVER).hasTokenBalance(NFT, 1),
                        getAccountInfo(ACCOUNT).hasOwnedNfts(0),
                        getAccountBalance(ACCOUNT).hasTokenBalance(NFT, 0),
                        childRecordsCheck(
                                "distributeTx",
                                SUCCESS,
                                recordWith()
                                        .status(SUCCESS)
                                        .contractCallResult(
                                                resultWith()
                                                        .contractCallResult(
                                                                htsPrecompileResult()
                                                                        .withStatus(SUCCESS)))
                                        .tokenTransfers(
                                                NonFungibleTransfers.changingNFTBalances()
                                                        .including(NFT, ACCOUNT, RECEIVER, 1L))));
    }

    private HapiApiSpec callForTransferWithDelegateContractKey() {
        return defaultHapiSpec("callForTransferWithDelegateContractKey")
                .given(
                        newKeyNamed(UNIVERSAL_KEY),
                        cryptoCreate(ACCOUNT).balance(10 * ONE_HUNDRED_HBARS),
                        cryptoCreate(RECEIVER),
                        cryptoCreate(TOKEN_TREASURY),
                        tokenCreate(NFT)
                                .tokenType(NON_FUNGIBLE_UNIQUE)
                                .supplyKey(UNIVERSAL_KEY)
                                .supplyType(TokenSupplyType.INFINITE)
                                .initialSupply(0)
                                .treasury(TOKEN_TREASURY),
                        tokenAssociate(ACCOUNT, NFT),
                        mintToken(NFT, List.of(metadata("firstMemo"), metadata("secondMemo"))),
                        uploadInitCode(ORDINARY_CALLS_CONTRACT),
                        contractCreate(ORDINARY_CALLS_CONTRACT))
                .when(
                        withOpContext(
                                (spec, opLog) ->
                                        allRunFor(
                                                spec,
                                                newKeyNamed(DELEGATE_KEY)
                                                        .shape(
                                                                DELEGATE_CONTRACT_KEY_SHAPE
                                                                        .signedWith(
                                                                                sigs(
                                                                                        ON,
                                                                                        ORDINARY_CALLS_CONTRACT))),
                                                cryptoUpdate(ACCOUNT).key(DELEGATE_KEY),
                                                tokenAssociate(
                                                        ORDINARY_CALLS_CONTRACT, List.of(NFT)),
                                                tokenAssociate(RECEIVER, List.of(NFT)),
                                                cryptoTransfer(
                                                        movingUnique(NFT, 1)
                                                                .between(TOKEN_TREASURY, ACCOUNT)),
                                                contractCall(
                                                                ORDINARY_CALLS_CONTRACT,
                                                                "transferNFTCall",
                                                                asAddress(
                                                                        spec.registry()
                                                                                .getTokenID(NFT)),
                                                                asAddress(
                                                                        spec.registry()
                                                                                .getAccountID(
                                                                                        ACCOUNT)),
                                                                asAddress(
                                                                        spec.registry()
                                                                                .getAccountID(
                                                                                        RECEIVER)),
                                                                1L)
                                                        .fee(ONE_HBAR)
                                                        .hasKnownStatus(SUCCESS)
                                                        .payingWith(GENESIS)
                                                        .gas(GAS_TO_OFFER)
                                                        .via("distributeTx"))))
                .then(
                        getTokenInfo(NFT).hasTotalSupply(2),
                        getAccountInfo(RECEIVER).hasOwnedNfts(1),
                        getAccountBalance(RECEIVER).hasTokenBalance(NFT, 1),
                        getAccountInfo(ACCOUNT).hasOwnedNfts(0),
                        getAccountBalance(ACCOUNT).hasTokenBalance(NFT, 0),
                        childRecordsCheck(
                                "distributeTx",
                                SUCCESS,
                                recordWith()
                                        .status(SUCCESS)
                                        .contractCallResult(
                                                resultWith()
                                                        .contractCallResult(
                                                                htsPrecompileResult()
                                                                        .withStatus(SUCCESS)))
                                        .tokenTransfers(
                                                NonFungibleTransfers.changingNFTBalances()
                                                        .including(NFT, ACCOUNT, RECEIVER, 1L))));
    }

    private HapiApiSpec callForAssociateWithDelegateContractKey() {
        final AtomicReference<AccountID> accountID = new AtomicReference<>();
        final AtomicReference<TokenID> vanillaTokenID = new AtomicReference<>();

        return defaultHapiSpec("callAssociateWithDelegateContractKey")
                .given(
                        cryptoCreate(ACCOUNT).exposingCreatedIdTo(accountID::set),
                        cryptoCreate(TOKEN_TREASURY),
                        tokenCreate(VANILLA_TOKEN)
                                .tokenType(FUNGIBLE_COMMON)
                                .treasury(TOKEN_TREASURY)
                                .exposingCreatedIdTo(id -> vanillaTokenID.set(asToken(id))),
                        uploadInitCode(ASSOCIATE_DISSOCIATE_CONTRACT),
                        contractCreate(ASSOCIATE_DISSOCIATE_CONTRACT))
                .when(
                        withOpContext(
                                (spec, opLog) ->
                                        allRunFor(
                                                spec,
                                                newKeyNamed(DELEGATE_KEY)
                                                        .shape(
                                                                DELEGATE_CONTRACT_KEY_SHAPE
                                                                        .signedWith(
                                                                                sigs(
                                                                                        ON,
                                                                                        ASSOCIATE_DISSOCIATE_CONTRACT))),
                                                cryptoUpdate(ACCOUNT).key(DELEGATE_KEY),
                                                contractCall(
                                                                ASSOCIATE_DISSOCIATE_CONTRACT,
                                                                "tokenAssociate",
                                                                asAddress(accountID.get()),
                                                                asAddress(vanillaTokenID.get()))
                                                        .payingWith(GENESIS)
                                                        .via("vanillaTokenAssociateTxn")
                                                        .gas(GAS_TO_OFFER)
                                                        .hasKnownStatus(SUCCESS))))
                .then(
                        childRecordsCheck(
                                "vanillaTokenAssociateTxn",
                                SUCCESS,
                                recordWith()
                                        .status(SUCCESS)
                                        .contractCallResult(
                                                resultWith()
                                                        .contractCallResult(
                                                                htsPrecompileResult()
                                                                        .withStatus(SUCCESS)))),
                        getAccountInfo(ACCOUNT).hasToken(relationshipWith(VANILLA_TOKEN)));
    }

    private HapiApiSpec callForAssociateWithContractKey() {
        final AtomicReference<AccountID> accountID = new AtomicReference<>();
        final AtomicReference<TokenID> vanillaTokenID = new AtomicReference<>();

        return defaultHapiSpec("callAssociateWithContractKey")
                .given(
                        cryptoCreate(ACCOUNT).exposingCreatedIdTo(accountID::set),
                        cryptoCreate(TOKEN_TREASURY),
                        tokenCreate(VANILLA_TOKEN)
                                .tokenType(FUNGIBLE_COMMON)
                                .treasury(TOKEN_TREASURY)
                                .exposingCreatedIdTo(id -> vanillaTokenID.set(asToken(id))),
                        uploadInitCode(ASSOCIATE_DISSOCIATE_CONTRACT),
                        contractCreate(ASSOCIATE_DISSOCIATE_CONTRACT))
                .when(
                        withOpContext(
                                (spec, opLog) ->
                                        allRunFor(
                                                spec,
                                                newKeyNamed(CONTRACT_KEY)
                                                        .shape(
                                                                CONTRACT_KEY_SHAPE.signedWith(
                                                                        sigs(
                                                                                ON,
                                                                                ASSOCIATE_DISSOCIATE_CONTRACT))),
                                                cryptoUpdate(ACCOUNT).key(CONTRACT_KEY),
                                                contractCall(
                                                                ASSOCIATE_DISSOCIATE_CONTRACT,
                                                                "tokenAssociate",
                                                                asAddress(accountID.get()),
                                                                asAddress(vanillaTokenID.get()))
                                                        .payingWith(GENESIS)
                                                        .via("vanillaTokenAssociateTxn")
                                                        .gas(GAS_TO_OFFER)
                                                        .hasKnownStatus(SUCCESS))))
                .then(
                        childRecordsCheck(
                                "vanillaTokenAssociateTxn",
                                SUCCESS,
                                recordWith()
                                        .status(SUCCESS)
                                        .contractCallResult(
                                                resultWith()
                                                        .contractCallResult(
                                                                htsPrecompileResult()
                                                                        .withStatus(SUCCESS)))),
                        getAccountInfo(ACCOUNT).hasToken(relationshipWith(VANILLA_TOKEN)));
    }

    public HapiApiSpec callForDissociateWithDelegateContractKey() {
        final AtomicReference<AccountID> accountID = new AtomicReference<>();
        final AtomicReference<AccountID> treasuryID = new AtomicReference<>();
        final AtomicReference<TokenID> vanillaTokenID = new AtomicReference<>();
        final var totalSupply = 1_000;

        return defaultHapiSpec("callDissociateWithDelegateContractKey")
                .given(
                        cryptoCreate(ACCOUNT).exposingCreatedIdTo(accountID::set),
                        cryptoCreate(TOKEN_TREASURY).exposingCreatedIdTo(treasuryID::set),
                        tokenCreate(VANILLA_TOKEN)
                                .tokenType(FUNGIBLE_COMMON)
                                .treasury(TOKEN_TREASURY)
                                .initialSupply(totalSupply)
                                .exposingCreatedIdTo(id -> vanillaTokenID.set(asToken(id))),
                        uploadInitCode(ASSOCIATE_DISSOCIATE_CONTRACT),
                        contractCreate(ASSOCIATE_DISSOCIATE_CONTRACT))
                .when(
                        withOpContext(
                                (spec, opLog) ->
                                        allRunFor(
                                                spec,
                                                newKeyNamed(DELEGATE_KEY)
                                                        .shape(
                                                                DELEGATE_CONTRACT_KEY_SHAPE
                                                                        .signedWith(
                                                                                sigs(
                                                                                        ON,
                                                                                        ASSOCIATE_DISSOCIATE_CONTRACT))),
                                                cryptoUpdate(ACCOUNT).key(DELEGATE_KEY),
                                                cryptoUpdate(TOKEN_TREASURY).key(DELEGATE_KEY),
                                                tokenAssociate(ACCOUNT, VANILLA_TOKEN),
                                                cryptoTransfer(
                                                        moving(1, VANILLA_TOKEN)
                                                                .between(TOKEN_TREASURY, ACCOUNT)),
                                                contractCall(
                                                                ASSOCIATE_DISSOCIATE_CONTRACT,
                                                                "tokenDissociate",
                                                                asAddress(accountID.get()),
                                                                asAddress(vanillaTokenID.get()))
                                                        .payingWith(GENESIS)
                                                        .via(
                                                                "nonZeroTokenBalanceDissociateWithDelegateContractKeyFailedTxn")
                                                        .gas(GAS_TO_OFFER)
                                                        .hasKnownStatus(CONTRACT_REVERT_EXECUTED),
                                                cryptoTransfer(
                                                        moving(1, VANILLA_TOKEN)
                                                                .between(ACCOUNT, TOKEN_TREASURY)),
                                                contractCall(
                                                                ASSOCIATE_DISSOCIATE_CONTRACT,
                                                                "tokenDissociate",
                                                                asAddress(accountID.get()),
                                                                asAddress(vanillaTokenID.get()))
                                                        .payingWith(GENESIS)
                                                        .via(
                                                                "tokenDissociateWithDelegateContractKeyHappyTxn")
                                                        .gas(GAS_TO_OFFER)
                                                        .hasKnownStatus(SUCCESS))))
                .then(
                        childRecordsCheck(
                                "nonZeroTokenBalanceDissociateWithDelegateContractKeyFailedTxn",
                                CONTRACT_REVERT_EXECUTED,
                                recordWith()
                                        .status(TRANSACTION_REQUIRES_ZERO_TOKEN_BALANCES)
                                        .contractCallResult(
                                                resultWith()
                                                        .contractCallResult(
                                                                htsPrecompileResult()
                                                                        .withStatus(
                                                                                TRANSACTION_REQUIRES_ZERO_TOKEN_BALANCES)))),
                        childRecordsCheck(
                                "tokenDissociateWithDelegateContractKeyHappyTxn",
                                SUCCESS,
                                recordWith()
                                        .status(SUCCESS)
                                        .contractCallResult(
                                                resultWith()
                                                        .contractCallResult(
                                                                htsPrecompileResult()
                                                                        .withStatus(SUCCESS)))),
                        getAccountInfo(ACCOUNT).hasNoTokenRelationship(VANILLA_TOKEN));
    }

    public HapiApiSpec callForDissociateWithContractKey() {
        final AtomicReference<AccountID> accountID = new AtomicReference<>();
        final AtomicReference<AccountID> treasuryID = new AtomicReference<>();
        final AtomicReference<TokenID> vanillaTokenID = new AtomicReference<>();
        final var totalSupply = 1_000;

        return defaultHapiSpec("callDissociateWithContractKey")
                .given(
                        cryptoCreate(ACCOUNT).exposingCreatedIdTo(accountID::set),
                        cryptoCreate(TOKEN_TREASURY).exposingCreatedIdTo(treasuryID::set),
                        tokenCreate(VANILLA_TOKEN)
                                .tokenType(FUNGIBLE_COMMON)
                                .treasury(TOKEN_TREASURY)
                                .initialSupply(totalSupply)
                                .exposingCreatedIdTo(id -> vanillaTokenID.set(asToken(id))),
                        uploadInitCode(ASSOCIATE_DISSOCIATE_CONTRACT),
                        contractCreate(ASSOCIATE_DISSOCIATE_CONTRACT))
                .when(
                        withOpContext(
                                (spec, opLog) ->
                                        allRunFor(
                                                spec,
                                                newKeyNamed(CONTRACT_KEY)
                                                        .shape(
                                                                CONTRACT_KEY_SHAPE.signedWith(
                                                                        sigs(
                                                                                ON,
                                                                                ASSOCIATE_DISSOCIATE_CONTRACT))),
                                                cryptoUpdate(ACCOUNT).key(CONTRACT_KEY),
                                                cryptoUpdate(TOKEN_TREASURY).key(CONTRACT_KEY),
                                                tokenAssociate(ACCOUNT, VANILLA_TOKEN),
                                                cryptoTransfer(
                                                        moving(1, VANILLA_TOKEN)
                                                                .between(TOKEN_TREASURY, ACCOUNT)),
                                                contractCall(
                                                                ASSOCIATE_DISSOCIATE_CONTRACT,
                                                                "tokenDissociate",
                                                                asAddress(accountID.get()),
                                                                asAddress(vanillaTokenID.get()))
                                                        .payingWith(GENESIS)
                                                        .via(
                                                                "nonZeroTokenBalanceDissociateWithContractKeyFailedTxn")
                                                        .gas(GAS_TO_OFFER)
                                                        .hasKnownStatus(CONTRACT_REVERT_EXECUTED),
                                                cryptoTransfer(
                                                        moving(1, VANILLA_TOKEN)
                                                                .between(ACCOUNT, TOKEN_TREASURY)),
                                                contractCall(
                                                                ASSOCIATE_DISSOCIATE_CONTRACT,
                                                                "tokenDissociate",
                                                                asAddress(accountID.get()),
                                                                asAddress(vanillaTokenID.get()))
                                                        .payingWith(GENESIS)
                                                        .via(
                                                                "tokenDissociateWithContractKeyHappyTxn")
                                                        .gas(GAS_TO_OFFER)
                                                        .hasKnownStatus(SUCCESS))))
                .then(
                        childRecordsCheck(
                                "nonZeroTokenBalanceDissociateWithContractKeyFailedTxn",
                                CONTRACT_REVERT_EXECUTED,
                                recordWith()
                                        .status(TRANSACTION_REQUIRES_ZERO_TOKEN_BALANCES)
                                        .contractCallResult(
                                                resultWith()
                                                        .contractCallResult(
                                                                htsPrecompileResult()
                                                                        .withStatus(
                                                                                TRANSACTION_REQUIRES_ZERO_TOKEN_BALANCES)))),
                        childRecordsCheck(
                                "tokenDissociateWithContractKeyHappyTxn",
                                SUCCESS,
                                recordWith()
                                        .status(SUCCESS)
                                        .contractCallResult(
                                                resultWith()
                                                        .contractCallResult(
                                                                htsPrecompileResult()
                                                                        .withStatus(SUCCESS)))),
                        getAccountInfo(ACCOUNT).hasNoTokenRelationship(VANILLA_TOKEN));
    }

    private HapiApiSpec callForBurnWithDelegateContractKey() {
        final var token = "Token";

        return defaultHapiSpec("callBurnWithDelegateContractKey")
                .given(
                        newKeyNamed(MULTI_KEY),
                        cryptoCreate(TOKEN_TREASURY),
                        tokenCreate(token)
                                .tokenType(FUNGIBLE_COMMON)
                                .initialSupply(50L)
                                .supplyKey(MULTI_KEY)
                                .adminKey(MULTI_KEY)
                                .treasury(TOKEN_TREASURY),
                        uploadInitCode(BURN_TOKEN),
                        withOpContext(
                                (spec, opLog) ->
                                        allRunFor(
                                                spec,
                                                contractCreate(
                                                                BURN_TOKEN,
                                                                asAddress(
                                                                        spec.registry()
                                                                                .getTokenID(token)))
                                                        .via("creationTx"))))
                .when(
                        newKeyNamed(DELEGATE_KEY)
                                .shape(
                                        DELEGATE_CONTRACT_KEY_SHAPE.signedWith(
                                                sigs(ON, BURN_TOKEN))),
                        tokenUpdate(token).supplyKey(DELEGATE_KEY),
                        contractCall(BURN_TOKEN, "burnToken", 1, new ArrayList<Long>())
                                .via("burn with contract key")
                                .gas(GAS_TO_OFFER),
                        childRecordsCheck(
                                "burn with contract key",
                                SUCCESS,
                                recordWith()
                                        .status(SUCCESS)
                                        .contractCallResult(
                                                resultWith()
                                                        .contractCallResult(
                                                                htsPrecompileResult()
                                                                        .forFunction(
                                                                                FunctionType
                                                                                        .HAPI_BURN)
                                                                        .withStatus(SUCCESS)
                                                                        .withTotalSupply(49)))
                                        .tokenTransfers(
                                                changingFungibleBalances()
                                                        .including(token, TOKEN_TREASURY, -1))
                                        .newTotalSupply(49)))
                .then(getAccountBalance(TOKEN_TREASURY).hasTokenBalance(token, 49));
    }

    private HapiApiSpec delegateCallForAssociatePrecompileSignedWithDelegateContractKeyWorks() {
        final var outerContract = "NestedAssociateDissociate";
        final var nestedContract = "AssociateDissociate";
        final AtomicReference<AccountID> accountID = new AtomicReference<>();
        final AtomicReference<TokenID> vanillaTokenTokenID = new AtomicReference<>();

        return defaultHapiSpec(
                        "DelegateCallForAssociatePrecompileSignedWithDelegateContractKeyWorks")
                .given(
                        cryptoCreate(ACCOUNT).exposingCreatedIdTo(accountID::set),
                        cryptoCreate(TOKEN_TREASURY),
                        tokenCreate(VANILLA_TOKEN)
                                .tokenType(FUNGIBLE_COMMON)
                                .treasury(TOKEN_TREASURY)
                                .exposingCreatedIdTo(id -> vanillaTokenTokenID.set(asToken(id))),
                        uploadInitCode(outerContract, nestedContract),
                        contractCreate(nestedContract))
                .when(
                        withOpContext(
                                (spec, opLog) ->
                                        allRunFor(
                                                spec,
                                                contractCreate(
                                                        outerContract,
                                                        getNestedContractAddress(
                                                                nestedContract, spec)),
                                                newKeyNamed(DELEGATE_KEY)
                                                        .shape(
                                                                DELEGATE_CONTRACT_KEY_SHAPE
                                                                        .signedWith(
                                                                                sigs(
                                                                                        ON,
                                                                                        outerContract))),
                                                cryptoUpdate(ACCOUNT).key(DELEGATE_KEY),
                                                contractCall(
                                                                outerContract,
                                                                "associateDelegateCall",
                                                                asAddress(accountID.get()),
                                                                asAddress(
                                                                        vanillaTokenTokenID.get()))
                                                        .payingWith(GENESIS)
                                                        .via(
                                                                "delegateAssociateCallWithDelegateContractKeyTxn")
                                                        .hasKnownStatus(ResponseCodeEnum.SUCCESS)
                                                        .gas(GAS_TO_OFFER))))
                .then(
                        childRecordsCheck(
                                "delegateAssociateCallWithDelegateContractKeyTxn",
                                SUCCESS,
                                recordWith()
                                        .status(SUCCESS)
                                        .contractCallResult(
                                                resultWith()
                                                        .contractCallResult(
                                                                htsPrecompileResult()
                                                                        .withStatus(SUCCESS)))),
                        getAccountInfo(ACCOUNT).hasToken(relationshipWith(VANILLA_TOKEN)));
    }

    private HapiApiSpec delegateCallForDissociatePrecompileSignedWithDelegateContractKeyWorks() {
        final var outerContract = "NestedAssociateDissociate";
        final var nestedContract = "AssociateDissociate";
        final AtomicReference<AccountID> accountID = new AtomicReference<>();
        final AtomicReference<TokenID> vanillaTokenTokenID = new AtomicReference<>();

        return defaultHapiSpec(
                        "delegateCallForDissociatePrecompileSignedWithDelegateContractKeyWorks")
                .given(
                        cryptoCreate(ACCOUNT).exposingCreatedIdTo(accountID::set),
                        cryptoCreate(TOKEN_TREASURY),
                        tokenCreate(VANILLA_TOKEN)
                                .tokenType(FUNGIBLE_COMMON)
                                .treasury(TOKEN_TREASURY)
                                .exposingCreatedIdTo(id -> vanillaTokenTokenID.set(asToken(id))),
                        uploadInitCode(outerContract, nestedContract),
                        contractCreate(nestedContract))
                .when(
                        withOpContext(
                                (spec, opLog) ->
                                        allRunFor(
                                                spec,
                                                contractCreate(
                                                        outerContract,
                                                        getNestedContractAddress(
                                                                nestedContract, spec)),
                                                tokenAssociate(ACCOUNT, VANILLA_TOKEN),
                                                newKeyNamed(DELEGATE_KEY)
                                                        .shape(
                                                                DELEGATE_CONTRACT_KEY_SHAPE
                                                                        .signedWith(
                                                                                sigs(
                                                                                        ON,
                                                                                        outerContract))),
                                                cryptoUpdate(ACCOUNT).key(DELEGATE_KEY),
                                                contractCall(
                                                                outerContract,
                                                                "dissociateDelegateCall",
                                                                asAddress(accountID.get()),
                                                                asAddress(
                                                                        vanillaTokenTokenID.get()))
                                                        .payingWith(GENESIS)
                                                        .via(
                                                                "delegateDissociateCallWithDelegateContractKeyTxn")
                                                        .hasKnownStatus(ResponseCodeEnum.SUCCESS)
                                                        .gas(GAS_TO_OFFER))))
                .then(
                        childRecordsCheck(
                                "delegateDissociateCallWithDelegateContractKeyTxn",
                                SUCCESS,
                                recordWith()
                                        .status(SUCCESS)
                                        .contractCallResult(
                                                resultWith()
                                                        .contractCallResult(
                                                                htsPrecompileResult()
                                                                        .withStatus(SUCCESS)))),
                        getAccountInfo(ACCOUNT).hasNoTokenRelationship(VANILLA_TOKEN));
    }

    private HapiApiSpec associatePrecompileWithDelegateContractKeyForNonFungibleWithKYC() {
        final AtomicReference<AccountID> accountID = new AtomicReference<>();
        final AtomicReference<TokenID> kycTokenID = new AtomicReference<>();

        return defaultHapiSpec("AssociatePrecompileWithDelegateContractKeyForNonFungibleWithKYC")
                .given(
                        newKeyNamed(KYC_KEY),
                        cryptoCreate(ACCOUNT).exposingCreatedIdTo(accountID::set),
                        cryptoCreate(TOKEN_TREASURY),
                        tokenCreate(KYC_TOKEN)
                                .tokenType(NON_FUNGIBLE_UNIQUE)
                                .treasury(TOKEN_TREASURY)
                                .initialSupply(0)
                                .supplyKey(GENESIS)
                                .kycKey(KYC_KEY)
                                .exposingCreatedIdTo(id -> kycTokenID.set(asToken(id))),
                        uploadInitCode(ASSOCIATE_DISSOCIATE_CONTRACT),
                        contractCreate(ASSOCIATE_DISSOCIATE_CONTRACT))
                .when(
                        withOpContext(
                                (spec, opLog) ->
                                        allRunFor(
                                                spec,
                                                contractCall(
                                                                ASSOCIATE_DISSOCIATE_CONTRACT,
                                                                "tokenAssociate",
                                                                asAddress(accountID.get()),
                                                                asAddress(kycTokenID.get()))
                                                        .payingWith(GENESIS)
                                                        .via("kycNFTAssociateFailsTxn")
                                                        .gas(GAS_TO_OFFER)
                                                        .hasKnownStatus(CONTRACT_REVERT_EXECUTED),
                                                newKeyNamed(DELEGATE_KEY)
                                                        .shape(
                                                                DELEGATE_CONTRACT_KEY_SHAPE
                                                                        .signedWith(
                                                                                sigs(
                                                                                        ON,
                                                                                        ASSOCIATE_DISSOCIATE_CONTRACT))),
                                                cryptoUpdate(ACCOUNT).key(DELEGATE_KEY),
                                                contractCall(
                                                                ASSOCIATE_DISSOCIATE_CONTRACT,
                                                                "tokenAssociate",
                                                                asAddress(accountID.get()),
                                                                asAddress(kycTokenID.get()))
                                                        .payingWith(GENESIS)
                                                        .via("kycNFTAssociateTxn")
                                                        .gas(GAS_TO_OFFER)
                                                        .hasKnownStatus(SUCCESS),
                                                contractCall(
                                                                ASSOCIATE_DISSOCIATE_CONTRACT,
                                                                "tokenAssociate",
                                                                asAddress(accountID.get()),
                                                                asAddress(kycTokenID.get()))
                                                        .payingWith(GENESIS)
                                                        .via("kycNFTSecondAssociateFailsTxn")
                                                        .gas(GAS_TO_OFFER)
                                                        .hasKnownStatus(CONTRACT_REVERT_EXECUTED))))
                .then(
                        childRecordsCheck(
                                "kycNFTAssociateFailsTxn",
                                CONTRACT_REVERT_EXECUTED,
                                recordWith()
                                        .status(INVALID_SIGNATURE)
                                        .contractCallResult(
                                                resultWith()
                                                        .contractCallResult(
                                                                htsPrecompileResult()
                                                                        .withStatus(
                                                                                INVALID_SIGNATURE)))),
                        childRecordsCheck(
                                "kycNFTAssociateTxn",
                                SUCCESS,
                                recordWith()
                                        .status(SUCCESS)
                                        .contractCallResult(
                                                resultWith()
                                                        .contractCallResult(
                                                                htsPrecompileResult()
                                                                        .withStatus(SUCCESS)))),
                        childRecordsCheck(
                                "kycNFTSecondAssociateFailsTxn",
                                CONTRACT_REVERT_EXECUTED,
                                recordWith()
                                        .status(TOKEN_ALREADY_ASSOCIATED_TO_ACCOUNT)
                                        .contractCallResult(
                                                resultWith()
                                                        .contractCallResult(
                                                                htsPrecompileResult()
                                                                        .withStatus(
                                                                                TOKEN_ALREADY_ASSOCIATED_TO_ACCOUNT)))),
                        getAccountInfo(ACCOUNT).hasToken(relationshipWith(KYC_TOKEN).kyc(Revoked)));
    }

    public HapiApiSpec dissociatePrecompileWithDelegateContractKeyForFungibleVanilla() {
        final AtomicReference<AccountID> accountID = new AtomicReference<>();
        final AtomicReference<AccountID> treasuryID = new AtomicReference<>();
        final AtomicReference<TokenID> vanillaTokenID = new AtomicReference<>();

        return defaultHapiSpec("DissociatePrecompileWithDelegateContractKeyForFungibleVanilla")
                .given(
                        cryptoCreate(ACCOUNT).exposingCreatedIdTo(accountID::set),
                        cryptoCreate(TOKEN_TREASURY).exposingCreatedIdTo(treasuryID::set),
                        tokenCreate(VANILLA_TOKEN)
                                .tokenType(FUNGIBLE_COMMON)
                                .treasury(TOKEN_TREASURY)
                                .initialSupply(TOTAL_SUPPLY)
                                .exposingCreatedIdTo(id -> vanillaTokenID.set(asToken(id))),
                        uploadInitCode(ASSOCIATE_DISSOCIATE_CONTRACT),
                        contractCreate(ASSOCIATE_DISSOCIATE_CONTRACT))
                .when(
                        withOpContext(
                                (spec, opLog) ->
                                        allRunFor(
                                                spec,
                                                newKeyNamed(DELEGATE_KEY)
                                                        .shape(
                                                                DELEGATE_CONTRACT_KEY_SHAPE
                                                                        .signedWith(
                                                                                sigs(
                                                                                        ON,
                                                                                        ASSOCIATE_DISSOCIATE_CONTRACT))),
                                                cryptoUpdate(ACCOUNT).key(DELEGATE_KEY),
                                                cryptoUpdate(TOKEN_TREASURY).key(DELEGATE_KEY),
                                                contractCall(
                                                                ASSOCIATE_DISSOCIATE_CONTRACT,
                                                                "tokenDissociate",
                                                                asAddress(treasuryID.get()),
                                                                asAddress(vanillaTokenID.get()))
                                                        .payingWith(GENESIS)
                                                        .via("tokenDissociateFromTreasuryFailedTxn")
                                                        .gas(GAS_TO_OFFER)
                                                        .hasKnownStatus(CONTRACT_REVERT_EXECUTED),
                                                contractCall(
                                                                ASSOCIATE_DISSOCIATE_CONTRACT,
                                                                "tokenDissociate",
                                                                asAddress(accountID.get()),
                                                                asAddress(vanillaTokenID.get()))
                                                        .payingWith(GENESIS)
                                                        .via(
                                                                "tokenDissociateWithDelegateContractKeyFailedTxn")
                                                        .gas(GAS_TO_OFFER)
                                                        .hasKnownStatus(CONTRACT_REVERT_EXECUTED),
                                                tokenAssociate(ACCOUNT, VANILLA_TOKEN),
                                                cryptoTransfer(
                                                        moving(1, VANILLA_TOKEN)
                                                                .between(TOKEN_TREASURY, ACCOUNT)),
                                                contractCall(
                                                                ASSOCIATE_DISSOCIATE_CONTRACT,
                                                                "tokenDissociate",
                                                                asAddress(accountID.get()),
                                                                asAddress(vanillaTokenID.get()))
                                                        .payingWith(GENESIS)
                                                        .via(
                                                                "nonZeroTokenBalanceDissociateWithDelegateContractKeyFailedTxn")
                                                        .gas(GAS_TO_OFFER)
                                                        .hasKnownStatus(CONTRACT_REVERT_EXECUTED),
                                                cryptoTransfer(
                                                        moving(1, VANILLA_TOKEN)
                                                                .between(ACCOUNT, TOKEN_TREASURY)),
                                                contractCall(
                                                                ASSOCIATE_DISSOCIATE_CONTRACT,
                                                                "tokenDissociate",
                                                                asAddress(accountID.get()),
                                                                asAddress(vanillaTokenID.get()))
                                                        .payingWith(GENESIS)
                                                        .via(
                                                                "tokenDissociateWithDelegateContractKeyHappyTxn")
                                                        .gas(GAS_TO_OFFER)
                                                        .hasKnownStatus(SUCCESS))))
                .then(
                        childRecordsCheck(
                                "tokenDissociateFromTreasuryFailedTxn",
                                CONTRACT_REVERT_EXECUTED,
                                recordWith()
                                        .status(ACCOUNT_IS_TREASURY)
                                        .contractCallResult(
                                                resultWith()
                                                        .contractCallResult(
                                                                htsPrecompileResult()
                                                                        .withStatus(
                                                                                ACCOUNT_IS_TREASURY)))),
                        childRecordsCheck(
                                "tokenDissociateWithDelegateContractKeyFailedTxn",
                                CONTRACT_REVERT_EXECUTED,
                                recordWith()
                                        .status(TOKEN_NOT_ASSOCIATED_TO_ACCOUNT)
                                        .contractCallResult(
                                                resultWith()
                                                        .contractCallResult(
                                                                htsPrecompileResult()
                                                                        .withStatus(
                                                                                TOKEN_NOT_ASSOCIATED_TO_ACCOUNT)))),
                        childRecordsCheck(
                                "nonZeroTokenBalanceDissociateWithDelegateContractKeyFailedTxn",
                                CONTRACT_REVERT_EXECUTED,
                                recordWith()
                                        .status(TRANSACTION_REQUIRES_ZERO_TOKEN_BALANCES)
                                        .contractCallResult(
                                                resultWith()
                                                        .contractCallResult(
                                                                htsPrecompileResult()
                                                                        .withStatus(
                                                                                TRANSACTION_REQUIRES_ZERO_TOKEN_BALANCES)))),
                        childRecordsCheck(
                                "tokenDissociateWithDelegateContractKeyHappyTxn",
                                SUCCESS,
                                recordWith()
                                        .status(SUCCESS)
                                        .contractCallResult(
                                                resultWith()
                                                        .contractCallResult(
                                                                htsPrecompileResult()
                                                                        .withStatus(SUCCESS)))),
                        getAccountInfo(ACCOUNT).hasNoTokenRelationship(VANILLA_TOKEN));
    }

    public HapiApiSpec dissociatePrecompileWithDelegateContractKeyForFungibleFrozen() {
        final AtomicReference<AccountID> accountID = new AtomicReference<>();
        final AtomicReference<AccountID> treasuryID = new AtomicReference<>();
        final AtomicReference<TokenID> frozenTokenID = new AtomicReference<>();

        return defaultHapiSpec("DissociatePrecompileWithDelegateContractKeyForFungibleFrozen")
                .given(
                        newKeyNamed(FREEZE_KEY),
                        cryptoCreate(ACCOUNT).exposingCreatedIdTo(accountID::set),
                        cryptoCreate(TOKEN_TREASURY).exposingCreatedIdTo(treasuryID::set),
                        tokenCreate(FROZEN_TOKEN)
                                .tokenType(FUNGIBLE_COMMON)
                                .treasury(TOKEN_TREASURY)
                                .freezeDefault(true)
                                .freezeKey(FREEZE_KEY)
                                .exposingCreatedIdTo(id -> frozenTokenID.set(asToken(id))),
                        uploadInitCode(ASSOCIATE_DISSOCIATE_CONTRACT),
                        contractCreate(ASSOCIATE_DISSOCIATE_CONTRACT))
                .when(
                        withOpContext(
                                (spec, opLog) ->
                                        allRunFor(
                                                spec,
                                                newKeyNamed(DELEGATE_KEY)
                                                        .shape(
                                                                DELEGATE_CONTRACT_KEY_SHAPE
                                                                        .signedWith(
                                                                                sigs(
                                                                                        ON,
                                                                                        ASSOCIATE_DISSOCIATE_CONTRACT))),
                                                cryptoUpdate(ACCOUNT).key(DELEGATE_KEY),
                                                tokenAssociate(ACCOUNT, FROZEN_TOKEN),
                                                contractCall(
                                                                ASSOCIATE_DISSOCIATE_CONTRACT,
                                                                "tokenDissociate",
                                                                asAddress(accountID.get()),
                                                                asAddress(frozenTokenID.get()))
                                                        .payingWith(GENESIS)
                                                        .via(
                                                                "frozenTokenAssociateWithDelegateContractKeyTxn")
                                                        .gas(GAS_TO_OFFER)
                                                        .hasKnownStatus(CONTRACT_REVERT_EXECUTED),
                                                tokenUnfreeze(FROZEN_TOKEN, ACCOUNT),
                                                contractCall(
                                                                ASSOCIATE_DISSOCIATE_CONTRACT,
                                                                "tokenDissociate",
                                                                asAddress(accountID.get()),
                                                                asAddress(frozenTokenID.get()))
                                                        .payingWith(GENESIS)
                                                        .via(
                                                                "UnfrozenTokenAssociateWithDelegateContractKeyTxn")
                                                        .gas(GAS_TO_OFFER)
                                                        .hasKnownStatus(SUCCESS))))
                .then(
                        childRecordsCheck(
                                "frozenTokenAssociateWithDelegateContractKeyTxn",
                                CONTRACT_REVERT_EXECUTED,
                                recordWith()
                                        .status(ACCOUNT_FROZEN_FOR_TOKEN)
                                        .contractCallResult(
                                                resultWith()
                                                        .contractCallResult(
                                                                htsPrecompileResult()
                                                                        .withStatus(
                                                                                ACCOUNT_FROZEN_FOR_TOKEN)))),
                        childRecordsCheck(
                                "UnfrozenTokenAssociateWithDelegateContractKeyTxn",
                                SUCCESS,
                                recordWith()
                                        .status(SUCCESS)
                                        .contractCallResult(
                                                resultWith()
                                                        .contractCallResult(
                                                                htsPrecompileResult()
                                                                        .withStatus(SUCCESS)))),
                        getAccountInfo(ACCOUNT).hasNoTokenRelationship(FROZEN_TOKEN));
    }

    public HapiApiSpec dissociatePrecompileWithDelegateContractKeyForFungibleWithKYC() {
        final AtomicReference<AccountID> accountID = new AtomicReference<>();
        final AtomicReference<AccountID> treasuryID = new AtomicReference<>();
        final AtomicReference<TokenID> kycTokenID = new AtomicReference<>();

        return defaultHapiSpec("DissociatePrecompileWithDelegateContractKeyForFungibleWithKYC")
                .given(
                        newKeyNamed(KYC_KEY),
                        cryptoCreate(ACCOUNT).exposingCreatedIdTo(accountID::set),
                        cryptoCreate(TOKEN_TREASURY).exposingCreatedIdTo(treasuryID::set),
                        tokenCreate(KYC_TOKEN)
                                .tokenType(FUNGIBLE_COMMON)
                                .treasury(TOKEN_TREASURY)
                                .kycKey(KYC_KEY)
                                .exposingCreatedIdTo(id -> kycTokenID.set(asToken(id))),
                        uploadInitCode(ASSOCIATE_DISSOCIATE_CONTRACT),
                        contractCreate(ASSOCIATE_DISSOCIATE_CONTRACT))
                .when(
                        withOpContext(
                                (spec, opLog) ->
                                        allRunFor(
                                                spec,
                                                newKeyNamed(DELEGATE_KEY)
                                                        .shape(
                                                                DELEGATE_CONTRACT_KEY_SHAPE
                                                                        .signedWith(
                                                                                sigs(
                                                                                        ON,
                                                                                        ASSOCIATE_DISSOCIATE_CONTRACT))),
                                                cryptoUpdate(ACCOUNT).key(DELEGATE_KEY),
                                                contractCall(
                                                                ASSOCIATE_DISSOCIATE_CONTRACT,
                                                                "tokenDissociate",
                                                                asAddress(accountID.get()),
                                                                asAddress(kycTokenID.get()))
                                                        .payingWith(GENESIS)
                                                        .via(
                                                                "kycTokenDissociateWithDelegateContractKeyFailedTxn")
                                                        .gas(GAS_TO_OFFER)
                                                        .hasKnownStatus(CONTRACT_REVERT_EXECUTED),
                                                tokenAssociate(ACCOUNT, KYC_TOKEN),
                                                contractCall(
                                                                ASSOCIATE_DISSOCIATE_CONTRACT,
                                                                "tokenDissociate",
                                                                asAddress(accountID.get()),
                                                                asAddress(kycTokenID.get()))
                                                        .payingWith(GENESIS)
                                                        .via(
                                                                "kycTokenDissociateWithDelegateContractKeyHappyTxn")
                                                        .gas(GAS_TO_OFFER)
                                                        .hasKnownStatus(SUCCESS))))
                .then(
                        childRecordsCheck(
                                "kycTokenDissociateWithDelegateContractKeyFailedTxn",
                                CONTRACT_REVERT_EXECUTED,
                                recordWith()
                                        .status(TOKEN_NOT_ASSOCIATED_TO_ACCOUNT)
                                        .contractCallResult(
                                                resultWith()
                                                        .contractCallResult(
                                                                htsPrecompileResult()
                                                                        .withStatus(
                                                                                TOKEN_NOT_ASSOCIATED_TO_ACCOUNT)))),
                        childRecordsCheck(
                                "kycTokenDissociateWithDelegateContractKeyHappyTxn",
                                SUCCESS,
                                recordWith()
                                        .status(SUCCESS)
                                        .contractCallResult(
                                                resultWith()
                                                        .contractCallResult(
                                                                htsPrecompileResult()
                                                                        .withStatus(SUCCESS)))),
                        getAccountInfo(ACCOUNT).hasNoTokenRelationship(KYC_TOKEN));
    }

    public HapiApiSpec dissociatePrecompileWithDelegateContractKeyForNonFungibleVanilla() {
        final AtomicReference<AccountID> accountID = new AtomicReference<>();
        final AtomicReference<AccountID> treasuryID = new AtomicReference<>();
        final AtomicReference<TokenID> vanillaTokenID = new AtomicReference<>();

        return defaultHapiSpec("DissociatePrecompileWithDelegateContractKeyForNonFungibleVanilla")
                .given(
                        newKeyNamed(MULTI_KEY),
                        cryptoCreate(ACCOUNT).exposingCreatedIdTo(accountID::set),
                        cryptoCreate(TOKEN_TREASURY)
                                .balance(0L)
                                .exposingCreatedIdTo(treasuryID::set),
                        tokenCreate(VANILLA_TOKEN)
                                .tokenType(NON_FUNGIBLE_UNIQUE)
                                .treasury(TOKEN_TREASURY)
                                .initialSupply(0)
                                .supplyKey(MULTI_KEY)
                                .exposingCreatedIdTo(id -> vanillaTokenID.set(asToken(id))),
                        mintToken(VANILLA_TOKEN, List.of(metadata("memo"))),
                        uploadInitCode(ASSOCIATE_DISSOCIATE_CONTRACT),
                        contractCreate(ASSOCIATE_DISSOCIATE_CONTRACT))
                .when(
                        withOpContext(
                                (spec, opLog) ->
                                        allRunFor(
                                                spec,
                                                newKeyNamed(DELEGATE_KEY)
                                                        .shape(
                                                                DELEGATE_CONTRACT_KEY_SHAPE
                                                                        .signedWith(
                                                                                sigs(
                                                                                        ON,
                                                                                        ASSOCIATE_DISSOCIATE_CONTRACT))),
                                                cryptoUpdate(ACCOUNT).key(DELEGATE_KEY),
                                                cryptoUpdate(TOKEN_TREASURY).key(DELEGATE_KEY),
                                                contractCall(
                                                                ASSOCIATE_DISSOCIATE_CONTRACT,
                                                                "tokenDissociate",
                                                                asAddress(treasuryID.get()),
                                                                asAddress(vanillaTokenID.get()))
                                                        .payingWith(GENESIS)
                                                        .via("NFTDissociateFromTreasuryFailedTxn")
                                                        .gas(GAS_TO_OFFER)
                                                        .hasKnownStatus(CONTRACT_REVERT_EXECUTED),
                                                contractCall(
                                                                ASSOCIATE_DISSOCIATE_CONTRACT,
                                                                "tokenDissociate",
                                                                asAddress(accountID.get()),
                                                                asAddress(vanillaTokenID.get()))
                                                        .payingWith(GENESIS)
                                                        .via(
                                                                "NFTDissociateWithDelegateContractKeyFailedTxn")
                                                        .gas(GAS_TO_OFFER)
                                                        .hasKnownStatus(CONTRACT_REVERT_EXECUTED),
                                                tokenAssociate(ACCOUNT, VANILLA_TOKEN),
                                                cryptoTransfer(
                                                        movingUnique(VANILLA_TOKEN, 1)
                                                                .between(TOKEN_TREASURY, ACCOUNT)),
                                                contractCall(
                                                                ASSOCIATE_DISSOCIATE_CONTRACT,
                                                                "tokenDissociate",
                                                                asAddress(accountID.get()),
                                                                asAddress(vanillaTokenID.get()))
                                                        .payingWith(GENESIS)
                                                        .via(
                                                                "nonZeroNFTBalanceDissociateWithDelegateContractKeyFailedTxn")
                                                        .gas(GAS_TO_OFFER)
                                                        .hasKnownStatus(CONTRACT_REVERT_EXECUTED),
                                                cryptoTransfer(
                                                        movingUnique(VANILLA_TOKEN, 1)
                                                                .between(ACCOUNT, TOKEN_TREASURY)),
                                                contractCall(
                                                                ASSOCIATE_DISSOCIATE_CONTRACT,
                                                                "tokenDissociate",
                                                                asAddress(accountID.get()),
                                                                asAddress(vanillaTokenID.get()))
                                                        .payingWith(GENESIS)
                                                        .via(
                                                                "NFTDissociateWithDelegateContractKeyHappyTxn")
                                                        .gas(GAS_TO_OFFER)
                                                        .hasKnownStatus(SUCCESS))))
                .then(
                        childRecordsCheck(
                                "NFTDissociateFromTreasuryFailedTxn",
                                CONTRACT_REVERT_EXECUTED,
                                recordWith()
                                        .status(ACCOUNT_IS_TREASURY)
                                        .contractCallResult(
                                                resultWith()
                                                        .contractCallResult(
                                                                htsPrecompileResult()
                                                                        .withStatus(
                                                                                ACCOUNT_IS_TREASURY)))),
                        childRecordsCheck(
                                "NFTDissociateWithDelegateContractKeyFailedTxn",
                                CONTRACT_REVERT_EXECUTED,
                                recordWith()
                                        .status(TOKEN_NOT_ASSOCIATED_TO_ACCOUNT)
                                        .contractCallResult(
                                                resultWith()
                                                        .contractCallResult(
                                                                htsPrecompileResult()
                                                                        .withStatus(
                                                                                TOKEN_NOT_ASSOCIATED_TO_ACCOUNT)))),
                        childRecordsCheck(
                                "nonZeroNFTBalanceDissociateWithDelegateContractKeyFailedTxn",
                                CONTRACT_REVERT_EXECUTED,
                                recordWith()
                                        .status(ACCOUNT_STILL_OWNS_NFTS)
                                        .contractCallResult(
                                                resultWith()
                                                        .contractCallResult(
                                                                htsPrecompileResult()
                                                                        .withStatus(
                                                                                ACCOUNT_STILL_OWNS_NFTS)))),
                        childRecordsCheck(
                                "NFTDissociateWithDelegateContractKeyHappyTxn",
                                SUCCESS,
                                recordWith()
                                        .status(SUCCESS)
                                        .contractCallResult(
                                                resultWith()
                                                        .contractCallResult(
                                                                htsPrecompileResult()
                                                                        .withStatus(SUCCESS)))),
                        getAccountInfo(ACCOUNT).hasNoTokenRelationship(VANILLA_TOKEN));
    }

    public HapiApiSpec dissociatePrecompileWithDelegateContractKeyForNonFungibleFrozen() {
        final AtomicReference<AccountID> accountID = new AtomicReference<>();
        final AtomicReference<AccountID> treasuryID = new AtomicReference<>();
        final AtomicReference<TokenID> frozenTokenID = new AtomicReference<>();

        return defaultHapiSpec("DissociatePrecompileWithDelegateContractKeyForNonFungibleFrozen")
                .given(
                        newKeyNamed(FREEZE_KEY),
                        cryptoCreate(ACCOUNT).exposingCreatedIdTo(accountID::set),
                        cryptoCreate(TOKEN_TREASURY).exposingCreatedIdTo(treasuryID::set),
                        tokenCreate(FROZEN_TOKEN)
                                .tokenType(NON_FUNGIBLE_UNIQUE)
                                .supplyKey(GENESIS)
                                .treasury(TOKEN_TREASURY)
                                .initialSupply(0)
                                .freezeDefault(true)
                                .freezeKey(FREEZE_KEY)
                                .exposingCreatedIdTo(id -> frozenTokenID.set(asToken(id))),
                        uploadInitCode(ASSOCIATE_DISSOCIATE_CONTRACT),
                        contractCreate(ASSOCIATE_DISSOCIATE_CONTRACT))
                .when(
                        withOpContext(
                                (spec, opLog) ->
                                        allRunFor(
                                                spec,
                                                newKeyNamed(DELEGATE_KEY)
                                                        .shape(
                                                                DELEGATE_CONTRACT_KEY_SHAPE
                                                                        .signedWith(
                                                                                sigs(
                                                                                        ON,
                                                                                        ASSOCIATE_DISSOCIATE_CONTRACT))),
                                                cryptoUpdate(ACCOUNT).key(DELEGATE_KEY),
                                                tokenAssociate(ACCOUNT, FROZEN_TOKEN),
                                                contractCall(
                                                                ASSOCIATE_DISSOCIATE_CONTRACT,
                                                                "tokenDissociate",
                                                                asAddress(accountID.get()),
                                                                asAddress(frozenTokenID.get()))
                                                        .payingWith(GENESIS)
                                                        .via(
                                                                "frozenNFTAssociateWithDelegateContractKeyTxn")
                                                        .gas(GAS_TO_OFFER)
                                                        .hasKnownStatus(CONTRACT_REVERT_EXECUTED),
                                                tokenUnfreeze(FROZEN_TOKEN, ACCOUNT),
                                                contractCall(
                                                                ASSOCIATE_DISSOCIATE_CONTRACT,
                                                                "tokenDissociate",
                                                                asAddress(accountID.get()),
                                                                asAddress(frozenTokenID.get()))
                                                        .payingWith(GENESIS)
                                                        .via(
                                                                "UnfrozenNFTAssociateWithDelegateContractKeyTxn")
                                                        .gas(GAS_TO_OFFER)
                                                        .hasKnownStatus(SUCCESS))))
                .then(
                        childRecordsCheck(
                                "frozenNFTAssociateWithDelegateContractKeyTxn",
                                CONTRACT_REVERT_EXECUTED,
                                recordWith()
                                        .status(ACCOUNT_FROZEN_FOR_TOKEN)
                                        .contractCallResult(
                                                resultWith()
                                                        .contractCallResult(
                                                                htsPrecompileResult()
                                                                        .withStatus(
                                                                                ACCOUNT_FROZEN_FOR_TOKEN)))),
                        childRecordsCheck(
                                "UnfrozenNFTAssociateWithDelegateContractKeyTxn",
                                SUCCESS,
                                recordWith()
                                        .status(SUCCESS)
                                        .contractCallResult(
                                                resultWith()
                                                        .contractCallResult(
                                                                htsPrecompileResult()
                                                                        .withStatus(SUCCESS)))),
                        getAccountInfo(ACCOUNT).hasNoTokenRelationship(FROZEN_TOKEN));
    }

    public HapiApiSpec dissociatePrecompileWithDelegateContractKeyForNonFungibleWithKYC() {
        final AtomicReference<AccountID> accountID = new AtomicReference<>();
        final AtomicReference<AccountID> treasuryID = new AtomicReference<>();
        final AtomicReference<TokenID> kycTokenID = new AtomicReference<>();

        return defaultHapiSpec("DissociatePrecompileWithDelegateContractKeyForNonFungibleWithKYC")
                .given(
                        newKeyNamed(KYC_KEY),
                        cryptoCreate(ACCOUNT).exposingCreatedIdTo(accountID::set),
                        cryptoCreate(TOKEN_TREASURY).exposingCreatedIdTo(treasuryID::set),
                        tokenCreate(KYC_TOKEN)
                                .tokenType(NON_FUNGIBLE_UNIQUE)
                                .treasury(TOKEN_TREASURY)
                                .supplyKey(GENESIS)
                                .initialSupply(0)
                                .kycKey(KYC_KEY)
                                .exposingCreatedIdTo(id -> kycTokenID.set(asToken(id))),
                        uploadInitCode(ASSOCIATE_DISSOCIATE_CONTRACT),
                        contractCreate(ASSOCIATE_DISSOCIATE_CONTRACT))
                .when(
                        withOpContext(
                                (spec, opLog) ->
                                        allRunFor(
                                                spec,
                                                newKeyNamed(DELEGATE_KEY)
                                                        .shape(
                                                                DELEGATE_CONTRACT_KEY_SHAPE
                                                                        .signedWith(
                                                                                sigs(
                                                                                        ON,
                                                                                        ASSOCIATE_DISSOCIATE_CONTRACT))),
                                                cryptoUpdate(ACCOUNT).key(DELEGATE_KEY),
                                                contractCall(
                                                                ASSOCIATE_DISSOCIATE_CONTRACT,
                                                                "tokenDissociate",
                                                                asAddress(accountID.get()),
                                                                asAddress(kycTokenID.get()))
                                                        .payingWith(GENESIS)
                                                        .via(
                                                                "kycNFTDissociateWithDelegateContractKeyFailedTxn")
                                                        .gas(GAS_TO_OFFER)
                                                        .hasKnownStatus(CONTRACT_REVERT_EXECUTED),
                                                tokenAssociate(ACCOUNT, KYC_TOKEN),
                                                contractCall(
                                                                ASSOCIATE_DISSOCIATE_CONTRACT,
                                                                "tokenDissociate",
                                                                asAddress(accountID.get()),
                                                                asAddress(kycTokenID.get()))
                                                        .payingWith(GENESIS)
                                                        .via(
                                                                "kycNFTDissociateWithDelegateContractKeyHappyTxn")
                                                        .gas(GAS_TO_OFFER)
                                                        .hasKnownStatus(SUCCESS))))
                .then(
                        childRecordsCheck(
                                "kycNFTDissociateWithDelegateContractKeyFailedTxn",
                                CONTRACT_REVERT_EXECUTED,
                                recordWith()
                                        .status(TOKEN_NOT_ASSOCIATED_TO_ACCOUNT)
                                        .contractCallResult(
                                                resultWith()
                                                        .contractCallResult(
                                                                htsPrecompileResult()
                                                                        .withStatus(
                                                                                TOKEN_NOT_ASSOCIATED_TO_ACCOUNT)))),
                        childRecordsCheck(
                                "kycNFTDissociateWithDelegateContractKeyHappyTxn",
                                SUCCESS,
                                recordWith()
                                        .status(SUCCESS)
                                        .contractCallResult(
                                                resultWith()
                                                        .contractCallResult(
                                                                htsPrecompileResult()
                                                                        .withStatus(SUCCESS)))),
                        getAccountInfo(ACCOUNT).hasNoTokenRelationship(KYC_TOKEN));
    }

    private HapiApiSpec associatePrecompileWithDelegateContractKeyForNonFungibleFrozen() {
        final AtomicReference<AccountID> accountID = new AtomicReference<>();
        final AtomicReference<TokenID> frozenTokenID = new AtomicReference<>();

        return defaultHapiSpec("AssociatePrecompileWithDelegateContractKeyForNonFungibleFrozen")
                .given(
                        newKeyNamed(FREEZE_KEY),
                        cryptoCreate(ACCOUNT).exposingCreatedIdTo(accountID::set),
                        cryptoCreate(TOKEN_TREASURY),
                        tokenCreate(FROZEN_TOKEN)
                                .tokenType(NON_FUNGIBLE_UNIQUE)
                                .supplyKey(GENESIS)
                                .treasury(TOKEN_TREASURY)
                                .initialSupply(0)
                                .freezeKey(FREEZE_KEY)
                                .freezeDefault(true)
                                .exposingCreatedIdTo(id -> frozenTokenID.set(asToken(id))),
                        uploadInitCode(ASSOCIATE_DISSOCIATE_CONTRACT),
                        contractCreate(ASSOCIATE_DISSOCIATE_CONTRACT))
                .when(
                        withOpContext(
                                (spec, opLog) ->
                                        allRunFor(
                                                spec,
                                                contractCall(
                                                                ASSOCIATE_DISSOCIATE_CONTRACT,
                                                                "tokenAssociate",
                                                                asAddress(accountID.get()),
                                                                asAddress(frozenTokenID.get()))
                                                        .payingWith(GENESIS)
                                                        .via("frozenNFTAssociateFailsTxn")
                                                        .gas(GAS_TO_OFFER)
                                                        .hasKnownStatus(CONTRACT_REVERT_EXECUTED),
                                                newKeyNamed(DELEGATE_KEY)
                                                        .shape(
                                                                DELEGATE_CONTRACT_KEY_SHAPE
                                                                        .signedWith(
                                                                                sigs(
                                                                                        ON,
                                                                                        ASSOCIATE_DISSOCIATE_CONTRACT))),
                                                cryptoUpdate(ACCOUNT).key(DELEGATE_KEY),
                                                contractCall(
                                                                ASSOCIATE_DISSOCIATE_CONTRACT,
                                                                "tokenAssociate",
                                                                asAddress(accountID.get()),
                                                                asAddress(frozenTokenID.get()))
                                                        .payingWith(GENESIS)
                                                        .via("frozenNFTAssociateTxn")
                                                        .gas(GAS_TO_OFFER)
                                                        .hasKnownStatus(SUCCESS),
                                                contractCall(
                                                                ASSOCIATE_DISSOCIATE_CONTRACT,
                                                                "tokenAssociate",
                                                                asAddress(accountID.get()),
                                                                asAddress(frozenTokenID.get()))
                                                        .payingWith(GENESIS)
                                                        .via("frozenNFTSecondAssociateFailsTxn")
                                                        .gas(GAS_TO_OFFER)
                                                        .hasKnownStatus(CONTRACT_REVERT_EXECUTED))))
                .then(
                        childRecordsCheck(
                                "frozenNFTAssociateFailsTxn",
                                CONTRACT_REVERT_EXECUTED,
                                recordWith()
                                        .status(INVALID_SIGNATURE)
                                        .contractCallResult(
                                                resultWith()
                                                        .contractCallResult(
                                                                htsPrecompileResult()
                                                                        .withStatus(
                                                                                INVALID_SIGNATURE)))),
                        childRecordsCheck(
                                "frozenNFTAssociateTxn",
                                SUCCESS,
                                recordWith()
                                        .status(SUCCESS)
                                        .contractCallResult(
                                                resultWith()
                                                        .contractCallResult(
                                                                htsPrecompileResult()
                                                                        .withStatus(SUCCESS)))),
                        childRecordsCheck(
                                "frozenNFTSecondAssociateFailsTxn",
                                CONTRACT_REVERT_EXECUTED,
                                recordWith()
                                        .status(TOKEN_ALREADY_ASSOCIATED_TO_ACCOUNT)
                                        .contractCallResult(
                                                resultWith()
                                                        .contractCallResult(
                                                                htsPrecompileResult()
                                                                        .withStatus(
                                                                                TOKEN_ALREADY_ASSOCIATED_TO_ACCOUNT)))),
                        getAccountInfo(ACCOUNT)
                                .hasToken(relationshipWith(FROZEN_TOKEN).freeze(Frozen)));
    }

    private HapiApiSpec associatePrecompileWithDelegateContractKeyForNonFungibleVanilla() {
        final AtomicReference<AccountID> accountID = new AtomicReference<>();
        final AtomicReference<TokenID> vanillaTokenID = new AtomicReference<>();

        return defaultHapiSpec("AssociatePrecompileWithDelegateContractKeyForNonFungibleVanilla")
                .given(
                        cryptoCreate(ACCOUNT).exposingCreatedIdTo(accountID::set),
                        cryptoCreate(TOKEN_TREASURY),
                        tokenCreate(VANILLA_TOKEN)
                                .tokenType(NON_FUNGIBLE_UNIQUE)
                                .treasury(TOKEN_TREASURY)
                                .supplyKey(GENESIS)
                                .initialSupply(0)
                                .exposingCreatedIdTo(id -> vanillaTokenID.set(asToken(id))),
                        uploadInitCode(ASSOCIATE_DISSOCIATE_CONTRACT),
                        contractCreate(ASSOCIATE_DISSOCIATE_CONTRACT))
                .when(
                        withOpContext(
                                (spec, opLog) ->
                                        allRunFor(
                                                spec,
                                                contractCall(
                                                                ASSOCIATE_DISSOCIATE_CONTRACT,
                                                                "tokenAssociate",
                                                                asAddress(accountID.get()),
                                                                asAddress(vanillaTokenID.get()))
                                                        .payingWith(GENESIS)
                                                        .via("vanillaNFTAssociateFailsTxn")
                                                        .gas(GAS_TO_OFFER)
                                                        .hasKnownStatus(CONTRACT_REVERT_EXECUTED),
                                                newKeyNamed(DELEGATE_KEY)
                                                        .shape(
                                                                DELEGATE_CONTRACT_KEY_SHAPE
                                                                        .signedWith(
                                                                                sigs(
                                                                                        ON,
                                                                                        ASSOCIATE_DISSOCIATE_CONTRACT))),
                                                cryptoUpdate(ACCOUNT).key(DELEGATE_KEY),
                                                contractCall(
                                                                ASSOCIATE_DISSOCIATE_CONTRACT,
                                                                "tokenAssociate",
                                                                asAddress(accountID.get()),
                                                                asAddress(vanillaTokenID.get()))
                                                        .payingWith(GENESIS)
                                                        .via("vanillaNFTAssociateTxn")
                                                        .gas(GAS_TO_OFFER)
                                                        .hasKnownStatus(SUCCESS),
                                                contractCall(
                                                                ASSOCIATE_DISSOCIATE_CONTRACT,
                                                                "tokenAssociate",
                                                                asAddress(accountID.get()),
                                                                asAddress(vanillaTokenID.get()))
                                                        .payingWith(GENESIS)
                                                        .via("vanillaNFTSecondAssociateFailsTxn")
                                                        .gas(GAS_TO_OFFER)
                                                        .hasKnownStatus(CONTRACT_REVERT_EXECUTED))))
                .then(
                        childRecordsCheck(
                                "vanillaNFTAssociateFailsTxn",
                                CONTRACT_REVERT_EXECUTED,
                                recordWith()
                                        .status(INVALID_SIGNATURE)
                                        .contractCallResult(
                                                resultWith()
                                                        .contractCallResult(
                                                                htsPrecompileResult()
                                                                        .withStatus(
                                                                                INVALID_SIGNATURE)))),
                        childRecordsCheck(
                                "vanillaNFTAssociateTxn",
                                SUCCESS,
                                recordWith()
                                        .status(SUCCESS)
                                        .contractCallResult(
                                                resultWith()
                                                        .contractCallResult(
                                                                htsPrecompileResult()
                                                                        .withStatus(SUCCESS)))),
                        childRecordsCheck(
                                "vanillaNFTSecondAssociateFailsTxn",
                                CONTRACT_REVERT_EXECUTED,
                                recordWith()
                                        .status(TOKEN_ALREADY_ASSOCIATED_TO_ACCOUNT)
                                        .contractCallResult(
                                                resultWith()
                                                        .contractCallResult(
                                                                htsPrecompileResult()
                                                                        .withStatus(
                                                                                TOKEN_ALREADY_ASSOCIATED_TO_ACCOUNT)))),
                        getAccountInfo(ACCOUNT).hasToken(relationshipWith(VANILLA_TOKEN)));
    }

    private HapiApiSpec associatePrecompileWithDelegateContractKeyForFungibleWithKYC() {
        final AtomicReference<AccountID> accountID = new AtomicReference<>();
        final AtomicReference<TokenID> kycTokenID = new AtomicReference<>();

        return defaultHapiSpec("AssociatePrecompileWithDelegateContractKeyForFungibleWithKYC")
                .given(
                        newKeyNamed(KYC_KEY),
                        cryptoCreate(ACCOUNT).exposingCreatedIdTo(accountID::set),
                        cryptoCreate(TOKEN_TREASURY),
                        tokenCreate(KYC_TOKEN)
                                .tokenType(FUNGIBLE_COMMON)
                                .treasury(TOKEN_TREASURY)
                                .kycKey(KYC_KEY)
                                .exposingCreatedIdTo(id -> kycTokenID.set(asToken(id))),
                        uploadInitCode(ASSOCIATE_DISSOCIATE_CONTRACT),
                        contractCreate(ASSOCIATE_DISSOCIATE_CONTRACT))
                .when(
                        withOpContext(
                                (spec, opLog) ->
                                        allRunFor(
                                                spec,
                                                contractCall(
                                                                ASSOCIATE_DISSOCIATE_CONTRACT,
                                                                "tokenAssociate",
                                                                asAddress(accountID.get()),
                                                                asAddress(kycTokenID.get()))
                                                        .payingWith(GENESIS)
                                                        .via("kycTokenAssociateFailsTxn")
                                                        .gas(GAS_TO_OFFER)
                                                        .hasKnownStatus(CONTRACT_REVERT_EXECUTED),
                                                newKeyNamed(DELEGATE_KEY)
                                                        .shape(
                                                                DELEGATE_CONTRACT_KEY_SHAPE
                                                                        .signedWith(
                                                                                sigs(
                                                                                        ON,
                                                                                        ASSOCIATE_DISSOCIATE_CONTRACT))),
                                                cryptoUpdate(ACCOUNT).key(DELEGATE_KEY),
                                                contractCall(
                                                                ASSOCIATE_DISSOCIATE_CONTRACT,
                                                                "tokenAssociate",
                                                                asAddress(accountID.get()),
                                                                asAddress(kycTokenID.get()))
                                                        .payingWith(GENESIS)
                                                        .via("kycTokenAssociateTxn")
                                                        .gas(GAS_TO_OFFER)
                                                        .hasKnownStatus(SUCCESS),
                                                contractCall(
                                                                ASSOCIATE_DISSOCIATE_CONTRACT,
                                                                "tokenAssociate",
                                                                asAddress(accountID.get()),
                                                                asAddress(kycTokenID.get()))
                                                        .payingWith(GENESIS)
                                                        .via("kycTokenSecondAssociateFailsTxn")
                                                        .gas(GAS_TO_OFFER)
                                                        .hasKnownStatus(CONTRACT_REVERT_EXECUTED))))
                .then(
                        childRecordsCheck(
                                "kycTokenAssociateFailsTxn",
                                CONTRACT_REVERT_EXECUTED,
                                recordWith()
                                        .status(INVALID_SIGNATURE)
                                        .contractCallResult(
                                                resultWith()
                                                        .contractCallResult(
                                                                htsPrecompileResult()
                                                                        .withStatus(
                                                                                INVALID_SIGNATURE)))),
                        childRecordsCheck(
                                "kycTokenAssociateTxn",
                                SUCCESS,
                                recordWith()
                                        .status(SUCCESS)
                                        .contractCallResult(
                                                resultWith()
                                                        .contractCallResult(
                                                                htsPrecompileResult()
                                                                        .withStatus(SUCCESS)))),
                        childRecordsCheck(
                                "kycTokenSecondAssociateFailsTxn",
                                CONTRACT_REVERT_EXECUTED,
                                recordWith()
                                        .status(TOKEN_ALREADY_ASSOCIATED_TO_ACCOUNT)
                                        .contractCallResult(
                                                resultWith()
                                                        .contractCallResult(
                                                                htsPrecompileResult()
                                                                        .withStatus(
                                                                                TOKEN_ALREADY_ASSOCIATED_TO_ACCOUNT)))),
                        getAccountInfo(ACCOUNT).hasToken(relationshipWith(KYC_TOKEN).kyc(Revoked)));
    }

    private HapiApiSpec associatePrecompileWithDelegateContractKeyForFungibleFrozen() {
        final AtomicReference<AccountID> accountID = new AtomicReference<>();
        final AtomicReference<TokenID> frozenTokenID = new AtomicReference<>();

        return defaultHapiSpec("AssociatePrecompileWithDelegateContractKeyForFungibleFrozen")
                .given(
                        newKeyNamed(FREEZE_KEY),
                        cryptoCreate(ACCOUNT).exposingCreatedIdTo(accountID::set),
                        cryptoCreate(TOKEN_TREASURY),
                        tokenCreate(FROZEN_TOKEN)
                                .tokenType(FUNGIBLE_COMMON)
                                .treasury(TOKEN_TREASURY)
                                .initialSupply(TOTAL_SUPPLY)
                                .freezeKey(FREEZE_KEY)
                                .freezeDefault(true)
                                .exposingCreatedIdTo(id -> frozenTokenID.set(asToken(id))),
                        uploadInitCode(ASSOCIATE_DISSOCIATE_CONTRACT),
                        contractCreate(ASSOCIATE_DISSOCIATE_CONTRACT))
                .when(
                        withOpContext(
                                (spec, opLog) ->
                                        allRunFor(
                                                spec,
                                                contractCall(
                                                                ASSOCIATE_DISSOCIATE_CONTRACT,
                                                                "tokenAssociate",
                                                                asAddress(accountID.get()),
                                                                asAddress(frozenTokenID.get()))
                                                        .payingWith(GENESIS)
                                                        .via("frozenTokenAssociateFailsTxn")
                                                        .gas(GAS_TO_OFFER)
                                                        .hasKnownStatus(CONTRACT_REVERT_EXECUTED),
                                                newKeyNamed(DELEGATE_KEY)
                                                        .shape(
                                                                DELEGATE_CONTRACT_KEY_SHAPE
                                                                        .signedWith(
                                                                                sigs(
                                                                                        ON,
                                                                                        ASSOCIATE_DISSOCIATE_CONTRACT))),
                                                cryptoUpdate(ACCOUNT).key(DELEGATE_KEY),
                                                contractCall(
                                                                ASSOCIATE_DISSOCIATE_CONTRACT,
                                                                "tokenAssociate",
                                                                asAddress(accountID.get()),
                                                                asAddress(frozenTokenID.get()))
                                                        .payingWith(GENESIS)
                                                        .via("frozenTokenAssociateTxn")
                                                        .gas(GAS_TO_OFFER)
                                                        .hasKnownStatus(SUCCESS),
                                                contractCall(
                                                                ASSOCIATE_DISSOCIATE_CONTRACT,
                                                                "tokenAssociate",
                                                                asAddress(accountID.get()),
                                                                asAddress(frozenTokenID.get()))
                                                        .payingWith(GENESIS)
                                                        .via("frozenTokenSecondAssociateFailsTxn")
                                                        .gas(GAS_TO_OFFER)
                                                        .hasKnownStatus(CONTRACT_REVERT_EXECUTED))))
                .then(
                        childRecordsCheck(
                                "frozenTokenAssociateFailsTxn",
                                CONTRACT_REVERT_EXECUTED,
                                recordWith()
                                        .status(INVALID_SIGNATURE)
                                        .contractCallResult(
                                                resultWith()
                                                        .contractCallResult(
                                                                htsPrecompileResult()
                                                                        .withStatus(
                                                                                INVALID_SIGNATURE)))),
                        childRecordsCheck(
                                "frozenTokenAssociateTxn",
                                SUCCESS,
                                recordWith()
                                        .status(SUCCESS)
                                        .contractCallResult(
                                                resultWith()
                                                        .contractCallResult(
                                                                htsPrecompileResult()
                                                                        .withStatus(SUCCESS)))),
                        childRecordsCheck(
                                "frozenTokenSecondAssociateFailsTxn",
                                CONTRACT_REVERT_EXECUTED,
                                recordWith()
                                        .status(TOKEN_ALREADY_ASSOCIATED_TO_ACCOUNT)
                                        .contractCallResult(
                                                resultWith()
                                                        .contractCallResult(
                                                                htsPrecompileResult()
                                                                        .withStatus(
                                                                                TOKEN_ALREADY_ASSOCIATED_TO_ACCOUNT)))),
                        getAccountInfo(ACCOUNT)
                                .hasToken(relationshipWith(FROZEN_TOKEN).freeze(Frozen)));
    }

    private HapiApiSpec associatePrecompileWithDelegateContractKeyForFungibleVanilla() {
        final AtomicReference<AccountID> accountID = new AtomicReference<>();
        final AtomicReference<TokenID> vanillaTokenID = new AtomicReference<>();

        return defaultHapiSpec("AssociatePrecompileWithDelegateContractKeyForFungibleVanilla")
                .given(
                        cryptoCreate(ACCOUNT).exposingCreatedIdTo(accountID::set),
                        cryptoCreate(TOKEN_TREASURY),
                        tokenCreate(VANILLA_TOKEN)
                                .tokenType(FUNGIBLE_COMMON)
                                .treasury(TOKEN_TREASURY)
                                .exposingCreatedIdTo(id -> vanillaTokenID.set(asToken(id))),
                        uploadInitCode(ASSOCIATE_DISSOCIATE_CONTRACT),
                        contractCreate(ASSOCIATE_DISSOCIATE_CONTRACT))
                .when(
                        withOpContext(
                                (spec, opLog) ->
                                        allRunFor(
                                                spec,
                                                contractCall(
                                                                ASSOCIATE_DISSOCIATE_CONTRACT,
                                                                "tokenAssociate",
                                                                asAddress(accountID.get()),
                                                                asAddress(vanillaTokenID.get()))
                                                        .payingWith(GENESIS)
                                                        .via("vanillaTokenAssociateFailsTxn")
                                                        .gas(GAS_TO_OFFER)
                                                        .hasKnownStatus(CONTRACT_REVERT_EXECUTED),
                                                newKeyNamed(DELEGATE_KEY)
                                                        .shape(
                                                                DELEGATE_CONTRACT_KEY_SHAPE
                                                                        .signedWith(
                                                                                sigs(
                                                                                        ON,
                                                                                        ASSOCIATE_DISSOCIATE_CONTRACT))),
                                                cryptoUpdate(ACCOUNT).key(DELEGATE_KEY),
                                                contractCall(
                                                                ASSOCIATE_DISSOCIATE_CONTRACT,
                                                                "tokenAssociate",
                                                                asAddress(accountID.get()),
                                                                asAddress(vanillaTokenID.get()))
                                                        .payingWith(GENESIS)
                                                        .via("vanillaTokenAssociateTxn")
                                                        .gas(GAS_TO_OFFER)
                                                        .hasKnownStatus(SUCCESS),
                                                contractCall(
                                                                ASSOCIATE_DISSOCIATE_CONTRACT,
                                                                "tokenAssociate",
                                                                asAddress(accountID.get()),
                                                                asAddress(vanillaTokenID.get()))
                                                        .payingWith(GENESIS)
                                                        .via("vanillaTokenSecondAssociateFailsTxn")
                                                        .gas(GAS_TO_OFFER)
                                                        .hasKnownStatus(CONTRACT_REVERT_EXECUTED))))
                .then(
                        childRecordsCheck(
                                "vanillaTokenAssociateFailsTxn",
                                CONTRACT_REVERT_EXECUTED,
                                recordWith()
                                        .status(INVALID_SIGNATURE)
                                        .contractCallResult(
                                                resultWith()
                                                        .contractCallResult(
                                                                htsPrecompileResult()
                                                                        .withStatus(
                                                                                INVALID_SIGNATURE)))),
                        childRecordsCheck(
                                "vanillaTokenAssociateTxn",
                                SUCCESS,
                                recordWith()
                                        .status(SUCCESS)
                                        .contractCallResult(
                                                resultWith()
                                                        .contractCallResult(
                                                                htsPrecompileResult()
                                                                        .withStatus(SUCCESS)))),
                        childRecordsCheck(
                                "vanillaTokenSecondAssociateFailsTxn",
                                CONTRACT_REVERT_EXECUTED,
                                recordWith()
                                        .status(TOKEN_ALREADY_ASSOCIATED_TO_ACCOUNT)
                                        .contractCallResult(
                                                resultWith()
                                                        .contractCallResult(
                                                                htsPrecompileResult()
                                                                        .withStatus(
                                                                                TOKEN_ALREADY_ASSOCIATED_TO_ACCOUNT)))),
                        getAccountInfo(ACCOUNT).hasToken(relationshipWith(VANILLA_TOKEN)));
    }

    private HapiApiSpec delegateCallForAssociatePrecompileSignedWithContractKeyFails() {
        final var outerContract = "NestedAssociateDissociate";
        final var nestedContract = "AssociateDissociate";
        final AtomicReference<AccountID> accountID = new AtomicReference<>();
        final AtomicReference<TokenID> vanillaTokenTokenID = new AtomicReference<>();

        return defaultHapiSpec("DelegateCallForAssociatePrecompileSignedWithContractKeyFails")
                .given(
                        cryptoCreate(ACCOUNT).exposingCreatedIdTo(accountID::set),
                        cryptoCreate(TOKEN_TREASURY),
                        tokenCreate(VANILLA_TOKEN)
                                .tokenType(FUNGIBLE_COMMON)
                                .treasury(TOKEN_TREASURY)
                                .exposingCreatedIdTo(id -> vanillaTokenTokenID.set(asToken(id))),
                        uploadInitCode(outerContract, nestedContract),
                        contractCreate(nestedContract))
                .when(
                        withOpContext(
                                (spec, opLog) ->
                                        allRunFor(
                                                spec,
                                                contractCreate(
                                                        outerContract,
                                                        getNestedContractAddress(
                                                                nestedContract, spec)),
                                                newKeyNamed(CONTRACT_KEY)
                                                        .shape(
                                                                CONTRACT_KEY_SHAPE.signedWith(
                                                                        sigs(ON, outerContract))),
                                                cryptoUpdate(ACCOUNT).key(CONTRACT_KEY),
                                                contractCall(
                                                                outerContract,
                                                                "associateDelegateCall",
                                                                asAddress(accountID.get()),
                                                                asAddress(
                                                                        vanillaTokenTokenID.get()))
                                                        .payingWith(GENESIS)
                                                        .via(
                                                                "delegateAssociateCallWithContractKeyTxn")
                                                        .hasKnownStatus(
                                                                ResponseCodeEnum
                                                                        .CONTRACT_REVERT_EXECUTED)
                                                        .gas(GAS_TO_OFFER))))
                .then(
                        childRecordsCheck(
                                "delegateAssociateCallWithContractKeyTxn",
                                CONTRACT_REVERT_EXECUTED,
                                recordWith()
                                        .status(INVALID_SIGNATURE)
                                        .contractCallResult(
                                                resultWith()
                                                        .contractCallResult(
                                                                htsPrecompileResult()
                                                                        .withStatus(
                                                                                INVALID_SIGNATURE)))),
                        getAccountInfo(ACCOUNT).hasNoTokenRelationship(VANILLA_TOKEN));
    }

    private HapiApiSpec delegateCallForDissociatePrecompileSignedWithContractKeyFails() {
        final var outerContract = "NestedAssociateDissociate";
        final var nestedContract = "AssociateDissociate";
        final AtomicReference<AccountID> accountID = new AtomicReference<>();
        final AtomicReference<TokenID> vanillaTokenTokenID = new AtomicReference<>();

        return defaultHapiSpec("DelegateCallForDissociatePrecompileSignedWithContractKeyFails")
                .given(
                        cryptoCreate(ACCOUNT).exposingCreatedIdTo(accountID::set),
                        cryptoCreate(TOKEN_TREASURY),
                        tokenCreate(VANILLA_TOKEN)
                                .tokenType(FUNGIBLE_COMMON)
                                .treasury(TOKEN_TREASURY)
                                .exposingCreatedIdTo(id -> vanillaTokenTokenID.set(asToken(id))),
                        uploadInitCode(outerContract, nestedContract),
                        contractCreate(nestedContract))
                .when(
                        withOpContext(
                                (spec, opLog) ->
                                        allRunFor(
                                                spec,
                                                contractCreate(
                                                        outerContract,
                                                        getNestedContractAddress(
                                                                nestedContract, spec)),
                                                newKeyNamed(CONTRACT_KEY)
                                                        .shape(
                                                                CONTRACT_KEY_SHAPE.signedWith(
                                                                        sigs(ON, outerContract))),
                                                cryptoUpdate(ACCOUNT).key(CONTRACT_KEY),
                                                tokenAssociate(ACCOUNT, VANILLA_TOKEN),
                                                contractCall(
                                                                outerContract,
                                                                "dissociateDelegateCall",
                                                                asAddress(accountID.get()),
                                                                asAddress(
                                                                        vanillaTokenTokenID.get()))
                                                        .payingWith(GENESIS)
                                                        .via(
                                                                "delegateDissociateCallWithContractKeyTxn")
                                                        .hasKnownStatus(
                                                                ResponseCodeEnum
                                                                        .CONTRACT_REVERT_EXECUTED)
                                                        .gas(GAS_TO_OFFER))))
                .then(
                        childRecordsCheck(
                                "delegateDissociateCallWithContractKeyTxn",
                                CONTRACT_REVERT_EXECUTED,
                                recordWith()
                                        .status(INVALID_SIGNATURE)
                                        .contractCallResult(
                                                resultWith()
                                                        .contractCallResult(
                                                                htsPrecompileResult()
                                                                        .withStatus(
                                                                                INVALID_SIGNATURE)))),
                        getAccountInfo(ACCOUNT).hasToken(relationshipWith(VANILLA_TOKEN)));
    }

    private HapiApiSpec callForBurnWithContractKey() {
        final var token = "Token";

        return defaultHapiSpec("callBurnWithContractKey")
                .given(
                        newKeyNamed(MULTI_KEY),
                        cryptoCreate(TOKEN_TREASURY),
                        tokenCreate(token)
                                .tokenType(FUNGIBLE_COMMON)
                                .initialSupply(50L)
                                .supplyKey(MULTI_KEY)
                                .adminKey(MULTI_KEY)
                                .treasury(TOKEN_TREASURY),
                        uploadInitCode(BURN_TOKEN),
                        withOpContext(
                                (spec, opLog) ->
                                        allRunFor(
                                                spec,
                                                contractCreate(
                                                                BURN_TOKEN,
                                                                asAddress(
                                                                        spec.registry()
                                                                                .getTokenID(token)))
                                                        .via("creationTx"))))
                .when(
                        newKeyNamed(CONTRACT_KEY)
                                .shape(CONTRACT_KEY_SHAPE.signedWith(sigs(ON, BURN_TOKEN))),
                        tokenUpdate(token).supplyKey(CONTRACT_KEY),
                        contractCall(BURN_TOKEN, "burnToken", 1, new ArrayList<Long>())
                                .via("burn with contract key")
                                .gas(GAS_TO_OFFER),
                        childRecordsCheck(
                                "burn with contract key",
                                SUCCESS,
                                recordWith()
                                        .status(SUCCESS)
                                        .contractCallResult(
                                                resultWith()
                                                        .contractCallResult(
                                                                htsPrecompileResult()
                                                                        .forFunction(
                                                                                FunctionType
                                                                                        .HAPI_BURN)
                                                                        .withStatus(SUCCESS)
                                                                        .withTotalSupply(49)))
                                        .tokenTransfers(
                                                changingFungibleBalances()
                                                        .including(token, TOKEN_TREASURY, -1))
                                        .newTotalSupply(49)))
                .then(getAccountBalance(TOKEN_TREASURY).hasTokenBalance(token, 49));
    }

    private HapiApiSpec burnTokenWithFullPrefixAndPartialPrefixKeys() {
        final var theAccount = "anybody";
        final var fungibleToken = "fungibleToken";
        final var firstBurnTxn = "firstBurnTxn";
        final var secondBurnTxn = "secondBurnTxn";
        final var amount = 99L;
        final AtomicLong fungibleNum = new AtomicLong();

        return defaultHapiSpec("burnTokenWithFullPrefixAndPartialPrefixKeys")
                .given(
                        newKeyNamed(MULTI_KEY),
                        cryptoCreate(theAccount).balance(10 * ONE_HUNDRED_HBARS),
                        cryptoCreate(TOKEN_TREASURY),
                        tokenCreate(fungibleToken)
                                .tokenType(TokenType.FUNGIBLE_COMMON)
                                .initialSupply(100)
                                .treasury(TOKEN_TREASURY)
                                .adminKey(MULTI_KEY)
                                .supplyKey(MULTI_KEY)
                                .exposingCreatedIdTo(
                                        idLit ->
                                                fungibleNum.set(asDotDelimitedLongArray(idLit)[2])),
                        uploadInitCode(ORDINARY_CALLS_CONTRACT),
                        contractCreate(ORDINARY_CALLS_CONTRACT))
                .when(
                        withOpContext(
                                (spec, opLog) ->
                                        allRunFor(
                                                spec,
                                                contractCall(
                                                                ORDINARY_CALLS_CONTRACT,
                                                                "burnTokenCall",
                                                                asAddress(
                                                                        spec.registry()
                                                                                .getTokenID(
                                                                                        fungibleToken)),
                                                                1,
                                                                new ArrayList<Long>())
                                                        .via(firstBurnTxn)
                                                        .payingWith(theAccount)
                                                        .signedBy(MULTI_KEY)
                                                        .signedBy(theAccount)
                                                        .hasKnownStatus(SUCCESS),
                                                contractCall(
                                                                ORDINARY_CALLS_CONTRACT,
                                                                "burnTokenCall",
                                                                asAddress(
                                                                        spec.registry()
                                                                                .getTokenID(
                                                                                        fungibleToken)),
                                                                1,
                                                                new ArrayList<Long>())
                                                        .via(secondBurnTxn)
                                                        .payingWith(theAccount)
                                                        .alsoSigningWithFullPrefix(MULTI_KEY)
                                                        .hasKnownStatus(SUCCESS))))
                .then(
                        childRecordsCheck(
                                firstBurnTxn,
                                SUCCESS,
                                recordWith()
                                        .status(INVALID_SIGNATURE)
                                        .contractCallResult(
                                                resultWith()
                                                        .contractCallResult(
                                                                htsPrecompileResult()
                                                                        .forFunction(
                                                                                FunctionType
                                                                                        .HAPI_BURN)
                                                                        .withStatus(
                                                                                INVALID_SIGNATURE)))),
                        childRecordsCheck(
                                secondBurnTxn,
                                SUCCESS,
                                recordWith()
                                        .status(SUCCESS)
                                        .contractCallResult(
                                                resultWith()
                                                        .contractCallResult(
                                                                htsPrecompileResult()
                                                                        .forFunction(
                                                                                FunctionType
                                                                                        .HAPI_BURN)
                                                                        .withStatus(SUCCESS)
                                                                        .withTotalSupply(99)))
                                        .newTotalSupply(99)),
                        getTokenInfo(fungibleToken).hasTotalSupply(amount),
                        getAccountBalance(TOKEN_TREASURY).hasTokenBalance(fungibleToken, amount));
    }

    private HapiApiSpec mixedFramesScenarios() {
        final var theAccount = "theAccount";
        final var fungibleToken = "fungibleToken";
        final var nestedContract = "MixedMintToken";
        final var outerContract = "MixedFramesScenarios";
        final var delegateContractDelegateContractShape =
                KeyShape.threshOf(1, SIMPLE, DELEGATE_CONTRACT, DELEGATE_CONTRACT);
        final var contractDelegateContractShape =
                KeyShape.threshOf(1, SIMPLE, KeyShape.CONTRACT, DELEGATE_CONTRACT);
        final var delegateContractDelegateContractKey = "delegateContractDelegateContractKey";
        final var contractDelegateContractKey = "contractDelegateContractKey";

        return defaultHapiSpec("HSCS_KEY_MIXED_FRAMES_SCENARIOS")
                .given(
                        newKeyNamed(MULTI_KEY),
                        cryptoCreate(theAccount).balance(10 * ONE_HUNDRED_HBARS),
                        cryptoCreate(TOKEN_TREASURY),
                        tokenCreate(fungibleToken)
                                .tokenType(TokenType.FUNGIBLE_COMMON)
                                .initialSupply(50L)
                                .supplyKey(MULTI_KEY)
                                .adminKey(MULTI_KEY)
                                .treasury(TOKEN_TREASURY),
                        uploadInitCode(outerContract, nestedContract),
                        contractCreate(nestedContract))
                .when(
                        withOpContext(
                                (spec, opLog) ->
                                        allRunFor(
                                                spec,
                                                contractCreate(
                                                                outerContract,
                                                                getNestedContractAddress(
                                                                        nestedContract, spec))
                                                        .via("creationTx"),
                                                newKeyNamed(delegateContractDelegateContractKey)
                                                        .shape(
                                                                delegateContractDelegateContractShape
                                                                        .signedWith(
                                                                                sigs(
                                                                                        ON,
                                                                                        nestedContract,
                                                                                        outerContract))),
                                                tokenUpdate(fungibleToken)
                                                        .supplyKey(
                                                                delegateContractDelegateContractKey),
                                                contractCall(
                                                                outerContract,
                                                                "burnCallAfterNestedMintCallWithPrecompileCall",
                                                                1,
                                                                asAddress(
                                                                        spec.registry()
                                                                                .getTokenID(
                                                                                        fungibleToken)))
                                                        .payingWith(theAccount)
                                                        .via(
                                                                "burnCallAfterNestedMintCallWithPrecompileCall"),
                                                contractCall(
                                                                outerContract,
                                                                "burnDelegateCallAfterNestedMintCallWithPrecompileDelegateCall",
                                                                1,
                                                                asAddress(
                                                                        spec.registry()
                                                                                .getTokenID(
                                                                                        fungibleToken)))
                                                        .payingWith(theAccount)
                                                        .via(
                                                                "burnDelegateCallAfterNestedMintCallWithPrecompileDelegateCall"),
                                                contractCall(
                                                                outerContract,
                                                                "burnDelegateCallAfterNestedMintDelegateCallWithPrecompileDelegateCall",
                                                                1,
                                                                asAddress(
                                                                        spec.registry()
                                                                                .getTokenID(
                                                                                        fungibleToken)))
                                                        .payingWith(theAccount)
                                                        .via(
                                                                "burnDelegateCallAfterNestedMintDelegateCallWithPrecompileDelegateCall"),
                                                contractCall(
                                                                outerContract,
                                                                "burnCallAfterNestedMintDelegateCallWithPrecompileDelegateCall",
                                                                1,
                                                                asAddress(
                                                                        spec.registry()
                                                                                .getTokenID(
                                                                                        fungibleToken)))
                                                        .payingWith(theAccount)
                                                        .via(
                                                                "burnCallAfterNestedMintDelegateCallWithPrecompileDelegateCall"))),
                        withOpContext(
                                (spec, opLog) ->
                                        allRunFor(
                                                spec,
                                                newKeyNamed(contractDelegateContractKey)
                                                        .shape(
                                                                contractDelegateContractShape
                                                                        .signedWith(
                                                                                sigs(
                                                                                        ON,
                                                                                        nestedContract,
                                                                                        outerContract))),
                                                tokenUpdate(fungibleToken)
                                                        .supplyKey(contractDelegateContractKey),
                                                contractCall(
                                                                outerContract,
                                                                "burnDelegateCallAfterNestedMintCallWithPrecompileCall",
                                                                1,
                                                                asAddress(
                                                                        spec.registry()
                                                                                .getTokenID(
                                                                                        fungibleToken)))
                                                        .payingWith(theAccount)
                                                        .via(
                                                                "burnDelegateCallAfterNestedMintCallWithPrecompileCall"),
                                                contractCall(
                                                                outerContract,
                                                                "burnDelegateCallAfterNestedMintDelegateCallWithPrecompileCall",
                                                                1,
                                                                asAddress(
                                                                        spec.registry()
                                                                                .getTokenID(
                                                                                        fungibleToken)))
                                                        .payingWith(theAccount)
                                                        .via(
                                                                "burnDelegateCallAfterNestedMintDelegateCallWithPrecompileCall"),
                                                contractCall(
                                                                outerContract,
                                                                "burnCallAfterNestedMintDelegateCallWithPrecompileCall",
                                                                1,
                                                                asAddress(
                                                                        spec.registry()
                                                                                .getTokenID(
                                                                                        fungibleToken)))
                                                        .payingWith(theAccount)
                                                        .via(
                                                                "burnCallAfterNestedMintDelegateCallWithPrecompileCall"))),
                        withOpContext(
                                (spec, opLog) ->
                                        allRunFor(
                                                spec,
                                                newKeyNamed(contractDelegateContractKey)
                                                        .shape(
                                                                contractDelegateContractShape
                                                                        .signedWith(
                                                                                sigs(
                                                                                        ON,
                                                                                        outerContract,
                                                                                        nestedContract))),
                                                tokenUpdate(fungibleToken)
                                                        .supplyKey(contractDelegateContractKey),
                                                contractCall(
                                                                outerContract,
                                                                "burnCallAfterNestedMintCallWithPrecompileDelegateCall",
                                                                1,
                                                                asAddress(
                                                                        spec.registry()
                                                                                .getTokenID(
                                                                                        fungibleToken)))
                                                        .payingWith(theAccount)
                                                        .via(
                                                                "burnCallAfterNestedMintCallWithPrecompileDelegateCall"))),
                        childRecordsCheck(
                                "burnCallAfterNestedMintCallWithPrecompileCall",
                                SUCCESS,
                                recordWith()
                                        .status(SUCCESS)
                                        .contractCallResult(
                                                resultWith()
                                                        .contractCallResult(
                                                                htsPrecompileResult()
                                                                        .forFunction(
                                                                                FunctionType
                                                                                        .HAPI_MINT)
                                                                        .withStatus(SUCCESS)
                                                                        .withTotalSupply(51)
                                                                        .withSerialNumbers()))
                                        .tokenTransfers(
                                                changingFungibleBalances()
                                                        .including(
                                                                fungibleToken, TOKEN_TREASURY, 1))
                                        .newTotalSupply(51),
                                recordWith()
                                        .status(SUCCESS)
                                        .contractCallResult(
                                                resultWith()
                                                        .contractCallResult(
                                                                htsPrecompileResult()
                                                                        .forFunction(
                                                                                FunctionType
                                                                                        .HAPI_BURN)
                                                                        .withStatus(SUCCESS)
                                                                        .withTotalSupply(50)))
                                        .tokenTransfers(
                                                changingFungibleBalances()
                                                        .including(
                                                                fungibleToken, TOKEN_TREASURY, -1))
                                        .newTotalSupply(50)),
                        childRecordsCheck(
                                "burnDelegateCallAfterNestedMintCallWithPrecompileCall",
                                SUCCESS,
                                recordWith()
                                        .status(SUCCESS)
                                        .contractCallResult(
                                                resultWith()
                                                        .contractCallResult(
                                                                htsPrecompileResult()
                                                                        .forFunction(
                                                                                FunctionType
                                                                                        .HAPI_MINT)
                                                                        .withStatus(SUCCESS)
                                                                        .withTotalSupply(51)
                                                                        .withSerialNumbers()))
                                        .tokenTransfers(
                                                changingFungibleBalances()
                                                        .including(
                                                                fungibleToken, TOKEN_TREASURY, 1))
                                        .newTotalSupply(51),
                                recordWith()
                                        .status(SUCCESS)
                                        .contractCallResult(
                                                resultWith()
                                                        .contractCallResult(
                                                                htsPrecompileResult()
                                                                        .forFunction(
                                                                                FunctionType
                                                                                        .HAPI_BURN)
                                                                        .withStatus(SUCCESS)
                                                                        .withTotalSupply(50)))
                                        .tokenTransfers(
                                                changingFungibleBalances()
                                                        .including(
                                                                fungibleToken, TOKEN_TREASURY, -1))
                                        .newTotalSupply(50)),
                        childRecordsCheck(
                                "burnDelegateCallAfterNestedMintDelegateCallWithPrecompileCall",
                                SUCCESS,
                                recordWith()
                                        .status(SUCCESS)
                                        .contractCallResult(
                                                resultWith()
                                                        .contractCallResult(
                                                                htsPrecompileResult()
                                                                        .forFunction(
                                                                                FunctionType
                                                                                        .HAPI_MINT)
                                                                        .withStatus(SUCCESS)
                                                                        .withTotalSupply(51)
                                                                        .withSerialNumbers()))
                                        .tokenTransfers(
                                                changingFungibleBalances()
                                                        .including(
                                                                fungibleToken, TOKEN_TREASURY, 1))
                                        .newTotalSupply(51),
                                recordWith()
                                        .status(SUCCESS)
                                        .contractCallResult(
                                                resultWith()
                                                        .contractCallResult(
                                                                htsPrecompileResult()
                                                                        .forFunction(
                                                                                FunctionType
                                                                                        .HAPI_BURN)
                                                                        .withStatus(SUCCESS)
                                                                        .withTotalSupply(50)))
                                        .tokenTransfers(
                                                changingFungibleBalances()
                                                        .including(
                                                                fungibleToken, TOKEN_TREASURY, -1))
                                        .newTotalSupply(50)),
                        childRecordsCheck(
                                "burnCallAfterNestedMintDelegateCallWithPrecompileCall",
                                SUCCESS,
                                recordWith()
                                        .status(SUCCESS)
                                        .contractCallResult(
                                                resultWith()
                                                        .contractCallResult(
                                                                htsPrecompileResult()
                                                                        .forFunction(
                                                                                FunctionType
                                                                                        .HAPI_MINT)
                                                                        .withStatus(SUCCESS)
                                                                        .withTotalSupply(51)
                                                                        .withSerialNumbers()))
                                        .tokenTransfers(
                                                changingFungibleBalances()
                                                        .including(
                                                                fungibleToken, TOKEN_TREASURY, 1))
                                        .newTotalSupply(51),
                                recordWith()
                                        .status(SUCCESS)
                                        .contractCallResult(
                                                resultWith()
                                                        .contractCallResult(
                                                                htsPrecompileResult()
                                                                        .forFunction(
                                                                                FunctionType
                                                                                        .HAPI_BURN)
                                                                        .withStatus(SUCCESS)
                                                                        .withTotalSupply(50)))
                                        .tokenTransfers(
                                                changingFungibleBalances()
                                                        .including(
                                                                fungibleToken, TOKEN_TREASURY, -1))
                                        .newTotalSupply(50)),
                        childRecordsCheck(
                                "burnCallAfterNestedMintCallWithPrecompileDelegateCall",
                                SUCCESS,
                                recordWith()
                                        .status(SUCCESS)
                                        .contractCallResult(
                                                resultWith()
                                                        .contractCallResult(
                                                                htsPrecompileResult()
                                                                        .forFunction(
                                                                                FunctionType
                                                                                        .HAPI_MINT)
                                                                        .withStatus(SUCCESS)
                                                                        .withTotalSupply(51)
                                                                        .withSerialNumbers()))
                                        .tokenTransfers(
                                                changingFungibleBalances()
                                                        .including(
                                                                fungibleToken, TOKEN_TREASURY, 1))
                                        .newTotalSupply(51),
                                recordWith()
                                        .status(SUCCESS)
                                        .contractCallResult(
                                                resultWith()
                                                        .contractCallResult(
                                                                htsPrecompileResult()
                                                                        .forFunction(
                                                                                FunctionType
                                                                                        .HAPI_BURN)
                                                                        .withStatus(SUCCESS)
                                                                        .withTotalSupply(50)))
                                        .tokenTransfers(
                                                changingFungibleBalances()
                                                        .including(
                                                                fungibleToken, TOKEN_TREASURY, -1))
                                        .newTotalSupply(50)),
                        childRecordsCheck(
                                "burnDelegateCallAfterNestedMintCallWithPrecompileDelegateCall",
                                SUCCESS,
                                recordWith()
                                        .status(SUCCESS)
                                        .contractCallResult(
                                                resultWith()
                                                        .contractCallResult(
                                                                htsPrecompileResult()
                                                                        .forFunction(
                                                                                FunctionType
                                                                                        .HAPI_MINT)
                                                                        .withStatus(SUCCESS)
                                                                        .withTotalSupply(51)
                                                                        .withSerialNumbers()))
                                        .tokenTransfers(
                                                changingFungibleBalances()
                                                        .including(
                                                                fungibleToken, TOKEN_TREASURY, 1))
                                        .newTotalSupply(51),
                                recordWith()
                                        .status(SUCCESS)
                                        .contractCallResult(
                                                resultWith()
                                                        .contractCallResult(
                                                                htsPrecompileResult()
                                                                        .forFunction(
                                                                                FunctionType
                                                                                        .HAPI_BURN)
                                                                        .withStatus(SUCCESS)
                                                                        .withTotalSupply(50)))
                                        .tokenTransfers(
                                                changingFungibleBalances()
                                                        .including(
                                                                fungibleToken, TOKEN_TREASURY, -1))
                                        .newTotalSupply(50)),
                        childRecordsCheck(
                                "burnDelegateCallAfterNestedMintDelegateCallWithPrecompileDelegateCall",
                                SUCCESS,
                                recordWith()
                                        .status(SUCCESS)
                                        .contractCallResult(
                                                resultWith()
                                                        .contractCallResult(
                                                                htsPrecompileResult()
                                                                        .forFunction(
                                                                                FunctionType
                                                                                        .HAPI_MINT)
                                                                        .withStatus(SUCCESS)
                                                                        .withTotalSupply(51)
                                                                        .withSerialNumbers()))
                                        .tokenTransfers(
                                                changingFungibleBalances()
                                                        .including(
                                                                fungibleToken, TOKEN_TREASURY, 1))
                                        .newTotalSupply(51),
                                recordWith()
                                        .status(SUCCESS)
                                        .contractCallResult(
                                                resultWith()
                                                        .contractCallResult(
                                                                htsPrecompileResult()
                                                                        .forFunction(
                                                                                FunctionType
                                                                                        .HAPI_BURN)
                                                                        .withStatus(SUCCESS)
                                                                        .withTotalSupply(50)))
                                        .tokenTransfers(
                                                changingFungibleBalances()
                                                        .including(
                                                                fungibleToken, TOKEN_TREASURY, -1))
                                        .newTotalSupply(50)),
                        childRecordsCheck(
                                "burnCallAfterNestedMintDelegateCallWithPrecompileDelegateCall",
                                SUCCESS,
                                recordWith()
                                        .status(SUCCESS)
                                        .contractCallResult(
                                                resultWith()
                                                        .contractCallResult(
                                                                htsPrecompileResult()
                                                                        .forFunction(
                                                                                FunctionType
                                                                                        .HAPI_MINT)
                                                                        .withStatus(SUCCESS)
                                                                        .withTotalSupply(51)
                                                                        .withSerialNumbers()))
                                        .tokenTransfers(
                                                changingFungibleBalances()
                                                        .including(
                                                                fungibleToken, TOKEN_TREASURY, 1))
                                        .newTotalSupply(51),
                                recordWith()
                                        .status(SUCCESS)
                                        .contractCallResult(
                                                resultWith()
                                                        .contractCallResult(
                                                                htsPrecompileResult()
                                                                        .forFunction(
                                                                                FunctionType
                                                                                        .HAPI_BURN)
                                                                        .withStatus(SUCCESS)
                                                                        .withTotalSupply(50)))
                                        .tokenTransfers(
                                                changingFungibleBalances()
                                                        .including(
                                                                fungibleToken, TOKEN_TREASURY, -1))
                                        .newTotalSupply(50)))
                .then(getAccountBalance(TOKEN_TREASURY).hasTokenBalance(fungibleToken, 50));
    }

    @NotNull
    private String getNestedContractAddress(String contract, HapiApiSpec spec) {
>>>>>>> 3e79be41
        return AssociatePrecompileSuite.getNestedContractAddress(contract, spec);
    }

    @Override
    protected Logger getResultsLogger() {
        return log;
    }
}<|MERGE_RESOLUTION|>--- conflicted
+++ resolved
@@ -126,255 +126,252 @@
     @Override
     public List<HapiApiSpec> getSpecsInSuite() {
         return allOf(
-<<<<<<< HEAD
-				HSCS_KEY_1(),
-				HSCS_KEY_2(),
-				HSCS_KEY_3(),
-				HSCS_KEY_4(),
-				HSCS_KEY_5(),
-				HSCS_KEY_6(),
-				HSCS_KEY_7(),
-				HSCS_KEY_8(),
-				HSCS_KEY_10()
-		);
-	}
-
-	List<HapiApiSpec> HSCS_KEY_1() {
-		return List.of(
-				callForMintWithContractKey(),
-				callForTransferWithContractKey(),
-				callForAssociateWithContractKey(),
-				callForDissociateWithContractKey(),
-				callForBurnWithContractKey(),
-				delegateCallForAssociatePrecompileSignedWithContractKeyFails(),
-				delegateCallForDissociatePrecompileSignedWithContractKeyFails()
-		);
-	}
-
-	List<HapiApiSpec> HSCS_KEY_2() {
-		return List.of(
-				staticCallForTransferWithContractKey(),
-				staticCallForBurnWithContractKey(),
-				staticCallForMintWithContractKey(),
-				delegateCallForTransferWithContractKey(),
-				delegateCallForBurnWithContractKey(),
-				delegateCallForMintWithContractKey(),
-				staticCallForDissociatePrecompileFails()
-		);
-	}
-
-	List<HapiApiSpec> HSCS_KEY_3() {
-		return List.of(
-				callForMintWithDelegateContractKey(),
-				callForTransferWithDelegateContractKey(),
-				callForAssociateWithDelegateContractKey(),
-				callForDissociateWithDelegateContractKey(),
-				callForBurnWithDelegateContractKey(),
-				delegateCallForAssociatePrecompileSignedWithDelegateContractKeyWorks(),
-				delegateCallForDissociatePrecompileSignedWithDelegateContractKeyWorks()
-		);
-	}
-
-	List<HapiApiSpec> HSCS_KEY_4() {
-		return List.of(
-				associatePrecompileWithDelegateContractKeyForFungibleVanilla(),
-				associatePrecompileWithDelegateContractKeyForFungibleFrozen(),
-				associatePrecompileWithDelegateContractKeyForFungibleWithKYC(),
-				associatePrecompileWithDelegateContractKeyForNonFungibleVanilla(),
-				associatePrecompileWithDelegateContractKeyForNonFungibleFrozen(),
-				associatePrecompileWithDelegateContractKeyForNonFungibleWithKYC(),
-				dissociatePrecompileWithDelegateContractKeyForFungibleVanilla(),
-				dissociatePrecompileWithDelegateContractKeyForFungibleFrozen(),
-				dissociatePrecompileWithDelegateContractKeyForFungibleWithKYC(),
-				dissociatePrecompileWithDelegateContractKeyForNonFungibleVanilla(),
-				dissociatePrecompileWithDelegateContractKeyForNonFungibleFrozen(),
-				dissociatePrecompileWithDelegateContractKeyForNonFungibleWithKYC()
-		);
-	}
-
-	List<HapiApiSpec> HSCS_KEY_5() {
-		return List.of(
-				staticCallForTransferWithDelegateContractKey(),
-				staticCallForBurnWithDelegateContractKey(),
-				staticCallForMintWithDelegateContractKey(),
-				staticCallForAssociatePrecompileFails()
-		);
-	}
-
-	List<HapiApiSpec> HSCS_KEY_6() {
-		return List.of(
-				burnWithKeyAsPartOf1OfXThreshold()
-		);
-	}
-
-	List<HapiApiSpec> HSCS_KEY_7() {
-		return List.of(
-				transferWithKeyAsPartOf2OfXThreshold()
-		);
-	}
-
-	List<HapiApiSpec> HSCS_KEY_8() {
-		return List.of(
-				burnTokenWithFullPrefixAndPartialPrefixKeys()
-		);
-	}
-
-	List<HapiApiSpec> HSCS_KEY_10() {
-		return List.of(
-				mixedFramesScenarios()
-		);
-	}
-
-	private HapiApiSpec burnWithKeyAsPartOf1OfXThreshold() {
-		final var token = "Token";
-		final var delegateContractKeyShape = KeyShape.threshOf(1, SIMPLE, DELEGATE_CONTRACT);
-		final var contractKeyShape = KeyShape.threshOf(1, SIMPLE, KeyShape.CONTRACT);
-
-		return defaultHapiSpec("burnWithKeyAsPartOf1OfXThreshold")
-				.given(
-						newKeyNamed(MULTI_KEY),
-						cryptoCreate(TOKEN_TREASURY),
-						tokenCreate(token)
-								.tokenType(TokenType.FUNGIBLE_COMMON)
-								.initialSupply(50L)
-								.supplyKey(MULTI_KEY)
-								.adminKey(MULTI_KEY)
-								.treasury(TOKEN_TREASURY),
-						uploadInitCode(BURN_TOKEN),
-						withOpContext(
-								(spec, opLog) ->
-										allRunFor(
-												spec,
-												contractCreate(BURN_TOKEN, asAddress(spec.registry().getTokenID(token))
-												)
-														.via("creationTx")
-										)
-						)
-				)
-				.when(
-						newKeyNamed(DELEGATE_KEY).shape(delegateContractKeyShape.signedWith(sigs(ON, BURN_TOKEN))),
-						tokenUpdate(token).supplyKey(DELEGATE_KEY),
-						contractCall(BURN_TOKEN, "burnToken", 1, new ArrayList<Long>()
-						)
-								.via("burn with delegate contract key")
-								.gas(GAS_TO_OFFER),
-						childRecordsCheck("burn with delegate contract key", SUCCESS, recordWith()
-								.status(SUCCESS)
-								.contractCallResult(
-										resultWith()
-												.contractCallResult(htsPrecompileResult()
-														.forFunction(HTSPrecompileResult.FunctionType.BURN)
-														.withStatus(SUCCESS)
-														.withTotalSupply(49)
-												)
-								)
-								.tokenTransfers(
-										changingFungibleBalances()
-												.including(token, TOKEN_TREASURY, -1)
-								)
-								.newTotalSupply(49)
-						),
-						getAccountBalance(TOKEN_TREASURY).hasTokenBalance(token, 49)
-				)
-				.then(
-						newKeyNamed(CONTRACT_KEY).shape(contractKeyShape.signedWith(sigs(ON, BURN_TOKEN))),
-						tokenUpdate(token)
-								.supplyKey(CONTRACT_KEY),
-						contractCall(BURN_TOKEN, "burnToken", 1, new ArrayList<Long>()
-						)
-								.via("burn with contract key")
-								.gas(GAS_TO_OFFER),
-						childRecordsCheck("burn with contract key", SUCCESS,
-								recordWith()
-										.status(SUCCESS)
-										.contractCallResult(
-												resultWith()
-														.contractCallResult(htsPrecompileResult()
-																.forFunction(HTSPrecompileResult.FunctionType.BURN)
-																.withStatus(SUCCESS)
-																.withTotalSupply(48)
-														)
-										)
-								.tokenTransfers(
-										changingFungibleBalances()
-												.including(token, TOKEN_TREASURY, -1)
-								)
-						)
-				);
-	}
-
-	private HapiApiSpec transferWithKeyAsPartOf2OfXThreshold() {
-		final var outerContract = "DelegateContract";
-		final var nestedContract = "ServiceContract";
-		final AtomicReference<AccountID> accountID = new AtomicReference<>();
-		final AtomicReference<TokenID> vanillaTokenTokenID = new AtomicReference<>();
-		final AtomicReference<AccountID> receiverID = new AtomicReference<>();
-		final var delegateContractKeyShape = KeyShape.threshOf(2, SIMPLE, SIMPLE, DELEGATE_CONTRACT, KeyShape.CONTRACT);
-
-		return defaultHapiSpec("transferWithKeyAsPartOf2OfXThreshold")
-				.given(
-						newKeyNamed(SUPPLY_KEY),
-						cryptoCreate(TOKEN_TREASURY),
-						tokenCreate(VANILLA_TOKEN)
-								.tokenType(TokenType.NON_FUNGIBLE_UNIQUE)
-								.supplyKey(SUPPLY_KEY)
-								.treasury(TOKEN_TREASURY)
-								.initialSupply(0)
-								.exposingCreatedIdTo(id -> vanillaTokenTokenID.set(asToken(id))),
-						mintToken(VANILLA_TOKEN, List.of(copyFromUtf8("First!"))),
-						cryptoCreate(ACCOUNT)
-								.exposingCreatedIdTo(accountID::set),
-						cryptoCreate(RECEIVER)
-								.exposingCreatedIdTo(receiverID::set),
-						uploadInitCode(outerContract, nestedContract),
-						contractCreate(nestedContract),
-						tokenAssociate(nestedContract, VANILLA_TOKEN),
-						tokenAssociate(ACCOUNT, VANILLA_TOKEN),
-						tokenAssociate(RECEIVER, VANILLA_TOKEN),
-						cryptoTransfer(movingUnique(VANILLA_TOKEN, 1L).between(TOKEN_TREASURY, ACCOUNT))
-								.payingWith(GENESIS)
-				).when(
-						withOpContext(
-								(spec, opLog) ->
-										allRunFor(
-												spec,
-												contractCreate(outerContract, getNestedContractAddress(nestedContract, spec)),
-												tokenAssociate(outerContract, VANILLA_TOKEN),
-												newKeyNamed(DELEGATE_KEY).shape(delegateContractKeyShape.signedWith(sigs(ON, ON, outerContract, nestedContract))),
-												cryptoUpdate(ACCOUNT).key(DELEGATE_KEY),
-												contractCall(outerContract, "transferDelegateCall",
-														asAddress(vanillaTokenTokenID.get()), asAddress(accountID.get()),
-														asAddress(receiverID.get()), 1L
-												)
-														.payingWith(GENESIS)
-														.alsoSigningWithFullPrefix(ACCOUNT)
-														.via("delegateTransferCallWithDelegateContractKeyTxn")
-														.gas(GAS_TO_OFFER)
-										)
-						)
-				).then(
-						childRecordsCheck("delegateTransferCallWithDelegateContractKeyTxn", SUCCESS,
-								recordWith()
-										.status(SUCCESS)
-										.contractCallResult(
-												resultWith()
-														.contractCallResult(htsPrecompileResult()
-																.withStatus(SUCCESS)
-														)
-										)
-						),
-						getAccountBalance(ACCOUNT).hasTokenBalance(VANILLA_TOKEN, 0),
-						getAccountBalance(RECEIVER).hasTokenBalance(VANILLA_TOKEN, 1)
-				);
-	}
-
-
-	private HapiApiSpec delegateCallForTransferWithContractKey() {
-		final var outerContract = "DelegateContract";
-		final var nestedContract = "ServiceContract";
-		final AtomicReference<AccountID> accountID = new AtomicReference<>();
-		final AtomicReference<TokenID> vanillaTokenTokenID = new AtomicReference<>();
-		final AtomicReference<AccountID> receiverID = new AtomicReference<>();
+                HSCS_KEY_1(),
+                HSCS_KEY_2(),
+                HSCS_KEY_3(),
+                HSCS_KEY_4(),
+                HSCS_KEY_5(),
+                HSCS_KEY_6(),
+                HSCS_KEY_7(),
+                HSCS_KEY_8(),
+                HSCS_KEY_10());
+    }
+
+    List<HapiApiSpec> HSCS_KEY_1() {
+        return List.of(
+                callForMintWithContractKey(),
+                callForTransferWithContractKey(),
+                callForAssociateWithContractKey(),
+                callForDissociateWithContractKey(),
+                callForBurnWithContractKey(),
+                delegateCallForAssociatePrecompileSignedWithContractKeyFails(),
+                delegateCallForDissociatePrecompileSignedWithContractKeyFails());
+    }
+
+    List<HapiApiSpec> HSCS_KEY_2() {
+        return List.of(
+                staticCallForTransferWithContractKey(),
+                staticCallForBurnWithContractKey(),
+                staticCallForMintWithContractKey(),
+                delegateCallForTransferWithContractKey(),
+                delegateCallForBurnWithContractKey(),
+                delegateCallForMintWithContractKey(),
+                staticCallForDissociatePrecompileFails());
+    }
+
+    List<HapiApiSpec> HSCS_KEY_3() {
+        return List.of(
+                callForMintWithDelegateContractKey(),
+                callForTransferWithDelegateContractKey(),
+                callForAssociateWithDelegateContractKey(),
+                callForDissociateWithDelegateContractKey(),
+                callForBurnWithDelegateContractKey(),
+                delegateCallForAssociatePrecompileSignedWithDelegateContractKeyWorks(),
+                delegateCallForDissociatePrecompileSignedWithDelegateContractKeyWorks());
+    }
+
+    List<HapiApiSpec> HSCS_KEY_4() {
+        return List.of(
+                associatePrecompileWithDelegateContractKeyForFungibleVanilla(),
+                associatePrecompileWithDelegateContractKeyForFungibleFrozen(),
+                associatePrecompileWithDelegateContractKeyForFungibleWithKYC(),
+                associatePrecompileWithDelegateContractKeyForNonFungibleVanilla(),
+                associatePrecompileWithDelegateContractKeyForNonFungibleFrozen(),
+                associatePrecompileWithDelegateContractKeyForNonFungibleWithKYC(),
+                dissociatePrecompileWithDelegateContractKeyForFungibleVanilla(),
+                dissociatePrecompileWithDelegateContractKeyForFungibleFrozen(),
+                dissociatePrecompileWithDelegateContractKeyForFungibleWithKYC(),
+                dissociatePrecompileWithDelegateContractKeyForNonFungibleVanilla(),
+                dissociatePrecompileWithDelegateContractKeyForNonFungibleFrozen(),
+                dissociatePrecompileWithDelegateContractKeyForNonFungibleWithKYC());
+    }
+
+    List<HapiApiSpec> HSCS_KEY_5() {
+        return List.of(
+                staticCallForTransferWithDelegateContractKey(),
+                staticCallForBurnWithDelegateContractKey(),
+                staticCallForMintWithDelegateContractKey(),
+                staticCallForAssociatePrecompileFails());
+    }
+
+    List<HapiApiSpec> HSCS_KEY_6() {
+        return List.of(burnWithKeyAsPartOf1OfXThreshold());
+    }
+
+    List<HapiApiSpec> HSCS_KEY_7() {
+        return List.of(transferWithKeyAsPartOf2OfXThreshold());
+    }
+
+    List<HapiApiSpec> HSCS_KEY_8() {
+        return List.of(burnTokenWithFullPrefixAndPartialPrefixKeys());
+    }
+
+    List<HapiApiSpec> HSCS_KEY_10() {
+        return List.of(mixedFramesScenarios());
+    }
+
+    private HapiApiSpec burnWithKeyAsPartOf1OfXThreshold() {
+        final var token = "Token";
+        final var delegateContractKeyShape = KeyShape.threshOf(1, SIMPLE, DELEGATE_CONTRACT);
+        final var contractKeyShape = KeyShape.threshOf(1, SIMPLE, KeyShape.CONTRACT);
+
+        return defaultHapiSpec("burnWithKeyAsPartOf1OfXThreshold")
+                .given(
+                        newKeyNamed(MULTI_KEY),
+                        cryptoCreate(TOKEN_TREASURY),
+                        tokenCreate(token)
+                                .tokenType(TokenType.FUNGIBLE_COMMON)
+                                .initialSupply(50L)
+                                .supplyKey(MULTI_KEY)
+                                .adminKey(MULTI_KEY)
+                                .treasury(TOKEN_TREASURY),
+                        uploadInitCode(BURN_TOKEN),
+                        withOpContext(
+                                (spec, opLog) ->
+                                        allRunFor(
+                                                spec,
+                                                contractCreate(
+                                                                BURN_TOKEN,
+                                                                asAddress(
+                                                                        spec.registry()
+                                                                                .getTokenID(token)))
+                                                        .via("creationTx"))))
+                .when(
+                        newKeyNamed(DELEGATE_KEY)
+                                .shape(delegateContractKeyShape.signedWith(sigs(ON, BURN_TOKEN))),
+                        tokenUpdate(token).supplyKey(DELEGATE_KEY),
+                        contractCall(BURN_TOKEN, "burnToken", 1, new ArrayList<Long>())
+                                .via("burn with delegate contract key")
+                                .gas(GAS_TO_OFFER),
+                        childRecordsCheck(
+                                "burn with delegate contract key",
+                                SUCCESS,
+                                recordWith()
+                                        .status(SUCCESS)
+                                        .contractCallResult(
+                                                resultWith()
+                                                        .contractCallResult(
+                                                                htsPrecompileResult()
+                                                                        .forFunction(
+                                                                                FunctionType
+                                                                                        .HAPI_BURN)
+                                                                        .withStatus(SUCCESS)
+                                                                        .withTotalSupply(49)))
+                                        .tokenTransfers(
+                                                changingFungibleBalances()
+                                                        .including(token, TOKEN_TREASURY, -1))
+                                        .newTotalSupply(49)),
+                        getAccountBalance(TOKEN_TREASURY).hasTokenBalance(token, 49))
+                .then(
+                        newKeyNamed(CONTRACT_KEY)
+                                .shape(contractKeyShape.signedWith(sigs(ON, BURN_TOKEN))),
+                        tokenUpdate(token).supplyKey(CONTRACT_KEY),
+                        contractCall(BURN_TOKEN, "burnToken", 1, new ArrayList<Long>())
+                                .via("burn with contract key")
+                                .gas(GAS_TO_OFFER),
+                        childRecordsCheck(
+                                "burn with contract key",
+                                SUCCESS,
+                                recordWith()
+                                        .status(SUCCESS)
+                                        .contractCallResult(
+                                                resultWith()
+                                                        .contractCallResult(
+                                                                htsPrecompileResult()
+                                                                        .forFunction(
+                                                                                FunctionType
+                                                                                        .HAPI_BURN)
+                                                                        .withStatus(SUCCESS)
+                                                                        .withTotalSupply(48)))
+                                        .tokenTransfers(
+                                                changingFungibleBalances()
+                                                        .including(token, TOKEN_TREASURY, -1))));
+    }
+
+    private HapiApiSpec transferWithKeyAsPartOf2OfXThreshold() {
+        final var outerContract = "DelegateContract";
+        final var nestedContract = "ServiceContract";
+        final AtomicReference<AccountID> accountID = new AtomicReference<>();
+        final AtomicReference<TokenID> vanillaTokenTokenID = new AtomicReference<>();
+        final AtomicReference<AccountID> receiverID = new AtomicReference<>();
+        final var delegateContractKeyShape =
+                KeyShape.threshOf(2, SIMPLE, SIMPLE, DELEGATE_CONTRACT, KeyShape.CONTRACT);
+
+        return defaultHapiSpec("transferWithKeyAsPartOf2OfXThreshold")
+                .given(
+                        newKeyNamed(SUPPLY_KEY),
+                        cryptoCreate(TOKEN_TREASURY),
+                        tokenCreate(VANILLA_TOKEN)
+                                .tokenType(TokenType.NON_FUNGIBLE_UNIQUE)
+                                .supplyKey(SUPPLY_KEY)
+                                .treasury(TOKEN_TREASURY)
+                                .initialSupply(0)
+                                .exposingCreatedIdTo(id -> vanillaTokenTokenID.set(asToken(id))),
+                        mintToken(VANILLA_TOKEN, List.of(copyFromUtf8("First!"))),
+                        cryptoCreate(ACCOUNT).exposingCreatedIdTo(accountID::set),
+                        cryptoCreate(RECEIVER).exposingCreatedIdTo(receiverID::set),
+                        uploadInitCode(outerContract, nestedContract),
+                        contractCreate(nestedContract),
+                        tokenAssociate(nestedContract, VANILLA_TOKEN),
+                        tokenAssociate(ACCOUNT, VANILLA_TOKEN),
+                        tokenAssociate(RECEIVER, VANILLA_TOKEN),
+                        cryptoTransfer(
+                                        movingUnique(VANILLA_TOKEN, 1L)
+                                                .between(TOKEN_TREASURY, ACCOUNT))
+                                .payingWith(GENESIS))
+                .when(
+                        withOpContext(
+                                (spec, opLog) ->
+                                        allRunFor(
+                                                spec,
+                                                contractCreate(
+                                                        outerContract,
+                                                        getNestedContractAddress(
+                                                                nestedContract, spec)),
+                                                tokenAssociate(outerContract, VANILLA_TOKEN),
+                                                newKeyNamed(DELEGATE_KEY)
+                                                        .shape(
+                                                                delegateContractKeyShape.signedWith(
+                                                                        sigs(
+                                                                                ON,
+                                                                                ON,
+                                                                                outerContract,
+                                                                                nestedContract))),
+                                                cryptoUpdate(ACCOUNT).key(DELEGATE_KEY),
+                                                contractCall(
+                                                                outerContract,
+                                                                "transferDelegateCall",
+                                                                asAddress(
+                                                                        vanillaTokenTokenID.get()),
+                                                                asAddress(accountID.get()),
+                                                                asAddress(receiverID.get()),
+                                                                1L)
+                                                        .payingWith(GENESIS)
+                                                        .alsoSigningWithFullPrefix(ACCOUNT)
+                                                        .via(
+                                                                "delegateTransferCallWithDelegateContractKeyTxn")
+                                                        .gas(GAS_TO_OFFER))))
+                .then(
+                        childRecordsCheck(
+                                "delegateTransferCallWithDelegateContractKeyTxn",
+                                SUCCESS,
+                                recordWith()
+                                        .status(SUCCESS)
+                                        .contractCallResult(
+                                                resultWith()
+                                                        .contractCallResult(
+                                                                htsPrecompileResult()
+                                                                        .withStatus(SUCCESS)))),
+                        getAccountBalance(ACCOUNT).hasTokenBalance(VANILLA_TOKEN, 0),
+                        getAccountBalance(RECEIVER).hasTokenBalance(VANILLA_TOKEN, 1));
+    }
+
+    private HapiApiSpec delegateCallForTransferWithContractKey() {
+        final var outerContract = "DelegateContract";
+        final var nestedContract = "ServiceContract";
+        final AtomicReference<AccountID> accountID = new AtomicReference<>();
+        final AtomicReference<TokenID> vanillaTokenTokenID = new AtomicReference<>();
+        final AtomicReference<AccountID> receiverID = new AtomicReference<>();
 
 		return defaultHapiSpec("delegateCallForTransferWithContractKey")
 				.given(
@@ -432,10 +429,10 @@
 				);
 	}
 
-	private HapiApiSpec delegateCallForBurnWithContractKey() {
-		final var outerContract = "DelegateContract";
-		final var nestedContract = "ServiceContract";
-		final AtomicReference<TokenID> vanillaTokenTokenID = new AtomicReference<>();
+    private HapiApiSpec delegateCallForBurnWithContractKey() {
+        final var outerContract = "DelegateContract";
+        final var nestedContract = "ServiceContract";
+        final AtomicReference<TokenID> vanillaTokenTokenID = new AtomicReference<>();
 
 		return defaultHapiSpec("delegateCallForBurnWithContractKey")
 				.given(
@@ -486,10 +483,10 @@
 				);
 	}
 
-	private HapiApiSpec delegateCallForMintWithContractKey() {
-		final var outerContract = "DelegateContract";
-		final var nestedContract = "ServiceContract";
-		final AtomicReference<TokenID> vanillaTokenTokenID = new AtomicReference<>();
+    private HapiApiSpec delegateCallForMintWithContractKey() {
+        final var outerContract = "DelegateContract";
+        final var nestedContract = "ServiceContract";
+        final AtomicReference<TokenID> vanillaTokenTokenID = new AtomicReference<>();
 
 		return defaultHapiSpec("delegateCallForMintWithContractKey")
 				.given(
@@ -540,1004 +537,1162 @@
 				);
 	}
 
-	private HapiApiSpec staticCallForDissociatePrecompileFails() {
-		final var outerContract = "NestedAssociateDissociate";
-		final var nestedContract = "AssociateDissociate";
-		final AtomicReference<AccountID> accountID = new AtomicReference<>();
-		final AtomicReference<TokenID> vanillaTokenTokenID = new AtomicReference<>();
-
-		return defaultHapiSpec("StaticCallForDissociatePrecompileFails")
-				.given(
-						cryptoCreate(ACCOUNT)
-								.exposingCreatedIdTo(accountID::set),
-						cryptoCreate(TOKEN_TREASURY),
-						tokenCreate(VANILLA_TOKEN)
-								.tokenType(FUNGIBLE_COMMON)
-								.treasury(TOKEN_TREASURY)
-								.exposingCreatedIdTo(id -> vanillaTokenTokenID.set(asToken(id))),
-						uploadInitCode(outerContract, nestedContract),
-						contractCreate(nestedContract)
-				).when(
-						withOpContext(
-								(spec, opLog) ->
-										allRunFor(
-												spec,
-												tokenAssociate(ACCOUNT, VANILLA_TOKEN),
-												contractCreate(outerContract, getNestedContractAddress(nestedContract, spec)),
-												contractCall(outerContract, "dissociateStaticCall",
-														asAddress(accountID.get()), asAddress(vanillaTokenTokenID.get())
-												)
-														.payingWith(GENESIS)
-														.via("staticDissociateCallTxn")
-														.hasKnownStatus(ResponseCodeEnum.CONTRACT_REVERT_EXECUTED)
-														.gas(GAS_TO_OFFER)
-										)
-						)
-				).then(
-						emptyChildRecordsCheck("staticDissociateCallTxn", CONTRACT_REVERT_EXECUTED),
-						getAccountInfo(ACCOUNT).hasToken(relationshipWith(VANILLA_TOKEN))
-				);
-	}
-
-	private HapiApiSpec staticCallForTransferWithContractKey() {
-		final var outerContract = "StaticContract";
-		final var nestedContract = "ServiceContract";
-		final AtomicReference<AccountID> accountID = new AtomicReference<>();
-		final AtomicReference<TokenID> vanillaTokenTokenID = new AtomicReference<>();
-		final AtomicReference<AccountID> receiverID = new AtomicReference<>();
-
-		return defaultHapiSpec("staticCallForTransferWithContractKey")
-				.given(
-						newKeyNamed(SUPPLY_KEY),
-						cryptoCreate(TOKEN_TREASURY),
-						tokenCreate(VANILLA_TOKEN)
-								.tokenType(TokenType.NON_FUNGIBLE_UNIQUE)
-								.supplyKey(SUPPLY_KEY)
-								.treasury(TOKEN_TREASURY)
-								.initialSupply(0)
-								.exposingCreatedIdTo(id -> vanillaTokenTokenID.set(asToken(id))),
-						mintToken(VANILLA_TOKEN, List.of(copyFromUtf8("First!"))),
-						cryptoCreate(ACCOUNT)
-								.exposingCreatedIdTo(accountID::set),
-						cryptoCreate(RECEIVER)
-								.exposingCreatedIdTo(receiverID::set),
-						uploadInitCode(outerContract, nestedContract),
-						contractCreate(nestedContract),
-						tokenAssociate(nestedContract, VANILLA_TOKEN),
-						tokenAssociate(ACCOUNT, VANILLA_TOKEN),
-						tokenAssociate(RECEIVER, VANILLA_TOKEN),
-						cryptoTransfer(movingUnique(VANILLA_TOKEN, 1L).between(TOKEN_TREASURY, ACCOUNT))
-								.payingWith(GENESIS)
-				).when(
-						withOpContext(
-								(spec, opLog) ->
-										allRunFor(
-												spec,
-												contractCreate(outerContract, getNestedContractAddress(nestedContract, spec)),
-												tokenAssociate(outerContract, VANILLA_TOKEN),
-												newKeyNamed(CONTRACT_KEY).shape(CONTRACT_KEY_SHAPE.signedWith(sigs(ON, outerContract))),
-												cryptoUpdate(ACCOUNT).key(CONTRACT_KEY),
-												contractCall(outerContract, "transferStaticCall",
-														asAddress(vanillaTokenTokenID.get()), asAddress(accountID.get()),
-														asAddress(receiverID.get()), 1L)
-														.payingWith(GENESIS)
-														.via("staticTransferCallWithContractKeyTxn")
-														.hasKnownStatus(CONTRACT_REVERT_EXECUTED)
-														.gas(GAS_TO_OFFER)
-										)
-						)
-
-				).then(
-						emptyChildRecordsCheck("staticTransferCallWithContractKeyTxn", CONTRACT_REVERT_EXECUTED)
-				);
-	}
-
-	private HapiApiSpec staticCallForBurnWithContractKey() {
-		final var outerContract = "StaticContract";
-		final var nestedContract = "ServiceContract";
-		final AtomicReference<TokenID> vanillaTokenTokenID = new AtomicReference<>();
-
-		return defaultHapiSpec("staticCallForBurnWithContractKey")
-				.given(
-						newKeyNamed(SUPPLY_KEY),
-						cryptoCreate(TOKEN_TREASURY),
-						tokenCreate(VANILLA_TOKEN)
-								.tokenType(TokenType.NON_FUNGIBLE_UNIQUE)
-								.supplyKey(SUPPLY_KEY)
-								.adminKey(SUPPLY_KEY)
-								.treasury(TOKEN_TREASURY)
-								.initialSupply(0L)
-								.exposingCreatedIdTo(id -> vanillaTokenTokenID.set(asToken(id))),
-						mintToken(VANILLA_TOKEN, List.of(copyFromUtf8("First!"))),
-						mintToken(VANILLA_TOKEN, List.of(copyFromUtf8("Second!"))),
-						uploadInitCode(outerContract, nestedContract),
-						contractCreate(nestedContract)
-				)
-				.when(
-						withOpContext(
-								(spec, opLog) ->
-										allRunFor(
-												spec,
-												contractCreate(outerContract, getNestedContractAddress(nestedContract, spec)),
-												newKeyNamed(CONTRACT_KEY).shape(CONTRACT_KEY_SHAPE.signedWith(sigs(ON, outerContract))),
-												tokenUpdate(VANILLA_TOKEN).supplyKey(CONTRACT_KEY),
-												contractCall(outerContract, "burnStaticCall",
-														asAddress(vanillaTokenTokenID.get()), 0, List.of(1L)
-												)
-														.payingWith(GENESIS)
-														.via("staticBurnCallWithContractKeyTxn")
-														.hasKnownStatus(CONTRACT_REVERT_EXECUTED)
-														.gas(GAS_TO_OFFER)
-										)
-						)
-				)
-				.then(
-						emptyChildRecordsCheck("staticBurnCallWithContractKeyTxn", CONTRACT_REVERT_EXECUTED)
-				);
-	}
-
-	private HapiApiSpec staticCallForMintWithContractKey() {
-		final var outerContract = "StaticContract";
-		final var nestedContract = "ServiceContract";
-		final AtomicReference<TokenID> vanillaTokenTokenID = new AtomicReference<>();
-
-		return defaultHapiSpec("staticCallForMintWithContractKey")
-				.given(
-						newKeyNamed(SUPPLY_KEY),
-						cryptoCreate(TOKEN_TREASURY),
-						tokenCreate(VANILLA_TOKEN)
-								.tokenType(TokenType.FUNGIBLE_COMMON)
-								.supplyKey(SUPPLY_KEY)
-								.adminKey(SUPPLY_KEY)
-								.treasury(TOKEN_TREASURY)
-								.initialSupply(50L)
-								.exposingCreatedIdTo(id -> vanillaTokenTokenID.set(asToken(id))),
-						uploadInitCode(outerContract, nestedContract),
-						contractCreate(nestedContract)
-				)
-				.when(
-						withOpContext(
-								(spec, opLog) ->
-										allRunFor(
-												spec,
-												contractCreate(outerContract, getNestedContractAddress(nestedContract, spec)),
-												newKeyNamed(CONTRACT_KEY).shape(CONTRACT_KEY_SHAPE.signedWith(sigs(ON, outerContract))),
-												tokenUpdate(VANILLA_TOKEN).supplyKey(CONTRACT_KEY),
-
-												contractCall(outerContract, "mintStaticCall",
-														asAddress(vanillaTokenTokenID.get()), 1)
-														.payingWith(GENESIS)
-														.via("staticBurnCallWithContractKeyTxn")
-														.hasKnownStatus(CONTRACT_REVERT_EXECUTED)
-														.gas(GAS_TO_OFFER)
-										)
-						)
-				)
-				.then(
-						emptyChildRecordsCheck("staticBurnCallWithContractKeyTxn", CONTRACT_REVERT_EXECUTED)
-				);
-	}
-
-	private HapiApiSpec staticCallForTransferWithDelegateContractKey() {
-		final var outerContract = "StaticContract";
-		final var nestedContract = "ServiceContract";
-		final AtomicReference<AccountID> accountID = new AtomicReference<>();
-		final AtomicReference<TokenID> vanillaTokenTokenID = new AtomicReference<>();
-		final AtomicReference<AccountID> receiverID = new AtomicReference<>();
-
-		return defaultHapiSpec("staticCallForTransferWithDelegateContractKey")
-				.given(
-						newKeyNamed(SUPPLY_KEY),
-						cryptoCreate(TOKEN_TREASURY),
-						tokenCreate(VANILLA_TOKEN)
-								.tokenType(TokenType.NON_FUNGIBLE_UNIQUE)
-								.supplyKey(SUPPLY_KEY)
-								.treasury(TOKEN_TREASURY)
-								.initialSupply(0)
-								.exposingCreatedIdTo(id -> vanillaTokenTokenID.set(asToken(id))),
-						mintToken(VANILLA_TOKEN, List.of(copyFromUtf8("First!"))),
-						cryptoCreate(ACCOUNT)
-								.exposingCreatedIdTo(accountID::set),
-						cryptoCreate(RECEIVER)
-								.exposingCreatedIdTo(receiverID::set),
-						uploadInitCode(outerContract, nestedContract),
-						contractCreate(nestedContract),
-						tokenAssociate(nestedContract, VANILLA_TOKEN),
-						tokenAssociate(ACCOUNT, VANILLA_TOKEN),
-						tokenAssociate(RECEIVER, VANILLA_TOKEN),
-						cryptoTransfer(movingUnique(VANILLA_TOKEN, 1L).between(TOKEN_TREASURY, ACCOUNT))
-								.payingWith(GENESIS)
-				).when(
-						withOpContext(
-								(spec, opLog) ->
-										allRunFor(
-												spec,
-												contractCreate(outerContract, getNestedContractAddress(nestedContract, spec)),
-												tokenAssociate(outerContract, VANILLA_TOKEN),
-												newKeyNamed(DELEGATE_KEY).shape(DELEGATE_CONTRACT_KEY_SHAPE.signedWith(sigs(ON, outerContract))),
-												cryptoUpdate(ACCOUNT).key(DELEGATE_KEY),
-												contractCall(outerContract, "transferStaticCall",
-														asAddress(vanillaTokenTokenID.get()), asAddress(accountID.get()),
-														asAddress(receiverID.get()), 1L)
-														.payingWith(GENESIS)
-														.via("staticTransferCallWithDelegateContractKeyTxn")
-														.hasKnownStatus(CONTRACT_REVERT_EXECUTED)
-														.gas(GAS_TO_OFFER)
-										)
-						)
-
-				).then(
-						emptyChildRecordsCheck("staticTransferCallWithDelegateContractKeyTxn", CONTRACT_REVERT_EXECUTED)
-				);
-	}
-
-	private HapiApiSpec staticCallForBurnWithDelegateContractKey() {
-		final var outerContract = "StaticContract";
-		final var nestedContract = "ServiceContract";
-		final AtomicReference<TokenID> vanillaTokenTokenID = new AtomicReference<>();
-
-		return defaultHapiSpec("staticCallForBurnWithDelegateContractKey")
-				.given(
-						newKeyNamed(SUPPLY_KEY),
-						cryptoCreate(TOKEN_TREASURY),
-						tokenCreate(VANILLA_TOKEN)
-								.tokenType(TokenType.NON_FUNGIBLE_UNIQUE)
-								.supplyKey(SUPPLY_KEY)
-								.adminKey(SUPPLY_KEY)
-								.treasury(TOKEN_TREASURY)
-								.initialSupply(0L)
-								.exposingCreatedIdTo(id -> vanillaTokenTokenID.set(asToken(id))),
-						mintToken(VANILLA_TOKEN, List.of(copyFromUtf8("First!"))),
-						mintToken(VANILLA_TOKEN, List.of(copyFromUtf8("Second!"))),
-						uploadInitCode(outerContract, nestedContract),
-						contractCreate(nestedContract)
-				)
-				.when(
-						withOpContext(
-								(spec, opLog) ->
-										allRunFor(
-												spec,
-												contractCreate(outerContract, getNestedContractAddress(nestedContract, spec)),
-												newKeyNamed(DELEGATE_KEY).shape(DELEGATE_CONTRACT_KEY_SHAPE.signedWith(sigs(ON, outerContract))),
-												tokenUpdate(VANILLA_TOKEN).supplyKey(DELEGATE_KEY),
-												contractCall(outerContract, "burnStaticCall",
-														asAddress(vanillaTokenTokenID.get()), 0, List.of(1L)
-												)
-														.payingWith(GENESIS)
-														.via("staticBurnCallWithDelegateContractKeyTxn")
-														.hasKnownStatus(CONTRACT_REVERT_EXECUTED)
-														.gas(GAS_TO_OFFER)
-										)
-						)
-				)
-				.then(
-						emptyChildRecordsCheck("staticBurnCallWithDelegateContractKeyTxn", CONTRACT_REVERT_EXECUTED)
-
-				);
-	}
-
-	private HapiApiSpec staticCallForMintWithDelegateContractKey() {
-		final var outerContract = "StaticContract";
-		final var nestedContract = "ServiceContract";
-		final AtomicReference<TokenID> vanillaTokenTokenID = new AtomicReference<>();
-
-		return defaultHapiSpec("staticCallForMintWithDelegateContractKey")
-				.given(
-						newKeyNamed(SUPPLY_KEY),
-						cryptoCreate(TOKEN_TREASURY),
-						tokenCreate(VANILLA_TOKEN)
-								.tokenType(TokenType.FUNGIBLE_COMMON)
-								.supplyKey(SUPPLY_KEY)
-								.adminKey(SUPPLY_KEY)
-								.treasury(TOKEN_TREASURY)
-								.initialSupply(50L)
-								.exposingCreatedIdTo(id -> vanillaTokenTokenID.set(asToken(id))),
-						uploadInitCode(outerContract, nestedContract),
-						contractCreate(nestedContract)
-				)
-				.when(
-						withOpContext(
-								(spec, opLog) ->
-										allRunFor(
-												spec,
-												contractCreate(outerContract, getNestedContractAddress(nestedContract, spec)),
-												newKeyNamed(DELEGATE_KEY).shape(DELEGATE_CONTRACT_KEY_SHAPE.signedWith(sigs(ON, outerContract))),
-												tokenUpdate(VANILLA_TOKEN).supplyKey(DELEGATE_KEY),
-												contractCall(outerContract, "mintStaticCall",
-														asAddress(vanillaTokenTokenID.get()), 1
-												)
-														.payingWith(GENESIS)
-														.via("staticBurnCallWithDelegateContractKeyTxn")
-														.hasKnownStatus(CONTRACT_REVERT_EXECUTED)
-														.gas(GAS_TO_OFFER)
-										)
-						)
-				)
-				.then(
-						emptyChildRecordsCheck("staticBurnCallWithDelegateContractKeyTxn", CONTRACT_REVERT_EXECUTED)
-				);
-	}
-
-	private HapiApiSpec staticCallForAssociatePrecompileFails() {
-		final var outerContract = "NestedAssociateDissociate";
-		final var nestedContract = "AssociateDissociate";
-		final AtomicReference<AccountID> accountID = new AtomicReference<>();
-		final AtomicReference<TokenID> vanillaTokenTokenID = new AtomicReference<>();
-
-		return defaultHapiSpec("StaticCallForAssociatePrecompileFails")
-				.given(
-						cryptoCreate(ACCOUNT)
-								.balance(ONE_MILLION_HBARS)
-								.exposingCreatedIdTo(accountID::set),
-						cryptoCreate(TOKEN_TREASURY),
-						tokenCreate(VANILLA_TOKEN)
-								.tokenType(FUNGIBLE_COMMON)
-								.treasury(TOKEN_TREASURY)
-								.exposingCreatedIdTo(id -> vanillaTokenTokenID.set(asToken(id))),
-						uploadInitCode(outerContract, nestedContract),
-						contractCreate(nestedContract)
-				).when(
-						withOpContext(
-								(spec, opLog) ->
-										allRunFor(
-												spec,
-												contractCreate(outerContract, getNestedContractAddress(nestedContract, spec)),
-												contractCall(outerContract, "associateStaticCall",
-														asAddress(accountID.get()), asAddress(vanillaTokenTokenID.get())
-												)
-														.payingWith(ACCOUNT)
-														.via("staticAssociateCallTxn")
-														.hasKnownStatus(ResponseCodeEnum.CONTRACT_REVERT_EXECUTED)
-														.gas(GAS_TO_OFFER)
-										)
-						)
-				).then(
-						emptyChildRecordsCheck("staticAssociateCallTxn", CONTRACT_REVERT_EXECUTED),
-						getAccountInfo(ACCOUNT).hasNoTokenRelationship(VANILLA_TOKEN)
-				);
-	}
-
-	private HapiApiSpec callForMintWithContractKey() {
-		final var theAccount = "anybody";
-		final var fungibleToken = "fungibleToken";
-		final var firstMintTxn = "firstMintTxn";
-		final var amount = 10L;
-
-		final AtomicLong fungibleNum = new AtomicLong();
-
-		return defaultHapiSpec("callForMintWithContractKey")
-				.given(
-						newKeyNamed(MULTI_KEY),
-						cryptoCreate(theAccount).balance(10 * ONE_HUNDRED_HBARS),
-						cryptoCreate(TOKEN_TREASURY),
-						tokenCreate(fungibleToken)
-								.tokenType(FUNGIBLE_COMMON)
-								.initialSupply(0)
-								.treasury(TOKEN_TREASURY)
-								.adminKey(MULTI_KEY)
-								.supplyKey(MULTI_KEY)
-								.exposingCreatedIdTo(idLit -> fungibleNum.set(asDotDelimitedLongArray(idLit)[2])),
-						uploadInitCode(ORDINARY_CALLS_CONTRACT),
-						contractCreate(ORDINARY_CALLS_CONTRACT)
-				).when(
-						withOpContext(
-								(spec, opLog) ->
-										allRunFor(
-												spec,
-												newKeyNamed(CONTRACT_KEY).shape(CONTRACT_KEY_SHAPE.signedWith(sigs(ON,
-														ORDINARY_CALLS_CONTRACT))),
-												tokenUpdate(fungibleToken).supplyKey(CONTRACT_KEY),
-												contractCall(ORDINARY_CALLS_CONTRACT, "mintTokenCall",
-														asAddress(spec.registry().getTokenID(fungibleToken)), amount,
-														new byte[]{}
-												)
-														.via(firstMintTxn)
-														.payingWith(theAccount)
-										)
-						)
-				).then(
-						childRecordsCheck(firstMintTxn, SUCCESS,
-								recordWith()
-										.status(SUCCESS)
-										.contractCallResult(
-												resultWith()
-														.contractCallResult(htsPrecompileResult()
-																.forFunction(HTSPrecompileResult.FunctionType.MINT)
-																.withStatus(SUCCESS)
-																.withTotalSupply(10)
-																.withSerialNumbers()
-														)
-										)
-								.tokenTransfers(changingFungibleBalances()
-										.including(fungibleToken, TOKEN_TREASURY, 10)
-								)
-								.newTotalSupply(10)
-						),
-						getTokenInfo(fungibleToken).hasTotalSupply(amount),
-						getAccountBalance(TOKEN_TREASURY).hasTokenBalance(fungibleToken, amount)
-				);
-	}
-
-	private HapiApiSpec callForMintWithDelegateContractKey() {
-		final var theAccount = "anybody";
-		final var fungibleToken = "fungibleToken";
-		final var firstMintTxn = "firstMintTxn";
-		final var amount = 10L;
-
-		final AtomicLong fungibleNum = new AtomicLong();
-
-		return defaultHapiSpec("callForMintWithDelegateContractKey")
-				.given(
-						newKeyNamed(MULTI_KEY),
-						cryptoCreate(theAccount).balance(10 * ONE_HUNDRED_HBARS),
-						cryptoCreate(TOKEN_TREASURY),
-						tokenCreate(fungibleToken)
-								.tokenType(FUNGIBLE_COMMON)
-								.initialSupply(0)
-								.treasury(TOKEN_TREASURY)
-								.adminKey(MULTI_KEY)
-								.supplyKey(MULTI_KEY)
-								.exposingCreatedIdTo(idLit -> fungibleNum.set(asDotDelimitedLongArray(idLit)[2])),
-						uploadInitCode(ORDINARY_CALLS_CONTRACT),
-						contractCreate(ORDINARY_CALLS_CONTRACT)
-				).when(
-						withOpContext(
-								(spec, opLog) ->
-										allRunFor(
-												spec,
-												newKeyNamed(DELEGATE_KEY).shape(DELEGATE_CONTRACT_KEY_SHAPE.signedWith(sigs(ON,
-														ORDINARY_CALLS_CONTRACT))),
-												tokenUpdate(fungibleToken)
-														.supplyKey(DELEGATE_KEY),
-												contractCall(ORDINARY_CALLS_CONTRACT, "mintTokenCall",
-														asAddress(spec.registry().getTokenID(fungibleToken)), amount,
-														new byte[]{}
-												)
-														.via(firstMintTxn)
-														.payingWith(theAccount)
-										)
-						)
-				).then(
-						childRecordsCheck(firstMintTxn, SUCCESS,
-								recordWith()
-										.status(SUCCESS)
-										.contractCallResult(
-												resultWith()
-														.contractCallResult(htsPrecompileResult()
-																.forFunction(HTSPrecompileResult.FunctionType.MINT)
-																.withStatus(SUCCESS)
-																.withTotalSupply(10)
-																.withSerialNumbers()
-														)
-								)
-								.tokenTransfers(
-										changingFungibleBalances()
-												.including(fungibleToken, TOKEN_TREASURY, 10)
-								)
-								.newTotalSupply(10)
-						),
-						getTokenInfo(fungibleToken).hasTotalSupply(amount),
-						getAccountBalance(TOKEN_TREASURY).hasTokenBalance(fungibleToken, amount)
-				);
-	}
-
-	private HapiApiSpec callForTransferWithContractKey() {
-		return defaultHapiSpec("callForTransferWithContractKey")
-				.given(
-						newKeyNamed(UNIVERSAL_KEY),
-						cryptoCreate(ACCOUNT).balance(10 * ONE_HUNDRED_HBARS),
-						cryptoCreate(RECEIVER),
-						cryptoCreate(TOKEN_TREASURY),
-						tokenCreate(NFT)
-								.tokenType(NON_FUNGIBLE_UNIQUE)
-								.supplyKey(UNIVERSAL_KEY)
-								.supplyType(TokenSupplyType.INFINITE)
-								.initialSupply(0)
-								.treasury(TOKEN_TREASURY),
-						tokenAssociate(ACCOUNT, NFT),
-						mintToken(NFT, List.of(metadata("firstMemo"), metadata("secondMemo"))),
-						uploadInitCode(ORDINARY_CALLS_CONTRACT),
-						contractCreate(ORDINARY_CALLS_CONTRACT).via("creationTx")
-				).when(
-						withOpContext(
-								(spec, opLog) ->
-										allRunFor(
-												spec,
-												newKeyNamed(CONTRACT_KEY).shape(CONTRACT_KEY_SHAPE.signedWith(sigs(ON,
-														ORDINARY_CALLS_CONTRACT))),
-												cryptoUpdate(ACCOUNT).key(CONTRACT_KEY),
-												tokenAssociate(ORDINARY_CALLS_CONTRACT, List.of(NFT)),
-												tokenAssociate(RECEIVER, List.of(NFT)),
-												cryptoTransfer(movingUnique(NFT, 1).between(TOKEN_TREASURY, ACCOUNT)),
-												contractCall(ORDINARY_CALLS_CONTRACT, "transferNFTCall",
-														asAddress(spec.registry().getTokenID(NFT)),
-														asAddress(spec.registry().getAccountID(ACCOUNT)),
-														asAddress(spec.registry().getAccountID(RECEIVER)),
-														1L
-												)
-														.fee(ONE_HBAR)
-														.hasKnownStatus(SUCCESS)
-														.payingWith(GENESIS)
-														.gas(GAS_TO_OFFER)
-														.via("distributeTx")
-										)
-						)
-				).then(
-						getTokenInfo(NFT).hasTotalSupply(2),
-						getAccountInfo(RECEIVER).hasOwnedNfts(1),
-						getAccountBalance(RECEIVER).hasTokenBalance(NFT, 1),
-						getAccountInfo(ACCOUNT).hasOwnedNfts(0),
-						getAccountBalance(ACCOUNT).hasTokenBalance(NFT, 0),
-						childRecordsCheck("distributeTx", SUCCESS,
-								recordWith()
-									.status(SUCCESS)
-									.contractCallResult(
-											resultWith()
-												.contractCallResult(htsPrecompileResult()
-														.withStatus(SUCCESS)
-												)
-								)
-								.tokenTransfers(
-										NonFungibleTransfers.changingNFTBalances()
-												.including(NFT, ACCOUNT, RECEIVER, 1L)
-								)
-						)
-				);
-	}
-
-	private HapiApiSpec callForTransferWithDelegateContractKey() {
-		return defaultHapiSpec("callForTransferWithDelegateContractKey")
-				.given(
-						newKeyNamed(UNIVERSAL_KEY),
-						cryptoCreate(ACCOUNT).balance(10 * ONE_HUNDRED_HBARS),
-						cryptoCreate(RECEIVER),
-						cryptoCreate(TOKEN_TREASURY),
-						tokenCreate(NFT)
-								.tokenType(NON_FUNGIBLE_UNIQUE)
-								.supplyKey(UNIVERSAL_KEY)
-								.supplyType(TokenSupplyType.INFINITE)
-								.initialSupply(0)
-								.treasury(TOKEN_TREASURY),
-						tokenAssociate(ACCOUNT, NFT),
-						mintToken(NFT, List.of(metadata("firstMemo"), metadata("secondMemo"))),
-						uploadInitCode(ORDINARY_CALLS_CONTRACT),
-						contractCreate(ORDINARY_CALLS_CONTRACT)
-				).when(
-						withOpContext(
-								(spec, opLog) ->
-										allRunFor(
-												spec,
-												newKeyNamed(DELEGATE_KEY).shape(DELEGATE_CONTRACT_KEY_SHAPE.signedWith(sigs(ON,
-														ORDINARY_CALLS_CONTRACT))),
-												cryptoUpdate(ACCOUNT).key(DELEGATE_KEY),
-												tokenAssociate(ORDINARY_CALLS_CONTRACT, List.of(NFT)),
-												tokenAssociate(RECEIVER, List.of(NFT)),
-												cryptoTransfer(movingUnique(NFT, 1).between(TOKEN_TREASURY, ACCOUNT)),
-												contractCall(ORDINARY_CALLS_CONTRACT, "transferNFTCall",
-														asAddress(spec.registry().getTokenID(NFT)),
-														asAddress(spec.registry().getAccountID(ACCOUNT)),
-														asAddress(spec.registry().getAccountID(RECEIVER)),
-														1L
-												)
-														.fee(ONE_HBAR)
-														.hasKnownStatus(SUCCESS)
-														.payingWith(GENESIS)
-														.gas(GAS_TO_OFFER)
-														.via("distributeTx")
-										)
-						)
-				).then(
-						getTokenInfo(NFT).hasTotalSupply(2),
-						getAccountInfo(RECEIVER).hasOwnedNfts(1),
-						getAccountBalance(RECEIVER).hasTokenBalance(NFT, 1),
-						getAccountInfo(ACCOUNT).hasOwnedNfts(0),
-						getAccountBalance(ACCOUNT).hasTokenBalance(NFT, 0),
-						childRecordsCheck("distributeTx", SUCCESS,
-								recordWith()
-										.status(SUCCESS)
-										.contractCallResult(
-												resultWith()
-														.contractCallResult(htsPrecompileResult()
-																.withStatus(SUCCESS)
-														)
-								)
-								.tokenTransfers(
-										NonFungibleTransfers.changingNFTBalances().including(NFT, ACCOUNT, RECEIVER, 1L)
-								)
-						)
-				);
-	}
-
-	private HapiApiSpec callForAssociateWithDelegateContractKey() {
-		final AtomicReference<AccountID> accountID = new AtomicReference<>();
-		final AtomicReference<TokenID> vanillaTokenID = new AtomicReference<>();
-
-		return defaultHapiSpec("callAssociateWithDelegateContractKey")
-				.given(
-						cryptoCreate(ACCOUNT).exposingCreatedIdTo(accountID::set),
-						cryptoCreate(TOKEN_TREASURY),
-						tokenCreate(VANILLA_TOKEN)
-								.tokenType(FUNGIBLE_COMMON)
-								.treasury(TOKEN_TREASURY)
-								.exposingCreatedIdTo(id -> vanillaTokenID.set(asToken(id))),
-						uploadInitCode(ASSOCIATE_DISSOCIATE_CONTRACT),
-						contractCreate(ASSOCIATE_DISSOCIATE_CONTRACT)
-				).when(
-						withOpContext(
-								(spec, opLog) ->
-										allRunFor(
-												spec,
-												newKeyNamed(DELEGATE_KEY).shape(DELEGATE_CONTRACT_KEY_SHAPE.signedWith(sigs(ON, ASSOCIATE_DISSOCIATE_CONTRACT))),
-												cryptoUpdate(ACCOUNT).key(DELEGATE_KEY),
-												contractCall(ASSOCIATE_DISSOCIATE_CONTRACT, "tokenAssociate",
-														asAddress(accountID.get()), asAddress(vanillaTokenID.get())
-												)
-														.payingWith(GENESIS)
-														.via("vanillaTokenAssociateTxn")
-														.gas(GAS_TO_OFFER)
-														.hasKnownStatus(SUCCESS)
-										)
-						)
-				).then(
-						childRecordsCheck("vanillaTokenAssociateTxn", SUCCESS,
-								recordWith()
-										.status(SUCCESS)
-										.contractCallResult(
-												resultWith()
-														.contractCallResult(htsPrecompileResult()
-																.withStatus(SUCCESS)
-														)
-										)
-						),
-						getAccountInfo(ACCOUNT).hasToken(relationshipWith(VANILLA_TOKEN))
-				);
-	}
-
-	private HapiApiSpec callForAssociateWithContractKey() {
-		final AtomicReference<AccountID> accountID = new AtomicReference<>();
-		final AtomicReference<TokenID> vanillaTokenID = new AtomicReference<>();
-
-		return defaultHapiSpec("callAssociateWithContractKey")
-				.given(
-						cryptoCreate(ACCOUNT).exposingCreatedIdTo(accountID::set),
-						cryptoCreate(TOKEN_TREASURY),
-						tokenCreate(VANILLA_TOKEN)
-								.tokenType(FUNGIBLE_COMMON)
-								.treasury(TOKEN_TREASURY)
-								.exposingCreatedIdTo(id -> vanillaTokenID.set(asToken(id))),
-						uploadInitCode(ASSOCIATE_DISSOCIATE_CONTRACT),
-						contractCreate(ASSOCIATE_DISSOCIATE_CONTRACT)
-				).when(
-						withOpContext(
-								(spec, opLog) ->
-										allRunFor(
-												spec,
-												newKeyNamed(CONTRACT_KEY).shape(CONTRACT_KEY_SHAPE.signedWith(sigs(ON, ASSOCIATE_DISSOCIATE_CONTRACT))),
-												cryptoUpdate(ACCOUNT).key(CONTRACT_KEY),
-												contractCall(ASSOCIATE_DISSOCIATE_CONTRACT, "tokenAssociate",
-														asAddress(accountID.get()), asAddress(vanillaTokenID.get())
-												)
-														.payingWith(GENESIS)
-														.via("vanillaTokenAssociateTxn")
-														.gas(GAS_TO_OFFER)
-														.hasKnownStatus(SUCCESS)
-										)
-						)
-				).then(
-						childRecordsCheck("vanillaTokenAssociateTxn", SUCCESS,
-								recordWith()
-										.status(SUCCESS)
-										.contractCallResult(
-												resultWith()
-														.contractCallResult(htsPrecompileResult()
-																.withStatus(SUCCESS))
-										)
-						),
-						getAccountInfo(ACCOUNT).hasToken(relationshipWith(VANILLA_TOKEN))
-				);
-	}
-
-
-	public HapiApiSpec callForDissociateWithDelegateContractKey() {
-		final AtomicReference<AccountID> accountID = new AtomicReference<>();
-		final AtomicReference<AccountID> treasuryID = new AtomicReference<>();
-		final AtomicReference<TokenID> vanillaTokenID = new AtomicReference<>();
-		final var totalSupply = 1_000;
-
-		return defaultHapiSpec("callDissociateWithDelegateContractKey")
-				.given(
-						cryptoCreate(ACCOUNT).exposingCreatedIdTo(accountID::set),
-						cryptoCreate(TOKEN_TREASURY).exposingCreatedIdTo(treasuryID::set),
-						tokenCreate(VANILLA_TOKEN)
-								.tokenType(FUNGIBLE_COMMON)
-								.treasury(TOKEN_TREASURY)
-								.initialSupply(totalSupply)
-								.exposingCreatedIdTo(id -> vanillaTokenID.set(asToken(id))),
-						uploadInitCode(ASSOCIATE_DISSOCIATE_CONTRACT),
-						contractCreate(ASSOCIATE_DISSOCIATE_CONTRACT)
-				).when(
-						withOpContext(
-								(spec, opLog) ->
-										allRunFor(
-												spec,
-												newKeyNamed(DELEGATE_KEY).shape(DELEGATE_CONTRACT_KEY_SHAPE.signedWith(sigs(ON, ASSOCIATE_DISSOCIATE_CONTRACT))),
-												cryptoUpdate(ACCOUNT).key(DELEGATE_KEY),
-												cryptoUpdate(TOKEN_TREASURY).key(DELEGATE_KEY),
-												tokenAssociate(ACCOUNT, VANILLA_TOKEN),
-												cryptoTransfer(
-														moving(1, VANILLA_TOKEN)
-																.between(TOKEN_TREASURY, ACCOUNT)),
-												contractCall(ASSOCIATE_DISSOCIATE_CONTRACT, "tokenDissociate",
-														asAddress(accountID.get()), asAddress(vanillaTokenID.get())
-												)
-														.payingWith(GENESIS)
-														.via("nonZeroTokenBalanceDissociateWithDelegateContractKeyFailedTxn")
-														.gas(GAS_TO_OFFER)
-														.hasKnownStatus(CONTRACT_REVERT_EXECUTED),
-												cryptoTransfer(
-														moving(1, VANILLA_TOKEN)
-																.between(ACCOUNT, TOKEN_TREASURY)),
-												contractCall(ASSOCIATE_DISSOCIATE_CONTRACT, "tokenDissociate",
-														asAddress(accountID.get()), asAddress(vanillaTokenID.get())
-												)
-														.payingWith(GENESIS)
-														.via("tokenDissociateWithDelegateContractKeyHappyTxn")
-														.gas(GAS_TO_OFFER)
-														.hasKnownStatus(SUCCESS)
-										)
-						)
-				).then(
-						childRecordsCheck("nonZeroTokenBalanceDissociateWithDelegateContractKeyFailedTxn", CONTRACT_REVERT_EXECUTED,
-								recordWith()
-										.status(TRANSACTION_REQUIRES_ZERO_TOKEN_BALANCES)
-										.contractCallResult(
-												resultWith()
-														.contractCallResult(htsPrecompileResult()
-																.withStatus(TRANSACTION_REQUIRES_ZERO_TOKEN_BALANCES)
-														)
-										)
-						),
-						childRecordsCheck("tokenDissociateWithDelegateContractKeyHappyTxn", SUCCESS,
-								recordWith()
-										.status(SUCCESS)
-										.contractCallResult(
-												resultWith()
-														.contractCallResult(htsPrecompileResult()
-																.withStatus(SUCCESS)
-														)
-										)
-						),
-						getAccountInfo(ACCOUNT).hasNoTokenRelationship(VANILLA_TOKEN)
-				);
-	}
-
-	public HapiApiSpec callForDissociateWithContractKey() {
-		final AtomicReference<AccountID> accountID = new AtomicReference<>();
-		final AtomicReference<AccountID> treasuryID = new AtomicReference<>();
-		final AtomicReference<TokenID> vanillaTokenID = new AtomicReference<>();
-		final var totalSupply = 1_000;
-
-		return defaultHapiSpec("callDissociateWithContractKey")
-				.given(
-						cryptoCreate(ACCOUNT).exposingCreatedIdTo(accountID::set),
-						cryptoCreate(TOKEN_TREASURY).exposingCreatedIdTo(treasuryID::set),
-						tokenCreate(VANILLA_TOKEN)
-								.tokenType(FUNGIBLE_COMMON)
-								.treasury(TOKEN_TREASURY)
-								.initialSupply(totalSupply)
-								.exposingCreatedIdTo(id -> vanillaTokenID.set(asToken(id))),
-						uploadInitCode(ASSOCIATE_DISSOCIATE_CONTRACT),
-						contractCreate(ASSOCIATE_DISSOCIATE_CONTRACT)
-				).when(
-						withOpContext(
-								(spec, opLog) ->
-										allRunFor(
-												spec,
-												newKeyNamed(CONTRACT_KEY).shape(CONTRACT_KEY_SHAPE.signedWith(sigs(ON, ASSOCIATE_DISSOCIATE_CONTRACT))),
-												cryptoUpdate(ACCOUNT).key(CONTRACT_KEY),
-												cryptoUpdate(TOKEN_TREASURY).key(CONTRACT_KEY),
-												tokenAssociate(ACCOUNT, VANILLA_TOKEN),
-												cryptoTransfer(
-														moving(1, VANILLA_TOKEN)
-																.between(TOKEN_TREASURY, ACCOUNT)),
-												contractCall(ASSOCIATE_DISSOCIATE_CONTRACT, "tokenDissociate",
-														asAddress(accountID.get()), asAddress(vanillaTokenID.get())
-												)
-														.payingWith(GENESIS)
-														.via("nonZeroTokenBalanceDissociateWithContractKeyFailedTxn")
-														.gas(GAS_TO_OFFER)
-														.hasKnownStatus(CONTRACT_REVERT_EXECUTED),
-												cryptoTransfer(
-														moving(1, VANILLA_TOKEN)
-																.between(ACCOUNT, TOKEN_TREASURY)),
-
-												contractCall(ASSOCIATE_DISSOCIATE_CONTRACT, "tokenDissociate",
-														asAddress(accountID.get()), asAddress(vanillaTokenID.get())
-												)
-														.payingWith(GENESIS)
-														.via("tokenDissociateWithContractKeyHappyTxn")
-														.gas(GAS_TO_OFFER)
-														.hasKnownStatus(SUCCESS)
-										)
-						)
-				).then(
-						childRecordsCheck("nonZeroTokenBalanceDissociateWithContractKeyFailedTxn", CONTRACT_REVERT_EXECUTED,
-								recordWith()
-										.status(TRANSACTION_REQUIRES_ZERO_TOKEN_BALANCES)
-										.contractCallResult(
-												resultWith()
-														.contractCallResult(htsPrecompileResult()
-																.withStatus(TRANSACTION_REQUIRES_ZERO_TOKEN_BALANCES))
-										)
-						),
-						childRecordsCheck("tokenDissociateWithContractKeyHappyTxn", SUCCESS,
-								recordWith()
-										.status(SUCCESS)
-										.contractCallResult(
-												resultWith()
-														.contractCallResult(htsPrecompileResult()
-																.withStatus(SUCCESS))
-										)
-						),
-						getAccountInfo(ACCOUNT).hasNoTokenRelationship(VANILLA_TOKEN)
-				);
-	}
-
-	private HapiApiSpec callForBurnWithDelegateContractKey() {
-		final var token = "Token";
-
-		return defaultHapiSpec("callBurnWithDelegateContractKey")
-				.given(
-						newKeyNamed(MULTI_KEY),
-						cryptoCreate(TOKEN_TREASURY),
-						tokenCreate(token)
-								.tokenType(FUNGIBLE_COMMON)
-								.initialSupply(50L)
-								.supplyKey(MULTI_KEY)
-								.adminKey(MULTI_KEY)
-								.treasury(TOKEN_TREASURY),
-						uploadInitCode(BURN_TOKEN),
-						withOpContext(
-								(spec, opLog) ->
-										allRunFor(
-												spec,
-												contractCreate(BURN_TOKEN, asAddress(spec.registry().getTokenID(token))
-												)
-														.via("creationTx")
-										)
-						)
-				)
-				.when(
-						newKeyNamed(DELEGATE_KEY).shape(DELEGATE_CONTRACT_KEY_SHAPE.signedWith(sigs(ON, BURN_TOKEN))),
-						tokenUpdate(token).supplyKey(DELEGATE_KEY),
-						contractCall(BURN_TOKEN, "burnToken", 1, new ArrayList<Long>()
-						)
-								.via("burn with contract key")
-								.gas(GAS_TO_OFFER),
-						childRecordsCheck("burn with contract key", SUCCESS, recordWith()
-								.status(SUCCESS)
-								.contractCallResult(
-										resultWith()
-												.contractCallResult(htsPrecompileResult()
-														.forFunction(HTSPrecompileResult.FunctionType.BURN)
-														.withStatus(SUCCESS)
-														.withTotalSupply(49)
-												)
-								)
-								.tokenTransfers(
-										changingFungibleBalances()
-												.including(token, TOKEN_TREASURY, -1)
-								)
-								.newTotalSupply(49)
-						)
-				)
-				.then(
-						getAccountBalance(TOKEN_TREASURY).hasTokenBalance(token, 49)
-				);
-	}
-
-	private HapiApiSpec delegateCallForAssociatePrecompileSignedWithDelegateContractKeyWorks() {
-		final var outerContract = "NestedAssociateDissociate";
-		final var nestedContract = "AssociateDissociate";
-		final AtomicReference<AccountID> accountID = new AtomicReference<>();
-		final AtomicReference<TokenID> vanillaTokenTokenID = new AtomicReference<>();
-
-		return defaultHapiSpec("DelegateCallForAssociatePrecompileSignedWithDelegateContractKeyWorks")
-				.given(
-						cryptoCreate(ACCOUNT)
-								.exposingCreatedIdTo(accountID::set),
-						cryptoCreate(TOKEN_TREASURY),
-						tokenCreate(VANILLA_TOKEN)
-								.tokenType(FUNGIBLE_COMMON)
-								.treasury(TOKEN_TREASURY)
-								.exposingCreatedIdTo(id -> vanillaTokenTokenID.set(asToken(id))),
-						uploadInitCode(outerContract, nestedContract),
-						contractCreate(nestedContract)
-				).when(
-						withOpContext(
-								(spec, opLog) ->
-										allRunFor(
-												spec,
-												contractCreate(outerContract, getNestedContractAddress(nestedContract, spec)),
-												newKeyNamed(DELEGATE_KEY).shape(DELEGATE_CONTRACT_KEY_SHAPE.signedWith(sigs(ON, outerContract))),
-												cryptoUpdate(ACCOUNT).key(DELEGATE_KEY),
-												contractCall(outerContract, "associateDelegateCall",
-														asAddress(accountID.get()), asAddress(vanillaTokenTokenID.get())
-												)
-														.payingWith(GENESIS)
-														.via("delegateAssociateCallWithDelegateContractKeyTxn")
-														.hasKnownStatus(ResponseCodeEnum.SUCCESS)
-														.gas(GAS_TO_OFFER)
-										)
-						)
-				).then(
-						childRecordsCheck("delegateAssociateCallWithDelegateContractKeyTxn", SUCCESS,
-								recordWith()
-										.status(SUCCESS)
-										.contractCallResult(
-												resultWith()
-														.contractCallResult(htsPrecompileResult()
-																.withStatus(SUCCESS)
-														)
-										)
-						),
-						getAccountInfo(ACCOUNT).hasToken(relationshipWith(VANILLA_TOKEN))
-				);
-	}
-
-	private HapiApiSpec delegateCallForDissociatePrecompileSignedWithDelegateContractKeyWorks() {
-		final var outerContract = "NestedAssociateDissociate";
-		final var nestedContract = "AssociateDissociate";
-		final AtomicReference<AccountID> accountID = new AtomicReference<>();
-		final AtomicReference<TokenID> vanillaTokenTokenID = new AtomicReference<>();
-
-		return defaultHapiSpec("delegateCallForDissociatePrecompileSignedWithDelegateContractKeyWorks")
-				.given(
-						cryptoCreate(ACCOUNT)
-								.exposingCreatedIdTo(accountID::set),
-						cryptoCreate(TOKEN_TREASURY),
-						tokenCreate(VANILLA_TOKEN)
-								.tokenType(FUNGIBLE_COMMON)
-								.treasury(TOKEN_TREASURY)
-								.exposingCreatedIdTo(id -> vanillaTokenTokenID.set(asToken(id))),
-						uploadInitCode(outerContract, nestedContract),
-						contractCreate(nestedContract)
-				).when(
-						withOpContext(
-								(spec, opLog) ->
-										allRunFor(
-												spec,
-												contractCreate(outerContract, getNestedContractAddress(nestedContract, spec)),
-												tokenAssociate(ACCOUNT, VANILLA_TOKEN),
-												newKeyNamed(DELEGATE_KEY).shape(DELEGATE_CONTRACT_KEY_SHAPE.signedWith(sigs(ON, outerContract))),
-												cryptoUpdate(ACCOUNT).key(DELEGATE_KEY),
-												contractCall(outerContract, "dissociateDelegateCall",
-														asAddress(accountID.get()), asAddress(vanillaTokenTokenID.get())
-												)
-														.payingWith(GENESIS)
-														.via("delegateDissociateCallWithDelegateContractKeyTxn")
-														.hasKnownStatus(ResponseCodeEnum.SUCCESS)
-														.gas(GAS_TO_OFFER)
-										)
-						)
-				).then(
-						childRecordsCheck("delegateDissociateCallWithDelegateContractKeyTxn", SUCCESS,
-								recordWith()
-										.status(SUCCESS)
-										.contractCallResult(
-												resultWith()
-														.contractCallResult(htsPrecompileResult()
-																.withStatus(SUCCESS)
-														)
-										)
-						),
-						getAccountInfo(ACCOUNT).hasNoTokenRelationship(VANILLA_TOKEN)
-				);
-	}
-
-	private HapiApiSpec associatePrecompileWithDelegateContractKeyForNonFungibleWithKYC() {
-		final AtomicReference<AccountID> accountID = new AtomicReference<>();
-		final AtomicReference<TokenID> kycTokenID = new AtomicReference<>();
+    private HapiApiSpec staticCallForDissociatePrecompileFails() {
+        final var outerContract = "NestedAssociateDissociate";
+        final var nestedContract = "AssociateDissociate";
+        final AtomicReference<AccountID> accountID = new AtomicReference<>();
+        final AtomicReference<TokenID> vanillaTokenTokenID = new AtomicReference<>();
+
+        return defaultHapiSpec("StaticCallForDissociatePrecompileFails")
+                .given(
+                        cryptoCreate(ACCOUNT).exposingCreatedIdTo(accountID::set),
+                        cryptoCreate(TOKEN_TREASURY),
+                        tokenCreate(VANILLA_TOKEN)
+                                .tokenType(FUNGIBLE_COMMON)
+                                .treasury(TOKEN_TREASURY)
+                                .exposingCreatedIdTo(id -> vanillaTokenTokenID.set(asToken(id))),
+                        uploadInitCode(outerContract, nestedContract),
+                        contractCreate(nestedContract))
+                .when(
+                        withOpContext(
+                                (spec, opLog) ->
+                                        allRunFor(
+                                                spec,
+                                                tokenAssociate(ACCOUNT, VANILLA_TOKEN),
+                                                contractCreate(
+                                                        outerContract,
+                                                        getNestedContractAddress(
+                                                                nestedContract, spec)),
+                                                contractCall(
+                                                                outerContract,
+                                                                "dissociateStaticCall",
+                                                                asAddress(accountID.get()),
+                                                                asAddress(
+                                                                        vanillaTokenTokenID.get()))
+                                                        .payingWith(GENESIS)
+                                                        .via("staticDissociateCallTxn")
+                                                        .hasKnownStatus(
+                                                                ResponseCodeEnum
+                                                                        .CONTRACT_REVERT_EXECUTED)
+                                                        .gas(GAS_TO_OFFER))))
+                .then(
+                        emptyChildRecordsCheck("staticDissociateCallTxn", CONTRACT_REVERT_EXECUTED),
+                        getAccountInfo(ACCOUNT).hasToken(relationshipWith(VANILLA_TOKEN)));
+    }
+
+    private HapiApiSpec staticCallForTransferWithContractKey() {
+        final var outerContract = "StaticContract";
+        final var nestedContract = "ServiceContract";
+        final AtomicReference<AccountID> accountID = new AtomicReference<>();
+        final AtomicReference<TokenID> vanillaTokenTokenID = new AtomicReference<>();
+        final AtomicReference<AccountID> receiverID = new AtomicReference<>();
+
+        return defaultHapiSpec("staticCallForTransferWithContractKey")
+                .given(
+                        newKeyNamed(SUPPLY_KEY),
+                        cryptoCreate(TOKEN_TREASURY),
+                        tokenCreate(VANILLA_TOKEN)
+                                .tokenType(TokenType.NON_FUNGIBLE_UNIQUE)
+                                .supplyKey(SUPPLY_KEY)
+                                .treasury(TOKEN_TREASURY)
+                                .initialSupply(0)
+                                .exposingCreatedIdTo(id -> vanillaTokenTokenID.set(asToken(id))),
+                        mintToken(VANILLA_TOKEN, List.of(copyFromUtf8("First!"))),
+                        cryptoCreate(ACCOUNT).exposingCreatedIdTo(accountID::set),
+                        cryptoCreate(RECEIVER).exposingCreatedIdTo(receiverID::set),
+                        uploadInitCode(outerContract, nestedContract),
+                        contractCreate(nestedContract),
+                        tokenAssociate(nestedContract, VANILLA_TOKEN),
+                        tokenAssociate(ACCOUNT, VANILLA_TOKEN),
+                        tokenAssociate(RECEIVER, VANILLA_TOKEN),
+                        cryptoTransfer(
+                                        movingUnique(VANILLA_TOKEN, 1L)
+                                                .between(TOKEN_TREASURY, ACCOUNT))
+                                .payingWith(GENESIS))
+                .when(
+                        withOpContext(
+                                (spec, opLog) ->
+                                        allRunFor(
+                                                spec,
+                                                contractCreate(
+                                                        outerContract,
+                                                        getNestedContractAddress(
+                                                                nestedContract, spec)),
+                                                tokenAssociate(outerContract, VANILLA_TOKEN),
+                                                newKeyNamed(CONTRACT_KEY)
+                                                        .shape(
+                                                                CONTRACT_KEY_SHAPE.signedWith(
+                                                                        sigs(ON, outerContract))),
+                                                cryptoUpdate(ACCOUNT).key(CONTRACT_KEY),
+                                                contractCall(
+                                                                outerContract,
+                                                                "transferStaticCall",
+                                                                asAddress(
+                                                                        vanillaTokenTokenID.get()),
+                                                                asAddress(accountID.get()),
+                                                                asAddress(receiverID.get()),
+                                                                1L)
+                                                        .payingWith(GENESIS)
+                                                        .via("staticTransferCallWithContractKeyTxn")
+                                                        .hasKnownStatus(CONTRACT_REVERT_EXECUTED)
+                                                        .gas(GAS_TO_OFFER))))
+                .then(
+                        emptyChildRecordsCheck(
+                                "staticTransferCallWithContractKeyTxn", CONTRACT_REVERT_EXECUTED));
+    }
+
+    private HapiApiSpec staticCallForBurnWithContractKey() {
+        final var outerContract = "StaticContract";
+        final var nestedContract = "ServiceContract";
+        final AtomicReference<TokenID> vanillaTokenTokenID = new AtomicReference<>();
+
+        return defaultHapiSpec("staticCallForBurnWithContractKey")
+                .given(
+                        newKeyNamed(SUPPLY_KEY),
+                        cryptoCreate(TOKEN_TREASURY),
+                        tokenCreate(VANILLA_TOKEN)
+                                .tokenType(TokenType.NON_FUNGIBLE_UNIQUE)
+                                .supplyKey(SUPPLY_KEY)
+                                .adminKey(SUPPLY_KEY)
+                                .treasury(TOKEN_TREASURY)
+                                .initialSupply(0L)
+                                .exposingCreatedIdTo(id -> vanillaTokenTokenID.set(asToken(id))),
+                        mintToken(VANILLA_TOKEN, List.of(copyFromUtf8("First!"))),
+                        mintToken(VANILLA_TOKEN, List.of(copyFromUtf8("Second!"))),
+                        uploadInitCode(outerContract, nestedContract),
+                        contractCreate(nestedContract))
+                .when(
+                        withOpContext(
+                                (spec, opLog) ->
+                                        allRunFor(
+                                                spec,
+                                                contractCreate(
+                                                        outerContract,
+                                                        getNestedContractAddress(
+                                                                nestedContract, spec)),
+                                                newKeyNamed(CONTRACT_KEY)
+                                                        .shape(
+                                                                CONTRACT_KEY_SHAPE.signedWith(
+                                                                        sigs(ON, outerContract))),
+                                                tokenUpdate(VANILLA_TOKEN).supplyKey(CONTRACT_KEY),
+                                                contractCall(
+                                                                outerContract,
+                                                                "burnStaticCall",
+                                                                asAddress(
+                                                                        vanillaTokenTokenID.get()),
+                                                                0,
+                                                                List.of(1L))
+                                                        .payingWith(GENESIS)
+                                                        .via("staticBurnCallWithContractKeyTxn")
+                                                        .hasKnownStatus(CONTRACT_REVERT_EXECUTED)
+                                                        .gas(GAS_TO_OFFER))))
+                .then(
+                        emptyChildRecordsCheck(
+                                "staticBurnCallWithContractKeyTxn", CONTRACT_REVERT_EXECUTED));
+    }
+
+    private HapiApiSpec staticCallForMintWithContractKey() {
+        final var outerContract = "StaticContract";
+        final var nestedContract = "ServiceContract";
+        final AtomicReference<TokenID> vanillaTokenTokenID = new AtomicReference<>();
+
+        return defaultHapiSpec("staticCallForMintWithContractKey")
+                .given(
+                        newKeyNamed(SUPPLY_KEY),
+                        cryptoCreate(TOKEN_TREASURY),
+                        tokenCreate(VANILLA_TOKEN)
+                                .tokenType(TokenType.FUNGIBLE_COMMON)
+                                .supplyKey(SUPPLY_KEY)
+                                .adminKey(SUPPLY_KEY)
+                                .treasury(TOKEN_TREASURY)
+                                .initialSupply(50L)
+                                .exposingCreatedIdTo(id -> vanillaTokenTokenID.set(asToken(id))),
+                        uploadInitCode(outerContract, nestedContract),
+                        contractCreate(nestedContract))
+                .when(
+                        withOpContext(
+                                (spec, opLog) ->
+                                        allRunFor(
+                                                spec,
+                                                contractCreate(
+                                                        outerContract,
+                                                        getNestedContractAddress(
+                                                                nestedContract, spec)),
+                                                newKeyNamed(CONTRACT_KEY)
+                                                        .shape(
+                                                                CONTRACT_KEY_SHAPE.signedWith(
+                                                                        sigs(ON, outerContract))),
+                                                tokenUpdate(VANILLA_TOKEN).supplyKey(CONTRACT_KEY),
+                                                contractCall(
+                                                                outerContract,
+                                                                "mintStaticCall",
+                                                                asAddress(
+                                                                        vanillaTokenTokenID.get()),
+                                                                1)
+                                                        .payingWith(GENESIS)
+                                                        .via("staticBurnCallWithContractKeyTxn")
+                                                        .hasKnownStatus(CONTRACT_REVERT_EXECUTED)
+                                                        .gas(GAS_TO_OFFER))))
+                .then(
+                        emptyChildRecordsCheck(
+                                "staticBurnCallWithContractKeyTxn", CONTRACT_REVERT_EXECUTED));
+    }
+
+    private HapiApiSpec staticCallForTransferWithDelegateContractKey() {
+        final var outerContract = "StaticContract";
+        final var nestedContract = "ServiceContract";
+        final AtomicReference<AccountID> accountID = new AtomicReference<>();
+        final AtomicReference<TokenID> vanillaTokenTokenID = new AtomicReference<>();
+        final AtomicReference<AccountID> receiverID = new AtomicReference<>();
+
+        return defaultHapiSpec("staticCallForTransferWithDelegateContractKey")
+                .given(
+                        newKeyNamed(SUPPLY_KEY),
+                        cryptoCreate(TOKEN_TREASURY),
+                        tokenCreate(VANILLA_TOKEN)
+                                .tokenType(TokenType.NON_FUNGIBLE_UNIQUE)
+                                .supplyKey(SUPPLY_KEY)
+                                .treasury(TOKEN_TREASURY)
+                                .initialSupply(0)
+                                .exposingCreatedIdTo(id -> vanillaTokenTokenID.set(asToken(id))),
+                        mintToken(VANILLA_TOKEN, List.of(copyFromUtf8("First!"))),
+                        cryptoCreate(ACCOUNT).exposingCreatedIdTo(accountID::set),
+                        cryptoCreate(RECEIVER).exposingCreatedIdTo(receiverID::set),
+                        uploadInitCode(outerContract, nestedContract),
+                        contractCreate(nestedContract),
+                        tokenAssociate(nestedContract, VANILLA_TOKEN),
+                        tokenAssociate(ACCOUNT, VANILLA_TOKEN),
+                        tokenAssociate(RECEIVER, VANILLA_TOKEN),
+                        cryptoTransfer(
+                                        movingUnique(VANILLA_TOKEN, 1L)
+                                                .between(TOKEN_TREASURY, ACCOUNT))
+                                .payingWith(GENESIS))
+                .when(
+                        withOpContext(
+                                (spec, opLog) ->
+                                        allRunFor(
+                                                spec,
+                                                contractCreate(
+                                                        outerContract,
+                                                        getNestedContractAddress(
+                                                                nestedContract, spec)),
+                                                tokenAssociate(outerContract, VANILLA_TOKEN),
+                                                newKeyNamed(DELEGATE_KEY)
+                                                        .shape(
+                                                                DELEGATE_CONTRACT_KEY_SHAPE
+                                                                        .signedWith(
+                                                                                sigs(
+                                                                                        ON,
+                                                                                        outerContract))),
+                                                cryptoUpdate(ACCOUNT).key(DELEGATE_KEY),
+                                                contractCall(
+                                                                outerContract,
+                                                                "transferStaticCall",
+                                                                asAddress(
+                                                                        vanillaTokenTokenID.get()),
+                                                                asAddress(accountID.get()),
+                                                                asAddress(receiverID.get()),
+                                                                1L)
+                                                        .payingWith(GENESIS)
+                                                        .via(
+                                                                "staticTransferCallWithDelegateContractKeyTxn")
+                                                        .hasKnownStatus(CONTRACT_REVERT_EXECUTED)
+                                                        .gas(GAS_TO_OFFER))))
+                .then(
+                        emptyChildRecordsCheck(
+                                "staticTransferCallWithDelegateContractKeyTxn",
+                                CONTRACT_REVERT_EXECUTED));
+    }
+
+    private HapiApiSpec staticCallForBurnWithDelegateContractKey() {
+        final var outerContract = "StaticContract";
+        final var nestedContract = "ServiceContract";
+        final AtomicReference<TokenID> vanillaTokenTokenID = new AtomicReference<>();
+
+        return defaultHapiSpec("staticCallForBurnWithDelegateContractKey")
+                .given(
+                        newKeyNamed(SUPPLY_KEY),
+                        cryptoCreate(TOKEN_TREASURY),
+                        tokenCreate(VANILLA_TOKEN)
+                                .tokenType(TokenType.NON_FUNGIBLE_UNIQUE)
+                                .supplyKey(SUPPLY_KEY)
+                                .adminKey(SUPPLY_KEY)
+                                .treasury(TOKEN_TREASURY)
+                                .initialSupply(0L)
+                                .exposingCreatedIdTo(id -> vanillaTokenTokenID.set(asToken(id))),
+                        mintToken(VANILLA_TOKEN, List.of(copyFromUtf8("First!"))),
+                        mintToken(VANILLA_TOKEN, List.of(copyFromUtf8("Second!"))),
+                        uploadInitCode(outerContract, nestedContract),
+                        contractCreate(nestedContract))
+                .when(
+                        withOpContext(
+                                (spec, opLog) ->
+                                        allRunFor(
+                                                spec,
+                                                contractCreate(
+                                                        outerContract,
+                                                        getNestedContractAddress(
+                                                                nestedContract, spec)),
+                                                newKeyNamed(DELEGATE_KEY)
+                                                        .shape(
+                                                                DELEGATE_CONTRACT_KEY_SHAPE
+                                                                        .signedWith(
+                                                                                sigs(
+                                                                                        ON,
+                                                                                        outerContract))),
+                                                tokenUpdate(VANILLA_TOKEN).supplyKey(DELEGATE_KEY),
+                                                contractCall(
+                                                                outerContract,
+                                                                "burnStaticCall",
+                                                                asAddress(
+                                                                        vanillaTokenTokenID.get()),
+                                                                0,
+                                                                List.of(1L))
+                                                        .payingWith(GENESIS)
+                                                        .via(
+                                                                "staticBurnCallWithDelegateContractKeyTxn")
+                                                        .hasKnownStatus(CONTRACT_REVERT_EXECUTED)
+                                                        .gas(GAS_TO_OFFER))))
+                .then(
+                        emptyChildRecordsCheck(
+                                "staticBurnCallWithDelegateContractKeyTxn",
+                                CONTRACT_REVERT_EXECUTED));
+    }
+
+    private HapiApiSpec staticCallForMintWithDelegateContractKey() {
+        final var outerContract = "StaticContract";
+        final var nestedContract = "ServiceContract";
+        final AtomicReference<TokenID> vanillaTokenTokenID = new AtomicReference<>();
+
+        return defaultHapiSpec("staticCallForMintWithDelegateContractKey")
+                .given(
+                        newKeyNamed(SUPPLY_KEY),
+                        cryptoCreate(TOKEN_TREASURY),
+                        tokenCreate(VANILLA_TOKEN)
+                                .tokenType(TokenType.FUNGIBLE_COMMON)
+                                .supplyKey(SUPPLY_KEY)
+                                .adminKey(SUPPLY_KEY)
+                                .treasury(TOKEN_TREASURY)
+                                .initialSupply(50L)
+                                .exposingCreatedIdTo(id -> vanillaTokenTokenID.set(asToken(id))),
+                        uploadInitCode(outerContract, nestedContract),
+                        contractCreate(nestedContract))
+                .when(
+                        withOpContext(
+                                (spec, opLog) ->
+                                        allRunFor(
+                                                spec,
+                                                contractCreate(
+                                                        outerContract,
+                                                        getNestedContractAddress(
+                                                                nestedContract, spec)),
+                                                newKeyNamed(DELEGATE_KEY)
+                                                        .shape(
+                                                                DELEGATE_CONTRACT_KEY_SHAPE
+                                                                        .signedWith(
+                                                                                sigs(
+                                                                                        ON,
+                                                                                        outerContract))),
+                                                tokenUpdate(VANILLA_TOKEN).supplyKey(DELEGATE_KEY),
+                                                contractCall(
+                                                                outerContract,
+                                                                "mintStaticCall",
+                                                                asAddress(
+                                                                        vanillaTokenTokenID.get()),
+                                                                1)
+                                                        .payingWith(GENESIS)
+                                                        .via(
+                                                                "staticBurnCallWithDelegateContractKeyTxn")
+                                                        .hasKnownStatus(CONTRACT_REVERT_EXECUTED)
+                                                        .gas(GAS_TO_OFFER))))
+                .then(
+                        emptyChildRecordsCheck(
+                                "staticBurnCallWithDelegateContractKeyTxn",
+                                CONTRACT_REVERT_EXECUTED));
+    }
+
+    private HapiApiSpec staticCallForAssociatePrecompileFails() {
+        final var outerContract = "NestedAssociateDissociate";
+        final var nestedContract = "AssociateDissociate";
+        final AtomicReference<AccountID> accountID = new AtomicReference<>();
+        final AtomicReference<TokenID> vanillaTokenTokenID = new AtomicReference<>();
+
+        return defaultHapiSpec("StaticCallForAssociatePrecompileFails")
+                .given(
+                        cryptoCreate(ACCOUNT)
+                                .balance(ONE_MILLION_HBARS)
+                                .exposingCreatedIdTo(accountID::set),
+                        cryptoCreate(TOKEN_TREASURY),
+                        tokenCreate(VANILLA_TOKEN)
+                                .tokenType(FUNGIBLE_COMMON)
+                                .treasury(TOKEN_TREASURY)
+                                .exposingCreatedIdTo(id -> vanillaTokenTokenID.set(asToken(id))),
+                        uploadInitCode(outerContract, nestedContract),
+                        contractCreate(nestedContract))
+                .when(
+                        withOpContext(
+                                (spec, opLog) ->
+                                        allRunFor(
+                                                spec,
+                                                contractCreate(
+                                                        outerContract,
+                                                        getNestedContractAddress(
+                                                                nestedContract, spec)),
+                                                contractCall(
+                                                                outerContract,
+                                                                "associateStaticCall",
+                                                                asAddress(accountID.get()),
+                                                                asAddress(
+                                                                        vanillaTokenTokenID.get()))
+                                                        .payingWith(ACCOUNT)
+                                                        .via("staticAssociateCallTxn")
+                                                        .hasKnownStatus(
+                                                                ResponseCodeEnum
+                                                                        .CONTRACT_REVERT_EXECUTED)
+                                                        .gas(GAS_TO_OFFER))))
+                .then(
+                        emptyChildRecordsCheck("staticAssociateCallTxn", CONTRACT_REVERT_EXECUTED),
+                        getAccountInfo(ACCOUNT).hasNoTokenRelationship(VANILLA_TOKEN));
+    }
+
+    private HapiApiSpec callForMintWithContractKey() {
+        final var theAccount = "anybody";
+        final var fungibleToken = "fungibleToken";
+        final var firstMintTxn = "firstMintTxn";
+        final var amount = 10L;
+
+        final AtomicLong fungibleNum = new AtomicLong();
+
+        return defaultHapiSpec("callForMintWithContractKey")
+                .given(
+                        newKeyNamed(MULTI_KEY),
+                        cryptoCreate(theAccount).balance(10 * ONE_HUNDRED_HBARS),
+                        cryptoCreate(TOKEN_TREASURY),
+                        tokenCreate(fungibleToken)
+                                .tokenType(FUNGIBLE_COMMON)
+                                .initialSupply(0)
+                                .treasury(TOKEN_TREASURY)
+                                .adminKey(MULTI_KEY)
+                                .supplyKey(MULTI_KEY)
+                                .exposingCreatedIdTo(
+                                        idLit ->
+                                                fungibleNum.set(asDotDelimitedLongArray(idLit)[2])),
+                        uploadInitCode(ORDINARY_CALLS_CONTRACT),
+                        contractCreate(ORDINARY_CALLS_CONTRACT))
+                .when(
+                        withOpContext(
+                                (spec, opLog) ->
+                                        allRunFor(
+                                                spec,
+                                                newKeyNamed(CONTRACT_KEY)
+                                                        .shape(
+                                                                CONTRACT_KEY_SHAPE.signedWith(
+                                                                        sigs(
+                                                                                ON,
+                                                                                ORDINARY_CALLS_CONTRACT))),
+                                                tokenUpdate(fungibleToken).supplyKey(CONTRACT_KEY),
+                                                contractCall(
+                                                                ORDINARY_CALLS_CONTRACT,
+                                                                "mintTokenCall",
+                                                                asAddress(
+                                                                        spec.registry()
+                                                                                .getTokenID(
+                                                                                        fungibleToken)),
+                                                                amount,
+                                                                new byte[] {})
+                                                        .via(firstMintTxn)
+                                                        .payingWith(theAccount))))
+                .then(
+                        childRecordsCheck(
+                                firstMintTxn,
+                                SUCCESS,
+                                recordWith()
+                                        .status(SUCCESS)
+                                        .contractCallResult(
+                                                resultWith()
+                                                        .contractCallResult(
+                                                                htsPrecompileResult()
+                                                                        .forFunction(
+                                                                                FunctionType
+                                                                                        .HAPI_MINT)
+                                                                        .withStatus(SUCCESS)
+                                                                        .withTotalSupply(10)
+                                                                        .withSerialNumbers()))
+                                        .tokenTransfers(
+                                                changingFungibleBalances()
+                                                        .including(
+                                                                fungibleToken, TOKEN_TREASURY, 10))
+                                        .newTotalSupply(10)),
+                        getTokenInfo(fungibleToken).hasTotalSupply(amount),
+                        getAccountBalance(TOKEN_TREASURY).hasTokenBalance(fungibleToken, amount));
+    }
+
+    private HapiApiSpec callForMintWithDelegateContractKey() {
+        final var theAccount = "anybody";
+        final var fungibleToken = "fungibleToken";
+        final var firstMintTxn = "firstMintTxn";
+        final var amount = 10L;
+
+        final AtomicLong fungibleNum = new AtomicLong();
+
+        return defaultHapiSpec("callForMintWithDelegateContractKey")
+                .given(
+                        newKeyNamed(MULTI_KEY),
+                        cryptoCreate(theAccount).balance(10 * ONE_HUNDRED_HBARS),
+                        cryptoCreate(TOKEN_TREASURY),
+                        tokenCreate(fungibleToken)
+                                .tokenType(FUNGIBLE_COMMON)
+                                .initialSupply(0)
+                                .treasury(TOKEN_TREASURY)
+                                .adminKey(MULTI_KEY)
+                                .supplyKey(MULTI_KEY)
+                                .exposingCreatedIdTo(
+                                        idLit ->
+                                                fungibleNum.set(asDotDelimitedLongArray(idLit)[2])),
+                        uploadInitCode(ORDINARY_CALLS_CONTRACT),
+                        contractCreate(ORDINARY_CALLS_CONTRACT))
+                .when(
+                        withOpContext(
+                                (spec, opLog) ->
+                                        allRunFor(
+                                                spec,
+                                                newKeyNamed(DELEGATE_KEY)
+                                                        .shape(
+                                                                DELEGATE_CONTRACT_KEY_SHAPE
+                                                                        .signedWith(
+                                                                                sigs(
+                                                                                        ON,
+                                                                                        ORDINARY_CALLS_CONTRACT))),
+                                                tokenUpdate(fungibleToken).supplyKey(DELEGATE_KEY),
+                                                contractCall(
+                                                                ORDINARY_CALLS_CONTRACT,
+                                                                "mintTokenCall",
+                                                                asAddress(
+                                                                        spec.registry()
+                                                                                .getTokenID(
+                                                                                        fungibleToken)),
+                                                                amount,
+                                                                new byte[] {})
+                                                        .via(firstMintTxn)
+                                                        .payingWith(theAccount))))
+                .then(
+                        childRecordsCheck(
+                                firstMintTxn,
+                                SUCCESS,
+                                recordWith()
+                                        .status(SUCCESS)
+                                        .contractCallResult(
+                                                resultWith()
+                                                        .contractCallResult(
+                                                                htsPrecompileResult()
+                                                                        .forFunction(
+                                                                                FunctionType
+                                                                                        .HAPI_MINT)
+                                                                        .withStatus(SUCCESS)
+                                                                        .withTotalSupply(10)
+                                                                        .withSerialNumbers()))
+                                        .tokenTransfers(
+                                                changingFungibleBalances()
+                                                        .including(
+                                                                fungibleToken, TOKEN_TREASURY, 10))
+                                        .newTotalSupply(10)),
+                        getTokenInfo(fungibleToken).hasTotalSupply(amount),
+                        getAccountBalance(TOKEN_TREASURY).hasTokenBalance(fungibleToken, amount));
+    }
+
+    private HapiApiSpec callForTransferWithContractKey() {
+        return defaultHapiSpec("callForTransferWithContractKey")
+                .given(
+                        newKeyNamed(UNIVERSAL_KEY),
+                        cryptoCreate(ACCOUNT).balance(10 * ONE_HUNDRED_HBARS),
+                        cryptoCreate(RECEIVER),
+                        cryptoCreate(TOKEN_TREASURY),
+                        tokenCreate(NFT)
+                                .tokenType(NON_FUNGIBLE_UNIQUE)
+                                .supplyKey(UNIVERSAL_KEY)
+                                .supplyType(TokenSupplyType.INFINITE)
+                                .initialSupply(0)
+                                .treasury(TOKEN_TREASURY),
+                        tokenAssociate(ACCOUNT, NFT),
+                        mintToken(NFT, List.of(metadata("firstMemo"), metadata("secondMemo"))),
+                        uploadInitCode(ORDINARY_CALLS_CONTRACT),
+                        contractCreate(ORDINARY_CALLS_CONTRACT).via("creationTx"))
+                .when(
+                        withOpContext(
+                                (spec, opLog) ->
+                                        allRunFor(
+                                                spec,
+                                                newKeyNamed(CONTRACT_KEY)
+                                                        .shape(
+                                                                CONTRACT_KEY_SHAPE.signedWith(
+                                                                        sigs(
+                                                                                ON,
+                                                                                ORDINARY_CALLS_CONTRACT))),
+                                                cryptoUpdate(ACCOUNT).key(CONTRACT_KEY),
+                                                tokenAssociate(
+                                                        ORDINARY_CALLS_CONTRACT, List.of(NFT)),
+                                                tokenAssociate(RECEIVER, List.of(NFT)),
+                                                cryptoTransfer(
+                                                        movingUnique(NFT, 1)
+                                                                .between(TOKEN_TREASURY, ACCOUNT)),
+                                                contractCall(
+                                                                ORDINARY_CALLS_CONTRACT,
+                                                                "transferNFTCall",
+                                                                asAddress(
+                                                                        spec.registry()
+                                                                                .getTokenID(NFT)),
+                                                                asAddress(
+                                                                        spec.registry()
+                                                                                .getAccountID(
+                                                                                        ACCOUNT)),
+                                                                asAddress(
+                                                                        spec.registry()
+                                                                                .getAccountID(
+                                                                                        RECEIVER)),
+                                                                1L)
+                                                        .fee(ONE_HBAR)
+                                                        .hasKnownStatus(SUCCESS)
+                                                        .payingWith(GENESIS)
+                                                        .gas(GAS_TO_OFFER)
+                                                        .via("distributeTx"))))
+                .then(
+                        getTokenInfo(NFT).hasTotalSupply(2),
+                        getAccountInfo(RECEIVER).hasOwnedNfts(1),
+                        getAccountBalance(RECEIVER).hasTokenBalance(NFT, 1),
+                        getAccountInfo(ACCOUNT).hasOwnedNfts(0),
+                        getAccountBalance(ACCOUNT).hasTokenBalance(NFT, 0),
+                        childRecordsCheck(
+                                "distributeTx",
+                                SUCCESS,
+                                recordWith()
+                                        .status(SUCCESS)
+                                        .contractCallResult(
+                                                resultWith()
+                                                        .contractCallResult(
+                                                                htsPrecompileResult()
+                                                                        .withStatus(SUCCESS)))
+                                        .tokenTransfers(
+                                                NonFungibleTransfers.changingNFTBalances()
+                                                        .including(NFT, ACCOUNT, RECEIVER, 1L))));
+    }
+
+    private HapiApiSpec callForTransferWithDelegateContractKey() {
+        return defaultHapiSpec("callForTransferWithDelegateContractKey")
+                .given(
+                        newKeyNamed(UNIVERSAL_KEY),
+                        cryptoCreate(ACCOUNT).balance(10 * ONE_HUNDRED_HBARS),
+                        cryptoCreate(RECEIVER),
+                        cryptoCreate(TOKEN_TREASURY),
+                        tokenCreate(NFT)
+                                .tokenType(NON_FUNGIBLE_UNIQUE)
+                                .supplyKey(UNIVERSAL_KEY)
+                                .supplyType(TokenSupplyType.INFINITE)
+                                .initialSupply(0)
+                                .treasury(TOKEN_TREASURY),
+                        tokenAssociate(ACCOUNT, NFT),
+                        mintToken(NFT, List.of(metadata("firstMemo"), metadata("secondMemo"))),
+                        uploadInitCode(ORDINARY_CALLS_CONTRACT),
+                        contractCreate(ORDINARY_CALLS_CONTRACT))
+                .when(
+                        withOpContext(
+                                (spec, opLog) ->
+                                        allRunFor(
+                                                spec,
+                                                newKeyNamed(DELEGATE_KEY)
+                                                        .shape(
+                                                                DELEGATE_CONTRACT_KEY_SHAPE
+                                                                        .signedWith(
+                                                                                sigs(
+                                                                                        ON,
+                                                                                        ORDINARY_CALLS_CONTRACT))),
+                                                cryptoUpdate(ACCOUNT).key(DELEGATE_KEY),
+                                                tokenAssociate(
+                                                        ORDINARY_CALLS_CONTRACT, List.of(NFT)),
+                                                tokenAssociate(RECEIVER, List.of(NFT)),
+                                                cryptoTransfer(
+                                                        movingUnique(NFT, 1)
+                                                                .between(TOKEN_TREASURY, ACCOUNT)),
+                                                contractCall(
+                                                                ORDINARY_CALLS_CONTRACT,
+                                                                "transferNFTCall",
+                                                                asAddress(
+                                                                        spec.registry()
+                                                                                .getTokenID(NFT)),
+                                                                asAddress(
+                                                                        spec.registry()
+                                                                                .getAccountID(
+                                                                                        ACCOUNT)),
+                                                                asAddress(
+                                                                        spec.registry()
+                                                                                .getAccountID(
+                                                                                        RECEIVER)),
+                                                                1L)
+                                                        .fee(ONE_HBAR)
+                                                        .hasKnownStatus(SUCCESS)
+                                                        .payingWith(GENESIS)
+                                                        .gas(GAS_TO_OFFER)
+                                                        .via("distributeTx"))))
+                .then(
+                        getTokenInfo(NFT).hasTotalSupply(2),
+                        getAccountInfo(RECEIVER).hasOwnedNfts(1),
+                        getAccountBalance(RECEIVER).hasTokenBalance(NFT, 1),
+                        getAccountInfo(ACCOUNT).hasOwnedNfts(0),
+                        getAccountBalance(ACCOUNT).hasTokenBalance(NFT, 0),
+                        childRecordsCheck(
+                                "distributeTx",
+                                SUCCESS,
+                                recordWith()
+                                        .status(SUCCESS)
+                                        .contractCallResult(
+                                                resultWith()
+                                                        .contractCallResult(
+                                                                htsPrecompileResult()
+                                                                        .withStatus(SUCCESS)))
+                                        .tokenTransfers(
+                                                NonFungibleTransfers.changingNFTBalances()
+                                                        .including(NFT, ACCOUNT, RECEIVER, 1L))));
+    }
+
+    private HapiApiSpec callForAssociateWithDelegateContractKey() {
+        final AtomicReference<AccountID> accountID = new AtomicReference<>();
+        final AtomicReference<TokenID> vanillaTokenID = new AtomicReference<>();
+
+        return defaultHapiSpec("callAssociateWithDelegateContractKey")
+                .given(
+                        cryptoCreate(ACCOUNT).exposingCreatedIdTo(accountID::set),
+                        cryptoCreate(TOKEN_TREASURY),
+                        tokenCreate(VANILLA_TOKEN)
+                                .tokenType(FUNGIBLE_COMMON)
+                                .treasury(TOKEN_TREASURY)
+                                .exposingCreatedIdTo(id -> vanillaTokenID.set(asToken(id))),
+                        uploadInitCode(ASSOCIATE_DISSOCIATE_CONTRACT),
+                        contractCreate(ASSOCIATE_DISSOCIATE_CONTRACT))
+                .when(
+                        withOpContext(
+                                (spec, opLog) ->
+                                        allRunFor(
+                                                spec,
+                                                newKeyNamed(DELEGATE_KEY)
+                                                        .shape(
+                                                                DELEGATE_CONTRACT_KEY_SHAPE
+                                                                        .signedWith(
+                                                                                sigs(
+                                                                                        ON,
+                                                                                        ASSOCIATE_DISSOCIATE_CONTRACT))),
+                                                cryptoUpdate(ACCOUNT).key(DELEGATE_KEY),
+                                                contractCall(
+                                                                ASSOCIATE_DISSOCIATE_CONTRACT,
+                                                                "tokenAssociate",
+                                                                asAddress(accountID.get()),
+                                                                asAddress(vanillaTokenID.get()))
+                                                        .payingWith(GENESIS)
+                                                        .via("vanillaTokenAssociateTxn")
+                                                        .gas(GAS_TO_OFFER)
+                                                        .hasKnownStatus(SUCCESS))))
+                .then(
+                        childRecordsCheck(
+                                "vanillaTokenAssociateTxn",
+                                SUCCESS,
+                                recordWith()
+                                        .status(SUCCESS)
+                                        .contractCallResult(
+                                                resultWith()
+                                                        .contractCallResult(
+                                                                htsPrecompileResult()
+                                                                        .withStatus(SUCCESS)))),
+                        getAccountInfo(ACCOUNT).hasToken(relationshipWith(VANILLA_TOKEN)));
+    }
+
+    private HapiApiSpec callForAssociateWithContractKey() {
+        final AtomicReference<AccountID> accountID = new AtomicReference<>();
+        final AtomicReference<TokenID> vanillaTokenID = new AtomicReference<>();
+
+        return defaultHapiSpec("callAssociateWithContractKey")
+                .given(
+                        cryptoCreate(ACCOUNT).exposingCreatedIdTo(accountID::set),
+                        cryptoCreate(TOKEN_TREASURY),
+                        tokenCreate(VANILLA_TOKEN)
+                                .tokenType(FUNGIBLE_COMMON)
+                                .treasury(TOKEN_TREASURY)
+                                .exposingCreatedIdTo(id -> vanillaTokenID.set(asToken(id))),
+                        uploadInitCode(ASSOCIATE_DISSOCIATE_CONTRACT),
+                        contractCreate(ASSOCIATE_DISSOCIATE_CONTRACT))
+                .when(
+                        withOpContext(
+                                (spec, opLog) ->
+                                        allRunFor(
+                                                spec,
+                                                newKeyNamed(CONTRACT_KEY)
+                                                        .shape(
+                                                                CONTRACT_KEY_SHAPE.signedWith(
+                                                                        sigs(
+                                                                                ON,
+                                                                                ASSOCIATE_DISSOCIATE_CONTRACT))),
+                                                cryptoUpdate(ACCOUNT).key(CONTRACT_KEY),
+                                                contractCall(
+                                                                ASSOCIATE_DISSOCIATE_CONTRACT,
+                                                                "tokenAssociate",
+                                                                asAddress(accountID.get()),
+                                                                asAddress(vanillaTokenID.get()))
+                                                        .payingWith(GENESIS)
+                                                        .via("vanillaTokenAssociateTxn")
+                                                        .gas(GAS_TO_OFFER)
+                                                        .hasKnownStatus(SUCCESS))))
+                .then(
+                        childRecordsCheck(
+                                "vanillaTokenAssociateTxn",
+                                SUCCESS,
+                                recordWith()
+                                        .status(SUCCESS)
+                                        .contractCallResult(
+                                                resultWith()
+                                                        .contractCallResult(
+                                                                htsPrecompileResult()
+                                                                        .withStatus(SUCCESS)))),
+                        getAccountInfo(ACCOUNT).hasToken(relationshipWith(VANILLA_TOKEN)));
+    }
+
+    public HapiApiSpec callForDissociateWithDelegateContractKey() {
+        final AtomicReference<AccountID> accountID = new AtomicReference<>();
+        final AtomicReference<AccountID> treasuryID = new AtomicReference<>();
+        final AtomicReference<TokenID> vanillaTokenID = new AtomicReference<>();
+        final var totalSupply = 1_000;
+
+        return defaultHapiSpec("callDissociateWithDelegateContractKey")
+                .given(
+                        cryptoCreate(ACCOUNT).exposingCreatedIdTo(accountID::set),
+                        cryptoCreate(TOKEN_TREASURY).exposingCreatedIdTo(treasuryID::set),
+                        tokenCreate(VANILLA_TOKEN)
+                                .tokenType(FUNGIBLE_COMMON)
+                                .treasury(TOKEN_TREASURY)
+                                .initialSupply(totalSupply)
+                                .exposingCreatedIdTo(id -> vanillaTokenID.set(asToken(id))),
+                        uploadInitCode(ASSOCIATE_DISSOCIATE_CONTRACT),
+                        contractCreate(ASSOCIATE_DISSOCIATE_CONTRACT))
+                .when(
+                        withOpContext(
+                                (spec, opLog) ->
+                                        allRunFor(
+                                                spec,
+                                                newKeyNamed(DELEGATE_KEY)
+                                                        .shape(
+                                                                DELEGATE_CONTRACT_KEY_SHAPE
+                                                                        .signedWith(
+                                                                                sigs(
+                                                                                        ON,
+                                                                                        ASSOCIATE_DISSOCIATE_CONTRACT))),
+                                                cryptoUpdate(ACCOUNT).key(DELEGATE_KEY),
+                                                cryptoUpdate(TOKEN_TREASURY).key(DELEGATE_KEY),
+                                                tokenAssociate(ACCOUNT, VANILLA_TOKEN),
+                                                cryptoTransfer(
+                                                        moving(1, VANILLA_TOKEN)
+                                                                .between(TOKEN_TREASURY, ACCOUNT)),
+                                                contractCall(
+                                                                ASSOCIATE_DISSOCIATE_CONTRACT,
+                                                                "tokenDissociate",
+                                                                asAddress(accountID.get()),
+                                                                asAddress(vanillaTokenID.get()))
+                                                        .payingWith(GENESIS)
+                                                        .via(
+                                                                "nonZeroTokenBalanceDissociateWithDelegateContractKeyFailedTxn")
+                                                        .gas(GAS_TO_OFFER)
+                                                        .hasKnownStatus(CONTRACT_REVERT_EXECUTED),
+                                                cryptoTransfer(
+                                                        moving(1, VANILLA_TOKEN)
+                                                                .between(ACCOUNT, TOKEN_TREASURY)),
+                                                contractCall(
+                                                                ASSOCIATE_DISSOCIATE_CONTRACT,
+                                                                "tokenDissociate",
+                                                                asAddress(accountID.get()),
+                                                                asAddress(vanillaTokenID.get()))
+                                                        .payingWith(GENESIS)
+                                                        .via(
+                                                                "tokenDissociateWithDelegateContractKeyHappyTxn")
+                                                        .gas(GAS_TO_OFFER)
+                                                        .hasKnownStatus(SUCCESS))))
+                .then(
+                        childRecordsCheck(
+                                "nonZeroTokenBalanceDissociateWithDelegateContractKeyFailedTxn",
+                                CONTRACT_REVERT_EXECUTED,
+                                recordWith()
+                                        .status(TRANSACTION_REQUIRES_ZERO_TOKEN_BALANCES)
+                                        .contractCallResult(
+                                                resultWith()
+                                                        .contractCallResult(
+                                                                htsPrecompileResult()
+                                                                        .withStatus(
+                                                                                TRANSACTION_REQUIRES_ZERO_TOKEN_BALANCES)))),
+                        childRecordsCheck(
+                                "tokenDissociateWithDelegateContractKeyHappyTxn",
+                                SUCCESS,
+                                recordWith()
+                                        .status(SUCCESS)
+                                        .contractCallResult(
+                                                resultWith()
+                                                        .contractCallResult(
+                                                                htsPrecompileResult()
+                                                                        .withStatus(SUCCESS)))),
+                        getAccountInfo(ACCOUNT).hasNoTokenRelationship(VANILLA_TOKEN));
+    }
+
+    public HapiApiSpec callForDissociateWithContractKey() {
+        final AtomicReference<AccountID> accountID = new AtomicReference<>();
+        final AtomicReference<AccountID> treasuryID = new AtomicReference<>();
+        final AtomicReference<TokenID> vanillaTokenID = new AtomicReference<>();
+        final var totalSupply = 1_000;
+
+        return defaultHapiSpec("callDissociateWithContractKey")
+                .given(
+                        cryptoCreate(ACCOUNT).exposingCreatedIdTo(accountID::set),
+                        cryptoCreate(TOKEN_TREASURY).exposingCreatedIdTo(treasuryID::set),
+                        tokenCreate(VANILLA_TOKEN)
+                                .tokenType(FUNGIBLE_COMMON)
+                                .treasury(TOKEN_TREASURY)
+                                .initialSupply(totalSupply)
+                                .exposingCreatedIdTo(id -> vanillaTokenID.set(asToken(id))),
+                        uploadInitCode(ASSOCIATE_DISSOCIATE_CONTRACT),
+                        contractCreate(ASSOCIATE_DISSOCIATE_CONTRACT))
+                .when(
+                        withOpContext(
+                                (spec, opLog) ->
+                                        allRunFor(
+                                                spec,
+                                                newKeyNamed(CONTRACT_KEY)
+                                                        .shape(
+                                                                CONTRACT_KEY_SHAPE.signedWith(
+                                                                        sigs(
+                                                                                ON,
+                                                                                ASSOCIATE_DISSOCIATE_CONTRACT))),
+                                                cryptoUpdate(ACCOUNT).key(CONTRACT_KEY),
+                                                cryptoUpdate(TOKEN_TREASURY).key(CONTRACT_KEY),
+                                                tokenAssociate(ACCOUNT, VANILLA_TOKEN),
+                                                cryptoTransfer(
+                                                        moving(1, VANILLA_TOKEN)
+                                                                .between(TOKEN_TREASURY, ACCOUNT)),
+                                                contractCall(
+                                                                ASSOCIATE_DISSOCIATE_CONTRACT,
+                                                                "tokenDissociate",
+                                                                asAddress(accountID.get()),
+                                                                asAddress(vanillaTokenID.get()))
+                                                        .payingWith(GENESIS)
+                                                        .via(
+                                                                "nonZeroTokenBalanceDissociateWithContractKeyFailedTxn")
+                                                        .gas(GAS_TO_OFFER)
+                                                        .hasKnownStatus(CONTRACT_REVERT_EXECUTED),
+                                                cryptoTransfer(
+                                                        moving(1, VANILLA_TOKEN)
+                                                                .between(ACCOUNT, TOKEN_TREASURY)),
+                                                contractCall(
+                                                                ASSOCIATE_DISSOCIATE_CONTRACT,
+                                                                "tokenDissociate",
+                                                                asAddress(accountID.get()),
+                                                                asAddress(vanillaTokenID.get()))
+                                                        .payingWith(GENESIS)
+                                                        .via(
+                                                                "tokenDissociateWithContractKeyHappyTxn")
+                                                        .gas(GAS_TO_OFFER)
+                                                        .hasKnownStatus(SUCCESS))))
+                .then(
+                        childRecordsCheck(
+                                "nonZeroTokenBalanceDissociateWithContractKeyFailedTxn",
+                                CONTRACT_REVERT_EXECUTED,
+                                recordWith()
+                                        .status(TRANSACTION_REQUIRES_ZERO_TOKEN_BALANCES)
+                                        .contractCallResult(
+                                                resultWith()
+                                                        .contractCallResult(
+                                                                htsPrecompileResult()
+                                                                        .withStatus(
+                                                                                TRANSACTION_REQUIRES_ZERO_TOKEN_BALANCES)))),
+                        childRecordsCheck(
+                                "tokenDissociateWithContractKeyHappyTxn",
+                                SUCCESS,
+                                recordWith()
+                                        .status(SUCCESS)
+                                        .contractCallResult(
+                                                resultWith()
+                                                        .contractCallResult(
+                                                                htsPrecompileResult()
+                                                                        .withStatus(SUCCESS)))),
+                        getAccountInfo(ACCOUNT).hasNoTokenRelationship(VANILLA_TOKEN));
+    }
+
+    private HapiApiSpec callForBurnWithDelegateContractKey() {
+        final var token = "Token";
+
+        return defaultHapiSpec("callBurnWithDelegateContractKey")
+                .given(
+                        newKeyNamed(MULTI_KEY),
+                        cryptoCreate(TOKEN_TREASURY),
+                        tokenCreate(token)
+                                .tokenType(FUNGIBLE_COMMON)
+                                .initialSupply(50L)
+                                .supplyKey(MULTI_KEY)
+                                .adminKey(MULTI_KEY)
+                                .treasury(TOKEN_TREASURY),
+                        uploadInitCode(BURN_TOKEN),
+                        withOpContext(
+                                (spec, opLog) ->
+                                        allRunFor(
+                                                spec,
+                                                contractCreate(
+                                                                BURN_TOKEN,
+                                                                asAddress(
+                                                                        spec.registry()
+                                                                                .getTokenID(token)))
+                                                        .via("creationTx"))))
+                .when(
+                        newKeyNamed(DELEGATE_KEY)
+                                .shape(
+                                        DELEGATE_CONTRACT_KEY_SHAPE.signedWith(
+                                                sigs(ON, BURN_TOKEN))),
+                        tokenUpdate(token).supplyKey(DELEGATE_KEY),
+                        contractCall(BURN_TOKEN, "burnToken", 1, new ArrayList<Long>())
+                                .via("burn with contract key")
+                                .gas(GAS_TO_OFFER),
+                        childRecordsCheck(
+                                "burn with contract key",
+                                SUCCESS,
+                                recordWith()
+                                        .status(SUCCESS)
+                                        .contractCallResult(
+                                                resultWith()
+                                                        .contractCallResult(
+                                                                htsPrecompileResult()
+                                                                        .forFunction(
+                                                                                FunctionType
+                                                                                        .HAPI_BURN)
+                                                                        .withStatus(SUCCESS)
+                                                                        .withTotalSupply(49)))
+                                        .tokenTransfers(
+                                                changingFungibleBalances()
+                                                        .including(token, TOKEN_TREASURY, -1))
+                                        .newTotalSupply(49)))
+                .then(getAccountBalance(TOKEN_TREASURY).hasTokenBalance(token, 49));
+    }
+
+    private HapiApiSpec delegateCallForAssociatePrecompileSignedWithDelegateContractKeyWorks() {
+        final var outerContract = "NestedAssociateDissociate";
+        final var nestedContract = "AssociateDissociate";
+        final AtomicReference<AccountID> accountID = new AtomicReference<>();
+        final AtomicReference<TokenID> vanillaTokenTokenID = new AtomicReference<>();
+
+        return defaultHapiSpec(
+                        "DelegateCallForAssociatePrecompileSignedWithDelegateContractKeyWorks")
+                .given(
+                        cryptoCreate(ACCOUNT).exposingCreatedIdTo(accountID::set),
+                        cryptoCreate(TOKEN_TREASURY),
+                        tokenCreate(VANILLA_TOKEN)
+                                .tokenType(FUNGIBLE_COMMON)
+                                .treasury(TOKEN_TREASURY)
+                                .exposingCreatedIdTo(id -> vanillaTokenTokenID.set(asToken(id))),
+                        uploadInitCode(outerContract, nestedContract),
+                        contractCreate(nestedContract))
+                .when(
+                        withOpContext(
+                                (spec, opLog) ->
+                                        allRunFor(
+                                                spec,
+                                                contractCreate(
+                                                        outerContract,
+                                                        getNestedContractAddress(
+                                                                nestedContract, spec)),
+                                                newKeyNamed(DELEGATE_KEY)
+                                                        .shape(
+                                                                DELEGATE_CONTRACT_KEY_SHAPE
+                                                                        .signedWith(
+                                                                                sigs(
+                                                                                        ON,
+                                                                                        outerContract))),
+                                                cryptoUpdate(ACCOUNT).key(DELEGATE_KEY),
+                                                contractCall(
+                                                                outerContract,
+                                                                "associateDelegateCall",
+                                                                asAddress(accountID.get()),
+                                                                asAddress(
+                                                                        vanillaTokenTokenID.get()))
+                                                        .payingWith(GENESIS)
+                                                        .via(
+                                                                "delegateAssociateCallWithDelegateContractKeyTxn")
+                                                        .hasKnownStatus(ResponseCodeEnum.SUCCESS)
+                                                        .gas(GAS_TO_OFFER))))
+                .then(
+                        childRecordsCheck(
+                                "delegateAssociateCallWithDelegateContractKeyTxn",
+                                SUCCESS,
+                                recordWith()
+                                        .status(SUCCESS)
+                                        .contractCallResult(
+                                                resultWith()
+                                                        .contractCallResult(
+                                                                htsPrecompileResult()
+                                                                        .withStatus(SUCCESS)))),
+                        getAccountInfo(ACCOUNT).hasToken(relationshipWith(VANILLA_TOKEN)));
+    }
+
+    private HapiApiSpec delegateCallForDissociatePrecompileSignedWithDelegateContractKeyWorks() {
+        final var outerContract = "NestedAssociateDissociate";
+        final var nestedContract = "AssociateDissociate";
+        final AtomicReference<AccountID> accountID = new AtomicReference<>();
+        final AtomicReference<TokenID> vanillaTokenTokenID = new AtomicReference<>();
+
+        return defaultHapiSpec(
+                        "delegateCallForDissociatePrecompileSignedWithDelegateContractKeyWorks")
+                .given(
+                        cryptoCreate(ACCOUNT).exposingCreatedIdTo(accountID::set),
+                        cryptoCreate(TOKEN_TREASURY),
+                        tokenCreate(VANILLA_TOKEN)
+                                .tokenType(FUNGIBLE_COMMON)
+                                .treasury(TOKEN_TREASURY)
+                                .exposingCreatedIdTo(id -> vanillaTokenTokenID.set(asToken(id))),
+                        uploadInitCode(outerContract, nestedContract),
+                        contractCreate(nestedContract))
+                .when(
+                        withOpContext(
+                                (spec, opLog) ->
+                                        allRunFor(
+                                                spec,
+                                                contractCreate(
+                                                        outerContract,
+                                                        getNestedContractAddress(
+                                                                nestedContract, spec)),
+                                                tokenAssociate(ACCOUNT, VANILLA_TOKEN),
+                                                newKeyNamed(DELEGATE_KEY)
+                                                        .shape(
+                                                                DELEGATE_CONTRACT_KEY_SHAPE
+                                                                        .signedWith(
+                                                                                sigs(
+                                                                                        ON,
+                                                                                        outerContract))),
+                                                cryptoUpdate(ACCOUNT).key(DELEGATE_KEY),
+                                                contractCall(
+                                                                outerContract,
+                                                                "dissociateDelegateCall",
+                                                                asAddress(accountID.get()),
+                                                                asAddress(
+                                                                        vanillaTokenTokenID.get()))
+                                                        .payingWith(GENESIS)
+                                                        .via(
+                                                                "delegateDissociateCallWithDelegateContractKeyTxn")
+                                                        .hasKnownStatus(ResponseCodeEnum.SUCCESS)
+                                                        .gas(GAS_TO_OFFER))))
+                .then(
+                        childRecordsCheck(
+                                "delegateDissociateCallWithDelegateContractKeyTxn",
+                                SUCCESS,
+                                recordWith()
+                                        .status(SUCCESS)
+                                        .contractCallResult(
+                                                resultWith()
+                                                        .contractCallResult(
+                                                                htsPrecompileResult()
+                                                                        .withStatus(SUCCESS)))),
+                        getAccountInfo(ACCOUNT).hasNoTokenRelationship(VANILLA_TOKEN));
+    }
+
+    private HapiApiSpec associatePrecompileWithDelegateContractKeyForNonFungibleWithKYC() {
+        final AtomicReference<AccountID> accountID = new AtomicReference<>();
+        final AtomicReference<TokenID> kycTokenID = new AtomicReference<>();
 
 		return defaultHapiSpec("AssociatePrecompileWithDelegateContractKeyForNonFungibleWithKYC")
 				.given(
@@ -1617,497 +1772,572 @@
 				);
 	}
 
-	public HapiApiSpec dissociatePrecompileWithDelegateContractKeyForFungibleVanilla() {
-		final AtomicReference<AccountID> accountID = new AtomicReference<>();
-		final AtomicReference<AccountID> treasuryID = new AtomicReference<>();
-		final AtomicReference<TokenID> vanillaTokenID = new AtomicReference<>();
-
-		return defaultHapiSpec("DissociatePrecompileWithDelegateContractKeyForFungibleVanilla")
-				.given(
-						cryptoCreate(ACCOUNT).exposingCreatedIdTo(accountID::set),
-						cryptoCreate(TOKEN_TREASURY).exposingCreatedIdTo(treasuryID::set),
-						tokenCreate(VANILLA_TOKEN)
-								.tokenType(FUNGIBLE_COMMON)
-								.treasury(TOKEN_TREASURY)
-								.initialSupply(TOTAL_SUPPLY)
-								.exposingCreatedIdTo(id -> vanillaTokenID.set(asToken(id))),
-						uploadInitCode(ASSOCIATE_DISSOCIATE_CONTRACT),
-						contractCreate(ASSOCIATE_DISSOCIATE_CONTRACT)
-				).when(
-						withOpContext(
-								(spec, opLog) ->
-										allRunFor(
-												spec,
-												newKeyNamed(DELEGATE_KEY).shape(DELEGATE_CONTRACT_KEY_SHAPE.signedWith(sigs(ON, ASSOCIATE_DISSOCIATE_CONTRACT))),
-												cryptoUpdate(ACCOUNT).key(DELEGATE_KEY),
-												cryptoUpdate(TOKEN_TREASURY).key(DELEGATE_KEY),
-												contractCall(ASSOCIATE_DISSOCIATE_CONTRACT, "tokenDissociate",
-														asAddress(treasuryID.get()), asAddress(vanillaTokenID.get())
-												)
-														.payingWith(GENESIS)
-														.via("tokenDissociateFromTreasuryFailedTxn")
-														.gas(GAS_TO_OFFER)
-														.hasKnownStatus(CONTRACT_REVERT_EXECUTED),
-												contractCall(ASSOCIATE_DISSOCIATE_CONTRACT, "tokenDissociate",
-														asAddress(accountID.get()), asAddress(vanillaTokenID.get())
-												)
-														.payingWith(GENESIS)
-														.via("tokenDissociateWithDelegateContractKeyFailedTxn")
-														.gas(GAS_TO_OFFER)
-														.hasKnownStatus(CONTRACT_REVERT_EXECUTED),
-												tokenAssociate(ACCOUNT, VANILLA_TOKEN),
-												cryptoTransfer(
-														moving(1, VANILLA_TOKEN)
-																.between(TOKEN_TREASURY, ACCOUNT)
-												),
-												contractCall(ASSOCIATE_DISSOCIATE_CONTRACT, "tokenDissociate",
-														asAddress(accountID.get()), asAddress(vanillaTokenID.get())
-												)
-														.payingWith(GENESIS)
-														.via("nonZeroTokenBalanceDissociateWithDelegateContractKeyFailedTxn")
-														.gas(GAS_TO_OFFER)
-														.hasKnownStatus(CONTRACT_REVERT_EXECUTED),
-												cryptoTransfer(
-														moving(1, VANILLA_TOKEN)
-																.between(ACCOUNT, TOKEN_TREASURY)
-												),
-												contractCall(ASSOCIATE_DISSOCIATE_CONTRACT, "tokenDissociate",
-														asAddress(accountID.get()), asAddress(vanillaTokenID.get())
-												)
-														.payingWith(GENESIS)
-														.via("tokenDissociateWithDelegateContractKeyHappyTxn")
-														.gas(GAS_TO_OFFER)
-														.hasKnownStatus(SUCCESS)
-										)
-						)
-				).then(
-						childRecordsCheck("tokenDissociateFromTreasuryFailedTxn", CONTRACT_REVERT_EXECUTED,
-								recordWith()
-										.status(ACCOUNT_IS_TREASURY)
-										.contractCallResult(
-												resultWith()
-														.contractCallResult(htsPrecompileResult()
-																.withStatus(ACCOUNT_IS_TREASURY)
-														)
-										)
-						),
-						childRecordsCheck("tokenDissociateWithDelegateContractKeyFailedTxn", CONTRACT_REVERT_EXECUTED,
-								recordWith()
-										.status(TOKEN_NOT_ASSOCIATED_TO_ACCOUNT)
-										.contractCallResult(
-												resultWith()
-														.contractCallResult(htsPrecompileResult()
-																.withStatus(TOKEN_NOT_ASSOCIATED_TO_ACCOUNT)
-														)
-										)
-						),
-						childRecordsCheck("nonZeroTokenBalanceDissociateWithDelegateContractKeyFailedTxn", CONTRACT_REVERT_EXECUTED,
-								recordWith()
-										.status(TRANSACTION_REQUIRES_ZERO_TOKEN_BALANCES)
-										.contractCallResult(
-												resultWith()
-														.contractCallResult(htsPrecompileResult()
-																.withStatus(TRANSACTION_REQUIRES_ZERO_TOKEN_BALANCES)
-														)
-										)
-						),
-						childRecordsCheck("tokenDissociateWithDelegateContractKeyHappyTxn", SUCCESS,
-								recordWith()
-										.status(SUCCESS)
-										.contractCallResult(
-												resultWith()
-														.contractCallResult(htsPrecompileResult()
-																.withStatus(SUCCESS)
-														)
-										)
-						),
-						getAccountInfo(ACCOUNT).hasNoTokenRelationship(VANILLA_TOKEN)
-				);
-	}
-
-	public HapiApiSpec dissociatePrecompileWithDelegateContractKeyForFungibleFrozen() {
-		final AtomicReference<AccountID> accountID = new AtomicReference<>();
-		final AtomicReference<AccountID> treasuryID = new AtomicReference<>();
-		final AtomicReference<TokenID> frozenTokenID = new AtomicReference<>();
-
-		return defaultHapiSpec("DissociatePrecompileWithDelegateContractKeyForFungibleFrozen")
-				.given(
-						newKeyNamed(FREEZE_KEY),
-						cryptoCreate(ACCOUNT).exposingCreatedIdTo(accountID::set),
-						cryptoCreate(TOKEN_TREASURY).exposingCreatedIdTo(treasuryID::set),
-						tokenCreate(FROZEN_TOKEN)
-								.tokenType(FUNGIBLE_COMMON)
-								.treasury(TOKEN_TREASURY)
-								.freezeDefault(true)
-								.freezeKey(FREEZE_KEY)
-								.exposingCreatedIdTo(id -> frozenTokenID.set(asToken(id))),
-						uploadInitCode(ASSOCIATE_DISSOCIATE_CONTRACT),
-						contractCreate(ASSOCIATE_DISSOCIATE_CONTRACT)
-
-				).when(
-						withOpContext(
-								(spec, opLog) ->
-										allRunFor(
-												spec,
-												newKeyNamed(DELEGATE_KEY).shape(DELEGATE_CONTRACT_KEY_SHAPE.signedWith(sigs(ON, ASSOCIATE_DISSOCIATE_CONTRACT))),
-												cryptoUpdate(ACCOUNT).key(DELEGATE_KEY),
-												tokenAssociate(ACCOUNT, FROZEN_TOKEN),
-												contractCall(ASSOCIATE_DISSOCIATE_CONTRACT, "tokenDissociate",
-														asAddress(accountID.get()), asAddress(frozenTokenID.get())
-												)
-														.payingWith(GENESIS)
-														.via("frozenTokenAssociateWithDelegateContractKeyTxn")
-														.gas(GAS_TO_OFFER)
-														.hasKnownStatus(CONTRACT_REVERT_EXECUTED),
-												tokenUnfreeze(FROZEN_TOKEN, ACCOUNT),
-												contractCall(ASSOCIATE_DISSOCIATE_CONTRACT, "tokenDissociate",
-														asAddress(accountID.get()), asAddress(frozenTokenID.get())
-												)
-														.payingWith(GENESIS)
-														.via("UnfrozenTokenAssociateWithDelegateContractKeyTxn")
-														.gas(GAS_TO_OFFER)
-														.hasKnownStatus(SUCCESS)
-										)
-						)
-				).then(
-						childRecordsCheck("frozenTokenAssociateWithDelegateContractKeyTxn", CONTRACT_REVERT_EXECUTED,
-								recordWith()
-										.status(ACCOUNT_FROZEN_FOR_TOKEN)
-										.contractCallResult(
-												resultWith()
-														.contractCallResult(htsPrecompileResult()
-																.withStatus(ACCOUNT_FROZEN_FOR_TOKEN)
-														)
-										)
-						),
-						childRecordsCheck("UnfrozenTokenAssociateWithDelegateContractKeyTxn", SUCCESS,
-								recordWith()
-										.status(SUCCESS)
-										.contractCallResult(
-												resultWith()
-														.contractCallResult(htsPrecompileResult()
-																.withStatus(SUCCESS)
-														)
-										)
-						),
-						getAccountInfo(ACCOUNT).hasNoTokenRelationship(FROZEN_TOKEN)
-				);
-	}
-
-	public HapiApiSpec dissociatePrecompileWithDelegateContractKeyForFungibleWithKYC() {
-		final AtomicReference<AccountID> accountID = new AtomicReference<>();
-		final AtomicReference<AccountID> treasuryID = new AtomicReference<>();
-		final AtomicReference<TokenID> kycTokenID = new AtomicReference<>();
-
-		return defaultHapiSpec("DissociatePrecompileWithDelegateContractKeyForFungibleWithKYC")
-				.given(
-						newKeyNamed(KYC_KEY),
-						cryptoCreate(ACCOUNT).exposingCreatedIdTo(accountID::set),
-						cryptoCreate(TOKEN_TREASURY).exposingCreatedIdTo(treasuryID::set),
-						tokenCreate(KYC_TOKEN)
-								.tokenType(FUNGIBLE_COMMON)
-								.treasury(TOKEN_TREASURY)
-								.kycKey(KYC_KEY)
-								.exposingCreatedIdTo(id -> kycTokenID.set(asToken(id))),
-						uploadInitCode(ASSOCIATE_DISSOCIATE_CONTRACT),
-						contractCreate(ASSOCIATE_DISSOCIATE_CONTRACT)
-				).when(
-						withOpContext(
-								(spec, opLog) ->
-										allRunFor(
-												spec,
-												newKeyNamed(DELEGATE_KEY).shape(DELEGATE_CONTRACT_KEY_SHAPE.signedWith(sigs(ON, ASSOCIATE_DISSOCIATE_CONTRACT))),
-												cryptoUpdate(ACCOUNT).key(DELEGATE_KEY),
-												contractCall(ASSOCIATE_DISSOCIATE_CONTRACT, "tokenDissociate",
-														asAddress(accountID.get()), asAddress(kycTokenID.get())
-												)
-														.payingWith(GENESIS)
-														.via("kycTokenDissociateWithDelegateContractKeyFailedTxn")
-														.gas(GAS_TO_OFFER)
-														.hasKnownStatus(CONTRACT_REVERT_EXECUTED),
-												tokenAssociate(ACCOUNT, KYC_TOKEN),
-												contractCall(ASSOCIATE_DISSOCIATE_CONTRACT, "tokenDissociate",
-														asAddress(accountID.get()), asAddress(kycTokenID.get())
-												)
-														.payingWith(GENESIS)
-														.via("kycTokenDissociateWithDelegateContractKeyHappyTxn")
-														.gas(GAS_TO_OFFER)
-														.hasKnownStatus(SUCCESS)
-										)
-						)
-				).then(
-						childRecordsCheck("kycTokenDissociateWithDelegateContractKeyFailedTxn", CONTRACT_REVERT_EXECUTED,
-								recordWith()
-										.status(TOKEN_NOT_ASSOCIATED_TO_ACCOUNT)
-										.contractCallResult(
-												resultWith()
-														.contractCallResult(htsPrecompileResult()
-																.withStatus(TOKEN_NOT_ASSOCIATED_TO_ACCOUNT)
-														)
-										)
-						),
-						childRecordsCheck("kycTokenDissociateWithDelegateContractKeyHappyTxn", SUCCESS,
-								recordWith()
-										.status(SUCCESS)
-										.contractCallResult(
-												resultWith()
-														.contractCallResult(htsPrecompileResult()
-																.withStatus(SUCCESS)
-														)
-										)
-						),
-						getAccountInfo(ACCOUNT).hasNoTokenRelationship(KYC_TOKEN)
-				);
-	}
-
-	public HapiApiSpec dissociatePrecompileWithDelegateContractKeyForNonFungibleVanilla() {
-		final AtomicReference<AccountID> accountID = new AtomicReference<>();
-		final AtomicReference<AccountID> treasuryID = new AtomicReference<>();
-		final AtomicReference<TokenID> vanillaTokenID = new AtomicReference<>();
-
-		return defaultHapiSpec("DissociatePrecompileWithDelegateContractKeyForNonFungibleVanilla")
-				.given(
-						newKeyNamed(MULTI_KEY),
-						cryptoCreate(ACCOUNT).exposingCreatedIdTo(accountID::set),
-						cryptoCreate(TOKEN_TREASURY)
-								.balance(0L)
-								.exposingCreatedIdTo(treasuryID::set),
-						tokenCreate(VANILLA_TOKEN)
-								.tokenType(NON_FUNGIBLE_UNIQUE)
-								.treasury(TOKEN_TREASURY)
-								.initialSupply(0)
-								.supplyKey(MULTI_KEY)
-								.exposingCreatedIdTo(id -> vanillaTokenID.set(asToken(id))),
-						mintToken(VANILLA_TOKEN, List.of(metadata("memo"))),
-						uploadInitCode(ASSOCIATE_DISSOCIATE_CONTRACT),
-						contractCreate(ASSOCIATE_DISSOCIATE_CONTRACT)
-				).when(
-						withOpContext(
-								(spec, opLog) ->
-										allRunFor(
-												spec,
-												newKeyNamed(DELEGATE_KEY).shape(DELEGATE_CONTRACT_KEY_SHAPE.signedWith(sigs(ON, ASSOCIATE_DISSOCIATE_CONTRACT))),
-												cryptoUpdate(ACCOUNT).key(DELEGATE_KEY),
-												cryptoUpdate(TOKEN_TREASURY).key(DELEGATE_KEY),
-												contractCall(ASSOCIATE_DISSOCIATE_CONTRACT, "tokenDissociate",
-														asAddress(treasuryID.get()), asAddress(vanillaTokenID.get())
-												)
-														.payingWith(GENESIS)
-														.via("NFTDissociateFromTreasuryFailedTxn")
-														.gas(GAS_TO_OFFER)
-														.hasKnownStatus(CONTRACT_REVERT_EXECUTED),
-												contractCall(ASSOCIATE_DISSOCIATE_CONTRACT, "tokenDissociate",
-														asAddress(accountID.get()), asAddress(vanillaTokenID.get())
-												)
-														.payingWith(GENESIS)
-														.via("NFTDissociateWithDelegateContractKeyFailedTxn")
-														.gas(GAS_TO_OFFER)
-														.hasKnownStatus(CONTRACT_REVERT_EXECUTED),
-												tokenAssociate(ACCOUNT, VANILLA_TOKEN),
-												cryptoTransfer(movingUnique(VANILLA_TOKEN, 1)
-														.between(TOKEN_TREASURY, ACCOUNT)),
-												contractCall(ASSOCIATE_DISSOCIATE_CONTRACT, "tokenDissociate",
-														asAddress(accountID.get()), asAddress(vanillaTokenID.get())
-												)
-														.payingWith(GENESIS)
-														.via("nonZeroNFTBalanceDissociateWithDelegateContractKeyFailedTxn")
-														.gas(GAS_TO_OFFER)
-														.hasKnownStatus(CONTRACT_REVERT_EXECUTED),
-												cryptoTransfer(movingUnique(VANILLA_TOKEN, 1)
-														.between(ACCOUNT, TOKEN_TREASURY)),
-												contractCall(ASSOCIATE_DISSOCIATE_CONTRACT, "tokenDissociate",
-														asAddress(accountID.get()), asAddress(vanillaTokenID.get())
-												)
-														.payingWith(GENESIS)
-														.via("NFTDissociateWithDelegateContractKeyHappyTxn")
-														.gas(GAS_TO_OFFER)
-														.hasKnownStatus(SUCCESS)
-										)
-						)
-				).then(
-						childRecordsCheck("NFTDissociateFromTreasuryFailedTxn", CONTRACT_REVERT_EXECUTED,
-								recordWith()
-										.status(ACCOUNT_IS_TREASURY)
-										.contractCallResult(
-												resultWith()
-														.contractCallResult(htsPrecompileResult()
-																.withStatus(ACCOUNT_IS_TREASURY)
-														)
-										)
-						),
-						childRecordsCheck("NFTDissociateWithDelegateContractKeyFailedTxn", CONTRACT_REVERT_EXECUTED,
-								recordWith()
-										.status(TOKEN_NOT_ASSOCIATED_TO_ACCOUNT)
-										.contractCallResult(
-												resultWith()
-														.contractCallResult(htsPrecompileResult()
-																.withStatus(TOKEN_NOT_ASSOCIATED_TO_ACCOUNT)
-														)
-										)
-						),
-						childRecordsCheck("nonZeroNFTBalanceDissociateWithDelegateContractKeyFailedTxn", CONTRACT_REVERT_EXECUTED,
-								recordWith()
-										.status(ACCOUNT_STILL_OWNS_NFTS)
-										.contractCallResult(
-												resultWith()
-														.contractCallResult(htsPrecompileResult()
-																.withStatus(ACCOUNT_STILL_OWNS_NFTS)
-														)
-										)
-						),
-						childRecordsCheck("NFTDissociateWithDelegateContractKeyHappyTxn", SUCCESS,
-								recordWith()
-										.status(SUCCESS)
-										.contractCallResult(
-												resultWith()
-														.contractCallResult(htsPrecompileResult()
-																.withStatus(SUCCESS)
-														)
-										)
-						),
-						getAccountInfo(ACCOUNT).hasNoTokenRelationship(VANILLA_TOKEN)
-				);
-	}
-
-	public HapiApiSpec dissociatePrecompileWithDelegateContractKeyForNonFungibleFrozen() {
-		final AtomicReference<AccountID> accountID = new AtomicReference<>();
-		final AtomicReference<AccountID> treasuryID = new AtomicReference<>();
-		final AtomicReference<TokenID> frozenTokenID = new AtomicReference<>();
-
-		return defaultHapiSpec("DissociatePrecompileWithDelegateContractKeyForNonFungibleFrozen")
-				.given(
-						newKeyNamed(FREEZE_KEY),
-						cryptoCreate(ACCOUNT).exposingCreatedIdTo(accountID::set),
-						cryptoCreate(TOKEN_TREASURY).exposingCreatedIdTo(treasuryID::set),
-						tokenCreate(FROZEN_TOKEN)
-								.tokenType(NON_FUNGIBLE_UNIQUE)
-								.treasury(TOKEN_TREASURY)
-								.initialSupply(0)
-								.freezeDefault(true)
-								.freezeKey(FREEZE_KEY)
-								.exposingCreatedIdTo(id -> frozenTokenID.set(asToken(id))),
-						uploadInitCode(ASSOCIATE_DISSOCIATE_CONTRACT),
-						contractCreate(ASSOCIATE_DISSOCIATE_CONTRACT)
-				).when(
-						withOpContext(
-								(spec, opLog) ->
-										allRunFor(
-												spec,
-												newKeyNamed(DELEGATE_KEY).shape(DELEGATE_CONTRACT_KEY_SHAPE.signedWith(sigs(ON, ASSOCIATE_DISSOCIATE_CONTRACT))),
-												cryptoUpdate(ACCOUNT).key(DELEGATE_KEY),
-												tokenAssociate(ACCOUNT, FROZEN_TOKEN),
-												contractCall(ASSOCIATE_DISSOCIATE_CONTRACT, "tokenDissociate",
-														asAddress(accountID.get()), asAddress(frozenTokenID.get())
-												)
-														.payingWith(GENESIS)
-														.via("frozenNFTAssociateWithDelegateContractKeyTxn")
-														.gas(GAS_TO_OFFER)
-														.hasKnownStatus(CONTRACT_REVERT_EXECUTED),
-												tokenUnfreeze(FROZEN_TOKEN, ACCOUNT),
-												contractCall(ASSOCIATE_DISSOCIATE_CONTRACT, "tokenDissociate",
-														asAddress(accountID.get()), asAddress(frozenTokenID.get())
-												)
-														.payingWith(GENESIS)
-														.via("UnfrozenNFTAssociateWithDelegateContractKeyTxn")
-														.gas(GAS_TO_OFFER)
-														.hasKnownStatus(SUCCESS)
-										)
-						)
-				).then(
-						childRecordsCheck("frozenNFTAssociateWithDelegateContractKeyTxn", CONTRACT_REVERT_EXECUTED,
-								recordWith()
-										.status(ACCOUNT_FROZEN_FOR_TOKEN)
-										.contractCallResult(
-												resultWith()
-														.contractCallResult(htsPrecompileResult()
-																.withStatus(ACCOUNT_FROZEN_FOR_TOKEN)
-														)
-										)
-						),
-						childRecordsCheck("UnfrozenNFTAssociateWithDelegateContractKeyTxn", SUCCESS,
-								recordWith()
-										.status(SUCCESS)
-										.contractCallResult(
-												resultWith()
-														.contractCallResult(htsPrecompileResult()
-																.withStatus(SUCCESS)
-														)
-										)
-						),
-						getAccountInfo(ACCOUNT).hasNoTokenRelationship(FROZEN_TOKEN)
-				);
-	}
-
-	public HapiApiSpec dissociatePrecompileWithDelegateContractKeyForNonFungibleWithKYC() {
-		final AtomicReference<AccountID> accountID = new AtomicReference<>();
-		final AtomicReference<AccountID> treasuryID = new AtomicReference<>();
-		final AtomicReference<TokenID> kycTokenID = new AtomicReference<>();
-
-		return defaultHapiSpec("DissociatePrecompileWithDelegateContractKeyForNonFungibleWithKYC")
-				.given(
-						newKeyNamed(KYC_KEY),
-						cryptoCreate(ACCOUNT).exposingCreatedIdTo(accountID::set),
-						cryptoCreate(TOKEN_TREASURY).exposingCreatedIdTo(treasuryID::set),
-						tokenCreate(KYC_TOKEN)
-								.tokenType(NON_FUNGIBLE_UNIQUE)
-								.treasury(TOKEN_TREASURY)
-								.initialSupply(0)
-								.kycKey(KYC_KEY)
-								.exposingCreatedIdTo(id -> kycTokenID.set(asToken(id))),
-						uploadInitCode(ASSOCIATE_DISSOCIATE_CONTRACT),
-						contractCreate(ASSOCIATE_DISSOCIATE_CONTRACT)
-				).when(
-						withOpContext(
-								(spec, opLog) ->
-										allRunFor(
-												spec,
-												newKeyNamed(DELEGATE_KEY).shape(DELEGATE_CONTRACT_KEY_SHAPE.signedWith(sigs(ON, ASSOCIATE_DISSOCIATE_CONTRACT))),
-												cryptoUpdate(ACCOUNT).key(DELEGATE_KEY),
-												contractCall(ASSOCIATE_DISSOCIATE_CONTRACT, "tokenDissociate",
-														asAddress(accountID.get()), asAddress(kycTokenID.get())
-												)
-														.payingWith(GENESIS)
-														.via("kycNFTDissociateWithDelegateContractKeyFailedTxn")
-														.gas(GAS_TO_OFFER)
-														.hasKnownStatus(CONTRACT_REVERT_EXECUTED),
-												tokenAssociate(ACCOUNT, KYC_TOKEN),
-												contractCall(ASSOCIATE_DISSOCIATE_CONTRACT, "tokenDissociate",
-														asAddress(accountID.get()), asAddress(kycTokenID.get())
-												)
-														.payingWith(GENESIS)
-														.via("kycNFTDissociateWithDelegateContractKeyHappyTxn")
-														.gas(GAS_TO_OFFER)
-														.hasKnownStatus(SUCCESS)
-										)
-						)
-				).then(
-						childRecordsCheck("kycNFTDissociateWithDelegateContractKeyFailedTxn", CONTRACT_REVERT_EXECUTED,
-								recordWith()
-										.status(TOKEN_NOT_ASSOCIATED_TO_ACCOUNT)
-										.contractCallResult(
-												resultWith()
-														.contractCallResult(htsPrecompileResult()
-																.withStatus(TOKEN_NOT_ASSOCIATED_TO_ACCOUNT)
-														)
-										)
-						),
-						childRecordsCheck("kycNFTDissociateWithDelegateContractKeyHappyTxn", SUCCESS,
-								recordWith()
-										.status(SUCCESS)
-										.contractCallResult(
-												resultWith()
-														.contractCallResult(htsPrecompileResult()
-																.withStatus(SUCCESS)
-														)
-										)
-						),
-						getAccountInfo(ACCOUNT).hasNoTokenRelationship(KYC_TOKEN)
-				);
-	}
-
-	private HapiApiSpec associatePrecompileWithDelegateContractKeyForNonFungibleFrozen() {
-		final AtomicReference<AccountID> accountID = new AtomicReference<>();
-		final AtomicReference<TokenID> frozenTokenID = new AtomicReference<>();
+    public HapiApiSpec dissociatePrecompileWithDelegateContractKeyForFungibleVanilla() {
+        final AtomicReference<AccountID> accountID = new AtomicReference<>();
+        final AtomicReference<AccountID> treasuryID = new AtomicReference<>();
+        final AtomicReference<TokenID> vanillaTokenID = new AtomicReference<>();
+
+        return defaultHapiSpec("DissociatePrecompileWithDelegateContractKeyForFungibleVanilla")
+                .given(
+                        cryptoCreate(ACCOUNT).exposingCreatedIdTo(accountID::set),
+                        cryptoCreate(TOKEN_TREASURY).exposingCreatedIdTo(treasuryID::set),
+                        tokenCreate(VANILLA_TOKEN)
+                                .tokenType(FUNGIBLE_COMMON)
+                                .treasury(TOKEN_TREASURY)
+                                .initialSupply(TOTAL_SUPPLY)
+                                .exposingCreatedIdTo(id -> vanillaTokenID.set(asToken(id))),
+                        uploadInitCode(ASSOCIATE_DISSOCIATE_CONTRACT),
+                        contractCreate(ASSOCIATE_DISSOCIATE_CONTRACT))
+                .when(
+                        withOpContext(
+                                (spec, opLog) ->
+                                        allRunFor(
+                                                spec,
+                                                newKeyNamed(DELEGATE_KEY)
+                                                        .shape(
+                                                                DELEGATE_CONTRACT_KEY_SHAPE
+                                                                        .signedWith(
+                                                                                sigs(
+                                                                                        ON,
+                                                                                        ASSOCIATE_DISSOCIATE_CONTRACT))),
+                                                cryptoUpdate(ACCOUNT).key(DELEGATE_KEY),
+                                                cryptoUpdate(TOKEN_TREASURY).key(DELEGATE_KEY),
+                                                contractCall(
+                                                                ASSOCIATE_DISSOCIATE_CONTRACT,
+                                                                "tokenDissociate",
+                                                                asAddress(treasuryID.get()),
+                                                                asAddress(vanillaTokenID.get()))
+                                                        .payingWith(GENESIS)
+                                                        .via("tokenDissociateFromTreasuryFailedTxn")
+                                                        .gas(GAS_TO_OFFER)
+                                                        .hasKnownStatus(CONTRACT_REVERT_EXECUTED),
+                                                contractCall(
+                                                                ASSOCIATE_DISSOCIATE_CONTRACT,
+                                                                "tokenDissociate",
+                                                                asAddress(accountID.get()),
+                                                                asAddress(vanillaTokenID.get()))
+                                                        .payingWith(GENESIS)
+                                                        .via(
+                                                                "tokenDissociateWithDelegateContractKeyFailedTxn")
+                                                        .gas(GAS_TO_OFFER)
+                                                        .hasKnownStatus(CONTRACT_REVERT_EXECUTED),
+                                                tokenAssociate(ACCOUNT, VANILLA_TOKEN),
+                                                cryptoTransfer(
+                                                        moving(1, VANILLA_TOKEN)
+                                                                .between(TOKEN_TREASURY, ACCOUNT)),
+                                                contractCall(
+                                                                ASSOCIATE_DISSOCIATE_CONTRACT,
+                                                                "tokenDissociate",
+                                                                asAddress(accountID.get()),
+                                                                asAddress(vanillaTokenID.get()))
+                                                        .payingWith(GENESIS)
+                                                        .via(
+                                                                "nonZeroTokenBalanceDissociateWithDelegateContractKeyFailedTxn")
+                                                        .gas(GAS_TO_OFFER)
+                                                        .hasKnownStatus(CONTRACT_REVERT_EXECUTED),
+                                                cryptoTransfer(
+                                                        moving(1, VANILLA_TOKEN)
+                                                                .between(ACCOUNT, TOKEN_TREASURY)),
+                                                contractCall(
+                                                                ASSOCIATE_DISSOCIATE_CONTRACT,
+                                                                "tokenDissociate",
+                                                                asAddress(accountID.get()),
+                                                                asAddress(vanillaTokenID.get()))
+                                                        .payingWith(GENESIS)
+                                                        .via(
+                                                                "tokenDissociateWithDelegateContractKeyHappyTxn")
+                                                        .gas(GAS_TO_OFFER)
+                                                        .hasKnownStatus(SUCCESS))))
+                .then(
+                        childRecordsCheck(
+                                "tokenDissociateFromTreasuryFailedTxn",
+                                CONTRACT_REVERT_EXECUTED,
+                                recordWith()
+                                        .status(ACCOUNT_IS_TREASURY)
+                                        .contractCallResult(
+                                                resultWith()
+                                                        .contractCallResult(
+                                                                htsPrecompileResult()
+                                                                        .withStatus(
+                                                                                ACCOUNT_IS_TREASURY)))),
+                        childRecordsCheck(
+                                "tokenDissociateWithDelegateContractKeyFailedTxn",
+                                CONTRACT_REVERT_EXECUTED,
+                                recordWith()
+                                        .status(TOKEN_NOT_ASSOCIATED_TO_ACCOUNT)
+                                        .contractCallResult(
+                                                resultWith()
+                                                        .contractCallResult(
+                                                                htsPrecompileResult()
+                                                                        .withStatus(
+                                                                                TOKEN_NOT_ASSOCIATED_TO_ACCOUNT)))),
+                        childRecordsCheck(
+                                "nonZeroTokenBalanceDissociateWithDelegateContractKeyFailedTxn",
+                                CONTRACT_REVERT_EXECUTED,
+                                recordWith()
+                                        .status(TRANSACTION_REQUIRES_ZERO_TOKEN_BALANCES)
+                                        .contractCallResult(
+                                                resultWith()
+                                                        .contractCallResult(
+                                                                htsPrecompileResult()
+                                                                        .withStatus(
+                                                                                TRANSACTION_REQUIRES_ZERO_TOKEN_BALANCES)))),
+                        childRecordsCheck(
+                                "tokenDissociateWithDelegateContractKeyHappyTxn",
+                                SUCCESS,
+                                recordWith()
+                                        .status(SUCCESS)
+                                        .contractCallResult(
+                                                resultWith()
+                                                        .contractCallResult(
+                                                                htsPrecompileResult()
+                                                                        .withStatus(SUCCESS)))),
+                        getAccountInfo(ACCOUNT).hasNoTokenRelationship(VANILLA_TOKEN));
+    }
+
+    public HapiApiSpec dissociatePrecompileWithDelegateContractKeyForFungibleFrozen() {
+        final AtomicReference<AccountID> accountID = new AtomicReference<>();
+        final AtomicReference<AccountID> treasuryID = new AtomicReference<>();
+        final AtomicReference<TokenID> frozenTokenID = new AtomicReference<>();
+
+        return defaultHapiSpec("DissociatePrecompileWithDelegateContractKeyForFungibleFrozen")
+                .given(
+                        newKeyNamed(FREEZE_KEY),
+                        cryptoCreate(ACCOUNT).exposingCreatedIdTo(accountID::set),
+                        cryptoCreate(TOKEN_TREASURY).exposingCreatedIdTo(treasuryID::set),
+                        tokenCreate(FROZEN_TOKEN)
+                                .tokenType(FUNGIBLE_COMMON)
+                                .treasury(TOKEN_TREASURY)
+                                .freezeDefault(true)
+                                .freezeKey(FREEZE_KEY)
+                                .exposingCreatedIdTo(id -> frozenTokenID.set(asToken(id))),
+                        uploadInitCode(ASSOCIATE_DISSOCIATE_CONTRACT),
+                        contractCreate(ASSOCIATE_DISSOCIATE_CONTRACT))
+                .when(
+                        withOpContext(
+                                (spec, opLog) ->
+                                        allRunFor(
+                                                spec,
+                                                newKeyNamed(DELEGATE_KEY)
+                                                        .shape(
+                                                                DELEGATE_CONTRACT_KEY_SHAPE
+                                                                        .signedWith(
+                                                                                sigs(
+                                                                                        ON,
+                                                                                        ASSOCIATE_DISSOCIATE_CONTRACT))),
+                                                cryptoUpdate(ACCOUNT).key(DELEGATE_KEY),
+                                                tokenAssociate(ACCOUNT, FROZEN_TOKEN),
+                                                contractCall(
+                                                                ASSOCIATE_DISSOCIATE_CONTRACT,
+                                                                "tokenDissociate",
+                                                                asAddress(accountID.get()),
+                                                                asAddress(frozenTokenID.get()))
+                                                        .payingWith(GENESIS)
+                                                        .via(
+                                                                "frozenTokenAssociateWithDelegateContractKeyTxn")
+                                                        .gas(GAS_TO_OFFER)
+                                                        .hasKnownStatus(CONTRACT_REVERT_EXECUTED),
+                                                tokenUnfreeze(FROZEN_TOKEN, ACCOUNT),
+                                                contractCall(
+                                                                ASSOCIATE_DISSOCIATE_CONTRACT,
+                                                                "tokenDissociate",
+                                                                asAddress(accountID.get()),
+                                                                asAddress(frozenTokenID.get()))
+                                                        .payingWith(GENESIS)
+                                                        .via(
+                                                                "UnfrozenTokenAssociateWithDelegateContractKeyTxn")
+                                                        .gas(GAS_TO_OFFER)
+                                                        .hasKnownStatus(SUCCESS))))
+                .then(
+                        childRecordsCheck(
+                                "frozenTokenAssociateWithDelegateContractKeyTxn",
+                                CONTRACT_REVERT_EXECUTED,
+                                recordWith()
+                                        .status(ACCOUNT_FROZEN_FOR_TOKEN)
+                                        .contractCallResult(
+                                                resultWith()
+                                                        .contractCallResult(
+                                                                htsPrecompileResult()
+                                                                        .withStatus(
+                                                                                ACCOUNT_FROZEN_FOR_TOKEN)))),
+                        childRecordsCheck(
+                                "UnfrozenTokenAssociateWithDelegateContractKeyTxn",
+                                SUCCESS,
+                                recordWith()
+                                        .status(SUCCESS)
+                                        .contractCallResult(
+                                                resultWith()
+                                                        .contractCallResult(
+                                                                htsPrecompileResult()
+                                                                        .withStatus(SUCCESS)))),
+                        getAccountInfo(ACCOUNT).hasNoTokenRelationship(FROZEN_TOKEN));
+    }
+
+    public HapiApiSpec dissociatePrecompileWithDelegateContractKeyForFungibleWithKYC() {
+        final AtomicReference<AccountID> accountID = new AtomicReference<>();
+        final AtomicReference<AccountID> treasuryID = new AtomicReference<>();
+        final AtomicReference<TokenID> kycTokenID = new AtomicReference<>();
+
+        return defaultHapiSpec("DissociatePrecompileWithDelegateContractKeyForFungibleWithKYC")
+                .given(
+                        newKeyNamed(KYC_KEY),
+                        cryptoCreate(ACCOUNT).exposingCreatedIdTo(accountID::set),
+                        cryptoCreate(TOKEN_TREASURY).exposingCreatedIdTo(treasuryID::set),
+                        tokenCreate(KYC_TOKEN)
+                                .tokenType(FUNGIBLE_COMMON)
+                                .treasury(TOKEN_TREASURY)
+                                .kycKey(KYC_KEY)
+                                .exposingCreatedIdTo(id -> kycTokenID.set(asToken(id))),
+                        uploadInitCode(ASSOCIATE_DISSOCIATE_CONTRACT),
+                        contractCreate(ASSOCIATE_DISSOCIATE_CONTRACT))
+                .when(
+                        withOpContext(
+                                (spec, opLog) ->
+                                        allRunFor(
+                                                spec,
+                                                newKeyNamed(DELEGATE_KEY)
+                                                        .shape(
+                                                                DELEGATE_CONTRACT_KEY_SHAPE
+                                                                        .signedWith(
+                                                                                sigs(
+                                                                                        ON,
+                                                                                        ASSOCIATE_DISSOCIATE_CONTRACT))),
+                                                cryptoUpdate(ACCOUNT).key(DELEGATE_KEY),
+                                                contractCall(
+                                                                ASSOCIATE_DISSOCIATE_CONTRACT,
+                                                                "tokenDissociate",
+                                                                asAddress(accountID.get()),
+                                                                asAddress(kycTokenID.get()))
+                                                        .payingWith(GENESIS)
+                                                        .via(
+                                                                "kycTokenDissociateWithDelegateContractKeyFailedTxn")
+                                                        .gas(GAS_TO_OFFER)
+                                                        .hasKnownStatus(CONTRACT_REVERT_EXECUTED),
+                                                tokenAssociate(ACCOUNT, KYC_TOKEN),
+                                                contractCall(
+                                                                ASSOCIATE_DISSOCIATE_CONTRACT,
+                                                                "tokenDissociate",
+                                                                asAddress(accountID.get()),
+                                                                asAddress(kycTokenID.get()))
+                                                        .payingWith(GENESIS)
+                                                        .via(
+                                                                "kycTokenDissociateWithDelegateContractKeyHappyTxn")
+                                                        .gas(GAS_TO_OFFER)
+                                                        .hasKnownStatus(SUCCESS))))
+                .then(
+                        childRecordsCheck(
+                                "kycTokenDissociateWithDelegateContractKeyFailedTxn",
+                                CONTRACT_REVERT_EXECUTED,
+                                recordWith()
+                                        .status(TOKEN_NOT_ASSOCIATED_TO_ACCOUNT)
+                                        .contractCallResult(
+                                                resultWith()
+                                                        .contractCallResult(
+                                                                htsPrecompileResult()
+                                                                        .withStatus(
+                                                                                TOKEN_NOT_ASSOCIATED_TO_ACCOUNT)))),
+                        childRecordsCheck(
+                                "kycTokenDissociateWithDelegateContractKeyHappyTxn",
+                                SUCCESS,
+                                recordWith()
+                                        .status(SUCCESS)
+                                        .contractCallResult(
+                                                resultWith()
+                                                        .contractCallResult(
+                                                                htsPrecompileResult()
+                                                                        .withStatus(SUCCESS)))),
+                        getAccountInfo(ACCOUNT).hasNoTokenRelationship(KYC_TOKEN));
+    }
+
+    public HapiApiSpec dissociatePrecompileWithDelegateContractKeyForNonFungibleVanilla() {
+        final AtomicReference<AccountID> accountID = new AtomicReference<>();
+        final AtomicReference<AccountID> treasuryID = new AtomicReference<>();
+        final AtomicReference<TokenID> vanillaTokenID = new AtomicReference<>();
+
+        return defaultHapiSpec("DissociatePrecompileWithDelegateContractKeyForNonFungibleVanilla")
+                .given(
+                        newKeyNamed(MULTI_KEY),
+                        cryptoCreate(ACCOUNT).exposingCreatedIdTo(accountID::set),
+                        cryptoCreate(TOKEN_TREASURY)
+                                .balance(0L)
+                                .exposingCreatedIdTo(treasuryID::set),
+                        tokenCreate(VANILLA_TOKEN)
+                                .tokenType(NON_FUNGIBLE_UNIQUE)
+                                .treasury(TOKEN_TREASURY)
+                                .initialSupply(0)
+                                .supplyKey(MULTI_KEY)
+                                .exposingCreatedIdTo(id -> vanillaTokenID.set(asToken(id))),
+                        mintToken(VANILLA_TOKEN, List.of(metadata("memo"))),
+                        uploadInitCode(ASSOCIATE_DISSOCIATE_CONTRACT),
+                        contractCreate(ASSOCIATE_DISSOCIATE_CONTRACT))
+                .when(
+                        withOpContext(
+                                (spec, opLog) ->
+                                        allRunFor(
+                                                spec,
+                                                newKeyNamed(DELEGATE_KEY)
+                                                        .shape(
+                                                                DELEGATE_CONTRACT_KEY_SHAPE
+                                                                        .signedWith(
+                                                                                sigs(
+                                                                                        ON,
+                                                                                        ASSOCIATE_DISSOCIATE_CONTRACT))),
+                                                cryptoUpdate(ACCOUNT).key(DELEGATE_KEY),
+                                                cryptoUpdate(TOKEN_TREASURY).key(DELEGATE_KEY),
+                                                contractCall(
+                                                                ASSOCIATE_DISSOCIATE_CONTRACT,
+                                                                "tokenDissociate",
+                                                                asAddress(treasuryID.get()),
+                                                                asAddress(vanillaTokenID.get()))
+                                                        .payingWith(GENESIS)
+                                                        .via("NFTDissociateFromTreasuryFailedTxn")
+                                                        .gas(GAS_TO_OFFER)
+                                                        .hasKnownStatus(CONTRACT_REVERT_EXECUTED),
+                                                contractCall(
+                                                                ASSOCIATE_DISSOCIATE_CONTRACT,
+                                                                "tokenDissociate",
+                                                                asAddress(accountID.get()),
+                                                                asAddress(vanillaTokenID.get()))
+                                                        .payingWith(GENESIS)
+                                                        .via(
+                                                                "NFTDissociateWithDelegateContractKeyFailedTxn")
+                                                        .gas(GAS_TO_OFFER)
+                                                        .hasKnownStatus(CONTRACT_REVERT_EXECUTED),
+                                                tokenAssociate(ACCOUNT, VANILLA_TOKEN),
+                                                cryptoTransfer(
+                                                        movingUnique(VANILLA_TOKEN, 1)
+                                                                .between(TOKEN_TREASURY, ACCOUNT)),
+                                                contractCall(
+                                                                ASSOCIATE_DISSOCIATE_CONTRACT,
+                                                                "tokenDissociate",
+                                                                asAddress(accountID.get()),
+                                                                asAddress(vanillaTokenID.get()))
+                                                        .payingWith(GENESIS)
+                                                        .via(
+                                                                "nonZeroNFTBalanceDissociateWithDelegateContractKeyFailedTxn")
+                                                        .gas(GAS_TO_OFFER)
+                                                        .hasKnownStatus(CONTRACT_REVERT_EXECUTED),
+                                                cryptoTransfer(
+                                                        movingUnique(VANILLA_TOKEN, 1)
+                                                                .between(ACCOUNT, TOKEN_TREASURY)),
+                                                contractCall(
+                                                                ASSOCIATE_DISSOCIATE_CONTRACT,
+                                                                "tokenDissociate",
+                                                                asAddress(accountID.get()),
+                                                                asAddress(vanillaTokenID.get()))
+                                                        .payingWith(GENESIS)
+                                                        .via(
+                                                                "NFTDissociateWithDelegateContractKeyHappyTxn")
+                                                        .gas(GAS_TO_OFFER)
+                                                        .hasKnownStatus(SUCCESS))))
+                .then(
+                        childRecordsCheck(
+                                "NFTDissociateFromTreasuryFailedTxn",
+                                CONTRACT_REVERT_EXECUTED,
+                                recordWith()
+                                        .status(ACCOUNT_IS_TREASURY)
+                                        .contractCallResult(
+                                                resultWith()
+                                                        .contractCallResult(
+                                                                htsPrecompileResult()
+                                                                        .withStatus(
+                                                                                ACCOUNT_IS_TREASURY)))),
+                        childRecordsCheck(
+                                "NFTDissociateWithDelegateContractKeyFailedTxn",
+                                CONTRACT_REVERT_EXECUTED,
+                                recordWith()
+                                        .status(TOKEN_NOT_ASSOCIATED_TO_ACCOUNT)
+                                        .contractCallResult(
+                                                resultWith()
+                                                        .contractCallResult(
+                                                                htsPrecompileResult()
+                                                                        .withStatus(
+                                                                                TOKEN_NOT_ASSOCIATED_TO_ACCOUNT)))),
+                        childRecordsCheck(
+                                "nonZeroNFTBalanceDissociateWithDelegateContractKeyFailedTxn",
+                                CONTRACT_REVERT_EXECUTED,
+                                recordWith()
+                                        .status(ACCOUNT_STILL_OWNS_NFTS)
+                                        .contractCallResult(
+                                                resultWith()
+                                                        .contractCallResult(
+                                                                htsPrecompileResult()
+                                                                        .withStatus(
+                                                                                ACCOUNT_STILL_OWNS_NFTS)))),
+                        childRecordsCheck(
+                                "NFTDissociateWithDelegateContractKeyHappyTxn",
+                                SUCCESS,
+                                recordWith()
+                                        .status(SUCCESS)
+                                        .contractCallResult(
+                                                resultWith()
+                                                        .contractCallResult(
+                                                                htsPrecompileResult()
+                                                                        .withStatus(SUCCESS)))),
+                        getAccountInfo(ACCOUNT).hasNoTokenRelationship(VANILLA_TOKEN));
+    }
+
+    public HapiApiSpec dissociatePrecompileWithDelegateContractKeyForNonFungibleFrozen() {
+        final AtomicReference<AccountID> accountID = new AtomicReference<>();
+        final AtomicReference<AccountID> treasuryID = new AtomicReference<>();
+        final AtomicReference<TokenID> frozenTokenID = new AtomicReference<>();
+
+        return defaultHapiSpec("DissociatePrecompileWithDelegateContractKeyForNonFungibleFrozen")
+                .given(
+                        newKeyNamed(FREEZE_KEY),
+                        cryptoCreate(ACCOUNT).exposingCreatedIdTo(accountID::set),
+                        cryptoCreate(TOKEN_TREASURY).exposingCreatedIdTo(treasuryID::set),
+                        tokenCreate(FROZEN_TOKEN)
+                                .tokenType(NON_FUNGIBLE_UNIQUE)
+                                .supplyKey(GENESIS)
+                                .treasury(TOKEN_TREASURY)
+                                .initialSupply(0)
+                                .freezeDefault(true)
+                                .freezeKey(FREEZE_KEY)
+                                .exposingCreatedIdTo(id -> frozenTokenID.set(asToken(id))),
+                        uploadInitCode(ASSOCIATE_DISSOCIATE_CONTRACT),
+                        contractCreate(ASSOCIATE_DISSOCIATE_CONTRACT))
+                .when(
+                        withOpContext(
+                                (spec, opLog) ->
+                                        allRunFor(
+                                                spec,
+                                                newKeyNamed(DELEGATE_KEY)
+                                                        .shape(
+                                                                DELEGATE_CONTRACT_KEY_SHAPE
+                                                                        .signedWith(
+                                                                                sigs(
+                                                                                        ON,
+                                                                                        ASSOCIATE_DISSOCIATE_CONTRACT))),
+                                                cryptoUpdate(ACCOUNT).key(DELEGATE_KEY),
+                                                tokenAssociate(ACCOUNT, FROZEN_TOKEN),
+                                                contractCall(
+                                                                ASSOCIATE_DISSOCIATE_CONTRACT,
+                                                                "tokenDissociate",
+                                                                asAddress(accountID.get()),
+                                                                asAddress(frozenTokenID.get()))
+                                                        .payingWith(GENESIS)
+                                                        .via(
+                                                                "frozenNFTAssociateWithDelegateContractKeyTxn")
+                                                        .gas(GAS_TO_OFFER)
+                                                        .hasKnownStatus(CONTRACT_REVERT_EXECUTED),
+                                                tokenUnfreeze(FROZEN_TOKEN, ACCOUNT),
+                                                contractCall(
+                                                                ASSOCIATE_DISSOCIATE_CONTRACT,
+                                                                "tokenDissociate",
+                                                                asAddress(accountID.get()),
+                                                                asAddress(frozenTokenID.get()))
+                                                        .payingWith(GENESIS)
+                                                        .via(
+                                                                "UnfrozenNFTAssociateWithDelegateContractKeyTxn")
+                                                        .gas(GAS_TO_OFFER)
+                                                        .hasKnownStatus(SUCCESS))))
+                .then(
+                        childRecordsCheck(
+                                "frozenNFTAssociateWithDelegateContractKeyTxn",
+                                CONTRACT_REVERT_EXECUTED,
+                                recordWith()
+                                        .status(ACCOUNT_FROZEN_FOR_TOKEN)
+                                        .contractCallResult(
+                                                resultWith()
+                                                        .contractCallResult(
+                                                                htsPrecompileResult()
+                                                                        .withStatus(
+                                                                                ACCOUNT_FROZEN_FOR_TOKEN)))),
+                        childRecordsCheck(
+                                "UnfrozenNFTAssociateWithDelegateContractKeyTxn",
+                                SUCCESS,
+                                recordWith()
+                                        .status(SUCCESS)
+                                        .contractCallResult(
+                                                resultWith()
+                                                        .contractCallResult(
+                                                                htsPrecompileResult()
+                                                                        .withStatus(SUCCESS)))),
+                        getAccountInfo(ACCOUNT).hasNoTokenRelationship(FROZEN_TOKEN));
+    }
+
+    public HapiApiSpec dissociatePrecompileWithDelegateContractKeyForNonFungibleWithKYC() {
+        final AtomicReference<AccountID> accountID = new AtomicReference<>();
+        final AtomicReference<AccountID> treasuryID = new AtomicReference<>();
+        final AtomicReference<TokenID> kycTokenID = new AtomicReference<>();
+
+        return defaultHapiSpec("DissociatePrecompileWithDelegateContractKeyForNonFungibleWithKYC")
+                .given(
+                        newKeyNamed(KYC_KEY),
+                        cryptoCreate(ACCOUNT).exposingCreatedIdTo(accountID::set),
+                        cryptoCreate(TOKEN_TREASURY).exposingCreatedIdTo(treasuryID::set),
+                        tokenCreate(KYC_TOKEN)
+                                .tokenType(NON_FUNGIBLE_UNIQUE)
+                                .treasury(TOKEN_TREASURY)
+                                .supplyKey(GENESIS)
+                                .initialSupply(0)
+                                .kycKey(KYC_KEY)
+                                .exposingCreatedIdTo(id -> kycTokenID.set(asToken(id))),
+                        uploadInitCode(ASSOCIATE_DISSOCIATE_CONTRACT),
+                        contractCreate(ASSOCIATE_DISSOCIATE_CONTRACT))
+                .when(
+                        withOpContext(
+                                (spec, opLog) ->
+                                        allRunFor(
+                                                spec,
+                                                newKeyNamed(DELEGATE_KEY)
+                                                        .shape(
+                                                                DELEGATE_CONTRACT_KEY_SHAPE
+                                                                        .signedWith(
+                                                                                sigs(
+                                                                                        ON,
+                                                                                        ASSOCIATE_DISSOCIATE_CONTRACT))),
+                                                cryptoUpdate(ACCOUNT).key(DELEGATE_KEY),
+                                                contractCall(
+                                                                ASSOCIATE_DISSOCIATE_CONTRACT,
+                                                                "tokenDissociate",
+                                                                asAddress(accountID.get()),
+                                                                asAddress(kycTokenID.get()))
+                                                        .payingWith(GENESIS)
+                                                        .via(
+                                                                "kycNFTDissociateWithDelegateContractKeyFailedTxn")
+                                                        .gas(GAS_TO_OFFER)
+                                                        .hasKnownStatus(CONTRACT_REVERT_EXECUTED),
+                                                tokenAssociate(ACCOUNT, KYC_TOKEN),
+                                                contractCall(
+                                                                ASSOCIATE_DISSOCIATE_CONTRACT,
+                                                                "tokenDissociate",
+                                                                asAddress(accountID.get()),
+                                                                asAddress(kycTokenID.get()))
+                                                        .payingWith(GENESIS)
+                                                        .via(
+                                                                "kycNFTDissociateWithDelegateContractKeyHappyTxn")
+                                                        .gas(GAS_TO_OFFER)
+                                                        .hasKnownStatus(SUCCESS))))
+                .then(
+                        childRecordsCheck(
+                                "kycNFTDissociateWithDelegateContractKeyFailedTxn",
+                                CONTRACT_REVERT_EXECUTED,
+                                recordWith()
+                                        .status(TOKEN_NOT_ASSOCIATED_TO_ACCOUNT)
+                                        .contractCallResult(
+                                                resultWith()
+                                                        .contractCallResult(
+                                                                htsPrecompileResult()
+                                                                        .withStatus(
+                                                                                TOKEN_NOT_ASSOCIATED_TO_ACCOUNT)))),
+                        childRecordsCheck(
+                                "kycNFTDissociateWithDelegateContractKeyHappyTxn",
+                                SUCCESS,
+                                recordWith()
+                                        .status(SUCCESS)
+                                        .contractCallResult(
+                                                resultWith()
+                                                        .contractCallResult(
+                                                                htsPrecompileResult()
+                                                                        .withStatus(SUCCESS)))),
+                        getAccountInfo(ACCOUNT).hasNoTokenRelationship(KYC_TOKEN));
+    }
+
+    private HapiApiSpec associatePrecompileWithDelegateContractKeyForNonFungibleFrozen() {
+        final AtomicReference<AccountID> accountID = new AtomicReference<>();
+        final AtomicReference<TokenID> frozenTokenID = new AtomicReference<>();
 
 		return defaultHapiSpec("AssociatePrecompileWithDelegateContractKeyForNonFungibleFrozen")
 				.given(
@@ -2188,9 +2418,9 @@
 				);
 	}
 
-	private HapiApiSpec associatePrecompileWithDelegateContractKeyForNonFungibleVanilla() {
-		final AtomicReference<AccountID> accountID = new AtomicReference<>();
-		final AtomicReference<TokenID> vanillaTokenID = new AtomicReference<>();
+    private HapiApiSpec associatePrecompileWithDelegateContractKeyForNonFungibleVanilla() {
+        final AtomicReference<AccountID> accountID = new AtomicReference<>();
+        final AtomicReference<TokenID> vanillaTokenID = new AtomicReference<>();
 
 		return defaultHapiSpec("AssociatePrecompileWithDelegateContractKeyForNonFungibleVanilla")
 				.given(
@@ -2268,9 +2498,9 @@
 				);
 	}
 
-	private HapiApiSpec associatePrecompileWithDelegateContractKeyForFungibleWithKYC() {
-		final AtomicReference<AccountID> accountID = new AtomicReference<>();
-		final AtomicReference<TokenID> kycTokenID = new AtomicReference<>();
+    private HapiApiSpec associatePrecompileWithDelegateContractKeyForFungibleWithKYC() {
+        final AtomicReference<AccountID> accountID = new AtomicReference<>();
+        final AtomicReference<TokenID> kycTokenID = new AtomicReference<>();
 
 		return defaultHapiSpec("AssociatePrecompileWithDelegateContractKeyForFungibleWithKYC")
 				.given(
@@ -2346,9 +2576,9 @@
 				);
 	}
 
-	private HapiApiSpec associatePrecompileWithDelegateContractKeyForFungibleFrozen() {
-		final AtomicReference<AccountID> accountID = new AtomicReference<>();
-		final AtomicReference<TokenID> frozenTokenID = new AtomicReference<>();
+    private HapiApiSpec associatePrecompileWithDelegateContractKeyForFungibleFrozen() {
+        final AtomicReference<AccountID> accountID = new AtomicReference<>();
+        final AtomicReference<TokenID> frozenTokenID = new AtomicReference<>();
 
 		return defaultHapiSpec("AssociatePrecompileWithDelegateContractKeyForFungibleFrozen")
 				.given(
@@ -2426,9 +2656,9 @@
 				);
 	}
 
-	private HapiApiSpec associatePrecompileWithDelegateContractKeyForFungibleVanilla() {
-		final AtomicReference<AccountID> accountID = new AtomicReference<>();
-		final AtomicReference<TokenID> vanillaTokenID = new AtomicReference<>();
+    private HapiApiSpec associatePrecompileWithDelegateContractKeyForFungibleVanilla() {
+        final AtomicReference<AccountID> accountID = new AtomicReference<>();
+        final AtomicReference<TokenID> vanillaTokenID = new AtomicReference<>();
 
 		return defaultHapiSpec("AssociatePrecompileWithDelegateContractKeyForFungibleVanilla")
 				.given(
@@ -2500,11 +2730,11 @@
 				);
 	}
 
-	private HapiApiSpec delegateCallForAssociatePrecompileSignedWithContractKeyFails() {
-		final var outerContract = "NestedAssociateDissociate";
-		final var nestedContract = "AssociateDissociate";
-		final AtomicReference<AccountID> accountID = new AtomicReference<>();
-		final AtomicReference<TokenID> vanillaTokenTokenID = new AtomicReference<>();
+    private HapiApiSpec delegateCallForAssociatePrecompileSignedWithContractKeyFails() {
+        final var outerContract = "NestedAssociateDissociate";
+        final var nestedContract = "AssociateDissociate";
+        final AtomicReference<AccountID> accountID = new AtomicReference<>();
+        final AtomicReference<TokenID> vanillaTokenTokenID = new AtomicReference<>();
 
 		return defaultHapiSpec("DelegateCallForAssociatePrecompileSignedWithContractKeyFails")
 				.given(
@@ -2548,11 +2778,11 @@
 				);
 	}
 
-	private HapiApiSpec delegateCallForDissociatePrecompileSignedWithContractKeyFails() {
-		final var outerContract = "NestedAssociateDissociate";
-		final var nestedContract = "AssociateDissociate";
-		final AtomicReference<AccountID> accountID = new AtomicReference<>();
-		final AtomicReference<TokenID> vanillaTokenTokenID = new AtomicReference<>();
+    private HapiApiSpec delegateCallForDissociatePrecompileSignedWithContractKeyFails() {
+        final var outerContract = "NestedAssociateDissociate";
+        final var nestedContract = "AssociateDissociate";
+        final AtomicReference<AccountID> accountID = new AtomicReference<>();
+        final AtomicReference<TokenID> vanillaTokenTokenID = new AtomicReference<>();
 
 		return defaultHapiSpec("DelegateCallForDissociatePrecompileSignedWithContractKeyFails")
 				.given(
@@ -2598,65 +2828,65 @@
 				);
 	}
 
-	private HapiApiSpec callForBurnWithContractKey() {
-		final var token = "Token";
-
-		return defaultHapiSpec("callBurnWithContractKey")
-				.given(
-						newKeyNamed(MULTI_KEY),
-						cryptoCreate(TOKEN_TREASURY),
-						tokenCreate(token)
-								.tokenType(FUNGIBLE_COMMON)
-								.initialSupply(50L)
-								.supplyKey(MULTI_KEY)
-								.adminKey(MULTI_KEY)
-								.treasury(TOKEN_TREASURY),
-						uploadInitCode(BURN_TOKEN),
-						withOpContext(
-								(spec, opLog) ->
-										allRunFor(
-												spec,
-												contractCreate(BURN_TOKEN, asAddress(spec.registry().getTokenID(token)))
-														.via("creationTx")
-										)
-						)
-				)
-				.when(
-						newKeyNamed(CONTRACT_KEY).shape(CONTRACT_KEY_SHAPE.signedWith(sigs(ON, BURN_TOKEN))),
-						tokenUpdate(token).supplyKey(CONTRACT_KEY),
-						contractCall(BURN_TOKEN, "burnToken", 1, new ArrayList<Long>()
-						)
-								.via("burn with contract key")
-								.gas(GAS_TO_OFFER),
-						childRecordsCheck("burn with contract key", SUCCESS, recordWith()
-								.status(SUCCESS)
-								.contractCallResult(
-										resultWith()
-												.contractCallResult(htsPrecompileResult()
-														.forFunction(HTSPrecompileResult.FunctionType.BURN)
-														.withStatus(SUCCESS)
-														.withTotalSupply(49)
-												)
-								)
-								.tokenTransfers(
-										changingFungibleBalances()
-												.including(token, TOKEN_TREASURY, -1)
-								)
-								.newTotalSupply(49)
-						)
-				)
-				.then(
-						getAccountBalance(TOKEN_TREASURY).hasTokenBalance(token, 49)
-				);
-	}
-
-	private HapiApiSpec burnTokenWithFullPrefixAndPartialPrefixKeys() {
-		final var theAccount = "anybody";
-		final var fungibleToken = "fungibleToken";
-		final var firstBurnTxn = "firstBurnTxn";
-		final var secondBurnTxn = "secondBurnTxn";
-		final var amount = 99L;
-		final AtomicLong fungibleNum = new AtomicLong();
+    private HapiApiSpec callForBurnWithContractKey() {
+        final var token = "Token";
+
+        return defaultHapiSpec("callBurnWithContractKey")
+                .given(
+                        newKeyNamed(MULTI_KEY),
+                        cryptoCreate(TOKEN_TREASURY),
+                        tokenCreate(token)
+                                .tokenType(FUNGIBLE_COMMON)
+                                .initialSupply(50L)
+                                .supplyKey(MULTI_KEY)
+                                .adminKey(MULTI_KEY)
+                                .treasury(TOKEN_TREASURY),
+                        uploadInitCode(BURN_TOKEN),
+                        withOpContext(
+                                (spec, opLog) ->
+                                        allRunFor(
+                                                spec,
+                                                contractCreate(
+                                                                BURN_TOKEN,
+                                                                asAddress(
+                                                                        spec.registry()
+                                                                                .getTokenID(token)))
+                                                        .via("creationTx"))))
+                .when(
+                        newKeyNamed(CONTRACT_KEY)
+                                .shape(CONTRACT_KEY_SHAPE.signedWith(sigs(ON, BURN_TOKEN))),
+                        tokenUpdate(token).supplyKey(CONTRACT_KEY),
+                        contractCall(BURN_TOKEN, "burnToken", 1, new ArrayList<Long>())
+                                .via("burn with contract key")
+                                .gas(GAS_TO_OFFER),
+                        childRecordsCheck(
+                                "burn with contract key",
+                                SUCCESS,
+                                recordWith()
+                                        .status(SUCCESS)
+                                        .contractCallResult(
+                                                resultWith()
+                                                        .contractCallResult(
+                                                                htsPrecompileResult()
+                                                                        .forFunction(
+                                                                                FunctionType
+                                                                                        .HAPI_BURN)
+                                                                        .withStatus(SUCCESS)
+                                                                        .withTotalSupply(49)))
+                                        .tokenTransfers(
+                                                changingFungibleBalances()
+                                                        .including(token, TOKEN_TREASURY, -1))
+                                        .newTotalSupply(49)))
+                .then(getAccountBalance(TOKEN_TREASURY).hasTokenBalance(token, 49));
+    }
+
+    private HapiApiSpec burnTokenWithFullPrefixAndPartialPrefixKeys() {
+        final var theAccount = "anybody";
+        final var fungibleToken = "fungibleToken";
+        final var firstBurnTxn = "firstBurnTxn";
+        final var secondBurnTxn = "secondBurnTxn";
+        final var amount = 99L;
+        final AtomicLong fungibleNum = new AtomicLong();
 
 		return defaultHapiSpec("burnTokenWithFullPrefixAndPartialPrefixKeys")
 				.given(
@@ -2726,3353 +2956,6 @@
 				);
 	}
 
-	private HapiApiSpec mixedFramesScenarios() {
-		final var theAccount = "theAccount";
-		final var fungibleToken = "fungibleToken";
-		final var nestedContract = "MixedMintToken";
-		final var outerContract = "MixedFramesScenarios";
-		final var delegateContractDelegateContractShape = KeyShape.threshOf(1, SIMPLE, DELEGATE_CONTRACT,
-				DELEGATE_CONTRACT);
-		final var contractDelegateContractShape = KeyShape.threshOf(1, SIMPLE, KeyShape.CONTRACT, DELEGATE_CONTRACT);
-		final var delegateContractDelegateContractKey = "delegateContractDelegateContractKey";
-		final var contractDelegateContractKey = "contractDelegateContractKey";
-
-		return defaultHapiSpec("HSCS_KEY_MIXED_FRAMES_SCENARIOS")
-				.given(
-						newKeyNamed(MULTI_KEY),
-						cryptoCreate(theAccount).balance(10 * ONE_HUNDRED_HBARS),
-						cryptoCreate(TOKEN_TREASURY),
-						tokenCreate(fungibleToken)
-								.tokenType(TokenType.FUNGIBLE_COMMON)
-								.initialSupply(50L)
-								.supplyKey(MULTI_KEY)
-								.adminKey(MULTI_KEY)
-								.treasury(TOKEN_TREASURY),
-						uploadInitCode(outerContract, nestedContract),
-						contractCreate(nestedContract)
-				)
-				.when(
-						withOpContext(
-								(spec, opLog) ->
-										allRunFor(
-												spec,
-												contractCreate(outerContract, getNestedContractAddress(nestedContract, spec)
-												)
-														.via("creationTx"),
-												newKeyNamed(delegateContractDelegateContractKey).shape(delegateContractDelegateContractShape.signedWith(sigs(ON,
-														nestedContract, outerContract))),
-												tokenUpdate(fungibleToken)
-														.supplyKey(delegateContractDelegateContractKey),
-												contractCall(outerContract,
-														"burnCallAfterNestedMintCallWithPrecompileCall",
-														1, asAddress(spec.registry().getTokenID(fungibleToken))
-												)
-														.payingWith(theAccount)
-														.via("burnCallAfterNestedMintCallWithPrecompileCall"),
-												contractCall(outerContract,
-														"burnDelegateCallAfterNestedMintCallWithPrecompileDelegateCall",
-														1, asAddress(spec.registry().getTokenID(fungibleToken))
-												)
-														.payingWith(theAccount)
-														.via("burnDelegateCallAfterNestedMintCallWithPrecompileDelegateCall"),
-												contractCall(outerContract,
-														"burnDelegateCallAfterNestedMintDelegateCallWithPrecompileDelegateCall",
-														1, asAddress(spec.registry().getTokenID(fungibleToken))
-												)
-														.payingWith(theAccount)
-														.via("burnDelegateCallAfterNestedMintDelegateCallWithPrecompileDelegateCall"),
-												contractCall(outerContract,
-														"burnCallAfterNestedMintDelegateCallWithPrecompileDelegateCall",
-														1, asAddress(spec.registry().getTokenID(fungibleToken))
-												)
-														.payingWith(theAccount)
-														.via("burnCallAfterNestedMintDelegateCallWithPrecompileDelegateCall")
-										)),
-						withOpContext(
-								(spec, opLog) ->
-										allRunFor(
-												spec,
-												newKeyNamed(contractDelegateContractKey).shape(contractDelegateContractShape.signedWith(sigs(ON,
-														nestedContract, outerContract))),
-												tokenUpdate(fungibleToken)
-														.supplyKey(contractDelegateContractKey),
-												contractCall(outerContract,
-														"burnDelegateCallAfterNestedMintCallWithPrecompileCall",
-														1, asAddress(spec.registry().getTokenID(fungibleToken))
-												)
-														.payingWith(theAccount)
-														.via("burnDelegateCallAfterNestedMintCallWithPrecompileCall"),
-												contractCall(outerContract,
-														"burnDelegateCallAfterNestedMintDelegateCallWithPrecompileCall",
-														1, asAddress(spec.registry().getTokenID(fungibleToken))
-												)
-														.payingWith(theAccount)
-														.via(
-																"burnDelegateCallAfterNestedMintDelegateCallWithPrecompileCall"),
-												contractCall(outerContract,
-														"burnCallAfterNestedMintDelegateCallWithPrecompileCall",
-														1, asAddress(spec.registry().getTokenID(fungibleToken))
-												)
-														.payingWith(theAccount)
-														.via(
-																"burnCallAfterNestedMintDelegateCallWithPrecompileCall")
-										)),
-						withOpContext(
-								(spec, opLog) ->
-										allRunFor(
-												spec,
-												newKeyNamed(contractDelegateContractKey).shape(contractDelegateContractShape.signedWith(sigs(ON,
-														outerContract, nestedContract))),
-												tokenUpdate(fungibleToken)
-														.supplyKey(contractDelegateContractKey),
-												contractCall(outerContract, "burnCallAfterNestedMintCallWithPrecompileDelegateCall",
-														1, asAddress(spec.registry().getTokenID(fungibleToken))
-												)
-														.payingWith(theAccount)
-														.via("burnCallAfterNestedMintCallWithPrecompileDelegateCall")
-										)),
-						childRecordsCheck("burnCallAfterNestedMintCallWithPrecompileCall", SUCCESS, recordWith()
-										.status(SUCCESS)
-										.contractCallResult(
-												resultWith()
-														.contractCallResult(htsPrecompileResult()
-																.forFunction(HTSPrecompileResult.FunctionType.MINT)
-																.withStatus(SUCCESS)
-																.withTotalSupply(51)
-																.withSerialNumbers()
-														)
-										)
-										.tokenTransfers(
-												changingFungibleBalances()
-														.including(fungibleToken, TOKEN_TREASURY, 1)
-										)
-										.newTotalSupply(51),
-								recordWith()
-										.status(SUCCESS)
-                                        .contractCallResult(
-                                                resultWith()
-                                                        .contractCallResult(htsPrecompileResult()
-                                                                .forFunction(HTSPrecompileResult.FunctionType.BURN)
-                                                                .withStatus(SUCCESS)
-                                                                .withTotalSupply(50)
-                                                        )
-                                        )
-										.tokenTransfers(
-												changingFungibleBalances()
-														.including(fungibleToken, TOKEN_TREASURY, -1)
-										)
-										.newTotalSupply(50)
-						),
-						childRecordsCheck("burnDelegateCallAfterNestedMintCallWithPrecompileCall", SUCCESS, recordWith()
-										.status(SUCCESS)
-                                        .contractCallResult(
-                                                resultWith()
-                                                        .contractCallResult(htsPrecompileResult()
-                                                                .forFunction(HTSPrecompileResult.FunctionType.MINT)
-                                                                .withStatus(SUCCESS)
-                                                                .withTotalSupply(51)
-                                                                .withSerialNumbers()
-                                                        )
-                                        )
-										.tokenTransfers(
-												changingFungibleBalances()
-														.including(fungibleToken, TOKEN_TREASURY, 1)
-										)
-										.newTotalSupply(51),
-								recordWith()
-										.status(SUCCESS)
-                                        .contractCallResult(
-                                                resultWith()
-                                                        .contractCallResult(htsPrecompileResult()
-                                                                .forFunction(HTSPrecompileResult.FunctionType.BURN)
-                                                                .withStatus(SUCCESS)
-                                                                .withTotalSupply(50)
-                                                        )
-                                        )
-										.tokenTransfers(
-												changingFungibleBalances()
-														.including(fungibleToken, TOKEN_TREASURY, -1)
-										)
-										.newTotalSupply(50)
-						),
-						childRecordsCheck("burnDelegateCallAfterNestedMintDelegateCallWithPrecompileCall", SUCCESS, recordWith()
-										.status(SUCCESS)
-                                        .contractCallResult(
-                                                resultWith()
-                                                        .contractCallResult(htsPrecompileResult()
-                                                                .forFunction(HTSPrecompileResult.FunctionType.MINT)
-                                                                .withStatus(SUCCESS)
-                                                                .withTotalSupply(51)
-                                                                .withSerialNumbers()
-                                                        )
-                                        )
-										.tokenTransfers(
-												changingFungibleBalances()
-														.including(fungibleToken, TOKEN_TREASURY, 1)
-										)
-										.newTotalSupply(51),
-								recordWith()
-										.status(SUCCESS)
-                                        .contractCallResult(
-                                                resultWith()
-                                                        .contractCallResult(htsPrecompileResult()
-                                                                .forFunction(HTSPrecompileResult.FunctionType.BURN)
-                                                                .withStatus(SUCCESS)
-                                                                .withTotalSupply(50)
-                                                        )
-                                        )
-										.tokenTransfers(
-												changingFungibleBalances()
-														.including(fungibleToken, TOKEN_TREASURY, -1)
-										)
-										.newTotalSupply(50)
-						),
-						childRecordsCheck("burnCallAfterNestedMintDelegateCallWithPrecompileCall", SUCCESS, recordWith()
-										.status(SUCCESS)
-                                        .contractCallResult(
-                                                resultWith()
-                                                        .contractCallResult(htsPrecompileResult()
-                                                                .forFunction(HTSPrecompileResult.FunctionType.MINT)
-                                                                .withStatus(SUCCESS)
-                                                                .withTotalSupply(51)
-                                                                .withSerialNumbers()
-                                                        )
-                                        )
-										.tokenTransfers(
-												changingFungibleBalances()
-														.including(fungibleToken, TOKEN_TREASURY, 1)
-										)
-										.newTotalSupply(51),
-								recordWith()
-										.status(SUCCESS)
-                                        .contractCallResult(
-                                                resultWith()
-                                                        .contractCallResult(htsPrecompileResult()
-                                                                .forFunction(HTSPrecompileResult.FunctionType.BURN)
-                                                                .withStatus(SUCCESS)
-                                                                .withTotalSupply(50)
-                                                        )
-                                        )
-										.tokenTransfers(
-												changingFungibleBalances()
-														.including(fungibleToken, TOKEN_TREASURY, -1)
-										)
-										.newTotalSupply(50)
-						),
-						childRecordsCheck("burnCallAfterNestedMintCallWithPrecompileDelegateCall", SUCCESS, recordWith()
-										.status(SUCCESS)
-                                        .contractCallResult(
-                                                resultWith()
-                                                        .contractCallResult(htsPrecompileResult()
-                                                                .forFunction(HTSPrecompileResult.FunctionType.MINT)
-                                                                .withStatus(SUCCESS)
-                                                                .withTotalSupply(51)
-                                                                .withSerialNumbers()
-                                                        )
-                                        )
-										.tokenTransfers(
-												changingFungibleBalances()
-														.including(fungibleToken, TOKEN_TREASURY, 1)
-										)
-										.newTotalSupply(51),
-								recordWith()
-										.status(SUCCESS)
-                                        .contractCallResult(
-                                                resultWith()
-                                                        .contractCallResult(htsPrecompileResult()
-                                                                .forFunction(HTSPrecompileResult.FunctionType.BURN)
-                                                                .withStatus(SUCCESS)
-                                                                .withTotalSupply(50)
-                                                        )
-                                        )
-										.tokenTransfers(
-												changingFungibleBalances()
-														.including(fungibleToken, TOKEN_TREASURY, -1)
-										)
-										.newTotalSupply(50)
-						),
-						childRecordsCheck("burnDelegateCallAfterNestedMintCallWithPrecompileDelegateCall", SUCCESS, recordWith()
-										.status(SUCCESS)
-                                        .contractCallResult(
-                                                resultWith()
-                                                        .contractCallResult(htsPrecompileResult()
-                                                                .forFunction(HTSPrecompileResult.FunctionType.MINT)
-                                                                .withStatus(SUCCESS)
-                                                                .withTotalSupply(51)
-                                                                .withSerialNumbers()
-                                                        )
-                                        )
-										.tokenTransfers(
-												changingFungibleBalances()
-														.including(fungibleToken, TOKEN_TREASURY, 1)
-										)
-										.newTotalSupply(51),
-								recordWith()
-										.status(SUCCESS)
-                                        .contractCallResult(
-                                                resultWith()
-                                                        .contractCallResult(htsPrecompileResult()
-                                                                .forFunction(HTSPrecompileResult.FunctionType.BURN)
-                                                                .withStatus(SUCCESS)
-                                                                .withTotalSupply(50)
-                                                        )
-                                        )
-										.tokenTransfers(
-												changingFungibleBalances()
-														.including(fungibleToken, TOKEN_TREASURY, -1)
-										)
-										.newTotalSupply(50)
-						),
-						childRecordsCheck("burnDelegateCallAfterNestedMintDelegateCallWithPrecompileDelegateCall", SUCCESS, recordWith()
-										.status(SUCCESS)
-                                        .contractCallResult(
-                                                resultWith()
-                                                        .contractCallResult(htsPrecompileResult()
-                                                                .forFunction(HTSPrecompileResult.FunctionType.MINT)
-                                                                .withStatus(SUCCESS)
-                                                                .withTotalSupply(51)
-                                                                .withSerialNumbers()
-                                                        )
-                                        )
-										.tokenTransfers(
-												changingFungibleBalances()
-														.including(fungibleToken, TOKEN_TREASURY, 1)
-										)
-										.newTotalSupply(51),
-								recordWith()
-										.status(SUCCESS)
-                                        .contractCallResult(
-                                                resultWith()
-                                                        .contractCallResult(htsPrecompileResult()
-                                                                .forFunction(HTSPrecompileResult.FunctionType.BURN)
-                                                                .withStatus(SUCCESS)
-                                                                .withTotalSupply(50)
-                                                        )
-                                        )
-										.tokenTransfers(
-												changingFungibleBalances()
-														.including(fungibleToken, TOKEN_TREASURY, -1)
-										)
-										.newTotalSupply(50)
-						),
-						childRecordsCheck("burnCallAfterNestedMintDelegateCallWithPrecompileDelegateCall", SUCCESS, recordWith()
-										.status(SUCCESS)
-                                        .contractCallResult(
-                                                resultWith()
-                                                        .contractCallResult(htsPrecompileResult()
-                                                                .forFunction(HTSPrecompileResult.FunctionType.MINT)
-                                                                .withStatus(SUCCESS)
-                                                                .withTotalSupply(51)
-                                                                .withSerialNumbers()
-                                                        )
-                                        )
-										.tokenTransfers(
-												changingFungibleBalances()
-														.including(fungibleToken, TOKEN_TREASURY, 1)
-										)
-										.newTotalSupply(51),
-								recordWith()
-										.status(SUCCESS)
-                                        .contractCallResult(
-                                                resultWith()
-                                                        .contractCallResult(htsPrecompileResult()
-                                                                .forFunction(HTSPrecompileResult.FunctionType.BURN)
-                                                                .withStatus(SUCCESS)
-                                                                .withTotalSupply(50)
-                                                        )
-                                        )
-										.tokenTransfers(
-												changingFungibleBalances()
-														.including(fungibleToken, TOKEN_TREASURY, -1)
-										)
-										.newTotalSupply(50)
-						)
-				)
-				.then(
-						getAccountBalance(TOKEN_TREASURY).hasTokenBalance(fungibleToken, 50)
-				);
-	}
-
-	@NotNull
-	private String getNestedContractAddress(String contract, HapiApiSpec spec) {
-=======
-                HSCS_KEY_1(),
-                HSCS_KEY_2(),
-                HSCS_KEY_3(),
-                HSCS_KEY_4(),
-                HSCS_KEY_5(),
-                HSCS_KEY_6(),
-                HSCS_KEY_7(),
-                HSCS_KEY_8(),
-                HSCS_KEY_10());
-    }
-
-    List<HapiApiSpec> HSCS_KEY_1() {
-        return List.of(
-                callForMintWithContractKey(),
-                callForTransferWithContractKey(),
-                callForAssociateWithContractKey(),
-                callForDissociateWithContractKey(),
-                callForBurnWithContractKey(),
-                delegateCallForAssociatePrecompileSignedWithContractKeyFails(),
-                delegateCallForDissociatePrecompileSignedWithContractKeyFails());
-    }
-
-    List<HapiApiSpec> HSCS_KEY_2() {
-        return List.of(
-                staticCallForTransferWithContractKey(),
-                staticCallForBurnWithContractKey(),
-                staticCallForMintWithContractKey(),
-                delegateCallForTransferWithContractKey(),
-                delegateCallForBurnWithContractKey(),
-                delegateCallForMintWithContractKey(),
-                staticCallForDissociatePrecompileFails());
-    }
-
-    List<HapiApiSpec> HSCS_KEY_3() {
-        return List.of(
-                callForMintWithDelegateContractKey(),
-                callForTransferWithDelegateContractKey(),
-                callForAssociateWithDelegateContractKey(),
-                callForDissociateWithDelegateContractKey(),
-                callForBurnWithDelegateContractKey(),
-                delegateCallForAssociatePrecompileSignedWithDelegateContractKeyWorks(),
-                delegateCallForDissociatePrecompileSignedWithDelegateContractKeyWorks());
-    }
-
-    List<HapiApiSpec> HSCS_KEY_4() {
-        return List.of(
-                associatePrecompileWithDelegateContractKeyForFungibleVanilla(),
-                associatePrecompileWithDelegateContractKeyForFungibleFrozen(),
-                associatePrecompileWithDelegateContractKeyForFungibleWithKYC(),
-                associatePrecompileWithDelegateContractKeyForNonFungibleVanilla(),
-                associatePrecompileWithDelegateContractKeyForNonFungibleFrozen(),
-                associatePrecompileWithDelegateContractKeyForNonFungibleWithKYC(),
-                dissociatePrecompileWithDelegateContractKeyForFungibleVanilla(),
-                dissociatePrecompileWithDelegateContractKeyForFungibleFrozen(),
-                dissociatePrecompileWithDelegateContractKeyForFungibleWithKYC(),
-                dissociatePrecompileWithDelegateContractKeyForNonFungibleVanilla(),
-                dissociatePrecompileWithDelegateContractKeyForNonFungibleFrozen(),
-                dissociatePrecompileWithDelegateContractKeyForNonFungibleWithKYC());
-    }
-
-    List<HapiApiSpec> HSCS_KEY_5() {
-        return List.of(
-                staticCallForTransferWithDelegateContractKey(),
-                staticCallForBurnWithDelegateContractKey(),
-                staticCallForMintWithDelegateContractKey(),
-                staticCallForAssociatePrecompileFails());
-    }
-
-    List<HapiApiSpec> HSCS_KEY_6() {
-        return List.of(burnWithKeyAsPartOf1OfXThreshold());
-    }
-
-    List<HapiApiSpec> HSCS_KEY_7() {
-        return List.of(transferWithKeyAsPartOf2OfXThreshold());
-    }
-
-    List<HapiApiSpec> HSCS_KEY_8() {
-        return List.of(burnTokenWithFullPrefixAndPartialPrefixKeys());
-    }
-
-    List<HapiApiSpec> HSCS_KEY_10() {
-        return List.of(mixedFramesScenarios());
-    }
-
-    private HapiApiSpec burnWithKeyAsPartOf1OfXThreshold() {
-        final var token = "Token";
-        final var delegateContractKeyShape = KeyShape.threshOf(1, SIMPLE, DELEGATE_CONTRACT);
-        final var contractKeyShape = KeyShape.threshOf(1, SIMPLE, KeyShape.CONTRACT);
-
-        return defaultHapiSpec("burnWithKeyAsPartOf1OfXThreshold")
-                .given(
-                        newKeyNamed(MULTI_KEY),
-                        cryptoCreate(TOKEN_TREASURY),
-                        tokenCreate(token)
-                                .tokenType(TokenType.FUNGIBLE_COMMON)
-                                .initialSupply(50L)
-                                .supplyKey(MULTI_KEY)
-                                .adminKey(MULTI_KEY)
-                                .treasury(TOKEN_TREASURY),
-                        uploadInitCode(BURN_TOKEN),
-                        withOpContext(
-                                (spec, opLog) ->
-                                        allRunFor(
-                                                spec,
-                                                contractCreate(
-                                                                BURN_TOKEN,
-                                                                asAddress(
-                                                                        spec.registry()
-                                                                                .getTokenID(token)))
-                                                        .via("creationTx"))))
-                .when(
-                        newKeyNamed(DELEGATE_KEY)
-                                .shape(delegateContractKeyShape.signedWith(sigs(ON, BURN_TOKEN))),
-                        tokenUpdate(token).supplyKey(DELEGATE_KEY),
-                        contractCall(BURN_TOKEN, "burnToken", 1, new ArrayList<Long>())
-                                .via("burn with delegate contract key")
-                                .gas(GAS_TO_OFFER),
-                        childRecordsCheck(
-                                "burn with delegate contract key",
-                                SUCCESS,
-                                recordWith()
-                                        .status(SUCCESS)
-                                        .contractCallResult(
-                                                resultWith()
-                                                        .contractCallResult(
-                                                                htsPrecompileResult()
-                                                                        .forFunction(
-                                                                                FunctionType
-                                                                                        .HAPI_BURN)
-                                                                        .withStatus(SUCCESS)
-                                                                        .withTotalSupply(49)))
-                                        .tokenTransfers(
-                                                changingFungibleBalances()
-                                                        .including(token, TOKEN_TREASURY, -1))
-                                        .newTotalSupply(49)),
-                        getAccountBalance(TOKEN_TREASURY).hasTokenBalance(token, 49))
-                .then(
-                        newKeyNamed(CONTRACT_KEY)
-                                .shape(contractKeyShape.signedWith(sigs(ON, BURN_TOKEN))),
-                        tokenUpdate(token).supplyKey(CONTRACT_KEY),
-                        contractCall(BURN_TOKEN, "burnToken", 1, new ArrayList<Long>())
-                                .via("burn with contract key")
-                                .gas(GAS_TO_OFFER),
-                        childRecordsCheck(
-                                "burn with contract key",
-                                SUCCESS,
-                                recordWith()
-                                        .status(SUCCESS)
-                                        .contractCallResult(
-                                                resultWith()
-                                                        .contractCallResult(
-                                                                htsPrecompileResult()
-                                                                        .forFunction(
-                                                                                FunctionType
-                                                                                        .HAPI_BURN)
-                                                                        .withStatus(SUCCESS)
-                                                                        .withTotalSupply(48)))
-                                        .tokenTransfers(
-                                                changingFungibleBalances()
-                                                        .including(token, TOKEN_TREASURY, -1))));
-    }
-
-    private HapiApiSpec transferWithKeyAsPartOf2OfXThreshold() {
-        final var outerContract = "DelegateContract";
-        final var nestedContract = "ServiceContract";
-        final AtomicReference<AccountID> accountID = new AtomicReference<>();
-        final AtomicReference<TokenID> vanillaTokenTokenID = new AtomicReference<>();
-        final AtomicReference<AccountID> receiverID = new AtomicReference<>();
-        final var delegateContractKeyShape =
-                KeyShape.threshOf(2, SIMPLE, SIMPLE, DELEGATE_CONTRACT, KeyShape.CONTRACT);
-
-        return defaultHapiSpec("transferWithKeyAsPartOf2OfXThreshold")
-                .given(
-                        newKeyNamed(SUPPLY_KEY),
-                        cryptoCreate(TOKEN_TREASURY),
-                        tokenCreate(VANILLA_TOKEN)
-                                .tokenType(TokenType.NON_FUNGIBLE_UNIQUE)
-                                .supplyKey(SUPPLY_KEY)
-                                .treasury(TOKEN_TREASURY)
-                                .initialSupply(0)
-                                .exposingCreatedIdTo(id -> vanillaTokenTokenID.set(asToken(id))),
-                        mintToken(VANILLA_TOKEN, List.of(copyFromUtf8("First!"))),
-                        cryptoCreate(ACCOUNT).exposingCreatedIdTo(accountID::set),
-                        cryptoCreate(RECEIVER).exposingCreatedIdTo(receiverID::set),
-                        uploadInitCode(outerContract, nestedContract),
-                        contractCreate(nestedContract),
-                        tokenAssociate(nestedContract, VANILLA_TOKEN),
-                        tokenAssociate(ACCOUNT, VANILLA_TOKEN),
-                        tokenAssociate(RECEIVER, VANILLA_TOKEN),
-                        cryptoTransfer(
-                                        movingUnique(VANILLA_TOKEN, 1L)
-                                                .between(TOKEN_TREASURY, ACCOUNT))
-                                .payingWith(GENESIS))
-                .when(
-                        withOpContext(
-                                (spec, opLog) ->
-                                        allRunFor(
-                                                spec,
-                                                contractCreate(
-                                                        outerContract,
-                                                        getNestedContractAddress(
-                                                                nestedContract, spec)),
-                                                tokenAssociate(outerContract, VANILLA_TOKEN),
-                                                newKeyNamed(DELEGATE_KEY)
-                                                        .shape(
-                                                                delegateContractKeyShape.signedWith(
-                                                                        sigs(
-                                                                                ON,
-                                                                                ON,
-                                                                                outerContract,
-                                                                                nestedContract))),
-                                                cryptoUpdate(ACCOUNT).key(DELEGATE_KEY),
-                                                contractCall(
-                                                                outerContract,
-                                                                "transferDelegateCall",
-                                                                asAddress(
-                                                                        vanillaTokenTokenID.get()),
-                                                                asAddress(accountID.get()),
-                                                                asAddress(receiverID.get()),
-                                                                1L)
-                                                        .payingWith(GENESIS)
-                                                        .alsoSigningWithFullPrefix(ACCOUNT)
-                                                        .via(
-                                                                "delegateTransferCallWithDelegateContractKeyTxn")
-                                                        .gas(GAS_TO_OFFER))))
-                .then(
-                        childRecordsCheck(
-                                "delegateTransferCallWithDelegateContractKeyTxn",
-                                SUCCESS,
-                                recordWith()
-                                        .status(SUCCESS)
-                                        .contractCallResult(
-                                                resultWith()
-                                                        .contractCallResult(
-                                                                htsPrecompileResult()
-                                                                        .withStatus(SUCCESS)))),
-                        getAccountBalance(ACCOUNT).hasTokenBalance(VANILLA_TOKEN, 0),
-                        getAccountBalance(RECEIVER).hasTokenBalance(VANILLA_TOKEN, 1));
-    }
-
-    private HapiApiSpec delegateCallForTransferWithContractKey() {
-        final var outerContract = "DelegateContract";
-        final var nestedContract = "ServiceContract";
-        final AtomicReference<AccountID> accountID = new AtomicReference<>();
-        final AtomicReference<TokenID> vanillaTokenTokenID = new AtomicReference<>();
-        final AtomicReference<AccountID> receiverID = new AtomicReference<>();
-
-        return defaultHapiSpec("delegateCallForTransferWithContractKey")
-                .given(
-                        newKeyNamed(SUPPLY_KEY),
-                        cryptoCreate(TOKEN_TREASURY),
-                        tokenCreate(VANILLA_TOKEN)
-                                .tokenType(TokenType.NON_FUNGIBLE_UNIQUE)
-                                .supplyKey(SUPPLY_KEY)
-                                .treasury(TOKEN_TREASURY)
-                                .initialSupply(0)
-                                .exposingCreatedIdTo(id -> vanillaTokenTokenID.set(asToken(id))),
-                        mintToken(VANILLA_TOKEN, List.of(copyFromUtf8("First!"))),
-                        cryptoCreate(ACCOUNT).exposingCreatedIdTo(accountID::set),
-                        cryptoCreate(RECEIVER).exposingCreatedIdTo(receiverID::set),
-                        uploadInitCode(outerContract, nestedContract),
-                        contractCreate(nestedContract),
-                        tokenAssociate(nestedContract, VANILLA_TOKEN),
-                        tokenAssociate(ACCOUNT, VANILLA_TOKEN),
-                        tokenAssociate(RECEIVER, VANILLA_TOKEN),
-                        cryptoTransfer(
-                                        movingUnique(VANILLA_TOKEN, 1L)
-                                                .between(TOKEN_TREASURY, ACCOUNT))
-                                .payingWith(GENESIS))
-                .when(
-                        withOpContext(
-                                (spec, opLog) ->
-                                        allRunFor(
-                                                spec,
-                                                contractCreate(
-                                                        outerContract,
-                                                        getNestedContractAddress(
-                                                                nestedContract, spec)),
-                                                tokenAssociate(outerContract, VANILLA_TOKEN),
-                                                newKeyNamed(CONTRACT_KEY)
-                                                        .shape(
-                                                                CONTRACT_KEY_SHAPE.signedWith(
-                                                                        sigs(ON, outerContract))),
-                                                cryptoUpdate(ACCOUNT).key(CONTRACT_KEY),
-                                                contractCall(
-                                                                outerContract,
-                                                                "transferDelegateCall",
-                                                                asAddress(
-                                                                        vanillaTokenTokenID.get()),
-                                                                asAddress(accountID.get()),
-                                                                asAddress(receiverID.get()),
-                                                                1L)
-                                                        .payingWith(GENESIS)
-                                                        .via(
-                                                                "delegateTransferCallWithContractKeyTxn")
-                                                        .hasKnownStatus(
-                                                                ResponseCodeEnum
-                                                                        .CONTRACT_REVERT_EXECUTED)
-                                                        .gas(GAS_TO_OFFER))))
-                .then(
-                        childRecordsCheck(
-                                "delegateTransferCallWithContractKeyTxn",
-                                CONTRACT_REVERT_EXECUTED,
-                                recordWith()
-                                        .status(INVALID_SIGNATURE)
-                                        .contractCallResult(
-                                                resultWith()
-                                                        .contractCallResult(
-                                                                htsPrecompileResult()
-                                                                        .withStatus(
-                                                                                INVALID_SIGNATURE)))),
-                        getAccountBalance(ACCOUNT).hasTokenBalance(VANILLA_TOKEN, 1),
-                        getAccountBalance(RECEIVER).hasTokenBalance(VANILLA_TOKEN, 0));
-    }
-
-    private HapiApiSpec delegateCallForBurnWithContractKey() {
-        final var outerContract = "DelegateContract";
-        final var nestedContract = "ServiceContract";
-        final AtomicReference<TokenID> vanillaTokenTokenID = new AtomicReference<>();
-
-        return defaultHapiSpec("delegateCallForBurnWithContractKey")
-                .given(
-                        newKeyNamed(SUPPLY_KEY),
-                        cryptoCreate(TOKEN_TREASURY),
-                        tokenCreate(VANILLA_TOKEN)
-                                .tokenType(TokenType.NON_FUNGIBLE_UNIQUE)
-                                .supplyKey(SUPPLY_KEY)
-                                .adminKey(SUPPLY_KEY)
-                                .treasury(TOKEN_TREASURY)
-                                .initialSupply(0L)
-                                .exposingCreatedIdTo(id -> vanillaTokenTokenID.set(asToken(id))),
-                        mintToken(VANILLA_TOKEN, List.of(copyFromUtf8("First!"))),
-                        mintToken(VANILLA_TOKEN, List.of(copyFromUtf8("Second!"))),
-                        uploadInitCode(outerContract, nestedContract),
-                        contractCreate(nestedContract))
-                .when(
-                        withOpContext(
-                                (spec, opLog) ->
-                                        allRunFor(
-                                                spec,
-                                                contractCreate(
-                                                        outerContract,
-                                                        getNestedContractAddress(
-                                                                nestedContract, spec)),
-                                                newKeyNamed(CONTRACT_KEY)
-                                                        .shape(
-                                                                CONTRACT_KEY_SHAPE.signedWith(
-                                                                        sigs(ON, outerContract))),
-                                                tokenUpdate(VANILLA_TOKEN).supplyKey(CONTRACT_KEY),
-                                                contractCall(
-                                                                outerContract,
-                                                                "burnDelegateCall",
-                                                                asAddress(
-                                                                        vanillaTokenTokenID.get()),
-                                                                0,
-                                                                List.of(1L))
-                                                        .payingWith(GENESIS)
-                                                        .via("delegateBurnCallWithContractKeyTxn")
-                                                        .hasKnownStatus(
-                                                                ResponseCodeEnum
-                                                                        .CONTRACT_REVERT_EXECUTED)
-                                                        .gas(GAS_TO_OFFER))))
-                .then(
-                        childRecordsCheck(
-                                "delegateBurnCallWithContractKeyTxn",
-                                CONTRACT_REVERT_EXECUTED,
-                                recordWith()
-                                        .status(INVALID_SIGNATURE)
-                                        .contractCallResult(
-                                                resultWith()
-                                                        .contractCallResult(
-                                                                htsPrecompileResult()
-                                                                        .forFunction(
-                                                                                FunctionType
-                                                                                        .HAPI_BURN)
-                                                                        .withStatus(
-                                                                                INVALID_SIGNATURE)))),
-                        getAccountBalance(TOKEN_TREASURY).hasTokenBalance(VANILLA_TOKEN, 2));
-    }
-
-    private HapiApiSpec delegateCallForMintWithContractKey() {
-        final var outerContract = "DelegateContract";
-        final var nestedContract = "ServiceContract";
-        final AtomicReference<TokenID> vanillaTokenTokenID = new AtomicReference<>();
-
-        return defaultHapiSpec("delegateCallForMintWithContractKey")
-                .given(
-                        newKeyNamed(SUPPLY_KEY),
-                        cryptoCreate(TOKEN_TREASURY),
-                        tokenCreate(VANILLA_TOKEN)
-                                .tokenType(TokenType.FUNGIBLE_COMMON)
-                                .supplyKey(SUPPLY_KEY)
-                                .adminKey(SUPPLY_KEY)
-                                .treasury(TOKEN_TREASURY)
-                                .initialSupply(50L)
-                                .exposingCreatedIdTo(id -> vanillaTokenTokenID.set(asToken(id))),
-                        uploadInitCode(outerContract, nestedContract),
-                        contractCreate(nestedContract))
-                .when(
-                        withOpContext(
-                                (spec, opLog) ->
-                                        allRunFor(
-                                                spec,
-                                                contractCreate(
-                                                        outerContract,
-                                                        getNestedContractAddress(
-                                                                nestedContract, spec)),
-                                                newKeyNamed(CONTRACT_KEY)
-                                                        .shape(
-                                                                CONTRACT_KEY_SHAPE.signedWith(
-                                                                        sigs(ON, outerContract))),
-                                                tokenUpdate(VANILLA_TOKEN).supplyKey(CONTRACT_KEY),
-                                                contractCall(
-                                                                outerContract,
-                                                                "mintDelegateCall",
-                                                                asAddress(
-                                                                        vanillaTokenTokenID.get()),
-                                                                1)
-                                                        .payingWith(GENESIS)
-                                                        .via("delegateBurnCallWithContractKeyTxn")
-                                                        .hasKnownStatus(
-                                                                ResponseCodeEnum
-                                                                        .CONTRACT_REVERT_EXECUTED)
-                                                        .gas(GAS_TO_OFFER))))
-                .then(
-                        childRecordsCheck(
-                                "delegateBurnCallWithContractKeyTxn",
-                                CONTRACT_REVERT_EXECUTED,
-                                recordWith()
-                                        .status(INVALID_SIGNATURE)
-                                        .contractCallResult(
-                                                resultWith()
-                                                        .contractCallResult(
-                                                                htsPrecompileResult()
-                                                                        .forFunction(
-                                                                                FunctionType
-                                                                                        .HAPI_MINT)
-                                                                        .withStatus(
-                                                                                INVALID_SIGNATURE)
-                                                                        .withSerialNumbers()))),
-                        getAccountBalance(TOKEN_TREASURY).hasTokenBalance(VANILLA_TOKEN, 50));
-    }
-
-    private HapiApiSpec staticCallForDissociatePrecompileFails() {
-        final var outerContract = "NestedAssociateDissociate";
-        final var nestedContract = "AssociateDissociate";
-        final AtomicReference<AccountID> accountID = new AtomicReference<>();
-        final AtomicReference<TokenID> vanillaTokenTokenID = new AtomicReference<>();
-
-        return defaultHapiSpec("StaticCallForDissociatePrecompileFails")
-                .given(
-                        cryptoCreate(ACCOUNT).exposingCreatedIdTo(accountID::set),
-                        cryptoCreate(TOKEN_TREASURY),
-                        tokenCreate(VANILLA_TOKEN)
-                                .tokenType(FUNGIBLE_COMMON)
-                                .treasury(TOKEN_TREASURY)
-                                .exposingCreatedIdTo(id -> vanillaTokenTokenID.set(asToken(id))),
-                        uploadInitCode(outerContract, nestedContract),
-                        contractCreate(nestedContract))
-                .when(
-                        withOpContext(
-                                (spec, opLog) ->
-                                        allRunFor(
-                                                spec,
-                                                tokenAssociate(ACCOUNT, VANILLA_TOKEN),
-                                                contractCreate(
-                                                        outerContract,
-                                                        getNestedContractAddress(
-                                                                nestedContract, spec)),
-                                                contractCall(
-                                                                outerContract,
-                                                                "dissociateStaticCall",
-                                                                asAddress(accountID.get()),
-                                                                asAddress(
-                                                                        vanillaTokenTokenID.get()))
-                                                        .payingWith(GENESIS)
-                                                        .via("staticDissociateCallTxn")
-                                                        .hasKnownStatus(
-                                                                ResponseCodeEnum
-                                                                        .CONTRACT_REVERT_EXECUTED)
-                                                        .gas(GAS_TO_OFFER))))
-                .then(
-                        emptyChildRecordsCheck("staticDissociateCallTxn", CONTRACT_REVERT_EXECUTED),
-                        getAccountInfo(ACCOUNT).hasToken(relationshipWith(VANILLA_TOKEN)));
-    }
-
-    private HapiApiSpec staticCallForTransferWithContractKey() {
-        final var outerContract = "StaticContract";
-        final var nestedContract = "ServiceContract";
-        final AtomicReference<AccountID> accountID = new AtomicReference<>();
-        final AtomicReference<TokenID> vanillaTokenTokenID = new AtomicReference<>();
-        final AtomicReference<AccountID> receiverID = new AtomicReference<>();
-
-        return defaultHapiSpec("staticCallForTransferWithContractKey")
-                .given(
-                        newKeyNamed(SUPPLY_KEY),
-                        cryptoCreate(TOKEN_TREASURY),
-                        tokenCreate(VANILLA_TOKEN)
-                                .tokenType(TokenType.NON_FUNGIBLE_UNIQUE)
-                                .supplyKey(SUPPLY_KEY)
-                                .treasury(TOKEN_TREASURY)
-                                .initialSupply(0)
-                                .exposingCreatedIdTo(id -> vanillaTokenTokenID.set(asToken(id))),
-                        mintToken(VANILLA_TOKEN, List.of(copyFromUtf8("First!"))),
-                        cryptoCreate(ACCOUNT).exposingCreatedIdTo(accountID::set),
-                        cryptoCreate(RECEIVER).exposingCreatedIdTo(receiverID::set),
-                        uploadInitCode(outerContract, nestedContract),
-                        contractCreate(nestedContract),
-                        tokenAssociate(nestedContract, VANILLA_TOKEN),
-                        tokenAssociate(ACCOUNT, VANILLA_TOKEN),
-                        tokenAssociate(RECEIVER, VANILLA_TOKEN),
-                        cryptoTransfer(
-                                        movingUnique(VANILLA_TOKEN, 1L)
-                                                .between(TOKEN_TREASURY, ACCOUNT))
-                                .payingWith(GENESIS))
-                .when(
-                        withOpContext(
-                                (spec, opLog) ->
-                                        allRunFor(
-                                                spec,
-                                                contractCreate(
-                                                        outerContract,
-                                                        getNestedContractAddress(
-                                                                nestedContract, spec)),
-                                                tokenAssociate(outerContract, VANILLA_TOKEN),
-                                                newKeyNamed(CONTRACT_KEY)
-                                                        .shape(
-                                                                CONTRACT_KEY_SHAPE.signedWith(
-                                                                        sigs(ON, outerContract))),
-                                                cryptoUpdate(ACCOUNT).key(CONTRACT_KEY),
-                                                contractCall(
-                                                                outerContract,
-                                                                "transferStaticCall",
-                                                                asAddress(
-                                                                        vanillaTokenTokenID.get()),
-                                                                asAddress(accountID.get()),
-                                                                asAddress(receiverID.get()),
-                                                                1L)
-                                                        .payingWith(GENESIS)
-                                                        .via("staticTransferCallWithContractKeyTxn")
-                                                        .hasKnownStatus(CONTRACT_REVERT_EXECUTED)
-                                                        .gas(GAS_TO_OFFER))))
-                .then(
-                        emptyChildRecordsCheck(
-                                "staticTransferCallWithContractKeyTxn", CONTRACT_REVERT_EXECUTED));
-    }
-
-    private HapiApiSpec staticCallForBurnWithContractKey() {
-        final var outerContract = "StaticContract";
-        final var nestedContract = "ServiceContract";
-        final AtomicReference<TokenID> vanillaTokenTokenID = new AtomicReference<>();
-
-        return defaultHapiSpec("staticCallForBurnWithContractKey")
-                .given(
-                        newKeyNamed(SUPPLY_KEY),
-                        cryptoCreate(TOKEN_TREASURY),
-                        tokenCreate(VANILLA_TOKEN)
-                                .tokenType(TokenType.NON_FUNGIBLE_UNIQUE)
-                                .supplyKey(SUPPLY_KEY)
-                                .adminKey(SUPPLY_KEY)
-                                .treasury(TOKEN_TREASURY)
-                                .initialSupply(0L)
-                                .exposingCreatedIdTo(id -> vanillaTokenTokenID.set(asToken(id))),
-                        mintToken(VANILLA_TOKEN, List.of(copyFromUtf8("First!"))),
-                        mintToken(VANILLA_TOKEN, List.of(copyFromUtf8("Second!"))),
-                        uploadInitCode(outerContract, nestedContract),
-                        contractCreate(nestedContract))
-                .when(
-                        withOpContext(
-                                (spec, opLog) ->
-                                        allRunFor(
-                                                spec,
-                                                contractCreate(
-                                                        outerContract,
-                                                        getNestedContractAddress(
-                                                                nestedContract, spec)),
-                                                newKeyNamed(CONTRACT_KEY)
-                                                        .shape(
-                                                                CONTRACT_KEY_SHAPE.signedWith(
-                                                                        sigs(ON, outerContract))),
-                                                tokenUpdate(VANILLA_TOKEN).supplyKey(CONTRACT_KEY),
-                                                contractCall(
-                                                                outerContract,
-                                                                "burnStaticCall",
-                                                                asAddress(
-                                                                        vanillaTokenTokenID.get()),
-                                                                0,
-                                                                List.of(1L))
-                                                        .payingWith(GENESIS)
-                                                        .via("staticBurnCallWithContractKeyTxn")
-                                                        .hasKnownStatus(CONTRACT_REVERT_EXECUTED)
-                                                        .gas(GAS_TO_OFFER))))
-                .then(
-                        emptyChildRecordsCheck(
-                                "staticBurnCallWithContractKeyTxn", CONTRACT_REVERT_EXECUTED));
-    }
-
-    private HapiApiSpec staticCallForMintWithContractKey() {
-        final var outerContract = "StaticContract";
-        final var nestedContract = "ServiceContract";
-        final AtomicReference<TokenID> vanillaTokenTokenID = new AtomicReference<>();
-
-        return defaultHapiSpec("staticCallForMintWithContractKey")
-                .given(
-                        newKeyNamed(SUPPLY_KEY),
-                        cryptoCreate(TOKEN_TREASURY),
-                        tokenCreate(VANILLA_TOKEN)
-                                .tokenType(TokenType.FUNGIBLE_COMMON)
-                                .supplyKey(SUPPLY_KEY)
-                                .adminKey(SUPPLY_KEY)
-                                .treasury(TOKEN_TREASURY)
-                                .initialSupply(50L)
-                                .exposingCreatedIdTo(id -> vanillaTokenTokenID.set(asToken(id))),
-                        uploadInitCode(outerContract, nestedContract),
-                        contractCreate(nestedContract))
-                .when(
-                        withOpContext(
-                                (spec, opLog) ->
-                                        allRunFor(
-                                                spec,
-                                                contractCreate(
-                                                        outerContract,
-                                                        getNestedContractAddress(
-                                                                nestedContract, spec)),
-                                                newKeyNamed(CONTRACT_KEY)
-                                                        .shape(
-                                                                CONTRACT_KEY_SHAPE.signedWith(
-                                                                        sigs(ON, outerContract))),
-                                                tokenUpdate(VANILLA_TOKEN).supplyKey(CONTRACT_KEY),
-                                                contractCall(
-                                                                outerContract,
-                                                                "mintStaticCall",
-                                                                asAddress(
-                                                                        vanillaTokenTokenID.get()),
-                                                                1)
-                                                        .payingWith(GENESIS)
-                                                        .via("staticBurnCallWithContractKeyTxn")
-                                                        .hasKnownStatus(CONTRACT_REVERT_EXECUTED)
-                                                        .gas(GAS_TO_OFFER))))
-                .then(
-                        emptyChildRecordsCheck(
-                                "staticBurnCallWithContractKeyTxn", CONTRACT_REVERT_EXECUTED));
-    }
-
-    private HapiApiSpec staticCallForTransferWithDelegateContractKey() {
-        final var outerContract = "StaticContract";
-        final var nestedContract = "ServiceContract";
-        final AtomicReference<AccountID> accountID = new AtomicReference<>();
-        final AtomicReference<TokenID> vanillaTokenTokenID = new AtomicReference<>();
-        final AtomicReference<AccountID> receiverID = new AtomicReference<>();
-
-        return defaultHapiSpec("staticCallForTransferWithDelegateContractKey")
-                .given(
-                        newKeyNamed(SUPPLY_KEY),
-                        cryptoCreate(TOKEN_TREASURY),
-                        tokenCreate(VANILLA_TOKEN)
-                                .tokenType(TokenType.NON_FUNGIBLE_UNIQUE)
-                                .supplyKey(SUPPLY_KEY)
-                                .treasury(TOKEN_TREASURY)
-                                .initialSupply(0)
-                                .exposingCreatedIdTo(id -> vanillaTokenTokenID.set(asToken(id))),
-                        mintToken(VANILLA_TOKEN, List.of(copyFromUtf8("First!"))),
-                        cryptoCreate(ACCOUNT).exposingCreatedIdTo(accountID::set),
-                        cryptoCreate(RECEIVER).exposingCreatedIdTo(receiverID::set),
-                        uploadInitCode(outerContract, nestedContract),
-                        contractCreate(nestedContract),
-                        tokenAssociate(nestedContract, VANILLA_TOKEN),
-                        tokenAssociate(ACCOUNT, VANILLA_TOKEN),
-                        tokenAssociate(RECEIVER, VANILLA_TOKEN),
-                        cryptoTransfer(
-                                        movingUnique(VANILLA_TOKEN, 1L)
-                                                .between(TOKEN_TREASURY, ACCOUNT))
-                                .payingWith(GENESIS))
-                .when(
-                        withOpContext(
-                                (spec, opLog) ->
-                                        allRunFor(
-                                                spec,
-                                                contractCreate(
-                                                        outerContract,
-                                                        getNestedContractAddress(
-                                                                nestedContract, spec)),
-                                                tokenAssociate(outerContract, VANILLA_TOKEN),
-                                                newKeyNamed(DELEGATE_KEY)
-                                                        .shape(
-                                                                DELEGATE_CONTRACT_KEY_SHAPE
-                                                                        .signedWith(
-                                                                                sigs(
-                                                                                        ON,
-                                                                                        outerContract))),
-                                                cryptoUpdate(ACCOUNT).key(DELEGATE_KEY),
-                                                contractCall(
-                                                                outerContract,
-                                                                "transferStaticCall",
-                                                                asAddress(
-                                                                        vanillaTokenTokenID.get()),
-                                                                asAddress(accountID.get()),
-                                                                asAddress(receiverID.get()),
-                                                                1L)
-                                                        .payingWith(GENESIS)
-                                                        .via(
-                                                                "staticTransferCallWithDelegateContractKeyTxn")
-                                                        .hasKnownStatus(CONTRACT_REVERT_EXECUTED)
-                                                        .gas(GAS_TO_OFFER))))
-                .then(
-                        emptyChildRecordsCheck(
-                                "staticTransferCallWithDelegateContractKeyTxn",
-                                CONTRACT_REVERT_EXECUTED));
-    }
-
-    private HapiApiSpec staticCallForBurnWithDelegateContractKey() {
-        final var outerContract = "StaticContract";
-        final var nestedContract = "ServiceContract";
-        final AtomicReference<TokenID> vanillaTokenTokenID = new AtomicReference<>();
-
-        return defaultHapiSpec("staticCallForBurnWithDelegateContractKey")
-                .given(
-                        newKeyNamed(SUPPLY_KEY),
-                        cryptoCreate(TOKEN_TREASURY),
-                        tokenCreate(VANILLA_TOKEN)
-                                .tokenType(TokenType.NON_FUNGIBLE_UNIQUE)
-                                .supplyKey(SUPPLY_KEY)
-                                .adminKey(SUPPLY_KEY)
-                                .treasury(TOKEN_TREASURY)
-                                .initialSupply(0L)
-                                .exposingCreatedIdTo(id -> vanillaTokenTokenID.set(asToken(id))),
-                        mintToken(VANILLA_TOKEN, List.of(copyFromUtf8("First!"))),
-                        mintToken(VANILLA_TOKEN, List.of(copyFromUtf8("Second!"))),
-                        uploadInitCode(outerContract, nestedContract),
-                        contractCreate(nestedContract))
-                .when(
-                        withOpContext(
-                                (spec, opLog) ->
-                                        allRunFor(
-                                                spec,
-                                                contractCreate(
-                                                        outerContract,
-                                                        getNestedContractAddress(
-                                                                nestedContract, spec)),
-                                                newKeyNamed(DELEGATE_KEY)
-                                                        .shape(
-                                                                DELEGATE_CONTRACT_KEY_SHAPE
-                                                                        .signedWith(
-                                                                                sigs(
-                                                                                        ON,
-                                                                                        outerContract))),
-                                                tokenUpdate(VANILLA_TOKEN).supplyKey(DELEGATE_KEY),
-                                                contractCall(
-                                                                outerContract,
-                                                                "burnStaticCall",
-                                                                asAddress(
-                                                                        vanillaTokenTokenID.get()),
-                                                                0,
-                                                                List.of(1L))
-                                                        .payingWith(GENESIS)
-                                                        .via(
-                                                                "staticBurnCallWithDelegateContractKeyTxn")
-                                                        .hasKnownStatus(CONTRACT_REVERT_EXECUTED)
-                                                        .gas(GAS_TO_OFFER))))
-                .then(
-                        emptyChildRecordsCheck(
-                                "staticBurnCallWithDelegateContractKeyTxn",
-                                CONTRACT_REVERT_EXECUTED));
-    }
-
-    private HapiApiSpec staticCallForMintWithDelegateContractKey() {
-        final var outerContract = "StaticContract";
-        final var nestedContract = "ServiceContract";
-        final AtomicReference<TokenID> vanillaTokenTokenID = new AtomicReference<>();
-
-        return defaultHapiSpec("staticCallForMintWithDelegateContractKey")
-                .given(
-                        newKeyNamed(SUPPLY_KEY),
-                        cryptoCreate(TOKEN_TREASURY),
-                        tokenCreate(VANILLA_TOKEN)
-                                .tokenType(TokenType.FUNGIBLE_COMMON)
-                                .supplyKey(SUPPLY_KEY)
-                                .adminKey(SUPPLY_KEY)
-                                .treasury(TOKEN_TREASURY)
-                                .initialSupply(50L)
-                                .exposingCreatedIdTo(id -> vanillaTokenTokenID.set(asToken(id))),
-                        uploadInitCode(outerContract, nestedContract),
-                        contractCreate(nestedContract))
-                .when(
-                        withOpContext(
-                                (spec, opLog) ->
-                                        allRunFor(
-                                                spec,
-                                                contractCreate(
-                                                        outerContract,
-                                                        getNestedContractAddress(
-                                                                nestedContract, spec)),
-                                                newKeyNamed(DELEGATE_KEY)
-                                                        .shape(
-                                                                DELEGATE_CONTRACT_KEY_SHAPE
-                                                                        .signedWith(
-                                                                                sigs(
-                                                                                        ON,
-                                                                                        outerContract))),
-                                                tokenUpdate(VANILLA_TOKEN).supplyKey(DELEGATE_KEY),
-                                                contractCall(
-                                                                outerContract,
-                                                                "mintStaticCall",
-                                                                asAddress(
-                                                                        vanillaTokenTokenID.get()),
-                                                                1)
-                                                        .payingWith(GENESIS)
-                                                        .via(
-                                                                "staticBurnCallWithDelegateContractKeyTxn")
-                                                        .hasKnownStatus(CONTRACT_REVERT_EXECUTED)
-                                                        .gas(GAS_TO_OFFER))))
-                .then(
-                        emptyChildRecordsCheck(
-                                "staticBurnCallWithDelegateContractKeyTxn",
-                                CONTRACT_REVERT_EXECUTED));
-    }
-
-    private HapiApiSpec staticCallForAssociatePrecompileFails() {
-        final var outerContract = "NestedAssociateDissociate";
-        final var nestedContract = "AssociateDissociate";
-        final AtomicReference<AccountID> accountID = new AtomicReference<>();
-        final AtomicReference<TokenID> vanillaTokenTokenID = new AtomicReference<>();
-
-        return defaultHapiSpec("StaticCallForAssociatePrecompileFails")
-                .given(
-                        cryptoCreate(ACCOUNT)
-                                .balance(ONE_MILLION_HBARS)
-                                .exposingCreatedIdTo(accountID::set),
-                        cryptoCreate(TOKEN_TREASURY),
-                        tokenCreate(VANILLA_TOKEN)
-                                .tokenType(FUNGIBLE_COMMON)
-                                .treasury(TOKEN_TREASURY)
-                                .exposingCreatedIdTo(id -> vanillaTokenTokenID.set(asToken(id))),
-                        uploadInitCode(outerContract, nestedContract),
-                        contractCreate(nestedContract))
-                .when(
-                        withOpContext(
-                                (spec, opLog) ->
-                                        allRunFor(
-                                                spec,
-                                                contractCreate(
-                                                        outerContract,
-                                                        getNestedContractAddress(
-                                                                nestedContract, spec)),
-                                                contractCall(
-                                                                outerContract,
-                                                                "associateStaticCall",
-                                                                asAddress(accountID.get()),
-                                                                asAddress(
-                                                                        vanillaTokenTokenID.get()))
-                                                        .payingWith(ACCOUNT)
-                                                        .via("staticAssociateCallTxn")
-                                                        .hasKnownStatus(
-                                                                ResponseCodeEnum
-                                                                        .CONTRACT_REVERT_EXECUTED)
-                                                        .gas(GAS_TO_OFFER))))
-                .then(
-                        emptyChildRecordsCheck("staticAssociateCallTxn", CONTRACT_REVERT_EXECUTED),
-                        getAccountInfo(ACCOUNT).hasNoTokenRelationship(VANILLA_TOKEN));
-    }
-
-    private HapiApiSpec callForMintWithContractKey() {
-        final var theAccount = "anybody";
-        final var fungibleToken = "fungibleToken";
-        final var firstMintTxn = "firstMintTxn";
-        final var amount = 10L;
-
-        final AtomicLong fungibleNum = new AtomicLong();
-
-        return defaultHapiSpec("callForMintWithContractKey")
-                .given(
-                        newKeyNamed(MULTI_KEY),
-                        cryptoCreate(theAccount).balance(10 * ONE_HUNDRED_HBARS),
-                        cryptoCreate(TOKEN_TREASURY),
-                        tokenCreate(fungibleToken)
-                                .tokenType(FUNGIBLE_COMMON)
-                                .initialSupply(0)
-                                .treasury(TOKEN_TREASURY)
-                                .adminKey(MULTI_KEY)
-                                .supplyKey(MULTI_KEY)
-                                .exposingCreatedIdTo(
-                                        idLit ->
-                                                fungibleNum.set(asDotDelimitedLongArray(idLit)[2])),
-                        uploadInitCode(ORDINARY_CALLS_CONTRACT),
-                        contractCreate(ORDINARY_CALLS_CONTRACT))
-                .when(
-                        withOpContext(
-                                (spec, opLog) ->
-                                        allRunFor(
-                                                spec,
-                                                newKeyNamed(CONTRACT_KEY)
-                                                        .shape(
-                                                                CONTRACT_KEY_SHAPE.signedWith(
-                                                                        sigs(
-                                                                                ON,
-                                                                                ORDINARY_CALLS_CONTRACT))),
-                                                tokenUpdate(fungibleToken).supplyKey(CONTRACT_KEY),
-                                                contractCall(
-                                                                ORDINARY_CALLS_CONTRACT,
-                                                                "mintTokenCall",
-                                                                asAddress(
-                                                                        spec.registry()
-                                                                                .getTokenID(
-                                                                                        fungibleToken)),
-                                                                amount,
-                                                                new byte[] {})
-                                                        .via(firstMintTxn)
-                                                        .payingWith(theAccount))))
-                .then(
-                        childRecordsCheck(
-                                firstMintTxn,
-                                SUCCESS,
-                                recordWith()
-                                        .status(SUCCESS)
-                                        .contractCallResult(
-                                                resultWith()
-                                                        .contractCallResult(
-                                                                htsPrecompileResult()
-                                                                        .forFunction(
-                                                                                FunctionType
-                                                                                        .HAPI_MINT)
-                                                                        .withStatus(SUCCESS)
-                                                                        .withTotalSupply(10)
-                                                                        .withSerialNumbers()))
-                                        .tokenTransfers(
-                                                changingFungibleBalances()
-                                                        .including(
-                                                                fungibleToken, TOKEN_TREASURY, 10))
-                                        .newTotalSupply(10)),
-                        getTokenInfo(fungibleToken).hasTotalSupply(amount),
-                        getAccountBalance(TOKEN_TREASURY).hasTokenBalance(fungibleToken, amount));
-    }
-
-    private HapiApiSpec callForMintWithDelegateContractKey() {
-        final var theAccount = "anybody";
-        final var fungibleToken = "fungibleToken";
-        final var firstMintTxn = "firstMintTxn";
-        final var amount = 10L;
-
-        final AtomicLong fungibleNum = new AtomicLong();
-
-        return defaultHapiSpec("callForMintWithDelegateContractKey")
-                .given(
-                        newKeyNamed(MULTI_KEY),
-                        cryptoCreate(theAccount).balance(10 * ONE_HUNDRED_HBARS),
-                        cryptoCreate(TOKEN_TREASURY),
-                        tokenCreate(fungibleToken)
-                                .tokenType(FUNGIBLE_COMMON)
-                                .initialSupply(0)
-                                .treasury(TOKEN_TREASURY)
-                                .adminKey(MULTI_KEY)
-                                .supplyKey(MULTI_KEY)
-                                .exposingCreatedIdTo(
-                                        idLit ->
-                                                fungibleNum.set(asDotDelimitedLongArray(idLit)[2])),
-                        uploadInitCode(ORDINARY_CALLS_CONTRACT),
-                        contractCreate(ORDINARY_CALLS_CONTRACT))
-                .when(
-                        withOpContext(
-                                (spec, opLog) ->
-                                        allRunFor(
-                                                spec,
-                                                newKeyNamed(DELEGATE_KEY)
-                                                        .shape(
-                                                                DELEGATE_CONTRACT_KEY_SHAPE
-                                                                        .signedWith(
-                                                                                sigs(
-                                                                                        ON,
-                                                                                        ORDINARY_CALLS_CONTRACT))),
-                                                tokenUpdate(fungibleToken).supplyKey(DELEGATE_KEY),
-                                                contractCall(
-                                                                ORDINARY_CALLS_CONTRACT,
-                                                                "mintTokenCall",
-                                                                asAddress(
-                                                                        spec.registry()
-                                                                                .getTokenID(
-                                                                                        fungibleToken)),
-                                                                amount,
-                                                                new byte[] {})
-                                                        .via(firstMintTxn)
-                                                        .payingWith(theAccount))))
-                .then(
-                        childRecordsCheck(
-                                firstMintTxn,
-                                SUCCESS,
-                                recordWith()
-                                        .status(SUCCESS)
-                                        .contractCallResult(
-                                                resultWith()
-                                                        .contractCallResult(
-                                                                htsPrecompileResult()
-                                                                        .forFunction(
-                                                                                FunctionType
-                                                                                        .HAPI_MINT)
-                                                                        .withStatus(SUCCESS)
-                                                                        .withTotalSupply(10)
-                                                                        .withSerialNumbers()))
-                                        .tokenTransfers(
-                                                changingFungibleBalances()
-                                                        .including(
-                                                                fungibleToken, TOKEN_TREASURY, 10))
-                                        .newTotalSupply(10)),
-                        getTokenInfo(fungibleToken).hasTotalSupply(amount),
-                        getAccountBalance(TOKEN_TREASURY).hasTokenBalance(fungibleToken, amount));
-    }
-
-    private HapiApiSpec callForTransferWithContractKey() {
-        return defaultHapiSpec("callForTransferWithContractKey")
-                .given(
-                        newKeyNamed(UNIVERSAL_KEY),
-                        cryptoCreate(ACCOUNT).balance(10 * ONE_HUNDRED_HBARS),
-                        cryptoCreate(RECEIVER),
-                        cryptoCreate(TOKEN_TREASURY),
-                        tokenCreate(NFT)
-                                .tokenType(NON_FUNGIBLE_UNIQUE)
-                                .supplyKey(UNIVERSAL_KEY)
-                                .supplyType(TokenSupplyType.INFINITE)
-                                .initialSupply(0)
-                                .treasury(TOKEN_TREASURY),
-                        tokenAssociate(ACCOUNT, NFT),
-                        mintToken(NFT, List.of(metadata("firstMemo"), metadata("secondMemo"))),
-                        uploadInitCode(ORDINARY_CALLS_CONTRACT),
-                        contractCreate(ORDINARY_CALLS_CONTRACT).via("creationTx"))
-                .when(
-                        withOpContext(
-                                (spec, opLog) ->
-                                        allRunFor(
-                                                spec,
-                                                newKeyNamed(CONTRACT_KEY)
-                                                        .shape(
-                                                                CONTRACT_KEY_SHAPE.signedWith(
-                                                                        sigs(
-                                                                                ON,
-                                                                                ORDINARY_CALLS_CONTRACT))),
-                                                cryptoUpdate(ACCOUNT).key(CONTRACT_KEY),
-                                                tokenAssociate(
-                                                        ORDINARY_CALLS_CONTRACT, List.of(NFT)),
-                                                tokenAssociate(RECEIVER, List.of(NFT)),
-                                                cryptoTransfer(
-                                                        movingUnique(NFT, 1)
-                                                                .between(TOKEN_TREASURY, ACCOUNT)),
-                                                contractCall(
-                                                                ORDINARY_CALLS_CONTRACT,
-                                                                "transferNFTCall",
-                                                                asAddress(
-                                                                        spec.registry()
-                                                                                .getTokenID(NFT)),
-                                                                asAddress(
-                                                                        spec.registry()
-                                                                                .getAccountID(
-                                                                                        ACCOUNT)),
-                                                                asAddress(
-                                                                        spec.registry()
-                                                                                .getAccountID(
-                                                                                        RECEIVER)),
-                                                                1L)
-                                                        .fee(ONE_HBAR)
-                                                        .hasKnownStatus(SUCCESS)
-                                                        .payingWith(GENESIS)
-                                                        .gas(GAS_TO_OFFER)
-                                                        .via("distributeTx"))))
-                .then(
-                        getTokenInfo(NFT).hasTotalSupply(2),
-                        getAccountInfo(RECEIVER).hasOwnedNfts(1),
-                        getAccountBalance(RECEIVER).hasTokenBalance(NFT, 1),
-                        getAccountInfo(ACCOUNT).hasOwnedNfts(0),
-                        getAccountBalance(ACCOUNT).hasTokenBalance(NFT, 0),
-                        childRecordsCheck(
-                                "distributeTx",
-                                SUCCESS,
-                                recordWith()
-                                        .status(SUCCESS)
-                                        .contractCallResult(
-                                                resultWith()
-                                                        .contractCallResult(
-                                                                htsPrecompileResult()
-                                                                        .withStatus(SUCCESS)))
-                                        .tokenTransfers(
-                                                NonFungibleTransfers.changingNFTBalances()
-                                                        .including(NFT, ACCOUNT, RECEIVER, 1L))));
-    }
-
-    private HapiApiSpec callForTransferWithDelegateContractKey() {
-        return defaultHapiSpec("callForTransferWithDelegateContractKey")
-                .given(
-                        newKeyNamed(UNIVERSAL_KEY),
-                        cryptoCreate(ACCOUNT).balance(10 * ONE_HUNDRED_HBARS),
-                        cryptoCreate(RECEIVER),
-                        cryptoCreate(TOKEN_TREASURY),
-                        tokenCreate(NFT)
-                                .tokenType(NON_FUNGIBLE_UNIQUE)
-                                .supplyKey(UNIVERSAL_KEY)
-                                .supplyType(TokenSupplyType.INFINITE)
-                                .initialSupply(0)
-                                .treasury(TOKEN_TREASURY),
-                        tokenAssociate(ACCOUNT, NFT),
-                        mintToken(NFT, List.of(metadata("firstMemo"), metadata("secondMemo"))),
-                        uploadInitCode(ORDINARY_CALLS_CONTRACT),
-                        contractCreate(ORDINARY_CALLS_CONTRACT))
-                .when(
-                        withOpContext(
-                                (spec, opLog) ->
-                                        allRunFor(
-                                                spec,
-                                                newKeyNamed(DELEGATE_KEY)
-                                                        .shape(
-                                                                DELEGATE_CONTRACT_KEY_SHAPE
-                                                                        .signedWith(
-                                                                                sigs(
-                                                                                        ON,
-                                                                                        ORDINARY_CALLS_CONTRACT))),
-                                                cryptoUpdate(ACCOUNT).key(DELEGATE_KEY),
-                                                tokenAssociate(
-                                                        ORDINARY_CALLS_CONTRACT, List.of(NFT)),
-                                                tokenAssociate(RECEIVER, List.of(NFT)),
-                                                cryptoTransfer(
-                                                        movingUnique(NFT, 1)
-                                                                .between(TOKEN_TREASURY, ACCOUNT)),
-                                                contractCall(
-                                                                ORDINARY_CALLS_CONTRACT,
-                                                                "transferNFTCall",
-                                                                asAddress(
-                                                                        spec.registry()
-                                                                                .getTokenID(NFT)),
-                                                                asAddress(
-                                                                        spec.registry()
-                                                                                .getAccountID(
-                                                                                        ACCOUNT)),
-                                                                asAddress(
-                                                                        spec.registry()
-                                                                                .getAccountID(
-                                                                                        RECEIVER)),
-                                                                1L)
-                                                        .fee(ONE_HBAR)
-                                                        .hasKnownStatus(SUCCESS)
-                                                        .payingWith(GENESIS)
-                                                        .gas(GAS_TO_OFFER)
-                                                        .via("distributeTx"))))
-                .then(
-                        getTokenInfo(NFT).hasTotalSupply(2),
-                        getAccountInfo(RECEIVER).hasOwnedNfts(1),
-                        getAccountBalance(RECEIVER).hasTokenBalance(NFT, 1),
-                        getAccountInfo(ACCOUNT).hasOwnedNfts(0),
-                        getAccountBalance(ACCOUNT).hasTokenBalance(NFT, 0),
-                        childRecordsCheck(
-                                "distributeTx",
-                                SUCCESS,
-                                recordWith()
-                                        .status(SUCCESS)
-                                        .contractCallResult(
-                                                resultWith()
-                                                        .contractCallResult(
-                                                                htsPrecompileResult()
-                                                                        .withStatus(SUCCESS)))
-                                        .tokenTransfers(
-                                                NonFungibleTransfers.changingNFTBalances()
-                                                        .including(NFT, ACCOUNT, RECEIVER, 1L))));
-    }
-
-    private HapiApiSpec callForAssociateWithDelegateContractKey() {
-        final AtomicReference<AccountID> accountID = new AtomicReference<>();
-        final AtomicReference<TokenID> vanillaTokenID = new AtomicReference<>();
-
-        return defaultHapiSpec("callAssociateWithDelegateContractKey")
-                .given(
-                        cryptoCreate(ACCOUNT).exposingCreatedIdTo(accountID::set),
-                        cryptoCreate(TOKEN_TREASURY),
-                        tokenCreate(VANILLA_TOKEN)
-                                .tokenType(FUNGIBLE_COMMON)
-                                .treasury(TOKEN_TREASURY)
-                                .exposingCreatedIdTo(id -> vanillaTokenID.set(asToken(id))),
-                        uploadInitCode(ASSOCIATE_DISSOCIATE_CONTRACT),
-                        contractCreate(ASSOCIATE_DISSOCIATE_CONTRACT))
-                .when(
-                        withOpContext(
-                                (spec, opLog) ->
-                                        allRunFor(
-                                                spec,
-                                                newKeyNamed(DELEGATE_KEY)
-                                                        .shape(
-                                                                DELEGATE_CONTRACT_KEY_SHAPE
-                                                                        .signedWith(
-                                                                                sigs(
-                                                                                        ON,
-                                                                                        ASSOCIATE_DISSOCIATE_CONTRACT))),
-                                                cryptoUpdate(ACCOUNT).key(DELEGATE_KEY),
-                                                contractCall(
-                                                                ASSOCIATE_DISSOCIATE_CONTRACT,
-                                                                "tokenAssociate",
-                                                                asAddress(accountID.get()),
-                                                                asAddress(vanillaTokenID.get()))
-                                                        .payingWith(GENESIS)
-                                                        .via("vanillaTokenAssociateTxn")
-                                                        .gas(GAS_TO_OFFER)
-                                                        .hasKnownStatus(SUCCESS))))
-                .then(
-                        childRecordsCheck(
-                                "vanillaTokenAssociateTxn",
-                                SUCCESS,
-                                recordWith()
-                                        .status(SUCCESS)
-                                        .contractCallResult(
-                                                resultWith()
-                                                        .contractCallResult(
-                                                                htsPrecompileResult()
-                                                                        .withStatus(SUCCESS)))),
-                        getAccountInfo(ACCOUNT).hasToken(relationshipWith(VANILLA_TOKEN)));
-    }
-
-    private HapiApiSpec callForAssociateWithContractKey() {
-        final AtomicReference<AccountID> accountID = new AtomicReference<>();
-        final AtomicReference<TokenID> vanillaTokenID = new AtomicReference<>();
-
-        return defaultHapiSpec("callAssociateWithContractKey")
-                .given(
-                        cryptoCreate(ACCOUNT).exposingCreatedIdTo(accountID::set),
-                        cryptoCreate(TOKEN_TREASURY),
-                        tokenCreate(VANILLA_TOKEN)
-                                .tokenType(FUNGIBLE_COMMON)
-                                .treasury(TOKEN_TREASURY)
-                                .exposingCreatedIdTo(id -> vanillaTokenID.set(asToken(id))),
-                        uploadInitCode(ASSOCIATE_DISSOCIATE_CONTRACT),
-                        contractCreate(ASSOCIATE_DISSOCIATE_CONTRACT))
-                .when(
-                        withOpContext(
-                                (spec, opLog) ->
-                                        allRunFor(
-                                                spec,
-                                                newKeyNamed(CONTRACT_KEY)
-                                                        .shape(
-                                                                CONTRACT_KEY_SHAPE.signedWith(
-                                                                        sigs(
-                                                                                ON,
-                                                                                ASSOCIATE_DISSOCIATE_CONTRACT))),
-                                                cryptoUpdate(ACCOUNT).key(CONTRACT_KEY),
-                                                contractCall(
-                                                                ASSOCIATE_DISSOCIATE_CONTRACT,
-                                                                "tokenAssociate",
-                                                                asAddress(accountID.get()),
-                                                                asAddress(vanillaTokenID.get()))
-                                                        .payingWith(GENESIS)
-                                                        .via("vanillaTokenAssociateTxn")
-                                                        .gas(GAS_TO_OFFER)
-                                                        .hasKnownStatus(SUCCESS))))
-                .then(
-                        childRecordsCheck(
-                                "vanillaTokenAssociateTxn",
-                                SUCCESS,
-                                recordWith()
-                                        .status(SUCCESS)
-                                        .contractCallResult(
-                                                resultWith()
-                                                        .contractCallResult(
-                                                                htsPrecompileResult()
-                                                                        .withStatus(SUCCESS)))),
-                        getAccountInfo(ACCOUNT).hasToken(relationshipWith(VANILLA_TOKEN)));
-    }
-
-    public HapiApiSpec callForDissociateWithDelegateContractKey() {
-        final AtomicReference<AccountID> accountID = new AtomicReference<>();
-        final AtomicReference<AccountID> treasuryID = new AtomicReference<>();
-        final AtomicReference<TokenID> vanillaTokenID = new AtomicReference<>();
-        final var totalSupply = 1_000;
-
-        return defaultHapiSpec("callDissociateWithDelegateContractKey")
-                .given(
-                        cryptoCreate(ACCOUNT).exposingCreatedIdTo(accountID::set),
-                        cryptoCreate(TOKEN_TREASURY).exposingCreatedIdTo(treasuryID::set),
-                        tokenCreate(VANILLA_TOKEN)
-                                .tokenType(FUNGIBLE_COMMON)
-                                .treasury(TOKEN_TREASURY)
-                                .initialSupply(totalSupply)
-                                .exposingCreatedIdTo(id -> vanillaTokenID.set(asToken(id))),
-                        uploadInitCode(ASSOCIATE_DISSOCIATE_CONTRACT),
-                        contractCreate(ASSOCIATE_DISSOCIATE_CONTRACT))
-                .when(
-                        withOpContext(
-                                (spec, opLog) ->
-                                        allRunFor(
-                                                spec,
-                                                newKeyNamed(DELEGATE_KEY)
-                                                        .shape(
-                                                                DELEGATE_CONTRACT_KEY_SHAPE
-                                                                        .signedWith(
-                                                                                sigs(
-                                                                                        ON,
-                                                                                        ASSOCIATE_DISSOCIATE_CONTRACT))),
-                                                cryptoUpdate(ACCOUNT).key(DELEGATE_KEY),
-                                                cryptoUpdate(TOKEN_TREASURY).key(DELEGATE_KEY),
-                                                tokenAssociate(ACCOUNT, VANILLA_TOKEN),
-                                                cryptoTransfer(
-                                                        moving(1, VANILLA_TOKEN)
-                                                                .between(TOKEN_TREASURY, ACCOUNT)),
-                                                contractCall(
-                                                                ASSOCIATE_DISSOCIATE_CONTRACT,
-                                                                "tokenDissociate",
-                                                                asAddress(accountID.get()),
-                                                                asAddress(vanillaTokenID.get()))
-                                                        .payingWith(GENESIS)
-                                                        .via(
-                                                                "nonZeroTokenBalanceDissociateWithDelegateContractKeyFailedTxn")
-                                                        .gas(GAS_TO_OFFER)
-                                                        .hasKnownStatus(CONTRACT_REVERT_EXECUTED),
-                                                cryptoTransfer(
-                                                        moving(1, VANILLA_TOKEN)
-                                                                .between(ACCOUNT, TOKEN_TREASURY)),
-                                                contractCall(
-                                                                ASSOCIATE_DISSOCIATE_CONTRACT,
-                                                                "tokenDissociate",
-                                                                asAddress(accountID.get()),
-                                                                asAddress(vanillaTokenID.get()))
-                                                        .payingWith(GENESIS)
-                                                        .via(
-                                                                "tokenDissociateWithDelegateContractKeyHappyTxn")
-                                                        .gas(GAS_TO_OFFER)
-                                                        .hasKnownStatus(SUCCESS))))
-                .then(
-                        childRecordsCheck(
-                                "nonZeroTokenBalanceDissociateWithDelegateContractKeyFailedTxn",
-                                CONTRACT_REVERT_EXECUTED,
-                                recordWith()
-                                        .status(TRANSACTION_REQUIRES_ZERO_TOKEN_BALANCES)
-                                        .contractCallResult(
-                                                resultWith()
-                                                        .contractCallResult(
-                                                                htsPrecompileResult()
-                                                                        .withStatus(
-                                                                                TRANSACTION_REQUIRES_ZERO_TOKEN_BALANCES)))),
-                        childRecordsCheck(
-                                "tokenDissociateWithDelegateContractKeyHappyTxn",
-                                SUCCESS,
-                                recordWith()
-                                        .status(SUCCESS)
-                                        .contractCallResult(
-                                                resultWith()
-                                                        .contractCallResult(
-                                                                htsPrecompileResult()
-                                                                        .withStatus(SUCCESS)))),
-                        getAccountInfo(ACCOUNT).hasNoTokenRelationship(VANILLA_TOKEN));
-    }
-
-    public HapiApiSpec callForDissociateWithContractKey() {
-        final AtomicReference<AccountID> accountID = new AtomicReference<>();
-        final AtomicReference<AccountID> treasuryID = new AtomicReference<>();
-        final AtomicReference<TokenID> vanillaTokenID = new AtomicReference<>();
-        final var totalSupply = 1_000;
-
-        return defaultHapiSpec("callDissociateWithContractKey")
-                .given(
-                        cryptoCreate(ACCOUNT).exposingCreatedIdTo(accountID::set),
-                        cryptoCreate(TOKEN_TREASURY).exposingCreatedIdTo(treasuryID::set),
-                        tokenCreate(VANILLA_TOKEN)
-                                .tokenType(FUNGIBLE_COMMON)
-                                .treasury(TOKEN_TREASURY)
-                                .initialSupply(totalSupply)
-                                .exposingCreatedIdTo(id -> vanillaTokenID.set(asToken(id))),
-                        uploadInitCode(ASSOCIATE_DISSOCIATE_CONTRACT),
-                        contractCreate(ASSOCIATE_DISSOCIATE_CONTRACT))
-                .when(
-                        withOpContext(
-                                (spec, opLog) ->
-                                        allRunFor(
-                                                spec,
-                                                newKeyNamed(CONTRACT_KEY)
-                                                        .shape(
-                                                                CONTRACT_KEY_SHAPE.signedWith(
-                                                                        sigs(
-                                                                                ON,
-                                                                                ASSOCIATE_DISSOCIATE_CONTRACT))),
-                                                cryptoUpdate(ACCOUNT).key(CONTRACT_KEY),
-                                                cryptoUpdate(TOKEN_TREASURY).key(CONTRACT_KEY),
-                                                tokenAssociate(ACCOUNT, VANILLA_TOKEN),
-                                                cryptoTransfer(
-                                                        moving(1, VANILLA_TOKEN)
-                                                                .between(TOKEN_TREASURY, ACCOUNT)),
-                                                contractCall(
-                                                                ASSOCIATE_DISSOCIATE_CONTRACT,
-                                                                "tokenDissociate",
-                                                                asAddress(accountID.get()),
-                                                                asAddress(vanillaTokenID.get()))
-                                                        .payingWith(GENESIS)
-                                                        .via(
-                                                                "nonZeroTokenBalanceDissociateWithContractKeyFailedTxn")
-                                                        .gas(GAS_TO_OFFER)
-                                                        .hasKnownStatus(CONTRACT_REVERT_EXECUTED),
-                                                cryptoTransfer(
-                                                        moving(1, VANILLA_TOKEN)
-                                                                .between(ACCOUNT, TOKEN_TREASURY)),
-                                                contractCall(
-                                                                ASSOCIATE_DISSOCIATE_CONTRACT,
-                                                                "tokenDissociate",
-                                                                asAddress(accountID.get()),
-                                                                asAddress(vanillaTokenID.get()))
-                                                        .payingWith(GENESIS)
-                                                        .via(
-                                                                "tokenDissociateWithContractKeyHappyTxn")
-                                                        .gas(GAS_TO_OFFER)
-                                                        .hasKnownStatus(SUCCESS))))
-                .then(
-                        childRecordsCheck(
-                                "nonZeroTokenBalanceDissociateWithContractKeyFailedTxn",
-                                CONTRACT_REVERT_EXECUTED,
-                                recordWith()
-                                        .status(TRANSACTION_REQUIRES_ZERO_TOKEN_BALANCES)
-                                        .contractCallResult(
-                                                resultWith()
-                                                        .contractCallResult(
-                                                                htsPrecompileResult()
-                                                                        .withStatus(
-                                                                                TRANSACTION_REQUIRES_ZERO_TOKEN_BALANCES)))),
-                        childRecordsCheck(
-                                "tokenDissociateWithContractKeyHappyTxn",
-                                SUCCESS,
-                                recordWith()
-                                        .status(SUCCESS)
-                                        .contractCallResult(
-                                                resultWith()
-                                                        .contractCallResult(
-                                                                htsPrecompileResult()
-                                                                        .withStatus(SUCCESS)))),
-                        getAccountInfo(ACCOUNT).hasNoTokenRelationship(VANILLA_TOKEN));
-    }
-
-    private HapiApiSpec callForBurnWithDelegateContractKey() {
-        final var token = "Token";
-
-        return defaultHapiSpec("callBurnWithDelegateContractKey")
-                .given(
-                        newKeyNamed(MULTI_KEY),
-                        cryptoCreate(TOKEN_TREASURY),
-                        tokenCreate(token)
-                                .tokenType(FUNGIBLE_COMMON)
-                                .initialSupply(50L)
-                                .supplyKey(MULTI_KEY)
-                                .adminKey(MULTI_KEY)
-                                .treasury(TOKEN_TREASURY),
-                        uploadInitCode(BURN_TOKEN),
-                        withOpContext(
-                                (spec, opLog) ->
-                                        allRunFor(
-                                                spec,
-                                                contractCreate(
-                                                                BURN_TOKEN,
-                                                                asAddress(
-                                                                        spec.registry()
-                                                                                .getTokenID(token)))
-                                                        .via("creationTx"))))
-                .when(
-                        newKeyNamed(DELEGATE_KEY)
-                                .shape(
-                                        DELEGATE_CONTRACT_KEY_SHAPE.signedWith(
-                                                sigs(ON, BURN_TOKEN))),
-                        tokenUpdate(token).supplyKey(DELEGATE_KEY),
-                        contractCall(BURN_TOKEN, "burnToken", 1, new ArrayList<Long>())
-                                .via("burn with contract key")
-                                .gas(GAS_TO_OFFER),
-                        childRecordsCheck(
-                                "burn with contract key",
-                                SUCCESS,
-                                recordWith()
-                                        .status(SUCCESS)
-                                        .contractCallResult(
-                                                resultWith()
-                                                        .contractCallResult(
-                                                                htsPrecompileResult()
-                                                                        .forFunction(
-                                                                                FunctionType
-                                                                                        .HAPI_BURN)
-                                                                        .withStatus(SUCCESS)
-                                                                        .withTotalSupply(49)))
-                                        .tokenTransfers(
-                                                changingFungibleBalances()
-                                                        .including(token, TOKEN_TREASURY, -1))
-                                        .newTotalSupply(49)))
-                .then(getAccountBalance(TOKEN_TREASURY).hasTokenBalance(token, 49));
-    }
-
-    private HapiApiSpec delegateCallForAssociatePrecompileSignedWithDelegateContractKeyWorks() {
-        final var outerContract = "NestedAssociateDissociate";
-        final var nestedContract = "AssociateDissociate";
-        final AtomicReference<AccountID> accountID = new AtomicReference<>();
-        final AtomicReference<TokenID> vanillaTokenTokenID = new AtomicReference<>();
-
-        return defaultHapiSpec(
-                        "DelegateCallForAssociatePrecompileSignedWithDelegateContractKeyWorks")
-                .given(
-                        cryptoCreate(ACCOUNT).exposingCreatedIdTo(accountID::set),
-                        cryptoCreate(TOKEN_TREASURY),
-                        tokenCreate(VANILLA_TOKEN)
-                                .tokenType(FUNGIBLE_COMMON)
-                                .treasury(TOKEN_TREASURY)
-                                .exposingCreatedIdTo(id -> vanillaTokenTokenID.set(asToken(id))),
-                        uploadInitCode(outerContract, nestedContract),
-                        contractCreate(nestedContract))
-                .when(
-                        withOpContext(
-                                (spec, opLog) ->
-                                        allRunFor(
-                                                spec,
-                                                contractCreate(
-                                                        outerContract,
-                                                        getNestedContractAddress(
-                                                                nestedContract, spec)),
-                                                newKeyNamed(DELEGATE_KEY)
-                                                        .shape(
-                                                                DELEGATE_CONTRACT_KEY_SHAPE
-                                                                        .signedWith(
-                                                                                sigs(
-                                                                                        ON,
-                                                                                        outerContract))),
-                                                cryptoUpdate(ACCOUNT).key(DELEGATE_KEY),
-                                                contractCall(
-                                                                outerContract,
-                                                                "associateDelegateCall",
-                                                                asAddress(accountID.get()),
-                                                                asAddress(
-                                                                        vanillaTokenTokenID.get()))
-                                                        .payingWith(GENESIS)
-                                                        .via(
-                                                                "delegateAssociateCallWithDelegateContractKeyTxn")
-                                                        .hasKnownStatus(ResponseCodeEnum.SUCCESS)
-                                                        .gas(GAS_TO_OFFER))))
-                .then(
-                        childRecordsCheck(
-                                "delegateAssociateCallWithDelegateContractKeyTxn",
-                                SUCCESS,
-                                recordWith()
-                                        .status(SUCCESS)
-                                        .contractCallResult(
-                                                resultWith()
-                                                        .contractCallResult(
-                                                                htsPrecompileResult()
-                                                                        .withStatus(SUCCESS)))),
-                        getAccountInfo(ACCOUNT).hasToken(relationshipWith(VANILLA_TOKEN)));
-    }
-
-    private HapiApiSpec delegateCallForDissociatePrecompileSignedWithDelegateContractKeyWorks() {
-        final var outerContract = "NestedAssociateDissociate";
-        final var nestedContract = "AssociateDissociate";
-        final AtomicReference<AccountID> accountID = new AtomicReference<>();
-        final AtomicReference<TokenID> vanillaTokenTokenID = new AtomicReference<>();
-
-        return defaultHapiSpec(
-                        "delegateCallForDissociatePrecompileSignedWithDelegateContractKeyWorks")
-                .given(
-                        cryptoCreate(ACCOUNT).exposingCreatedIdTo(accountID::set),
-                        cryptoCreate(TOKEN_TREASURY),
-                        tokenCreate(VANILLA_TOKEN)
-                                .tokenType(FUNGIBLE_COMMON)
-                                .treasury(TOKEN_TREASURY)
-                                .exposingCreatedIdTo(id -> vanillaTokenTokenID.set(asToken(id))),
-                        uploadInitCode(outerContract, nestedContract),
-                        contractCreate(nestedContract))
-                .when(
-                        withOpContext(
-                                (spec, opLog) ->
-                                        allRunFor(
-                                                spec,
-                                                contractCreate(
-                                                        outerContract,
-                                                        getNestedContractAddress(
-                                                                nestedContract, spec)),
-                                                tokenAssociate(ACCOUNT, VANILLA_TOKEN),
-                                                newKeyNamed(DELEGATE_KEY)
-                                                        .shape(
-                                                                DELEGATE_CONTRACT_KEY_SHAPE
-                                                                        .signedWith(
-                                                                                sigs(
-                                                                                        ON,
-                                                                                        outerContract))),
-                                                cryptoUpdate(ACCOUNT).key(DELEGATE_KEY),
-                                                contractCall(
-                                                                outerContract,
-                                                                "dissociateDelegateCall",
-                                                                asAddress(accountID.get()),
-                                                                asAddress(
-                                                                        vanillaTokenTokenID.get()))
-                                                        .payingWith(GENESIS)
-                                                        .via(
-                                                                "delegateDissociateCallWithDelegateContractKeyTxn")
-                                                        .hasKnownStatus(ResponseCodeEnum.SUCCESS)
-                                                        .gas(GAS_TO_OFFER))))
-                .then(
-                        childRecordsCheck(
-                                "delegateDissociateCallWithDelegateContractKeyTxn",
-                                SUCCESS,
-                                recordWith()
-                                        .status(SUCCESS)
-                                        .contractCallResult(
-                                                resultWith()
-                                                        .contractCallResult(
-                                                                htsPrecompileResult()
-                                                                        .withStatus(SUCCESS)))),
-                        getAccountInfo(ACCOUNT).hasNoTokenRelationship(VANILLA_TOKEN));
-    }
-
-    private HapiApiSpec associatePrecompileWithDelegateContractKeyForNonFungibleWithKYC() {
-        final AtomicReference<AccountID> accountID = new AtomicReference<>();
-        final AtomicReference<TokenID> kycTokenID = new AtomicReference<>();
-
-        return defaultHapiSpec("AssociatePrecompileWithDelegateContractKeyForNonFungibleWithKYC")
-                .given(
-                        newKeyNamed(KYC_KEY),
-                        cryptoCreate(ACCOUNT).exposingCreatedIdTo(accountID::set),
-                        cryptoCreate(TOKEN_TREASURY),
-                        tokenCreate(KYC_TOKEN)
-                                .tokenType(NON_FUNGIBLE_UNIQUE)
-                                .treasury(TOKEN_TREASURY)
-                                .initialSupply(0)
-                                .supplyKey(GENESIS)
-                                .kycKey(KYC_KEY)
-                                .exposingCreatedIdTo(id -> kycTokenID.set(asToken(id))),
-                        uploadInitCode(ASSOCIATE_DISSOCIATE_CONTRACT),
-                        contractCreate(ASSOCIATE_DISSOCIATE_CONTRACT))
-                .when(
-                        withOpContext(
-                                (spec, opLog) ->
-                                        allRunFor(
-                                                spec,
-                                                contractCall(
-                                                                ASSOCIATE_DISSOCIATE_CONTRACT,
-                                                                "tokenAssociate",
-                                                                asAddress(accountID.get()),
-                                                                asAddress(kycTokenID.get()))
-                                                        .payingWith(GENESIS)
-                                                        .via("kycNFTAssociateFailsTxn")
-                                                        .gas(GAS_TO_OFFER)
-                                                        .hasKnownStatus(CONTRACT_REVERT_EXECUTED),
-                                                newKeyNamed(DELEGATE_KEY)
-                                                        .shape(
-                                                                DELEGATE_CONTRACT_KEY_SHAPE
-                                                                        .signedWith(
-                                                                                sigs(
-                                                                                        ON,
-                                                                                        ASSOCIATE_DISSOCIATE_CONTRACT))),
-                                                cryptoUpdate(ACCOUNT).key(DELEGATE_KEY),
-                                                contractCall(
-                                                                ASSOCIATE_DISSOCIATE_CONTRACT,
-                                                                "tokenAssociate",
-                                                                asAddress(accountID.get()),
-                                                                asAddress(kycTokenID.get()))
-                                                        .payingWith(GENESIS)
-                                                        .via("kycNFTAssociateTxn")
-                                                        .gas(GAS_TO_OFFER)
-                                                        .hasKnownStatus(SUCCESS),
-                                                contractCall(
-                                                                ASSOCIATE_DISSOCIATE_CONTRACT,
-                                                                "tokenAssociate",
-                                                                asAddress(accountID.get()),
-                                                                asAddress(kycTokenID.get()))
-                                                        .payingWith(GENESIS)
-                                                        .via("kycNFTSecondAssociateFailsTxn")
-                                                        .gas(GAS_TO_OFFER)
-                                                        .hasKnownStatus(CONTRACT_REVERT_EXECUTED))))
-                .then(
-                        childRecordsCheck(
-                                "kycNFTAssociateFailsTxn",
-                                CONTRACT_REVERT_EXECUTED,
-                                recordWith()
-                                        .status(INVALID_SIGNATURE)
-                                        .contractCallResult(
-                                                resultWith()
-                                                        .contractCallResult(
-                                                                htsPrecompileResult()
-                                                                        .withStatus(
-                                                                                INVALID_SIGNATURE)))),
-                        childRecordsCheck(
-                                "kycNFTAssociateTxn",
-                                SUCCESS,
-                                recordWith()
-                                        .status(SUCCESS)
-                                        .contractCallResult(
-                                                resultWith()
-                                                        .contractCallResult(
-                                                                htsPrecompileResult()
-                                                                        .withStatus(SUCCESS)))),
-                        childRecordsCheck(
-                                "kycNFTSecondAssociateFailsTxn",
-                                CONTRACT_REVERT_EXECUTED,
-                                recordWith()
-                                        .status(TOKEN_ALREADY_ASSOCIATED_TO_ACCOUNT)
-                                        .contractCallResult(
-                                                resultWith()
-                                                        .contractCallResult(
-                                                                htsPrecompileResult()
-                                                                        .withStatus(
-                                                                                TOKEN_ALREADY_ASSOCIATED_TO_ACCOUNT)))),
-                        getAccountInfo(ACCOUNT).hasToken(relationshipWith(KYC_TOKEN).kyc(Revoked)));
-    }
-
-    public HapiApiSpec dissociatePrecompileWithDelegateContractKeyForFungibleVanilla() {
-        final AtomicReference<AccountID> accountID = new AtomicReference<>();
-        final AtomicReference<AccountID> treasuryID = new AtomicReference<>();
-        final AtomicReference<TokenID> vanillaTokenID = new AtomicReference<>();
-
-        return defaultHapiSpec("DissociatePrecompileWithDelegateContractKeyForFungibleVanilla")
-                .given(
-                        cryptoCreate(ACCOUNT).exposingCreatedIdTo(accountID::set),
-                        cryptoCreate(TOKEN_TREASURY).exposingCreatedIdTo(treasuryID::set),
-                        tokenCreate(VANILLA_TOKEN)
-                                .tokenType(FUNGIBLE_COMMON)
-                                .treasury(TOKEN_TREASURY)
-                                .initialSupply(TOTAL_SUPPLY)
-                                .exposingCreatedIdTo(id -> vanillaTokenID.set(asToken(id))),
-                        uploadInitCode(ASSOCIATE_DISSOCIATE_CONTRACT),
-                        contractCreate(ASSOCIATE_DISSOCIATE_CONTRACT))
-                .when(
-                        withOpContext(
-                                (spec, opLog) ->
-                                        allRunFor(
-                                                spec,
-                                                newKeyNamed(DELEGATE_KEY)
-                                                        .shape(
-                                                                DELEGATE_CONTRACT_KEY_SHAPE
-                                                                        .signedWith(
-                                                                                sigs(
-                                                                                        ON,
-                                                                                        ASSOCIATE_DISSOCIATE_CONTRACT))),
-                                                cryptoUpdate(ACCOUNT).key(DELEGATE_KEY),
-                                                cryptoUpdate(TOKEN_TREASURY).key(DELEGATE_KEY),
-                                                contractCall(
-                                                                ASSOCIATE_DISSOCIATE_CONTRACT,
-                                                                "tokenDissociate",
-                                                                asAddress(treasuryID.get()),
-                                                                asAddress(vanillaTokenID.get()))
-                                                        .payingWith(GENESIS)
-                                                        .via("tokenDissociateFromTreasuryFailedTxn")
-                                                        .gas(GAS_TO_OFFER)
-                                                        .hasKnownStatus(CONTRACT_REVERT_EXECUTED),
-                                                contractCall(
-                                                                ASSOCIATE_DISSOCIATE_CONTRACT,
-                                                                "tokenDissociate",
-                                                                asAddress(accountID.get()),
-                                                                asAddress(vanillaTokenID.get()))
-                                                        .payingWith(GENESIS)
-                                                        .via(
-                                                                "tokenDissociateWithDelegateContractKeyFailedTxn")
-                                                        .gas(GAS_TO_OFFER)
-                                                        .hasKnownStatus(CONTRACT_REVERT_EXECUTED),
-                                                tokenAssociate(ACCOUNT, VANILLA_TOKEN),
-                                                cryptoTransfer(
-                                                        moving(1, VANILLA_TOKEN)
-                                                                .between(TOKEN_TREASURY, ACCOUNT)),
-                                                contractCall(
-                                                                ASSOCIATE_DISSOCIATE_CONTRACT,
-                                                                "tokenDissociate",
-                                                                asAddress(accountID.get()),
-                                                                asAddress(vanillaTokenID.get()))
-                                                        .payingWith(GENESIS)
-                                                        .via(
-                                                                "nonZeroTokenBalanceDissociateWithDelegateContractKeyFailedTxn")
-                                                        .gas(GAS_TO_OFFER)
-                                                        .hasKnownStatus(CONTRACT_REVERT_EXECUTED),
-                                                cryptoTransfer(
-                                                        moving(1, VANILLA_TOKEN)
-                                                                .between(ACCOUNT, TOKEN_TREASURY)),
-                                                contractCall(
-                                                                ASSOCIATE_DISSOCIATE_CONTRACT,
-                                                                "tokenDissociate",
-                                                                asAddress(accountID.get()),
-                                                                asAddress(vanillaTokenID.get()))
-                                                        .payingWith(GENESIS)
-                                                        .via(
-                                                                "tokenDissociateWithDelegateContractKeyHappyTxn")
-                                                        .gas(GAS_TO_OFFER)
-                                                        .hasKnownStatus(SUCCESS))))
-                .then(
-                        childRecordsCheck(
-                                "tokenDissociateFromTreasuryFailedTxn",
-                                CONTRACT_REVERT_EXECUTED,
-                                recordWith()
-                                        .status(ACCOUNT_IS_TREASURY)
-                                        .contractCallResult(
-                                                resultWith()
-                                                        .contractCallResult(
-                                                                htsPrecompileResult()
-                                                                        .withStatus(
-                                                                                ACCOUNT_IS_TREASURY)))),
-                        childRecordsCheck(
-                                "tokenDissociateWithDelegateContractKeyFailedTxn",
-                                CONTRACT_REVERT_EXECUTED,
-                                recordWith()
-                                        .status(TOKEN_NOT_ASSOCIATED_TO_ACCOUNT)
-                                        .contractCallResult(
-                                                resultWith()
-                                                        .contractCallResult(
-                                                                htsPrecompileResult()
-                                                                        .withStatus(
-                                                                                TOKEN_NOT_ASSOCIATED_TO_ACCOUNT)))),
-                        childRecordsCheck(
-                                "nonZeroTokenBalanceDissociateWithDelegateContractKeyFailedTxn",
-                                CONTRACT_REVERT_EXECUTED,
-                                recordWith()
-                                        .status(TRANSACTION_REQUIRES_ZERO_TOKEN_BALANCES)
-                                        .contractCallResult(
-                                                resultWith()
-                                                        .contractCallResult(
-                                                                htsPrecompileResult()
-                                                                        .withStatus(
-                                                                                TRANSACTION_REQUIRES_ZERO_TOKEN_BALANCES)))),
-                        childRecordsCheck(
-                                "tokenDissociateWithDelegateContractKeyHappyTxn",
-                                SUCCESS,
-                                recordWith()
-                                        .status(SUCCESS)
-                                        .contractCallResult(
-                                                resultWith()
-                                                        .contractCallResult(
-                                                                htsPrecompileResult()
-                                                                        .withStatus(SUCCESS)))),
-                        getAccountInfo(ACCOUNT).hasNoTokenRelationship(VANILLA_TOKEN));
-    }
-
-    public HapiApiSpec dissociatePrecompileWithDelegateContractKeyForFungibleFrozen() {
-        final AtomicReference<AccountID> accountID = new AtomicReference<>();
-        final AtomicReference<AccountID> treasuryID = new AtomicReference<>();
-        final AtomicReference<TokenID> frozenTokenID = new AtomicReference<>();
-
-        return defaultHapiSpec("DissociatePrecompileWithDelegateContractKeyForFungibleFrozen")
-                .given(
-                        newKeyNamed(FREEZE_KEY),
-                        cryptoCreate(ACCOUNT).exposingCreatedIdTo(accountID::set),
-                        cryptoCreate(TOKEN_TREASURY).exposingCreatedIdTo(treasuryID::set),
-                        tokenCreate(FROZEN_TOKEN)
-                                .tokenType(FUNGIBLE_COMMON)
-                                .treasury(TOKEN_TREASURY)
-                                .freezeDefault(true)
-                                .freezeKey(FREEZE_KEY)
-                                .exposingCreatedIdTo(id -> frozenTokenID.set(asToken(id))),
-                        uploadInitCode(ASSOCIATE_DISSOCIATE_CONTRACT),
-                        contractCreate(ASSOCIATE_DISSOCIATE_CONTRACT))
-                .when(
-                        withOpContext(
-                                (spec, opLog) ->
-                                        allRunFor(
-                                                spec,
-                                                newKeyNamed(DELEGATE_KEY)
-                                                        .shape(
-                                                                DELEGATE_CONTRACT_KEY_SHAPE
-                                                                        .signedWith(
-                                                                                sigs(
-                                                                                        ON,
-                                                                                        ASSOCIATE_DISSOCIATE_CONTRACT))),
-                                                cryptoUpdate(ACCOUNT).key(DELEGATE_KEY),
-                                                tokenAssociate(ACCOUNT, FROZEN_TOKEN),
-                                                contractCall(
-                                                                ASSOCIATE_DISSOCIATE_CONTRACT,
-                                                                "tokenDissociate",
-                                                                asAddress(accountID.get()),
-                                                                asAddress(frozenTokenID.get()))
-                                                        .payingWith(GENESIS)
-                                                        .via(
-                                                                "frozenTokenAssociateWithDelegateContractKeyTxn")
-                                                        .gas(GAS_TO_OFFER)
-                                                        .hasKnownStatus(CONTRACT_REVERT_EXECUTED),
-                                                tokenUnfreeze(FROZEN_TOKEN, ACCOUNT),
-                                                contractCall(
-                                                                ASSOCIATE_DISSOCIATE_CONTRACT,
-                                                                "tokenDissociate",
-                                                                asAddress(accountID.get()),
-                                                                asAddress(frozenTokenID.get()))
-                                                        .payingWith(GENESIS)
-                                                        .via(
-                                                                "UnfrozenTokenAssociateWithDelegateContractKeyTxn")
-                                                        .gas(GAS_TO_OFFER)
-                                                        .hasKnownStatus(SUCCESS))))
-                .then(
-                        childRecordsCheck(
-                                "frozenTokenAssociateWithDelegateContractKeyTxn",
-                                CONTRACT_REVERT_EXECUTED,
-                                recordWith()
-                                        .status(ACCOUNT_FROZEN_FOR_TOKEN)
-                                        .contractCallResult(
-                                                resultWith()
-                                                        .contractCallResult(
-                                                                htsPrecompileResult()
-                                                                        .withStatus(
-                                                                                ACCOUNT_FROZEN_FOR_TOKEN)))),
-                        childRecordsCheck(
-                                "UnfrozenTokenAssociateWithDelegateContractKeyTxn",
-                                SUCCESS,
-                                recordWith()
-                                        .status(SUCCESS)
-                                        .contractCallResult(
-                                                resultWith()
-                                                        .contractCallResult(
-                                                                htsPrecompileResult()
-                                                                        .withStatus(SUCCESS)))),
-                        getAccountInfo(ACCOUNT).hasNoTokenRelationship(FROZEN_TOKEN));
-    }
-
-    public HapiApiSpec dissociatePrecompileWithDelegateContractKeyForFungibleWithKYC() {
-        final AtomicReference<AccountID> accountID = new AtomicReference<>();
-        final AtomicReference<AccountID> treasuryID = new AtomicReference<>();
-        final AtomicReference<TokenID> kycTokenID = new AtomicReference<>();
-
-        return defaultHapiSpec("DissociatePrecompileWithDelegateContractKeyForFungibleWithKYC")
-                .given(
-                        newKeyNamed(KYC_KEY),
-                        cryptoCreate(ACCOUNT).exposingCreatedIdTo(accountID::set),
-                        cryptoCreate(TOKEN_TREASURY).exposingCreatedIdTo(treasuryID::set),
-                        tokenCreate(KYC_TOKEN)
-                                .tokenType(FUNGIBLE_COMMON)
-                                .treasury(TOKEN_TREASURY)
-                                .kycKey(KYC_KEY)
-                                .exposingCreatedIdTo(id -> kycTokenID.set(asToken(id))),
-                        uploadInitCode(ASSOCIATE_DISSOCIATE_CONTRACT),
-                        contractCreate(ASSOCIATE_DISSOCIATE_CONTRACT))
-                .when(
-                        withOpContext(
-                                (spec, opLog) ->
-                                        allRunFor(
-                                                spec,
-                                                newKeyNamed(DELEGATE_KEY)
-                                                        .shape(
-                                                                DELEGATE_CONTRACT_KEY_SHAPE
-                                                                        .signedWith(
-                                                                                sigs(
-                                                                                        ON,
-                                                                                        ASSOCIATE_DISSOCIATE_CONTRACT))),
-                                                cryptoUpdate(ACCOUNT).key(DELEGATE_KEY),
-                                                contractCall(
-                                                                ASSOCIATE_DISSOCIATE_CONTRACT,
-                                                                "tokenDissociate",
-                                                                asAddress(accountID.get()),
-                                                                asAddress(kycTokenID.get()))
-                                                        .payingWith(GENESIS)
-                                                        .via(
-                                                                "kycTokenDissociateWithDelegateContractKeyFailedTxn")
-                                                        .gas(GAS_TO_OFFER)
-                                                        .hasKnownStatus(CONTRACT_REVERT_EXECUTED),
-                                                tokenAssociate(ACCOUNT, KYC_TOKEN),
-                                                contractCall(
-                                                                ASSOCIATE_DISSOCIATE_CONTRACT,
-                                                                "tokenDissociate",
-                                                                asAddress(accountID.get()),
-                                                                asAddress(kycTokenID.get()))
-                                                        .payingWith(GENESIS)
-                                                        .via(
-                                                                "kycTokenDissociateWithDelegateContractKeyHappyTxn")
-                                                        .gas(GAS_TO_OFFER)
-                                                        .hasKnownStatus(SUCCESS))))
-                .then(
-                        childRecordsCheck(
-                                "kycTokenDissociateWithDelegateContractKeyFailedTxn",
-                                CONTRACT_REVERT_EXECUTED,
-                                recordWith()
-                                        .status(TOKEN_NOT_ASSOCIATED_TO_ACCOUNT)
-                                        .contractCallResult(
-                                                resultWith()
-                                                        .contractCallResult(
-                                                                htsPrecompileResult()
-                                                                        .withStatus(
-                                                                                TOKEN_NOT_ASSOCIATED_TO_ACCOUNT)))),
-                        childRecordsCheck(
-                                "kycTokenDissociateWithDelegateContractKeyHappyTxn",
-                                SUCCESS,
-                                recordWith()
-                                        .status(SUCCESS)
-                                        .contractCallResult(
-                                                resultWith()
-                                                        .contractCallResult(
-                                                                htsPrecompileResult()
-                                                                        .withStatus(SUCCESS)))),
-                        getAccountInfo(ACCOUNT).hasNoTokenRelationship(KYC_TOKEN));
-    }
-
-    public HapiApiSpec dissociatePrecompileWithDelegateContractKeyForNonFungibleVanilla() {
-        final AtomicReference<AccountID> accountID = new AtomicReference<>();
-        final AtomicReference<AccountID> treasuryID = new AtomicReference<>();
-        final AtomicReference<TokenID> vanillaTokenID = new AtomicReference<>();
-
-        return defaultHapiSpec("DissociatePrecompileWithDelegateContractKeyForNonFungibleVanilla")
-                .given(
-                        newKeyNamed(MULTI_KEY),
-                        cryptoCreate(ACCOUNT).exposingCreatedIdTo(accountID::set),
-                        cryptoCreate(TOKEN_TREASURY)
-                                .balance(0L)
-                                .exposingCreatedIdTo(treasuryID::set),
-                        tokenCreate(VANILLA_TOKEN)
-                                .tokenType(NON_FUNGIBLE_UNIQUE)
-                                .treasury(TOKEN_TREASURY)
-                                .initialSupply(0)
-                                .supplyKey(MULTI_KEY)
-                                .exposingCreatedIdTo(id -> vanillaTokenID.set(asToken(id))),
-                        mintToken(VANILLA_TOKEN, List.of(metadata("memo"))),
-                        uploadInitCode(ASSOCIATE_DISSOCIATE_CONTRACT),
-                        contractCreate(ASSOCIATE_DISSOCIATE_CONTRACT))
-                .when(
-                        withOpContext(
-                                (spec, opLog) ->
-                                        allRunFor(
-                                                spec,
-                                                newKeyNamed(DELEGATE_KEY)
-                                                        .shape(
-                                                                DELEGATE_CONTRACT_KEY_SHAPE
-                                                                        .signedWith(
-                                                                                sigs(
-                                                                                        ON,
-                                                                                        ASSOCIATE_DISSOCIATE_CONTRACT))),
-                                                cryptoUpdate(ACCOUNT).key(DELEGATE_KEY),
-                                                cryptoUpdate(TOKEN_TREASURY).key(DELEGATE_KEY),
-                                                contractCall(
-                                                                ASSOCIATE_DISSOCIATE_CONTRACT,
-                                                                "tokenDissociate",
-                                                                asAddress(treasuryID.get()),
-                                                                asAddress(vanillaTokenID.get()))
-                                                        .payingWith(GENESIS)
-                                                        .via("NFTDissociateFromTreasuryFailedTxn")
-                                                        .gas(GAS_TO_OFFER)
-                                                        .hasKnownStatus(CONTRACT_REVERT_EXECUTED),
-                                                contractCall(
-                                                                ASSOCIATE_DISSOCIATE_CONTRACT,
-                                                                "tokenDissociate",
-                                                                asAddress(accountID.get()),
-                                                                asAddress(vanillaTokenID.get()))
-                                                        .payingWith(GENESIS)
-                                                        .via(
-                                                                "NFTDissociateWithDelegateContractKeyFailedTxn")
-                                                        .gas(GAS_TO_OFFER)
-                                                        .hasKnownStatus(CONTRACT_REVERT_EXECUTED),
-                                                tokenAssociate(ACCOUNT, VANILLA_TOKEN),
-                                                cryptoTransfer(
-                                                        movingUnique(VANILLA_TOKEN, 1)
-                                                                .between(TOKEN_TREASURY, ACCOUNT)),
-                                                contractCall(
-                                                                ASSOCIATE_DISSOCIATE_CONTRACT,
-                                                                "tokenDissociate",
-                                                                asAddress(accountID.get()),
-                                                                asAddress(vanillaTokenID.get()))
-                                                        .payingWith(GENESIS)
-                                                        .via(
-                                                                "nonZeroNFTBalanceDissociateWithDelegateContractKeyFailedTxn")
-                                                        .gas(GAS_TO_OFFER)
-                                                        .hasKnownStatus(CONTRACT_REVERT_EXECUTED),
-                                                cryptoTransfer(
-                                                        movingUnique(VANILLA_TOKEN, 1)
-                                                                .between(ACCOUNT, TOKEN_TREASURY)),
-                                                contractCall(
-                                                                ASSOCIATE_DISSOCIATE_CONTRACT,
-                                                                "tokenDissociate",
-                                                                asAddress(accountID.get()),
-                                                                asAddress(vanillaTokenID.get()))
-                                                        .payingWith(GENESIS)
-                                                        .via(
-                                                                "NFTDissociateWithDelegateContractKeyHappyTxn")
-                                                        .gas(GAS_TO_OFFER)
-                                                        .hasKnownStatus(SUCCESS))))
-                .then(
-                        childRecordsCheck(
-                                "NFTDissociateFromTreasuryFailedTxn",
-                                CONTRACT_REVERT_EXECUTED,
-                                recordWith()
-                                        .status(ACCOUNT_IS_TREASURY)
-                                        .contractCallResult(
-                                                resultWith()
-                                                        .contractCallResult(
-                                                                htsPrecompileResult()
-                                                                        .withStatus(
-                                                                                ACCOUNT_IS_TREASURY)))),
-                        childRecordsCheck(
-                                "NFTDissociateWithDelegateContractKeyFailedTxn",
-                                CONTRACT_REVERT_EXECUTED,
-                                recordWith()
-                                        .status(TOKEN_NOT_ASSOCIATED_TO_ACCOUNT)
-                                        .contractCallResult(
-                                                resultWith()
-                                                        .contractCallResult(
-                                                                htsPrecompileResult()
-                                                                        .withStatus(
-                                                                                TOKEN_NOT_ASSOCIATED_TO_ACCOUNT)))),
-                        childRecordsCheck(
-                                "nonZeroNFTBalanceDissociateWithDelegateContractKeyFailedTxn",
-                                CONTRACT_REVERT_EXECUTED,
-                                recordWith()
-                                        .status(ACCOUNT_STILL_OWNS_NFTS)
-                                        .contractCallResult(
-                                                resultWith()
-                                                        .contractCallResult(
-                                                                htsPrecompileResult()
-                                                                        .withStatus(
-                                                                                ACCOUNT_STILL_OWNS_NFTS)))),
-                        childRecordsCheck(
-                                "NFTDissociateWithDelegateContractKeyHappyTxn",
-                                SUCCESS,
-                                recordWith()
-                                        .status(SUCCESS)
-                                        .contractCallResult(
-                                                resultWith()
-                                                        .contractCallResult(
-                                                                htsPrecompileResult()
-                                                                        .withStatus(SUCCESS)))),
-                        getAccountInfo(ACCOUNT).hasNoTokenRelationship(VANILLA_TOKEN));
-    }
-
-    public HapiApiSpec dissociatePrecompileWithDelegateContractKeyForNonFungibleFrozen() {
-        final AtomicReference<AccountID> accountID = new AtomicReference<>();
-        final AtomicReference<AccountID> treasuryID = new AtomicReference<>();
-        final AtomicReference<TokenID> frozenTokenID = new AtomicReference<>();
-
-        return defaultHapiSpec("DissociatePrecompileWithDelegateContractKeyForNonFungibleFrozen")
-                .given(
-                        newKeyNamed(FREEZE_KEY),
-                        cryptoCreate(ACCOUNT).exposingCreatedIdTo(accountID::set),
-                        cryptoCreate(TOKEN_TREASURY).exposingCreatedIdTo(treasuryID::set),
-                        tokenCreate(FROZEN_TOKEN)
-                                .tokenType(NON_FUNGIBLE_UNIQUE)
-                                .supplyKey(GENESIS)
-                                .treasury(TOKEN_TREASURY)
-                                .initialSupply(0)
-                                .freezeDefault(true)
-                                .freezeKey(FREEZE_KEY)
-                                .exposingCreatedIdTo(id -> frozenTokenID.set(asToken(id))),
-                        uploadInitCode(ASSOCIATE_DISSOCIATE_CONTRACT),
-                        contractCreate(ASSOCIATE_DISSOCIATE_CONTRACT))
-                .when(
-                        withOpContext(
-                                (spec, opLog) ->
-                                        allRunFor(
-                                                spec,
-                                                newKeyNamed(DELEGATE_KEY)
-                                                        .shape(
-                                                                DELEGATE_CONTRACT_KEY_SHAPE
-                                                                        .signedWith(
-                                                                                sigs(
-                                                                                        ON,
-                                                                                        ASSOCIATE_DISSOCIATE_CONTRACT))),
-                                                cryptoUpdate(ACCOUNT).key(DELEGATE_KEY),
-                                                tokenAssociate(ACCOUNT, FROZEN_TOKEN),
-                                                contractCall(
-                                                                ASSOCIATE_DISSOCIATE_CONTRACT,
-                                                                "tokenDissociate",
-                                                                asAddress(accountID.get()),
-                                                                asAddress(frozenTokenID.get()))
-                                                        .payingWith(GENESIS)
-                                                        .via(
-                                                                "frozenNFTAssociateWithDelegateContractKeyTxn")
-                                                        .gas(GAS_TO_OFFER)
-                                                        .hasKnownStatus(CONTRACT_REVERT_EXECUTED),
-                                                tokenUnfreeze(FROZEN_TOKEN, ACCOUNT),
-                                                contractCall(
-                                                                ASSOCIATE_DISSOCIATE_CONTRACT,
-                                                                "tokenDissociate",
-                                                                asAddress(accountID.get()),
-                                                                asAddress(frozenTokenID.get()))
-                                                        .payingWith(GENESIS)
-                                                        .via(
-                                                                "UnfrozenNFTAssociateWithDelegateContractKeyTxn")
-                                                        .gas(GAS_TO_OFFER)
-                                                        .hasKnownStatus(SUCCESS))))
-                .then(
-                        childRecordsCheck(
-                                "frozenNFTAssociateWithDelegateContractKeyTxn",
-                                CONTRACT_REVERT_EXECUTED,
-                                recordWith()
-                                        .status(ACCOUNT_FROZEN_FOR_TOKEN)
-                                        .contractCallResult(
-                                                resultWith()
-                                                        .contractCallResult(
-                                                                htsPrecompileResult()
-                                                                        .withStatus(
-                                                                                ACCOUNT_FROZEN_FOR_TOKEN)))),
-                        childRecordsCheck(
-                                "UnfrozenNFTAssociateWithDelegateContractKeyTxn",
-                                SUCCESS,
-                                recordWith()
-                                        .status(SUCCESS)
-                                        .contractCallResult(
-                                                resultWith()
-                                                        .contractCallResult(
-                                                                htsPrecompileResult()
-                                                                        .withStatus(SUCCESS)))),
-                        getAccountInfo(ACCOUNT).hasNoTokenRelationship(FROZEN_TOKEN));
-    }
-
-    public HapiApiSpec dissociatePrecompileWithDelegateContractKeyForNonFungibleWithKYC() {
-        final AtomicReference<AccountID> accountID = new AtomicReference<>();
-        final AtomicReference<AccountID> treasuryID = new AtomicReference<>();
-        final AtomicReference<TokenID> kycTokenID = new AtomicReference<>();
-
-        return defaultHapiSpec("DissociatePrecompileWithDelegateContractKeyForNonFungibleWithKYC")
-                .given(
-                        newKeyNamed(KYC_KEY),
-                        cryptoCreate(ACCOUNT).exposingCreatedIdTo(accountID::set),
-                        cryptoCreate(TOKEN_TREASURY).exposingCreatedIdTo(treasuryID::set),
-                        tokenCreate(KYC_TOKEN)
-                                .tokenType(NON_FUNGIBLE_UNIQUE)
-                                .treasury(TOKEN_TREASURY)
-                                .supplyKey(GENESIS)
-                                .initialSupply(0)
-                                .kycKey(KYC_KEY)
-                                .exposingCreatedIdTo(id -> kycTokenID.set(asToken(id))),
-                        uploadInitCode(ASSOCIATE_DISSOCIATE_CONTRACT),
-                        contractCreate(ASSOCIATE_DISSOCIATE_CONTRACT))
-                .when(
-                        withOpContext(
-                                (spec, opLog) ->
-                                        allRunFor(
-                                                spec,
-                                                newKeyNamed(DELEGATE_KEY)
-                                                        .shape(
-                                                                DELEGATE_CONTRACT_KEY_SHAPE
-                                                                        .signedWith(
-                                                                                sigs(
-                                                                                        ON,
-                                                                                        ASSOCIATE_DISSOCIATE_CONTRACT))),
-                                                cryptoUpdate(ACCOUNT).key(DELEGATE_KEY),
-                                                contractCall(
-                                                                ASSOCIATE_DISSOCIATE_CONTRACT,
-                                                                "tokenDissociate",
-                                                                asAddress(accountID.get()),
-                                                                asAddress(kycTokenID.get()))
-                                                        .payingWith(GENESIS)
-                                                        .via(
-                                                                "kycNFTDissociateWithDelegateContractKeyFailedTxn")
-                                                        .gas(GAS_TO_OFFER)
-                                                        .hasKnownStatus(CONTRACT_REVERT_EXECUTED),
-                                                tokenAssociate(ACCOUNT, KYC_TOKEN),
-                                                contractCall(
-                                                                ASSOCIATE_DISSOCIATE_CONTRACT,
-                                                                "tokenDissociate",
-                                                                asAddress(accountID.get()),
-                                                                asAddress(kycTokenID.get()))
-                                                        .payingWith(GENESIS)
-                                                        .via(
-                                                                "kycNFTDissociateWithDelegateContractKeyHappyTxn")
-                                                        .gas(GAS_TO_OFFER)
-                                                        .hasKnownStatus(SUCCESS))))
-                .then(
-                        childRecordsCheck(
-                                "kycNFTDissociateWithDelegateContractKeyFailedTxn",
-                                CONTRACT_REVERT_EXECUTED,
-                                recordWith()
-                                        .status(TOKEN_NOT_ASSOCIATED_TO_ACCOUNT)
-                                        .contractCallResult(
-                                                resultWith()
-                                                        .contractCallResult(
-                                                                htsPrecompileResult()
-                                                                        .withStatus(
-                                                                                TOKEN_NOT_ASSOCIATED_TO_ACCOUNT)))),
-                        childRecordsCheck(
-                                "kycNFTDissociateWithDelegateContractKeyHappyTxn",
-                                SUCCESS,
-                                recordWith()
-                                        .status(SUCCESS)
-                                        .contractCallResult(
-                                                resultWith()
-                                                        .contractCallResult(
-                                                                htsPrecompileResult()
-                                                                        .withStatus(SUCCESS)))),
-                        getAccountInfo(ACCOUNT).hasNoTokenRelationship(KYC_TOKEN));
-    }
-
-    private HapiApiSpec associatePrecompileWithDelegateContractKeyForNonFungibleFrozen() {
-        final AtomicReference<AccountID> accountID = new AtomicReference<>();
-        final AtomicReference<TokenID> frozenTokenID = new AtomicReference<>();
-
-        return defaultHapiSpec("AssociatePrecompileWithDelegateContractKeyForNonFungibleFrozen")
-                .given(
-                        newKeyNamed(FREEZE_KEY),
-                        cryptoCreate(ACCOUNT).exposingCreatedIdTo(accountID::set),
-                        cryptoCreate(TOKEN_TREASURY),
-                        tokenCreate(FROZEN_TOKEN)
-                                .tokenType(NON_FUNGIBLE_UNIQUE)
-                                .supplyKey(GENESIS)
-                                .treasury(TOKEN_TREASURY)
-                                .initialSupply(0)
-                                .freezeKey(FREEZE_KEY)
-                                .freezeDefault(true)
-                                .exposingCreatedIdTo(id -> frozenTokenID.set(asToken(id))),
-                        uploadInitCode(ASSOCIATE_DISSOCIATE_CONTRACT),
-                        contractCreate(ASSOCIATE_DISSOCIATE_CONTRACT))
-                .when(
-                        withOpContext(
-                                (spec, opLog) ->
-                                        allRunFor(
-                                                spec,
-                                                contractCall(
-                                                                ASSOCIATE_DISSOCIATE_CONTRACT,
-                                                                "tokenAssociate",
-                                                                asAddress(accountID.get()),
-                                                                asAddress(frozenTokenID.get()))
-                                                        .payingWith(GENESIS)
-                                                        .via("frozenNFTAssociateFailsTxn")
-                                                        .gas(GAS_TO_OFFER)
-                                                        .hasKnownStatus(CONTRACT_REVERT_EXECUTED),
-                                                newKeyNamed(DELEGATE_KEY)
-                                                        .shape(
-                                                                DELEGATE_CONTRACT_KEY_SHAPE
-                                                                        .signedWith(
-                                                                                sigs(
-                                                                                        ON,
-                                                                                        ASSOCIATE_DISSOCIATE_CONTRACT))),
-                                                cryptoUpdate(ACCOUNT).key(DELEGATE_KEY),
-                                                contractCall(
-                                                                ASSOCIATE_DISSOCIATE_CONTRACT,
-                                                                "tokenAssociate",
-                                                                asAddress(accountID.get()),
-                                                                asAddress(frozenTokenID.get()))
-                                                        .payingWith(GENESIS)
-                                                        .via("frozenNFTAssociateTxn")
-                                                        .gas(GAS_TO_OFFER)
-                                                        .hasKnownStatus(SUCCESS),
-                                                contractCall(
-                                                                ASSOCIATE_DISSOCIATE_CONTRACT,
-                                                                "tokenAssociate",
-                                                                asAddress(accountID.get()),
-                                                                asAddress(frozenTokenID.get()))
-                                                        .payingWith(GENESIS)
-                                                        .via("frozenNFTSecondAssociateFailsTxn")
-                                                        .gas(GAS_TO_OFFER)
-                                                        .hasKnownStatus(CONTRACT_REVERT_EXECUTED))))
-                .then(
-                        childRecordsCheck(
-                                "frozenNFTAssociateFailsTxn",
-                                CONTRACT_REVERT_EXECUTED,
-                                recordWith()
-                                        .status(INVALID_SIGNATURE)
-                                        .contractCallResult(
-                                                resultWith()
-                                                        .contractCallResult(
-                                                                htsPrecompileResult()
-                                                                        .withStatus(
-                                                                                INVALID_SIGNATURE)))),
-                        childRecordsCheck(
-                                "frozenNFTAssociateTxn",
-                                SUCCESS,
-                                recordWith()
-                                        .status(SUCCESS)
-                                        .contractCallResult(
-                                                resultWith()
-                                                        .contractCallResult(
-                                                                htsPrecompileResult()
-                                                                        .withStatus(SUCCESS)))),
-                        childRecordsCheck(
-                                "frozenNFTSecondAssociateFailsTxn",
-                                CONTRACT_REVERT_EXECUTED,
-                                recordWith()
-                                        .status(TOKEN_ALREADY_ASSOCIATED_TO_ACCOUNT)
-                                        .contractCallResult(
-                                                resultWith()
-                                                        .contractCallResult(
-                                                                htsPrecompileResult()
-                                                                        .withStatus(
-                                                                                TOKEN_ALREADY_ASSOCIATED_TO_ACCOUNT)))),
-                        getAccountInfo(ACCOUNT)
-                                .hasToken(relationshipWith(FROZEN_TOKEN).freeze(Frozen)));
-    }
-
-    private HapiApiSpec associatePrecompileWithDelegateContractKeyForNonFungibleVanilla() {
-        final AtomicReference<AccountID> accountID = new AtomicReference<>();
-        final AtomicReference<TokenID> vanillaTokenID = new AtomicReference<>();
-
-        return defaultHapiSpec("AssociatePrecompileWithDelegateContractKeyForNonFungibleVanilla")
-                .given(
-                        cryptoCreate(ACCOUNT).exposingCreatedIdTo(accountID::set),
-                        cryptoCreate(TOKEN_TREASURY),
-                        tokenCreate(VANILLA_TOKEN)
-                                .tokenType(NON_FUNGIBLE_UNIQUE)
-                                .treasury(TOKEN_TREASURY)
-                                .supplyKey(GENESIS)
-                                .initialSupply(0)
-                                .exposingCreatedIdTo(id -> vanillaTokenID.set(asToken(id))),
-                        uploadInitCode(ASSOCIATE_DISSOCIATE_CONTRACT),
-                        contractCreate(ASSOCIATE_DISSOCIATE_CONTRACT))
-                .when(
-                        withOpContext(
-                                (spec, opLog) ->
-                                        allRunFor(
-                                                spec,
-                                                contractCall(
-                                                                ASSOCIATE_DISSOCIATE_CONTRACT,
-                                                                "tokenAssociate",
-                                                                asAddress(accountID.get()),
-                                                                asAddress(vanillaTokenID.get()))
-                                                        .payingWith(GENESIS)
-                                                        .via("vanillaNFTAssociateFailsTxn")
-                                                        .gas(GAS_TO_OFFER)
-                                                        .hasKnownStatus(CONTRACT_REVERT_EXECUTED),
-                                                newKeyNamed(DELEGATE_KEY)
-                                                        .shape(
-                                                                DELEGATE_CONTRACT_KEY_SHAPE
-                                                                        .signedWith(
-                                                                                sigs(
-                                                                                        ON,
-                                                                                        ASSOCIATE_DISSOCIATE_CONTRACT))),
-                                                cryptoUpdate(ACCOUNT).key(DELEGATE_KEY),
-                                                contractCall(
-                                                                ASSOCIATE_DISSOCIATE_CONTRACT,
-                                                                "tokenAssociate",
-                                                                asAddress(accountID.get()),
-                                                                asAddress(vanillaTokenID.get()))
-                                                        .payingWith(GENESIS)
-                                                        .via("vanillaNFTAssociateTxn")
-                                                        .gas(GAS_TO_OFFER)
-                                                        .hasKnownStatus(SUCCESS),
-                                                contractCall(
-                                                                ASSOCIATE_DISSOCIATE_CONTRACT,
-                                                                "tokenAssociate",
-                                                                asAddress(accountID.get()),
-                                                                asAddress(vanillaTokenID.get()))
-                                                        .payingWith(GENESIS)
-                                                        .via("vanillaNFTSecondAssociateFailsTxn")
-                                                        .gas(GAS_TO_OFFER)
-                                                        .hasKnownStatus(CONTRACT_REVERT_EXECUTED))))
-                .then(
-                        childRecordsCheck(
-                                "vanillaNFTAssociateFailsTxn",
-                                CONTRACT_REVERT_EXECUTED,
-                                recordWith()
-                                        .status(INVALID_SIGNATURE)
-                                        .contractCallResult(
-                                                resultWith()
-                                                        .contractCallResult(
-                                                                htsPrecompileResult()
-                                                                        .withStatus(
-                                                                                INVALID_SIGNATURE)))),
-                        childRecordsCheck(
-                                "vanillaNFTAssociateTxn",
-                                SUCCESS,
-                                recordWith()
-                                        .status(SUCCESS)
-                                        .contractCallResult(
-                                                resultWith()
-                                                        .contractCallResult(
-                                                                htsPrecompileResult()
-                                                                        .withStatus(SUCCESS)))),
-                        childRecordsCheck(
-                                "vanillaNFTSecondAssociateFailsTxn",
-                                CONTRACT_REVERT_EXECUTED,
-                                recordWith()
-                                        .status(TOKEN_ALREADY_ASSOCIATED_TO_ACCOUNT)
-                                        .contractCallResult(
-                                                resultWith()
-                                                        .contractCallResult(
-                                                                htsPrecompileResult()
-                                                                        .withStatus(
-                                                                                TOKEN_ALREADY_ASSOCIATED_TO_ACCOUNT)))),
-                        getAccountInfo(ACCOUNT).hasToken(relationshipWith(VANILLA_TOKEN)));
-    }
-
-    private HapiApiSpec associatePrecompileWithDelegateContractKeyForFungibleWithKYC() {
-        final AtomicReference<AccountID> accountID = new AtomicReference<>();
-        final AtomicReference<TokenID> kycTokenID = new AtomicReference<>();
-
-        return defaultHapiSpec("AssociatePrecompileWithDelegateContractKeyForFungibleWithKYC")
-                .given(
-                        newKeyNamed(KYC_KEY),
-                        cryptoCreate(ACCOUNT).exposingCreatedIdTo(accountID::set),
-                        cryptoCreate(TOKEN_TREASURY),
-                        tokenCreate(KYC_TOKEN)
-                                .tokenType(FUNGIBLE_COMMON)
-                                .treasury(TOKEN_TREASURY)
-                                .kycKey(KYC_KEY)
-                                .exposingCreatedIdTo(id -> kycTokenID.set(asToken(id))),
-                        uploadInitCode(ASSOCIATE_DISSOCIATE_CONTRACT),
-                        contractCreate(ASSOCIATE_DISSOCIATE_CONTRACT))
-                .when(
-                        withOpContext(
-                                (spec, opLog) ->
-                                        allRunFor(
-                                                spec,
-                                                contractCall(
-                                                                ASSOCIATE_DISSOCIATE_CONTRACT,
-                                                                "tokenAssociate",
-                                                                asAddress(accountID.get()),
-                                                                asAddress(kycTokenID.get()))
-                                                        .payingWith(GENESIS)
-                                                        .via("kycTokenAssociateFailsTxn")
-                                                        .gas(GAS_TO_OFFER)
-                                                        .hasKnownStatus(CONTRACT_REVERT_EXECUTED),
-                                                newKeyNamed(DELEGATE_KEY)
-                                                        .shape(
-                                                                DELEGATE_CONTRACT_KEY_SHAPE
-                                                                        .signedWith(
-                                                                                sigs(
-                                                                                        ON,
-                                                                                        ASSOCIATE_DISSOCIATE_CONTRACT))),
-                                                cryptoUpdate(ACCOUNT).key(DELEGATE_KEY),
-                                                contractCall(
-                                                                ASSOCIATE_DISSOCIATE_CONTRACT,
-                                                                "tokenAssociate",
-                                                                asAddress(accountID.get()),
-                                                                asAddress(kycTokenID.get()))
-                                                        .payingWith(GENESIS)
-                                                        .via("kycTokenAssociateTxn")
-                                                        .gas(GAS_TO_OFFER)
-                                                        .hasKnownStatus(SUCCESS),
-                                                contractCall(
-                                                                ASSOCIATE_DISSOCIATE_CONTRACT,
-                                                                "tokenAssociate",
-                                                                asAddress(accountID.get()),
-                                                                asAddress(kycTokenID.get()))
-                                                        .payingWith(GENESIS)
-                                                        .via("kycTokenSecondAssociateFailsTxn")
-                                                        .gas(GAS_TO_OFFER)
-                                                        .hasKnownStatus(CONTRACT_REVERT_EXECUTED))))
-                .then(
-                        childRecordsCheck(
-                                "kycTokenAssociateFailsTxn",
-                                CONTRACT_REVERT_EXECUTED,
-                                recordWith()
-                                        .status(INVALID_SIGNATURE)
-                                        .contractCallResult(
-                                                resultWith()
-                                                        .contractCallResult(
-                                                                htsPrecompileResult()
-                                                                        .withStatus(
-                                                                                INVALID_SIGNATURE)))),
-                        childRecordsCheck(
-                                "kycTokenAssociateTxn",
-                                SUCCESS,
-                                recordWith()
-                                        .status(SUCCESS)
-                                        .contractCallResult(
-                                                resultWith()
-                                                        .contractCallResult(
-                                                                htsPrecompileResult()
-                                                                        .withStatus(SUCCESS)))),
-                        childRecordsCheck(
-                                "kycTokenSecondAssociateFailsTxn",
-                                CONTRACT_REVERT_EXECUTED,
-                                recordWith()
-                                        .status(TOKEN_ALREADY_ASSOCIATED_TO_ACCOUNT)
-                                        .contractCallResult(
-                                                resultWith()
-                                                        .contractCallResult(
-                                                                htsPrecompileResult()
-                                                                        .withStatus(
-                                                                                TOKEN_ALREADY_ASSOCIATED_TO_ACCOUNT)))),
-                        getAccountInfo(ACCOUNT).hasToken(relationshipWith(KYC_TOKEN).kyc(Revoked)));
-    }
-
-    private HapiApiSpec associatePrecompileWithDelegateContractKeyForFungibleFrozen() {
-        final AtomicReference<AccountID> accountID = new AtomicReference<>();
-        final AtomicReference<TokenID> frozenTokenID = new AtomicReference<>();
-
-        return defaultHapiSpec("AssociatePrecompileWithDelegateContractKeyForFungibleFrozen")
-                .given(
-                        newKeyNamed(FREEZE_KEY),
-                        cryptoCreate(ACCOUNT).exposingCreatedIdTo(accountID::set),
-                        cryptoCreate(TOKEN_TREASURY),
-                        tokenCreate(FROZEN_TOKEN)
-                                .tokenType(FUNGIBLE_COMMON)
-                                .treasury(TOKEN_TREASURY)
-                                .initialSupply(TOTAL_SUPPLY)
-                                .freezeKey(FREEZE_KEY)
-                                .freezeDefault(true)
-                                .exposingCreatedIdTo(id -> frozenTokenID.set(asToken(id))),
-                        uploadInitCode(ASSOCIATE_DISSOCIATE_CONTRACT),
-                        contractCreate(ASSOCIATE_DISSOCIATE_CONTRACT))
-                .when(
-                        withOpContext(
-                                (spec, opLog) ->
-                                        allRunFor(
-                                                spec,
-                                                contractCall(
-                                                                ASSOCIATE_DISSOCIATE_CONTRACT,
-                                                                "tokenAssociate",
-                                                                asAddress(accountID.get()),
-                                                                asAddress(frozenTokenID.get()))
-                                                        .payingWith(GENESIS)
-                                                        .via("frozenTokenAssociateFailsTxn")
-                                                        .gas(GAS_TO_OFFER)
-                                                        .hasKnownStatus(CONTRACT_REVERT_EXECUTED),
-                                                newKeyNamed(DELEGATE_KEY)
-                                                        .shape(
-                                                                DELEGATE_CONTRACT_KEY_SHAPE
-                                                                        .signedWith(
-                                                                                sigs(
-                                                                                        ON,
-                                                                                        ASSOCIATE_DISSOCIATE_CONTRACT))),
-                                                cryptoUpdate(ACCOUNT).key(DELEGATE_KEY),
-                                                contractCall(
-                                                                ASSOCIATE_DISSOCIATE_CONTRACT,
-                                                                "tokenAssociate",
-                                                                asAddress(accountID.get()),
-                                                                asAddress(frozenTokenID.get()))
-                                                        .payingWith(GENESIS)
-                                                        .via("frozenTokenAssociateTxn")
-                                                        .gas(GAS_TO_OFFER)
-                                                        .hasKnownStatus(SUCCESS),
-                                                contractCall(
-                                                                ASSOCIATE_DISSOCIATE_CONTRACT,
-                                                                "tokenAssociate",
-                                                                asAddress(accountID.get()),
-                                                                asAddress(frozenTokenID.get()))
-                                                        .payingWith(GENESIS)
-                                                        .via("frozenTokenSecondAssociateFailsTxn")
-                                                        .gas(GAS_TO_OFFER)
-                                                        .hasKnownStatus(CONTRACT_REVERT_EXECUTED))))
-                .then(
-                        childRecordsCheck(
-                                "frozenTokenAssociateFailsTxn",
-                                CONTRACT_REVERT_EXECUTED,
-                                recordWith()
-                                        .status(INVALID_SIGNATURE)
-                                        .contractCallResult(
-                                                resultWith()
-                                                        .contractCallResult(
-                                                                htsPrecompileResult()
-                                                                        .withStatus(
-                                                                                INVALID_SIGNATURE)))),
-                        childRecordsCheck(
-                                "frozenTokenAssociateTxn",
-                                SUCCESS,
-                                recordWith()
-                                        .status(SUCCESS)
-                                        .contractCallResult(
-                                                resultWith()
-                                                        .contractCallResult(
-                                                                htsPrecompileResult()
-                                                                        .withStatus(SUCCESS)))),
-                        childRecordsCheck(
-                                "frozenTokenSecondAssociateFailsTxn",
-                                CONTRACT_REVERT_EXECUTED,
-                                recordWith()
-                                        .status(TOKEN_ALREADY_ASSOCIATED_TO_ACCOUNT)
-                                        .contractCallResult(
-                                                resultWith()
-                                                        .contractCallResult(
-                                                                htsPrecompileResult()
-                                                                        .withStatus(
-                                                                                TOKEN_ALREADY_ASSOCIATED_TO_ACCOUNT)))),
-                        getAccountInfo(ACCOUNT)
-                                .hasToken(relationshipWith(FROZEN_TOKEN).freeze(Frozen)));
-    }
-
-    private HapiApiSpec associatePrecompileWithDelegateContractKeyForFungibleVanilla() {
-        final AtomicReference<AccountID> accountID = new AtomicReference<>();
-        final AtomicReference<TokenID> vanillaTokenID = new AtomicReference<>();
-
-        return defaultHapiSpec("AssociatePrecompileWithDelegateContractKeyForFungibleVanilla")
-                .given(
-                        cryptoCreate(ACCOUNT).exposingCreatedIdTo(accountID::set),
-                        cryptoCreate(TOKEN_TREASURY),
-                        tokenCreate(VANILLA_TOKEN)
-                                .tokenType(FUNGIBLE_COMMON)
-                                .treasury(TOKEN_TREASURY)
-                                .exposingCreatedIdTo(id -> vanillaTokenID.set(asToken(id))),
-                        uploadInitCode(ASSOCIATE_DISSOCIATE_CONTRACT),
-                        contractCreate(ASSOCIATE_DISSOCIATE_CONTRACT))
-                .when(
-                        withOpContext(
-                                (spec, opLog) ->
-                                        allRunFor(
-                                                spec,
-                                                contractCall(
-                                                                ASSOCIATE_DISSOCIATE_CONTRACT,
-                                                                "tokenAssociate",
-                                                                asAddress(accountID.get()),
-                                                                asAddress(vanillaTokenID.get()))
-                                                        .payingWith(GENESIS)
-                                                        .via("vanillaTokenAssociateFailsTxn")
-                                                        .gas(GAS_TO_OFFER)
-                                                        .hasKnownStatus(CONTRACT_REVERT_EXECUTED),
-                                                newKeyNamed(DELEGATE_KEY)
-                                                        .shape(
-                                                                DELEGATE_CONTRACT_KEY_SHAPE
-                                                                        .signedWith(
-                                                                                sigs(
-                                                                                        ON,
-                                                                                        ASSOCIATE_DISSOCIATE_CONTRACT))),
-                                                cryptoUpdate(ACCOUNT).key(DELEGATE_KEY),
-                                                contractCall(
-                                                                ASSOCIATE_DISSOCIATE_CONTRACT,
-                                                                "tokenAssociate",
-                                                                asAddress(accountID.get()),
-                                                                asAddress(vanillaTokenID.get()))
-                                                        .payingWith(GENESIS)
-                                                        .via("vanillaTokenAssociateTxn")
-                                                        .gas(GAS_TO_OFFER)
-                                                        .hasKnownStatus(SUCCESS),
-                                                contractCall(
-                                                                ASSOCIATE_DISSOCIATE_CONTRACT,
-                                                                "tokenAssociate",
-                                                                asAddress(accountID.get()),
-                                                                asAddress(vanillaTokenID.get()))
-                                                        .payingWith(GENESIS)
-                                                        .via("vanillaTokenSecondAssociateFailsTxn")
-                                                        .gas(GAS_TO_OFFER)
-                                                        .hasKnownStatus(CONTRACT_REVERT_EXECUTED))))
-                .then(
-                        childRecordsCheck(
-                                "vanillaTokenAssociateFailsTxn",
-                                CONTRACT_REVERT_EXECUTED,
-                                recordWith()
-                                        .status(INVALID_SIGNATURE)
-                                        .contractCallResult(
-                                                resultWith()
-                                                        .contractCallResult(
-                                                                htsPrecompileResult()
-                                                                        .withStatus(
-                                                                                INVALID_SIGNATURE)))),
-                        childRecordsCheck(
-                                "vanillaTokenAssociateTxn",
-                                SUCCESS,
-                                recordWith()
-                                        .status(SUCCESS)
-                                        .contractCallResult(
-                                                resultWith()
-                                                        .contractCallResult(
-                                                                htsPrecompileResult()
-                                                                        .withStatus(SUCCESS)))),
-                        childRecordsCheck(
-                                "vanillaTokenSecondAssociateFailsTxn",
-                                CONTRACT_REVERT_EXECUTED,
-                                recordWith()
-                                        .status(TOKEN_ALREADY_ASSOCIATED_TO_ACCOUNT)
-                                        .contractCallResult(
-                                                resultWith()
-                                                        .contractCallResult(
-                                                                htsPrecompileResult()
-                                                                        .withStatus(
-                                                                                TOKEN_ALREADY_ASSOCIATED_TO_ACCOUNT)))),
-                        getAccountInfo(ACCOUNT).hasToken(relationshipWith(VANILLA_TOKEN)));
-    }
-
-    private HapiApiSpec delegateCallForAssociatePrecompileSignedWithContractKeyFails() {
-        final var outerContract = "NestedAssociateDissociate";
-        final var nestedContract = "AssociateDissociate";
-        final AtomicReference<AccountID> accountID = new AtomicReference<>();
-        final AtomicReference<TokenID> vanillaTokenTokenID = new AtomicReference<>();
-
-        return defaultHapiSpec("DelegateCallForAssociatePrecompileSignedWithContractKeyFails")
-                .given(
-                        cryptoCreate(ACCOUNT).exposingCreatedIdTo(accountID::set),
-                        cryptoCreate(TOKEN_TREASURY),
-                        tokenCreate(VANILLA_TOKEN)
-                                .tokenType(FUNGIBLE_COMMON)
-                                .treasury(TOKEN_TREASURY)
-                                .exposingCreatedIdTo(id -> vanillaTokenTokenID.set(asToken(id))),
-                        uploadInitCode(outerContract, nestedContract),
-                        contractCreate(nestedContract))
-                .when(
-                        withOpContext(
-                                (spec, opLog) ->
-                                        allRunFor(
-                                                spec,
-                                                contractCreate(
-                                                        outerContract,
-                                                        getNestedContractAddress(
-                                                                nestedContract, spec)),
-                                                newKeyNamed(CONTRACT_KEY)
-                                                        .shape(
-                                                                CONTRACT_KEY_SHAPE.signedWith(
-                                                                        sigs(ON, outerContract))),
-                                                cryptoUpdate(ACCOUNT).key(CONTRACT_KEY),
-                                                contractCall(
-                                                                outerContract,
-                                                                "associateDelegateCall",
-                                                                asAddress(accountID.get()),
-                                                                asAddress(
-                                                                        vanillaTokenTokenID.get()))
-                                                        .payingWith(GENESIS)
-                                                        .via(
-                                                                "delegateAssociateCallWithContractKeyTxn")
-                                                        .hasKnownStatus(
-                                                                ResponseCodeEnum
-                                                                        .CONTRACT_REVERT_EXECUTED)
-                                                        .gas(GAS_TO_OFFER))))
-                .then(
-                        childRecordsCheck(
-                                "delegateAssociateCallWithContractKeyTxn",
-                                CONTRACT_REVERT_EXECUTED,
-                                recordWith()
-                                        .status(INVALID_SIGNATURE)
-                                        .contractCallResult(
-                                                resultWith()
-                                                        .contractCallResult(
-                                                                htsPrecompileResult()
-                                                                        .withStatus(
-                                                                                INVALID_SIGNATURE)))),
-                        getAccountInfo(ACCOUNT).hasNoTokenRelationship(VANILLA_TOKEN));
-    }
-
-    private HapiApiSpec delegateCallForDissociatePrecompileSignedWithContractKeyFails() {
-        final var outerContract = "NestedAssociateDissociate";
-        final var nestedContract = "AssociateDissociate";
-        final AtomicReference<AccountID> accountID = new AtomicReference<>();
-        final AtomicReference<TokenID> vanillaTokenTokenID = new AtomicReference<>();
-
-        return defaultHapiSpec("DelegateCallForDissociatePrecompileSignedWithContractKeyFails")
-                .given(
-                        cryptoCreate(ACCOUNT).exposingCreatedIdTo(accountID::set),
-                        cryptoCreate(TOKEN_TREASURY),
-                        tokenCreate(VANILLA_TOKEN)
-                                .tokenType(FUNGIBLE_COMMON)
-                                .treasury(TOKEN_TREASURY)
-                                .exposingCreatedIdTo(id -> vanillaTokenTokenID.set(asToken(id))),
-                        uploadInitCode(outerContract, nestedContract),
-                        contractCreate(nestedContract))
-                .when(
-                        withOpContext(
-                                (spec, opLog) ->
-                                        allRunFor(
-                                                spec,
-                                                contractCreate(
-                                                        outerContract,
-                                                        getNestedContractAddress(
-                                                                nestedContract, spec)),
-                                                newKeyNamed(CONTRACT_KEY)
-                                                        .shape(
-                                                                CONTRACT_KEY_SHAPE.signedWith(
-                                                                        sigs(ON, outerContract))),
-                                                cryptoUpdate(ACCOUNT).key(CONTRACT_KEY),
-                                                tokenAssociate(ACCOUNT, VANILLA_TOKEN),
-                                                contractCall(
-                                                                outerContract,
-                                                                "dissociateDelegateCall",
-                                                                asAddress(accountID.get()),
-                                                                asAddress(
-                                                                        vanillaTokenTokenID.get()))
-                                                        .payingWith(GENESIS)
-                                                        .via(
-                                                                "delegateDissociateCallWithContractKeyTxn")
-                                                        .hasKnownStatus(
-                                                                ResponseCodeEnum
-                                                                        .CONTRACT_REVERT_EXECUTED)
-                                                        .gas(GAS_TO_OFFER))))
-                .then(
-                        childRecordsCheck(
-                                "delegateDissociateCallWithContractKeyTxn",
-                                CONTRACT_REVERT_EXECUTED,
-                                recordWith()
-                                        .status(INVALID_SIGNATURE)
-                                        .contractCallResult(
-                                                resultWith()
-                                                        .contractCallResult(
-                                                                htsPrecompileResult()
-                                                                        .withStatus(
-                                                                                INVALID_SIGNATURE)))),
-                        getAccountInfo(ACCOUNT).hasToken(relationshipWith(VANILLA_TOKEN)));
-    }
-
-    private HapiApiSpec callForBurnWithContractKey() {
-        final var token = "Token";
-
-        return defaultHapiSpec("callBurnWithContractKey")
-                .given(
-                        newKeyNamed(MULTI_KEY),
-                        cryptoCreate(TOKEN_TREASURY),
-                        tokenCreate(token)
-                                .tokenType(FUNGIBLE_COMMON)
-                                .initialSupply(50L)
-                                .supplyKey(MULTI_KEY)
-                                .adminKey(MULTI_KEY)
-                                .treasury(TOKEN_TREASURY),
-                        uploadInitCode(BURN_TOKEN),
-                        withOpContext(
-                                (spec, opLog) ->
-                                        allRunFor(
-                                                spec,
-                                                contractCreate(
-                                                                BURN_TOKEN,
-                                                                asAddress(
-                                                                        spec.registry()
-                                                                                .getTokenID(token)))
-                                                        .via("creationTx"))))
-                .when(
-                        newKeyNamed(CONTRACT_KEY)
-                                .shape(CONTRACT_KEY_SHAPE.signedWith(sigs(ON, BURN_TOKEN))),
-                        tokenUpdate(token).supplyKey(CONTRACT_KEY),
-                        contractCall(BURN_TOKEN, "burnToken", 1, new ArrayList<Long>())
-                                .via("burn with contract key")
-                                .gas(GAS_TO_OFFER),
-                        childRecordsCheck(
-                                "burn with contract key",
-                                SUCCESS,
-                                recordWith()
-                                        .status(SUCCESS)
-                                        .contractCallResult(
-                                                resultWith()
-                                                        .contractCallResult(
-                                                                htsPrecompileResult()
-                                                                        .forFunction(
-                                                                                FunctionType
-                                                                                        .HAPI_BURN)
-                                                                        .withStatus(SUCCESS)
-                                                                        .withTotalSupply(49)))
-                                        .tokenTransfers(
-                                                changingFungibleBalances()
-                                                        .including(token, TOKEN_TREASURY, -1))
-                                        .newTotalSupply(49)))
-                .then(getAccountBalance(TOKEN_TREASURY).hasTokenBalance(token, 49));
-    }
-
-    private HapiApiSpec burnTokenWithFullPrefixAndPartialPrefixKeys() {
-        final var theAccount = "anybody";
-        final var fungibleToken = "fungibleToken";
-        final var firstBurnTxn = "firstBurnTxn";
-        final var secondBurnTxn = "secondBurnTxn";
-        final var amount = 99L;
-        final AtomicLong fungibleNum = new AtomicLong();
-
-        return defaultHapiSpec("burnTokenWithFullPrefixAndPartialPrefixKeys")
-                .given(
-                        newKeyNamed(MULTI_KEY),
-                        cryptoCreate(theAccount).balance(10 * ONE_HUNDRED_HBARS),
-                        cryptoCreate(TOKEN_TREASURY),
-                        tokenCreate(fungibleToken)
-                                .tokenType(TokenType.FUNGIBLE_COMMON)
-                                .initialSupply(100)
-                                .treasury(TOKEN_TREASURY)
-                                .adminKey(MULTI_KEY)
-                                .supplyKey(MULTI_KEY)
-                                .exposingCreatedIdTo(
-                                        idLit ->
-                                                fungibleNum.set(asDotDelimitedLongArray(idLit)[2])),
-                        uploadInitCode(ORDINARY_CALLS_CONTRACT),
-                        contractCreate(ORDINARY_CALLS_CONTRACT))
-                .when(
-                        withOpContext(
-                                (spec, opLog) ->
-                                        allRunFor(
-                                                spec,
-                                                contractCall(
-                                                                ORDINARY_CALLS_CONTRACT,
-                                                                "burnTokenCall",
-                                                                asAddress(
-                                                                        spec.registry()
-                                                                                .getTokenID(
-                                                                                        fungibleToken)),
-                                                                1,
-                                                                new ArrayList<Long>())
-                                                        .via(firstBurnTxn)
-                                                        .payingWith(theAccount)
-                                                        .signedBy(MULTI_KEY)
-                                                        .signedBy(theAccount)
-                                                        .hasKnownStatus(SUCCESS),
-                                                contractCall(
-                                                                ORDINARY_CALLS_CONTRACT,
-                                                                "burnTokenCall",
-                                                                asAddress(
-                                                                        spec.registry()
-                                                                                .getTokenID(
-                                                                                        fungibleToken)),
-                                                                1,
-                                                                new ArrayList<Long>())
-                                                        .via(secondBurnTxn)
-                                                        .payingWith(theAccount)
-                                                        .alsoSigningWithFullPrefix(MULTI_KEY)
-                                                        .hasKnownStatus(SUCCESS))))
-                .then(
-                        childRecordsCheck(
-                                firstBurnTxn,
-                                SUCCESS,
-                                recordWith()
-                                        .status(INVALID_SIGNATURE)
-                                        .contractCallResult(
-                                                resultWith()
-                                                        .contractCallResult(
-                                                                htsPrecompileResult()
-                                                                        .forFunction(
-                                                                                FunctionType
-                                                                                        .HAPI_BURN)
-                                                                        .withStatus(
-                                                                                INVALID_SIGNATURE)))),
-                        childRecordsCheck(
-                                secondBurnTxn,
-                                SUCCESS,
-                                recordWith()
-                                        .status(SUCCESS)
-                                        .contractCallResult(
-                                                resultWith()
-                                                        .contractCallResult(
-                                                                htsPrecompileResult()
-                                                                        .forFunction(
-                                                                                FunctionType
-                                                                                        .HAPI_BURN)
-                                                                        .withStatus(SUCCESS)
-                                                                        .withTotalSupply(99)))
-                                        .newTotalSupply(99)),
-                        getTokenInfo(fungibleToken).hasTotalSupply(amount),
-                        getAccountBalance(TOKEN_TREASURY).hasTokenBalance(fungibleToken, amount));
-    }
-
     private HapiApiSpec mixedFramesScenarios() {
         final var theAccount = "theAccount";
         final var fungibleToken = "fungibleToken";
@@ -6528,7 +3411,6 @@
 
     @NotNull
     private String getNestedContractAddress(String contract, HapiApiSpec spec) {
->>>>>>> 3e79be41
         return AssociatePrecompileSuite.getNestedContractAddress(contract, spec);
     }
 
