/*
 * Copyright (C) 2022 Hedera Hashgraph, LLC
 *
 * Licensed under the Apache License, Version 2.0 (the "License");
 * you may not use this file except in compliance with the License.
 * You may obtain a copy of the License at
 *
 *      http://www.apache.org/licenses/LICENSE-2.0
 *
 * Unless required by applicable law or agreed to in writing, software
 * distributed under the License is distributed on an "AS IS" BASIS,
 * WITHOUT WARRANTIES OR CONDITIONS OF ANY KIND, either express or implied.
 * See the License for the specific language governing permissions and
 * limitations under the License.
 */
package com.hedera.services.bdd.suites.leaky;

import static com.hedera.node.app.service.evm.utils.EthSigsUtils.recoverAddressFromPubKey;
import static com.hedera.services.bdd.spec.HapiSpec.defaultHapiSpec;
import static com.hedera.services.bdd.spec.HapiSpec.propertyPreservingHapiSpec;
import static com.hedera.services.bdd.spec.assertions.AccountDetailsAsserts.accountDetailsWith;
import static com.hedera.services.bdd.spec.assertions.AccountInfoAsserts.accountWith;
import static com.hedera.services.bdd.spec.assertions.TransactionRecordAsserts.recordWith;
import static com.hedera.services.bdd.spec.keys.TrieSigMapGenerator.uniqueWithFullPrefixesFor;
import static com.hedera.services.bdd.spec.queries.QueryVerbs.getAccountBalance;
import static com.hedera.services.bdd.spec.queries.QueryVerbs.getAccountDetails;
import static com.hedera.services.bdd.spec.queries.QueryVerbs.getAccountInfo;
import static com.hedera.services.bdd.spec.queries.QueryVerbs.getAliasedAccountInfo;
import static com.hedera.services.bdd.spec.queries.QueryVerbs.getScheduleInfo;
import static com.hedera.services.bdd.spec.queries.QueryVerbs.getTokenNftInfo;
import static com.hedera.services.bdd.spec.queries.QueryVerbs.getTxnRecord;
import static com.hedera.services.bdd.spec.transactions.TxnVerbs.contractCreate;
import static com.hedera.services.bdd.spec.transactions.TxnVerbs.contractCustomCreate;
import static com.hedera.services.bdd.spec.transactions.TxnVerbs.cryptoApproveAllowance;
import static com.hedera.services.bdd.spec.transactions.TxnVerbs.cryptoCreate;
import static com.hedera.services.bdd.spec.transactions.TxnVerbs.cryptoTransfer;
import static com.hedera.services.bdd.spec.transactions.TxnVerbs.ethereumContractCreate;
import static com.hedera.services.bdd.spec.transactions.TxnVerbs.mintToken;
import static com.hedera.services.bdd.spec.transactions.TxnVerbs.scheduleCreate;
import static com.hedera.services.bdd.spec.transactions.TxnVerbs.scheduleSign;
import static com.hedera.services.bdd.spec.transactions.TxnVerbs.tokenAssociate;
import static com.hedera.services.bdd.spec.transactions.TxnVerbs.tokenCreate;
import static com.hedera.services.bdd.spec.transactions.TxnVerbs.tokenDissociate;
import static com.hedera.services.bdd.spec.transactions.TxnVerbs.uploadInitCode;
import static com.hedera.services.bdd.spec.transactions.crypto.HapiCryptoTransfer.tinyBarsFromTo;
import static com.hedera.services.bdd.spec.transactions.token.CustomFeeSpecs.fixedHtsFee;
import static com.hedera.services.bdd.spec.transactions.token.TokenMovement.moving;
import static com.hedera.services.bdd.spec.transactions.token.TokenMovement.movingUnique;
import static com.hedera.services.bdd.spec.utilops.CustomSpecAssert.allRunFor;
import static com.hedera.services.bdd.spec.utilops.UtilVerbs.blockingOrder;
import static com.hedera.services.bdd.spec.utilops.UtilVerbs.newKeyNamed;
import static com.hedera.services.bdd.spec.utilops.UtilVerbs.overriding;
import static com.hedera.services.bdd.spec.utilops.UtilVerbs.overridingAllOfDeferred;
import static com.hedera.services.bdd.spec.utilops.UtilVerbs.overridingTwo;
import static com.hedera.services.bdd.spec.utilops.UtilVerbs.reduceFeeFor;
import static com.hedera.services.bdd.spec.utilops.UtilVerbs.remembering;
import static com.hedera.services.bdd.spec.utilops.UtilVerbs.sleepFor;
import static com.hedera.services.bdd.spec.utilops.UtilVerbs.sourcing;
import static com.hedera.services.bdd.spec.utilops.UtilVerbs.uploadDefaultFeeSchedules;
import static com.hedera.services.bdd.spec.utilops.UtilVerbs.withOpContext;
import static com.hedera.services.bdd.suites.contract.hapi.ContractCreateSuite.EMPTY_CONSTRUCTOR_CONTRACT;
<<<<<<< HEAD
import static com.hedera.services.bdd.suites.crypto.AutoAccountCreationSuite.CRYPTO_TRANSFER_RECEIVER;
import static com.hedera.services.bdd.suites.crypto.AutoAccountCreationSuite.FALSE;
import static com.hedera.services.bdd.suites.crypto.AutoAccountCreationSuite.LAZY_CREATE_SPONSOR;
import static com.hedera.services.bdd.suites.crypto.AutoAccountCreationSuite.LAZY_MEMO;
import static com.hedera.services.bdd.suites.crypto.AutoAccountCreationSuite.TRUE;
import static com.hedera.services.bdd.suites.crypto.AutoAccountUpdateSuite.INITIAL_BALANCE;
import static com.hedera.services.bdd.suites.crypto.AutoAccountUpdateSuite.TRANSFER_TXN_2;
=======
import static com.hedera.services.bdd.suites.crypto.AutoAccountCreationSuite.LAZY_MEMO;
>>>>>>> 33adfed2
import static com.hedera.services.bdd.suites.crypto.CryptoApproveAllowanceSuite.ANOTHER_SPENDER;
import static com.hedera.services.bdd.suites.crypto.CryptoApproveAllowanceSuite.FUNGIBLE_TOKEN;
import static com.hedera.services.bdd.suites.crypto.CryptoApproveAllowanceSuite.FUNGIBLE_TOKEN_MINT_TXN;
import static com.hedera.services.bdd.suites.crypto.CryptoApproveAllowanceSuite.HEDERA_ALLOWANCES_MAX_ACCOUNT_LIMIT;
import static com.hedera.services.bdd.suites.crypto.CryptoApproveAllowanceSuite.HEDERA_ALLOWANCES_MAX_TRANSACTION_LIMIT;
import static com.hedera.services.bdd.suites.crypto.CryptoApproveAllowanceSuite.NFT_TOKEN_MINT_TXN;
import static com.hedera.services.bdd.suites.crypto.CryptoApproveAllowanceSuite.NON_FUNGIBLE_TOKEN;
import static com.hedera.services.bdd.suites.crypto.CryptoApproveAllowanceSuite.OTHER_RECEIVER;
import static com.hedera.services.bdd.suites.crypto.CryptoApproveAllowanceSuite.OWNER;
import static com.hedera.services.bdd.suites.crypto.CryptoApproveAllowanceSuite.SCHEDULED_TXN;
import static com.hedera.services.bdd.suites.crypto.CryptoApproveAllowanceSuite.SECOND_SPENDER;
import static com.hedera.services.bdd.suites.crypto.CryptoApproveAllowanceSuite.SPENDER;
import static com.hedera.services.bdd.suites.crypto.CryptoApproveAllowanceSuite.THIRD_SPENDER;
import static com.hedera.services.bdd.suites.crypto.CryptoApproveAllowanceSuite.TOKEN_WITH_CUSTOM_FEE;
import static com.hedera.services.bdd.suites.crypto.CryptoCreateSuite.ACCOUNT;
import static com.hedera.services.bdd.suites.crypto.CryptoCreateSuite.ED_25519_KEY;
import static com.hedera.services.bdd.suites.crypto.CryptoCreateSuite.LAZY_CREATION_ENABLED;
import static com.hedera.services.bdd.suites.schedule.ScheduleLongTermExecutionSpecs.SENDER_TXN;
import static com.hedera.services.bdd.suites.token.TokenPauseSpecs.DEFAULT_MIN_AUTO_RENEW_PERIOD;
import static com.hedera.services.bdd.suites.token.TokenPauseSpecs.LEDGER_AUTO_RENEW_PERIOD_MIN_DURATION;
import static com.hedera.services.bdd.suites.token.TokenPauseSpecs.TokenIdOrderingAsserts.withOrderedTokenIds;
import static com.hedera.services.bdd.suites.token.TokenTransactSpecs.SUPPLY_KEY;
import static com.hedera.services.bdd.suites.token.TokenTransactSpecs.TRANSFER_TXN;
import static com.hedera.services.yahcli.commands.validation.ValidationCommand.RECEIVER;
import static com.hederahashgraph.api.proto.java.HederaFunctionality.ContractCreate;
import static com.hederahashgraph.api.proto.java.HederaFunctionality.CryptoCreate;
import static com.hederahashgraph.api.proto.java.HederaFunctionality.CryptoTransfer;
import static com.hederahashgraph.api.proto.java.HederaFunctionality.CryptoUpdate;
import static com.hederahashgraph.api.proto.java.ResponseCodeEnum.INSUFFICIENT_PAYER_BALANCE;
import static com.hederahashgraph.api.proto.java.ResponseCodeEnum.INVALID_ACCOUNT_ID;
import static com.hederahashgraph.api.proto.java.ResponseCodeEnum.INVALID_ALIAS_KEY;
import static com.hederahashgraph.api.proto.java.ResponseCodeEnum.INVALID_SCHEDULE_ID;
import static com.hederahashgraph.api.proto.java.ResponseCodeEnum.INVALID_SIGNATURE;
import static com.hederahashgraph.api.proto.java.ResponseCodeEnum.MAX_ALLOWANCES_EXCEEDED;
import static com.hederahashgraph.api.proto.java.ResponseCodeEnum.NOT_SUPPORTED;
import static com.hederahashgraph.api.proto.java.ResponseCodeEnum.REQUESTED_NUM_AUTOMATIC_ASSOCIATIONS_EXCEEDS_ASSOCIATION_LIMIT;
import static com.hederahashgraph.api.proto.java.ResponseCodeEnum.SUCCESS;
import static com.hederahashgraph.api.proto.java.SubType.DEFAULT;
import static com.hederahashgraph.api.proto.java.TokenType.FUNGIBLE_COMMON;
import static com.hederahashgraph.api.proto.java.TokenType.NON_FUNGIBLE_UNIQUE;

import com.google.protobuf.ByteString;
import com.hedera.node.app.hapi.utils.ethereum.EthTxData;
import com.hedera.services.bdd.spec.HapiSpec;
import com.hedera.services.bdd.spec.HapiSpecOperation;
import com.hedera.services.bdd.spec.HapiSpecSetup;
import com.hedera.services.bdd.spec.keys.KeyShape;
import com.hedera.services.bdd.spec.queries.meta.HapiGetTxnRecord;
import com.hedera.services.bdd.suites.HapiSuite;
import com.hederahashgraph.api.proto.java.AccountID;
import com.hederahashgraph.api.proto.java.HederaFunctionality;
import com.hederahashgraph.api.proto.java.TokenSupplyType;
import java.util.Arrays;
import java.util.HashMap;
import java.util.List;
import java.util.Map;
import java.util.concurrent.atomic.AtomicLong;
import java.util.function.IntFunction;
import java.util.stream.IntStream;
import org.apache.logging.log4j.LogManager;
import org.apache.logging.log4j.Logger;

public class LeakyCryptoTestsSuite extends HapiSuite {
    private static final Logger log = LogManager.getLogger(LeakyCryptoTestsSuite.class);
    private static final String ASSOCIATIONS_LIMIT_PROPERTY = "entities.limitTokenAssociations";
    private static final String DEFAULT_ASSOCIATIONS_LIMIT =
            HapiSpecSetup.getDefaultNodeProps().get(ASSOCIATIONS_LIMIT_PROPERTY);

    public static void main(String... args) {
        new LeakyCryptoTestsSuite().runSuiteSync();
    }

    @Override
    public List<HapiSpec> getSpecsInSuite() {
        return List.of(
                maxAutoAssociationSpec(),
                canDissociateFromMultipleExpiredTokens(),
                cannotExceedAccountAllowanceLimit(),
                cannotExceedAllowancesTransactionLimit(),
                createAnAccountWithEVMAddressAliasAndECKey(),
                scheduledCryptoApproveAllowanceWaitForExpiryTrue(),
                txnsUsingHip583FunctionalitiesAreNotAcceptedWhenFlagsAreDisabled(),
<<<<<<< HEAD
                hollowAccountCompletionNotAcceptedWhenFlagIsDisabled(),
                getsInsufficientPayerBalanceIfSendingAccountCanPayEverythingButServiceFee(),
                hollowAccountCompletionWithEthereumTransaction());
=======
                getsInsufficientPayerBalanceIfSendingAccountCanPayEverythingButServiceFee(),
                hollowAccountCreationChargesExpectedFees());
>>>>>>> 33adfed2
    }

    private HapiSpec getsInsufficientPayerBalanceIfSendingAccountCanPayEverythingButServiceFee() {
        final var civilian = "civilian";
        final var creation = "creation";
        final var gasToOffer = 128_000L;
        final var civilianStartBalance = ONE_HUNDRED_HBARS;
        final AtomicLong gasFee = new AtomicLong();
        final AtomicLong offeredGasFee = new AtomicLong();
        final AtomicLong nodeAndNetworkFee = new AtomicLong();
        final AtomicLong maxSendable = new AtomicLong();

        return defaultHapiSpec(
                        "GetsInsufficientPayerBalanceIfSendingAccountCanPayEverythingButServiceFee")
                .given(
                        cryptoCreate(civilian).balance(civilianStartBalance),
                        uploadInitCode(EMPTY_CONSTRUCTOR_CONTRACT))
                .when(
                        contractCreate(EMPTY_CONSTRUCTOR_CONTRACT)
                                .gas(gasToOffer)
                                .payingWith(civilian)
                                .balance(0L)
                                .via(creation),
                        withOpContext(
                                (spec, opLog) -> {
                                    final var lookup = getTxnRecord(creation).logged();
                                    allRunFor(spec, lookup);
                                    final var creationRecord = lookup.getResponseRecord();
                                    final var gasUsed =
                                            creationRecord.getContractCreateResult().getGasUsed();
                                    gasFee.set(tinybarCostOfGas(spec, ContractCreate, gasUsed));
                                    offeredGasFee.set(
                                            tinybarCostOfGas(spec, ContractCreate, gasToOffer));
                                    nodeAndNetworkFee.set(
                                            creationRecord.getTransactionFee() - gasFee.get());
                                    log.info(
                                            "Network + node fees were {}, gas fee was {} (sum to"
                                                    + " {}, compare with {})",
                                            nodeAndNetworkFee::get,
                                            gasFee::get,
                                            () -> nodeAndNetworkFee.get() + gasFee.get(),
                                            creationRecord::getTransactionFee);
                                    maxSendable.set(
                                            civilianStartBalance
                                                    - 2 * nodeAndNetworkFee.get()
                                                    - gasFee.get()
                                                    - offeredGasFee.get());
                                    log.info(
                                            "Maximum amount send-able in precheck should be {}",
                                            maxSendable::get);
                                }))
                .then(
                        sourcing(
                                () ->
                                        getAccountBalance(civilian)
                                                .hasTinyBars(
                                                        civilianStartBalance
                                                                - nodeAndNetworkFee.get()
                                                                - gasFee.get())),
                        // Fire-and-forget a txn that will leave the civilian payer with 1 too few
                        // tinybars at consensus
                        cryptoTransfer(tinyBarsFromTo(civilian, FUNDING, 1))
                                .payingWith(GENESIS)
                                .deferStatusResolution(),
                        sourcing(
                                () ->
                                        contractCustomCreate(EMPTY_CONSTRUCTOR_CONTRACT, "Clone")
                                                .gas(gasToOffer)
                                                .payingWith(civilian)
                                                .balance(maxSendable.get())
                                                .hasKnownStatus(INSUFFICIENT_PAYER_BALANCE)));
    }

    private HapiSpec scheduledCryptoApproveAllowanceWaitForExpiryTrue() {
        return defaultHapiSpec("ScheduledCryptoApproveAllowanceWaitForExpiryTrue")
                .given(
                        newKeyNamed(SUPPLY_KEY),
                        cryptoCreate(TOKEN_TREASURY),
                        cryptoCreate(OWNER).balance(ONE_HUNDRED_HBARS),
                        cryptoCreate(SPENDER).balance(ONE_HUNDRED_HBARS).via(SENDER_TXN),
                        cryptoCreate(RECEIVER),
                        cryptoCreate(OTHER_RECEIVER)
                                .balance(ONE_HBAR)
                                .maxAutomaticTokenAssociations(1),
                        tokenCreate(FUNGIBLE_TOKEN)
                                .supplyType(TokenSupplyType.FINITE)
                                .tokenType(FUNGIBLE_COMMON)
                                .treasury(TOKEN_TREASURY)
                                .maxSupply(10000)
                                .initialSupply(5000),
                        tokenCreate(NON_FUNGIBLE_TOKEN)
                                .supplyType(TokenSupplyType.FINITE)
                                .tokenType(NON_FUNGIBLE_UNIQUE)
                                .treasury(TOKEN_TREASURY)
                                .maxSupply(12L)
                                .supplyKey(SUPPLY_KEY)
                                .initialSupply(0L),
                        tokenCreate(TOKEN_WITH_CUSTOM_FEE)
                                .treasury(TOKEN_TREASURY)
                                .supplyType(TokenSupplyType.FINITE)
                                .initialSupply(1000)
                                .maxSupply(5000)
                                .withCustom(fixedHtsFee(10, "0.0.0", TOKEN_TREASURY)),
                        mintToken(
                                NON_FUNGIBLE_TOKEN,
                                List.of(
                                        ByteString.copyFromUtf8("a"),
                                        ByteString.copyFromUtf8("b"))))
                .when(
                        tokenAssociate(
                                OWNER, FUNGIBLE_TOKEN, NON_FUNGIBLE_TOKEN, TOKEN_WITH_CUSTOM_FEE),
                        tokenAssociate(
                                RECEIVER,
                                FUNGIBLE_TOKEN,
                                NON_FUNGIBLE_TOKEN,
                                TOKEN_WITH_CUSTOM_FEE),
                        cryptoTransfer(
                                moving(1000, FUNGIBLE_TOKEN).between(TOKEN_TREASURY, OWNER),
                                moving(15, TOKEN_WITH_CUSTOM_FEE).between(TOKEN_TREASURY, OWNER),
                                movingUnique(NON_FUNGIBLE_TOKEN, 1L, 2L)
                                        .between(TOKEN_TREASURY, OWNER)),
                        scheduleCreate(
                                        SCHEDULED_TXN,
                                        cryptoApproveAllowance()
                                                .addCryptoAllowance(OWNER, SPENDER, 10 * ONE_HBAR)
                                                .addTokenAllowance(
                                                        OWNER, FUNGIBLE_TOKEN, SPENDER, 1500)
                                                .addTokenAllowance(
                                                        OWNER, TOKEN_WITH_CUSTOM_FEE, SPENDER, 100)
                                                .addNftAllowance(
                                                        OWNER,
                                                        NON_FUNGIBLE_TOKEN,
                                                        SPENDER,
                                                        false,
                                                        List.of(2L))
                                                .fee(ONE_HUNDRED_HBARS))
                                .waitForExpiry()
                                .withRelativeExpiry(SENDER_TXN, 8)
                                .recordingScheduledTxn())
                .then(
                        scheduleSign(SCHEDULED_TXN).alsoSigningWith(OWNER),
                        getScheduleInfo(SCHEDULED_TXN)
                                .hasScheduleId(SCHEDULED_TXN)
                                .hasWaitForExpiry()
                                .isNotExecuted()
                                .isNotDeleted()
                                .hasRelativeExpiry(SENDER_TXN, 8)
                                .hasRecordedScheduledTxn(),
                        getAccountDetails(OWNER)
                                .payingWith(GENESIS)
                                .has(
                                        accountDetailsWith()
                                                .cryptoAllowancesCount(0)
                                                .tokenAllowancesCount(0)),
                        getTokenNftInfo(NON_FUNGIBLE_TOKEN, 2L).hasNoSpender(),
                        sleepFor(12_000L),
                        cryptoCreate("foo").via("TRIGGERING_TXN"),
                        getScheduleInfo(SCHEDULED_TXN).hasCostAnswerPrecheck(INVALID_SCHEDULE_ID),
                        getAccountDetails(OWNER)
                                .payingWith(GENESIS)
                                .has(
                                        accountDetailsWith()
                                                .cryptoAllowancesCount(1)
                                                .cryptoAllowancesContaining(SPENDER, 10 * ONE_HBAR)
                                                .tokenAllowancesCount(2)
                                                .tokenAllowancesContaining(
                                                        FUNGIBLE_TOKEN, SPENDER, 1500L)
                                                .tokenAllowancesContaining(
                                                        TOKEN_WITH_CUSTOM_FEE, SPENDER, 100L)),
                        getTokenNftInfo(NON_FUNGIBLE_TOKEN, 2L).hasSpenderID(SPENDER));
    }

    private HapiSpec txnsUsingHip583FunctionalitiesAreNotAcceptedWhenFlagsAreDisabled() {
        final Map<String, String> startingProps = new HashMap<>();
        return defaultHapiSpec("txnsUsingHip583FunctionalitiesAreNotAcceptedWhenFlagsAreDisabled")
                .given(
                        remembering(
                                startingProps,
                                LAZY_CREATION_ENABLED,
                                CRYPTO_CREATE_WITH_ALIAS_ENABLED),
                        overridingTwo(
                                LAZY_CREATION_ENABLED,
                                FALSE_VALUE,
                                CRYPTO_CREATE_WITH_ALIAS_ENABLED,
                                FALSE_VALUE),
                        newKeyNamed(SECP_256K1_SOURCE_KEY).shape(SECP_256K1_SHAPE),
                        newKeyNamed(ED_25519_KEY).shape(KeyShape.ED25519))
                .when(
                        withOpContext(
                                (spec, opLog) -> {
                                    final var ecdsaKey =
                                            spec.registry().getKey(SECP_256K1_SOURCE_KEY);
                                    // create with ECDSA alias and no key
                                    final var op =
                                            cryptoCreate(ACCOUNT)
                                                    .alias(ecdsaKey.toByteString())
                                                    .hasPrecheck(NOT_SUPPORTED);
                                    // create with EVM address alias and no key
                                    final var tmp = ecdsaKey.getECDSASecp256K1().toByteArray();
                                    final var evmAddress =
                                            ByteString.copyFrom(recoverAddressFromPubKey(tmp));
                                    final var op2 =
                                            cryptoCreate(ACCOUNT)
                                                    .alias(evmAddress)
                                                    .hasPrecheck(NOT_SUPPORTED);
                                    // create with ED alias and no key
                                    final var ed25519Key = spec.registry().getKey(ED_25519_KEY);
                                    final var op3 =
                                            cryptoCreate(ACCOUNT)
                                                    .alias(ed25519Key.toByteString())
                                                    .hasPrecheck(NOT_SUPPORTED);
                                    // create with evm address alias and ECDSA key
                                    final var op4 =
                                            cryptoCreate(ACCOUNT)
                                                    .key(SECP_256K1_SOURCE_KEY)
                                                    .alias(evmAddress)
                                                    .hasPrecheck(NOT_SUPPORTED);
                                    // create with ED alias and ED key
                                    final var op5 =
                                            cryptoCreate(ACCOUNT)
                                                    .key(ED_25519_KEY)
                                                    .alias(ed25519Key.toByteString())
                                                    .hasPrecheck(NOT_SUPPORTED);
                                    // create with ECDSA alias and key
                                    final var op6 =
                                            cryptoCreate(ACCOUNT)
                                                    .key(SECP_256K1_SOURCE_KEY)
                                                    .alias(ecdsaKey.toByteString())
                                                    .hasPrecheck(NOT_SUPPORTED);
                                    // assert that an account created with ECDSA key and no alias
                                    // does not automagically set alias to evm address
                                    final var op7 =
                                            cryptoCreate(ACCOUNT).key(SECP_256K1_SOURCE_KEY);
                                    var hapiGetAccountInfo =
                                            getAccountInfo(ACCOUNT)
                                                    .has(
                                                            accountWith()
                                                                    .key(SECP_256K1_SOURCE_KEY)
                                                                    .noAlias());
                                    allRunFor(
                                            spec,
                                            op,
                                            op2,
                                            op3,
                                            op4,
                                            op5,
                                            op6,
                                            op7,
                                            hapiGetAccountInfo);
                                }))
                .then(overridingAllOfDeferred(() -> startingProps));
    }

    private HapiSpec maxAutoAssociationSpec() {
        final int MONOGAMOUS_NETWORK = 1;
        final int maxAutoAssociations = 100;
        final int ADVENTUROUS_NETWORK = 1_000;
        final String user1 = "user1";

        return defaultHapiSpec("MaxAutoAssociationSpec")
                .given(
                        overridingTwo(
                                ASSOCIATIONS_LIMIT_PROPERTY,
                                TRUE_VALUE,
                                "tokens.maxPerAccount",
                                "" + MONOGAMOUS_NETWORK))
                .when()
                .then(
                        cryptoCreate(user1)
                                .balance(ONE_HBAR)
                                .maxAutomaticTokenAssociations(maxAutoAssociations)
                                .hasPrecheck(
                                        REQUESTED_NUM_AUTOMATIC_ASSOCIATIONS_EXCEEDS_ASSOCIATION_LIMIT),
                        // Default is NOT to limit associations
                        overriding(ASSOCIATIONS_LIMIT_PROPERTY, DEFAULT_ASSOCIATIONS_LIMIT),
                        cryptoCreate(user1)
                                .balance(ONE_HBAR)
                                .maxAutomaticTokenAssociations(maxAutoAssociations),
                        getAccountInfo(user1).hasMaxAutomaticAssociations(maxAutoAssociations),
                        // Restore default
                        overriding("tokens.maxPerAccount", "" + ADVENTUROUS_NETWORK));
    }

    public HapiSpec canDissociateFromMultipleExpiredTokens() {
        final var civilian = "civilian";
        final long initialSupply = 100L;
        final long nonZeroXfer = 10L;
        final var dissociateTxn = "dissociateTxn";
        final var numTokens = 10;
        final IntFunction<String> tokenNameFn = i -> "fungible" + i;
        final String[] assocOrder = new String[numTokens];
        Arrays.setAll(assocOrder, tokenNameFn);
        final String[] dissocOrder = new String[numTokens];
        Arrays.setAll(dissocOrder, i -> tokenNameFn.apply(numTokens - 1 - i));

        return defaultHapiSpec("CanDissociateFromMultipleExpiredTokens")
                .given(
                        overriding(LEDGER_AUTO_RENEW_PERIOD_MIN_DURATION, "1"),
                        cryptoCreate(TOKEN_TREASURY),
                        cryptoCreate(civilian).balance(0L),
                        blockingOrder(
                                IntStream.range(0, numTokens)
                                        .mapToObj(
                                                i ->
                                                        tokenCreate(tokenNameFn.apply(i))
                                                                .autoRenewAccount(DEFAULT_PAYER)
                                                                .autoRenewPeriod(1L)
                                                                .initialSupply(initialSupply)
                                                                .treasury(TOKEN_TREASURY))
                                        .toArray(HapiSpecOperation[]::new)),
                        tokenAssociate(civilian, List.of(assocOrder)),
                        blockingOrder(
                                IntStream.range(0, numTokens)
                                        .mapToObj(
                                                i ->
                                                        cryptoTransfer(
                                                                moving(
                                                                                nonZeroXfer,
                                                                                tokenNameFn.apply(
                                                                                        i))
                                                                        .between(
                                                                                TOKEN_TREASURY,
                                                                                civilian)))
                                        .toArray(HapiSpecOperation[]::new)))
                .when(sleepFor(1_000L), tokenDissociate(civilian, dissocOrder).via(dissociateTxn))
                .then(
                        getTxnRecord(dissociateTxn)
                                .hasPriority(
                                        recordWith()
                                                .tokenTransfers(withOrderedTokenIds(assocOrder))),
                        overriding(
                                LEDGER_AUTO_RENEW_PERIOD_MIN_DURATION,
                                DEFAULT_MIN_AUTO_RENEW_PERIOD));
    }

    private HapiSpec cannotExceedAccountAllowanceLimit() {
        return defaultHapiSpec("CannotExceedAccountAllowanceLimit")
                .given(
                        overridingTwo(
                                HEDERA_ALLOWANCES_MAX_ACCOUNT_LIMIT, "3",
                                HEDERA_ALLOWANCES_MAX_TRANSACTION_LIMIT, "5"),
                        newKeyNamed(SUPPLY_KEY),
                        cryptoCreate(OWNER)
                                .balance(ONE_HUNDRED_HBARS)
                                .maxAutomaticTokenAssociations(10),
                        cryptoCreate(SPENDER).balance(ONE_HUNDRED_HBARS),
                        cryptoCreate(ANOTHER_SPENDER).balance(ONE_HUNDRED_HBARS),
                        cryptoCreate(SECOND_SPENDER).balance(ONE_HUNDRED_HBARS),
                        cryptoCreate(TOKEN_TREASURY)
                                .balance(100 * ONE_HUNDRED_HBARS)
                                .maxAutomaticTokenAssociations(10),
                        tokenCreate(FUNGIBLE_TOKEN)
                                .tokenType(FUNGIBLE_COMMON)
                                .supplyType(TokenSupplyType.FINITE)
                                .supplyKey(SUPPLY_KEY)
                                .maxSupply(1000L)
                                .initialSupply(10L)
                                .treasury(TOKEN_TREASURY),
                        tokenCreate(NON_FUNGIBLE_TOKEN)
                                .maxSupply(10L)
                                .initialSupply(0)
                                .supplyType(TokenSupplyType.FINITE)
                                .tokenType(NON_FUNGIBLE_UNIQUE)
                                .supplyKey(SUPPLY_KEY)
                                .treasury(TOKEN_TREASURY),
                        tokenAssociate(OWNER, FUNGIBLE_TOKEN),
                        tokenAssociate(OWNER, NON_FUNGIBLE_TOKEN),
                        mintToken(
                                        NON_FUNGIBLE_TOKEN,
                                        List.of(
                                                ByteString.copyFromUtf8("a"),
                                                ByteString.copyFromUtf8("b"),
                                                ByteString.copyFromUtf8("c")))
                                .via(NFT_TOKEN_MINT_TXN),
                        mintToken(FUNGIBLE_TOKEN, 500L).via(FUNGIBLE_TOKEN_MINT_TXN),
                        cryptoTransfer(
                                movingUnique(NON_FUNGIBLE_TOKEN, 1L, 2L, 3L)
                                        .between(TOKEN_TREASURY, OWNER)))
                .when(
                        cryptoApproveAllowance()
                                .payingWith(OWNER)
                                .addCryptoAllowance(OWNER, SPENDER, 100L)
                                .addCryptoAllowance(OWNER, SECOND_SPENDER, 100L)
                                .addTokenAllowance(OWNER, FUNGIBLE_TOKEN, SPENDER, 100L)
                                .addNftAllowance(
                                        OWNER, NON_FUNGIBLE_TOKEN, SPENDER, false, List.of(1L))
                                .fee(ONE_HBAR),
                        getAccountDetails(OWNER)
                                .payingWith(GENESIS)
                                .has(
                                        accountDetailsWith()
                                                .cryptoAllowancesCount(2)
                                                .tokenAllowancesCount(1)
                                                .nftApprovedForAllAllowancesCount(0)))
                .then(
                        cryptoCreate(THIRD_SPENDER).balance(ONE_HUNDRED_HBARS),
                        cryptoApproveAllowance()
                                .payingWith(OWNER)
                                .addCryptoAllowance(OWNER, ANOTHER_SPENDER, 100L)
                                .fee(ONE_HBAR)
                                .hasKnownStatus(MAX_ALLOWANCES_EXCEEDED),
                        // reset
                        overridingTwo(
                                HEDERA_ALLOWANCES_MAX_TRANSACTION_LIMIT, "20",
                                HEDERA_ALLOWANCES_MAX_ACCOUNT_LIMIT, "100"));
    }

    private HapiSpec createAnAccountWithEVMAddressAliasAndECKey() {
        final Map<String, String> startingProps = new HashMap<>();
        return defaultHapiSpec("CreateAnAccountWithEVMAddressAliasAndECKey")
                .given(
                        remembering(
                                startingProps,
                                LAZY_CREATION_ENABLED,
                                CRYPTO_CREATE_WITH_ALIAS_ENABLED),
                        overridingTwo(
                                LAZY_CREATION_ENABLED,
                                FALSE_VALUE,
                                CRYPTO_CREATE_WITH_ALIAS_ENABLED,
                                TRUE_VALUE),
                        newKeyNamed(SECP_256K1_SOURCE_KEY).shape(SECP_256K1_SHAPE))
                .when(
                        withOpContext(
                                (spec, opLog) -> {
                                    final var ecdsaKey =
                                            spec.registry().getKey(SECP_256K1_SOURCE_KEY);
                                    final var tmp = ecdsaKey.getECDSASecp256K1().toByteArray();
                                    final var addressBytes = recoverAddressFromPubKey(tmp);
                                    assert addressBytes.length > 0;
                                    final var evmAddressBytes = ByteString.copyFrom(addressBytes);
                                    final var op =
                                            cryptoCreate(ACCOUNT)
                                                    .key(SECP_256K1_SOURCE_KEY)
                                                    .alias(evmAddressBytes)
                                                    .balance(100 * ONE_HBAR);
                                    final var op2 =
                                            cryptoCreate(ACCOUNT)
                                                    .alias(ecdsaKey.toByteString())
                                                    .hasPrecheck(INVALID_ALIAS_KEY)
                                                    .balance(100 * ONE_HBAR);
                                    final var op3 =
                                            cryptoCreate(ACCOUNT)
                                                    .alias(evmAddressBytes)
                                                    .hasPrecheck(INVALID_ALIAS_KEY)
                                                    .balance(100 * ONE_HBAR);
                                    final var op4 =
                                            cryptoCreate(ACCOUNT)
                                                    .key(SECP_256K1_SOURCE_KEY)
                                                    .hasPrecheck(INVALID_ALIAS_KEY)
                                                    .balance(100 * ONE_HBAR);
                                    final var op5 =
                                            cryptoCreate(ACCOUNT)
                                                    .key(SECP_256K1_SOURCE_KEY)
                                                    .alias(ByteString.copyFromUtf8("Invalid alias"))
                                                    .hasPrecheck(INVALID_ALIAS_KEY)
                                                    .balance(100 * ONE_HBAR);

                                    allRunFor(spec, op, op2, op3, op4, op5);
                                    var hapiGetAccountInfo =
                                            getAccountInfo(ACCOUNT)
                                                    .has(
                                                            accountWith()
                                                                    .key(SECP_256K1_SOURCE_KEY)
                                                                    .evmAddressAlias(
                                                                            evmAddressBytes)
                                                                    .autoRenew(
                                                                            THREE_MONTHS_IN_SECONDS)
                                                                    .receiverSigReq(false));
                                    allRunFor(spec, hapiGetAccountInfo);
                                }))
                .then(overridingAllOfDeferred(() -> startingProps));
    }

    private HapiSpec cannotExceedAllowancesTransactionLimit() {
        return defaultHapiSpec("CannotExceedAllowancesTransactionLimit")
                .given(
                        newKeyNamed(SUPPLY_KEY),
                        overridingTwo(
                                HEDERA_ALLOWANCES_MAX_TRANSACTION_LIMIT, "4",
                                HEDERA_ALLOWANCES_MAX_ACCOUNT_LIMIT, "5"),
                        cryptoCreate(OWNER)
                                .balance(ONE_HUNDRED_HBARS)
                                .maxAutomaticTokenAssociations(10),
                        cryptoCreate(SPENDER).balance(ONE_HUNDRED_HBARS),
                        cryptoCreate(ANOTHER_SPENDER).balance(ONE_HUNDRED_HBARS),
                        cryptoCreate(SECOND_SPENDER).balance(ONE_HUNDRED_HBARS),
                        cryptoCreate(TOKEN_TREASURY)
                                .balance(100 * ONE_HUNDRED_HBARS)
                                .maxAutomaticTokenAssociations(10),
                        tokenCreate(FUNGIBLE_TOKEN)
                                .tokenType(FUNGIBLE_COMMON)
                                .supplyType(TokenSupplyType.FINITE)
                                .supplyKey(SUPPLY_KEY)
                                .maxSupply(1000L)
                                .initialSupply(10L)
                                .treasury(TOKEN_TREASURY),
                        tokenCreate(NON_FUNGIBLE_TOKEN)
                                .maxSupply(10L)
                                .initialSupply(0)
                                .supplyType(TokenSupplyType.FINITE)
                                .tokenType(NON_FUNGIBLE_UNIQUE)
                                .supplyKey(SUPPLY_KEY)
                                .treasury(TOKEN_TREASURY),
                        tokenAssociate(OWNER, FUNGIBLE_TOKEN),
                        tokenAssociate(OWNER, NON_FUNGIBLE_TOKEN),
                        mintToken(
                                        NON_FUNGIBLE_TOKEN,
                                        List.of(
                                                ByteString.copyFromUtf8("a"),
                                                ByteString.copyFromUtf8("b"),
                                                ByteString.copyFromUtf8("c")))
                                .via(NFT_TOKEN_MINT_TXN),
                        mintToken(FUNGIBLE_TOKEN, 500L).via(FUNGIBLE_TOKEN_MINT_TXN),
                        cryptoTransfer(
                                movingUnique(NON_FUNGIBLE_TOKEN, 1L, 2L, 3L)
                                        .between(TOKEN_TREASURY, OWNER)))
                .when(
                        cryptoApproveAllowance()
                                .payingWith(OWNER)
                                .addCryptoAllowance(OWNER, SPENDER, 100L)
                                .addCryptoAllowance(OWNER, ANOTHER_SPENDER, 100L)
                                .addCryptoAllowance(OWNER, SECOND_SPENDER, 100L)
                                .addTokenAllowance(OWNER, FUNGIBLE_TOKEN, SPENDER, 100L)
                                .addNftAllowance(
                                        OWNER, NON_FUNGIBLE_TOKEN, SPENDER, false, List.of(1L))
                                .hasPrecheck(MAX_ALLOWANCES_EXCEEDED),
                        cryptoApproveAllowance()
                                .payingWith(OWNER)
                                .addNftAllowance(
                                        OWNER,
                                        NON_FUNGIBLE_TOKEN,
                                        SPENDER,
                                        false,
                                        List.of(1L, 1L, 1L, 1L, 1L))
                                .hasPrecheck(MAX_ALLOWANCES_EXCEEDED),
                        cryptoApproveAllowance()
                                .payingWith(OWNER)
                                .addCryptoAllowance(OWNER, SPENDER, 100L)
                                .addCryptoAllowance(OWNER, SPENDER, 200L)
                                .addCryptoAllowance(OWNER, SPENDER, 100L)
                                .addCryptoAllowance(OWNER, SPENDER, 200L)
                                .addCryptoAllowance(OWNER, SPENDER, 200L)
                                .hasPrecheck(MAX_ALLOWANCES_EXCEEDED),
                        cryptoApproveAllowance()
                                .payingWith(OWNER)
                                .addTokenAllowance(OWNER, FUNGIBLE_TOKEN, SPENDER, 100L)
                                .addTokenAllowance(OWNER, FUNGIBLE_TOKEN, SPENDER, 100L)
                                .addTokenAllowance(OWNER, FUNGIBLE_TOKEN, SPENDER, 100L)
                                .addTokenAllowance(OWNER, FUNGIBLE_TOKEN, SPENDER, 100L)
                                .addTokenAllowance(OWNER, FUNGIBLE_TOKEN, SPENDER, 100L)
                                .hasPrecheck(MAX_ALLOWANCES_EXCEEDED))
                .then(
                        // reset
                        overridingTwo(
                                HEDERA_ALLOWANCES_MAX_TRANSACTION_LIMIT, "20",
                                HEDERA_ALLOWANCES_MAX_ACCOUNT_LIMIT, "100"));
    }

<<<<<<< HEAD
    private HapiSpec hollowAccountCompletionNotAcceptedWhenFlagIsDisabled() {
        final Map<String, String> startingProps = new HashMap<>();
        return defaultHapiSpec("HollowAccountCompletionWithCryptoTransfer")
                .given(
                        remembering(startingProps, LAZY_CREATION_ENABLED),
                        overriding(LAZY_CREATION_ENABLED, TRUE),
                        newKeyNamed(SECP_256K1_SOURCE_KEY).shape(SECP_256K1_SHAPE),
                        cryptoCreate(LAZY_CREATE_SPONSOR).balance(INITIAL_BALANCE * ONE_HBAR),
                        cryptoCreate(CRYPTO_TRANSFER_RECEIVER).balance(INITIAL_BALANCE * ONE_HBAR))
                .when(
                        withOpContext(
                                (spec, opLog) -> {
                                    final var ecdsaKey =
                                            spec.registry()
                                                    .getKey(SECP_256K1_SOURCE_KEY)
                                                    .getECDSASecp256K1()
                                                    .toByteArray();
                                    final var evmAddress =
                                            ByteString.copyFrom(recoverAddressFromPubKey(ecdsaKey));
                                    final var op =
                                            cryptoTransfer(
                                                            tinyBarsFromTo(
                                                                    LAZY_CREATE_SPONSOR,
                                                                    evmAddress,
                                                                    ONE_HUNDRED_HBARS))
                                                    .hasKnownStatus(SUCCESS)
                                                    .via(TRANSFER_TXN);
                                    final var op2 =
                                            getAliasedAccountInfo(SECP_256K1_SOURCE_KEY)
                                                    .has(
                                                            accountWith()
                                                                    .hasEmptyKey()
                                                                    .evmAddressAlias(evmAddress)
=======
    private HapiSpec hollowAccountCreationChargesExpectedFees() {
        final long REDUCED_NODE_FEE = 2L;
        final long REDUCED_NETWORK_FEE = 3L;
        final long REDUCED_SERVICE_FEE = 3L;
        final long REDUCED_TOTAL_FEE = REDUCED_NODE_FEE + REDUCED_NETWORK_FEE + REDUCED_SERVICE_FEE;
        final var payer = "payer";
        final var secondKey = "secondKey";
        return propertyPreservingHapiSpec("hollowAccountCreationChargesExpectedFees")
                .preserving(LAZY_CREATION_ENABLED, CRYPTO_CREATE_WITH_ALIAS_ENABLED)
                .given(
                        overridingTwo(
                                LAZY_CREATION_ENABLED,
                                "true",
                                CRYPTO_CREATE_WITH_ALIAS_ENABLED,
                                "true"),
                        newKeyNamed(SECP_256K1_SOURCE_KEY).shape(SECP_256K1_SHAPE),
                        newKeyNamed(secondKey).shape(SECP_256K1_SHAPE),
                        cryptoCreate(payer).balance(ONE_HUNDRED_HBARS + REDUCED_TOTAL_FEE),
                        reduceFeeFor(
                                List.of(CryptoTransfer, CryptoUpdate, CryptoCreate),
                                REDUCED_NODE_FEE,
                                REDUCED_NETWORK_FEE,
                                REDUCED_SERVICE_FEE))
                .when(
                        withOpContext(
                                (spec, opLog) -> {
                                    // crypto create fees check
                                    final var ecdsaKey =
                                            spec.registry().getKey(SECP_256K1_SOURCE_KEY);
                                    final var tmp = ecdsaKey.getECDSASecp256K1().toByteArray();
                                    final var addressBytes = recoverAddressFromPubKey(tmp);
                                    final var evmAddressBytes = ByteString.copyFrom(addressBytes);
                                    final var op =
                                            cryptoCreate(ACCOUNT)
                                                    .alias(evmAddressBytes)
                                                    .payingWith(payer)
                                                    .hasKnownStatus(INSUFFICIENT_PAYER_BALANCE)
                                                    .balance(ONE_HUNDRED_HBARS);
                                    final var op2 =
                                            cryptoTransfer(
                                                    tinyBarsFromTo(
                                                            GENESIS, payer, 2 * REDUCED_TOTAL_FEE));
                                    final var op3 =
                                            cryptoCreate(ACCOUNT)
                                                    .alias(evmAddressBytes)
                                                    .payingWith(payer)
                                                    .hasKnownStatus(SUCCESS)
                                                    .balance(ONE_HUNDRED_HBARS);
                                    final var op4 =
                                            getAccountBalance(payer).hasTinyBars(0).logged();
                                    allRunFor(spec, op, op2, op3, op4);

                                    // crypto transfer fees check
                                    final HapiCryptoTransfer transferToPayerAgain =
                                            cryptoTransfer(
                                                    tinyBarsFromTo(
                                                            GENESIS,
                                                            payer,
                                                            ONE_HUNDRED_HBARS
                                                                    + 2 * REDUCED_TOTAL_FEE));
                                    final var secondEvmAddress =
                                            ByteString.copyFrom(
                                                    recoverAddressFromPubKey(
                                                            spec.registry()
                                                                    .getKey(secondKey)
                                                                    .getECDSASecp256K1()
                                                                    .toByteArray()));
                                    // try to create the hollow account without having enough
                                    // balance to pay for the finalization (CryptoUpdate) fee
                                    final var op5 =
                                            cryptoTransfer(
                                                            tinyBarsFromTo(
                                                                    payer,
                                                                    secondEvmAddress,
                                                                    ONE_HUNDRED_HBARS))
                                                    .payingWith(payer)
                                                    .hasKnownStatus(INSUFFICIENT_PAYER_BALANCE)
                                                    .via(TRANSFER_TXN);
                                    final var notExistingAccountInfo =
                                            getAliasedAccountInfo(secondKey)
                                                    .hasCostAnswerPrecheck(INVALID_ACCOUNT_ID);
                                    // transfer the needed balance for the finalization fee to the
                                    // sponsor; we need + 2 * TOTAL_FEE, not 1, since we paid for
                                    // the
                                    // failed crypto transfer
                                    final var op6 =
                                            cryptoTransfer(
                                                    tinyBarsFromTo(
                                                            GENESIS, payer, 2 * REDUCED_TOTAL_FEE));
                                    // now the sponsor can successfully create the hollow account
                                    final var op7 =
                                            cryptoTransfer(
                                                            tinyBarsFromTo(
                                                                    payer,
                                                                    secondEvmAddress,
                                                                    ONE_HUNDRED_HBARS))
                                                    .payingWith(payer)
                                                    .hasKnownStatus(SUCCESS)
                                                    .via(TRANSFER_TXN);
                                    final var op8 =
                                            getAliasedAccountInfo(secondKey)
                                                    .has(
                                                            accountWith()
                                                                    .hasEmptyKey()
>>>>>>> 33adfed2
                                                                    .expectedBalanceWithChargedUsd(
                                                                            ONE_HUNDRED_HBARS, 0, 0)
                                                                    .autoRenew(
                                                                            THREE_MONTHS_IN_SECONDS)
                                                                    .receiverSigReq(false)
                                                                    .memo(LAZY_MEMO));
<<<<<<< HEAD
                                    final HapiGetTxnRecord hapiGetTxnRecord =
                                            getTxnRecord(TRANSFER_TXN)
                                                    .andAllChildRecords()
                                                    .logged();
                                    allRunFor(spec, op, op2, hapiGetTxnRecord);

                                    final AccountID newAccountID =
                                            hapiGetTxnRecord
                                                    .getChildRecord(0)
                                                    .getReceipt()
                                                    .getAccountID();
                                    spec.registry()
                                            .saveAccountId(SECP_256K1_SOURCE_KEY, newAccountID);
                                }))
                .then(
                        overriding(LAZY_CREATION_ENABLED, FALSE),
                        withOpContext(
                                (spec, opLog) -> {
                                    final var op3 =
                                            cryptoTransfer(
                                                            tinyBarsFromTo(
                                                                    LAZY_CREATE_SPONSOR,
                                                                    CRYPTO_TRANSFER_RECEIVER,
                                                                    ONE_HUNDRED_HBARS))
                                                    .payingWith(SECP_256K1_SOURCE_KEY)
                                                    .sigMapPrefixes(
                                                            uniqueWithFullPrefixesFor(
                                                                    SECP_256K1_SOURCE_KEY))
                                                    .hasPrecheck(INVALID_SIGNATURE)
                                                    .via(TRANSFER_TXN_2);

                                    allRunFor(spec, op3);
                                }));
    }

    private HapiSpec hollowAccountCompletionWithEthereumTransaction() {
        final Map<String, String> startingProps = new HashMap<>();
        final String CONTRACT = "Fuse";
        return defaultHapiSpec("HollowAccountCompletionWithEthereumTransaction")
                .given(
                        remembering(startingProps, LAZY_CREATION_ENABLED, CHAIN_ID_PROP),
                        overridingTwo(LAZY_CREATION_ENABLED, TRUE, CHAIN_ID_PROP, "298"),
                        newKeyNamed(SECP_256K1_SOURCE_KEY).shape(SECP_256K1_SHAPE),
                        cryptoCreate(RELAYER).balance(6 * ONE_MILLION_HBARS),
                        cryptoCreate(LAZY_CREATE_SPONSOR).balance(INITIAL_BALANCE * ONE_HBAR),
                        uploadInitCode(CONTRACT))
                .when()
                .then(
                        withOpContext(
                                (spec, opLog) -> {
                                    final var ecdsaKey =
                                            spec.registry()
                                                    .getKey(SECP_256K1_SOURCE_KEY)
                                                    .getECDSASecp256K1()
                                                    .toByteArray();
                                    final var evmAddress =
                                            ByteString.copyFrom(recoverAddressFromPubKey(ecdsaKey));
                                    final var op =
                                            cryptoTransfer(
                                                            tinyBarsFromTo(
                                                                    LAZY_CREATE_SPONSOR,
                                                                    evmAddress,
                                                                    2 * ONE_HUNDRED_HBARS))
                                                    .hasKnownStatus(SUCCESS)
                                                    .via(TRANSFER_TXN);

                                    final HapiGetTxnRecord hapiGetTxnRecord =
                                            getTxnRecord(TRANSFER_TXN)
                                                    .andAllChildRecords()
                                                    .logged();
                                    allRunFor(spec, op, hapiGetTxnRecord);

                                    final AccountID newAccountID =
                                            hapiGetTxnRecord
                                                    .getChildRecord(0)
                                                    .getReceipt()
                                                    .getAccountID();
                                    spec.registry()
                                            .saveAccountId(SECP_256K1_SOURCE_KEY, newAccountID);

                                    final var op2 =
                                            ethereumContractCreate(CONTRACT)
                                                    .type(
                                                            EthTxData.EthTransactionType
                                                                    .LEGACY_ETHEREUM)
                                                    .gasLimit(1_000_000)
                                                    .signingWith(SECP_256K1_SOURCE_KEY)
                                                    .payingWith(RELAYER)
                                                    .hasKnownStatus(SUCCESS)
                                                    .via(TRANSFER_TXN_2);

                                    final var op3 =
                                            getAliasedAccountInfo(SECP_256K1_SOURCE_KEY)
                                                    .has(
                                                            accountWith()
                                                                    .key(SECP_256K1_SOURCE_KEY)
                                                                    .evmAddressAlias(evmAddress));

                                    final HapiGetTxnRecord hapiGetSecondTxnRecord =
                                            getTxnRecord(TRANSFER_TXN_2)
                                                    .andAllChildRecords()
                                                    .logged();

                                    allRunFor(spec, op2, op3, hapiGetSecondTxnRecord);
                                }));
=======
                                    final var op9 =
                                            getAccountBalance(payer).hasTinyBars(0).logged();
                                    allRunFor(
                                            spec,
                                            transferToPayerAgain,
                                            op5,
                                            notExistingAccountInfo,
                                            op6,
                                            op7,
                                            op8,
                                            op9,
                                            uploadDefaultFeeSchedules(GENESIS));
                                }))
                .then(uploadDefaultFeeSchedules(GENESIS));
>>>>>>> 33adfed2
    }

    private long tinybarCostOfGas(
            final HapiSpec spec, final HederaFunctionality function, final long gasAmount) {
        final var gasThousandthsOfTinycentPrice =
                spec.fees()
                        .getCurrentOpFeeData()
                        .get(function)
                        .get(DEFAULT)
                        .getServicedata()
                        .getGas();
        final var rates = spec.ratesProvider().rates();
        return (gasThousandthsOfTinycentPrice / 1000 * rates.getHbarEquiv())
                / rates.getCentEquiv()
                * gasAmount;
    }

    @Override
    protected Logger getResultsLogger() {
        return log;
    }
}<|MERGE_RESOLUTION|>--- conflicted
+++ resolved
@@ -59,7 +59,6 @@
 import static com.hedera.services.bdd.spec.utilops.UtilVerbs.uploadDefaultFeeSchedules;
 import static com.hedera.services.bdd.spec.utilops.UtilVerbs.withOpContext;
 import static com.hedera.services.bdd.suites.contract.hapi.ContractCreateSuite.EMPTY_CONSTRUCTOR_CONTRACT;
-<<<<<<< HEAD
 import static com.hedera.services.bdd.suites.crypto.AutoAccountCreationSuite.CRYPTO_TRANSFER_RECEIVER;
 import static com.hedera.services.bdd.suites.crypto.AutoAccountCreationSuite.FALSE;
 import static com.hedera.services.bdd.suites.crypto.AutoAccountCreationSuite.LAZY_CREATE_SPONSOR;
@@ -67,9 +66,6 @@
 import static com.hedera.services.bdd.suites.crypto.AutoAccountCreationSuite.TRUE;
 import static com.hedera.services.bdd.suites.crypto.AutoAccountUpdateSuite.INITIAL_BALANCE;
 import static com.hedera.services.bdd.suites.crypto.AutoAccountUpdateSuite.TRANSFER_TXN_2;
-=======
-import static com.hedera.services.bdd.suites.crypto.AutoAccountCreationSuite.LAZY_MEMO;
->>>>>>> 33adfed2
 import static com.hedera.services.bdd.suites.crypto.CryptoApproveAllowanceSuite.ANOTHER_SPENDER;
 import static com.hedera.services.bdd.suites.crypto.CryptoApproveAllowanceSuite.FUNGIBLE_TOKEN;
 import static com.hedera.services.bdd.suites.crypto.CryptoApproveAllowanceSuite.FUNGIBLE_TOKEN_MINT_TXN;
@@ -118,6 +114,7 @@
 import com.hedera.services.bdd.spec.HapiSpecSetup;
 import com.hedera.services.bdd.spec.keys.KeyShape;
 import com.hedera.services.bdd.spec.queries.meta.HapiGetTxnRecord;
+import com.hedera.services.bdd.spec.transactions.crypto.HapiCryptoTransfer;
 import com.hedera.services.bdd.suites.HapiSuite;
 import com.hederahashgraph.api.proto.java.AccountID;
 import com.hederahashgraph.api.proto.java.HederaFunctionality;
@@ -152,14 +149,10 @@
                 createAnAccountWithEVMAddressAliasAndECKey(),
                 scheduledCryptoApproveAllowanceWaitForExpiryTrue(),
                 txnsUsingHip583FunctionalitiesAreNotAcceptedWhenFlagsAreDisabled(),
-<<<<<<< HEAD
+                getsInsufficientPayerBalanceIfSendingAccountCanPayEverythingButServiceFee(),
                 hollowAccountCompletionNotAcceptedWhenFlagIsDisabled(),
-                getsInsufficientPayerBalanceIfSendingAccountCanPayEverythingButServiceFee(),
-                hollowAccountCompletionWithEthereumTransaction());
-=======
-                getsInsufficientPayerBalanceIfSendingAccountCanPayEverythingButServiceFee(),
+                hollowAccountCompletionWithEthereumTransaction(),
                 hollowAccountCreationChargesExpectedFees());
->>>>>>> 33adfed2
     }
 
     private HapiSpec getsInsufficientPayerBalanceIfSendingAccountCanPayEverythingButServiceFee() {
@@ -718,7 +711,6 @@
                                 HEDERA_ALLOWANCES_MAX_ACCOUNT_LIMIT, "100"));
     }
 
-<<<<<<< HEAD
     private HapiSpec hollowAccountCompletionNotAcceptedWhenFlagIsDisabled() {
         final Map<String, String> startingProps = new HashMap<>();
         return defaultHapiSpec("HollowAccountCompletionWithCryptoTransfer")
@@ -752,7 +744,47 @@
                                                             accountWith()
                                                                     .hasEmptyKey()
                                                                     .evmAddressAlias(evmAddress)
-=======
+                                                                    .expectedBalanceWithChargedUsd(
+                                                                            ONE_HUNDRED_HBARS, 0, 0)
+                                                                    .autoRenew(
+                                                                            THREE_MONTHS_IN_SECONDS)
+                                                                    .receiverSigReq(false)
+                                                                    .memo(LAZY_MEMO));
+                                    final HapiGetTxnRecord hapiGetTxnRecord =
+                                            getTxnRecord(TRANSFER_TXN)
+                                                    .andAllChildRecords()
+                                                    .logged();
+                                    allRunFor(spec, op, op2, hapiGetTxnRecord);
+
+                                    final AccountID newAccountID =
+                                            hapiGetTxnRecord
+                                                    .getChildRecord(0)
+                                                    .getReceipt()
+                                                    .getAccountID();
+                                    spec.registry()
+                                            .saveAccountId(SECP_256K1_SOURCE_KEY, newAccountID);
+                                }))
+                .then(
+                        overriding(LAZY_CREATION_ENABLED, FALSE),
+                        withOpContext(
+                                (spec, opLog) -> {
+                                    final var op3 =
+                                            cryptoTransfer(
+                                                            tinyBarsFromTo(
+                                                                    LAZY_CREATE_SPONSOR,
+                                                                    CRYPTO_TRANSFER_RECEIVER,
+                                                                    ONE_HUNDRED_HBARS))
+                                                    .payingWith(SECP_256K1_SOURCE_KEY)
+                                                    .sigMapPrefixes(
+                                                            uniqueWithFullPrefixesFor(
+                                                                    SECP_256K1_SOURCE_KEY))
+                                                    .hasPrecheck(INVALID_SIGNATURE)
+                                                    .via(TRANSFER_TXN_2);
+
+                                    allRunFor(spec, op3);
+                                }));
+    }
+
     private HapiSpec hollowAccountCreationChargesExpectedFees() {
         final long REDUCED_NODE_FEE = 2L;
         final long REDUCED_NETWORK_FEE = 3L;
@@ -857,47 +889,26 @@
                                                     .has(
                                                             accountWith()
                                                                     .hasEmptyKey()
->>>>>>> 33adfed2
                                                                     .expectedBalanceWithChargedUsd(
                                                                             ONE_HUNDRED_HBARS, 0, 0)
                                                                     .autoRenew(
                                                                             THREE_MONTHS_IN_SECONDS)
                                                                     .receiverSigReq(false)
                                                                     .memo(LAZY_MEMO));
-<<<<<<< HEAD
-                                    final HapiGetTxnRecord hapiGetTxnRecord =
-                                            getTxnRecord(TRANSFER_TXN)
-                                                    .andAllChildRecords()
-                                                    .logged();
-                                    allRunFor(spec, op, op2, hapiGetTxnRecord);
-
-                                    final AccountID newAccountID =
-                                            hapiGetTxnRecord
-                                                    .getChildRecord(0)
-                                                    .getReceipt()
-                                                    .getAccountID();
-                                    spec.registry()
-                                            .saveAccountId(SECP_256K1_SOURCE_KEY, newAccountID);
+                                    final var op9 =
+                                            getAccountBalance(payer).hasTinyBars(0).logged();
+                                    allRunFor(
+                                            spec,
+                                            transferToPayerAgain,
+                                            op5,
+                                            notExistingAccountInfo,
+                                            op6,
+                                            op7,
+                                            op8,
+                                            op9,
+                                            uploadDefaultFeeSchedules(GENESIS));
                                 }))
-                .then(
-                        overriding(LAZY_CREATION_ENABLED, FALSE),
-                        withOpContext(
-                                (spec, opLog) -> {
-                                    final var op3 =
-                                            cryptoTransfer(
-                                                            tinyBarsFromTo(
-                                                                    LAZY_CREATE_SPONSOR,
-                                                                    CRYPTO_TRANSFER_RECEIVER,
-                                                                    ONE_HUNDRED_HBARS))
-                                                    .payingWith(SECP_256K1_SOURCE_KEY)
-                                                    .sigMapPrefixes(
-                                                            uniqueWithFullPrefixesFor(
-                                                                    SECP_256K1_SOURCE_KEY))
-                                                    .hasPrecheck(INVALID_SIGNATURE)
-                                                    .via(TRANSFER_TXN_2);
-
-                                    allRunFor(spec, op3);
-                                }));
+                .then(uploadDefaultFeeSchedules(GENESIS));
     }
 
     private HapiSpec hollowAccountCompletionWithEthereumTransaction() {
@@ -970,22 +981,6 @@
 
                                     allRunFor(spec, op2, op3, hapiGetSecondTxnRecord);
                                 }));
-=======
-                                    final var op9 =
-                                            getAccountBalance(payer).hasTinyBars(0).logged();
-                                    allRunFor(
-                                            spec,
-                                            transferToPayerAgain,
-                                            op5,
-                                            notExistingAccountInfo,
-                                            op6,
-                                            op7,
-                                            op8,
-                                            op9,
-                                            uploadDefaultFeeSchedules(GENESIS));
-                                }))
-                .then(uploadDefaultFeeSchedules(GENESIS));
->>>>>>> 33adfed2
     }
 
     private long tinybarCostOfGas(
