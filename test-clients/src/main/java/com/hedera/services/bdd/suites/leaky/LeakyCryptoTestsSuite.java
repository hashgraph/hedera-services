--- conflicted
+++ resolved
@@ -42,10 +42,7 @@
 import static com.hedera.services.bdd.spec.transactions.TxnVerbs.tokenCreate;
 import static com.hedera.services.bdd.spec.transactions.TxnVerbs.tokenDissociate;
 import static com.hedera.services.bdd.spec.transactions.TxnVerbs.uploadInitCode;
-<<<<<<< HEAD
-=======
 import static com.hedera.services.bdd.spec.transactions.crypto.HapiCryptoTransfer.tinyBarsFromAccountToAlias;
->>>>>>> 5d72c4a3
 import static com.hedera.services.bdd.spec.transactions.crypto.HapiCryptoTransfer.tinyBarsFromTo;
 import static com.hedera.services.bdd.spec.transactions.token.CustomFeeSpecs.fixedHtsFee;
 import static com.hedera.services.bdd.spec.transactions.token.TokenMovement.moving;
@@ -117,26 +114,18 @@
 import static com.hederahashgraph.api.proto.java.TokenType.NON_FUNGIBLE_UNIQUE;
 
 import com.google.protobuf.ByteString;
-<<<<<<< HEAD
-=======
 import com.hedera.node.app.hapi.utils.ByteStringUtils;
->>>>>>> 5d72c4a3
 import com.hedera.node.app.hapi.utils.ethereum.EthTxData;
 import com.hedera.services.bdd.spec.HapiSpec;
 import com.hedera.services.bdd.spec.HapiSpecOperation;
 import com.hedera.services.bdd.spec.HapiSpecSetup;
 import com.hedera.services.bdd.spec.keys.KeyShape;
 import com.hedera.services.bdd.spec.queries.meta.HapiGetTxnRecord;
-<<<<<<< HEAD
-import com.hedera.services.bdd.suites.HapiSuite;
-import com.hederahashgraph.api.proto.java.AccountID;
-=======
 import com.hedera.services.bdd.spec.transactions.TxnVerbs;
 import com.hedera.services.bdd.spec.transactions.crypto.HapiCryptoTransfer;
 import com.hedera.services.bdd.suites.HapiSuite;
 import com.hederahashgraph.api.proto.java.AccountID;
 import com.hederahashgraph.api.proto.java.ContractID;
->>>>>>> 5d72c4a3
 import com.hederahashgraph.api.proto.java.HederaFunctionality;
 import com.hederahashgraph.api.proto.java.TokenSupplyType;
 import java.util.Arrays;
@@ -171,17 +160,11 @@
                 createAnAccountWithEVMAddressAliasAndECKey(),
                 scheduledCryptoApproveAllowanceWaitForExpiryTrue(),
                 txnsUsingHip583FunctionalitiesAreNotAcceptedWhenFlagsAreDisabled(),
-<<<<<<< HEAD
-                hollowAccountCompletionNotAcceptedWhenFlagIsDisabled(),
-                getsInsufficientPayerBalanceIfSendingAccountCanPayEverythingButServiceFee(),
-                hollowAccountCompletionWithEthereumTransaction());
-=======
                 getsInsufficientPayerBalanceIfSendingAccountCanPayEverythingButServiceFee(),
                 hollowAccountCompletionNotAcceptedWhenFlagIsDisabled(),
                 hollowAccountCompletionWithEthereumTransaction(),
                 hollowAccountCreationChargesExpectedFees(),
                 lazyCreateViaEthereumCryptoTransfer());
->>>>>>> 5d72c4a3
     }
 
     private HapiSpec getsInsufficientPayerBalanceIfSendingAccountCanPayEverythingButServiceFee() {
@@ -760,11 +743,7 @@
 
     private HapiSpec hollowAccountCompletionNotAcceptedWhenFlagIsDisabled() {
         final Map<String, String> startingProps = new HashMap<>();
-<<<<<<< HEAD
-        return defaultHapiSpec("HollowAccountCompletionWithCryptoTransfer")
-=======
         return defaultHapiSpec("HollowAccountCompletionNotAcceptedWhenFlagIsDisabled")
->>>>>>> 5d72c4a3
                 .given(
                         remembering(startingProps, LAZY_CREATION_ENABLED),
                         overriding(LAZY_CREATION_ENABLED, TRUE),
@@ -790,19 +769,11 @@
                                                     .hasKnownStatus(SUCCESS)
                                                     .via(TRANSFER_TXN);
                                     final var op2 =
-<<<<<<< HEAD
-                                            getAliasedAccountInfo(SECP_256K1_SOURCE_KEY)
-                                                    .has(
-                                                            accountWith()
-                                                                    .hasEmptyKey()
-                                                                    .evmAddressAlias(evmAddress)
-=======
                                             getAliasedAccountInfo(evmAddress)
                                                     .has(
                                                             accountWith()
                                                                     .hasEmptyKey()
                                                                     .noAlias()
->>>>>>> 5d72c4a3
                                                                     .expectedBalanceWithChargedUsd(
                                                                             ONE_HUNDRED_HBARS, 0, 0)
                                                                     .autoRenew(
@@ -844,8 +815,6 @@
                                 }));
     }
 
-<<<<<<< HEAD
-=======
     private HapiSpec hollowAccountCreationChargesExpectedFees() {
         final long REDUCED_NODE_FEE = 2L;
         final long REDUCED_NETWORK_FEE = 3L;
@@ -972,7 +941,6 @@
                 .then(uploadDefaultFeeSchedules(GENESIS));
     }
 
->>>>>>> 5d72c4a3
     private HapiSpec hollowAccountCompletionWithEthereumTransaction() {
         final Map<String, String> startingProps = new HashMap<>();
         final String CONTRACT = "Fuse";
@@ -1030,19 +998,11 @@
                                                     .via(TRANSFER_TXN_2);
 
                                     final var op3 =
-<<<<<<< HEAD
-                                            getAliasedAccountInfo(SECP_256K1_SOURCE_KEY)
-                                                    .has(
-                                                            accountWith()
-                                                                    .key(SECP_256K1_SOURCE_KEY)
-                                                                    .evmAddressAlias(evmAddress));
-=======
                                             getAliasedAccountInfo(evmAddress)
                                                     .has(
                                                             accountWith()
                                                                     .key(SECP_256K1_SOURCE_KEY)
                                                                     .noAlias());
->>>>>>> 5d72c4a3
 
                                     final HapiGetTxnRecord hapiGetSecondTxnRecord =
                                             getTxnRecord(TRANSFER_TXN_2)
@@ -1053,8 +1013,6 @@
                                 }));
     }
 
-<<<<<<< HEAD
-=======
     private HapiSpec lazyCreateViaEthereumCryptoTransfer() {
         final var RECIPIENT_KEY = "lazyAccountRecipient";
         final var lazyCreateTxn = "payTxn";
@@ -1181,7 +1139,6 @@
                                 }));
     }
 
->>>>>>> 5d72c4a3
     private long tinybarCostOfGas(
             final HapiSpec spec, final HederaFunctionality function, final long gasAmount) {
         final var gasThousandthsOfTinycentPrice =
