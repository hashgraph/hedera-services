package com.hedera.services.bdd.suites.contract.hapi;

/*-
 * ‌
 * Hedera Services Test Clients
 * ​
 * Copyright (C) 2018 - 2021 Hedera Hashgraph, LLC
 * ​
 * Licensed under the Apache License, Version 2.0 (the "License");
 * you may not use this file except in compliance with the License.
 * You may obtain a copy of the License at
 *
 *      http://www.apache.org/licenses/LICENSE-2.0
 *
 * Unless required by applicable law or agreed to in writing, software
 * distributed under the License is distributed on an "AS IS" BASIS,
 * WITHOUT WARRANTIES OR CONDITIONS OF ANY KIND, either express or implied.
 * See the License for the specific language governing permissions and
 * limitations under the License.
 * ‍
 */

import com.hedera.services.bdd.spec.HapiApiSpec;
import com.hedera.services.bdd.spec.infrastructure.meta.ContractResources;
import com.hedera.services.bdd.suites.HapiApiSuite;
import org.apache.logging.log4j.LogManager;
import org.apache.logging.log4j.Logger;

import java.util.List;

import static com.hedera.services.bdd.spec.HapiApiSpec.defaultHapiSpec;
import static com.hedera.services.bdd.spec.assertions.ContractInfoAsserts.contractWith;
<<<<<<< HEAD
import static com.hedera.services.bdd.spec.queries.QueryVerbs.getAccountBalance;
import static com.hedera.services.bdd.spec.queries.QueryVerbs.getContractInfo;
import static com.hedera.services.bdd.spec.transactions.TxnVerbs.contractCustomCreate;
=======
import static com.hedera.services.bdd.spec.infrastructure.meta.ContractResources.PAYABLE_CONSTRUCTOR;
import static com.hedera.services.bdd.spec.infrastructure.meta.ContractResources.SELF_DESTRUCT_CALL_ABI;
import static com.hedera.services.bdd.spec.queries.QueryVerbs.getAccountBalance;
import static com.hedera.services.bdd.spec.queries.QueryVerbs.getContractInfo;
import static com.hedera.services.bdd.spec.transactions.TxnVerbs.contractCall;
>>>>>>> d726e737
import static com.hedera.services.bdd.spec.transactions.TxnVerbs.contractCreate;
import static com.hedera.services.bdd.spec.transactions.TxnVerbs.contractDelete;
import static com.hedera.services.bdd.spec.transactions.TxnVerbs.cryptoCreate;
import static com.hedera.services.bdd.spec.transactions.TxnVerbs.systemContractDelete;
import static com.hedera.services.bdd.spec.transactions.TxnVerbs.systemContractUndelete;
<<<<<<< HEAD
import static com.hedera.services.bdd.spec.transactions.TxnVerbs.uploadInitCode;
=======
import static com.hedera.services.bdd.spec.transactions.TxnVerbs.tokenAssociate;
import static com.hedera.services.bdd.spec.transactions.TxnVerbs.tokenCreate;
import static com.hedera.services.bdd.spec.transactions.TxnVerbs.tokenUpdate;
import static com.hedera.services.bdd.spec.utilops.UtilVerbs.newKeyNamed;
import static com.hederahashgraph.api.proto.java.ResponseCodeEnum.ACCOUNT_IS_TREASURY;
import static com.hederahashgraph.api.proto.java.ResponseCodeEnum.CONTRACT_EXECUTION_EXCEPTION;
>>>>>>> d726e737
import static com.hederahashgraph.api.proto.java.ResponseCodeEnum.INVALID_SIGNATURE;
import static com.hederahashgraph.api.proto.java.ResponseCodeEnum.MODIFYING_IMMUTABLE_CONTRACT;
import static com.hederahashgraph.api.proto.java.ResponseCodeEnum.NOT_SUPPORTED;
import static com.hederahashgraph.api.proto.java.ResponseCodeEnum.OK;

public class ContractDeleteSuite extends HapiApiSuite {
	private static final Logger log = LogManager.getLogger(ContractDeleteSuite.class);
	private static final String CONTRACT = "Multipurpose";
	private static final String PAYABLE_CONSTRUCTOR = "PayableConstructor";

	public static void main(String... args) {
		new ContractDeleteSuite().runSuiteAsync();
	}

	@Override
	public boolean canRunAsync() {
		return true;
	}

	@Override
	public List<HapiApiSpec> getSpecsInSuite() {
		return List.of(new HapiApiSpec[]{
						rejectsWithoutProperSig(),
						systemCannotDeleteOrUndeleteContracts(),
						deleteWorksWithMutableContract(),
						deleteFailsWithImmutableContract(),
						deleteTransfersToAccount(),
						deleteTransfersToContract(),
						cannotDeleteOrSelfDestructTokenTreasury()
				}
		);
	}

	HapiApiSpec cannotDeleteOrSelfDestructTokenTreasury() {
		final var firstContractTreasury = "contract1";
		final var secondContractTreasury = "contract2";
		final var someToken = "someToken";
		final var initcode = "initcode";
		final var multiKey = "multi";
		final var escapeRoute = "civilian";

		return defaultHapiSpec("CannotDeleteOrSelfDestructTokenTreasury")
				.given(
						newKeyNamed(multiKey),
						cryptoCreate(escapeRoute),
						fileCreate(initcode)
								.path(ContractResources.SELF_DESTRUCT_CALLABLE),
						contractCreate(firstContractTreasury)
								.adminKey(multiKey)
								.bytecode(initcode)
								.balance(123),
						contractCreate(secondContractTreasury)
								.adminKey(multiKey)
								.bytecode(initcode)
								.balance(321),
						tokenCreate(someToken)
								.adminKey(multiKey)
								.treasury(firstContractTreasury)
				).when(
						contractDelete(firstContractTreasury)
								.hasKnownStatus(ACCOUNT_IS_TREASURY),
						tokenAssociate(secondContractTreasury, someToken),
						tokenUpdate(someToken).treasury(secondContractTreasury),
						contractDelete(firstContractTreasury),
						contractCall(secondContractTreasury, SELF_DESTRUCT_CALL_ABI)
								.hasKnownStatus(CONTRACT_EXECUTION_EXCEPTION),
						tokenAssociate(escapeRoute, someToken),
						tokenUpdate(someToken).treasury(escapeRoute)
				).then(
						contractCall(secondContractTreasury, SELF_DESTRUCT_CALL_ABI)
				);
	}

	HapiApiSpec rejectsWithoutProperSig() {
		return defaultHapiSpec("ScDelete")
				.given(
						uploadInitCode(CONTRACT),
						contractCreate(CONTRACT)
				).when().then(
						contractDelete(CONTRACT)
								.signedBy(GENESIS)
								.hasKnownStatus(INVALID_SIGNATURE)
				);
	}

	private HapiApiSpec systemCannotDeleteOrUndeleteContracts() {
		return defaultHapiSpec("SystemCannotDeleteOrUndeleteContracts")
				.given(
<<<<<<< HEAD
						uploadInitCode(CONTRACT),
						contractCreate(CONTRACT)
				).when( ).then(
						systemContractDelete(CONTRACT)
=======
						contractCreate("test-contract")
				).when().then(
						systemContractDelete("test-contract")
>>>>>>> d726e737
								.payingWith(SYSTEM_DELETE_ADMIN)
								.hasPrecheck(NOT_SUPPORTED),
						systemContractUndelete(CONTRACT)
								.payingWith(SYSTEM_UNDELETE_ADMIN)
								.hasPrecheck(NOT_SUPPORTED),
						getContractInfo(CONTRACT).hasAnswerOnlyPrecheck(OK)
				);
	}

	private HapiApiSpec deleteWorksWithMutableContract() {
		return defaultHapiSpec("DeleteWorksWithMutableContract")
				.given(
						uploadInitCode(CONTRACT),
						contractCreate(CONTRACT)
				).when().then(
						contractDelete(CONTRACT),
						getContractInfo(CONTRACT)
								.has(contractWith().isDeleted())
				);
	}

	private HapiApiSpec deleteFailsWithImmutableContract() {
		return defaultHapiSpec("DeleteFailsWithImmutableContract")
				.given(
						uploadInitCode(CONTRACT),
						contractCreate(CONTRACT).omitAdminKey()
				).when().then(
						contractDelete(CONTRACT).hasKnownStatus(MODIFYING_IMMUTABLE_CONTRACT)
				);
	}

	private HapiApiSpec deleteTransfersToAccount() {
		return defaultHapiSpec("DeleteTransfersToAccount")
				.given(
						cryptoCreate("receiver").balance(0L),
						uploadInitCode(PAYABLE_CONSTRUCTOR),
						contractCreate(PAYABLE_CONSTRUCTOR).balance(1L)
				).when(
						contractDelete(PAYABLE_CONSTRUCTOR).transferAccount("receiver")
				).then(
						getAccountBalance("receiver").hasTinyBars(1L)
				);
	}

	private HapiApiSpec deleteTransfersToContract() {
		final var suffix = "Receiver";

		return defaultHapiSpec("DeleteTransfersToContract")
				.given(
						uploadInitCode(PAYABLE_CONSTRUCTOR),
						contractCreate(PAYABLE_CONSTRUCTOR).balance(0L),
						contractCustomCreate(PAYABLE_CONSTRUCTOR, suffix).balance(1L)
				).when(
						contractDelete(PAYABLE_CONSTRUCTOR).transferContract(PAYABLE_CONSTRUCTOR + suffix)
				).then(
						getAccountBalance(PAYABLE_CONSTRUCTOR + suffix).hasTinyBars(1L)
				);
	}

	@Override
	protected Logger getResultsLogger() {
		return log;
	}
}<|MERGE_RESOLUTION|>--- conflicted
+++ resolved
@@ -21,7 +21,6 @@
  */
 
 import com.hedera.services.bdd.spec.HapiApiSpec;
-import com.hedera.services.bdd.spec.infrastructure.meta.ContractResources;
 import com.hedera.services.bdd.suites.HapiApiSuite;
 import org.apache.logging.log4j.LogManager;
 import org.apache.logging.log4j.Logger;
@@ -30,36 +29,11 @@
 
 import static com.hedera.services.bdd.spec.HapiApiSpec.defaultHapiSpec;
 import static com.hedera.services.bdd.spec.assertions.ContractInfoAsserts.contractWith;
-<<<<<<< HEAD
 import static com.hedera.services.bdd.spec.queries.QueryVerbs.getAccountBalance;
 import static com.hedera.services.bdd.spec.queries.QueryVerbs.getContractInfo;
-import static com.hedera.services.bdd.spec.transactions.TxnVerbs.contractCustomCreate;
-=======
-import static com.hedera.services.bdd.spec.infrastructure.meta.ContractResources.PAYABLE_CONSTRUCTOR;
-import static com.hedera.services.bdd.spec.infrastructure.meta.ContractResources.SELF_DESTRUCT_CALL_ABI;
-import static com.hedera.services.bdd.spec.queries.QueryVerbs.getAccountBalance;
-import static com.hedera.services.bdd.spec.queries.QueryVerbs.getContractInfo;
-import static com.hedera.services.bdd.spec.transactions.TxnVerbs.contractCall;
->>>>>>> d726e737
-import static com.hedera.services.bdd.spec.transactions.TxnVerbs.contractCreate;
-import static com.hedera.services.bdd.spec.transactions.TxnVerbs.contractDelete;
-import static com.hedera.services.bdd.spec.transactions.TxnVerbs.cryptoCreate;
-import static com.hedera.services.bdd.spec.transactions.TxnVerbs.systemContractDelete;
-import static com.hedera.services.bdd.spec.transactions.TxnVerbs.systemContractUndelete;
-<<<<<<< HEAD
-import static com.hedera.services.bdd.spec.transactions.TxnVerbs.uploadInitCode;
-=======
-import static com.hedera.services.bdd.spec.transactions.TxnVerbs.tokenAssociate;
-import static com.hedera.services.bdd.spec.transactions.TxnVerbs.tokenCreate;
-import static com.hedera.services.bdd.spec.transactions.TxnVerbs.tokenUpdate;
+import static com.hedera.services.bdd.spec.transactions.TxnVerbs.*;
 import static com.hedera.services.bdd.spec.utilops.UtilVerbs.newKeyNamed;
-import static com.hederahashgraph.api.proto.java.ResponseCodeEnum.ACCOUNT_IS_TREASURY;
-import static com.hederahashgraph.api.proto.java.ResponseCodeEnum.CONTRACT_EXECUTION_EXCEPTION;
->>>>>>> d726e737
-import static com.hederahashgraph.api.proto.java.ResponseCodeEnum.INVALID_SIGNATURE;
-import static com.hederahashgraph.api.proto.java.ResponseCodeEnum.MODIFYING_IMMUTABLE_CONTRACT;
-import static com.hederahashgraph.api.proto.java.ResponseCodeEnum.NOT_SUPPORTED;
-import static com.hederahashgraph.api.proto.java.ResponseCodeEnum.OK;
+import static com.hederahashgraph.api.proto.java.ResponseCodeEnum.*;
 
 public class ContractDeleteSuite extends HapiApiSuite {
 	private static final Logger log = LogManager.getLogger(ContractDeleteSuite.class);
@@ -93,7 +67,8 @@
 		final var firstContractTreasury = "contract1";
 		final var secondContractTreasury = "contract2";
 		final var someToken = "someToken";
-		final var initcode = "initcode";
+		final var selfDestructCallable = "SelfDestructCallable";
+		final var selfDestructCallable2 = "SelfDestructCallable";
 		final var multiKey = "multi";
 		final var escapeRoute = "civilian";
 
@@ -101,31 +76,29 @@
 				.given(
 						newKeyNamed(multiKey),
 						cryptoCreate(escapeRoute),
-						fileCreate(initcode)
-								.path(ContractResources.SELF_DESTRUCT_CALLABLE),
-						contractCreate(firstContractTreasury)
+
+						uploadInitCode(selfDestructCallable),
+						contractCustomCreate(selfDestructCallable, "1")
 								.adminKey(multiKey)
-								.bytecode(initcode)
 								.balance(123),
-						contractCreate(secondContractTreasury)
+						contractCustomCreate(selfDestructCallable, "2")
 								.adminKey(multiKey)
-								.bytecode(initcode)
 								.balance(321),
 						tokenCreate(someToken)
 								.adminKey(multiKey)
-								.treasury(firstContractTreasury)
+								.treasury(selfDestructCallable + "1")
 				).when(
-						contractDelete(firstContractTreasury)
+						contractDelete(selfDestructCallable + "1")
 								.hasKnownStatus(ACCOUNT_IS_TREASURY),
-						tokenAssociate(secondContractTreasury, someToken),
-						tokenUpdate(someToken).treasury(secondContractTreasury),
-						contractDelete(firstContractTreasury),
-						contractCall(secondContractTreasury, SELF_DESTRUCT_CALL_ABI)
+						tokenAssociate(selfDestructCallable + "2", someToken),
+						tokenUpdate(someToken).treasury(selfDestructCallable + "2"),
+						contractDelete(selfDestructCallable + "1"),
+						contractCall(selfDestructCallable + "2", "destroy")
 								.hasKnownStatus(CONTRACT_EXECUTION_EXCEPTION),
 						tokenAssociate(escapeRoute, someToken),
 						tokenUpdate(someToken).treasury(escapeRoute)
 				).then(
-						contractCall(secondContractTreasury, SELF_DESTRUCT_CALL_ABI)
+						contractCall(selfDestructCallable + "2", "destroy")
 				);
 	}
 
@@ -144,16 +117,10 @@
 	private HapiApiSpec systemCannotDeleteOrUndeleteContracts() {
 		return defaultHapiSpec("SystemCannotDeleteOrUndeleteContracts")
 				.given(
-<<<<<<< HEAD
 						uploadInitCode(CONTRACT),
 						contractCreate(CONTRACT)
 				).when( ).then(
 						systemContractDelete(CONTRACT)
-=======
-						contractCreate("test-contract")
-				).when().then(
-						systemContractDelete("test-contract")
->>>>>>> d726e737
 								.payingWith(SYSTEM_DELETE_ADMIN)
 								.hasPrecheck(NOT_SUPPORTED),
 						systemContractUndelete(CONTRACT)
