/*
 * Copyright (C) 2021-2022 Hedera Hashgraph, LLC
 *
 * Licensed under the Apache License, Version 2.0 (the "License");
 * you may not use this file except in compliance with the License.
 * You may obtain a copy of the License at
 *
 *      http://www.apache.org/licenses/LICENSE-2.0
 *
 * Unless required by applicable law or agreed to in writing, software
 * distributed under the License is distributed on an "AS IS" BASIS,
 * WITHOUT WARRANTIES OR CONDITIONS OF ANY KIND, either express or implied.
 * See the License for the specific language governing permissions and
 * limitations under the License.
 */
package com.hedera.services.bdd.suites.contract.precompile;

import static com.hedera.services.bdd.spec.HapiSpec.defaultHapiSpec;
import static com.hedera.services.bdd.spec.assertions.AccountDetailsAsserts.accountDetailsWith;
import static com.hedera.services.bdd.spec.assertions.AssertUtils.inOrder;
import static com.hedera.services.bdd.spec.assertions.ContractFnResultAsserts.resultWith;
import static com.hedera.services.bdd.spec.assertions.ContractLogAsserts.logWith;
import static com.hedera.services.bdd.spec.assertions.TransactionRecordAsserts.recordWith;
import static com.hedera.services.bdd.spec.keys.KeyShape.DELEGATE_CONTRACT;
import static com.hedera.services.bdd.spec.keys.KeyShape.sigs;
import static com.hedera.services.bdd.spec.keys.SigControl.ON;
import static com.hedera.services.bdd.spec.queries.QueryVerbs.getAccountBalance;
import static com.hedera.services.bdd.spec.queries.QueryVerbs.getAccountDetails;
import static com.hedera.services.bdd.spec.queries.QueryVerbs.getAccountInfo;
import static com.hedera.services.bdd.spec.queries.QueryVerbs.getContractInfo;
import static com.hedera.services.bdd.spec.queries.QueryVerbs.getTokenInfo;
import static com.hedera.services.bdd.spec.queries.QueryVerbs.getTxnRecord;
import static com.hedera.services.bdd.spec.transactions.TxnVerbs.contractCall;
import static com.hedera.services.bdd.spec.transactions.TxnVerbs.contractCreate;
import static com.hedera.services.bdd.spec.transactions.TxnVerbs.cryptoApproveAllowance;
import static com.hedera.services.bdd.spec.transactions.TxnVerbs.cryptoCreate;
import static com.hedera.services.bdd.spec.transactions.TxnVerbs.cryptoTransfer;
import static com.hedera.services.bdd.spec.transactions.TxnVerbs.cryptoUpdate;
import static com.hedera.services.bdd.spec.transactions.TxnVerbs.mintToken;
import static com.hedera.services.bdd.spec.transactions.TxnVerbs.tokenAssociate;
import static com.hedera.services.bdd.spec.transactions.TxnVerbs.tokenCreate;
import static com.hedera.services.bdd.spec.transactions.TxnVerbs.uploadInitCode;
import static com.hedera.services.bdd.spec.transactions.token.CustomFeeSpecs.fixedHbarFee;
import static com.hedera.services.bdd.spec.transactions.token.CustomFeeSpecs.fixedHbarFeeInheritingRoyaltyCollector;
import static com.hedera.services.bdd.spec.transactions.token.CustomFeeSpecs.fixedHtsFee;
import static com.hedera.services.bdd.spec.transactions.token.CustomFeeSpecs.fixedHtsFeeInheritingRoyaltyCollector;
import static com.hedera.services.bdd.spec.transactions.token.CustomFeeSpecs.fractionalFee;
import static com.hedera.services.bdd.spec.transactions.token.CustomFeeSpecs.royaltyFeeWithFallback;
import static com.hedera.services.bdd.spec.transactions.token.TokenMovement.moving;
import static com.hedera.services.bdd.spec.transactions.token.TokenMovement.movingUnique;
import static com.hedera.services.bdd.spec.utilops.CustomSpecAssert.allRunFor;
import static com.hedera.services.bdd.spec.utilops.UtilVerbs.accountAmount;
import static com.hedera.services.bdd.spec.utilops.UtilVerbs.childRecordsCheck;
import static com.hedera.services.bdd.spec.utilops.UtilVerbs.newKeyNamed;
import static com.hedera.services.bdd.spec.utilops.UtilVerbs.nftTransfer;
<<<<<<< HEAD
import static com.hedera.services.bdd.spec.utilops.UtilVerbs.overriding;
=======
>>>>>>> 55c39933
import static com.hedera.services.bdd.spec.utilops.UtilVerbs.tokenTransferList;
import static com.hedera.services.bdd.spec.utilops.UtilVerbs.tokenTransferLists;
import static com.hedera.services.bdd.spec.utilops.UtilVerbs.withOpContext;
import static com.hedera.services.bdd.suites.contract.Utils.asAddress;
import static com.hedera.services.bdd.suites.contract.Utils.eventSignatureOf;
import static com.hedera.services.bdd.suites.contract.Utils.parsedToByteString;
import static com.hedera.services.bdd.suites.contract.precompile.ERCPrecompileSuite.TRANSFER_SIGNATURE;
import static com.hedera.services.bdd.suites.utils.MiscEETUtils.metadata;
import static com.hedera.services.bdd.suites.utils.contracts.precompile.HTSPrecompileResult.htsPrecompileResult;
import static com.hederahashgraph.api.proto.java.ResponseCodeEnum.AMOUNT_EXCEEDS_ALLOWANCE;
import static com.hederahashgraph.api.proto.java.ResponseCodeEnum.CONTRACT_REVERT_EXECUTED;
import static com.hederahashgraph.api.proto.java.ResponseCodeEnum.INVALID_FULL_PREFIX_SIGNATURE_FOR_PRECOMPILE;
import static com.hederahashgraph.api.proto.java.ResponseCodeEnum.SPENDER_DOES_NOT_HAVE_ALLOWANCE;
import static com.hederahashgraph.api.proto.java.ResponseCodeEnum.SUCCESS;
import static com.hederahashgraph.api.proto.java.TokenType.FUNGIBLE_COMMON;
import static com.hederahashgraph.api.proto.java.TokenType.NON_FUNGIBLE_UNIQUE;

import com.esaulpaugh.headlong.abi.Tuple;
<<<<<<< HEAD
import com.hedera.services.bdd.spec.HapiApiSpec;
=======
import com.google.protobuf.ByteString;
import com.hedera.node.app.hapi.utils.ByteStringUtils;
import com.hedera.node.app.hapi.utils.contracts.ParsingConstants.FunctionType;
import com.hedera.services.bdd.spec.HapiSpec;
>>>>>>> 55c39933
import com.hedera.services.bdd.spec.assertions.ContractInfoAsserts;
import com.hedera.services.bdd.spec.assertions.NonFungibleTransfers;
import com.hedera.services.bdd.spec.assertions.SomeFungibleTransfers;
import com.hedera.services.bdd.spec.keys.KeyShape;
import com.hedera.services.bdd.spec.transactions.contract.HapiParserUtil;
import com.hedera.services.bdd.spec.transactions.token.TokenMovement;
<<<<<<< HEAD
import com.hedera.services.bdd.suites.HapiApiSuite;
import com.hedera.services.contracts.ParsingConstants.FunctionType;
import com.hedera.services.legacy.proto.utils.ByteStringUtils;
=======
import com.hedera.services.bdd.suites.HapiSuite;
>>>>>>> 55c39933
import com.hederahashgraph.api.proto.java.TokenSupplyType;
import com.hederahashgraph.api.proto.java.TokenType;
import java.math.BigInteger;
import java.util.List;
import java.util.OptionalLong;
import org.apache.logging.log4j.LogManager;
import org.apache.logging.log4j.Logger;

public class CryptoTransferHTSSuite extends HapiSuite {
    private static final Logger log = LogManager.getLogger(CryptoTransferHTSSuite.class);

    private static final long GAS_TO_OFFER = 4_000_000L;
    private static final long TOTAL_SUPPLY = 1_000;
    private static final String FUNGIBLE_TOKEN = "TokenA";
    private static final String NFT_TOKEN = "Token_NFT";

    private static final String RECEIVER = "receiver";
    private static final String RECEIVER2 = "receiver2";
    private static final String SENDER = "sender";
    private static final String SENDER2 = "sender2";
    private static final KeyShape DELEGATE_CONTRACT_KEY_SHAPE =
            KeyShape.threshOf(1, KeyShape.SIMPLE, DELEGATE_CONTRACT);

    private static final String DELEGATE_KEY = "contractKey";
    private static final String CONTRACT = "CryptoTransfer";
    private static final String MULTI_KEY = "purpose";
    private static final String HTS_TRANSFER_FROM_CONTRACT = "HtsTransferFrom";
    private static final String OWNER = "Owner";
    private static final String HTS_TRANSFER_FROM = "htsTransferFrom";
    private static final String HTS_TRANSFER_FROM_NFT = "htsTransferFromNFT";
    private static final String TRANSFER_MULTIPLE_TOKENS = "transferMultipleTokens";
    private static final ByteString META1 = ByteStringUtils.wrapUnsafely("meta1".getBytes());
    private static final ByteString META2 = ByteStringUtils.wrapUnsafely("meta2".getBytes());
    private static final ByteString META3 = ByteStringUtils.wrapUnsafely("meta3".getBytes());
    private static final ByteString META4 = ByteStringUtils.wrapUnsafely("meta4".getBytes());
    private static final ByteString META5 = ByteStringUtils.wrapUnsafely("meta5".getBytes());
    private static final ByteString META6 = ByteStringUtils.wrapUnsafely("meta6".getBytes());
    private static final ByteString META7 = ByteStringUtils.wrapUnsafely("meta7".getBytes());
    private static final ByteString META8 = ByteStringUtils.wrapUnsafely("meta8".getBytes());
    private static final String NFT_TOKEN_WITH_FIXED_HBAR_FEE = "nftTokenWithFixedHbarFee";
    private static final String NFT_TOKEN_WITH_FIXED_TOKEN_FEE = "nftTokenWithFixedTokenFee";
    private static final String NFT_TOKEN_WITH_ROYALTY_FEE_WITH_HBAR_FALLBACK =
            "nftTokenWithRoyaltyFeeWithHbarFallback";
    private static final String NFT_TOKEN_WITH_ROYALTY_FEE_WITH_TOKEN_FALLBACK =
            "nftTokenWithRoyaltyFeeWithTokenFallback";
    private static final String FUNGIBLE_TOKEN_FEE = "fungibleTokenFee";
    private static final String RECEIVER_SIGNATURE = "receiverSignature";
    private static final String APPROVE_TXN = "approveTxn";

<<<<<<< HEAD
    public static void main(String... args) {
=======
    public static void main(final String... args) {
>>>>>>> 55c39933
        new CryptoTransferHTSSuite().runSuiteAsync();
    }

    @Override
    public boolean canRunConcurrent() {
        return true;
    }

    @Override
    public List<HapiSpec> getSpecsInSuite() {
        return List.of(
<<<<<<< HEAD
                new HapiApiSpec[] {
                    nonNestedCryptoTransferForFungibleToken(),
                    nonNestedCryptoTransferForFungibleTokenWithMultipleReceivers(),
                    nonNestedCryptoTransferForNonFungibleToken(),
                    nonNestedCryptoTransferForMultipleNonFungibleTokens(),
                    nonNestedCryptoTransferForFungibleAndNonFungibleToken(),
                    nonNestedCryptoTransferForFungibleTokenWithMultipleSendersAndReceiversAndNonFungibleTokens(),
                    repeatedTokenIdsAreAutomaticallyConsolidated(),
                    activeContractInFrameIsVerifiedWithoutNeedForSignature(),
                    hapiTransferFromForFungibleToken(),
                    hapiTransferFromForNFT(),
                });
=======
                nonNestedCryptoTransferForFungibleToken(),
                nonNestedCryptoTransferForFungibleTokenWithMultipleReceivers(),
                nonNestedCryptoTransferForNonFungibleToken(),
                nonNestedCryptoTransferForMultipleNonFungibleTokens(),
                nonNestedCryptoTransferForFungibleAndNonFungibleToken(),
                nonNestedCryptoTransferForFungibleTokenWithMultipleSendersAndReceiversAndNonFungibleTokens(),
                repeatedTokenIdsAreAutomaticallyConsolidated(),
                activeContractInFrameIsVerifiedWithoutNeedForSignature(),
                hapiTransferFromForFungibleToken(),
                hapiTransferFromForNFT(),
                cryptoTransferNFTsWithCustomFeesMixedScenario(),
                hapiTransferFromForNFTWithCustomFeesWithoutApproveFails(),
                hapiTransferFromForNFTWithCustomFeesWithApproveForAll(),
                hapiTransferFromForNFTWithCustomFeesWithBothApproveForAllAndAssignedSpender(),
                hapiTransferFromForFungibleTokenWithCustomFeesWithoutApproveFails(),
                hapiTransferFromForFungibleTokenWithCustomFeesWithBothApproveForAllAndAssignedSpender());
>>>>>>> 55c39933
    }

    private HapiSpec hapiTransferFromForFungibleToken() {
        final var theSpender = "spender";
        final var allowance = 10L;
        final var successfulTransferFromTxn = "txn";
        final var successfulTransferFromTxn2 = "txn2";
        final var revertingTransferFromTxn = "revertWhenMoreThanAllowance";
        final var revertingTransferFromTxn2 = "revertingTxn";
        return defaultHapiSpec("hapiTransferFromForFungibleToken")
                .given(
                        newKeyNamed(MULTI_KEY),
                        cryptoCreate(OWNER)
                                .balance(100 * ONE_HUNDRED_HBARS)
                                .maxAutomaticTokenAssociations(5),
                        cryptoCreate(theSpender).maxAutomaticTokenAssociations(5),
                        cryptoCreate(RECEIVER).maxAutomaticTokenAssociations(5),
                        tokenCreate(FUNGIBLE_TOKEN)
                                .tokenType(TokenType.FUNGIBLE_COMMON)
                                .supplyType(TokenSupplyType.FINITE)
                                .initialSupply(10L)
                                .maxSupply(1000L)
                                .supplyKey(MULTI_KEY)
                                .treasury(OWNER),
                        uploadInitCode(HTS_TRANSFER_FROM_CONTRACT),
                        contractCreate(HTS_TRANSFER_FROM_CONTRACT),
                        cryptoApproveAllowance()
                                .payingWith(DEFAULT_PAYER)
                                .addTokenAllowance(
                                        OWNER,
                                        FUNGIBLE_TOKEN,
                                        HTS_TRANSFER_FROM_CONTRACT,
                                        allowance)
                                .via("baseApproveTxn")
                                .signedBy(DEFAULT_PAYER, OWNER)
                                .fee(ONE_HBAR),
                        getAccountDetails(OWNER)
                                .payingWith(GENESIS)
                                .has(
                                        accountDetailsWith()
                                                .tokenAllowancesContaining(
                                                        FUNGIBLE_TOKEN,
                                                        HTS_TRANSFER_FROM_CONTRACT,
                                                        allowance)))
                .when(
                        withOpContext(
                                (spec, opLog) ->
                                        allRunFor(
                                                spec,
                                                // trying to transfer more than allowance should
                                                // revert
                                                contractCall(
                                                                HTS_TRANSFER_FROM_CONTRACT,
                                                                HTS_TRANSFER_FROM,
                                                                HapiParserUtil.asHeadlongAddress(
                                                                        asAddress(
                                                                                spec.registry()
                                                                                        .getTokenID(
                                                                                                FUNGIBLE_TOKEN))),
                                                                HapiParserUtil.asHeadlongAddress(
                                                                        asAddress(
                                                                                spec.registry()
                                                                                        .getAccountID(
                                                                                                OWNER))),
                                                                HapiParserUtil.asHeadlongAddress(
                                                                        asAddress(
                                                                                spec.registry()
                                                                                        .getAccountID(
                                                                                                RECEIVER))),
                                                                BigInteger.valueOf(allowance + 1))
                                                        .via(revertingTransferFromTxn)
                                                        .hasKnownStatus(CONTRACT_REVERT_EXECUTED),
                                                // transfer allowance/2 amount
                                                contractCall(
                                                                HTS_TRANSFER_FROM_CONTRACT,
                                                                HTS_TRANSFER_FROM,
                                                                HapiParserUtil.asHeadlongAddress(
                                                                        asAddress(
                                                                                spec.registry()
                                                                                        .getTokenID(
                                                                                                FUNGIBLE_TOKEN))),
                                                                HapiParserUtil.asHeadlongAddress(
                                                                        asAddress(
                                                                                spec.registry()
                                                                                        .getAccountID(
                                                                                                OWNER))),
                                                                HapiParserUtil.asHeadlongAddress(
                                                                        asAddress(
                                                                                spec.registry()
                                                                                        .getAccountID(
                                                                                                RECEIVER))),
                                                                BigInteger.valueOf(allowance / 2))
                                                        .via(successfulTransferFromTxn)
                                                        .hasKnownStatus(SUCCESS),
                                                // transfer the rest of the allowance
                                                contractCall(
                                                                HTS_TRANSFER_FROM_CONTRACT,
                                                                HTS_TRANSFER_FROM,
                                                                HapiParserUtil.asHeadlongAddress(
                                                                        asAddress(
                                                                                spec.registry()
                                                                                        .getTokenID(
                                                                                                FUNGIBLE_TOKEN))),
                                                                HapiParserUtil.asHeadlongAddress(
                                                                        asAddress(
                                                                                spec.registry()
                                                                                        .getAccountID(
                                                                                                OWNER))),
                                                                HapiParserUtil.asHeadlongAddress(
                                                                        asAddress(
                                                                                spec.registry()
                                                                                        .getAccountID(
                                                                                                RECEIVER))),
                                                                BigInteger.valueOf(allowance / 2))
                                                        .via(successfulTransferFromTxn2)
                                                        .hasKnownStatus(SUCCESS),
                                                getAccountDetails(OWNER)
                                                        .payingWith(GENESIS)
                                                        .has(accountDetailsWith().noAllowances()),
                                                // no allowance left, should fail
                                                contractCall(
                                                                HTS_TRANSFER_FROM_CONTRACT,
                                                                HTS_TRANSFER_FROM,
                                                                HapiParserUtil.asHeadlongAddress(
                                                                        asAddress(
                                                                                spec.registry()
                                                                                        .getTokenID(
                                                                                                FUNGIBLE_TOKEN))),
                                                                HapiParserUtil.asHeadlongAddress(
                                                                        asAddress(
                                                                                spec.registry()
                                                                                        .getAccountID(
                                                                                                OWNER))),
                                                                HapiParserUtil.asHeadlongAddress(
                                                                        asAddress(
                                                                                spec.registry()
                                                                                        .getAccountID(
                                                                                                RECEIVER))),
                                                                BigInteger.ONE)
                                                        .via(revertingTransferFromTxn2)
                                                        .hasKnownStatus(CONTRACT_REVERT_EXECUTED))))
                .then(
                        childRecordsCheck(
                                revertingTransferFromTxn,
                                CONTRACT_REVERT_EXECUTED,
                                recordWith()
                                        .status(AMOUNT_EXCEEDS_ALLOWANCE)
                                        .contractCallResult(
                                                resultWith()
                                                        .contractCallResult(
                                                                htsPrecompileResult()
                                                                        .forFunction(
                                                                                FunctionType
                                                                                        .HAPI_TRANSFER_FROM)
                                                                        .withStatus(
                                                                                AMOUNT_EXCEEDS_ALLOWANCE)))),
                        childRecordsCheck(
                                successfulTransferFromTxn,
                                SUCCESS,
                                recordWith()
                                        .status(SUCCESS)
                                        .contractCallResult(
                                                resultWith()
                                                        .contractCallResult(
                                                                htsPrecompileResult()
                                                                        .forFunction(
                                                                                FunctionType
                                                                                        .HAPI_TRANSFER_FROM)
                                                                        .withStatus(SUCCESS)))),
                        withOpContext(
                                (spec, log) -> {
                                    final var idOfToken =
                                            "0.0."
                                                    + (spec.registry()
                                                            .getTokenID(FUNGIBLE_TOKEN)
                                                            .getTokenNum());
                                    final var txnRecord =
                                            getTxnRecord(successfulTransferFromTxn)
                                                    .hasPriority(
                                                            recordWith()
                                                                    .contractCallResult(
                                                                            resultWith()
                                                                                    .logs(
                                                                                            inOrder(
                                                                                                    logWith()
                                                                                                            .contract(
                                                                                                                    idOfToken)
                                                                                                            .withTopicsInOrder(
                                                                                                                    List
                                                                                                                            .of(
                                                                                                                                    eventSignatureOf(
                                                                                                                                            TRANSFER_SIGNATURE),
                                                                                                                                    parsedToByteString(
                                                                                                                                            spec.registry()
                                                                                                                                                    .getAccountID(
                                                                                                                                                            OWNER)
                                                                                                                                                    .getAccountNum()),
                                                                                                                                    parsedToByteString(
                                                                                                                                            spec.registry()
                                                                                                                                                    .getAccountID(
                                                                                                                                                            RECEIVER)
                                                                                                                                                    .getAccountNum())))
                                                                                                            .longValue(
                                                                                                                    allowance
                                                                                                                            / 2)))))
                                                    .andAllChildRecords()
                                                    .logged();
                                    allRunFor(spec, txnRecord);
                                }),
                        childRecordsCheck(
                                successfulTransferFromTxn2,
                                SUCCESS,
                                recordWith()
                                        .status(SUCCESS)
                                        .contractCallResult(
                                                resultWith()
                                                        .contractCallResult(
                                                                htsPrecompileResult()
                                                                        .forFunction(
                                                                                FunctionType
                                                                                        .HAPI_TRANSFER_FROM)
                                                                        .withStatus(SUCCESS)))),
                        withOpContext(
                                (spec, log) -> {
                                    final var idOfToken =
                                            "0.0."
                                                    + (spec.registry()
                                                            .getTokenID(FUNGIBLE_TOKEN)
                                                            .getTokenNum());
                                    final var txnRecord =
                                            getTxnRecord(successfulTransferFromTxn2)
                                                    .hasPriority(
                                                            recordWith()
                                                                    .contractCallResult(
                                                                            resultWith()
                                                                                    .logs(
                                                                                            inOrder(
                                                                                                    logWith()
                                                                                                            .contract(
                                                                                                                    idOfToken)
                                                                                                            .withTopicsInOrder(
                                                                                                                    List
                                                                                                                            .of(
                                                                                                                                    eventSignatureOf(
                                                                                                                                            TRANSFER_SIGNATURE),
                                                                                                                                    parsedToByteString(
                                                                                                                                            spec.registry()
                                                                                                                                                    .getAccountID(
                                                                                                                                                            OWNER)
                                                                                                                                                    .getAccountNum()),
                                                                                                                                    parsedToByteString(
                                                                                                                                            spec.registry()
                                                                                                                                                    .getAccountID(
                                                                                                                                                            RECEIVER)
                                                                                                                                                    .getAccountNum())))
                                                                                                            .longValue(
                                                                                                                    allowance
                                                                                                                            / 2)))))
                                                    .andAllChildRecords()
                                                    .logged();
                                    allRunFor(spec, txnRecord);
                                }),
                        childRecordsCheck(
                                revertingTransferFromTxn2,
                                CONTRACT_REVERT_EXECUTED,
                                recordWith()
                                        .status(SPENDER_DOES_NOT_HAVE_ALLOWANCE)
                                        .contractCallResult(
                                                resultWith()
                                                        .contractCallResult(
                                                                htsPrecompileResult()
                                                                        .forFunction(
                                                                                FunctionType
                                                                                        .HAPI_TRANSFER_FROM)
                                                                        .withStatus(
                                                                                SPENDER_DOES_NOT_HAVE_ALLOWANCE)))));
    }

    private HapiSpec hapiTransferFromForNFT() {
        final var theSpender = "spender";
        final var successfulTransferFromTxn = "txn";
        final var revertingTransferFromTxn = "revertWhenMoreThanAllowance";
        return defaultHapiSpec("hapiTransferFromForNFT")
                .given(
                        newKeyNamed(MULTI_KEY),
                        cryptoCreate(OWNER)
                                .balance(100 * ONE_HUNDRED_HBARS)
                                .maxAutomaticTokenAssociations(5),
                        cryptoCreate(theSpender).maxAutomaticTokenAssociations(5),
                        cryptoCreate(RECEIVER).maxAutomaticTokenAssociations(5),
                        tokenCreate(NFT_TOKEN)
                                .tokenType(TokenType.NON_FUNGIBLE_UNIQUE)
                                .treasury(OWNER)
                                .initialSupply(0L)
                                .supplyKey(MULTI_KEY),
                        uploadInitCode(HTS_TRANSFER_FROM_CONTRACT),
                        contractCreate(HTS_TRANSFER_FROM_CONTRACT),
                        mintToken(NFT_TOKEN, List.of(META1, META2)),
                        cryptoApproveAllowance()
                                .payingWith(DEFAULT_PAYER)
                                .addNftAllowance(
                                        OWNER,
                                        NFT_TOKEN,
                                        HTS_TRANSFER_FROM_CONTRACT,
                                        false,
                                        List.of(2L))
                                .via("baseApproveTxn")
                                .signedBy(DEFAULT_PAYER, OWNER)
                                .fee(ONE_HBAR))
                .when(
                        withOpContext(
                                (spec, opLog) ->
                                        allRunFor(
                                                spec,
                                                // trying to transfer NFT that is not approved
                                                contractCall(
                                                                HTS_TRANSFER_FROM_CONTRACT,
                                                                HTS_TRANSFER_FROM_NFT,
                                                                HapiParserUtil.asHeadlongAddress(
                                                                        asAddress(
                                                                                spec.registry()
                                                                                        .getTokenID(
                                                                                                NFT_TOKEN))),
                                                                HapiParserUtil.asHeadlongAddress(
                                                                        asAddress(
                                                                                spec.registry()
                                                                                        .getAccountID(
                                                                                                OWNER))),
                                                                HapiParserUtil.asHeadlongAddress(
                                                                        asAddress(
                                                                                spec.registry()
                                                                                        .getAccountID(
                                                                                                RECEIVER))),
                                                                BigInteger.ONE)
                                                        .via(revertingTransferFromTxn)
                                                        .hasKnownStatus(CONTRACT_REVERT_EXECUTED),
                                                // transfer allowed NFT
                                                contractCall(
                                                                HTS_TRANSFER_FROM_CONTRACT,
                                                                HTS_TRANSFER_FROM_NFT,
                                                                HapiParserUtil.asHeadlongAddress(
                                                                        asAddress(
                                                                                spec.registry()
                                                                                        .getTokenID(
                                                                                                NFT_TOKEN))),
                                                                HapiParserUtil.asHeadlongAddress(
                                                                        asAddress(
                                                                                spec.registry()
                                                                                        .getAccountID(
                                                                                                OWNER))),
                                                                HapiParserUtil.asHeadlongAddress(
                                                                        asAddress(
                                                                                spec.registry()
                                                                                        .getAccountID(
                                                                                                RECEIVER))),
                                                                BigInteger.TWO)
                                                        .via(successfulTransferFromTxn)
                                                        .hasKnownStatus(SUCCESS))))
                .then(
                        childRecordsCheck(
                                revertingTransferFromTxn,
                                CONTRACT_REVERT_EXECUTED,
                                recordWith()
                                        .status(SPENDER_DOES_NOT_HAVE_ALLOWANCE)
                                        .contractCallResult(
                                                resultWith()
                                                        .contractCallResult(
                                                                htsPrecompileResult()
                                                                        .forFunction(
                                                                                FunctionType
                                                                                        .HAPI_TRANSFER_FROM_NFT)
                                                                        .withStatus(
                                                                                SPENDER_DOES_NOT_HAVE_ALLOWANCE)))),
                        childRecordsCheck(
                                successfulTransferFromTxn,
                                SUCCESS,
                                recordWith()
                                        .status(SUCCESS)
                                        .contractCallResult(
                                                resultWith()
                                                        .contractCallResult(
                                                                htsPrecompileResult()
                                                                        .forFunction(
                                                                                FunctionType
                                                                                        .HAPI_TRANSFER_FROM_NFT)
                                                                        .withStatus(SUCCESS)))),
                        withOpContext(
                                (spec, log) -> {
                                    final var idOfToken =
                                            "0.0."
                                                    + (spec.registry()
                                                            .getTokenID(NFT_TOKEN)
                                                            .getTokenNum());
                                    final var txnRecord =
                                            getTxnRecord(successfulTransferFromTxn)
                                                    .hasPriority(
                                                            recordWith()
                                                                    .contractCallResult(
                                                                            resultWith()
                                                                                    .logs(
                                                                                            inOrder(
                                                                                                    logWith()
                                                                                                            .contract(
                                                                                                                    idOfToken)
                                                                                                            .withTopicsInOrder(
                                                                                                                    List
                                                                                                                            .of(
                                                                                                                                    eventSignatureOf(
                                                                                                                                            TRANSFER_SIGNATURE),
                                                                                                                                    parsedToByteString(
                                                                                                                                            spec.registry()
                                                                                                                                                    .getAccountID(
                                                                                                                                                            OWNER)
                                                                                                                                                    .getAccountNum()),
                                                                                                                                    parsedToByteString(
                                                                                                                                            spec.registry()
                                                                                                                                                    .getAccountID(
                                                                                                                                                            RECEIVER)
                                                                                                                                                    .getAccountNum()),
                                                                                                                                    parsedToByteString(
                                                                                                                                            2L)))))))
                                                    .andAllChildRecords()
                                                    .logged();
                                    allRunFor(spec, txnRecord);
                                }));
    }

    private HapiSpec repeatedTokenIdsAreAutomaticallyConsolidated() {
        final var repeatedIdsPrecompileXferTxn = "repeatedIdsPrecompileXfer";
        final var senderStartBalance = 200L;
        final var receiverStartBalance = 0L;
        final var toSendEachTuple = 50L;

        return defaultHapiSpec("RepeatedTokenIdsAreAutomaticallyConsolidated")
                .given(
                        cryptoCreate(SENDER).balance(10 * ONE_HUNDRED_HBARS),
                        cryptoCreate(RECEIVER)
                                .balance(2 * ONE_HUNDRED_HBARS)
                                .receiverSigRequired(true),
                        cryptoCreate(TOKEN_TREASURY),
                        tokenCreate(FUNGIBLE_TOKEN)
                                .tokenType(TokenType.FUNGIBLE_COMMON)
                                .initialSupply(TOTAL_SUPPLY)
                                .treasury(TOKEN_TREASURY),
                        tokenAssociate(SENDER, List.of(FUNGIBLE_TOKEN)),
                        tokenAssociate(RECEIVER, List.of(FUNGIBLE_TOKEN)),
                        cryptoTransfer(
                                moving(senderStartBalance, FUNGIBLE_TOKEN)
                                        .between(TOKEN_TREASURY, SENDER)),
                        uploadInitCode(CONTRACT),
                        contractCreate(CONTRACT))
                .when(
                        withOpContext(
                                (spec, opLog) -> {
                                    final var token = spec.registry().getTokenID(FUNGIBLE_TOKEN);
                                    final var sender = spec.registry().getAccountID(SENDER);
                                    final var receiver = spec.registry().getAccountID(RECEIVER);

                                    allRunFor(
                                            spec,
                                            newKeyNamed(DELEGATE_KEY)
                                                    .shape(
                                                            DELEGATE_CONTRACT_KEY_SHAPE.signedWith(
                                                                    sigs(ON, CONTRACT))),
                                            cryptoUpdate(SENDER).key(DELEGATE_KEY),
                                            cryptoUpdate(RECEIVER).key(DELEGATE_KEY),
                                            contractCall(
                                                            CONTRACT,
                                                            TRANSFER_MULTIPLE_TOKENS,
                                                            (Object)
                                                                    new Tuple[] {
                                                                        tokenTransferList()
                                                                                .forToken(token)
                                                                                .withAccountAmounts(
                                                                                        accountAmount(
                                                                                                sender,
                                                                                                -toSendEachTuple),
                                                                                        accountAmount(
                                                                                                receiver,
                                                                                                toSendEachTuple))
                                                                                .build(),
                                                                        tokenTransferList()
                                                                                .forToken(token)
                                                                                .withAccountAmounts(
                                                                                        accountAmount(
                                                                                                sender,
                                                                                                -toSendEachTuple),
                                                                                        accountAmount(
                                                                                                receiver,
                                                                                                toSendEachTuple))
                                                                                .build()
                                                                    })
                                                    .payingWith(GENESIS)
                                                    .via(repeatedIdsPrecompileXferTxn)
                                                    .gas(GAS_TO_OFFER));
                                }),
                        getTxnRecord(repeatedIdsPrecompileXferTxn).andAllChildRecords().logged())
                .then(
                        getAccountBalance(RECEIVER)
                                .hasTokenBalance(
                                        FUNGIBLE_TOKEN, receiverStartBalance + 2 * toSendEachTuple),
                        getAccountBalance(SENDER)
                                .hasTokenBalance(
                                        FUNGIBLE_TOKEN, senderStartBalance - 2 * toSendEachTuple),
                        childRecordsCheck(
                                repeatedIdsPrecompileXferTxn,
                                SUCCESS,
                                recordWith()
                                        .status(SUCCESS)
                                        .contractCallResult(
                                                resultWith()
                                                        .contractCallResult(
                                                                htsPrecompileResult()
                                                                        .withStatus(SUCCESS)))
                                        .tokenTransfers(
                                                SomeFungibleTransfers.changingFungibleBalances()
                                                        .including(
                                                                FUNGIBLE_TOKEN,
                                                                SENDER,
                                                                -2 * toSendEachTuple)
                                                        .including(
                                                                FUNGIBLE_TOKEN,
                                                                RECEIVER,
                                                                2 * toSendEachTuple))));
    }

    private HapiSpec nonNestedCryptoTransferForFungibleToken() {
        final var cryptoTransferTxn = "cryptoTransferTxn";

        return defaultHapiSpec("NonNestedCryptoTransferForFungibleToken")
                .given(
                        cryptoCreate(SENDER).balance(10 * ONE_HUNDRED_HBARS),
                        cryptoCreate(RECEIVER)
                                .balance(2 * ONE_HUNDRED_HBARS)
                                .receiverSigRequired(true),
                        cryptoCreate(TOKEN_TREASURY),
                        tokenCreate(FUNGIBLE_TOKEN)
                                .tokenType(TokenType.FUNGIBLE_COMMON)
                                .initialSupply(TOTAL_SUPPLY)
                                .treasury(TOKEN_TREASURY),
                        tokenAssociate(SENDER, List.of(FUNGIBLE_TOKEN)),
                        tokenAssociate(RECEIVER, List.of(FUNGIBLE_TOKEN)),
                        cryptoTransfer(moving(200, FUNGIBLE_TOKEN).between(TOKEN_TREASURY, SENDER)),
                        uploadInitCode(CONTRACT),
                        contractCreate(CONTRACT).maxAutomaticTokenAssociations(1),
                        getContractInfo(CONTRACT)
                                .has(ContractInfoAsserts.contractWith().maxAutoAssociations(1))
                                .logged())
                .when(
                        withOpContext(
                                (spec, opLog) -> {
                                    final var token = spec.registry().getTokenID(FUNGIBLE_TOKEN);
                                    final var sender = spec.registry().getAccountID(SENDER);
                                    final var receiver = spec.registry().getAccountID(RECEIVER);
                                    final var amountToBeSent = 50L;

                                    allRunFor(
                                            spec,
                                            newKeyNamed(DELEGATE_KEY)
                                                    .shape(
                                                            DELEGATE_CONTRACT_KEY_SHAPE.signedWith(
                                                                    sigs(ON, CONTRACT))),
                                            cryptoUpdate(SENDER).key(DELEGATE_KEY),
                                            cryptoUpdate(RECEIVER).key(DELEGATE_KEY),
                                            contractCall(
                                                            CONTRACT,
                                                            TRANSFER_MULTIPLE_TOKENS,
                                                            (Object)
                                                                    new Tuple[] {
                                                                        tokenTransferList()
                                                                                .forToken(token)
                                                                                .withAccountAmounts(
                                                                                        accountAmount(
                                                                                                sender,
                                                                                                -amountToBeSent),
                                                                                        accountAmount(
                                                                                                receiver,
                                                                                                amountToBeSent))
                                                                                .build()
                                                                    })
                                                    .payingWith(GENESIS)
                                                    .via(cryptoTransferTxn)
                                                    .gas(GAS_TO_OFFER),
                                            contractCall(
                                                            CONTRACT,
                                                            TRANSFER_MULTIPLE_TOKENS,
                                                            (Object)
                                                                    new Tuple[] {
                                                                        tokenTransferList()
                                                                                .forToken(token)
                                                                                .withAccountAmounts(
                                                                                        accountAmount(
                                                                                                sender,
                                                                                                -0L),
                                                                                        accountAmount(
                                                                                                receiver,
                                                                                                0L))
                                                                                .build()
                                                                    })
                                                    .payingWith(GENESIS)
                                                    .via("cryptoTransferZero")
                                                    .gas(GAS_TO_OFFER));
                                }),
                        getTxnRecord(cryptoTransferTxn).andAllChildRecords().logged(),
                        getTxnRecord("cryptoTransferZero").andAllChildRecords().logged())
                .then(
                        getTokenInfo(FUNGIBLE_TOKEN).hasTotalSupply(TOTAL_SUPPLY),
                        getAccountBalance(RECEIVER).hasTokenBalance(FUNGIBLE_TOKEN, 50),
                        getAccountBalance(SENDER).hasTokenBalance(FUNGIBLE_TOKEN, 150),
                        getTokenInfo(FUNGIBLE_TOKEN).logged(),
                        childRecordsCheck(
                                cryptoTransferTxn,
                                SUCCESS,
                                recordWith()
                                        .status(SUCCESS)
                                        .contractCallResult(
                                                resultWith()
                                                        .contractCallResult(
                                                                htsPrecompileResult()
                                                                        .withStatus(SUCCESS))
                                                        .gasUsed(14085L))
                                        .tokenTransfers(
                                                SomeFungibleTransfers.changingFungibleBalances()
                                                        .including(FUNGIBLE_TOKEN, SENDER, -50)
                                                        .including(FUNGIBLE_TOKEN, RECEIVER, 50))));
    }

    private HapiSpec nonNestedCryptoTransferForFungibleTokenWithMultipleReceivers() {
        final var cryptoTransferTxn = "cryptoTransferTxn";

        return defaultHapiSpec("NonNestedCryptoTransferForFungibleTokenWithMultipleReceivers")
                .given(
                        cryptoCreate(SENDER).balance(10 * ONE_HUNDRED_HBARS),
                        cryptoCreate(RECEIVER)
                                .balance(2 * ONE_HUNDRED_HBARS)
                                .receiverSigRequired(true),
                        cryptoCreate(RECEIVER2)
                                .balance(ONE_HUNDRED_HBARS)
                                .receiverSigRequired(true),
                        cryptoCreate(TOKEN_TREASURY),
                        tokenCreate(FUNGIBLE_TOKEN)
                                .tokenType(TokenType.FUNGIBLE_COMMON)
                                .initialSupply(TOTAL_SUPPLY)
                                .treasury(TOKEN_TREASURY),
                        tokenAssociate(SENDER, List.of(FUNGIBLE_TOKEN)),
                        tokenAssociate(RECEIVER, List.of(FUNGIBLE_TOKEN)),
                        tokenAssociate(RECEIVER2, List.of(FUNGIBLE_TOKEN)),
                        cryptoTransfer(moving(200, FUNGIBLE_TOKEN).between(TOKEN_TREASURY, SENDER))
                                .payingWith(SENDER),
                        uploadInitCode(CONTRACT),
                        contractCreate(CONTRACT))
                .when(
                        withOpContext(
                                (spec, opLog) -> {
                                    final var token = spec.registry().getTokenID(FUNGIBLE_TOKEN);
                                    final var sender = spec.registry().getAccountID(SENDER);
                                    final var receiver = spec.registry().getAccountID(RECEIVER);
                                    final var receiver2 = spec.registry().getAccountID(RECEIVER2);

                                    allRunFor(
                                            spec,
                                            newKeyNamed(DELEGATE_KEY)
                                                    .shape(
                                                            DELEGATE_CONTRACT_KEY_SHAPE.signedWith(
                                                                    sigs(ON, CONTRACT))),
                                            cryptoUpdate(SENDER).key(DELEGATE_KEY),
                                            cryptoUpdate(RECEIVER).key(DELEGATE_KEY),
                                            cryptoUpdate(RECEIVER2).key(DELEGATE_KEY),
                                            contractCall(
                                                            CONTRACT,
                                                            TRANSFER_MULTIPLE_TOKENS,
                                                            (Object)
                                                                    new Tuple[] {
                                                                        tokenTransferList()
                                                                                .forToken(token)
                                                                                .withAccountAmounts(
                                                                                        accountAmount(
                                                                                                sender,
                                                                                                -50L),
                                                                                        accountAmount(
                                                                                                receiver,
                                                                                                30L),
                                                                                        accountAmount(
                                                                                                receiver2,
                                                                                                20L))
                                                                                .build()
                                                                    })
                                                    .gas(GAS_TO_OFFER)
                                                    .payingWith(GENESIS)
                                                    .via(cryptoTransferTxn));
                                }),
                        getTxnRecord(cryptoTransferTxn).andAllChildRecords().logged())
                .then(
                        getTokenInfo(FUNGIBLE_TOKEN).hasTotalSupply(TOTAL_SUPPLY),
                        getAccountBalance(RECEIVER).hasTokenBalance(FUNGIBLE_TOKEN, 30),
                        getAccountBalance(RECEIVER2).hasTokenBalance(FUNGIBLE_TOKEN, 20),
                        getAccountBalance(SENDER).hasTokenBalance(FUNGIBLE_TOKEN, 150),
                        getTokenInfo(FUNGIBLE_TOKEN).logged(),
                        childRecordsCheck(
                                cryptoTransferTxn,
                                SUCCESS,
                                recordWith()
                                        .status(SUCCESS)
                                        .contractCallResult(
                                                resultWith()
                                                        .contractCallResult(
                                                                htsPrecompileResult()
                                                                        .withStatus(SUCCESS)))
                                        .tokenTransfers(
                                                SomeFungibleTransfers.changingFungibleBalances()
                                                        .including(FUNGIBLE_TOKEN, SENDER, -50)
                                                        .including(FUNGIBLE_TOKEN, RECEIVER, 30)
                                                        .including(
                                                                FUNGIBLE_TOKEN, RECEIVER2, 20))));
    }

    private HapiSpec nonNestedCryptoTransferForNonFungibleToken() {
        final var cryptoTransferTxn = "cryptoTransferTxn";

        return defaultHapiSpec("NonNestedCryptoTransferForNonFungibleToken")
                .given(
                        newKeyNamed(MULTI_KEY),
                        cryptoCreate(SENDER).balance(10 * ONE_HUNDRED_HBARS),
                        cryptoCreate(RECEIVER).receiverSigRequired(true),
                        cryptoCreate(TOKEN_TREASURY),
                        tokenCreate(NFT_TOKEN)
                                .tokenType(TokenType.NON_FUNGIBLE_UNIQUE)
                                .adminKey(MULTI_KEY)
                                .supplyKey(MULTI_KEY)
                                .supplyType(TokenSupplyType.INFINITE)
                                .initialSupply(0)
                                .treasury(TOKEN_TREASURY),
                        tokenAssociate(SENDER, List.of(NFT_TOKEN)),
                        mintToken(
                                NFT_TOKEN, List.of(metadata("firstMemo"), metadata("secondMemo"))),
                        tokenAssociate(RECEIVER, List.of(NFT_TOKEN)),
                        cryptoTransfer(
                                        TokenMovement.movingUnique(NFT_TOKEN, 1)
                                                .between(TOKEN_TREASURY, SENDER))
                                .payingWith(SENDER),
                        uploadInitCode(CONTRACT),
                        contractCreate(CONTRACT))
                .when(
                        withOpContext(
                                (spec, opLog) -> {
                                    final var token = spec.registry().getTokenID(NFT_TOKEN);
                                    final var sender = spec.registry().getAccountID(SENDER);
                                    final var receiver = spec.registry().getAccountID(RECEIVER);

                                    allRunFor(
                                            spec,
                                            newKeyNamed(DELEGATE_KEY)
                                                    .shape(
                                                            DELEGATE_CONTRACT_KEY_SHAPE.signedWith(
                                                                    sigs(ON, CONTRACT))),
                                            cryptoUpdate(SENDER).key(DELEGATE_KEY),
                                            cryptoUpdate(RECEIVER).key(DELEGATE_KEY),
                                            contractCall(
                                                            CONTRACT,
                                                            TRANSFER_MULTIPLE_TOKENS,
                                                            (Object)
                                                                    new Tuple[] {
                                                                        tokenTransferList()
                                                                                .forToken(token)
                                                                                .withNftTransfers(
                                                                                        nftTransfer(
                                                                                                sender,
                                                                                                receiver,
                                                                                                1L))
                                                                                .build()
                                                                    })
                                                    .payingWith(GENESIS)
                                                    .via(cryptoTransferTxn)
                                                    .gas(GAS_TO_OFFER));
                                }),
                        getTxnRecord(cryptoTransferTxn).andAllChildRecords().logged())
                .then(
                        getTokenInfo(NFT_TOKEN).hasTotalSupply(2),
                        getAccountInfo(RECEIVER).hasOwnedNfts(1),
                        getAccountBalance(RECEIVER).hasTokenBalance(NFT_TOKEN, 1),
                        getAccountInfo(SENDER).hasOwnedNfts(0),
                        getAccountBalance(SENDER).hasTokenBalance(NFT_TOKEN, 0),
                        getTokenInfo(NFT_TOKEN).logged(),
                        childRecordsCheck(
                                "cryptoTransferTxn",
                                SUCCESS,
                                recordWith()
                                        .status(SUCCESS)
                                        .contractCallResult(
                                                resultWith()
                                                        .contractCallResult(
                                                                htsPrecompileResult()
                                                                        .withStatus(SUCCESS)))
                                        .tokenTransfers(
                                                NonFungibleTransfers.changingNFTBalances()
                                                        .including(
                                                                NFT_TOKEN, SENDER, RECEIVER, 1L))));
    }

    private HapiSpec nonNestedCryptoTransferForMultipleNonFungibleTokens() {
        final var cryptoTransferTxn = "cryptoTransferTxn";

        return defaultHapiSpec("NonNestedCryptoTransferForMultipleNonFungibleTokens")
                .given(
                        newKeyNamed(MULTI_KEY),
                        cryptoCreate(SENDER).balance(10 * ONE_HUNDRED_HBARS),
                        cryptoCreate(SENDER2).balance(5 * ONE_HUNDRED_HBARS),
                        cryptoCreate(RECEIVER).receiverSigRequired(true),
                        cryptoCreate(RECEIVER2).receiverSigRequired(true),
                        cryptoCreate(TOKEN_TREASURY),
                        tokenCreate(NFT_TOKEN)
                                .tokenType(TokenType.NON_FUNGIBLE_UNIQUE)
                                .adminKey(MULTI_KEY)
                                .supplyKey(MULTI_KEY)
                                .supplyType(TokenSupplyType.INFINITE)
                                .initialSupply(0)
                                .treasury(TOKEN_TREASURY),
                        tokenAssociate(SENDER, List.of(NFT_TOKEN)),
                        tokenAssociate(SENDER2, List.of(NFT_TOKEN)),
                        mintToken(
                                NFT_TOKEN, List.of(metadata("firstMemo"), metadata("secondMemo"))),
                        tokenAssociate(RECEIVER, List.of(NFT_TOKEN)),
                        tokenAssociate(RECEIVER2, List.of(NFT_TOKEN)),
                        cryptoTransfer(movingUnique(NFT_TOKEN, 1).between(TOKEN_TREASURY, SENDER))
                                .payingWith(SENDER),
                        cryptoTransfer(
                                        TokenMovement.movingUnique(NFT_TOKEN, 2)
                                                .between(TOKEN_TREASURY, SENDER2))
                                .payingWith(SENDER2),
                        uploadInitCode(CONTRACT),
                        contractCreate(CONTRACT))
                .when(
                        withOpContext(
                                (spec, opLog) -> {
                                    final var token = spec.registry().getTokenID(NFT_TOKEN);
                                    final var sender = spec.registry().getAccountID(SENDER);
                                    final var sender2 = spec.registry().getAccountID(SENDER2);
                                    final var receiver = spec.registry().getAccountID(RECEIVER);
                                    final var receiver2 = spec.registry().getAccountID(RECEIVER2);

                                    allRunFor(
                                            spec,
                                            newKeyNamed(DELEGATE_KEY)
                                                    .shape(
                                                            DELEGATE_CONTRACT_KEY_SHAPE.signedWith(
                                                                    sigs(ON, CONTRACT))),
                                            cryptoUpdate(SENDER).key(DELEGATE_KEY),
                                            cryptoUpdate(SENDER2).key(DELEGATE_KEY),
                                            cryptoUpdate(RECEIVER).key(DELEGATE_KEY),
                                            cryptoUpdate(RECEIVER2).key(DELEGATE_KEY),
                                            contractCall(
                                                            CONTRACT,
                                                            TRANSFER_MULTIPLE_TOKENS,
                                                            (Object)
                                                                    new Tuple[] {
                                                                        tokenTransferList()
                                                                                .forToken(token)
                                                                                .withNftTransfers(
                                                                                        nftTransfer(
                                                                                                sender,
                                                                                                receiver,
                                                                                                1L),
                                                                                        nftTransfer(
                                                                                                sender2,
                                                                                                receiver2,
                                                                                                2L))
                                                                                .build()
                                                                    })
                                                    .payingWith(GENESIS)
                                                    .via(cryptoTransferTxn)
                                                    .gas(GAS_TO_OFFER));
                                }),
                        getTxnRecord(cryptoTransferTxn).andAllChildRecords().logged())
                .then(
                        getTokenInfo(NFT_TOKEN).hasTotalSupply(2),
                        getAccountInfo(RECEIVER).hasOwnedNfts(1),
                        getAccountBalance(RECEIVER).hasTokenBalance(NFT_TOKEN, 1),
                        getAccountInfo(SENDER).hasOwnedNfts(0),
                        getAccountBalance(SENDER).hasTokenBalance(NFT_TOKEN, 0),
                        getAccountInfo(RECEIVER2).hasOwnedNfts(1),
                        getAccountBalance(RECEIVER2).hasTokenBalance(NFT_TOKEN, 1),
                        getAccountInfo(SENDER2).hasOwnedNfts(0),
                        getAccountBalance(SENDER2).hasTokenBalance(NFT_TOKEN, 0),
                        getTokenInfo(NFT_TOKEN).logged(),
                        childRecordsCheck(
                                cryptoTransferTxn,
                                SUCCESS,
                                recordWith()
                                        .status(SUCCESS)
                                        .contractCallResult(
                                                resultWith()
                                                        .contractCallResult(
                                                                htsPrecompileResult()
                                                                        .withStatus(SUCCESS)))
                                        .tokenTransfers(
                                                NonFungibleTransfers.changingNFTBalances()
                                                        .including(NFT_TOKEN, SENDER, RECEIVER, 1L)
                                                        .including(
                                                                NFT_TOKEN, SENDER2, RECEIVER2,
                                                                2L))));
    }

    private HapiSpec nonNestedCryptoTransferForFungibleAndNonFungibleToken() {
        final var cryptoTransferTxn = "cryptoTransferTxn";

        return defaultHapiSpec("NonNestedCryptoTransferForFungibleAndNonFungibleToken")
                .given(
                        newKeyNamed(MULTI_KEY),
                        cryptoCreate(SENDER).balance(10 * ONE_HUNDRED_HBARS),
                        cryptoCreate(RECEIVER).receiverSigRequired(true),
                        cryptoCreate(SENDER2).balance(5 * ONE_HUNDRED_HBARS),
                        cryptoCreate(RECEIVER2).receiverSigRequired(true),
                        cryptoCreate(TOKEN_TREASURY),
                        tokenCreate(FUNGIBLE_TOKEN)
                                .tokenType(TokenType.FUNGIBLE_COMMON)
                                .initialSupply(TOTAL_SUPPLY)
                                .treasury(TOKEN_TREASURY),
                        tokenCreate(NFT_TOKEN)
                                .tokenType(TokenType.NON_FUNGIBLE_UNIQUE)
                                .adminKey(MULTI_KEY)
                                .supplyKey(MULTI_KEY)
                                .supplyType(TokenSupplyType.INFINITE)
                                .initialSupply(0)
                                .treasury(TOKEN_TREASURY),
                        tokenAssociate(SENDER, List.of(FUNGIBLE_TOKEN)),
                        tokenAssociate(SENDER2, List.of(NFT_TOKEN)),
                        mintToken(
                                NFT_TOKEN, List.of(metadata("firstMemo"), metadata("secondMemo"))),
                        tokenAssociate(RECEIVER, List.of(FUNGIBLE_TOKEN)),
                        tokenAssociate(RECEIVER2, List.of(NFT_TOKEN)),
                        cryptoTransfer(moving(200, FUNGIBLE_TOKEN).between(TOKEN_TREASURY, SENDER))
                                .payingWith(SENDER),
                        cryptoTransfer(
                                        TokenMovement.movingUnique(NFT_TOKEN, 1)
                                                .between(TOKEN_TREASURY, SENDER2))
                                .payingWith(SENDER2),
                        uploadInitCode(CONTRACT),
                        contractCreate(CONTRACT))
                .when(
                        withOpContext(
                                (spec, opLog) -> {
                                    final var fungibleToken =
                                            spec.registry().getTokenID(FUNGIBLE_TOKEN);
                                    final var nonFungibleToken =
                                            spec.registry().getTokenID(NFT_TOKEN);
                                    final var fungibleTokenSender =
                                            spec.registry().getAccountID(SENDER);
                                    final var fungibleTokenReceiver =
                                            spec.registry().getAccountID(RECEIVER);
                                    final var nonFungibleTokenSender =
                                            spec.registry().getAccountID(SENDER2);
                                    final var nonFungibleTokenReceiver =
                                            spec.registry().getAccountID(RECEIVER2);

                                    allRunFor(
                                            spec,
                                            newKeyNamed(DELEGATE_KEY)
                                                    .shape(
                                                            DELEGATE_CONTRACT_KEY_SHAPE.signedWith(
                                                                    sigs(ON, CONTRACT))),
                                            cryptoUpdate(SENDER).key(DELEGATE_KEY),
                                            cryptoUpdate(SENDER2).key(DELEGATE_KEY),
                                            cryptoUpdate(RECEIVER).key(DELEGATE_KEY),
                                            cryptoUpdate(RECEIVER2).key(DELEGATE_KEY),
                                            contractCall(
                                                            CONTRACT,
                                                            TRANSFER_MULTIPLE_TOKENS,
                                                            tokenTransferLists()
                                                                    .withTokenTransferList(
                                                                            tokenTransferList()
                                                                                    .forToken(
                                                                                            fungibleToken)
                                                                                    .withAccountAmounts(
                                                                                            accountAmount(
                                                                                                    fungibleTokenSender,
                                                                                                    -45L),
                                                                                            accountAmount(
                                                                                                    fungibleTokenReceiver,
                                                                                                    45L))
                                                                                    .build(),
                                                                            tokenTransferList()
                                                                                    .forToken(
                                                                                            nonFungibleToken)
                                                                                    .withNftTransfers(
                                                                                            nftTransfer(
                                                                                                    nonFungibleTokenSender,
                                                                                                    nonFungibleTokenReceiver,
                                                                                                    1L))
                                                                                    .build())
                                                                    .build())
                                                    .payingWith(GENESIS)
                                                    .via(cryptoTransferTxn)
                                                    .gas(GAS_TO_OFFER));
                                }),
                        getTxnRecord(cryptoTransferTxn).andAllChildRecords().logged())
                .then(
                        getTokenInfo(FUNGIBLE_TOKEN).hasTotalSupply(TOTAL_SUPPLY),
                        getAccountBalance(RECEIVER).hasTokenBalance(FUNGIBLE_TOKEN, 45),
                        getAccountBalance(SENDER).hasTokenBalance(FUNGIBLE_TOKEN, 155),
                        getTokenInfo(FUNGIBLE_TOKEN).logged(),
                        getTokenInfo(NFT_TOKEN).hasTotalSupply(2),
                        getAccountInfo(RECEIVER2).hasOwnedNfts(1),
                        getAccountBalance(RECEIVER2).hasTokenBalance(NFT_TOKEN, 1),
                        getAccountInfo(SENDER2).hasOwnedNfts(0),
                        getAccountBalance(SENDER2).hasTokenBalance(NFT_TOKEN, 0),
                        getTokenInfo(NFT_TOKEN).logged(),
                        childRecordsCheck(
                                cryptoTransferTxn,
                                SUCCESS,
                                recordWith()
                                        .status(SUCCESS)
                                        .contractCallResult(
                                                resultWith()
                                                        .contractCallResult(
                                                                htsPrecompileResult()
                                                                        .withStatus(SUCCESS)))
                                        .tokenTransfers(
                                                SomeFungibleTransfers.changingFungibleBalances()
                                                        .including(FUNGIBLE_TOKEN, SENDER, -45L)
                                                        .including(FUNGIBLE_TOKEN, RECEIVER, 45L))
                                        .tokenTransfers(
                                                NonFungibleTransfers.changingNFTBalances()
                                                        .including(
                                                                NFT_TOKEN, SENDER2, RECEIVER2,
                                                                1L))));
    }

    private HapiSpec
            nonNestedCryptoTransferForFungibleTokenWithMultipleSendersAndReceiversAndNonFungibleTokens() {
        final var cryptoTransferTxn = "cryptoTransferTxn";

        return defaultHapiSpec(
                        "NonNestedCryptoTransferForFungibleTokenWithMultipleSendersAndReceiversAndNonFungibleTokens")
                .given(
                        newKeyNamed(MULTI_KEY),
                        cryptoCreate(SENDER).balance(10 * ONE_HUNDRED_HBARS),
                        cryptoCreate(RECEIVER).receiverSigRequired(true),
                        cryptoCreate(SENDER2).balance(5 * ONE_HUNDRED_HBARS),
                        cryptoCreate(RECEIVER2).receiverSigRequired(true),
                        cryptoCreate(TOKEN_TREASURY),
                        tokenCreate(FUNGIBLE_TOKEN)
                                .tokenType(TokenType.FUNGIBLE_COMMON)
                                .initialSupply(TOTAL_SUPPLY)
                                .treasury(TOKEN_TREASURY),
                        tokenCreate(NFT_TOKEN)
                                .tokenType(TokenType.NON_FUNGIBLE_UNIQUE)
                                .adminKey(MULTI_KEY)
                                .supplyKey(MULTI_KEY)
                                .supplyType(TokenSupplyType.INFINITE)
                                .initialSupply(0)
                                .treasury(TOKEN_TREASURY),
                        mintToken(
                                NFT_TOKEN, List.of(metadata("firstMemo"), metadata("secondMemo"))),
                        tokenAssociate(SENDER, List.of(FUNGIBLE_TOKEN, NFT_TOKEN)),
                        tokenAssociate(SENDER2, List.of(FUNGIBLE_TOKEN, NFT_TOKEN)),
                        tokenAssociate(RECEIVER, List.of(FUNGIBLE_TOKEN, NFT_TOKEN)),
                        tokenAssociate(RECEIVER2, List.of(FUNGIBLE_TOKEN, NFT_TOKEN)),
                        cryptoTransfer(moving(200, FUNGIBLE_TOKEN).between(TOKEN_TREASURY, SENDER))
                                .payingWith(SENDER),
                        cryptoTransfer(moving(100, FUNGIBLE_TOKEN).between(TOKEN_TREASURY, SENDER2))
                                .payingWith(SENDER2),
                        cryptoTransfer(movingUnique(NFT_TOKEN, 1).between(TOKEN_TREASURY, SENDER))
                                .payingWith(SENDER),
                        cryptoTransfer(
                                        TokenMovement.movingUnique(NFT_TOKEN, 2)
                                                .between(TOKEN_TREASURY, SENDER2))
                                .payingWith(SENDER2),
                        uploadInitCode(CONTRACT),
                        contractCreate(CONTRACT))
                .when(
                        withOpContext(
                                (spec, opLog) -> {
                                    final var fungibleToken =
                                            spec.registry().getTokenID(FUNGIBLE_TOKEN);
                                    final var nonFungibleToken =
                                            spec.registry().getTokenID(NFT_TOKEN);
                                    final var firstSender = spec.registry().getAccountID(SENDER);
                                    final var firstReceiver =
                                            spec.registry().getAccountID(RECEIVER);
                                    final var secondSender = spec.registry().getAccountID(SENDER2);
                                    final var secondReceiver =
                                            spec.registry().getAccountID(RECEIVER2);

                                    allRunFor(
                                            spec,
                                            newKeyNamed(DELEGATE_KEY)
                                                    .shape(
                                                            DELEGATE_CONTRACT_KEY_SHAPE.signedWith(
                                                                    sigs(ON, CONTRACT))),
                                            cryptoUpdate(SENDER).key(DELEGATE_KEY),
                                            cryptoUpdate(SENDER2).key(DELEGATE_KEY),
                                            cryptoUpdate(RECEIVER).key(DELEGATE_KEY),
                                            cryptoUpdate(RECEIVER2).key(DELEGATE_KEY),
                                            contractCall(
                                                            CONTRACT,
                                                            TRANSFER_MULTIPLE_TOKENS,
                                                            tokenTransferLists()
                                                                    .withTokenTransferList(
                                                                            tokenTransferList()
                                                                                    .forToken(
                                                                                            fungibleToken)
                                                                                    .withAccountAmounts(
                                                                                            accountAmount(
                                                                                                    firstSender,
                                                                                                    -45L),
                                                                                            accountAmount(
                                                                                                    firstReceiver,
                                                                                                    45L),
                                                                                            accountAmount(
                                                                                                    secondSender,
                                                                                                    -32L),
                                                                                            accountAmount(
                                                                                                    secondReceiver,
                                                                                                    32L))
                                                                                    .build(),
                                                                            tokenTransferList()
                                                                                    .forToken(
                                                                                            nonFungibleToken)
                                                                                    .withNftTransfers(
                                                                                            nftTransfer(
                                                                                                    firstSender,
                                                                                                    firstReceiver,
                                                                                                    1L),
                                                                                            nftTransfer(
                                                                                                    secondSender,
                                                                                                    secondReceiver,
                                                                                                    2L))
                                                                                    .build())
                                                                    .build())
                                                    .payingWith(GENESIS)
                                                    .via(cryptoTransferTxn)
                                                    .gas(GAS_TO_OFFER));
                                }),
                        getTxnRecord(cryptoTransferTxn).andAllChildRecords().logged())
                .then(
                        getTokenInfo(FUNGIBLE_TOKEN).hasTotalSupply(TOTAL_SUPPLY),
                        getAccountBalance(RECEIVER).hasTokenBalance(FUNGIBLE_TOKEN, 45),
                        getAccountBalance(SENDER).hasTokenBalance(FUNGIBLE_TOKEN, 155),
                        getAccountBalance(RECEIVER2).hasTokenBalance(FUNGIBLE_TOKEN, 32),
                        getAccountBalance(SENDER2).hasTokenBalance(FUNGIBLE_TOKEN, 68),
                        getTokenInfo(FUNGIBLE_TOKEN).logged(),
                        getTokenInfo(NFT_TOKEN).hasTotalSupply(2),
                        getAccountInfo(RECEIVER).hasOwnedNfts(1),
                        getAccountBalance(RECEIVER).hasTokenBalance(NFT_TOKEN, 1),
                        getAccountInfo(SENDER).hasOwnedNfts(0),
                        getAccountBalance(SENDER).hasTokenBalance(NFT_TOKEN, 0),
                        getAccountInfo(RECEIVER2).hasOwnedNfts(1),
                        getAccountBalance(RECEIVER2).hasTokenBalance(NFT_TOKEN, 1),
                        getAccountInfo(SENDER2).hasOwnedNfts(0),
                        getAccountBalance(SENDER2).hasTokenBalance(NFT_TOKEN, 0),
                        getTokenInfo(NFT_TOKEN).logged(),
                        childRecordsCheck(
                                cryptoTransferTxn,
                                SUCCESS,
                                recordWith()
                                        .status(SUCCESS)
                                        .contractCallResult(
                                                resultWith()
                                                        .contractCallResult(
                                                                htsPrecompileResult()
                                                                        .withStatus(SUCCESS)))
                                        .tokenTransfers(
                                                SomeFungibleTransfers.changingFungibleBalances()
                                                        .including(FUNGIBLE_TOKEN, SENDER, -45L)
                                                        .including(FUNGIBLE_TOKEN, RECEIVER, 45L)
                                                        .including(FUNGIBLE_TOKEN, SENDER2, -32L)
                                                        .including(FUNGIBLE_TOKEN, RECEIVER2, 32L))
                                        .tokenTransfers(
                                                NonFungibleTransfers.changingNFTBalances()
                                                        .including(NFT_TOKEN, SENDER, RECEIVER, 1L)
                                                        .including(
                                                                NFT_TOKEN, SENDER2, RECEIVER2,
                                                                2L))));
    }

    private HapiSpec activeContractInFrameIsVerifiedWithoutNeedForSignature() {
        final var revertedFungibleTransferTxn = "revertedFungibleTransferTxn";
        final var successfulFungibleTransferTxn = "successfulFungibleTransferTxn";
        final var revertedNftTransferTxn = "revertedNftTransferTxn";
        final var successfulNftTransferTxn = "successfulNftTransferTxn";
        final var senderStartBalance = 200L;
        final var receiverStartBalance = 0L;
        final var toSendEachTuple = 50L;
        final var multiKey = "purpose";
        final var senderKey = "senderKey";
        final var contractKey = "contractAdminKey";

        return defaultHapiSpec("ActiveContractIsVerifiedWithoutCheckingSignatures")
                .given(
                        newKeyNamed(multiKey),
                        newKeyNamed(senderKey),
                        newKeyNamed(contractKey),
                        cryptoCreate(SENDER).balance(10 * ONE_HUNDRED_HBARS).key(senderKey),
                        cryptoCreate(RECEIVER).balance(2 * ONE_HUNDRED_HBARS),
                        cryptoCreate(TOKEN_TREASURY),
                        uploadInitCode(CONTRACT),
                        contractCreate(CONTRACT)
                                .payingWith(GENESIS)
                                .adminKey(contractKey)
                                .gas(GAS_TO_OFFER),
                        tokenCreate(FUNGIBLE_TOKEN)
                                .tokenType(TokenType.FUNGIBLE_COMMON)
                                .initialSupply(TOTAL_SUPPLY)
                                .treasury(TOKEN_TREASURY),
                        tokenCreate(NFT_TOKEN)
                                .tokenType(TokenType.NON_FUNGIBLE_UNIQUE)
                                .adminKey(multiKey)
                                .supplyKey(multiKey)
                                .supplyType(TokenSupplyType.INFINITE)
                                .initialSupply(0)
                                .treasury(TOKEN_TREASURY),
                        mintToken(
                                NFT_TOKEN, List.of(metadata("firstMemo"), metadata("secondMemo"))),
                        tokenAssociate(SENDER, List.of(FUNGIBLE_TOKEN, NFT_TOKEN)),
                        tokenAssociate(RECEIVER, List.of(FUNGIBLE_TOKEN, NFT_TOKEN)),
                        tokenAssociate(CONTRACT, List.of(FUNGIBLE_TOKEN, NFT_TOKEN)),
                        cryptoTransfer(
                                moving(senderStartBalance, FUNGIBLE_TOKEN)
                                        .between(TOKEN_TREASURY, SENDER)),
                        cryptoTransfer(movingUnique(NFT_TOKEN, 1L).between(TOKEN_TREASURY, SENDER)),
                        cryptoTransfer(
                                moving(senderStartBalance, FUNGIBLE_TOKEN)
                                        .between(TOKEN_TREASURY, CONTRACT),
                                movingUnique(NFT_TOKEN, 2L).between(TOKEN_TREASURY, CONTRACT)))
                .when(
                        withOpContext(
                                (spec, opLog) -> {
                                    final var token = spec.registry().getTokenID(FUNGIBLE_TOKEN);
                                    final var nftToken = spec.registry().getTokenID(NFT_TOKEN);
                                    final var sender = spec.registry().getAccountID(SENDER);
                                    final var receiver = spec.registry().getAccountID(RECEIVER);
                                    final var contractId = spec.registry().getAccountID(CONTRACT);
                                    allRunFor(
                                            spec,
                                            contractCall(
                                                            CONTRACT,
                                                            TRANSFER_MULTIPLE_TOKENS,
                                                            (Object)
                                                                    new Tuple[] {
                                                                        tokenTransferList()
                                                                                .forToken(token)
                                                                                .withAccountAmounts(
                                                                                        accountAmount(
                                                                                                contractId,
                                                                                                -toSendEachTuple),
                                                                                        accountAmount(
                                                                                                receiver,
                                                                                                toSendEachTuple))
                                                                                .build(),
                                                                        tokenTransferList()
                                                                                .forToken(token)
                                                                                .withAccountAmounts(
                                                                                        accountAmount(
                                                                                                sender,
                                                                                                -toSendEachTuple),
                                                                                        accountAmount(
                                                                                                receiver,
                                                                                                toSendEachTuple))
                                                                                .build()
                                                                    })
                                                    .payingWith(GENESIS)
                                                    .via(revertedFungibleTransferTxn)
                                                    .gas(GAS_TO_OFFER)
                                                    .hasKnownStatus(CONTRACT_REVERT_EXECUTED),
                                            contractCall(
                                                            CONTRACT,
                                                            TRANSFER_MULTIPLE_TOKENS,
                                                            (Object)
                                                                    new Tuple[] {
                                                                        tokenTransferList()
                                                                                .forToken(token)
                                                                                .withAccountAmounts(
                                                                                        accountAmount(
                                                                                                contractId,
                                                                                                -toSendEachTuple),
                                                                                        accountAmount(
                                                                                                receiver,
                                                                                                toSendEachTuple))
                                                                                .build(),
                                                                        tokenTransferList()
                                                                                .forToken(token)
                                                                                .withAccountAmounts(
                                                                                        accountAmount(
                                                                                                sender,
                                                                                                -toSendEachTuple),
                                                                                        accountAmount(
                                                                                                receiver,
                                                                                                toSendEachTuple))
                                                                                .build()
                                                                    })
                                                    .payingWith(GENESIS)
                                                    .alsoSigningWithFullPrefix(senderKey)
                                                    .via(successfulFungibleTransferTxn)
                                                    .gas(GAS_TO_OFFER)
                                                    .hasKnownStatus(SUCCESS),
                                            contractCall(
                                                            CONTRACT,
                                                            TRANSFER_MULTIPLE_TOKENS,
                                                            (Object)
                                                                    new Tuple[] {
                                                                        tokenTransferList()
                                                                                .forToken(nftToken)
                                                                                .withNftTransfers(
                                                                                        nftTransfer(
                                                                                                contractId,
                                                                                                receiver,
                                                                                                2L))
                                                                                .build(),
                                                                        tokenTransferList()
                                                                                .forToken(nftToken)
                                                                                .withNftTransfers(
                                                                                        nftTransfer(
                                                                                                sender,
                                                                                                receiver,
                                                                                                1L))
                                                                                .build()
                                                                    })
                                                    .payingWith(GENESIS)
                                                    .via(revertedNftTransferTxn)
                                                    .gas(GAS_TO_OFFER)
                                                    .hasKnownStatus(CONTRACT_REVERT_EXECUTED),
                                            contractCall(
                                                            CONTRACT,
                                                            TRANSFER_MULTIPLE_TOKENS,
                                                            (Object)
                                                                    new Tuple[] {
                                                                        tokenTransferList()
                                                                                .forToken(nftToken)
                                                                                .withNftTransfers(
                                                                                        nftTransfer(
                                                                                                contractId,
                                                                                                receiver,
                                                                                                2L))
                                                                                .build(),
                                                                        tokenTransferList()
                                                                                .forToken(nftToken)
                                                                                .withNftTransfers(
                                                                                        nftTransfer(
                                                                                                sender,
                                                                                                receiver,
                                                                                                1L))
                                                                                .build()
                                                                    })
                                                    .payingWith(GENESIS)
                                                    .via(successfulNftTransferTxn)
                                                    .alsoSigningWithFullPrefix(senderKey)
                                                    .gas(GAS_TO_OFFER)
                                                    .hasKnownStatus(SUCCESS));
                                }))
                .then(
                        getAccountBalance(RECEIVER)
                                .hasTokenBalance(
                                        FUNGIBLE_TOKEN, receiverStartBalance + 2 * toSendEachTuple)
                                .hasTokenBalance(NFT_TOKEN, 2L),
                        getAccountBalance(SENDER)
                                .hasTokenBalance(
                                        FUNGIBLE_TOKEN, senderStartBalance - toSendEachTuple)
                                .hasTokenBalance(NFT_TOKEN, 0L),
                        getAccountBalance(CONTRACT)
                                .hasTokenBalance(
                                        FUNGIBLE_TOKEN, senderStartBalance - toSendEachTuple)
                                .hasTokenBalance(NFT_TOKEN, 0L),
                        childRecordsCheck(
                                revertedFungibleTransferTxn,
                                CONTRACT_REVERT_EXECUTED,
                                recordWith()
                                        .status(INVALID_FULL_PREFIX_SIGNATURE_FOR_PRECOMPILE)
                                        .contractCallResult(
                                                resultWith()
                                                        .contractCallResult(
                                                                htsPrecompileResult()
                                                                        .withStatus(
                                                                                INVALID_FULL_PREFIX_SIGNATURE_FOR_PRECOMPILE)))),
                        childRecordsCheck(
                                successfulFungibleTransferTxn,
                                SUCCESS,
                                recordWith()
                                        .status(SUCCESS)
                                        .contractCallResult(
                                                resultWith()
                                                        .contractCallResult(
                                                                htsPrecompileResult()
                                                                        .withStatus(SUCCESS)))
                                        .tokenTransfers(
                                                SomeFungibleTransfers.changingFungibleBalances()
                                                        .including(
                                                                FUNGIBLE_TOKEN,
                                                                SENDER,
                                                                -toSendEachTuple)
                                                        .including(
                                                                FUNGIBLE_TOKEN,
                                                                CONTRACT,
                                                                -toSendEachTuple)
                                                        .including(
                                                                FUNGIBLE_TOKEN,
                                                                RECEIVER,
                                                                2 * toSendEachTuple))),
                        childRecordsCheck(
                                revertedNftTransferTxn,
                                CONTRACT_REVERT_EXECUTED,
                                recordWith()
                                        .status(INVALID_FULL_PREFIX_SIGNATURE_FOR_PRECOMPILE)
                                        .contractCallResult(
                                                resultWith()
                                                        .contractCallResult(
                                                                htsPrecompileResult()
                                                                        .withStatus(
                                                                                INVALID_FULL_PREFIX_SIGNATURE_FOR_PRECOMPILE)))),
                        childRecordsCheck(
                                successfulNftTransferTxn,
                                SUCCESS,
                                recordWith()
                                        .status(SUCCESS)
                                        .contractCallResult(
                                                resultWith()
                                                        .contractCallResult(
                                                                htsPrecompileResult()
                                                                        .withStatus(SUCCESS)))
                                        .tokenTransfers(
                                                NonFungibleTransfers.changingNFTBalances()
                                                        .including(NFT_TOKEN, SENDER, RECEIVER, 1L)
                                                        .including(
                                                                NFT_TOKEN, CONTRACT, RECEIVER,
                                                                2L))));
    }

<<<<<<< HEAD
=======
    private HapiSpec hapiTransferFromForNFTWithCustomFeesWithoutApproveFails() {
        return defaultHapiSpec("HapiTransferFromForNFTWithCustomFeesWithoutApproveFails")
                .given(
                        newKeyNamed(MULTI_KEY),
                        newKeyNamed(RECEIVER_SIGNATURE),
                        cryptoCreate(TOKEN_TREASURY),
                        cryptoCreate(OWNER)
                                .balance(ONE_HUNDRED_HBARS)
                                .maxAutomaticTokenAssociations(5)
                                .key(MULTI_KEY),
                        cryptoCreate(SENDER).balance(ONE_HUNDRED_HBARS),
                        cryptoCreate(RECEIVER).balance(ONE_HUNDRED_HBARS).key(RECEIVER_SIGNATURE),
                        tokenCreate(NFT_TOKEN_WITH_FIXED_HBAR_FEE)
                                .tokenType(NON_FUNGIBLE_UNIQUE)
                                .treasury(OWNER)
                                .initialSupply(0L)
                                .supplyKey(MULTI_KEY)
                                .adminKey(MULTI_KEY)
                                .withCustom(fixedHbarFee(1, OWNER)),
                        tokenCreate(FUNGIBLE_TOKEN_FEE)
                                .tokenType(FUNGIBLE_COMMON)
                                .treasury(TOKEN_TREASURY)
                                .initialSupply(1000L),
                        tokenAssociate(SENDER, FUNGIBLE_TOKEN_FEE),
                        tokenAssociate(OWNER, FUNGIBLE_TOKEN_FEE),
                        tokenAssociate(RECEIVER, FUNGIBLE_TOKEN_FEE),
                        tokenCreate(NFT_TOKEN_WITH_FIXED_TOKEN_FEE)
                                .tokenType(NON_FUNGIBLE_UNIQUE)
                                .treasury(OWNER)
                                .initialSupply(0L)
                                .supplyKey(MULTI_KEY)
                                .adminKey(MULTI_KEY)
                                .withCustom(fixedHtsFee(1, FUNGIBLE_TOKEN_FEE, OWNER)),
                        tokenCreate(NFT_TOKEN_WITH_ROYALTY_FEE_WITH_HBAR_FALLBACK)
                                .tokenType(NON_FUNGIBLE_UNIQUE)
                                .treasury(OWNER)
                                .initialSupply(0L)
                                .supplyKey(MULTI_KEY)
                                .adminKey(MULTI_KEY)
                                .withCustom(
                                        royaltyFeeWithFallback(
                                                1,
                                                2,
                                                fixedHbarFeeInheritingRoyaltyCollector(1),
                                                OWNER)),
                        tokenCreate(NFT_TOKEN_WITH_ROYALTY_FEE_WITH_TOKEN_FALLBACK)
                                .tokenType(NON_FUNGIBLE_UNIQUE)
                                .treasury(OWNER)
                                .initialSupply(0L)
                                .supplyKey(MULTI_KEY)
                                .adminKey(MULTI_KEY)
                                .withCustom(
                                        royaltyFeeWithFallback(
                                                1,
                                                2,
                                                fixedHtsFeeInheritingRoyaltyCollector(
                                                        1, FUNGIBLE_TOKEN_FEE),
                                                OWNER)),
                        tokenAssociate(
                                SENDER,
                                List.of(
                                        NFT_TOKEN_WITH_FIXED_HBAR_FEE,
                                        NFT_TOKEN_WITH_FIXED_TOKEN_FEE,
                                        NFT_TOKEN_WITH_ROYALTY_FEE_WITH_HBAR_FALLBACK,
                                        NFT_TOKEN_WITH_ROYALTY_FEE_WITH_TOKEN_FALLBACK)),
                        tokenAssociate(
                                RECEIVER,
                                List.of(
                                        NFT_TOKEN_WITH_FIXED_HBAR_FEE,
                                        NFT_TOKEN_WITH_FIXED_TOKEN_FEE,
                                        NFT_TOKEN_WITH_ROYALTY_FEE_WITH_HBAR_FALLBACK,
                                        NFT_TOKEN_WITH_ROYALTY_FEE_WITH_TOKEN_FALLBACK)),
                        mintToken(NFT_TOKEN_WITH_FIXED_HBAR_FEE, List.of(META1, META2)),
                        mintToken(NFT_TOKEN_WITH_FIXED_TOKEN_FEE, List.of(META3, META4)),
                        mintToken(
                                NFT_TOKEN_WITH_ROYALTY_FEE_WITH_HBAR_FALLBACK,
                                List.of(
                                        ByteStringUtils.wrapUnsafely("meta5".getBytes()),
                                        ByteStringUtils.wrapUnsafely("meta6".getBytes()))),
                        mintToken(
                                NFT_TOKEN_WITH_ROYALTY_FEE_WITH_TOKEN_FALLBACK,
                                List.of(
                                        ByteStringUtils.wrapUnsafely("meta7".getBytes()),
                                        ByteStringUtils.wrapUnsafely("meta8".getBytes()))),
                        cryptoTransfer(
                                movingUnique(NFT_TOKEN_WITH_FIXED_HBAR_FEE, 1L)
                                        .between(OWNER, SENDER)),
                        cryptoTransfer(
                                movingUnique(NFT_TOKEN_WITH_FIXED_TOKEN_FEE, 1L)
                                        .between(OWNER, SENDER)),
                        cryptoTransfer(
                                movingUnique(NFT_TOKEN_WITH_ROYALTY_FEE_WITH_HBAR_FALLBACK, 1L)
                                        .between(OWNER, SENDER)),
                        cryptoTransfer(
                                movingUnique(NFT_TOKEN_WITH_ROYALTY_FEE_WITH_TOKEN_FALLBACK, 1L)
                                        .between(OWNER, SENDER)),
                        uploadInitCode(HTS_TRANSFER_FROM_CONTRACT),
                        contractCreate(HTS_TRANSFER_FROM_CONTRACT),
                        cryptoTransfer(
                                moving(1L, FUNGIBLE_TOKEN_FEE).between(TOKEN_TREASURY, SENDER)),
                        cryptoTransfer(
                                moving(1L, FUNGIBLE_TOKEN_FEE).between(TOKEN_TREASURY, RECEIVER)))
                .when(
                        withOpContext(
                                (spec, opLog) ->
                                        allRunFor(
                                                spec,
                                                contractCall(
                                                                HTS_TRANSFER_FROM_CONTRACT,
                                                                HTS_TRANSFER_FROM_NFT,
                                                                HapiParserUtil.asHeadlongAddress(
                                                                        asAddress(
                                                                                spec.registry()
                                                                                        .getTokenID(
                                                                                                NFT_TOKEN_WITH_FIXED_HBAR_FEE))),
                                                                HapiParserUtil.asHeadlongAddress(
                                                                        asAddress(
                                                                                spec.registry()
                                                                                        .getAccountID(
                                                                                                SENDER))),
                                                                HapiParserUtil.asHeadlongAddress(
                                                                        asAddress(
                                                                                spec.registry()
                                                                                        .getAccountID(
                                                                                                RECEIVER))),
                                                                BigInteger.valueOf(1L))
                                                        .payingWith(GENESIS)
                                                        .hasKnownStatus(CONTRACT_REVERT_EXECUTED),
                                                contractCall(
                                                                HTS_TRANSFER_FROM_CONTRACT,
                                                                HTS_TRANSFER_FROM_NFT,
                                                                HapiParserUtil.asHeadlongAddress(
                                                                        asAddress(
                                                                                spec.registry()
                                                                                        .getTokenID(
                                                                                                NFT_TOKEN_WITH_FIXED_TOKEN_FEE))),
                                                                HapiParserUtil.asHeadlongAddress(
                                                                        asAddress(
                                                                                spec.registry()
                                                                                        .getAccountID(
                                                                                                SENDER))),
                                                                HapiParserUtil.asHeadlongAddress(
                                                                        asAddress(
                                                                                spec.registry()
                                                                                        .getAccountID(
                                                                                                RECEIVER))),
                                                                BigInteger.valueOf(1L))
                                                        .payingWith(GENESIS)
                                                        .hasKnownStatus(CONTRACT_REVERT_EXECUTED),
                                                contractCall(
                                                                HTS_TRANSFER_FROM_CONTRACT,
                                                                HTS_TRANSFER_FROM_NFT,
                                                                HapiParserUtil.asHeadlongAddress(
                                                                        asAddress(
                                                                                spec.registry()
                                                                                        .getTokenID(
                                                                                                NFT_TOKEN_WITH_ROYALTY_FEE_WITH_HBAR_FALLBACK))),
                                                                HapiParserUtil.asHeadlongAddress(
                                                                        asAddress(
                                                                                spec.registry()
                                                                                        .getAccountID(
                                                                                                SENDER))),
                                                                HapiParserUtil.asHeadlongAddress(
                                                                        asAddress(
                                                                                spec.registry()
                                                                                        .getAccountID(
                                                                                                RECEIVER))),
                                                                BigInteger.valueOf(1L))
                                                        .payingWith(GENESIS)
                                                        .alsoSigningWithFullPrefix(
                                                                RECEIVER_SIGNATURE)
                                                        .hasKnownStatus(CONTRACT_REVERT_EXECUTED),
                                                contractCall(
                                                                HTS_TRANSFER_FROM_CONTRACT,
                                                                HTS_TRANSFER_FROM_NFT,
                                                                HapiParserUtil.asHeadlongAddress(
                                                                        asAddress(
                                                                                spec.registry()
                                                                                        .getTokenID(
                                                                                                NFT_TOKEN_WITH_ROYALTY_FEE_WITH_TOKEN_FALLBACK))),
                                                                HapiParserUtil.asHeadlongAddress(
                                                                        asAddress(
                                                                                spec.registry()
                                                                                        .getAccountID(
                                                                                                SENDER))),
                                                                HapiParserUtil.asHeadlongAddress(
                                                                        asAddress(
                                                                                spec.registry()
                                                                                        .getAccountID(
                                                                                                RECEIVER))),
                                                                BigInteger.valueOf(1L))
                                                        .payingWith(GENESIS)
                                                        .alsoSigningWithFullPrefix(
                                                                RECEIVER_SIGNATURE)
                                                        .hasKnownStatus(CONTRACT_REVERT_EXECUTED))))
                .then();
    }

    private HapiSpec cryptoTransferNFTsWithCustomFeesMixedScenario() {
        final var SPENDER_SIGNATURE = "spenderSignature";
        return defaultHapiSpec("CryptoTransferNFTsWithCustomFeesMixedScenario")
                .given(
                        newKeyNamed(MULTI_KEY),
                        newKeyNamed(RECEIVER_SIGNATURE),
                        newKeyNamed(SPENDER_SIGNATURE),
                        uploadInitCode(CONTRACT),
                        contractCreate(CONTRACT),
                        cryptoCreate(TOKEN_TREASURY),
                        cryptoCreate(OWNER)
                                .balance(ONE_HUNDRED_HBARS)
                                .maxAutomaticTokenAssociations(5)
                                .key(MULTI_KEY),
                        cryptoCreate(SENDER).balance(ONE_HUNDRED_HBARS),
                        cryptoCreate(RECEIVER).balance(ONE_HUNDRED_HBARS).key(RECEIVER_SIGNATURE),
                        tokenCreate(NFT_TOKEN_WITH_FIXED_HBAR_FEE)
                                .tokenType(NON_FUNGIBLE_UNIQUE)
                                .treasury(OWNER)
                                .initialSupply(0L)
                                .supplyKey(MULTI_KEY)
                                .adminKey(MULTI_KEY)
                                .withCustom(fixedHbarFee(1, OWNER)),
                        tokenCreate(FUNGIBLE_TOKEN_FEE)
                                .tokenType(FUNGIBLE_COMMON)
                                .treasury(TOKEN_TREASURY)
                                .initialSupply(1000L),
                        tokenAssociate(CONTRACT, FUNGIBLE_TOKEN_FEE),
                        tokenAssociate(OWNER, FUNGIBLE_TOKEN_FEE),
                        tokenAssociate(RECEIVER, FUNGIBLE_TOKEN_FEE),
                        tokenCreate(NFT_TOKEN_WITH_FIXED_TOKEN_FEE)
                                .tokenType(NON_FUNGIBLE_UNIQUE)
                                .treasury(OWNER)
                                .initialSupply(0L)
                                .supplyKey(MULTI_KEY)
                                .adminKey(MULTI_KEY)
                                .withCustom(fixedHtsFee(1, FUNGIBLE_TOKEN_FEE, OWNER)),
                        tokenCreate(NFT_TOKEN_WITH_ROYALTY_FEE_WITH_HBAR_FALLBACK)
                                .tokenType(NON_FUNGIBLE_UNIQUE)
                                .treasury(OWNER)
                                .initialSupply(0L)
                                .supplyKey(MULTI_KEY)
                                .adminKey(MULTI_KEY)
                                .withCustom(
                                        royaltyFeeWithFallback(
                                                1,
                                                2,
                                                fixedHbarFeeInheritingRoyaltyCollector(1),
                                                OWNER)),
                        tokenCreate(NFT_TOKEN_WITH_ROYALTY_FEE_WITH_TOKEN_FALLBACK)
                                .tokenType(NON_FUNGIBLE_UNIQUE)
                                .treasury(OWNER)
                                .initialSupply(0L)
                                .supplyKey(MULTI_KEY)
                                .adminKey(MULTI_KEY)
                                .withCustom(
                                        royaltyFeeWithFallback(
                                                1,
                                                2,
                                                fixedHtsFeeInheritingRoyaltyCollector(
                                                        1, FUNGIBLE_TOKEN_FEE),
                                                OWNER)),
                        tokenAssociate(
                                CONTRACT,
                                List.of(
                                        NFT_TOKEN_WITH_FIXED_HBAR_FEE,
                                        NFT_TOKEN_WITH_FIXED_TOKEN_FEE,
                                        NFT_TOKEN_WITH_ROYALTY_FEE_WITH_HBAR_FALLBACK,
                                        NFT_TOKEN_WITH_ROYALTY_FEE_WITH_TOKEN_FALLBACK)),
                        tokenAssociate(
                                RECEIVER,
                                List.of(
                                        NFT_TOKEN_WITH_FIXED_HBAR_FEE,
                                        NFT_TOKEN_WITH_FIXED_TOKEN_FEE,
                                        NFT_TOKEN_WITH_ROYALTY_FEE_WITH_HBAR_FALLBACK,
                                        NFT_TOKEN_WITH_ROYALTY_FEE_WITH_TOKEN_FALLBACK)),
                        mintToken(NFT_TOKEN_WITH_FIXED_HBAR_FEE, List.of(META1, META2)),
                        mintToken(NFT_TOKEN_WITH_FIXED_TOKEN_FEE, List.of(META3, META4)),
                        mintToken(
                                NFT_TOKEN_WITH_ROYALTY_FEE_WITH_HBAR_FALLBACK,
                                List.of(META5, META6)),
                        mintToken(
                                NFT_TOKEN_WITH_ROYALTY_FEE_WITH_TOKEN_FALLBACK,
                                List.of(META7, META8)),
                        cryptoTransfer(
                                movingUnique(NFT_TOKEN_WITH_FIXED_HBAR_FEE, 1L)
                                        .between(OWNER, CONTRACT)),
                        cryptoTransfer(
                                movingUnique(NFT_TOKEN_WITH_FIXED_TOKEN_FEE, 1L)
                                        .between(OWNER, CONTRACT)),
                        cryptoTransfer(
                                movingUnique(NFT_TOKEN_WITH_ROYALTY_FEE_WITH_HBAR_FALLBACK, 1L)
                                        .between(OWNER, CONTRACT)),
                        cryptoTransfer(
                                movingUnique(NFT_TOKEN_WITH_ROYALTY_FEE_WITH_TOKEN_FALLBACK, 1L)
                                        .between(OWNER, CONTRACT)),
                        cryptoTransfer(
                                moving(1L, FUNGIBLE_TOKEN_FEE).between(TOKEN_TREASURY, CONTRACT)),
                        cryptoTransfer(
                                moving(1L, FUNGIBLE_TOKEN_FEE).between(TOKEN_TREASURY, RECEIVER)),
                        cryptoTransfer(TokenMovement.movingHbar(100L).between(OWNER, CONTRACT)))
                .when(
                        withOpContext(
                                (spec, opLog) ->
                                        allRunFor(
                                                spec,
                                                contractCall(
                                                                CONTRACT,
                                                                TRANSFER_MULTIPLE_TOKENS,
                                                                tokenTransferLists()
                                                                        .withTokenTransferList(
                                                                                tokenTransferList()
                                                                                        .forToken(
                                                                                                spec.registry()
                                                                                                        .getTokenID(
                                                                                                                NFT_TOKEN_WITH_FIXED_HBAR_FEE))
                                                                                        .withNftTransfers(
                                                                                                nftTransfer(
                                                                                                        spec.registry()
                                                                                                                .getAccountID(
                                                                                                                        CONTRACT),
                                                                                                        spec.registry()
                                                                                                                .getAccountID(
                                                                                                                        RECEIVER),
                                                                                                        1L))
                                                                                        .build(),
                                                                                tokenTransferList()
                                                                                        .forToken(
                                                                                                spec.registry()
                                                                                                        .getTokenID(
                                                                                                                NFT_TOKEN_WITH_FIXED_TOKEN_FEE))
                                                                                        .withNftTransfers(
                                                                                                nftTransfer(
                                                                                                        spec.registry()
                                                                                                                .getAccountID(
                                                                                                                        CONTRACT),
                                                                                                        spec.registry()
                                                                                                                .getAccountID(
                                                                                                                        RECEIVER),
                                                                                                        1L))
                                                                                        .build(),
                                                                                tokenTransferList()
                                                                                        .forToken(
                                                                                                spec.registry()
                                                                                                        .getTokenID(
                                                                                                                NFT_TOKEN_WITH_ROYALTY_FEE_WITH_HBAR_FALLBACK))
                                                                                        .withNftTransfers(
                                                                                                nftTransfer(
                                                                                                        spec.registry()
                                                                                                                .getAccountID(
                                                                                                                        CONTRACT),
                                                                                                        spec.registry()
                                                                                                                .getAccountID(
                                                                                                                        RECEIVER),
                                                                                                        1L))
                                                                                        .build(),
                                                                                tokenTransferList()
                                                                                        .forToken(
                                                                                                spec.registry()
                                                                                                        .getTokenID(
                                                                                                                NFT_TOKEN_WITH_ROYALTY_FEE_WITH_TOKEN_FALLBACK))
                                                                                        .withNftTransfers(
                                                                                                nftTransfer(
                                                                                                        spec.registry()
                                                                                                                .getAccountID(
                                                                                                                        CONTRACT),
                                                                                                        spec.registry()
                                                                                                                .getAccountID(
                                                                                                                        RECEIVER),
                                                                                                        1L))
                                                                                        .build())
                                                                        .build())
                                                        .payingWith(GENESIS)
                                                        .alsoSigningWithFullPrefix(
                                                                RECEIVER_SIGNATURE)
                                                        .gas(1_000_000L))))
                .then();
    }

    private HapiSpec hapiTransferFromForNFTWithCustomFeesWithApproveForAll() {
        return defaultHapiSpec("HapiTransferFromForNFTWithCustomFeesWithApproveForAll")
                .given(
                        newKeyNamed(MULTI_KEY),
                        newKeyNamed(RECEIVER_SIGNATURE),
                        cryptoCreate(TOKEN_TREASURY),
                        cryptoCreate(OWNER)
                                .balance(ONE_HUNDRED_HBARS)
                                .maxAutomaticTokenAssociations(5)
                                .key(MULTI_KEY),
                        cryptoCreate(SENDER).balance(ONE_HUNDRED_HBARS),
                        cryptoCreate(RECEIVER).balance(ONE_HUNDRED_HBARS).key(RECEIVER_SIGNATURE),
                        tokenCreate(NFT_TOKEN_WITH_FIXED_HBAR_FEE)
                                .tokenType(NON_FUNGIBLE_UNIQUE)
                                .treasury(OWNER)
                                .initialSupply(0L)
                                .supplyKey(MULTI_KEY)
                                .adminKey(MULTI_KEY)
                                .withCustom(fixedHbarFee(1, OWNER)),
                        tokenCreate(FUNGIBLE_TOKEN_FEE)
                                .tokenType(FUNGIBLE_COMMON)
                                .treasury(TOKEN_TREASURY)
                                .initialSupply(1000L),
                        tokenAssociate(SENDER, FUNGIBLE_TOKEN_FEE),
                        tokenAssociate(OWNER, FUNGIBLE_TOKEN_FEE),
                        tokenAssociate(RECEIVER, FUNGIBLE_TOKEN_FEE),
                        tokenCreate(NFT_TOKEN_WITH_FIXED_TOKEN_FEE)
                                .tokenType(NON_FUNGIBLE_UNIQUE)
                                .treasury(OWNER)
                                .initialSupply(0L)
                                .supplyKey(MULTI_KEY)
                                .adminKey(MULTI_KEY)
                                .withCustom(fixedHtsFee(1, FUNGIBLE_TOKEN_FEE, OWNER)),
                        tokenCreate(NFT_TOKEN_WITH_ROYALTY_FEE_WITH_HBAR_FALLBACK)
                                .tokenType(NON_FUNGIBLE_UNIQUE)
                                .treasury(OWNER)
                                .initialSupply(0L)
                                .supplyKey(MULTI_KEY)
                                .adminKey(MULTI_KEY)
                                .withCustom(
                                        royaltyFeeWithFallback(
                                                1,
                                                2,
                                                fixedHbarFeeInheritingRoyaltyCollector(1),
                                                OWNER)),
                        tokenCreate(NFT_TOKEN_WITH_ROYALTY_FEE_WITH_TOKEN_FALLBACK)
                                .tokenType(NON_FUNGIBLE_UNIQUE)
                                .treasury(OWNER)
                                .initialSupply(0L)
                                .supplyKey(MULTI_KEY)
                                .adminKey(MULTI_KEY)
                                .withCustom(
                                        royaltyFeeWithFallback(
                                                1,
                                                2,
                                                fixedHtsFeeInheritingRoyaltyCollector(
                                                        1, FUNGIBLE_TOKEN_FEE),
                                                OWNER)),
                        tokenAssociate(
                                SENDER,
                                List.of(
                                        NFT_TOKEN_WITH_FIXED_HBAR_FEE,
                                        NFT_TOKEN_WITH_FIXED_TOKEN_FEE,
                                        NFT_TOKEN_WITH_ROYALTY_FEE_WITH_HBAR_FALLBACK,
                                        NFT_TOKEN_WITH_ROYALTY_FEE_WITH_TOKEN_FALLBACK)),
                        tokenAssociate(
                                RECEIVER,
                                List.of(
                                        NFT_TOKEN_WITH_FIXED_HBAR_FEE,
                                        NFT_TOKEN_WITH_FIXED_TOKEN_FEE,
                                        NFT_TOKEN_WITH_ROYALTY_FEE_WITH_HBAR_FALLBACK,
                                        NFT_TOKEN_WITH_ROYALTY_FEE_WITH_TOKEN_FALLBACK)),
                        mintToken(NFT_TOKEN_WITH_FIXED_HBAR_FEE, List.of(META1, META2)),
                        mintToken(NFT_TOKEN_WITH_FIXED_TOKEN_FEE, List.of(META3, META4)),
                        mintToken(
                                NFT_TOKEN_WITH_ROYALTY_FEE_WITH_HBAR_FALLBACK,
                                List.of(META5, META6)),
                        mintToken(
                                NFT_TOKEN_WITH_ROYALTY_FEE_WITH_TOKEN_FALLBACK,
                                List.of(META7, META8)),
                        cryptoTransfer(
                                movingUnique(NFT_TOKEN_WITH_FIXED_HBAR_FEE, 1L)
                                        .between(OWNER, SENDER)),
                        cryptoTransfer(
                                movingUnique(NFT_TOKEN_WITH_FIXED_TOKEN_FEE, 1L)
                                        .between(OWNER, SENDER)),
                        cryptoTransfer(
                                movingUnique(NFT_TOKEN_WITH_ROYALTY_FEE_WITH_HBAR_FALLBACK, 1L)
                                        .between(OWNER, SENDER)),
                        cryptoTransfer(
                                movingUnique(NFT_TOKEN_WITH_ROYALTY_FEE_WITH_TOKEN_FALLBACK, 1L)
                                        .between(OWNER, SENDER)),
                        uploadInitCode(HTS_TRANSFER_FROM_CONTRACT),
                        contractCreate(HTS_TRANSFER_FROM_CONTRACT),
                        cryptoTransfer(
                                moving(1L, FUNGIBLE_TOKEN_FEE).between(TOKEN_TREASURY, SENDER)),
                        cryptoTransfer(
                                moving(1L, FUNGIBLE_TOKEN_FEE).between(TOKEN_TREASURY, RECEIVER)),
                        cryptoApproveAllowance()
                                .payingWith(DEFAULT_PAYER)
                                .addNftAllowance(
                                        SENDER,
                                        NFT_TOKEN_WITH_FIXED_HBAR_FEE,
                                        HTS_TRANSFER_FROM_CONTRACT,
                                        true,
                                        List.of())
                                .addNftAllowance(
                                        SENDER,
                                        NFT_TOKEN_WITH_FIXED_TOKEN_FEE,
                                        HTS_TRANSFER_FROM_CONTRACT,
                                        true,
                                        List.of())
                                .addNftAllowance(
                                        SENDER,
                                        NFT_TOKEN_WITH_ROYALTY_FEE_WITH_HBAR_FALLBACK,
                                        HTS_TRANSFER_FROM_CONTRACT,
                                        true,
                                        List.of())
                                .addNftAllowance(
                                        SENDER,
                                        NFT_TOKEN_WITH_ROYALTY_FEE_WITH_TOKEN_FALLBACK,
                                        HTS_TRANSFER_FROM_CONTRACT,
                                        true,
                                        List.of())
                                .via(APPROVE_TXN)
                                .signedBy(DEFAULT_PAYER, SENDER))
                .when(
                        withOpContext(
                                (spec, opLog) ->
                                        allRunFor(
                                                spec,
                                                contractCall(
                                                                HTS_TRANSFER_FROM_CONTRACT,
                                                                HTS_TRANSFER_FROM_NFT,
                                                                HapiParserUtil.asHeadlongAddress(
                                                                        asAddress(
                                                                                spec.registry()
                                                                                        .getTokenID(
                                                                                                NFT_TOKEN_WITH_FIXED_HBAR_FEE))),
                                                                HapiParserUtil.asHeadlongAddress(
                                                                        asAddress(
                                                                                spec.registry()
                                                                                        .getAccountID(
                                                                                                SENDER))),
                                                                HapiParserUtil.asHeadlongAddress(
                                                                        asAddress(
                                                                                spec.registry()
                                                                                        .getAccountID(
                                                                                                RECEIVER))),
                                                                BigInteger.valueOf(1L))
                                                        .payingWith(GENESIS),
                                                contractCall(
                                                                HTS_TRANSFER_FROM_CONTRACT,
                                                                HTS_TRANSFER_FROM_NFT,
                                                                HapiParserUtil.asHeadlongAddress(
                                                                        asAddress(
                                                                                spec.registry()
                                                                                        .getTokenID(
                                                                                                NFT_TOKEN_WITH_FIXED_TOKEN_FEE))),
                                                                HapiParserUtil.asHeadlongAddress(
                                                                        asAddress(
                                                                                spec.registry()
                                                                                        .getAccountID(
                                                                                                SENDER))),
                                                                HapiParserUtil.asHeadlongAddress(
                                                                        asAddress(
                                                                                spec.registry()
                                                                                        .getAccountID(
                                                                                                RECEIVER))),
                                                                BigInteger.valueOf(1L))
                                                        .payingWith(GENESIS),
                                                contractCall(
                                                                HTS_TRANSFER_FROM_CONTRACT,
                                                                HTS_TRANSFER_FROM_NFT,
                                                                HapiParserUtil.asHeadlongAddress(
                                                                        asAddress(
                                                                                spec.registry()
                                                                                        .getTokenID(
                                                                                                NFT_TOKEN_WITH_ROYALTY_FEE_WITH_HBAR_FALLBACK))),
                                                                HapiParserUtil.asHeadlongAddress(
                                                                        asAddress(
                                                                                spec.registry()
                                                                                        .getAccountID(
                                                                                                SENDER))),
                                                                HapiParserUtil.asHeadlongAddress(
                                                                        asAddress(
                                                                                spec.registry()
                                                                                        .getAccountID(
                                                                                                RECEIVER))),
                                                                BigInteger.valueOf(1L))
                                                        .payingWith(GENESIS)
                                                        .alsoSigningWithFullPrefix(
                                                                RECEIVER_SIGNATURE),
                                                contractCall(
                                                                HTS_TRANSFER_FROM_CONTRACT,
                                                                HTS_TRANSFER_FROM_NFT,
                                                                HapiParserUtil.asHeadlongAddress(
                                                                        asAddress(
                                                                                spec.registry()
                                                                                        .getTokenID(
                                                                                                NFT_TOKEN_WITH_ROYALTY_FEE_WITH_TOKEN_FALLBACK))),
                                                                HapiParserUtil.asHeadlongAddress(
                                                                        asAddress(
                                                                                spec.registry()
                                                                                        .getAccountID(
                                                                                                SENDER))),
                                                                HapiParserUtil.asHeadlongAddress(
                                                                        asAddress(
                                                                                spec.registry()
                                                                                        .getAccountID(
                                                                                                RECEIVER))),
                                                                BigInteger.valueOf(1L))
                                                        .payingWith(GENESIS)
                                                        .alsoSigningWithFullPrefix(
                                                                RECEIVER_SIGNATURE))))
                .then();
    }

    private HapiSpec hapiTransferFromForNFTWithCustomFeesWithBothApproveForAllAndAssignedSpender() {
        return defaultHapiSpec(
                        "HapiTransferFromForNFTWithCustomFeesWithBothApproveForAllAndAssignedSpender")
                .given(
                        newKeyNamed(MULTI_KEY),
                        newKeyNamed(RECEIVER_SIGNATURE),
                        cryptoCreate(TOKEN_TREASURY),
                        cryptoCreate(OWNER)
                                .balance(ONE_HUNDRED_HBARS)
                                .maxAutomaticTokenAssociations(5)
                                .key(MULTI_KEY),
                        cryptoCreate(SENDER).balance(ONE_HUNDRED_HBARS),
                        cryptoCreate(RECEIVER).balance(ONE_HUNDRED_HBARS).key(RECEIVER_SIGNATURE),
                        tokenCreate(NFT_TOKEN_WITH_FIXED_HBAR_FEE)
                                .tokenType(NON_FUNGIBLE_UNIQUE)
                                .treasury(OWNER)
                                .initialSupply(0L)
                                .supplyKey(MULTI_KEY)
                                .adminKey(MULTI_KEY)
                                .withCustom(fixedHbarFee(1, OWNER)),
                        tokenCreate(FUNGIBLE_TOKEN_FEE)
                                .tokenType(FUNGIBLE_COMMON)
                                .treasury(TOKEN_TREASURY)
                                .initialSupply(1000L),
                        tokenAssociate(SENDER, FUNGIBLE_TOKEN_FEE),
                        tokenAssociate(OWNER, FUNGIBLE_TOKEN_FEE),
                        tokenAssociate(RECEIVER, FUNGIBLE_TOKEN_FEE),
                        tokenCreate(NFT_TOKEN_WITH_FIXED_TOKEN_FEE)
                                .tokenType(NON_FUNGIBLE_UNIQUE)
                                .treasury(OWNER)
                                .initialSupply(0L)
                                .supplyKey(MULTI_KEY)
                                .adminKey(MULTI_KEY)
                                .withCustom(fixedHtsFee(1, FUNGIBLE_TOKEN_FEE, OWNER)),
                        tokenCreate(NFT_TOKEN_WITH_ROYALTY_FEE_WITH_HBAR_FALLBACK)
                                .tokenType(NON_FUNGIBLE_UNIQUE)
                                .treasury(OWNER)
                                .initialSupply(0L)
                                .supplyKey(MULTI_KEY)
                                .adminKey(MULTI_KEY)
                                .withCustom(
                                        royaltyFeeWithFallback(
                                                1,
                                                2,
                                                fixedHbarFeeInheritingRoyaltyCollector(1),
                                                OWNER)),
                        tokenCreate(NFT_TOKEN_WITH_ROYALTY_FEE_WITH_TOKEN_FALLBACK)
                                .tokenType(NON_FUNGIBLE_UNIQUE)
                                .treasury(OWNER)
                                .initialSupply(0L)
                                .supplyKey(MULTI_KEY)
                                .adminKey(MULTI_KEY)
                                .withCustom(
                                        royaltyFeeWithFallback(
                                                1,
                                                2,
                                                fixedHtsFeeInheritingRoyaltyCollector(
                                                        1, FUNGIBLE_TOKEN_FEE),
                                                OWNER)),
                        tokenAssociate(
                                SENDER,
                                List.of(
                                        NFT_TOKEN_WITH_FIXED_HBAR_FEE,
                                        NFT_TOKEN_WITH_FIXED_TOKEN_FEE,
                                        NFT_TOKEN_WITH_ROYALTY_FEE_WITH_HBAR_FALLBACK,
                                        NFT_TOKEN_WITH_ROYALTY_FEE_WITH_TOKEN_FALLBACK)),
                        tokenAssociate(
                                RECEIVER,
                                List.of(
                                        NFT_TOKEN_WITH_FIXED_HBAR_FEE,
                                        NFT_TOKEN_WITH_FIXED_TOKEN_FEE,
                                        NFT_TOKEN_WITH_ROYALTY_FEE_WITH_HBAR_FALLBACK,
                                        NFT_TOKEN_WITH_ROYALTY_FEE_WITH_TOKEN_FALLBACK)),
                        mintToken(NFT_TOKEN_WITH_FIXED_HBAR_FEE, List.of(META1, META2)),
                        mintToken(NFT_TOKEN_WITH_FIXED_TOKEN_FEE, List.of(META3, META4)),
                        mintToken(
                                NFT_TOKEN_WITH_ROYALTY_FEE_WITH_HBAR_FALLBACK,
                                List.of(META5, META6)),
                        mintToken(
                                NFT_TOKEN_WITH_ROYALTY_FEE_WITH_TOKEN_FALLBACK,
                                List.of(META7, META8)),
                        cryptoTransfer(
                                movingUnique(NFT_TOKEN_WITH_FIXED_HBAR_FEE, 1L)
                                        .between(OWNER, SENDER)),
                        cryptoTransfer(
                                movingUnique(NFT_TOKEN_WITH_FIXED_TOKEN_FEE, 1L)
                                        .between(OWNER, SENDER)),
                        cryptoTransfer(
                                movingUnique(NFT_TOKEN_WITH_ROYALTY_FEE_WITH_HBAR_FALLBACK, 1L)
                                        .between(OWNER, SENDER)),
                        cryptoTransfer(
                                movingUnique(NFT_TOKEN_WITH_ROYALTY_FEE_WITH_TOKEN_FALLBACK, 1L)
                                        .between(OWNER, SENDER)),
                        uploadInitCode(HTS_TRANSFER_FROM_CONTRACT),
                        contractCreate(HTS_TRANSFER_FROM_CONTRACT),
                        cryptoTransfer(
                                moving(1L, FUNGIBLE_TOKEN_FEE).between(TOKEN_TREASURY, SENDER)),
                        cryptoTransfer(
                                moving(1L, FUNGIBLE_TOKEN_FEE).between(TOKEN_TREASURY, RECEIVER)),
                        cryptoApproveAllowance()
                                .payingWith(DEFAULT_PAYER)
                                .addNftAllowance(
                                        SENDER,
                                        NFT_TOKEN_WITH_FIXED_HBAR_FEE,
                                        HTS_TRANSFER_FROM_CONTRACT,
                                        true,
                                        List.of(1L))
                                .addNftAllowance(
                                        SENDER,
                                        NFT_TOKEN_WITH_FIXED_TOKEN_FEE,
                                        HTS_TRANSFER_FROM_CONTRACT,
                                        true,
                                        List.of(1L))
                                .addNftAllowance(
                                        SENDER,
                                        NFT_TOKEN_WITH_ROYALTY_FEE_WITH_HBAR_FALLBACK,
                                        HTS_TRANSFER_FROM_CONTRACT,
                                        true,
                                        List.of(1L))
                                .addNftAllowance(
                                        SENDER,
                                        NFT_TOKEN_WITH_ROYALTY_FEE_WITH_TOKEN_FALLBACK,
                                        HTS_TRANSFER_FROM_CONTRACT,
                                        true,
                                        List.of(1L))
                                .via(APPROVE_TXN)
                                .signedBy(DEFAULT_PAYER, SENDER))
                .when(
                        withOpContext(
                                (spec, opLog) ->
                                        allRunFor(
                                                spec,
                                                contractCall(
                                                                HTS_TRANSFER_FROM_CONTRACT,
                                                                HTS_TRANSFER_FROM_NFT,
                                                                HapiParserUtil.asHeadlongAddress(
                                                                        asAddress(
                                                                                spec.registry()
                                                                                        .getTokenID(
                                                                                                NFT_TOKEN_WITH_FIXED_HBAR_FEE))),
                                                                HapiParserUtil.asHeadlongAddress(
                                                                        asAddress(
                                                                                spec.registry()
                                                                                        .getAccountID(
                                                                                                SENDER))),
                                                                HapiParserUtil.asHeadlongAddress(
                                                                        asAddress(
                                                                                spec.registry()
                                                                                        .getAccountID(
                                                                                                RECEIVER))),
                                                                BigInteger.valueOf(1L))
                                                        .payingWith(GENESIS),
                                                contractCall(
                                                                HTS_TRANSFER_FROM_CONTRACT,
                                                                HTS_TRANSFER_FROM_NFT,
                                                                HapiParserUtil.asHeadlongAddress(
                                                                        asAddress(
                                                                                spec.registry()
                                                                                        .getTokenID(
                                                                                                NFT_TOKEN_WITH_FIXED_TOKEN_FEE))),
                                                                HapiParserUtil.asHeadlongAddress(
                                                                        asAddress(
                                                                                spec.registry()
                                                                                        .getAccountID(
                                                                                                SENDER))),
                                                                HapiParserUtil.asHeadlongAddress(
                                                                        asAddress(
                                                                                spec.registry()
                                                                                        .getAccountID(
                                                                                                RECEIVER))),
                                                                BigInteger.valueOf(1L))
                                                        .payingWith(GENESIS),
                                                contractCall(
                                                                HTS_TRANSFER_FROM_CONTRACT,
                                                                HTS_TRANSFER_FROM_NFT,
                                                                HapiParserUtil.asHeadlongAddress(
                                                                        asAddress(
                                                                                spec.registry()
                                                                                        .getTokenID(
                                                                                                NFT_TOKEN_WITH_ROYALTY_FEE_WITH_HBAR_FALLBACK))),
                                                                HapiParserUtil.asHeadlongAddress(
                                                                        asAddress(
                                                                                spec.registry()
                                                                                        .getAccountID(
                                                                                                SENDER))),
                                                                HapiParserUtil.asHeadlongAddress(
                                                                        asAddress(
                                                                                spec.registry()
                                                                                        .getAccountID(
                                                                                                RECEIVER))),
                                                                BigInteger.valueOf(1L))
                                                        .payingWith(GENESIS)
                                                        .alsoSigningWithFullPrefix(
                                                                RECEIVER_SIGNATURE),
                                                contractCall(
                                                                HTS_TRANSFER_FROM_CONTRACT,
                                                                HTS_TRANSFER_FROM_NFT,
                                                                HapiParserUtil.asHeadlongAddress(
                                                                        asAddress(
                                                                                spec.registry()
                                                                                        .getTokenID(
                                                                                                NFT_TOKEN_WITH_ROYALTY_FEE_WITH_TOKEN_FALLBACK))),
                                                                HapiParserUtil.asHeadlongAddress(
                                                                        asAddress(
                                                                                spec.registry()
                                                                                        .getAccountID(
                                                                                                SENDER))),
                                                                HapiParserUtil.asHeadlongAddress(
                                                                        asAddress(
                                                                                spec.registry()
                                                                                        .getAccountID(
                                                                                                RECEIVER))),
                                                                BigInteger.valueOf(1L))
                                                        .payingWith(GENESIS)
                                                        .alsoSigningWithFullPrefix(
                                                                RECEIVER_SIGNATURE))))
                .then();
    }

    private HapiSpec hapiTransferFromForFungibleTokenWithCustomFeesWithoutApproveFails() {
        final var FUNGIBLE_TOKEN_WITH_FIXED_HBAR_FEE = "fungibleTokenWithFixedHbarFee";
        final var FUNGIBLE_TOKEN_WITH_FIXED_TOKEN_FEE = "fungibleTokenWithFixedTokenFee";
        final var FUNGIBLE_TOKEN_WITH_FRACTIONAL_FEE = "fungibleTokenWithFractionalTokenFee";
        return defaultHapiSpec("HapiTransferFromForFungibleTokenWithCustomFeesWithoutApproveFails")
                .given(
                        newKeyNamed(RECEIVER_SIGNATURE),
                        cryptoCreate(TOKEN_TREASURY),
                        cryptoCreate(OWNER).balance(ONE_HUNDRED_HBARS),
                        cryptoCreate(SENDER).balance(ONE_HUNDRED_HBARS),
                        cryptoCreate(RECEIVER).balance(ONE_HUNDRED_HBARS).key(RECEIVER_SIGNATURE),
                        tokenCreate(FUNGIBLE_TOKEN_FEE)
                                .tokenType(FUNGIBLE_COMMON)
                                .treasury(TOKEN_TREASURY)
                                .initialSupply(1000L),
                        tokenAssociate(SENDER, FUNGIBLE_TOKEN_FEE),
                        tokenAssociate(OWNER, FUNGIBLE_TOKEN_FEE),
                        tokenAssociate(RECEIVER, FUNGIBLE_TOKEN_FEE),
                        tokenCreate(FUNGIBLE_TOKEN_WITH_FIXED_HBAR_FEE)
                                .tokenType(FUNGIBLE_COMMON)
                                .treasury(OWNER)
                                .initialSupply(1000L)
                                .withCustom(fixedHbarFee(1, OWNER)),
                        tokenCreate(FUNGIBLE_TOKEN_WITH_FIXED_TOKEN_FEE)
                                .tokenType(FUNGIBLE_COMMON)
                                .treasury(OWNER)
                                .initialSupply(1000L)
                                .withCustom(fixedHtsFee(1, FUNGIBLE_TOKEN_FEE, OWNER)),
                        tokenCreate(FUNGIBLE_TOKEN_WITH_FRACTIONAL_FEE)
                                .tokenType(FUNGIBLE_COMMON)
                                .treasury(OWNER)
                                .initialSupply(1000L)
                                .withCustom(fractionalFee(1, 2, 1, OptionalLong.of(10), OWNER)),
                        tokenAssociate(
                                SENDER,
                                List.of(
                                        FUNGIBLE_TOKEN_WITH_FIXED_HBAR_FEE,
                                        FUNGIBLE_TOKEN_WITH_FIXED_TOKEN_FEE,
                                        FUNGIBLE_TOKEN_WITH_FRACTIONAL_FEE)),
                        tokenAssociate(
                                RECEIVER,
                                List.of(
                                        FUNGIBLE_TOKEN_WITH_FIXED_HBAR_FEE,
                                        FUNGIBLE_TOKEN_WITH_FIXED_TOKEN_FEE,
                                        FUNGIBLE_TOKEN_WITH_FRACTIONAL_FEE)),
                        cryptoTransfer(
                                moving(1L, FUNGIBLE_TOKEN_FEE).between(TOKEN_TREASURY, SENDER)),
                        cryptoTransfer(
                                moving(1L, FUNGIBLE_TOKEN_WITH_FIXED_HBAR_FEE)
                                        .between(OWNER, SENDER)),
                        cryptoTransfer(
                                moving(1L, FUNGIBLE_TOKEN_WITH_FIXED_TOKEN_FEE)
                                        .between(OWNER, SENDER)),
                        cryptoTransfer(
                                moving(2L, FUNGIBLE_TOKEN_WITH_FRACTIONAL_FEE)
                                        .between(OWNER, SENDER)),
                        uploadInitCode(HTS_TRANSFER_FROM_CONTRACT),
                        contractCreate(HTS_TRANSFER_FROM_CONTRACT))
                .when(
                        withOpContext(
                                (spec, opLog) ->
                                        allRunFor(
                                                spec,
                                                contractCall(
                                                                HTS_TRANSFER_FROM_CONTRACT,
                                                                HTS_TRANSFER_FROM,
                                                                HapiParserUtil.asHeadlongAddress(
                                                                        asAddress(
                                                                                spec.registry()
                                                                                        .getTokenID(
                                                                                                FUNGIBLE_TOKEN_WITH_FIXED_HBAR_FEE))),
                                                                HapiParserUtil.asHeadlongAddress(
                                                                        asAddress(
                                                                                spec.registry()
                                                                                        .getAccountID(
                                                                                                SENDER))),
                                                                HapiParserUtil.asHeadlongAddress(
                                                                        asAddress(
                                                                                spec.registry()
                                                                                        .getAccountID(
                                                                                                RECEIVER))),
                                                                BigInteger.valueOf(1L))
                                                        .payingWith(GENESIS)
                                                        .hasKnownStatus(CONTRACT_REVERT_EXECUTED),
                                                contractCall(
                                                                HTS_TRANSFER_FROM_CONTRACT,
                                                                HTS_TRANSFER_FROM,
                                                                HapiParserUtil.asHeadlongAddress(
                                                                        asAddress(
                                                                                spec.registry()
                                                                                        .getTokenID(
                                                                                                FUNGIBLE_TOKEN_WITH_FIXED_TOKEN_FEE))),
                                                                HapiParserUtil.asHeadlongAddress(
                                                                        asAddress(
                                                                                spec.registry()
                                                                                        .getAccountID(
                                                                                                SENDER))),
                                                                HapiParserUtil.asHeadlongAddress(
                                                                        asAddress(
                                                                                spec.registry()
                                                                                        .getAccountID(
                                                                                                RECEIVER))),
                                                                BigInteger.valueOf(1L))
                                                        .payingWith(GENESIS)
                                                        .hasKnownStatus(CONTRACT_REVERT_EXECUTED),
                                                contractCall(
                                                                HTS_TRANSFER_FROM_CONTRACT,
                                                                HTS_TRANSFER_FROM,
                                                                HapiParserUtil.asHeadlongAddress(
                                                                        asAddress(
                                                                                spec.registry()
                                                                                        .getTokenID(
                                                                                                FUNGIBLE_TOKEN_WITH_FRACTIONAL_FEE))),
                                                                HapiParserUtil.asHeadlongAddress(
                                                                        asAddress(
                                                                                spec.registry()
                                                                                        .getAccountID(
                                                                                                SENDER))),
                                                                HapiParserUtil.asHeadlongAddress(
                                                                        asAddress(
                                                                                spec.registry()
                                                                                        .getAccountID(
                                                                                                RECEIVER))),
                                                                BigInteger.valueOf(1L))
                                                        .payingWith(GENESIS)
                                                        .alsoSigningWithFullPrefix(
                                                                RECEIVER_SIGNATURE)
                                                        .hasKnownStatus(CONTRACT_REVERT_EXECUTED))))
                .then();
    }

    private HapiSpec
            hapiTransferFromForFungibleTokenWithCustomFeesWithBothApproveForAllAndAssignedSpender() {
        final var FUNGIBLE_TOKEN_WITH_FIXED_HBAR_FEE = "fungibleTokenWithFixedHbarFee";
        final var FUNGIBLE_TOKEN_WITH_FIXED_TOKEN_FEE = "fungibleTokenWithFixedTokenFee";
        final var FUNGIBLE_TOKEN_WITH_FRACTIONAL_FEE = "fungibleTokenWithFractionalTokenFee";
        return defaultHapiSpec(
                        "HapiTransferFromForFungibleTokenWithCustomFeesWithBothApproveForAllAndAssignedSpender")
                .given(
                        newKeyNamed(RECEIVER_SIGNATURE),
                        cryptoCreate(TOKEN_TREASURY),
                        cryptoCreate(OWNER).balance(ONE_HUNDRED_HBARS),
                        cryptoCreate(SENDER).balance(ONE_HUNDRED_HBARS),
                        cryptoCreate(RECEIVER).balance(ONE_HUNDRED_HBARS).key(RECEIVER_SIGNATURE),
                        tokenCreate(FUNGIBLE_TOKEN_FEE)
                                .tokenType(FUNGIBLE_COMMON)
                                .treasury(TOKEN_TREASURY)
                                .initialSupply(1000L),
                        tokenAssociate(SENDER, FUNGIBLE_TOKEN_FEE),
                        tokenAssociate(OWNER, FUNGIBLE_TOKEN_FEE),
                        tokenAssociate(RECEIVER, FUNGIBLE_TOKEN_FEE),
                        tokenCreate(FUNGIBLE_TOKEN_WITH_FIXED_HBAR_FEE)
                                .tokenType(FUNGIBLE_COMMON)
                                .treasury(OWNER)
                                .initialSupply(1000L)
                                .withCustom(fixedHbarFee(1, OWNER)),
                        tokenCreate(FUNGIBLE_TOKEN_WITH_FIXED_TOKEN_FEE)
                                .tokenType(FUNGIBLE_COMMON)
                                .treasury(OWNER)
                                .initialSupply(1000L)
                                .withCustom(fixedHtsFee(1, FUNGIBLE_TOKEN_FEE, OWNER)),
                        tokenCreate(FUNGIBLE_TOKEN_WITH_FRACTIONAL_FEE)
                                .tokenType(FUNGIBLE_COMMON)
                                .treasury(OWNER)
                                .initialSupply(1000L)
                                .withCustom(fractionalFee(1, 2, 1, OptionalLong.of(10), OWNER)),
                        tokenAssociate(
                                SENDER,
                                List.of(
                                        FUNGIBLE_TOKEN_WITH_FIXED_HBAR_FEE,
                                        FUNGIBLE_TOKEN_WITH_FIXED_TOKEN_FEE,
                                        FUNGIBLE_TOKEN_WITH_FRACTIONAL_FEE)),
                        tokenAssociate(
                                RECEIVER,
                                List.of(
                                        FUNGIBLE_TOKEN_WITH_FIXED_HBAR_FEE,
                                        FUNGIBLE_TOKEN_WITH_FIXED_TOKEN_FEE,
                                        FUNGIBLE_TOKEN_WITH_FRACTIONAL_FEE)),
                        cryptoTransfer(
                                moving(1L, FUNGIBLE_TOKEN_FEE).between(TOKEN_TREASURY, SENDER)),
                        cryptoTransfer(
                                moving(1L, FUNGIBLE_TOKEN_WITH_FIXED_HBAR_FEE)
                                        .between(OWNER, SENDER)),
                        cryptoTransfer(
                                moving(1L, FUNGIBLE_TOKEN_WITH_FIXED_TOKEN_FEE)
                                        .between(OWNER, SENDER)),
                        cryptoTransfer(
                                moving(2L, FUNGIBLE_TOKEN_WITH_FRACTIONAL_FEE)
                                        .between(OWNER, SENDER)),
                        uploadInitCode(HTS_TRANSFER_FROM_CONTRACT),
                        contractCreate(HTS_TRANSFER_FROM_CONTRACT),
                        cryptoApproveAllowance()
                                .payingWith(DEFAULT_PAYER)
                                .addTokenAllowance(
                                        SENDER,
                                        FUNGIBLE_TOKEN_WITH_FIXED_HBAR_FEE,
                                        HTS_TRANSFER_FROM_CONTRACT,
                                        1L)
                                .addTokenAllowance(
                                        SENDER,
                                        FUNGIBLE_TOKEN_WITH_FIXED_TOKEN_FEE,
                                        HTS_TRANSFER_FROM_CONTRACT,
                                        1L)
                                .addTokenAllowance(
                                        SENDER,
                                        FUNGIBLE_TOKEN_WITH_FRACTIONAL_FEE,
                                        HTS_TRANSFER_FROM_CONTRACT,
                                        2L)
                                .via(APPROVE_TXN)
                                .signedBy(DEFAULT_PAYER, SENDER))
                .when(
                        withOpContext(
                                (spec, opLog) ->
                                        allRunFor(
                                                spec,
                                                contractCall(
                                                                HTS_TRANSFER_FROM_CONTRACT,
                                                                HTS_TRANSFER_FROM,
                                                                HapiParserUtil.asHeadlongAddress(
                                                                        asAddress(
                                                                                spec.registry()
                                                                                        .getTokenID(
                                                                                                FUNGIBLE_TOKEN_WITH_FIXED_HBAR_FEE))),
                                                                HapiParserUtil.asHeadlongAddress(
                                                                        asAddress(
                                                                                spec.registry()
                                                                                        .getAccountID(
                                                                                                SENDER))),
                                                                HapiParserUtil.asHeadlongAddress(
                                                                        asAddress(
                                                                                spec.registry()
                                                                                        .getAccountID(
                                                                                                RECEIVER))),
                                                                BigInteger.valueOf(1L))
                                                        .payingWith(GENESIS),
                                                contractCall(
                                                                HTS_TRANSFER_FROM_CONTRACT,
                                                                HTS_TRANSFER_FROM,
                                                                HapiParserUtil.asHeadlongAddress(
                                                                        asAddress(
                                                                                spec.registry()
                                                                                        .getTokenID(
                                                                                                FUNGIBLE_TOKEN_WITH_FIXED_TOKEN_FEE))),
                                                                HapiParserUtil.asHeadlongAddress(
                                                                        asAddress(
                                                                                spec.registry()
                                                                                        .getAccountID(
                                                                                                SENDER))),
                                                                HapiParserUtil.asHeadlongAddress(
                                                                        asAddress(
                                                                                spec.registry()
                                                                                        .getAccountID(
                                                                                                RECEIVER))),
                                                                BigInteger.valueOf(1L))
                                                        .payingWith(GENESIS),
                                                contractCall(
                                                                HTS_TRANSFER_FROM_CONTRACT,
                                                                HTS_TRANSFER_FROM,
                                                                HapiParserUtil.asHeadlongAddress(
                                                                        asAddress(
                                                                                spec.registry()
                                                                                        .getTokenID(
                                                                                                FUNGIBLE_TOKEN_WITH_FRACTIONAL_FEE))),
                                                                HapiParserUtil.asHeadlongAddress(
                                                                        asAddress(
                                                                                spec.registry()
                                                                                        .getAccountID(
                                                                                                SENDER))),
                                                                HapiParserUtil.asHeadlongAddress(
                                                                        asAddress(
                                                                                spec.registry()
                                                                                        .getAccountID(
                                                                                                RECEIVER))),
                                                                BigInteger.valueOf(1L))
                                                        .payingWith(GENESIS)
                                                        .alsoSigningWithFullPrefix(
                                                                RECEIVER_SIGNATURE))))
                .then();
    }

>>>>>>> 55c39933
    @Override
    protected Logger getResultsLogger() {
        return log;
    }
}<|MERGE_RESOLUTION|>--- conflicted
+++ resolved
@@ -53,10 +53,6 @@
 import static com.hedera.services.bdd.spec.utilops.UtilVerbs.childRecordsCheck;
 import static com.hedera.services.bdd.spec.utilops.UtilVerbs.newKeyNamed;
 import static com.hedera.services.bdd.spec.utilops.UtilVerbs.nftTransfer;
-<<<<<<< HEAD
-import static com.hedera.services.bdd.spec.utilops.UtilVerbs.overriding;
-=======
->>>>>>> 55c39933
 import static com.hedera.services.bdd.spec.utilops.UtilVerbs.tokenTransferList;
 import static com.hedera.services.bdd.spec.utilops.UtilVerbs.tokenTransferLists;
 import static com.hedera.services.bdd.spec.utilops.UtilVerbs.withOpContext;
@@ -75,27 +71,17 @@
 import static com.hederahashgraph.api.proto.java.TokenType.NON_FUNGIBLE_UNIQUE;
 
 import com.esaulpaugh.headlong.abi.Tuple;
-<<<<<<< HEAD
-import com.hedera.services.bdd.spec.HapiApiSpec;
-=======
 import com.google.protobuf.ByteString;
 import com.hedera.node.app.hapi.utils.ByteStringUtils;
 import com.hedera.node.app.hapi.utils.contracts.ParsingConstants.FunctionType;
 import com.hedera.services.bdd.spec.HapiSpec;
->>>>>>> 55c39933
 import com.hedera.services.bdd.spec.assertions.ContractInfoAsserts;
 import com.hedera.services.bdd.spec.assertions.NonFungibleTransfers;
 import com.hedera.services.bdd.spec.assertions.SomeFungibleTransfers;
 import com.hedera.services.bdd.spec.keys.KeyShape;
 import com.hedera.services.bdd.spec.transactions.contract.HapiParserUtil;
 import com.hedera.services.bdd.spec.transactions.token.TokenMovement;
-<<<<<<< HEAD
-import com.hedera.services.bdd.suites.HapiApiSuite;
-import com.hedera.services.contracts.ParsingConstants.FunctionType;
-import com.hedera.services.legacy.proto.utils.ByteStringUtils;
-=======
 import com.hedera.services.bdd.suites.HapiSuite;
->>>>>>> 55c39933
 import com.hederahashgraph.api.proto.java.TokenSupplyType;
 import com.hederahashgraph.api.proto.java.TokenType;
 import java.math.BigInteger;
@@ -145,11 +131,7 @@
     private static final String RECEIVER_SIGNATURE = "receiverSignature";
     private static final String APPROVE_TXN = "approveTxn";
 
-<<<<<<< HEAD
-    public static void main(String... args) {
-=======
     public static void main(final String... args) {
->>>>>>> 55c39933
         new CryptoTransferHTSSuite().runSuiteAsync();
     }
 
@@ -161,20 +143,6 @@
     @Override
     public List<HapiSpec> getSpecsInSuite() {
         return List.of(
-<<<<<<< HEAD
-                new HapiApiSpec[] {
-                    nonNestedCryptoTransferForFungibleToken(),
-                    nonNestedCryptoTransferForFungibleTokenWithMultipleReceivers(),
-                    nonNestedCryptoTransferForNonFungibleToken(),
-                    nonNestedCryptoTransferForMultipleNonFungibleTokens(),
-                    nonNestedCryptoTransferForFungibleAndNonFungibleToken(),
-                    nonNestedCryptoTransferForFungibleTokenWithMultipleSendersAndReceiversAndNonFungibleTokens(),
-                    repeatedTokenIdsAreAutomaticallyConsolidated(),
-                    activeContractInFrameIsVerifiedWithoutNeedForSignature(),
-                    hapiTransferFromForFungibleToken(),
-                    hapiTransferFromForNFT(),
-                });
-=======
                 nonNestedCryptoTransferForFungibleToken(),
                 nonNestedCryptoTransferForFungibleTokenWithMultipleReceivers(),
                 nonNestedCryptoTransferForNonFungibleToken(),
@@ -191,7 +159,6 @@
                 hapiTransferFromForNFTWithCustomFeesWithBothApproveForAllAndAssignedSpender(),
                 hapiTransferFromForFungibleTokenWithCustomFeesWithoutApproveFails(),
                 hapiTransferFromForFungibleTokenWithCustomFeesWithBothApproveForAllAndAssignedSpender());
->>>>>>> 55c39933
     }
 
     private HapiSpec hapiTransferFromForFungibleToken() {
@@ -1618,8 +1585,6 @@
                                                                 2L))));
     }
 
-<<<<<<< HEAD
-=======
     private HapiSpec hapiTransferFromForNFTWithCustomFeesWithoutApproveFails() {
         return defaultHapiSpec("HapiTransferFromForNFTWithCustomFeesWithoutApproveFails")
                 .given(
@@ -2714,7 +2679,6 @@
                 .then();
     }
 
->>>>>>> 55c39933
     @Override
     protected Logger getResultsLogger() {
         return log;
