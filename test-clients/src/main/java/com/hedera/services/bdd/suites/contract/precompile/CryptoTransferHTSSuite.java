/*
 * Copyright (C) 2021-2022 Hedera Hashgraph, LLC
 *
 * Licensed under the Apache License, Version 2.0 (the "License");
 * you may not use this file except in compliance with the License.
 * You may obtain a copy of the License at
 *
 *      http://www.apache.org/licenses/LICENSE-2.0
 *
 * Unless required by applicable law or agreed to in writing, software
 * distributed under the License is distributed on an "AS IS" BASIS,
 * WITHOUT WARRANTIES OR CONDITIONS OF ANY KIND, either express or implied.
 * See the License for the specific language governing permissions and
 * limitations under the License.
 */
package com.hedera.services.bdd.suites.contract.precompile;

import static com.hedera.node.app.service.evm.utils.EthSigsUtils.recoverAddressFromPubKey;
import static com.hedera.services.bdd.spec.HapiApiSpec.defaultHapiSpec;
import static com.hedera.services.bdd.spec.assertions.AccountDetailsAsserts.accountWith;
import static com.hedera.services.bdd.spec.assertions.AssertUtils.inOrder;
import static com.hedera.services.bdd.spec.assertions.ContractFnResultAsserts.resultWith;
import static com.hedera.services.bdd.spec.assertions.ContractLogAsserts.logWith;
import static com.hedera.services.bdd.spec.assertions.TransactionRecordAsserts.recordWith;
import static com.hedera.services.bdd.spec.keys.KeyShape.DELEGATE_CONTRACT;
import static com.hedera.services.bdd.spec.keys.KeyShape.sigs;
import static com.hedera.services.bdd.spec.keys.SigControl.ON;
import static com.hedera.services.bdd.spec.queries.QueryVerbs.getAccountBalance;
import static com.hedera.services.bdd.spec.queries.QueryVerbs.getAccountDetails;
import static com.hedera.services.bdd.spec.queries.QueryVerbs.getAccountInfo;
import static com.hedera.services.bdd.spec.queries.QueryVerbs.getAliasedAccountBalance;
import static com.hedera.services.bdd.spec.queries.QueryVerbs.getAliasedAccountInfo;
import static com.hedera.services.bdd.spec.queries.QueryVerbs.getContractInfo;
import static com.hedera.services.bdd.spec.queries.QueryVerbs.getTokenInfo;
import static com.hedera.services.bdd.spec.queries.QueryVerbs.getTxnRecord;
import static com.hedera.services.bdd.spec.transactions.TxnVerbs.contractCall;
import static com.hedera.services.bdd.spec.transactions.TxnVerbs.contractCreate;
import static com.hedera.services.bdd.spec.transactions.TxnVerbs.cryptoApproveAllowance;
import static com.hedera.services.bdd.spec.transactions.TxnVerbs.cryptoCreate;
import static com.hedera.services.bdd.spec.transactions.TxnVerbs.cryptoTransfer;
import static com.hedera.services.bdd.spec.transactions.TxnVerbs.cryptoUpdate;
import static com.hedera.services.bdd.spec.transactions.TxnVerbs.mintToken;
import static com.hedera.services.bdd.spec.transactions.TxnVerbs.tokenAssociate;
import static com.hedera.services.bdd.spec.transactions.TxnVerbs.tokenCreate;
import static com.hedera.services.bdd.spec.transactions.TxnVerbs.uploadInitCode;
import static com.hedera.services.bdd.spec.transactions.token.CustomFeeSpecs.fixedHbarFee;
import static com.hedera.services.bdd.spec.transactions.token.CustomFeeSpecs.fixedHbarFeeInheritingRoyaltyCollector;
import static com.hedera.services.bdd.spec.transactions.token.CustomFeeSpecs.fixedHtsFee;
import static com.hedera.services.bdd.spec.transactions.token.CustomFeeSpecs.fixedHtsFeeInheritingRoyaltyCollector;
import static com.hedera.services.bdd.spec.transactions.token.CustomFeeSpecs.fractionalFee;
import static com.hedera.services.bdd.spec.transactions.token.CustomFeeSpecs.royaltyFeeWithFallback;
import static com.hedera.services.bdd.spec.transactions.token.TokenMovement.moving;
import static com.hedera.services.bdd.spec.transactions.token.TokenMovement.movingUnique;
import static com.hedera.services.bdd.spec.utilops.CustomSpecAssert.allRunFor;
import static com.hedera.services.bdd.spec.utilops.UtilVerbs.accountAmount;
import static com.hedera.services.bdd.spec.utilops.UtilVerbs.accountAmountAlias;
import static com.hedera.services.bdd.spec.utilops.UtilVerbs.childRecordsCheck;
import static com.hedera.services.bdd.spec.utilops.UtilVerbs.newKeyNamed;
import static com.hedera.services.bdd.spec.utilops.UtilVerbs.nftTransfer;
import static com.hedera.services.bdd.spec.utilops.UtilVerbs.nftTransferToAlias;
import static com.hedera.services.bdd.spec.utilops.UtilVerbs.overriding;
import static com.hedera.services.bdd.spec.utilops.UtilVerbs.resetToDefault;
import static com.hedera.services.bdd.spec.utilops.UtilVerbs.tokenTransferList;
import static com.hedera.services.bdd.spec.utilops.UtilVerbs.tokenTransferLists;
import static com.hedera.services.bdd.spec.utilops.UtilVerbs.withOpContext;
import static com.hedera.services.bdd.suites.contract.Utils.asAddress;
import static com.hedera.services.bdd.suites.contract.Utils.eventSignatureOf;
import static com.hedera.services.bdd.suites.contract.Utils.parsedToByteString;
import static com.hedera.services.bdd.suites.contract.precompile.ERCPrecompileSuite.TRANSFER_SIGNATURE;
import static com.hedera.services.bdd.suites.crypto.AutoAccountCreationSuite.LAZY_MEMO;
import static com.hedera.services.bdd.suites.crypto.CryptoCreateSuite.LAZY_CREATION_ENABLED;
import static com.hedera.services.bdd.suites.utils.MiscEETUtils.metadata;
import static com.hedera.services.bdd.suites.utils.contracts.precompile.HTSPrecompileResult.htsPrecompileResult;
import static com.hederahashgraph.api.proto.java.ResponseCodeEnum.AMOUNT_EXCEEDS_ALLOWANCE;
import static com.hederahashgraph.api.proto.java.ResponseCodeEnum.CONTRACT_REVERT_EXECUTED;
import static com.hederahashgraph.api.proto.java.ResponseCodeEnum.INVALID_ACCOUNT_ID;
import static com.hederahashgraph.api.proto.java.ResponseCodeEnum.INVALID_FULL_PREFIX_SIGNATURE_FOR_PRECOMPILE;
import static com.hederahashgraph.api.proto.java.ResponseCodeEnum.NOT_SUPPORTED;
import static com.hederahashgraph.api.proto.java.ResponseCodeEnum.SPENDER_DOES_NOT_HAVE_ALLOWANCE;
import static com.hederahashgraph.api.proto.java.ResponseCodeEnum.SUCCESS;
import static com.hederahashgraph.api.proto.java.TokenType.FUNGIBLE_COMMON;
import static com.hederahashgraph.api.proto.java.TokenType.NON_FUNGIBLE_UNIQUE;

import com.esaulpaugh.headlong.abi.Tuple;
import com.google.protobuf.ByteString;
import com.hedera.node.app.hapi.utils.ByteStringUtils;
import com.hedera.node.app.hapi.utils.contracts.ParsingConstants.FunctionType;
import com.hedera.services.bdd.spec.HapiApiSpec;
import com.hedera.services.bdd.spec.assertions.AccountInfoAsserts;
import com.hedera.services.bdd.spec.assertions.ContractInfoAsserts;
import com.hedera.services.bdd.spec.assertions.NonFungibleTransfers;
import com.hedera.services.bdd.spec.assertions.SomeFungibleTransfers;
import com.hedera.services.bdd.spec.keys.KeyShape;
import com.hedera.services.bdd.spec.transactions.contract.HapiParserUtil;
import com.hedera.services.bdd.spec.transactions.token.TokenMovement;
import com.hedera.services.bdd.spec.utilops.UtilVerbs;
import com.hedera.services.bdd.suites.HapiApiSuite;
import com.hederahashgraph.api.proto.java.TokenSupplyType;
import com.hederahashgraph.api.proto.java.TokenType;
import java.math.BigInteger;
import java.util.List;
import java.util.OptionalLong;
import org.apache.logging.log4j.LogManager;
import org.apache.logging.log4j.Logger;

public class CryptoTransferHTSSuite extends HapiApiSuite {
    private static final Logger log = LogManager.getLogger(CryptoTransferHTSSuite.class);

    private static final long GAS_TO_OFFER = 4_000_000L;
    private static final long TOTAL_SUPPLY = 1_000;
    private static final String FUNGIBLE_TOKEN = "TokenA";
    private static final String NFT_TOKEN = "Token_NFT";
    private static final String NFT_TOKEN2 = "Token_NFT2";
    private static final String TOKEN_TREASURY = "treasury";
    private static final String RECEIVER = "receiver";
    private static final String RECEIVER2 = "receiver2";
    private static final String SENDER = "sender";
    private static final String SENDER2 = "sender2";
    private static final String NOT_SUPPORTED_TXN = "notSupportedTxn";
    private static final String TRANSFER_TXN = "transferTxn";
    private static final String TRANSFER_TXN2 = "transferTxn2";
    private static final KeyShape DELEGATE_CONTRACT_KEY_SHAPE =
            KeyShape.threshOf(1, KeyShape.SIMPLE, DELEGATE_CONTRACT);

    private static final String DELEGATE_KEY = "contractKey";
    private static final String CONTRACT = "CryptoTransfer";
    private static final String MULTI_KEY = "purpose";
    private static final String HTS_TRANSFER_FROM_CONTRACT = "HtsTransferFrom";
    private static final String OWNER = "Owner";
    private static final String HTS_TRANSFER_FROM = "htsTransferFrom";
    private static final String HTS_TRANSFER_FROM_NFT = "htsTransferFromNFT";
    private static final String TRANSFER_MULTIPLE_TOKENS = "transferMultipleTokens";
    private static final ByteString META1 = ByteStringUtils.wrapUnsafely("meta1".getBytes());
    private static final ByteString META2 = ByteStringUtils.wrapUnsafely("meta2".getBytes());
    private static final ByteString META3 = ByteStringUtils.wrapUnsafely("meta3".getBytes());
    private static final ByteString META4 = ByteStringUtils.wrapUnsafely("meta4".getBytes());
    private static final ByteString META5 = ByteStringUtils.wrapUnsafely("meta5".getBytes());
    private static final ByteString META6 = ByteStringUtils.wrapUnsafely("meta6".getBytes());
    private static final ByteString META7 = ByteStringUtils.wrapUnsafely("meta7".getBytes());
    private static final ByteString META8 = ByteStringUtils.wrapUnsafely("meta8".getBytes());
    private static final String NFT_TOKEN_WITH_FIXED_HBAR_FEE = "nftTokenWithFixedHbarFee";
    private static final String NFT_TOKEN_WITH_FIXED_TOKEN_FEE = "nftTokenWithFixedTokenFee";
    private static final String NFT_TOKEN_WITH_ROYALTY_FEE_WITH_HBAR_FALLBACK =
            "nftTokenWithRoyaltyFeeWithHbarFallback";
    private static final String NFT_TOKEN_WITH_ROYALTY_FEE_WITH_TOKEN_FALLBACK =
            "nftTokenWithRoyaltyFeeWithTokenFallback";
    private static final String FUNGIBLE_TOKEN_FEE = "fungibleTokenFee";
    private static final String RECEIVER_SIGNATURE = "receiverSignature";
    private static final String APPROVE_TXN = "approveTxn";
    private static final String ALLOW_AUTO_ASSOCIATIONS_PROPERTY =
            "contracts.allowAutoAssociations";
    private static final String BASE_APPROVE_TXN = "baseApproveTxn";
    private static final String CRYPTO_TRANSFER_TXN = "cryptoTransferTxn";
    private static final String FIRST_MEMO = "firstMemo";
    private static final String SECOND_MEMO = "secondMemo";

    public static void main(final String... args) {
        new CryptoTransferHTSSuite().runSuiteSync();
    }

    @Override
    public boolean canRunConcurrent() {
        return false;
    }

    @Override
    public List<HapiApiSpec> getSpecsInSuite() {
        return List.of(
                new HapiApiSpec[] {
                    nonNestedCryptoTransferForFungibleToken(),
                    nonNestedCryptoTransferForFungibleTokenWithMultipleReceivers(),
                    nonNestedCryptoTransferForNonFungibleToken(),
                    nonNestedCryptoTransferForMultipleNonFungibleTokens(),
                    nonNestedCryptoTransferForFungibleAndNonFungibleToken(),
                    nonNestedCryptoTransferForFungibleTokenWithMultipleSendersAndReceiversAndNonFungibleTokens(),
                    repeatedTokenIdsAreAutomaticallyConsolidated(),
                    activeContractInFrameIsVerifiedWithoutNeedForSignature(),
                    hapiTransferFromForFungibleToken(),
                    hapiTransferFromForNFT(),
                    cryptoTransferNFTsWithCustomFeesMixedScenario(),
                    hapiTransferFromForNFTWithCustomFeesWithoutApproveFails(),
                    hapiTransferFromForNFTWithCustomFeesWithApproveForAll(),
                    hapiTransferFromForNFTWithCustomFeesWithBothApproveForAllAndAssignedSpender(),
                    hapiTransferFromForFungibleTokenWithCustomFeesWithoutApproveFails(),
                    hapiTransferFromForFungibleTokenWithCustomFeesWithBothApproveForAllAndAssignedSpender(),
                    hapiTransferFromForNFT(),
                    transferFungibleToNonExistingEvmAddress(),
                    transferNftToNonExistingEvmAddress(),
                    transferFromForFungibleTokenToEVMAddressAlias(),
                    transferFromForNFTToEVMAddressAlias()
                });
    }

    private HapiApiSpec hapiTransferFromForFungibleToken() {
        final var allowance = 10L;
        final var successfulTransferFromTxn = "txn";
        final var successfulTransferFromTxn2 = "txn2";
        final var revertingTransferFromTxn = "revertWhenMoreThanAllowance";
        final var revertingTransferFromTxn2 = "revertingTxn";
        return defaultHapiSpec("hapiTransferFromForFungibleToken")
                .given(
                        newKeyNamed(MULTI_KEY),
                        cryptoCreate(OWNER)
                                .balance(100 * ONE_HUNDRED_HBARS)
                                .maxAutomaticTokenAssociations(5),
                        cryptoCreate(RECEIVER).maxAutomaticTokenAssociations(5),
                        tokenCreate(FUNGIBLE_TOKEN)
                                .tokenType(TokenType.FUNGIBLE_COMMON)
                                .supplyType(TokenSupplyType.FINITE)
                                .initialSupply(10L)
                                .maxSupply(1000L)
                                .supplyKey(MULTI_KEY)
                                .treasury(OWNER),
                        uploadInitCode(HTS_TRANSFER_FROM_CONTRACT),
                        contractCreate(HTS_TRANSFER_FROM_CONTRACT),
                        cryptoApproveAllowance()
                                .payingWith(DEFAULT_PAYER)
                                .addTokenAllowance(
                                        OWNER,
                                        FUNGIBLE_TOKEN,
                                        HTS_TRANSFER_FROM_CONTRACT,
                                        allowance)
                                .via(BASE_APPROVE_TXN)
                                .signedBy(DEFAULT_PAYER, OWNER)
                                .fee(ONE_HBAR),
                        getAccountDetails(OWNER)
                                .payingWith(GENESIS)
                                .has(
                                        accountWith()
                                                .tokenAllowancesContaining(
                                                        FUNGIBLE_TOKEN,
                                                        HTS_TRANSFER_FROM_CONTRACT,
                                                        allowance)))
                .when(
                        withOpContext(
                                (spec, opLog) ->
                                        allRunFor(
                                                spec,
                                                // trying to transfer more than allowance should
                                                // revert
                                                contractCall(
                                                                HTS_TRANSFER_FROM_CONTRACT,
                                                                HTS_TRANSFER_FROM,
                                                                HapiParserUtil.asHeadlongAddress(
                                                                        asAddress(
                                                                                spec.registry()
                                                                                        .getTokenID(
                                                                                                FUNGIBLE_TOKEN))),
                                                                HapiParserUtil.asHeadlongAddress(
                                                                        asAddress(
                                                                                spec.registry()
                                                                                        .getAccountID(
                                                                                                OWNER))),
                                                                HapiParserUtil.asHeadlongAddress(
                                                                        asAddress(
                                                                                spec.registry()
                                                                                        .getAccountID(
                                                                                                RECEIVER))),
                                                                BigInteger.valueOf(allowance + 1))
                                                        .via(revertingTransferFromTxn)
                                                        .hasKnownStatus(CONTRACT_REVERT_EXECUTED),
                                                // transfer allowance/2 amount
                                                contractCall(
                                                                HTS_TRANSFER_FROM_CONTRACT,
                                                                HTS_TRANSFER_FROM,
                                                                HapiParserUtil.asHeadlongAddress(
                                                                        asAddress(
                                                                                spec.registry()
                                                                                        .getTokenID(
                                                                                                FUNGIBLE_TOKEN))),
                                                                HapiParserUtil.asHeadlongAddress(
                                                                        asAddress(
                                                                                spec.registry()
                                                                                        .getAccountID(
                                                                                                OWNER))),
                                                                HapiParserUtil.asHeadlongAddress(
                                                                        asAddress(
                                                                                spec.registry()
                                                                                        .getAccountID(
                                                                                                RECEIVER))),
                                                                BigInteger.valueOf(allowance / 2))
                                                        .via(successfulTransferFromTxn)
                                                        .hasKnownStatus(SUCCESS),
                                                // transfer the rest of the allowance
                                                contractCall(
                                                                HTS_TRANSFER_FROM_CONTRACT,
                                                                HTS_TRANSFER_FROM,
                                                                HapiParserUtil.asHeadlongAddress(
                                                                        asAddress(
                                                                                spec.registry()
                                                                                        .getTokenID(
                                                                                                FUNGIBLE_TOKEN))),
                                                                HapiParserUtil.asHeadlongAddress(
                                                                        asAddress(
                                                                                spec.registry()
                                                                                        .getAccountID(
                                                                                                OWNER))),
                                                                HapiParserUtil.asHeadlongAddress(
                                                                        asAddress(
                                                                                spec.registry()
                                                                                        .getAccountID(
                                                                                                RECEIVER))),
                                                                BigInteger.valueOf(allowance / 2))
                                                        .via(successfulTransferFromTxn2)
                                                        .hasKnownStatus(SUCCESS),
                                                getAccountDetails(OWNER)
                                                        .payingWith(GENESIS)
                                                        .has(accountWith().noAllowances()),
                                                // no allowance left, should fail
                                                contractCall(
                                                                HTS_TRANSFER_FROM_CONTRACT,
                                                                HTS_TRANSFER_FROM,
                                                                HapiParserUtil.asHeadlongAddress(
                                                                        asAddress(
                                                                                spec.registry()
                                                                                        .getTokenID(
                                                                                                FUNGIBLE_TOKEN))),
                                                                HapiParserUtil.asHeadlongAddress(
                                                                        asAddress(
                                                                                spec.registry()
                                                                                        .getAccountID(
                                                                                                OWNER))),
                                                                HapiParserUtil.asHeadlongAddress(
                                                                        asAddress(
                                                                                spec.registry()
                                                                                        .getAccountID(
                                                                                                RECEIVER))),
                                                                BigInteger.ONE)
                                                        .via(revertingTransferFromTxn2)
                                                        .hasKnownStatus(CONTRACT_REVERT_EXECUTED))))
                .then(
                        childRecordsCheck(
                                revertingTransferFromTxn,
                                CONTRACT_REVERT_EXECUTED,
                                recordWith()
                                        .status(AMOUNT_EXCEEDS_ALLOWANCE)
                                        .contractCallResult(
                                                resultWith()
                                                        .contractCallResult(
                                                                htsPrecompileResult()
                                                                        .forFunction(
                                                                                FunctionType
                                                                                        .HAPI_TRANSFER_FROM)
                                                                        .withStatus(
                                                                                AMOUNT_EXCEEDS_ALLOWANCE)))),
                        childRecordsCheck(
                                successfulTransferFromTxn,
                                SUCCESS,
                                recordWith()
                                        .status(SUCCESS)
                                        .contractCallResult(
                                                resultWith()
                                                        .contractCallResult(
                                                                htsPrecompileResult()
                                                                        .forFunction(
                                                                                FunctionType
                                                                                        .HAPI_TRANSFER_FROM)
                                                                        .withStatus(SUCCESS)))),
                        withOpContext(
                                (spec, log) -> {
                                    final var idOfToken =
                                            "0.0."
                                                    + (spec.registry()
                                                            .getTokenID(FUNGIBLE_TOKEN)
                                                            .getTokenNum());
                                    final var txnRecord =
                                            getTxnRecord(successfulTransferFromTxn)
                                                    .hasPriority(
                                                            recordWith()
                                                                    .contractCallResult(
                                                                            resultWith()
                                                                                    .logs(
                                                                                            inOrder(
                                                                                                    logWith()
                                                                                                            .contract(
                                                                                                                    idOfToken)
                                                                                                            .withTopicsInOrder(
                                                                                                                    List
                                                                                                                            .of(
                                                                                                                                    eventSignatureOf(
                                                                                                                                            TRANSFER_SIGNATURE),
                                                                                                                                    parsedToByteString(
                                                                                                                                            spec.registry()
                                                                                                                                                    .getAccountID(
                                                                                                                                                            OWNER)
                                                                                                                                                    .getAccountNum()),
                                                                                                                                    parsedToByteString(
                                                                                                                                            spec.registry()
                                                                                                                                                    .getAccountID(
                                                                                                                                                            RECEIVER)
                                                                                                                                                    .getAccountNum())))
                                                                                                            .longValue(
                                                                                                                    allowance
                                                                                                                            / 2)))))
                                                    .andAllChildRecords()
                                                    .logged();
                                    allRunFor(spec, txnRecord);
                                }),
                        childRecordsCheck(
                                successfulTransferFromTxn2,
                                SUCCESS,
                                recordWith()
                                        .status(SUCCESS)
                                        .contractCallResult(
                                                resultWith()
                                                        .contractCallResult(
                                                                htsPrecompileResult()
                                                                        .forFunction(
                                                                                FunctionType
                                                                                        .HAPI_TRANSFER_FROM)
                                                                        .withStatus(SUCCESS)))),
                        withOpContext(
                                (spec, log) -> {
                                    final var idOfToken =
                                            "0.0."
                                                    + (spec.registry()
                                                            .getTokenID(FUNGIBLE_TOKEN)
                                                            .getTokenNum());
                                    final var txnRecord =
                                            getTxnRecord(successfulTransferFromTxn2)
                                                    .hasPriority(
                                                            recordWith()
                                                                    .contractCallResult(
                                                                            resultWith()
                                                                                    .logs(
                                                                                            inOrder(
                                                                                                    logWith()
                                                                                                            .contract(
                                                                                                                    idOfToken)
                                                                                                            .withTopicsInOrder(
                                                                                                                    List
                                                                                                                            .of(
                                                                                                                                    eventSignatureOf(
                                                                                                                                            TRANSFER_SIGNATURE),
                                                                                                                                    parsedToByteString(
                                                                                                                                            spec.registry()
                                                                                                                                                    .getAccountID(
                                                                                                                                                            OWNER)
                                                                                                                                                    .getAccountNum()),
                                                                                                                                    parsedToByteString(
                                                                                                                                            spec.registry()
                                                                                                                                                    .getAccountID(
                                                                                                                                                            RECEIVER)
                                                                                                                                                    .getAccountNum())))
                                                                                                            .longValue(
                                                                                                                    allowance
                                                                                                                            / 2)))))
                                                    .andAllChildRecords()
                                                    .logged();
                                    allRunFor(spec, txnRecord);
                                }),
                        childRecordsCheck(
                                revertingTransferFromTxn2,
                                CONTRACT_REVERT_EXECUTED,
                                recordWith()
                                        .status(SPENDER_DOES_NOT_HAVE_ALLOWANCE)
                                        .contractCallResult(
                                                resultWith()
                                                        .contractCallResult(
                                                                htsPrecompileResult()
                                                                        .forFunction(
                                                                                FunctionType
                                                                                        .HAPI_TRANSFER_FROM)
                                                                        .withStatus(
                                                                                SPENDER_DOES_NOT_HAVE_ALLOWANCE)))));
    }

    private HapiApiSpec hapiTransferFromForNFT() {
        final var successfulTransferFromTxn = "txn";
        final var revertingTransferFromTxn = "revertWhenMoreThanAllowance";
        return defaultHapiSpec("hapiTransferFromForNFT")
                .given(
                        newKeyNamed(MULTI_KEY),
                        cryptoCreate(OWNER)
                                .balance(100 * ONE_HUNDRED_HBARS)
                                .maxAutomaticTokenAssociations(5),
                        cryptoCreate(RECEIVER).maxAutomaticTokenAssociations(5),
                        tokenCreate(NFT_TOKEN)
                                .tokenType(TokenType.NON_FUNGIBLE_UNIQUE)
                                .treasury(OWNER)
                                .initialSupply(0L)
                                .supplyKey(MULTI_KEY),
                        uploadInitCode(HTS_TRANSFER_FROM_CONTRACT),
                        contractCreate(HTS_TRANSFER_FROM_CONTRACT),
                        mintToken(NFT_TOKEN, List.of(META1, META2)),
                        cryptoApproveAllowance()
                                .payingWith(DEFAULT_PAYER)
                                .addNftAllowance(
                                        OWNER,
                                        NFT_TOKEN,
                                        HTS_TRANSFER_FROM_CONTRACT,
                                        false,
                                        List.of(2L))
                                .via(BASE_APPROVE_TXN)
                                .signedBy(DEFAULT_PAYER, OWNER)
                                .fee(ONE_HBAR))
                .when(
                        withOpContext(
                                (spec, opLog) ->
                                        allRunFor(
                                                spec,
                                                // trying to transfer NFT that is not approved
                                                contractCall(
                                                                HTS_TRANSFER_FROM_CONTRACT,
                                                                HTS_TRANSFER_FROM_NFT,
                                                                HapiParserUtil.asHeadlongAddress(
                                                                        asAddress(
                                                                                spec.registry()
                                                                                        .getTokenID(
                                                                                                NFT_TOKEN))),
                                                                HapiParserUtil.asHeadlongAddress(
                                                                        asAddress(
                                                                                spec.registry()
                                                                                        .getAccountID(
                                                                                                OWNER))),
                                                                HapiParserUtil.asHeadlongAddress(
                                                                        asAddress(
                                                                                spec.registry()
                                                                                        .getAccountID(
                                                                                                RECEIVER))),
                                                                BigInteger.ONE)
                                                        .via(revertingTransferFromTxn)
                                                        .hasKnownStatus(CONTRACT_REVERT_EXECUTED),
                                                // transfer allowed NFT
                                                contractCall(
                                                                HTS_TRANSFER_FROM_CONTRACT,
                                                                HTS_TRANSFER_FROM_NFT,
                                                                HapiParserUtil.asHeadlongAddress(
                                                                        asAddress(
                                                                                spec.registry()
                                                                                        .getTokenID(
                                                                                                NFT_TOKEN))),
                                                                HapiParserUtil.asHeadlongAddress(
                                                                        asAddress(
                                                                                spec.registry()
                                                                                        .getAccountID(
                                                                                                OWNER))),
                                                                HapiParserUtil.asHeadlongAddress(
                                                                        asAddress(
                                                                                spec.registry()
                                                                                        .getAccountID(
                                                                                                RECEIVER))),
                                                                BigInteger.TWO)
                                                        .via(successfulTransferFromTxn)
                                                        .hasKnownStatus(SUCCESS))))
                .then(
                        childRecordsCheck(
                                revertingTransferFromTxn,
                                CONTRACT_REVERT_EXECUTED,
                                recordWith()
                                        .status(SPENDER_DOES_NOT_HAVE_ALLOWANCE)
                                        .contractCallResult(
                                                resultWith()
                                                        .contractCallResult(
                                                                htsPrecompileResult()
                                                                        .forFunction(
                                                                                FunctionType
                                                                                        .HAPI_TRANSFER_FROM_NFT)
                                                                        .withStatus(
                                                                                SPENDER_DOES_NOT_HAVE_ALLOWANCE)))),
                        childRecordsCheck(
                                successfulTransferFromTxn,
                                SUCCESS,
                                recordWith()
                                        .status(SUCCESS)
                                        .contractCallResult(
                                                resultWith()
                                                        .contractCallResult(
                                                                htsPrecompileResult()
                                                                        .forFunction(
                                                                                FunctionType
                                                                                        .HAPI_TRANSFER_FROM_NFT)
                                                                        .withStatus(SUCCESS)))),
                        withOpContext(
                                (spec, log) -> {
                                    final var idOfToken =
                                            "0.0."
                                                    + (spec.registry()
                                                            .getTokenID(NFT_TOKEN)
                                                            .getTokenNum());
                                    final var txnRecord =
                                            getTxnRecord(successfulTransferFromTxn)
                                                    .hasPriority(
                                                            recordWith()
                                                                    .contractCallResult(
                                                                            resultWith()
                                                                                    .logs(
                                                                                            inOrder(
                                                                                                    logWith()
                                                                                                            .contract(
                                                                                                                    idOfToken)
                                                                                                            .withTopicsInOrder(
                                                                                                                    List
                                                                                                                            .of(
                                                                                                                                    eventSignatureOf(
                                                                                                                                            TRANSFER_SIGNATURE),
                                                                                                                                    parsedToByteString(
                                                                                                                                            spec.registry()
                                                                                                                                                    .getAccountID(
                                                                                                                                                            OWNER)
                                                                                                                                                    .getAccountNum()),
                                                                                                                                    parsedToByteString(
                                                                                                                                            spec.registry()
                                                                                                                                                    .getAccountID(
                                                                                                                                                            RECEIVER)
                                                                                                                                                    .getAccountNum()),
                                                                                                                                    parsedToByteString(
                                                                                                                                            2L)))))))
                                                    .andAllChildRecords()
                                                    .logged();
                                    allRunFor(spec, txnRecord);
                                }));
    }

    private HapiApiSpec repeatedTokenIdsAreAutomaticallyConsolidated() {
        final var repeatedIdsPrecompileXferTxn = "repeatedIdsPrecompileXfer";
        final var senderStartBalance = 200L;
        final var receiverStartBalance = 0L;
        final var toSendEachTuple = 50L;

        return defaultHapiSpec("RepeatedTokenIdsAreAutomaticallyConsolidated")
                .given(
                        cryptoCreate(SENDER).balance(10 * ONE_HUNDRED_HBARS),
                        cryptoCreate(RECEIVER)
                                .balance(2 * ONE_HUNDRED_HBARS)
                                .receiverSigRequired(true),
                        cryptoCreate(TOKEN_TREASURY),
                        tokenCreate(FUNGIBLE_TOKEN)
                                .tokenType(TokenType.FUNGIBLE_COMMON)
                                .initialSupply(TOTAL_SUPPLY)
                                .treasury(TOKEN_TREASURY),
                        tokenAssociate(SENDER, List.of(FUNGIBLE_TOKEN)),
                        tokenAssociate(RECEIVER, List.of(FUNGIBLE_TOKEN)),
                        cryptoTransfer(
                                moving(senderStartBalance, FUNGIBLE_TOKEN)
                                        .between(TOKEN_TREASURY, SENDER)),
                        uploadInitCode(CONTRACT),
                        contractCreate(CONTRACT))
                .when(
                        withOpContext(
                                (spec, opLog) -> {
                                    final var token = spec.registry().getTokenID(FUNGIBLE_TOKEN);
                                    final var sender = spec.registry().getAccountID(SENDER);
                                    final var receiver = spec.registry().getAccountID(RECEIVER);

                                    allRunFor(
                                            spec,
                                            newKeyNamed(DELEGATE_KEY)
                                                    .shape(
                                                            DELEGATE_CONTRACT_KEY_SHAPE.signedWith(
                                                                    sigs(ON, CONTRACT))),
                                            cryptoUpdate(SENDER).key(DELEGATE_KEY),
                                            cryptoUpdate(RECEIVER).key(DELEGATE_KEY),
                                            contractCall(
                                                            CONTRACT,
                                                            TRANSFER_MULTIPLE_TOKENS,
                                                            (Object)
                                                                    new Tuple[] {
                                                                        tokenTransferList()
                                                                                .forToken(token)
                                                                                .withAccountAmounts(
                                                                                        accountAmount(
                                                                                                sender,
                                                                                                -toSendEachTuple),
                                                                                        accountAmount(
                                                                                                receiver,
                                                                                                toSendEachTuple))
                                                                                .build(),
                                                                        tokenTransferList()
                                                                                .forToken(token)
                                                                                .withAccountAmounts(
                                                                                        accountAmount(
                                                                                                sender,
                                                                                                -toSendEachTuple),
                                                                                        accountAmount(
                                                                                                receiver,
                                                                                                toSendEachTuple))
                                                                                .build()
                                                                    })
                                                    .payingWith(GENESIS)
                                                    .via(repeatedIdsPrecompileXferTxn)
                                                    .gas(GAS_TO_OFFER));
                                }),
                        getTxnRecord(repeatedIdsPrecompileXferTxn).andAllChildRecords().logged())
                .then(
                        getAccountBalance(RECEIVER)
                                .hasTokenBalance(
                                        FUNGIBLE_TOKEN, receiverStartBalance + 2 * toSendEachTuple),
                        getAccountBalance(SENDER)
                                .hasTokenBalance(
                                        FUNGIBLE_TOKEN, senderStartBalance - 2 * toSendEachTuple),
                        childRecordsCheck(
                                repeatedIdsPrecompileXferTxn,
                                SUCCESS,
                                recordWith()
                                        .status(SUCCESS)
                                        .contractCallResult(
                                                resultWith()
                                                        .contractCallResult(
                                                                htsPrecompileResult()
                                                                        .withStatus(SUCCESS)))
                                        .tokenTransfers(
                                                SomeFungibleTransfers.changingFungibleBalances()
                                                        .including(
                                                                FUNGIBLE_TOKEN,
                                                                SENDER,
                                                                -2 * toSendEachTuple)
                                                        .including(
                                                                FUNGIBLE_TOKEN,
                                                                RECEIVER,
                                                                2 * toSendEachTuple))));
    }

    private HapiApiSpec nonNestedCryptoTransferForFungibleToken() {
        return defaultHapiSpec("NonNestedCryptoTransferForFungibleToken")
                .given(
                        overriding(ALLOW_AUTO_ASSOCIATIONS_PROPERTY, "true"),
                        cryptoCreate(SENDER).balance(10 * ONE_HUNDRED_HBARS),
                        cryptoCreate(RECEIVER)
                                .balance(2 * ONE_HUNDRED_HBARS)
                                .receiverSigRequired(true),
                        cryptoCreate(TOKEN_TREASURY),
                        tokenCreate(FUNGIBLE_TOKEN)
                                .tokenType(TokenType.FUNGIBLE_COMMON)
                                .initialSupply(TOTAL_SUPPLY)
                                .treasury(TOKEN_TREASURY),
                        tokenAssociate(SENDER, List.of(FUNGIBLE_TOKEN)),
                        tokenAssociate(RECEIVER, List.of(FUNGIBLE_TOKEN)),
                        cryptoTransfer(moving(200, FUNGIBLE_TOKEN).between(TOKEN_TREASURY, SENDER)),
                        uploadInitCode(CONTRACT),
                        contractCreate(CONTRACT).maxAutomaticTokenAssociations(1),
                        getContractInfo(CONTRACT)
                                .has(ContractInfoAsserts.contractWith().maxAutoAssociations(1))
                                .logged())
                .when(
                        withOpContext(
                                (spec, opLog) -> {
                                    final var token = spec.registry().getTokenID(FUNGIBLE_TOKEN);
                                    final var sender = spec.registry().getAccountID(SENDER);
                                    final var receiver = spec.registry().getAccountID(RECEIVER);
                                    final var amountToBeSent = 50L;

                                    allRunFor(
                                            spec,
                                            newKeyNamed(DELEGATE_KEY)
                                                    .shape(
                                                            DELEGATE_CONTRACT_KEY_SHAPE.signedWith(
                                                                    sigs(ON, CONTRACT))),
                                            cryptoUpdate(SENDER).key(DELEGATE_KEY),
                                            cryptoUpdate(RECEIVER).key(DELEGATE_KEY),
                                            contractCall(
                                                            CONTRACT,
                                                            TRANSFER_MULTIPLE_TOKENS,
                                                            (Object)
                                                                    new Tuple[] {
                                                                        tokenTransferList()
                                                                                .forToken(token)
                                                                                .withAccountAmounts(
                                                                                        accountAmount(
                                                                                                sender,
                                                                                                -amountToBeSent),
                                                                                        accountAmount(
                                                                                                receiver,
                                                                                                amountToBeSent))
                                                                                .build()
                                                                    })
                                                    .payingWith(GENESIS)
<<<<<<< HEAD
                                                    .via(CRYPTO_TRANSFER_TXN)
                                                    .gas(GAS_TO_OFFER));
                                }),
                        getTxnRecord(CRYPTO_TRANSFER_TXN).andAllChildRecords().logged())
=======
                                                    .via(cryptoTransferTxn)
                                                    .gas(GAS_TO_OFFER),
                                            contractCall(
                                                            CONTRACT,
                                                            TRANSFER_MULTIPLE_TOKENS,
                                                            (Object)
                                                                    new Tuple[] {
                                                                        tokenTransferList()
                                                                                .forToken(token)
                                                                                .withAccountAmounts(
                                                                                        accountAmount(
                                                                                                sender,
                                                                                                -0L),
                                                                                        accountAmount(
                                                                                                receiver,
                                                                                                0L))
                                                                                .build()
                                                                    })
                                                    .payingWith(GENESIS)
                                                    .via("cryptoTransferZero")
                                                    .gas(GAS_TO_OFFER));
                                }),
                        getTxnRecord(cryptoTransferTxn).andAllChildRecords().logged(),
                        getTxnRecord("cryptoTransferZero").andAllChildRecords().logged())
>>>>>>> 2ebda0b6
                .then(
                        getTokenInfo(FUNGIBLE_TOKEN).hasTotalSupply(TOTAL_SUPPLY),
                        getAccountBalance(RECEIVER).hasTokenBalance(FUNGIBLE_TOKEN, 50),
                        getAccountBalance(SENDER).hasTokenBalance(FUNGIBLE_TOKEN, 150),
                        getTokenInfo(FUNGIBLE_TOKEN).logged(),
                        childRecordsCheck(
                                CRYPTO_TRANSFER_TXN,
                                SUCCESS,
                                recordWith()
                                        .status(SUCCESS)
                                        .contractCallResult(
                                                resultWith()
                                                        .contractCallResult(
                                                                htsPrecompileResult()
                                                                        .withStatus(SUCCESS))
                                                        .gasUsed(14085L))
                                        .tokenTransfers(
                                                SomeFungibleTransfers.changingFungibleBalances()
                                                        .including(FUNGIBLE_TOKEN, SENDER, -50)
                                                        .including(FUNGIBLE_TOKEN, RECEIVER, 50))));
    }

    private HapiApiSpec nonNestedCryptoTransferForFungibleTokenWithMultipleReceivers() {
        return defaultHapiSpec("NonNestedCryptoTransferForFungibleTokenWithMultipleReceivers")
                .given(
                        cryptoCreate(SENDER).balance(10 * ONE_HUNDRED_HBARS),
                        cryptoCreate(RECEIVER)
                                .balance(2 * ONE_HUNDRED_HBARS)
                                .receiverSigRequired(true),
                        cryptoCreate(RECEIVER2)
                                .balance(ONE_HUNDRED_HBARS)
                                .receiverSigRequired(true),
                        cryptoCreate(TOKEN_TREASURY),
                        tokenCreate(FUNGIBLE_TOKEN)
                                .tokenType(TokenType.FUNGIBLE_COMMON)
                                .initialSupply(TOTAL_SUPPLY)
                                .treasury(TOKEN_TREASURY),
                        tokenAssociate(SENDER, List.of(FUNGIBLE_TOKEN)),
                        tokenAssociate(RECEIVER, List.of(FUNGIBLE_TOKEN)),
                        tokenAssociate(RECEIVER2, List.of(FUNGIBLE_TOKEN)),
                        cryptoTransfer(moving(200, FUNGIBLE_TOKEN).between(TOKEN_TREASURY, SENDER))
                                .payingWith(SENDER),
                        uploadInitCode(CONTRACT),
                        contractCreate(CONTRACT))
                .when(
                        withOpContext(
                                (spec, opLog) -> {
                                    final var token = spec.registry().getTokenID(FUNGIBLE_TOKEN);
                                    final var sender = spec.registry().getAccountID(SENDER);
                                    final var receiver = spec.registry().getAccountID(RECEIVER);
                                    final var receiver2 = spec.registry().getAccountID(RECEIVER2);

                                    allRunFor(
                                            spec,
                                            newKeyNamed(DELEGATE_KEY)
                                                    .shape(
                                                            DELEGATE_CONTRACT_KEY_SHAPE.signedWith(
                                                                    sigs(ON, CONTRACT))),
                                            cryptoUpdate(SENDER).key(DELEGATE_KEY),
                                            cryptoUpdate(RECEIVER).key(DELEGATE_KEY),
                                            cryptoUpdate(RECEIVER2).key(DELEGATE_KEY),
                                            contractCall(
                                                            CONTRACT,
                                                            TRANSFER_MULTIPLE_TOKENS,
                                                            (Object)
                                                                    new Tuple[] {
                                                                        tokenTransferList()
                                                                                .forToken(token)
                                                                                .withAccountAmounts(
                                                                                        accountAmount(
                                                                                                sender,
                                                                                                -50L),
                                                                                        accountAmount(
                                                                                                receiver,
                                                                                                30L),
                                                                                        accountAmount(
                                                                                                receiver2,
                                                                                                20L))
                                                                                .build()
                                                                    })
                                                    .gas(GAS_TO_OFFER)
                                                    .payingWith(GENESIS)
                                                    .via(CRYPTO_TRANSFER_TXN));
                                }),
                        getTxnRecord(CRYPTO_TRANSFER_TXN).andAllChildRecords().logged())
                .then(
                        getTokenInfo(FUNGIBLE_TOKEN).hasTotalSupply(TOTAL_SUPPLY),
                        getAccountBalance(RECEIVER).hasTokenBalance(FUNGIBLE_TOKEN, 30),
                        getAccountBalance(RECEIVER2).hasTokenBalance(FUNGIBLE_TOKEN, 20),
                        getAccountBalance(SENDER).hasTokenBalance(FUNGIBLE_TOKEN, 150),
                        getTokenInfo(FUNGIBLE_TOKEN).logged(),
                        childRecordsCheck(
                                CRYPTO_TRANSFER_TXN,
                                SUCCESS,
                                recordWith()
                                        .status(SUCCESS)
                                        .contractCallResult(
                                                resultWith()
                                                        .contractCallResult(
                                                                htsPrecompileResult()
                                                                        .withStatus(SUCCESS)))
                                        .tokenTransfers(
                                                SomeFungibleTransfers.changingFungibleBalances()
                                                        .including(FUNGIBLE_TOKEN, SENDER, -50)
                                                        .including(FUNGIBLE_TOKEN, RECEIVER, 30)
                                                        .including(
                                                                FUNGIBLE_TOKEN, RECEIVER2, 20))));
    }

    private HapiApiSpec nonNestedCryptoTransferForNonFungibleToken() {
        return defaultHapiSpec("NonNestedCryptoTransferForNonFungibleToken")
                .given(
                        newKeyNamed(MULTI_KEY),
                        cryptoCreate(SENDER).balance(10 * ONE_HUNDRED_HBARS),
                        cryptoCreate(RECEIVER).receiverSigRequired(true),
                        cryptoCreate(TOKEN_TREASURY),
                        tokenCreate(NFT_TOKEN)
                                .tokenType(TokenType.NON_FUNGIBLE_UNIQUE)
                                .adminKey(MULTI_KEY)
                                .supplyKey(MULTI_KEY)
                                .supplyType(TokenSupplyType.INFINITE)
                                .initialSupply(0)
                                .treasury(TOKEN_TREASURY),
                        tokenAssociate(SENDER, List.of(NFT_TOKEN)),
                        mintToken(NFT_TOKEN, List.of(metadata(FIRST_MEMO), metadata(SECOND_MEMO))),
                        tokenAssociate(RECEIVER, List.of(NFT_TOKEN)),
                        cryptoTransfer(
                                        TokenMovement.movingUnique(NFT_TOKEN, 1)
                                                .between(TOKEN_TREASURY, SENDER))
                                .payingWith(SENDER),
                        uploadInitCode(CONTRACT),
                        contractCreate(CONTRACT))
                .when(
                        withOpContext(
                                (spec, opLog) -> {
                                    final var token = spec.registry().getTokenID(NFT_TOKEN);
                                    final var sender = spec.registry().getAccountID(SENDER);
                                    final var receiver = spec.registry().getAccountID(RECEIVER);

                                    allRunFor(
                                            spec,
                                            newKeyNamed(DELEGATE_KEY)
                                                    .shape(
                                                            DELEGATE_CONTRACT_KEY_SHAPE.signedWith(
                                                                    sigs(ON, CONTRACT))),
                                            cryptoUpdate(SENDER).key(DELEGATE_KEY),
                                            cryptoUpdate(RECEIVER).key(DELEGATE_KEY),
                                            contractCall(
                                                            CONTRACT,
                                                            TRANSFER_MULTIPLE_TOKENS,
                                                            (Object)
                                                                    new Tuple[] {
                                                                        tokenTransferList()
                                                                                .forToken(token)
                                                                                .withNftTransfers(
                                                                                        nftTransfer(
                                                                                                sender,
                                                                                                receiver,
                                                                                                1L))
                                                                                .build()
                                                                    })
                                                    .payingWith(GENESIS)
                                                    .via(CRYPTO_TRANSFER_TXN)
                                                    .gas(GAS_TO_OFFER));
                                }),
                        getTxnRecord(CRYPTO_TRANSFER_TXN).andAllChildRecords().logged())
                .then(
                        getTokenInfo(NFT_TOKEN).hasTotalSupply(2),
                        getAccountInfo(RECEIVER).hasOwnedNfts(1),
                        getAccountBalance(RECEIVER).hasTokenBalance(NFT_TOKEN, 1),
                        getAccountInfo(SENDER).hasOwnedNfts(0),
                        getAccountBalance(SENDER).hasTokenBalance(NFT_TOKEN, 0),
                        getTokenInfo(NFT_TOKEN).logged(),
                        childRecordsCheck(
                                CRYPTO_TRANSFER_TXN,
                                SUCCESS,
                                recordWith()
                                        .status(SUCCESS)
                                        .contractCallResult(
                                                resultWith()
                                                        .contractCallResult(
                                                                htsPrecompileResult()
                                                                        .withStatus(SUCCESS)))
                                        .tokenTransfers(
                                                NonFungibleTransfers.changingNFTBalances()
                                                        .including(
                                                                NFT_TOKEN, SENDER, RECEIVER, 1L))));
    }

    private HapiApiSpec nonNestedCryptoTransferForMultipleNonFungibleTokens() {
        return defaultHapiSpec("NonNestedCryptoTransferForMultipleNonFungibleTokens")
                .given(
                        newKeyNamed(MULTI_KEY),
                        cryptoCreate(SENDER).balance(10 * ONE_HUNDRED_HBARS),
                        cryptoCreate(SENDER2).balance(5 * ONE_HUNDRED_HBARS),
                        cryptoCreate(RECEIVER).receiverSigRequired(true),
                        cryptoCreate(RECEIVER2).receiverSigRequired(true),
                        cryptoCreate(TOKEN_TREASURY),
                        tokenCreate(NFT_TOKEN)
                                .tokenType(TokenType.NON_FUNGIBLE_UNIQUE)
                                .adminKey(MULTI_KEY)
                                .supplyKey(MULTI_KEY)
                                .supplyType(TokenSupplyType.INFINITE)
                                .initialSupply(0)
                                .treasury(TOKEN_TREASURY),
                        tokenAssociate(SENDER, List.of(NFT_TOKEN)),
                        tokenAssociate(SENDER2, List.of(NFT_TOKEN)),
                        mintToken(NFT_TOKEN, List.of(metadata(FIRST_MEMO), metadata(SECOND_MEMO))),
                        tokenAssociate(RECEIVER, List.of(NFT_TOKEN)),
                        tokenAssociate(RECEIVER2, List.of(NFT_TOKEN)),
                        cryptoTransfer(movingUnique(NFT_TOKEN, 1).between(TOKEN_TREASURY, SENDER))
                                .payingWith(SENDER),
                        cryptoTransfer(
                                        TokenMovement.movingUnique(NFT_TOKEN, 2)
                                                .between(TOKEN_TREASURY, SENDER2))
                                .payingWith(SENDER2),
                        uploadInitCode(CONTRACT),
                        contractCreate(CONTRACT))
                .when(
                        withOpContext(
                                (spec, opLog) -> {
                                    final var token = spec.registry().getTokenID(NFT_TOKEN);
                                    final var sender = spec.registry().getAccountID(SENDER);
                                    final var sender2 = spec.registry().getAccountID(SENDER2);
                                    final var receiver = spec.registry().getAccountID(RECEIVER);
                                    final var receiver2 = spec.registry().getAccountID(RECEIVER2);

                                    allRunFor(
                                            spec,
                                            newKeyNamed(DELEGATE_KEY)
                                                    .shape(
                                                            DELEGATE_CONTRACT_KEY_SHAPE.signedWith(
                                                                    sigs(ON, CONTRACT))),
                                            cryptoUpdate(SENDER).key(DELEGATE_KEY),
                                            cryptoUpdate(SENDER2).key(DELEGATE_KEY),
                                            cryptoUpdate(RECEIVER).key(DELEGATE_KEY),
                                            cryptoUpdate(RECEIVER2).key(DELEGATE_KEY),
                                            contractCall(
                                                            CONTRACT,
                                                            TRANSFER_MULTIPLE_TOKENS,
                                                            (Object)
                                                                    new Tuple[] {
                                                                        tokenTransferList()
                                                                                .forToken(token)
                                                                                .withNftTransfers(
                                                                                        nftTransfer(
                                                                                                sender,
                                                                                                receiver,
                                                                                                1L),
                                                                                        nftTransfer(
                                                                                                sender2,
                                                                                                receiver2,
                                                                                                2L))
                                                                                .build()
                                                                    })
                                                    .payingWith(GENESIS)
                                                    .via(CRYPTO_TRANSFER_TXN)
                                                    .gas(GAS_TO_OFFER));
                                }),
                        getTxnRecord(CRYPTO_TRANSFER_TXN).andAllChildRecords().logged())
                .then(
                        getTokenInfo(NFT_TOKEN).hasTotalSupply(2),
                        getAccountInfo(RECEIVER).hasOwnedNfts(1),
                        getAccountBalance(RECEIVER).hasTokenBalance(NFT_TOKEN, 1),
                        getAccountInfo(SENDER).hasOwnedNfts(0),
                        getAccountBalance(SENDER).hasTokenBalance(NFT_TOKEN, 0),
                        getAccountInfo(RECEIVER2).hasOwnedNfts(1),
                        getAccountBalance(RECEIVER2).hasTokenBalance(NFT_TOKEN, 1),
                        getAccountInfo(SENDER2).hasOwnedNfts(0),
                        getAccountBalance(SENDER2).hasTokenBalance(NFT_TOKEN, 0),
                        getTokenInfo(NFT_TOKEN).logged(),
                        childRecordsCheck(
                                CRYPTO_TRANSFER_TXN,
                                SUCCESS,
                                recordWith()
                                        .status(SUCCESS)
                                        .contractCallResult(
                                                resultWith()
                                                        .contractCallResult(
                                                                htsPrecompileResult()
                                                                        .withStatus(SUCCESS)))
                                        .tokenTransfers(
                                                NonFungibleTransfers.changingNFTBalances()
                                                        .including(NFT_TOKEN, SENDER, RECEIVER, 1L)
                                                        .including(
                                                                NFT_TOKEN, SENDER2, RECEIVER2,
                                                                2L))));
    }

    private HapiApiSpec nonNestedCryptoTransferForFungibleAndNonFungibleToken() {

        return defaultHapiSpec("NonNestedCryptoTransferForFungibleAndNonFungibleToken")
                .given(
                        newKeyNamed(MULTI_KEY),
                        cryptoCreate(SENDER).balance(10 * ONE_HUNDRED_HBARS),
                        cryptoCreate(RECEIVER).receiverSigRequired(true),
                        cryptoCreate(SENDER2).balance(5 * ONE_HUNDRED_HBARS),
                        cryptoCreate(RECEIVER2).receiverSigRequired(true),
                        cryptoCreate(TOKEN_TREASURY),
                        tokenCreate(FUNGIBLE_TOKEN)
                                .tokenType(TokenType.FUNGIBLE_COMMON)
                                .initialSupply(TOTAL_SUPPLY)
                                .treasury(TOKEN_TREASURY),
                        tokenCreate(NFT_TOKEN)
                                .tokenType(TokenType.NON_FUNGIBLE_UNIQUE)
                                .adminKey(MULTI_KEY)
                                .supplyKey(MULTI_KEY)
                                .supplyType(TokenSupplyType.INFINITE)
                                .initialSupply(0)
                                .treasury(TOKEN_TREASURY),
                        tokenAssociate(SENDER, List.of(FUNGIBLE_TOKEN)),
                        tokenAssociate(SENDER2, List.of(NFT_TOKEN)),
                        mintToken(NFT_TOKEN, List.of(metadata(FIRST_MEMO), metadata(SECOND_MEMO))),
                        tokenAssociate(RECEIVER, List.of(FUNGIBLE_TOKEN)),
                        tokenAssociate(RECEIVER2, List.of(NFT_TOKEN)),
                        cryptoTransfer(moving(200, FUNGIBLE_TOKEN).between(TOKEN_TREASURY, SENDER))
                                .payingWith(SENDER),
                        cryptoTransfer(
                                        TokenMovement.movingUnique(NFT_TOKEN, 1)
                                                .between(TOKEN_TREASURY, SENDER2))
                                .payingWith(SENDER2),
                        uploadInitCode(CONTRACT),
                        contractCreate(CONTRACT))
                .when(
                        withOpContext(
                                (spec, opLog) -> {
                                    final var fungibleToken =
                                            spec.registry().getTokenID(FUNGIBLE_TOKEN);
                                    final var nonFungibleToken =
                                            spec.registry().getTokenID(NFT_TOKEN);
                                    final var fungibleTokenSender =
                                            spec.registry().getAccountID(SENDER);
                                    final var fungibleTokenReceiver =
                                            spec.registry().getAccountID(RECEIVER);
                                    final var nonFungibleTokenSender =
                                            spec.registry().getAccountID(SENDER2);
                                    final var nonFungibleTokenReceiver =
                                            spec.registry().getAccountID(RECEIVER2);

                                    allRunFor(
                                            spec,
                                            newKeyNamed(DELEGATE_KEY)
                                                    .shape(
                                                            DELEGATE_CONTRACT_KEY_SHAPE.signedWith(
                                                                    sigs(ON, CONTRACT))),
                                            cryptoUpdate(SENDER).key(DELEGATE_KEY),
                                            cryptoUpdate(SENDER2).key(DELEGATE_KEY),
                                            cryptoUpdate(RECEIVER).key(DELEGATE_KEY),
                                            cryptoUpdate(RECEIVER2).key(DELEGATE_KEY),
                                            contractCall(
                                                            CONTRACT,
                                                            TRANSFER_MULTIPLE_TOKENS,
                                                            tokenTransferLists()
                                                                    .withTokenTransferList(
                                                                            tokenTransferList()
                                                                                    .forToken(
                                                                                            fungibleToken)
                                                                                    .withAccountAmounts(
                                                                                            accountAmount(
                                                                                                    fungibleTokenSender,
                                                                                                    -45L),
                                                                                            accountAmount(
                                                                                                    fungibleTokenReceiver,
                                                                                                    45L))
                                                                                    .build(),
                                                                            tokenTransferList()
                                                                                    .forToken(
                                                                                            nonFungibleToken)
                                                                                    .withNftTransfers(
                                                                                            nftTransfer(
                                                                                                    nonFungibleTokenSender,
                                                                                                    nonFungibleTokenReceiver,
                                                                                                    1L))
                                                                                    .build())
                                                                    .build())
                                                    .payingWith(GENESIS)
                                                    .via(CRYPTO_TRANSFER_TXN)
                                                    .gas(GAS_TO_OFFER));
                                }),
                        getTxnRecord(CRYPTO_TRANSFER_TXN).andAllChildRecords().logged())
                .then(
                        getTokenInfo(FUNGIBLE_TOKEN).hasTotalSupply(TOTAL_SUPPLY),
                        getAccountBalance(RECEIVER).hasTokenBalance(FUNGIBLE_TOKEN, 45),
                        getAccountBalance(SENDER).hasTokenBalance(FUNGIBLE_TOKEN, 155),
                        getTokenInfo(FUNGIBLE_TOKEN).logged(),
                        getTokenInfo(NFT_TOKEN).hasTotalSupply(2),
                        getAccountInfo(RECEIVER2).hasOwnedNfts(1),
                        getAccountBalance(RECEIVER2).hasTokenBalance(NFT_TOKEN, 1),
                        getAccountInfo(SENDER2).hasOwnedNfts(0),
                        getAccountBalance(SENDER2).hasTokenBalance(NFT_TOKEN, 0),
                        getTokenInfo(NFT_TOKEN).logged(),
                        childRecordsCheck(
                                CRYPTO_TRANSFER_TXN,
                                SUCCESS,
                                recordWith()
                                        .status(SUCCESS)
                                        .contractCallResult(
                                                resultWith()
                                                        .contractCallResult(
                                                                htsPrecompileResult()
                                                                        .withStatus(SUCCESS)))
                                        .tokenTransfers(
                                                SomeFungibleTransfers.changingFungibleBalances()
                                                        .including(FUNGIBLE_TOKEN, SENDER, -45L)
                                                        .including(FUNGIBLE_TOKEN, RECEIVER, 45L))
                                        .tokenTransfers(
                                                NonFungibleTransfers.changingNFTBalances()
                                                        .including(
                                                                NFT_TOKEN, SENDER2, RECEIVER2,
                                                                1L))));
    }

    private HapiApiSpec
            nonNestedCryptoTransferForFungibleTokenWithMultipleSendersAndReceiversAndNonFungibleTokens() {
        return defaultHapiSpec(
                        "NonNestedCryptoTransferForFungibleTokenWithMultipleSendersAndReceiversAndNonFungibleTokens")
                .given(
                        newKeyNamed(MULTI_KEY),
                        cryptoCreate(SENDER).balance(10 * ONE_HUNDRED_HBARS),
                        cryptoCreate(RECEIVER).receiverSigRequired(true),
                        cryptoCreate(SENDER2).balance(5 * ONE_HUNDRED_HBARS),
                        cryptoCreate(RECEIVER2).receiverSigRequired(true),
                        cryptoCreate(TOKEN_TREASURY),
                        tokenCreate(FUNGIBLE_TOKEN)
                                .tokenType(TokenType.FUNGIBLE_COMMON)
                                .initialSupply(TOTAL_SUPPLY)
                                .treasury(TOKEN_TREASURY),
                        tokenCreate(NFT_TOKEN)
                                .tokenType(TokenType.NON_FUNGIBLE_UNIQUE)
                                .adminKey(MULTI_KEY)
                                .supplyKey(MULTI_KEY)
                                .supplyType(TokenSupplyType.INFINITE)
                                .initialSupply(0)
                                .treasury(TOKEN_TREASURY),
                        mintToken(NFT_TOKEN, List.of(metadata(FIRST_MEMO), metadata(SECOND_MEMO))),
                        tokenAssociate(SENDER, List.of(FUNGIBLE_TOKEN, NFT_TOKEN)),
                        tokenAssociate(SENDER2, List.of(FUNGIBLE_TOKEN, NFT_TOKEN)),
                        tokenAssociate(RECEIVER, List.of(FUNGIBLE_TOKEN, NFT_TOKEN)),
                        tokenAssociate(RECEIVER2, List.of(FUNGIBLE_TOKEN, NFT_TOKEN)),
                        cryptoTransfer(moving(200, FUNGIBLE_TOKEN).between(TOKEN_TREASURY, SENDER))
                                .payingWith(SENDER),
                        cryptoTransfer(moving(100, FUNGIBLE_TOKEN).between(TOKEN_TREASURY, SENDER2))
                                .payingWith(SENDER2),
                        cryptoTransfer(movingUnique(NFT_TOKEN, 1).between(TOKEN_TREASURY, SENDER))
                                .payingWith(SENDER),
                        cryptoTransfer(
                                        TokenMovement.movingUnique(NFT_TOKEN, 2)
                                                .between(TOKEN_TREASURY, SENDER2))
                                .payingWith(SENDER2),
                        uploadInitCode(CONTRACT),
                        contractCreate(CONTRACT))
                .when(
                        withOpContext(
                                (spec, opLog) -> {
                                    final var fungibleToken =
                                            spec.registry().getTokenID(FUNGIBLE_TOKEN);
                                    final var nonFungibleToken =
                                            spec.registry().getTokenID(NFT_TOKEN);
                                    final var firstSender = spec.registry().getAccountID(SENDER);
                                    final var firstReceiver =
                                            spec.registry().getAccountID(RECEIVER);
                                    final var secondSender = spec.registry().getAccountID(SENDER2);
                                    final var secondReceiver =
                                            spec.registry().getAccountID(RECEIVER2);

                                    allRunFor(
                                            spec,
                                            newKeyNamed(DELEGATE_KEY)
                                                    .shape(
                                                            DELEGATE_CONTRACT_KEY_SHAPE.signedWith(
                                                                    sigs(ON, CONTRACT))),
                                            cryptoUpdate(SENDER).key(DELEGATE_KEY),
                                            cryptoUpdate(SENDER2).key(DELEGATE_KEY),
                                            cryptoUpdate(RECEIVER).key(DELEGATE_KEY),
                                            cryptoUpdate(RECEIVER2).key(DELEGATE_KEY),
                                            contractCall(
                                                            CONTRACT,
                                                            TRANSFER_MULTIPLE_TOKENS,
                                                            tokenTransferLists()
                                                                    .withTokenTransferList(
                                                                            tokenTransferList()
                                                                                    .forToken(
                                                                                            fungibleToken)
                                                                                    .withAccountAmounts(
                                                                                            accountAmount(
                                                                                                    firstSender,
                                                                                                    -45L),
                                                                                            accountAmount(
                                                                                                    firstReceiver,
                                                                                                    45L),
                                                                                            accountAmount(
                                                                                                    secondSender,
                                                                                                    -32L),
                                                                                            accountAmount(
                                                                                                    secondReceiver,
                                                                                                    32L))
                                                                                    .build(),
                                                                            tokenTransferList()
                                                                                    .forToken(
                                                                                            nonFungibleToken)
                                                                                    .withNftTransfers(
                                                                                            nftTransfer(
                                                                                                    firstSender,
                                                                                                    firstReceiver,
                                                                                                    1L),
                                                                                            nftTransfer(
                                                                                                    secondSender,
                                                                                                    secondReceiver,
                                                                                                    2L))
                                                                                    .build())
                                                                    .build())
                                                    .payingWith(GENESIS)
                                                    .via(CRYPTO_TRANSFER_TXN)
                                                    .gas(GAS_TO_OFFER));
                                }),
                        getTxnRecord(CRYPTO_TRANSFER_TXN).andAllChildRecords().logged())
                .then(
                        getTokenInfo(FUNGIBLE_TOKEN).hasTotalSupply(TOTAL_SUPPLY),
                        getAccountBalance(RECEIVER).hasTokenBalance(FUNGIBLE_TOKEN, 45),
                        getAccountBalance(SENDER).hasTokenBalance(FUNGIBLE_TOKEN, 155),
                        getAccountBalance(RECEIVER2).hasTokenBalance(FUNGIBLE_TOKEN, 32),
                        getAccountBalance(SENDER2).hasTokenBalance(FUNGIBLE_TOKEN, 68),
                        getTokenInfo(FUNGIBLE_TOKEN).logged(),
                        getTokenInfo(NFT_TOKEN).hasTotalSupply(2),
                        getAccountInfo(RECEIVER).hasOwnedNfts(1),
                        getAccountBalance(RECEIVER).hasTokenBalance(NFT_TOKEN, 1),
                        getAccountInfo(SENDER).hasOwnedNfts(0),
                        getAccountBalance(SENDER).hasTokenBalance(NFT_TOKEN, 0),
                        getAccountInfo(RECEIVER2).hasOwnedNfts(1),
                        getAccountBalance(RECEIVER2).hasTokenBalance(NFT_TOKEN, 1),
                        getAccountInfo(SENDER2).hasOwnedNfts(0),
                        getAccountBalance(SENDER2).hasTokenBalance(NFT_TOKEN, 0),
                        getTokenInfo(NFT_TOKEN).logged(),
                        childRecordsCheck(
                                CRYPTO_TRANSFER_TXN,
                                SUCCESS,
                                recordWith()
                                        .status(SUCCESS)
                                        .contractCallResult(
                                                resultWith()
                                                        .contractCallResult(
                                                                htsPrecompileResult()
                                                                        .withStatus(SUCCESS)))
                                        .tokenTransfers(
                                                SomeFungibleTransfers.changingFungibleBalances()
                                                        .including(FUNGIBLE_TOKEN, SENDER, -45L)
                                                        .including(FUNGIBLE_TOKEN, RECEIVER, 45L)
                                                        .including(FUNGIBLE_TOKEN, SENDER2, -32L)
                                                        .including(FUNGIBLE_TOKEN, RECEIVER2, 32L))
                                        .tokenTransfers(
                                                NonFungibleTransfers.changingNFTBalances()
                                                        .including(NFT_TOKEN, SENDER, RECEIVER, 1L)
                                                        .including(
                                                                NFT_TOKEN, SENDER2, RECEIVER2,
                                                                2L))));
    }

    private HapiApiSpec activeContractInFrameIsVerifiedWithoutNeedForSignature() {
        final var revertedFungibleTransferTxn = "revertedFungibleTransferTxn";
        final var successfulFungibleTransferTxn = "successfulFungibleTransferTxn";
        final var revertedNftTransferTxn = "revertedNftTransferTxn";
        final var successfulNftTransferTxn = "successfulNftTransferTxn";
        final var senderStartBalance = 200L;
        final var receiverStartBalance = 0L;
        final var toSendEachTuple = 50L;
        final var multiKey = "purpose";
        final var senderKey = "senderKey";
        final var contractKey = "contractAdminKey";

        return defaultHapiSpec("ActiveContractIsVerifiedWithoutCheckingSignatures")
                .given(
                        newKeyNamed(multiKey),
                        newKeyNamed(senderKey),
                        newKeyNamed(contractKey),
                        cryptoCreate(SENDER).balance(10 * ONE_HUNDRED_HBARS).key(senderKey),
                        cryptoCreate(RECEIVER).balance(2 * ONE_HUNDRED_HBARS),
                        cryptoCreate(TOKEN_TREASURY),
                        uploadInitCode(CONTRACT),
                        contractCreate(CONTRACT)
                                .payingWith(GENESIS)
                                .adminKey(contractKey)
                                .gas(GAS_TO_OFFER),
                        tokenCreate(FUNGIBLE_TOKEN)
                                .tokenType(TokenType.FUNGIBLE_COMMON)
                                .initialSupply(TOTAL_SUPPLY)
                                .treasury(TOKEN_TREASURY),
                        tokenCreate(NFT_TOKEN)
                                .tokenType(TokenType.NON_FUNGIBLE_UNIQUE)
                                .adminKey(multiKey)
                                .supplyKey(multiKey)
                                .supplyType(TokenSupplyType.INFINITE)
                                .initialSupply(0)
                                .treasury(TOKEN_TREASURY),
                        mintToken(NFT_TOKEN, List.of(metadata(FIRST_MEMO), metadata(SECOND_MEMO))),
                        tokenAssociate(SENDER, List.of(FUNGIBLE_TOKEN, NFT_TOKEN)),
                        tokenAssociate(RECEIVER, List.of(FUNGIBLE_TOKEN, NFT_TOKEN)),
                        tokenAssociate(CONTRACT, List.of(FUNGIBLE_TOKEN, NFT_TOKEN)),
                        cryptoTransfer(
                                moving(senderStartBalance, FUNGIBLE_TOKEN)
                                        .between(TOKEN_TREASURY, SENDER)),
                        cryptoTransfer(movingUnique(NFT_TOKEN, 1L).between(TOKEN_TREASURY, SENDER)),
                        cryptoTransfer(
                                moving(senderStartBalance, FUNGIBLE_TOKEN)
                                        .between(TOKEN_TREASURY, CONTRACT),
                                movingUnique(NFT_TOKEN, 2L).between(TOKEN_TREASURY, CONTRACT)))
                .when(
                        withOpContext(
                                (spec, opLog) -> {
                                    final var token = spec.registry().getTokenID(FUNGIBLE_TOKEN);
                                    final var nftToken = spec.registry().getTokenID(NFT_TOKEN);
                                    final var sender = spec.registry().getAccountID(SENDER);
                                    final var receiver = spec.registry().getAccountID(RECEIVER);
                                    final var contractId = spec.registry().getAccountID(CONTRACT);
                                    allRunFor(
                                            spec,
                                            contractCall(
                                                            CONTRACT,
                                                            TRANSFER_MULTIPLE_TOKENS,
                                                            (Object)
                                                                    new Tuple[] {
                                                                        tokenTransferList()
                                                                                .forToken(token)
                                                                                .withAccountAmounts(
                                                                                        accountAmount(
                                                                                                contractId,
                                                                                                -toSendEachTuple),
                                                                                        accountAmount(
                                                                                                receiver,
                                                                                                toSendEachTuple))
                                                                                .build(),
                                                                        tokenTransferList()
                                                                                .forToken(token)
                                                                                .withAccountAmounts(
                                                                                        accountAmount(
                                                                                                sender,
                                                                                                -toSendEachTuple),
                                                                                        accountAmount(
                                                                                                receiver,
                                                                                                toSendEachTuple))
                                                                                .build()
                                                                    })
                                                    .payingWith(GENESIS)
                                                    .via(revertedFungibleTransferTxn)
                                                    .gas(GAS_TO_OFFER)
                                                    .hasKnownStatus(CONTRACT_REVERT_EXECUTED),
                                            contractCall(
                                                            CONTRACT,
                                                            TRANSFER_MULTIPLE_TOKENS,
                                                            (Object)
                                                                    new Tuple[] {
                                                                        tokenTransferList()
                                                                                .forToken(token)
                                                                                .withAccountAmounts(
                                                                                        accountAmount(
                                                                                                contractId,
                                                                                                -toSendEachTuple),
                                                                                        accountAmount(
                                                                                                receiver,
                                                                                                toSendEachTuple))
                                                                                .build(),
                                                                        tokenTransferList()
                                                                                .forToken(token)
                                                                                .withAccountAmounts(
                                                                                        accountAmount(
                                                                                                sender,
                                                                                                -toSendEachTuple),
                                                                                        accountAmount(
                                                                                                receiver,
                                                                                                toSendEachTuple))
                                                                                .build()
                                                                    })
                                                    .payingWith(GENESIS)
                                                    .alsoSigningWithFullPrefix(senderKey)
                                                    .via(successfulFungibleTransferTxn)
                                                    .gas(GAS_TO_OFFER)
                                                    .hasKnownStatus(SUCCESS),
                                            contractCall(
                                                            CONTRACT,
                                                            TRANSFER_MULTIPLE_TOKENS,
                                                            (Object)
                                                                    new Tuple[] {
                                                                        tokenTransferList()
                                                                                .forToken(nftToken)
                                                                                .withNftTransfers(
                                                                                        nftTransfer(
                                                                                                contractId,
                                                                                                receiver,
                                                                                                2L))
                                                                                .build(),
                                                                        tokenTransferList()
                                                                                .forToken(nftToken)
                                                                                .withNftTransfers(
                                                                                        nftTransfer(
                                                                                                sender,
                                                                                                receiver,
                                                                                                1L))
                                                                                .build()
                                                                    })
                                                    .payingWith(GENESIS)
                                                    .via(revertedNftTransferTxn)
                                                    .gas(GAS_TO_OFFER)
                                                    .hasKnownStatus(CONTRACT_REVERT_EXECUTED),
                                            contractCall(
                                                            CONTRACT,
                                                            TRANSFER_MULTIPLE_TOKENS,
                                                            (Object)
                                                                    new Tuple[] {
                                                                        tokenTransferList()
                                                                                .forToken(nftToken)
                                                                                .withNftTransfers(
                                                                                        nftTransfer(
                                                                                                contractId,
                                                                                                receiver,
                                                                                                2L))
                                                                                .build(),
                                                                        tokenTransferList()
                                                                                .forToken(nftToken)
                                                                                .withNftTransfers(
                                                                                        nftTransfer(
                                                                                                sender,
                                                                                                receiver,
                                                                                                1L))
                                                                                .build()
                                                                    })
                                                    .payingWith(GENESIS)
                                                    .via(successfulNftTransferTxn)
                                                    .alsoSigningWithFullPrefix(senderKey)
                                                    .gas(GAS_TO_OFFER)
                                                    .hasKnownStatus(SUCCESS));
                                }))
                .then(
                        getAccountBalance(RECEIVER)
                                .hasTokenBalance(
                                        FUNGIBLE_TOKEN, receiverStartBalance + 2 * toSendEachTuple)
                                .hasTokenBalance(NFT_TOKEN, 2L),
                        getAccountBalance(SENDER)
                                .hasTokenBalance(
                                        FUNGIBLE_TOKEN, senderStartBalance - toSendEachTuple)
                                .hasTokenBalance(NFT_TOKEN, 0L),
                        getAccountBalance(CONTRACT)
                                .hasTokenBalance(
                                        FUNGIBLE_TOKEN, senderStartBalance - toSendEachTuple)
                                .hasTokenBalance(NFT_TOKEN, 0L),
                        childRecordsCheck(
                                revertedFungibleTransferTxn,
                                CONTRACT_REVERT_EXECUTED,
                                recordWith()
                                        .status(INVALID_FULL_PREFIX_SIGNATURE_FOR_PRECOMPILE)
                                        .contractCallResult(
                                                resultWith()
                                                        .contractCallResult(
                                                                htsPrecompileResult()
                                                                        .withStatus(
                                                                                INVALID_FULL_PREFIX_SIGNATURE_FOR_PRECOMPILE)))),
                        childRecordsCheck(
                                successfulFungibleTransferTxn,
                                SUCCESS,
                                recordWith()
                                        .status(SUCCESS)
                                        .contractCallResult(
                                                resultWith()
                                                        .contractCallResult(
                                                                htsPrecompileResult()
                                                                        .withStatus(SUCCESS)))
                                        .tokenTransfers(
                                                SomeFungibleTransfers.changingFungibleBalances()
                                                        .including(
                                                                FUNGIBLE_TOKEN,
                                                                SENDER,
                                                                -toSendEachTuple)
                                                        .including(
                                                                FUNGIBLE_TOKEN,
                                                                CONTRACT,
                                                                -toSendEachTuple)
                                                        .including(
                                                                FUNGIBLE_TOKEN,
                                                                RECEIVER,
                                                                2 * toSendEachTuple))),
                        childRecordsCheck(
                                revertedNftTransferTxn,
                                CONTRACT_REVERT_EXECUTED,
                                recordWith()
                                        .status(INVALID_FULL_PREFIX_SIGNATURE_FOR_PRECOMPILE)
                                        .contractCallResult(
                                                resultWith()
                                                        .contractCallResult(
                                                                htsPrecompileResult()
                                                                        .withStatus(
                                                                                INVALID_FULL_PREFIX_SIGNATURE_FOR_PRECOMPILE)))),
                        childRecordsCheck(
                                successfulNftTransferTxn,
                                SUCCESS,
                                recordWith()
                                        .status(SUCCESS)
                                        .contractCallResult(
                                                resultWith()
                                                        .contractCallResult(
                                                                htsPrecompileResult()
                                                                        .withStatus(SUCCESS)))
                                        .tokenTransfers(
                                                NonFungibleTransfers.changingNFTBalances()
                                                        .including(NFT_TOKEN, SENDER, RECEIVER, 1L)
                                                        .including(
                                                                NFT_TOKEN, CONTRACT, RECEIVER,
                                                                2L))));
    }

    private HapiApiSpec hapiTransferFromForNFTWithCustomFeesWithoutApproveFails() {
        return defaultHapiSpec("HapiTransferFromForNFTWithCustomFeesWithoutApproveFails")
                .given(
                        newKeyNamed(MULTI_KEY),
                        newKeyNamed(RECEIVER_SIGNATURE),
                        cryptoCreate(TOKEN_TREASURY),
                        cryptoCreate(OWNER)
                                .balance(ONE_HUNDRED_HBARS)
                                .maxAutomaticTokenAssociations(5)
                                .key(MULTI_KEY),
                        cryptoCreate(SENDER).balance(ONE_HUNDRED_HBARS),
                        cryptoCreate(RECEIVER).balance(ONE_HUNDRED_HBARS).key(RECEIVER_SIGNATURE),
                        tokenCreate(NFT_TOKEN_WITH_FIXED_HBAR_FEE)
                                .tokenType(NON_FUNGIBLE_UNIQUE)
                                .treasury(OWNER)
                                .initialSupply(0L)
                                .supplyKey(MULTI_KEY)
                                .adminKey(MULTI_KEY)
                                .withCustom(fixedHbarFee(1, OWNER)),
                        tokenCreate(FUNGIBLE_TOKEN_FEE)
                                .tokenType(FUNGIBLE_COMMON)
                                .treasury(TOKEN_TREASURY)
                                .initialSupply(1000L),
                        tokenAssociate(SENDER, FUNGIBLE_TOKEN_FEE),
                        tokenAssociate(OWNER, FUNGIBLE_TOKEN_FEE),
                        tokenAssociate(RECEIVER, FUNGIBLE_TOKEN_FEE),
                        tokenCreate(NFT_TOKEN_WITH_FIXED_TOKEN_FEE)
                                .tokenType(NON_FUNGIBLE_UNIQUE)
                                .treasury(OWNER)
                                .initialSupply(0L)
                                .supplyKey(MULTI_KEY)
                                .adminKey(MULTI_KEY)
                                .withCustom(fixedHtsFee(1, FUNGIBLE_TOKEN_FEE, OWNER)),
                        tokenCreate(NFT_TOKEN_WITH_ROYALTY_FEE_WITH_HBAR_FALLBACK)
                                .tokenType(NON_FUNGIBLE_UNIQUE)
                                .treasury(OWNER)
                                .initialSupply(0L)
                                .supplyKey(MULTI_KEY)
                                .adminKey(MULTI_KEY)
                                .withCustom(
                                        royaltyFeeWithFallback(
                                                1,
                                                2,
                                                fixedHbarFeeInheritingRoyaltyCollector(1),
                                                OWNER)),
                        tokenCreate(NFT_TOKEN_WITH_ROYALTY_FEE_WITH_TOKEN_FALLBACK)
                                .tokenType(NON_FUNGIBLE_UNIQUE)
                                .treasury(OWNER)
                                .initialSupply(0L)
                                .supplyKey(MULTI_KEY)
                                .adminKey(MULTI_KEY)
                                .withCustom(
                                        royaltyFeeWithFallback(
                                                1,
                                                2,
                                                fixedHtsFeeInheritingRoyaltyCollector(
                                                        1, FUNGIBLE_TOKEN_FEE),
                                                OWNER)),
                        tokenAssociate(
                                SENDER,
                                List.of(
                                        NFT_TOKEN_WITH_FIXED_HBAR_FEE,
                                        NFT_TOKEN_WITH_FIXED_TOKEN_FEE,
                                        NFT_TOKEN_WITH_ROYALTY_FEE_WITH_HBAR_FALLBACK,
                                        NFT_TOKEN_WITH_ROYALTY_FEE_WITH_TOKEN_FALLBACK)),
                        tokenAssociate(
                                RECEIVER,
                                List.of(
                                        NFT_TOKEN_WITH_FIXED_HBAR_FEE,
                                        NFT_TOKEN_WITH_FIXED_TOKEN_FEE,
                                        NFT_TOKEN_WITH_ROYALTY_FEE_WITH_HBAR_FALLBACK,
                                        NFT_TOKEN_WITH_ROYALTY_FEE_WITH_TOKEN_FALLBACK)),
                        mintToken(NFT_TOKEN_WITH_FIXED_HBAR_FEE, List.of(META1, META2)),
                        mintToken(NFT_TOKEN_WITH_FIXED_TOKEN_FEE, List.of(META3, META4)),
                        mintToken(
                                NFT_TOKEN_WITH_ROYALTY_FEE_WITH_HBAR_FALLBACK,
                                List.of(
                                        ByteStringUtils.wrapUnsafely("meta5".getBytes()),
                                        ByteStringUtils.wrapUnsafely("meta6".getBytes()))),
                        mintToken(
                                NFT_TOKEN_WITH_ROYALTY_FEE_WITH_TOKEN_FALLBACK,
                                List.of(
                                        ByteStringUtils.wrapUnsafely("meta7".getBytes()),
                                        ByteStringUtils.wrapUnsafely("meta8".getBytes()))),
                        cryptoTransfer(
                                movingUnique(NFT_TOKEN_WITH_FIXED_HBAR_FEE, 1L)
                                        .between(OWNER, SENDER)),
                        cryptoTransfer(
                                movingUnique(NFT_TOKEN_WITH_FIXED_TOKEN_FEE, 1L)
                                        .between(OWNER, SENDER)),
                        cryptoTransfer(
                                movingUnique(NFT_TOKEN_WITH_ROYALTY_FEE_WITH_HBAR_FALLBACK, 1L)
                                        .between(OWNER, SENDER)),
                        cryptoTransfer(
                                movingUnique(NFT_TOKEN_WITH_ROYALTY_FEE_WITH_TOKEN_FALLBACK, 1L)
                                        .between(OWNER, SENDER)),
                        uploadInitCode(HTS_TRANSFER_FROM_CONTRACT),
                        contractCreate(HTS_TRANSFER_FROM_CONTRACT),
                        cryptoTransfer(
                                moving(1L, FUNGIBLE_TOKEN_FEE).between(TOKEN_TREASURY, SENDER)),
                        cryptoTransfer(
                                moving(1L, FUNGIBLE_TOKEN_FEE).between(TOKEN_TREASURY, RECEIVER)))
                .when(
                        withOpContext(
                                (spec, opLog) ->
                                        allRunFor(
                                                spec,
                                                contractCall(
                                                                HTS_TRANSFER_FROM_CONTRACT,
                                                                HTS_TRANSFER_FROM_NFT,
                                                                HapiParserUtil.asHeadlongAddress(
                                                                        asAddress(
                                                                                spec.registry()
                                                                                        .getTokenID(
                                                                                                NFT_TOKEN_WITH_FIXED_HBAR_FEE))),
                                                                HapiParserUtil.asHeadlongAddress(
                                                                        asAddress(
                                                                                spec.registry()
                                                                                        .getAccountID(
                                                                                                SENDER))),
                                                                HapiParserUtil.asHeadlongAddress(
                                                                        asAddress(
                                                                                spec.registry()
                                                                                        .getAccountID(
                                                                                                RECEIVER))),
                                                                BigInteger.valueOf(1L))
                                                        .payingWith(GENESIS)
                                                        .hasKnownStatus(CONTRACT_REVERT_EXECUTED),
                                                contractCall(
                                                                HTS_TRANSFER_FROM_CONTRACT,
                                                                HTS_TRANSFER_FROM_NFT,
                                                                HapiParserUtil.asHeadlongAddress(
                                                                        asAddress(
                                                                                spec.registry()
                                                                                        .getTokenID(
                                                                                                NFT_TOKEN_WITH_FIXED_TOKEN_FEE))),
                                                                HapiParserUtil.asHeadlongAddress(
                                                                        asAddress(
                                                                                spec.registry()
                                                                                        .getAccountID(
                                                                                                SENDER))),
                                                                HapiParserUtil.asHeadlongAddress(
                                                                        asAddress(
                                                                                spec.registry()
                                                                                        .getAccountID(
                                                                                                RECEIVER))),
                                                                BigInteger.valueOf(1L))
                                                        .payingWith(GENESIS)
                                                        .hasKnownStatus(CONTRACT_REVERT_EXECUTED),
                                                contractCall(
                                                                HTS_TRANSFER_FROM_CONTRACT,
                                                                HTS_TRANSFER_FROM_NFT,
                                                                HapiParserUtil.asHeadlongAddress(
                                                                        asAddress(
                                                                                spec.registry()
                                                                                        .getTokenID(
                                                                                                NFT_TOKEN_WITH_ROYALTY_FEE_WITH_HBAR_FALLBACK))),
                                                                HapiParserUtil.asHeadlongAddress(
                                                                        asAddress(
                                                                                spec.registry()
                                                                                        .getAccountID(
                                                                                                SENDER))),
                                                                HapiParserUtil.asHeadlongAddress(
                                                                        asAddress(
                                                                                spec.registry()
                                                                                        .getAccountID(
                                                                                                RECEIVER))),
                                                                BigInteger.valueOf(1L))
                                                        .payingWith(GENESIS)
                                                        .signingWith(RECEIVER_SIGNATURE)
                                                        .hasKnownStatus(CONTRACT_REVERT_EXECUTED),
                                                contractCall(
                                                                HTS_TRANSFER_FROM_CONTRACT,
                                                                HTS_TRANSFER_FROM_NFT,
                                                                HapiParserUtil.asHeadlongAddress(
                                                                        asAddress(
                                                                                spec.registry()
                                                                                        .getTokenID(
                                                                                                NFT_TOKEN_WITH_ROYALTY_FEE_WITH_TOKEN_FALLBACK))),
                                                                HapiParserUtil.asHeadlongAddress(
                                                                        asAddress(
                                                                                spec.registry()
                                                                                        .getAccountID(
                                                                                                SENDER))),
                                                                HapiParserUtil.asHeadlongAddress(
                                                                        asAddress(
                                                                                spec.registry()
                                                                                        .getAccountID(
                                                                                                RECEIVER))),
                                                                BigInteger.valueOf(1L))
                                                        .payingWith(GENESIS)
                                                        .signingWith(RECEIVER_SIGNATURE)
                                                        .hasKnownStatus(CONTRACT_REVERT_EXECUTED))))
                .then();
    }

    private HapiApiSpec cryptoTransferNFTsWithCustomFeesMixedScenario() {
        final var SPENDER_SIGNATURE = "spenderSignature";
        return defaultHapiSpec("TransferFromForNFTWithCustomFeesWithApproveForAll")
                .given(
                        newKeyNamed(MULTI_KEY),
                        newKeyNamed(RECEIVER_SIGNATURE),
                        newKeyNamed(SPENDER_SIGNATURE),
                        uploadInitCode(CONTRACT),
                        contractCreate(CONTRACT),
                        cryptoCreate(TOKEN_TREASURY),
                        cryptoCreate(OWNER)
                                .balance(ONE_HUNDRED_HBARS)
                                .maxAutomaticTokenAssociations(5)
                                .key(MULTI_KEY),
                        cryptoCreate(SENDER).balance(ONE_HUNDRED_HBARS),
                        cryptoCreate(RECEIVER).balance(ONE_HUNDRED_HBARS).key(RECEIVER_SIGNATURE),
                        tokenCreate(NFT_TOKEN_WITH_FIXED_HBAR_FEE)
                                .tokenType(NON_FUNGIBLE_UNIQUE)
                                .treasury(OWNER)
                                .initialSupply(0L)
                                .supplyKey(MULTI_KEY)
                                .adminKey(MULTI_KEY)
                                .withCustom(fixedHbarFee(1, OWNER)),
                        tokenCreate(FUNGIBLE_TOKEN_FEE)
                                .tokenType(FUNGIBLE_COMMON)
                                .treasury(TOKEN_TREASURY)
                                .initialSupply(1000L),
                        tokenAssociate(CONTRACT, FUNGIBLE_TOKEN_FEE),
                        tokenAssociate(OWNER, FUNGIBLE_TOKEN_FEE),
                        tokenAssociate(RECEIVER, FUNGIBLE_TOKEN_FEE),
                        tokenCreate(NFT_TOKEN_WITH_FIXED_TOKEN_FEE)
                                .tokenType(NON_FUNGIBLE_UNIQUE)
                                .treasury(OWNER)
                                .initialSupply(0L)
                                .supplyKey(MULTI_KEY)
                                .adminKey(MULTI_KEY)
                                .withCustom(fixedHtsFee(1, FUNGIBLE_TOKEN_FEE, OWNER)),
                        tokenCreate(NFT_TOKEN_WITH_ROYALTY_FEE_WITH_HBAR_FALLBACK)
                                .tokenType(NON_FUNGIBLE_UNIQUE)
                                .treasury(OWNER)
                                .initialSupply(0L)
                                .supplyKey(MULTI_KEY)
                                .adminKey(MULTI_KEY)
                                .withCustom(
                                        royaltyFeeWithFallback(
                                                1,
                                                2,
                                                fixedHbarFeeInheritingRoyaltyCollector(1),
                                                OWNER)),
                        tokenCreate(NFT_TOKEN_WITH_ROYALTY_FEE_WITH_TOKEN_FALLBACK)
                                .tokenType(NON_FUNGIBLE_UNIQUE)
                                .treasury(OWNER)
                                .initialSupply(0L)
                                .supplyKey(MULTI_KEY)
                                .adminKey(MULTI_KEY)
                                .withCustom(
                                        royaltyFeeWithFallback(
                                                1,
                                                2,
                                                fixedHtsFeeInheritingRoyaltyCollector(
                                                        1, FUNGIBLE_TOKEN_FEE),
                                                OWNER)),
                        tokenAssociate(
                                CONTRACT,
                                List.of(
                                        NFT_TOKEN_WITH_FIXED_HBAR_FEE,
                                        NFT_TOKEN_WITH_FIXED_TOKEN_FEE,
                                        NFT_TOKEN_WITH_ROYALTY_FEE_WITH_HBAR_FALLBACK,
                                        NFT_TOKEN_WITH_ROYALTY_FEE_WITH_TOKEN_FALLBACK)),
                        tokenAssociate(
                                RECEIVER,
                                List.of(
                                        NFT_TOKEN_WITH_FIXED_HBAR_FEE,
                                        NFT_TOKEN_WITH_FIXED_TOKEN_FEE,
                                        NFT_TOKEN_WITH_ROYALTY_FEE_WITH_HBAR_FALLBACK,
                                        NFT_TOKEN_WITH_ROYALTY_FEE_WITH_TOKEN_FALLBACK)),
                        mintToken(NFT_TOKEN_WITH_FIXED_HBAR_FEE, List.of(META1, META2)),
                        mintToken(NFT_TOKEN_WITH_FIXED_TOKEN_FEE, List.of(META3, META4)),
                        mintToken(
                                NFT_TOKEN_WITH_ROYALTY_FEE_WITH_HBAR_FALLBACK,
                                List.of(META5, META6)),
                        mintToken(
                                NFT_TOKEN_WITH_ROYALTY_FEE_WITH_TOKEN_FALLBACK,
                                List.of(META7, META8)),
                        cryptoTransfer(
                                movingUnique(NFT_TOKEN_WITH_FIXED_HBAR_FEE, 1L)
                                        .between(OWNER, CONTRACT)),
                        cryptoTransfer(
                                movingUnique(NFT_TOKEN_WITH_FIXED_TOKEN_FEE, 1L)
                                        .between(OWNER, CONTRACT)),
                        cryptoTransfer(
                                movingUnique(NFT_TOKEN_WITH_ROYALTY_FEE_WITH_HBAR_FALLBACK, 1L)
                                        .between(OWNER, CONTRACT)),
                        cryptoTransfer(
                                movingUnique(NFT_TOKEN_WITH_ROYALTY_FEE_WITH_TOKEN_FALLBACK, 1L)
                                        .between(OWNER, CONTRACT)),
                        cryptoTransfer(
                                moving(1L, FUNGIBLE_TOKEN_FEE).between(TOKEN_TREASURY, CONTRACT)),
                        cryptoTransfer(
                                moving(1L, FUNGIBLE_TOKEN_FEE).between(TOKEN_TREASURY, RECEIVER)),
                        cryptoTransfer(TokenMovement.movingHbar(100L).between(OWNER, CONTRACT)))
                .when(
                        withOpContext(
                                (spec, opLog) ->
                                        allRunFor(
                                                spec,
                                                contractCall(
                                                                CONTRACT,
                                                                TRANSFER_MULTIPLE_TOKENS,
                                                                tokenTransferLists()
                                                                        .withTokenTransferList(
                                                                                tokenTransferList()
                                                                                        .forToken(
                                                                                                spec.registry()
                                                                                                        .getTokenID(
                                                                                                                NFT_TOKEN_WITH_FIXED_HBAR_FEE))
                                                                                        .withNftTransfers(
                                                                                                nftTransfer(
                                                                                                        spec.registry()
                                                                                                                .getAccountID(
                                                                                                                        CONTRACT),
                                                                                                        spec.registry()
                                                                                                                .getAccountID(
                                                                                                                        RECEIVER),
                                                                                                        1L))
                                                                                        .build(),
                                                                                tokenTransferList()
                                                                                        .forToken(
                                                                                                spec.registry()
                                                                                                        .getTokenID(
                                                                                                                NFT_TOKEN_WITH_FIXED_TOKEN_FEE))
                                                                                        .withNftTransfers(
                                                                                                nftTransfer(
                                                                                                        spec.registry()
                                                                                                                .getAccountID(
                                                                                                                        CONTRACT),
                                                                                                        spec.registry()
                                                                                                                .getAccountID(
                                                                                                                        RECEIVER),
                                                                                                        1L))
                                                                                        .build(),
                                                                                tokenTransferList()
                                                                                        .forToken(
                                                                                                spec.registry()
                                                                                                        .getTokenID(
                                                                                                                NFT_TOKEN_WITH_ROYALTY_FEE_WITH_HBAR_FALLBACK))
                                                                                        .withNftTransfers(
                                                                                                nftTransfer(
                                                                                                        spec.registry()
                                                                                                                .getAccountID(
                                                                                                                        CONTRACT),
                                                                                                        spec.registry()
                                                                                                                .getAccountID(
                                                                                                                        RECEIVER),
                                                                                                        1L))
                                                                                        .build(),
                                                                                tokenTransferList()
                                                                                        .forToken(
                                                                                                spec.registry()
                                                                                                        .getTokenID(
                                                                                                                NFT_TOKEN_WITH_ROYALTY_FEE_WITH_TOKEN_FALLBACK))
                                                                                        .withNftTransfers(
                                                                                                nftTransfer(
                                                                                                        spec.registry()
                                                                                                                .getAccountID(
                                                                                                                        CONTRACT),
                                                                                                        spec.registry()
                                                                                                                .getAccountID(
                                                                                                                        RECEIVER),
                                                                                                        1L))
                                                                                        .build())
                                                                        .build())
                                                        .payingWith(GENESIS)
                                                        .signingWith(RECEIVER_SIGNATURE)
                                                        .gas(1_000_000L))))
                .then();
    }

    private HapiApiSpec hapiTransferFromForNFTWithCustomFeesWithApproveForAll() {
        return defaultHapiSpec("HapiTransferFromForNFTWithCustomFeesWithApproveForAll")
                .given(
                        newKeyNamed(MULTI_KEY),
                        newKeyNamed(RECEIVER_SIGNATURE),
                        cryptoCreate(TOKEN_TREASURY),
                        cryptoCreate(OWNER)
                                .balance(ONE_HUNDRED_HBARS)
                                .maxAutomaticTokenAssociations(5)
                                .key(MULTI_KEY),
                        cryptoCreate(SENDER).balance(ONE_HUNDRED_HBARS),
                        cryptoCreate(RECEIVER).balance(ONE_HUNDRED_HBARS).key(RECEIVER_SIGNATURE),
                        tokenCreate(NFT_TOKEN_WITH_FIXED_HBAR_FEE)
                                .tokenType(NON_FUNGIBLE_UNIQUE)
                                .treasury(OWNER)
                                .initialSupply(0L)
                                .supplyKey(MULTI_KEY)
                                .adminKey(MULTI_KEY)
                                .withCustom(fixedHbarFee(1, OWNER)),
                        tokenCreate(FUNGIBLE_TOKEN_FEE)
                                .tokenType(FUNGIBLE_COMMON)
                                .treasury(TOKEN_TREASURY)
                                .initialSupply(1000L),
                        tokenAssociate(SENDER, FUNGIBLE_TOKEN_FEE),
                        tokenAssociate(OWNER, FUNGIBLE_TOKEN_FEE),
                        tokenAssociate(RECEIVER, FUNGIBLE_TOKEN_FEE),
                        tokenCreate(NFT_TOKEN_WITH_FIXED_TOKEN_FEE)
                                .tokenType(NON_FUNGIBLE_UNIQUE)
                                .treasury(OWNER)
                                .initialSupply(0L)
                                .supplyKey(MULTI_KEY)
                                .adminKey(MULTI_KEY)
                                .withCustom(fixedHtsFee(1, FUNGIBLE_TOKEN_FEE, OWNER)),
                        tokenCreate(NFT_TOKEN_WITH_ROYALTY_FEE_WITH_HBAR_FALLBACK)
                                .tokenType(NON_FUNGIBLE_UNIQUE)
                                .treasury(OWNER)
                                .initialSupply(0L)
                                .supplyKey(MULTI_KEY)
                                .adminKey(MULTI_KEY)
                                .withCustom(
                                        royaltyFeeWithFallback(
                                                1,
                                                2,
                                                fixedHbarFeeInheritingRoyaltyCollector(1),
                                                OWNER)),
                        tokenCreate(NFT_TOKEN_WITH_ROYALTY_FEE_WITH_TOKEN_FALLBACK)
                                .tokenType(NON_FUNGIBLE_UNIQUE)
                                .treasury(OWNER)
                                .initialSupply(0L)
                                .supplyKey(MULTI_KEY)
                                .adminKey(MULTI_KEY)
                                .withCustom(
                                        royaltyFeeWithFallback(
                                                1,
                                                2,
                                                fixedHtsFeeInheritingRoyaltyCollector(
                                                        1, FUNGIBLE_TOKEN_FEE),
                                                OWNER)),
                        tokenAssociate(
                                SENDER,
                                List.of(
                                        NFT_TOKEN_WITH_FIXED_HBAR_FEE,
                                        NFT_TOKEN_WITH_FIXED_TOKEN_FEE,
                                        NFT_TOKEN_WITH_ROYALTY_FEE_WITH_HBAR_FALLBACK,
                                        NFT_TOKEN_WITH_ROYALTY_FEE_WITH_TOKEN_FALLBACK)),
                        tokenAssociate(
                                RECEIVER,
                                List.of(
                                        NFT_TOKEN_WITH_FIXED_HBAR_FEE,
                                        NFT_TOKEN_WITH_FIXED_TOKEN_FEE,
                                        NFT_TOKEN_WITH_ROYALTY_FEE_WITH_HBAR_FALLBACK,
                                        NFT_TOKEN_WITH_ROYALTY_FEE_WITH_TOKEN_FALLBACK)),
                        mintToken(NFT_TOKEN_WITH_FIXED_HBAR_FEE, List.of(META1, META2)),
                        mintToken(NFT_TOKEN_WITH_FIXED_TOKEN_FEE, List.of(META3, META4)),
                        mintToken(
                                NFT_TOKEN_WITH_ROYALTY_FEE_WITH_HBAR_FALLBACK,
                                List.of(META5, META6)),
                        mintToken(
                                NFT_TOKEN_WITH_ROYALTY_FEE_WITH_TOKEN_FALLBACK,
                                List.of(META7, META8)),
                        cryptoTransfer(
                                movingUnique(NFT_TOKEN_WITH_FIXED_HBAR_FEE, 1L)
                                        .between(OWNER, SENDER)),
                        cryptoTransfer(
                                movingUnique(NFT_TOKEN_WITH_FIXED_TOKEN_FEE, 1L)
                                        .between(OWNER, SENDER)),
                        cryptoTransfer(
                                movingUnique(NFT_TOKEN_WITH_ROYALTY_FEE_WITH_HBAR_FALLBACK, 1L)
                                        .between(OWNER, SENDER)),
                        cryptoTransfer(
                                movingUnique(NFT_TOKEN_WITH_ROYALTY_FEE_WITH_TOKEN_FALLBACK, 1L)
                                        .between(OWNER, SENDER)),
                        uploadInitCode(HTS_TRANSFER_FROM_CONTRACT),
                        contractCreate(HTS_TRANSFER_FROM_CONTRACT),
                        cryptoTransfer(
                                moving(1L, FUNGIBLE_TOKEN_FEE).between(TOKEN_TREASURY, SENDER)),
                        cryptoTransfer(
                                moving(1L, FUNGIBLE_TOKEN_FEE).between(TOKEN_TREASURY, RECEIVER)),
                        cryptoApproveAllowance()
                                .payingWith(DEFAULT_PAYER)
                                .addNftAllowance(
                                        SENDER,
                                        NFT_TOKEN_WITH_FIXED_HBAR_FEE,
                                        HTS_TRANSFER_FROM_CONTRACT,
                                        true,
                                        List.of())
                                .addNftAllowance(
                                        SENDER,
                                        NFT_TOKEN_WITH_FIXED_TOKEN_FEE,
                                        HTS_TRANSFER_FROM_CONTRACT,
                                        true,
                                        List.of())
                                .addNftAllowance(
                                        SENDER,
                                        NFT_TOKEN_WITH_ROYALTY_FEE_WITH_HBAR_FALLBACK,
                                        HTS_TRANSFER_FROM_CONTRACT,
                                        true,
                                        List.of())
                                .addNftAllowance(
                                        SENDER,
                                        NFT_TOKEN_WITH_ROYALTY_FEE_WITH_TOKEN_FALLBACK,
                                        HTS_TRANSFER_FROM_CONTRACT,
                                        true,
                                        List.of())
                                .via(APPROVE_TXN)
                                .signedBy(DEFAULT_PAYER, SENDER))
                .when(
                        withOpContext(
                                (spec, opLog) ->
                                        allRunFor(
                                                spec,
                                                contractCall(
                                                                HTS_TRANSFER_FROM_CONTRACT,
                                                                HTS_TRANSFER_FROM_NFT,
                                                                HapiParserUtil.asHeadlongAddress(
                                                                        asAddress(
                                                                                spec.registry()
                                                                                        .getTokenID(
                                                                                                NFT_TOKEN_WITH_FIXED_HBAR_FEE))),
                                                                HapiParserUtil.asHeadlongAddress(
                                                                        asAddress(
                                                                                spec.registry()
                                                                                        .getAccountID(
                                                                                                SENDER))),
                                                                HapiParserUtil.asHeadlongAddress(
                                                                        asAddress(
                                                                                spec.registry()
                                                                                        .getAccountID(
                                                                                                RECEIVER))),
                                                                BigInteger.valueOf(1L))
                                                        .payingWith(GENESIS),
                                                contractCall(
                                                                HTS_TRANSFER_FROM_CONTRACT,
                                                                HTS_TRANSFER_FROM_NFT,
                                                                HapiParserUtil.asHeadlongAddress(
                                                                        asAddress(
                                                                                spec.registry()
                                                                                        .getTokenID(
                                                                                                NFT_TOKEN_WITH_FIXED_TOKEN_FEE))),
                                                                HapiParserUtil.asHeadlongAddress(
                                                                        asAddress(
                                                                                spec.registry()
                                                                                        .getAccountID(
                                                                                                SENDER))),
                                                                HapiParserUtil.asHeadlongAddress(
                                                                        asAddress(
                                                                                spec.registry()
                                                                                        .getAccountID(
                                                                                                RECEIVER))),
                                                                BigInteger.valueOf(1L))
                                                        .payingWith(GENESIS),
                                                contractCall(
                                                                HTS_TRANSFER_FROM_CONTRACT,
                                                                HTS_TRANSFER_FROM_NFT,
                                                                HapiParserUtil.asHeadlongAddress(
                                                                        asAddress(
                                                                                spec.registry()
                                                                                        .getTokenID(
                                                                                                NFT_TOKEN_WITH_ROYALTY_FEE_WITH_HBAR_FALLBACK))),
                                                                HapiParserUtil.asHeadlongAddress(
                                                                        asAddress(
                                                                                spec.registry()
                                                                                        .getAccountID(
                                                                                                SENDER))),
                                                                HapiParserUtil.asHeadlongAddress(
                                                                        asAddress(
                                                                                spec.registry()
                                                                                        .getAccountID(
                                                                                                RECEIVER))),
                                                                BigInteger.valueOf(1L))
                                                        .payingWith(GENESIS)
                                                        .signingWith(RECEIVER_SIGNATURE),
                                                contractCall(
                                                                HTS_TRANSFER_FROM_CONTRACT,
                                                                HTS_TRANSFER_FROM_NFT,
                                                                HapiParserUtil.asHeadlongAddress(
                                                                        asAddress(
                                                                                spec.registry()
                                                                                        .getTokenID(
                                                                                                NFT_TOKEN_WITH_ROYALTY_FEE_WITH_TOKEN_FALLBACK))),
                                                                HapiParserUtil.asHeadlongAddress(
                                                                        asAddress(
                                                                                spec.registry()
                                                                                        .getAccountID(
                                                                                                SENDER))),
                                                                HapiParserUtil.asHeadlongAddress(
                                                                        asAddress(
                                                                                spec.registry()
                                                                                        .getAccountID(
                                                                                                RECEIVER))),
                                                                BigInteger.valueOf(1L))
                                                        .payingWith(GENESIS)
                                                        .signingWith(RECEIVER_SIGNATURE))))
                .then();
    }

    private HapiApiSpec
            hapiTransferFromForNFTWithCustomFeesWithBothApproveForAllAndAssignedSpender() {
        return defaultHapiSpec(
                        "HapiTransferFromForNFTWithCustomFeesWithBothApproveForAllAndAssignedSpender")
                .given(
                        newKeyNamed(MULTI_KEY),
                        newKeyNamed(RECEIVER_SIGNATURE),
                        cryptoCreate(TOKEN_TREASURY),
                        cryptoCreate(OWNER)
                                .balance(ONE_HUNDRED_HBARS)
                                .maxAutomaticTokenAssociations(5)
                                .key(MULTI_KEY),
                        cryptoCreate(SENDER).balance(ONE_HUNDRED_HBARS),
                        cryptoCreate(RECEIVER).balance(ONE_HUNDRED_HBARS).key(RECEIVER_SIGNATURE),
                        tokenCreate(NFT_TOKEN_WITH_FIXED_HBAR_FEE)
                                .tokenType(NON_FUNGIBLE_UNIQUE)
                                .treasury(OWNER)
                                .initialSupply(0L)
                                .supplyKey(MULTI_KEY)
                                .adminKey(MULTI_KEY)
                                .withCustom(fixedHbarFee(1, OWNER)),
                        tokenCreate(FUNGIBLE_TOKEN_FEE)
                                .tokenType(FUNGIBLE_COMMON)
                                .treasury(TOKEN_TREASURY)
                                .initialSupply(1000L),
                        tokenAssociate(SENDER, FUNGIBLE_TOKEN_FEE),
                        tokenAssociate(OWNER, FUNGIBLE_TOKEN_FEE),
                        tokenAssociate(RECEIVER, FUNGIBLE_TOKEN_FEE),
                        tokenCreate(NFT_TOKEN_WITH_FIXED_TOKEN_FEE)
                                .tokenType(NON_FUNGIBLE_UNIQUE)
                                .treasury(OWNER)
                                .initialSupply(0L)
                                .supplyKey(MULTI_KEY)
                                .adminKey(MULTI_KEY)
                                .withCustom(fixedHtsFee(1, FUNGIBLE_TOKEN_FEE, OWNER)),
                        tokenCreate(NFT_TOKEN_WITH_ROYALTY_FEE_WITH_HBAR_FALLBACK)
                                .tokenType(NON_FUNGIBLE_UNIQUE)
                                .treasury(OWNER)
                                .initialSupply(0L)
                                .supplyKey(MULTI_KEY)
                                .adminKey(MULTI_KEY)
                                .withCustom(
                                        royaltyFeeWithFallback(
                                                1,
                                                2,
                                                fixedHbarFeeInheritingRoyaltyCollector(1),
                                                OWNER)),
                        tokenCreate(NFT_TOKEN_WITH_ROYALTY_FEE_WITH_TOKEN_FALLBACK)
                                .tokenType(NON_FUNGIBLE_UNIQUE)
                                .treasury(OWNER)
                                .initialSupply(0L)
                                .supplyKey(MULTI_KEY)
                                .adminKey(MULTI_KEY)
                                .withCustom(
                                        royaltyFeeWithFallback(
                                                1,
                                                2,
                                                fixedHtsFeeInheritingRoyaltyCollector(
                                                        1, FUNGIBLE_TOKEN_FEE),
                                                OWNER)),
                        tokenAssociate(
                                SENDER,
                                List.of(
                                        NFT_TOKEN_WITH_FIXED_HBAR_FEE,
                                        NFT_TOKEN_WITH_FIXED_TOKEN_FEE,
                                        NFT_TOKEN_WITH_ROYALTY_FEE_WITH_HBAR_FALLBACK,
                                        NFT_TOKEN_WITH_ROYALTY_FEE_WITH_TOKEN_FALLBACK)),
                        tokenAssociate(
                                RECEIVER,
                                List.of(
                                        NFT_TOKEN_WITH_FIXED_HBAR_FEE,
                                        NFT_TOKEN_WITH_FIXED_TOKEN_FEE,
                                        NFT_TOKEN_WITH_ROYALTY_FEE_WITH_HBAR_FALLBACK,
                                        NFT_TOKEN_WITH_ROYALTY_FEE_WITH_TOKEN_FALLBACK)),
                        mintToken(NFT_TOKEN_WITH_FIXED_HBAR_FEE, List.of(META1, META2)),
                        mintToken(NFT_TOKEN_WITH_FIXED_TOKEN_FEE, List.of(META3, META4)),
                        mintToken(
                                NFT_TOKEN_WITH_ROYALTY_FEE_WITH_HBAR_FALLBACK,
                                List.of(META5, META6)),
                        mintToken(
                                NFT_TOKEN_WITH_ROYALTY_FEE_WITH_TOKEN_FALLBACK,
                                List.of(META7, META8)),
                        cryptoTransfer(
                                movingUnique(NFT_TOKEN_WITH_FIXED_HBAR_FEE, 1L)
                                        .between(OWNER, SENDER)),
                        cryptoTransfer(
                                movingUnique(NFT_TOKEN_WITH_FIXED_TOKEN_FEE, 1L)
                                        .between(OWNER, SENDER)),
                        cryptoTransfer(
                                movingUnique(NFT_TOKEN_WITH_ROYALTY_FEE_WITH_HBAR_FALLBACK, 1L)
                                        .between(OWNER, SENDER)),
                        cryptoTransfer(
                                movingUnique(NFT_TOKEN_WITH_ROYALTY_FEE_WITH_TOKEN_FALLBACK, 1L)
                                        .between(OWNER, SENDER)),
                        uploadInitCode(HTS_TRANSFER_FROM_CONTRACT),
                        contractCreate(HTS_TRANSFER_FROM_CONTRACT),
                        cryptoTransfer(
                                moving(1L, FUNGIBLE_TOKEN_FEE).between(TOKEN_TREASURY, SENDER)),
                        cryptoTransfer(
                                moving(1L, FUNGIBLE_TOKEN_FEE).between(TOKEN_TREASURY, RECEIVER)),
                        cryptoApproveAllowance()
                                .payingWith(DEFAULT_PAYER)
                                .addNftAllowance(
                                        SENDER,
                                        NFT_TOKEN_WITH_FIXED_HBAR_FEE,
                                        HTS_TRANSFER_FROM_CONTRACT,
                                        true,
                                        List.of(1L))
                                .addNftAllowance(
                                        SENDER,
                                        NFT_TOKEN_WITH_FIXED_TOKEN_FEE,
                                        HTS_TRANSFER_FROM_CONTRACT,
                                        true,
                                        List.of(1L))
                                .addNftAllowance(
                                        SENDER,
                                        NFT_TOKEN_WITH_ROYALTY_FEE_WITH_HBAR_FALLBACK,
                                        HTS_TRANSFER_FROM_CONTRACT,
                                        true,
                                        List.of(1L))
                                .addNftAllowance(
                                        SENDER,
                                        NFT_TOKEN_WITH_ROYALTY_FEE_WITH_TOKEN_FALLBACK,
                                        HTS_TRANSFER_FROM_CONTRACT,
                                        true,
                                        List.of(1L))
                                .via(APPROVE_TXN)
                                .signedBy(DEFAULT_PAYER, SENDER))
                .when(
                        withOpContext(
                                (spec, opLog) ->
                                        allRunFor(
                                                spec,
                                                contractCall(
                                                                HTS_TRANSFER_FROM_CONTRACT,
                                                                HTS_TRANSFER_FROM_NFT,
                                                                HapiParserUtil.asHeadlongAddress(
                                                                        asAddress(
                                                                                spec.registry()
                                                                                        .getTokenID(
                                                                                                NFT_TOKEN_WITH_FIXED_HBAR_FEE))),
                                                                HapiParserUtil.asHeadlongAddress(
                                                                        asAddress(
                                                                                spec.registry()
                                                                                        .getAccountID(
                                                                                                SENDER))),
                                                                HapiParserUtil.asHeadlongAddress(
                                                                        asAddress(
                                                                                spec.registry()
                                                                                        .getAccountID(
                                                                                                RECEIVER))),
                                                                BigInteger.valueOf(1L))
                                                        .payingWith(GENESIS),
                                                contractCall(
                                                                HTS_TRANSFER_FROM_CONTRACT,
                                                                HTS_TRANSFER_FROM_NFT,
                                                                HapiParserUtil.asHeadlongAddress(
                                                                        asAddress(
                                                                                spec.registry()
                                                                                        .getTokenID(
                                                                                                NFT_TOKEN_WITH_FIXED_TOKEN_FEE))),
                                                                HapiParserUtil.asHeadlongAddress(
                                                                        asAddress(
                                                                                spec.registry()
                                                                                        .getAccountID(
                                                                                                SENDER))),
                                                                HapiParserUtil.asHeadlongAddress(
                                                                        asAddress(
                                                                                spec.registry()
                                                                                        .getAccountID(
                                                                                                RECEIVER))),
                                                                BigInteger.valueOf(1L))
                                                        .payingWith(GENESIS),
                                                contractCall(
                                                                HTS_TRANSFER_FROM_CONTRACT,
                                                                HTS_TRANSFER_FROM_NFT,
                                                                HapiParserUtil.asHeadlongAddress(
                                                                        asAddress(
                                                                                spec.registry()
                                                                                        .getTokenID(
                                                                                                NFT_TOKEN_WITH_ROYALTY_FEE_WITH_HBAR_FALLBACK))),
                                                                HapiParserUtil.asHeadlongAddress(
                                                                        asAddress(
                                                                                spec.registry()
                                                                                        .getAccountID(
                                                                                                SENDER))),
                                                                HapiParserUtil.asHeadlongAddress(
                                                                        asAddress(
                                                                                spec.registry()
                                                                                        .getAccountID(
                                                                                                RECEIVER))),
                                                                BigInteger.valueOf(1L))
                                                        .payingWith(GENESIS)
                                                        .signingWith(RECEIVER_SIGNATURE),
                                                contractCall(
                                                                HTS_TRANSFER_FROM_CONTRACT,
                                                                HTS_TRANSFER_FROM_NFT,
                                                                HapiParserUtil.asHeadlongAddress(
                                                                        asAddress(
                                                                                spec.registry()
                                                                                        .getTokenID(
                                                                                                NFT_TOKEN_WITH_ROYALTY_FEE_WITH_TOKEN_FALLBACK))),
                                                                HapiParserUtil.asHeadlongAddress(
                                                                        asAddress(
                                                                                spec.registry()
                                                                                        .getAccountID(
                                                                                                SENDER))),
                                                                HapiParserUtil.asHeadlongAddress(
                                                                        asAddress(
                                                                                spec.registry()
                                                                                        .getAccountID(
                                                                                                RECEIVER))),
                                                                BigInteger.valueOf(1L))
                                                        .payingWith(GENESIS)
                                                        .signingWith(RECEIVER_SIGNATURE))))
                .then();
    }

    private HapiApiSpec hapiTransferFromForFungibleTokenWithCustomFeesWithoutApproveFails() {
        final var FUNGIBLE_TOKEN_WITH_FIXED_HBAR_FEE = "fungibleTokenWithFixedHbarFee";
        final var FUNGIBLE_TOKEN_WITH_FIXED_TOKEN_FEE = "fungibleTokenWithFixedTokenFee";
        final var FUNGIBLE_TOKEN_WITH_FRACTIONAL_FEE = "fungibleTokenWithFractionalTokenFee";
        return defaultHapiSpec("HapiTransferFromForFungibleTokenWithCustomFeesWithoutApproveFails")
                .given(
                        newKeyNamed(RECEIVER_SIGNATURE),
                        cryptoCreate(TOKEN_TREASURY),
                        cryptoCreate(OWNER).balance(ONE_HUNDRED_HBARS),
                        cryptoCreate(SENDER).balance(ONE_HUNDRED_HBARS),
                        cryptoCreate(RECEIVER).balance(ONE_HUNDRED_HBARS).key(RECEIVER_SIGNATURE),
                        tokenCreate(FUNGIBLE_TOKEN_FEE)
                                .tokenType(FUNGIBLE_COMMON)
                                .treasury(TOKEN_TREASURY)
                                .initialSupply(1000L),
                        tokenAssociate(SENDER, FUNGIBLE_TOKEN_FEE),
                        tokenAssociate(OWNER, FUNGIBLE_TOKEN_FEE),
                        tokenAssociate(RECEIVER, FUNGIBLE_TOKEN_FEE),
                        tokenCreate(FUNGIBLE_TOKEN_WITH_FIXED_HBAR_FEE)
                                .tokenType(FUNGIBLE_COMMON)
                                .treasury(OWNER)
                                .initialSupply(1000L)
                                .withCustom(fixedHbarFee(1, OWNER)),
                        tokenCreate(FUNGIBLE_TOKEN_WITH_FIXED_TOKEN_FEE)
                                .tokenType(FUNGIBLE_COMMON)
                                .treasury(OWNER)
                                .initialSupply(1000L)
                                .withCustom(fixedHtsFee(1, FUNGIBLE_TOKEN_FEE, OWNER)),
                        tokenCreate(FUNGIBLE_TOKEN_WITH_FRACTIONAL_FEE)
                                .tokenType(FUNGIBLE_COMMON)
                                .treasury(OWNER)
                                .initialSupply(1000L)
                                .withCustom(fractionalFee(1, 2, 1, OptionalLong.of(10), OWNER)),
                        tokenAssociate(
                                SENDER,
                                List.of(
                                        FUNGIBLE_TOKEN_WITH_FIXED_HBAR_FEE,
                                        FUNGIBLE_TOKEN_WITH_FIXED_TOKEN_FEE,
                                        FUNGIBLE_TOKEN_WITH_FRACTIONAL_FEE)),
                        tokenAssociate(
                                RECEIVER,
                                List.of(
                                        FUNGIBLE_TOKEN_WITH_FIXED_HBAR_FEE,
                                        FUNGIBLE_TOKEN_WITH_FIXED_TOKEN_FEE,
                                        FUNGIBLE_TOKEN_WITH_FRACTIONAL_FEE)),
                        cryptoTransfer(
                                moving(1L, FUNGIBLE_TOKEN_FEE).between(TOKEN_TREASURY, SENDER)),
                        cryptoTransfer(
                                moving(1L, FUNGIBLE_TOKEN_WITH_FIXED_HBAR_FEE)
                                        .between(OWNER, SENDER)),
                        cryptoTransfer(
                                moving(1L, FUNGIBLE_TOKEN_WITH_FIXED_TOKEN_FEE)
                                        .between(OWNER, SENDER)),
                        cryptoTransfer(
                                moving(2L, FUNGIBLE_TOKEN_WITH_FRACTIONAL_FEE)
                                        .between(OWNER, SENDER)),
                        uploadInitCode(HTS_TRANSFER_FROM_CONTRACT),
                        contractCreate(HTS_TRANSFER_FROM_CONTRACT))
                .when(
                        withOpContext(
                                (spec, opLog) ->
                                        allRunFor(
                                                spec,
                                                contractCall(
                                                                HTS_TRANSFER_FROM_CONTRACT,
                                                                HTS_TRANSFER_FROM,
                                                                HapiParserUtil.asHeadlongAddress(
                                                                        asAddress(
                                                                                spec.registry()
                                                                                        .getTokenID(
                                                                                                FUNGIBLE_TOKEN_WITH_FIXED_HBAR_FEE))),
                                                                HapiParserUtil.asHeadlongAddress(
                                                                        asAddress(
                                                                                spec.registry()
                                                                                        .getAccountID(
                                                                                                SENDER))),
                                                                HapiParserUtil.asHeadlongAddress(
                                                                        asAddress(
                                                                                spec.registry()
                                                                                        .getAccountID(
                                                                                                RECEIVER))),
                                                                BigInteger.valueOf(1L))
                                                        .payingWith(GENESIS)
                                                        .hasKnownStatus(CONTRACT_REVERT_EXECUTED),
                                                contractCall(
                                                                HTS_TRANSFER_FROM_CONTRACT,
                                                                HTS_TRANSFER_FROM,
                                                                HapiParserUtil.asHeadlongAddress(
                                                                        asAddress(
                                                                                spec.registry()
                                                                                        .getTokenID(
                                                                                                FUNGIBLE_TOKEN_WITH_FIXED_TOKEN_FEE))),
                                                                HapiParserUtil.asHeadlongAddress(
                                                                        asAddress(
                                                                                spec.registry()
                                                                                        .getAccountID(
                                                                                                SENDER))),
                                                                HapiParserUtil.asHeadlongAddress(
                                                                        asAddress(
                                                                                spec.registry()
                                                                                        .getAccountID(
                                                                                                RECEIVER))),
                                                                BigInteger.valueOf(1L))
                                                        .payingWith(GENESIS)
                                                        .hasKnownStatus(CONTRACT_REVERT_EXECUTED),
                                                contractCall(
                                                                HTS_TRANSFER_FROM_CONTRACT,
                                                                HTS_TRANSFER_FROM,
                                                                HapiParserUtil.asHeadlongAddress(
                                                                        asAddress(
                                                                                spec.registry()
                                                                                        .getTokenID(
                                                                                                FUNGIBLE_TOKEN_WITH_FRACTIONAL_FEE))),
                                                                HapiParserUtil.asHeadlongAddress(
                                                                        asAddress(
                                                                                spec.registry()
                                                                                        .getAccountID(
                                                                                                SENDER))),
                                                                HapiParserUtil.asHeadlongAddress(
                                                                        asAddress(
                                                                                spec.registry()
                                                                                        .getAccountID(
                                                                                                RECEIVER))),
                                                                BigInteger.valueOf(1L))
                                                        .payingWith(GENESIS)
                                                        .signingWith(RECEIVER_SIGNATURE)
                                                        .hasKnownStatus(CONTRACT_REVERT_EXECUTED))))
                .then();
    }

    private HapiApiSpec
            hapiTransferFromForFungibleTokenWithCustomFeesWithBothApproveForAllAndAssignedSpender() {
        final var FUNGIBLE_TOKEN_WITH_FIXED_HBAR_FEE = "fungibleTokenWithFixedHbarFee";
        final var FUNGIBLE_TOKEN_WITH_FIXED_TOKEN_FEE = "fungibleTokenWithFixedTokenFee";
        final var FUNGIBLE_TOKEN_WITH_FRACTIONAL_FEE = "fungibleTokenWithFractionalTokenFee";
        return defaultHapiSpec(
                        "HapiTransferFromForFungibleTokenWithCustomFeesWithBothApproveForAllAndAssignedSpender")
                .given(
                        newKeyNamed(RECEIVER_SIGNATURE),
                        cryptoCreate(TOKEN_TREASURY),
                        cryptoCreate(OWNER).balance(ONE_HUNDRED_HBARS),
                        cryptoCreate(SENDER).balance(ONE_HUNDRED_HBARS),
                        cryptoCreate(RECEIVER).balance(ONE_HUNDRED_HBARS).key(RECEIVER_SIGNATURE),
                        tokenCreate(FUNGIBLE_TOKEN_FEE)
                                .tokenType(FUNGIBLE_COMMON)
                                .treasury(TOKEN_TREASURY)
                                .initialSupply(1000L),
                        tokenAssociate(SENDER, FUNGIBLE_TOKEN_FEE),
                        tokenAssociate(OWNER, FUNGIBLE_TOKEN_FEE),
                        tokenAssociate(RECEIVER, FUNGIBLE_TOKEN_FEE),
                        tokenCreate(FUNGIBLE_TOKEN_WITH_FIXED_HBAR_FEE)
                                .tokenType(FUNGIBLE_COMMON)
                                .treasury(OWNER)
                                .initialSupply(1000L)
                                .withCustom(fixedHbarFee(1, OWNER)),
                        tokenCreate(FUNGIBLE_TOKEN_WITH_FIXED_TOKEN_FEE)
                                .tokenType(FUNGIBLE_COMMON)
                                .treasury(OWNER)
                                .initialSupply(1000L)
                                .withCustom(fixedHtsFee(1, FUNGIBLE_TOKEN_FEE, OWNER)),
                        tokenCreate(FUNGIBLE_TOKEN_WITH_FRACTIONAL_FEE)
                                .tokenType(FUNGIBLE_COMMON)
                                .treasury(OWNER)
                                .initialSupply(1000L)
                                .withCustom(fractionalFee(1, 2, 1, OptionalLong.of(10), OWNER)),
                        tokenAssociate(
                                SENDER,
                                List.of(
                                        FUNGIBLE_TOKEN_WITH_FIXED_HBAR_FEE,
                                        FUNGIBLE_TOKEN_WITH_FIXED_TOKEN_FEE,
                                        FUNGIBLE_TOKEN_WITH_FRACTIONAL_FEE)),
                        tokenAssociate(
                                RECEIVER,
                                List.of(
                                        FUNGIBLE_TOKEN_WITH_FIXED_HBAR_FEE,
                                        FUNGIBLE_TOKEN_WITH_FIXED_TOKEN_FEE,
                                        FUNGIBLE_TOKEN_WITH_FRACTIONAL_FEE)),
                        cryptoTransfer(
                                moving(1L, FUNGIBLE_TOKEN_FEE).between(TOKEN_TREASURY, SENDER)),
                        cryptoTransfer(
                                moving(1L, FUNGIBLE_TOKEN_WITH_FIXED_HBAR_FEE)
                                        .between(OWNER, SENDER)),
                        cryptoTransfer(
                                moving(1L, FUNGIBLE_TOKEN_WITH_FIXED_TOKEN_FEE)
                                        .between(OWNER, SENDER)),
                        cryptoTransfer(
                                moving(2L, FUNGIBLE_TOKEN_WITH_FRACTIONAL_FEE)
                                        .between(OWNER, SENDER)),
                        uploadInitCode(HTS_TRANSFER_FROM_CONTRACT),
                        contractCreate(HTS_TRANSFER_FROM_CONTRACT),
                        cryptoApproveAllowance()
                                .payingWith(DEFAULT_PAYER)
                                .addTokenAllowance(
                                        SENDER,
                                        FUNGIBLE_TOKEN_WITH_FIXED_HBAR_FEE,
                                        HTS_TRANSFER_FROM_CONTRACT,
                                        1L)
                                .addTokenAllowance(
                                        SENDER,
                                        FUNGIBLE_TOKEN_WITH_FIXED_TOKEN_FEE,
                                        HTS_TRANSFER_FROM_CONTRACT,
                                        1L)
                                .addTokenAllowance(
                                        SENDER,
                                        FUNGIBLE_TOKEN_WITH_FRACTIONAL_FEE,
                                        HTS_TRANSFER_FROM_CONTRACT,
                                        2L)
                                .via(APPROVE_TXN)
                                .signedBy(DEFAULT_PAYER, SENDER))
                .when(
                        withOpContext(
                                (spec, opLog) ->
                                        allRunFor(
                                                spec,
                                                contractCall(
                                                                HTS_TRANSFER_FROM_CONTRACT,
                                                                HTS_TRANSFER_FROM,
                                                                HapiParserUtil.asHeadlongAddress(
                                                                        asAddress(
                                                                                spec.registry()
                                                                                        .getTokenID(
                                                                                                FUNGIBLE_TOKEN_WITH_FIXED_HBAR_FEE))),
                                                                HapiParserUtil.asHeadlongAddress(
                                                                        asAddress(
                                                                                spec.registry()
                                                                                        .getAccountID(
                                                                                                SENDER))),
                                                                HapiParserUtil.asHeadlongAddress(
                                                                        asAddress(
                                                                                spec.registry()
                                                                                        .getAccountID(
                                                                                                RECEIVER))),
                                                                BigInteger.valueOf(1L))
                                                        .payingWith(GENESIS),
                                                contractCall(
                                                                HTS_TRANSFER_FROM_CONTRACT,
                                                                HTS_TRANSFER_FROM,
                                                                HapiParserUtil.asHeadlongAddress(
                                                                        asAddress(
                                                                                spec.registry()
                                                                                        .getTokenID(
                                                                                                FUNGIBLE_TOKEN_WITH_FIXED_TOKEN_FEE))),
                                                                HapiParserUtil.asHeadlongAddress(
                                                                        asAddress(
                                                                                spec.registry()
                                                                                        .getAccountID(
                                                                                                SENDER))),
                                                                HapiParserUtil.asHeadlongAddress(
                                                                        asAddress(
                                                                                spec.registry()
                                                                                        .getAccountID(
                                                                                                RECEIVER))),
                                                                BigInteger.valueOf(1L))
                                                        .payingWith(GENESIS),
                                                contractCall(
                                                                HTS_TRANSFER_FROM_CONTRACT,
                                                                HTS_TRANSFER_FROM,
                                                                HapiParserUtil.asHeadlongAddress(
                                                                        asAddress(
                                                                                spec.registry()
                                                                                        .getTokenID(
                                                                                                FUNGIBLE_TOKEN_WITH_FRACTIONAL_FEE))),
                                                                HapiParserUtil.asHeadlongAddress(
                                                                        asAddress(
                                                                                spec.registry()
                                                                                        .getAccountID(
                                                                                                SENDER))),
                                                                HapiParserUtil.asHeadlongAddress(
                                                                        asAddress(
                                                                                spec.registry()
                                                                                        .getAccountID(
                                                                                                RECEIVER))),
                                                                BigInteger.valueOf(1L))
                                                        .payingWith(GENESIS)
                                                        .signingWith(RECEIVER_SIGNATURE))))
                .then();
    }

    private HapiApiSpec transferFungibleToNonExistingEvmAddress() {
        final var FUNGIBLE_TOKEN_2 = "ftnt";
        return defaultHapiSpec("transferFungibleToNonExistingEvmAddress")
                .given(
                        overriding(ALLOW_AUTO_ASSOCIATIONS_PROPERTY, "true"),
                        UtilVerbs.overriding(LAZY_CREATION_ENABLED, "false"),
                        cryptoCreate(SENDER).balance(10 * ONE_HUNDRED_HBARS),
                        cryptoCreate(TOKEN_TREASURY),
                        tokenCreate(FUNGIBLE_TOKEN)
                                .tokenType(TokenType.FUNGIBLE_COMMON)
                                .initialSupply(TOTAL_SUPPLY)
                                .treasury(TOKEN_TREASURY),
                        tokenCreate(FUNGIBLE_TOKEN_2)
                                .tokenType(TokenType.FUNGIBLE_COMMON)
                                .initialSupply(TOTAL_SUPPLY)
                                .treasury(TOKEN_TREASURY),
                        tokenAssociate(SENDER, List.of(FUNGIBLE_TOKEN)),
                        tokenAssociate(SENDER, List.of(FUNGIBLE_TOKEN_2)),
                        newKeyNamed(SECP_256K1_SOURCE_KEY).shape(SECP_256K1_SHAPE),
                        cryptoTransfer(moving(200, FUNGIBLE_TOKEN).between(TOKEN_TREASURY, SENDER)),
                        cryptoTransfer(
                                moving(200, FUNGIBLE_TOKEN_2).between(TOKEN_TREASURY, SENDER)),
                        uploadInitCode(CONTRACT),
                        contractCreate(CONTRACT).maxAutomaticTokenAssociations(1),
                        getContractInfo(CONTRACT)
                                .has(ContractInfoAsserts.contractWith().maxAutoAssociations(1))
                                .logged())
                .when(
                        withOpContext(
                                (spec, opLog) -> {
                                    final var ecdsaKey =
                                            spec.registry().getKey(SECP_256K1_SOURCE_KEY);
                                    final var tmp = ecdsaKey.getECDSASecp256K1().toByteArray();
                                    final var addressBytes = recoverAddressFromPubKey(tmp);
                                    final var evmAddressBytes = ByteString.copyFrom(addressBytes);
                                    final var token = spec.registry().getTokenID(FUNGIBLE_TOKEN);
                                    final var token2 = spec.registry().getTokenID(FUNGIBLE_TOKEN_2);
                                    final var sender = spec.registry().getAccountID(SENDER);
                                    final var amountToBeSent = 50L;

                                    allRunFor(
                                            spec,
                                            newKeyNamed(DELEGATE_KEY)
                                                    .shape(
                                                            DELEGATE_CONTRACT_KEY_SHAPE.signedWith(
                                                                    sigs(ON, CONTRACT))),
                                            cryptoUpdate(SENDER).key(DELEGATE_KEY),
                                            contractCall(
                                                            CONTRACT,
                                                            "transferMultipleTokens",
                                                            tokenTransferLists()
                                                                    .withTokenTransferList(
                                                                            tokenTransferList()
                                                                                    .forToken(token)
                                                                                    .withAccountAmounts(
                                                                                            accountAmount(
                                                                                                    sender,
                                                                                                    -amountToBeSent),
                                                                                            accountAmountAlias(
                                                                                                    addressBytes,
                                                                                                    amountToBeSent))
                                                                                    .build())
                                                                    .build())
                                                    .payingWith(GENESIS)
                                                    .hasKnownStatus(CONTRACT_REVERT_EXECUTED)
                                                    .via(NOT_SUPPORTED_TXN)
                                                    .gas(GAS_TO_OFFER),
                                            getAliasedAccountInfo(SECP_256K1_SOURCE_KEY)
                                                    .hasCostAnswerPrecheck(INVALID_ACCOUNT_ID),
                                            UtilVerbs.overriding(LAZY_CREATION_ENABLED, "true"),
                                            contractCall(
                                                            CONTRACT,
                                                            "transferMultipleTokens",
                                                            tokenTransferLists()
                                                                    .withTokenTransferList(
                                                                            tokenTransferList()
                                                                                    .forToken(token)
                                                                                    .withAccountAmounts(
                                                                                            accountAmount(
                                                                                                    sender,
                                                                                                    -amountToBeSent),
                                                                                            accountAmountAlias(
                                                                                                    addressBytes,
                                                                                                    amountToBeSent))
                                                                                    .build(),
                                                                            tokenTransferList()
                                                                                    .forToken(
                                                                                            token2)
                                                                                    .withAccountAmounts(
                                                                                            accountAmount(
                                                                                                    sender,
                                                                                                    -amountToBeSent),
                                                                                            accountAmountAlias(
                                                                                                    addressBytes,
                                                                                                    amountToBeSent))
                                                                                    .build())
                                                                    .build())
                                                    .payingWith(GENESIS)
                                                    .via(TRANSFER_TXN)
                                                    .gas(GAS_TO_OFFER),
                                            contractCall(
                                                            CONTRACT,
                                                            "transferMultipleTokens",
                                                            tokenTransferLists()
                                                                    .withTokenTransferList(
                                                                            tokenTransferList()
                                                                                    .forToken(token)
                                                                                    .withAccountAmounts(
                                                                                            accountAmount(
                                                                                                    sender,
                                                                                                    -1L),
                                                                                            accountAmountAlias(
                                                                                                    addressBytes,
                                                                                                    1L))
                                                                                    .build())
                                                                    .build())
                                                    .payingWith(GENESIS)
                                                    .via(TRANSFER_TXN2)
                                                    .gas(GAS_TO_OFFER),
                                            childRecordsCheck(
                                                    NOT_SUPPORTED_TXN,
                                                    CONTRACT_REVERT_EXECUTED,
                                                    recordWith().status(NOT_SUPPORTED)),
                                            childRecordsCheck(
                                                    TRANSFER_TXN,
                                                    SUCCESS,
                                                    recordWith().status(SUCCESS),
                                                    recordWith().status(SUCCESS)),
                                            childRecordsCheck(
                                                    TRANSFER_TXN2,
                                                    SUCCESS,
                                                    recordWith().status(SUCCESS)),
                                            getAliasedAccountInfo(SECP_256K1_SOURCE_KEY)
                                                    .has(
                                                            AccountInfoAsserts.accountWith()
                                                                    .hasEmptyKey()
                                                                    .evmAddressAlias(
                                                                            evmAddressBytes)
                                                                    .autoRenew(
                                                                            THREE_MONTHS_IN_SECONDS)
                                                                    .receiverSigReq(false)
                                                                    .memo(LAZY_MEMO)),
                                            getAliasedAccountBalance(evmAddressBytes)
                                                    .hasTokenBalance(FUNGIBLE_TOKEN, 51)
                                                    .hasTokenBalance(FUNGIBLE_TOKEN_2, 50)
                                                    .logged());
                                }))
                .then(resetToDefault(LAZY_CREATION_ENABLED));
    }

    private HapiApiSpec transferNftToNonExistingEvmAddress() {
        return defaultHapiSpec("transferNftToNonExistingEvmAddress")
                .given(
                        overriding(ALLOW_AUTO_ASSOCIATIONS_PROPERTY, "true"),
                        UtilVerbs.overriding(LAZY_CREATION_ENABLED, "false"),
                        newKeyNamed(MULTI_KEY),
                        cryptoCreate(SENDER)
                                .balance(10 * ONE_HUNDRED_HBARS)
                                .maxAutomaticTokenAssociations(5)
                                .key(MULTI_KEY),
                        cryptoCreate(RECEIVER)
                                .balance(2 * ONE_HUNDRED_HBARS)
                                .receiverSigRequired(true)
                                .maxAutomaticTokenAssociations(5),
                        cryptoCreate(TOKEN_TREASURY),
                        tokenCreate(NFT_TOKEN)
                                .tokenType(TokenType.NON_FUNGIBLE_UNIQUE)
                                .treasury(SENDER)
                                .initialSupply(0L)
                                .supplyKey(MULTI_KEY),
                        tokenCreate(NFT_TOKEN2)
                                .tokenType(TokenType.NON_FUNGIBLE_UNIQUE)
                                .treasury(SENDER)
                                .initialSupply(0L)
                                .supplyKey(MULTI_KEY),
                        mintToken(NFT_TOKEN, List.of(META1, META2)),
                        mintToken(NFT_TOKEN2, List.of(META3, META4)),
                        newKeyNamed(SECP_256K1_SOURCE_KEY).shape(SECP_256K1_SHAPE),
                        uploadInitCode(CONTRACT),
                        contractCreate(CONTRACT).maxAutomaticTokenAssociations(1),
                        getContractInfo(CONTRACT)
                                .has(ContractInfoAsserts.contractWith().maxAutoAssociations(1))
                                .logged())
                .when(
                        withOpContext(
                                (spec, opLog) -> {
                                    final var ecdsaKey =
                                            spec.registry().getKey(SECP_256K1_SOURCE_KEY);
                                    final var tmp = ecdsaKey.getECDSASecp256K1().toByteArray();
                                    final var addressBytes = recoverAddressFromPubKey(tmp);
                                    final var evmAddressBytes = ByteString.copyFrom(addressBytes);
                                    final var token = spec.registry().getTokenID(NFT_TOKEN);
                                    final var token2 = spec.registry().getTokenID(NFT_TOKEN2);
                                    final var sender = spec.registry().getAccountID(SENDER);

                                    allRunFor(
                                            spec,
                                            newKeyNamed(DELEGATE_KEY)
                                                    .shape(
                                                            DELEGATE_CONTRACT_KEY_SHAPE.signedWith(
                                                                    sigs(ON, CONTRACT))),
                                            cryptoUpdate(SENDER).key(DELEGATE_KEY),
                                            contractCall(
                                                            CONTRACT,
                                                            "transferMultipleTokens",
                                                            tokenTransferLists()
                                                                    .withTokenTransferList(
                                                                            tokenTransferList()
                                                                                    .forToken(token)
                                                                                    .withNftTransfers(
                                                                                            nftTransferToAlias(
                                                                                                    sender,
                                                                                                    addressBytes,
                                                                                                    1L))
                                                                                    .build())
                                                                    .build())
                                                    .payingWith(GENESIS)
                                                    .via(NOT_SUPPORTED_TXN)
                                                    .hasKnownStatus(CONTRACT_REVERT_EXECUTED)
                                                    .gas(GAS_TO_OFFER),
                                            getAliasedAccountInfo(SECP_256K1_SOURCE_KEY)
                                                    .hasCostAnswerPrecheck(INVALID_ACCOUNT_ID),
                                            UtilVerbs.overriding(LAZY_CREATION_ENABLED, "true"),
                                            contractCall(
                                                            CONTRACT,
                                                            "transferMultipleTokens",
                                                            tokenTransferLists()
                                                                    .withTokenTransferList(
                                                                            tokenTransferList()
                                                                                    .forToken(token)
                                                                                    .withNftTransfers(
                                                                                            nftTransferToAlias(
                                                                                                    sender,
                                                                                                    addressBytes,
                                                                                                    1L))
                                                                                    .build(),
                                                                            tokenTransferList()
                                                                                    .forToken(
                                                                                            token2)
                                                                                    .withNftTransfers(
                                                                                            nftTransferToAlias(
                                                                                                    sender,
                                                                                                    addressBytes,
                                                                                                    1L))
                                                                                    .build())
                                                                    .build())
                                                    .payingWith(GENESIS)
                                                    .via(TRANSFER_TXN)
                                                    .gas(GAS_TO_OFFER),
                                            childRecordsCheck(
                                                    NOT_SUPPORTED_TXN,
                                                    CONTRACT_REVERT_EXECUTED,
                                                    recordWith().status(NOT_SUPPORTED)),
                                            childRecordsCheck(
                                                    TRANSFER_TXN,
                                                    SUCCESS,
                                                    recordWith().status(SUCCESS),
                                                    recordWith().status(SUCCESS)),
                                            getAliasedAccountInfo(SECP_256K1_SOURCE_KEY)
                                                    .has(
                                                            AccountInfoAsserts.accountWith()
                                                                    .hasEmptyKey()
                                                                    .evmAddressAlias(
                                                                            evmAddressBytes)
                                                                    .autoRenew(
                                                                            THREE_MONTHS_IN_SECONDS)
                                                                    .receiverSigReq(false)
                                                                    .memo(LAZY_MEMO)),
                                            getAliasedAccountBalance(evmAddressBytes)
                                                    .hasTokenBalance(NFT_TOKEN, 1)
                                                    .hasTokenBalance(NFT_TOKEN2, 1)
                                                    .logged());
                                }))
                .then(resetToDefault(LAZY_CREATION_ENABLED));
    }

    private HapiApiSpec transferFromForFungibleTokenToEVMAddressAlias() {
        final var allowance = 10L;
        final var successfulTransferFromTxn = "txn";
        return defaultHapiSpec("transferFromForFungibleTokenToEVMAddressAlias")
                .given(
                        UtilVerbs.overriding(LAZY_CREATION_ENABLED, "true"),
                        newKeyNamed(SECP_256K1_SOURCE_KEY).shape(SECP_256K1_SHAPE),
                        newKeyNamed(MULTI_KEY),
                        cryptoCreate(OWNER)
                                .balance(100 * ONE_HUNDRED_HBARS)
                                .maxAutomaticTokenAssociations(5),
                        tokenCreate(FUNGIBLE_TOKEN)
                                .tokenType(TokenType.FUNGIBLE_COMMON)
                                .supplyType(TokenSupplyType.FINITE)
                                .initialSupply(10L)
                                .maxSupply(1000L)
                                .supplyKey(MULTI_KEY)
                                .treasury(OWNER),
                        uploadInitCode(HTS_TRANSFER_FROM_CONTRACT),
                        contractCreate(HTS_TRANSFER_FROM_CONTRACT),
                        cryptoApproveAllowance()
                                .payingWith(DEFAULT_PAYER)
                                .addTokenAllowance(
                                        OWNER,
                                        FUNGIBLE_TOKEN,
                                        HTS_TRANSFER_FROM_CONTRACT,
                                        allowance)
                                .via(BASE_APPROVE_TXN)
                                .signedBy(DEFAULT_PAYER, OWNER)
                                .fee(ONE_HBAR),
                        getAccountDetails(OWNER)
                                .payingWith(GENESIS)
                                .has(
                                        accountWith()
                                                .tokenAllowancesContaining(
                                                        FUNGIBLE_TOKEN,
                                                        HTS_TRANSFER_FROM_CONTRACT,
                                                        allowance)))
                .when(
                        withOpContext(
                                (spec, opLog) -> {
                                    final var ecdsaKey =
                                            spec.registry().getKey(SECP_256K1_SOURCE_KEY);
                                    final var tmp = ecdsaKey.getECDSASecp256K1().toByteArray();
                                    final var addressBytes = recoverAddressFromPubKey(tmp);
                                    final ByteString alias =
                                            ByteStringUtils.wrapUnsafely(addressBytes);
                                    allRunFor(
                                            spec,
                                            // transfer allowance/2 amount
                                            contractCall(
                                                            HTS_TRANSFER_FROM_CONTRACT,
                                                            HTS_TRANSFER_FROM,
                                                            HapiParserUtil.asHeadlongAddress(
                                                                    asAddress(
                                                                            spec.registry()
                                                                                    .getTokenID(
                                                                                            FUNGIBLE_TOKEN))),
                                                            HapiParserUtil.asHeadlongAddress(
                                                                    asAddress(
                                                                            spec.registry()
                                                                                    .getAccountID(
                                                                                            OWNER))),
                                                            HapiParserUtil.asHeadlongAddress(
                                                                    addressBytes),
                                                            BigInteger.valueOf(allowance / 2))
                                                    .gas(GAS_TO_OFFER)
                                                    .via(successfulTransferFromTxn)
                                                    .hasKnownStatus(SUCCESS),
                                            childRecordsCheck(
                                                    successfulTransferFromTxn,
                                                    SUCCESS,
                                                    recordWith().status(SUCCESS).memo(LAZY_MEMO),
                                                    recordWith()
                                                            .status(SUCCESS)
                                                            .contractCallResult(
                                                                    resultWith()
                                                                            .contractCallResult(
                                                                                    htsPrecompileResult()
                                                                                            .forFunction(
                                                                                                    FunctionType
                                                                                                            .HAPI_TRANSFER_FROM)
                                                                                            .withStatus(
                                                                                                    SUCCESS)))),
                                            getAliasedAccountInfo(SECP_256K1_SOURCE_KEY)
                                                    .logged()
                                                    .has(
                                                            AccountInfoAsserts.accountWith()
                                                                    .hasEmptyKey()
                                                                    .evmAddressAlias(alias)
                                                                    .autoRenew(
                                                                            THREE_MONTHS_IN_SECONDS)
                                                                    .receiverSigReq(false)
                                                                    .memo(LAZY_MEMO)),
                                            getAliasedAccountBalance(alias)
                                                    .hasTokenBalance(FUNGIBLE_TOKEN, allowance / 2)
                                                    .logged());
                                }))
                .then(resetToDefault(LAZY_CREATION_ENABLED));
    }

    private HapiApiSpec transferFromForNFTToEVMAddressAlias() {
        return defaultHapiSpec("transferFromForNFTToEVMAddressAlias")
                .given(
                        UtilVerbs.overriding(LAZY_CREATION_ENABLED, "true"),
                        newKeyNamed(SECP_256K1_SOURCE_KEY).shape(SECP_256K1_SHAPE),
                        newKeyNamed(MULTI_KEY),
                        cryptoCreate(OWNER)
                                .balance(100 * ONE_HUNDRED_HBARS)
                                .maxAutomaticTokenAssociations(5),
                        tokenCreate(NFT_TOKEN)
                                .tokenType(TokenType.NON_FUNGIBLE_UNIQUE)
                                .treasury(OWNER)
                                .initialSupply(0L)
                                .supplyKey(MULTI_KEY),
                        uploadInitCode(HTS_TRANSFER_FROM_CONTRACT),
                        contractCreate(HTS_TRANSFER_FROM_CONTRACT),
                        mintToken(NFT_TOKEN, List.of(META1, META2)),
                        cryptoApproveAllowance()
                                .payingWith(DEFAULT_PAYER)
                                .addNftAllowance(
                                        OWNER,
                                        NFT_TOKEN,
                                        HTS_TRANSFER_FROM_CONTRACT,
                                        false,
                                        List.of(2L))
                                .via(BASE_APPROVE_TXN)
                                .signedBy(DEFAULT_PAYER, OWNER)
                                .fee(ONE_HBAR))
                .when(
                        withOpContext(
                                (spec, opLog) -> {
                                    final var ecdsaKey =
                                            spec.registry().getKey(SECP_256K1_SOURCE_KEY);
                                    final var tmp = ecdsaKey.getECDSASecp256K1().toByteArray();
                                    final var addressBytes = recoverAddressFromPubKey(tmp);
                                    final var alias = ByteStringUtils.wrapUnsafely(addressBytes);
                                    allRunFor(
                                            spec,
                                            // transfer allowed NFT
                                            contractCall(
                                                            HTS_TRANSFER_FROM_CONTRACT,
                                                            HTS_TRANSFER_FROM_NFT,
                                                            HapiParserUtil.asHeadlongAddress(
                                                                    asAddress(
                                                                            spec.registry()
                                                                                    .getTokenID(
                                                                                            NFT_TOKEN))),
                                                            HapiParserUtil.asHeadlongAddress(
                                                                    asAddress(
                                                                            spec.registry()
                                                                                    .getAccountID(
                                                                                            OWNER))),
                                                            HapiParserUtil.asHeadlongAddress(
                                                                    addressBytes),
                                                            BigInteger.valueOf(2L))
                                                    .gas(GAS_TO_OFFER)
                                                    .via(TRANSFER_TXN)
                                                    .hasKnownStatus(SUCCESS),
                                            childRecordsCheck(
                                                    TRANSFER_TXN,
                                                    SUCCESS,
                                                    recordWith().status(SUCCESS).memo(LAZY_MEMO),
                                                    recordWith()
                                                            .status(SUCCESS)
                                                            .contractCallResult(
                                                                    resultWith()
                                                                            .contractCallResult(
                                                                                    htsPrecompileResult()
                                                                                            .forFunction(
                                                                                                    FunctionType
                                                                                                            .HAPI_TRANSFER_FROM)
                                                                                            .withStatus(
                                                                                                    SUCCESS)))),
                                            getAliasedAccountInfo(SECP_256K1_SOURCE_KEY)
                                                    .logged()
                                                    .has(
                                                            AccountInfoAsserts.accountWith()
                                                                    .hasEmptyKey()
                                                                    .evmAddressAlias(alias)
                                                                    .autoRenew(
                                                                            THREE_MONTHS_IN_SECONDS)
                                                                    .receiverSigReq(false)
                                                                    .memo(LAZY_MEMO)),
                                            getAliasedAccountBalance(alias)
                                                    .hasTokenBalance(NFT_TOKEN, 1)
                                                    .logged());
                                }))
                .then(resetToDefault(LAZY_CREATION_ENABLED));
    }

    @Override
    protected Logger getResultsLogger() {
        return log;
    }
}<|MERGE_RESOLUTION|>--- conflicted
+++ resolved
@@ -765,13 +765,7 @@
                                                                                 .build()
                                                                     })
                                                     .payingWith(GENESIS)
-<<<<<<< HEAD
                                                     .via(CRYPTO_TRANSFER_TXN)
-                                                    .gas(GAS_TO_OFFER));
-                                }),
-                        getTxnRecord(CRYPTO_TRANSFER_TXN).andAllChildRecords().logged())
-=======
-                                                    .via(cryptoTransferTxn)
                                                     .gas(GAS_TO_OFFER),
                                             contractCall(
                                                             CONTRACT,
@@ -793,9 +787,8 @@
                                                     .via("cryptoTransferZero")
                                                     .gas(GAS_TO_OFFER));
                                 }),
-                        getTxnRecord(cryptoTransferTxn).andAllChildRecords().logged(),
+                        getTxnRecord(CRYPTO_TRANSFER_TXN).andAllChildRecords().logged(),
                         getTxnRecord("cryptoTransferZero").andAllChildRecords().logged())
->>>>>>> 2ebda0b6
                 .then(
                         getTokenInfo(FUNGIBLE_TOKEN).hasTotalSupply(TOTAL_SUPPLY),
                         getAccountBalance(RECEIVER).hasTokenBalance(FUNGIBLE_TOKEN, 50),
