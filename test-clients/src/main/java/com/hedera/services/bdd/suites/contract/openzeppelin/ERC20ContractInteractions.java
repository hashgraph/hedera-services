package com.hedera.services.bdd.suites.contract.openzeppelin;

/*-
 * ‌
 * Hedera Services Test Clients
 * ​
 * Copyright (C) 2018 - 2021 Hedera Hashgraph, LLC
 * ​
 * Licensed under the Apache License, Version 2.0 (the "License");
 * you may not use this file except in compliance with the License.
 * You may obtain a copy of the License at
 *
 *      http://www.apache.org/licenses/LICENSE-2.0
 *
 * Unless required by applicable law or agreed to in writing, software
 * distributed under the License is distributed on an "AS IS" BASIS,
 * WITHOUT WARRANTIES OR CONDITIONS OF ANY KIND, either express or implied.
 * See the License for the specific language governing permissions and
 * limitations under the License.
 * ‍
 */

import com.hedera.services.bdd.spec.HapiApiSpec;
import com.hedera.services.bdd.suites.HapiApiSuite;
import org.apache.logging.log4j.LogManager;
import org.apache.logging.log4j.Logger;
import org.apache.tuweni.bytes.Bytes;

import java.util.List;

import static com.hedera.services.bdd.spec.HapiApiSpec.defaultHapiSpec;
import static com.hedera.services.bdd.spec.assertions.AssertUtils.inOrder;
import static com.hedera.services.bdd.spec.assertions.ContractFnResultAsserts.resultWith;
import static com.hedera.services.bdd.spec.assertions.ContractLogAsserts.logWith;
import static com.hedera.services.bdd.spec.assertions.TransactionRecordAsserts.recordWith;
import static com.hedera.services.bdd.spec.queries.QueryVerbs.getAccountBalance;
import static com.hedera.services.bdd.spec.queries.QueryVerbs.getAccountInfo;
import static com.hedera.services.bdd.spec.queries.QueryVerbs.getTxnRecord;
import static com.hedera.services.bdd.spec.transactions.TxnVerbs.contractCall;
import static com.hedera.services.bdd.spec.transactions.TxnVerbs.cryptoCreate;
import static com.hedera.services.bdd.spec.transactions.TxnVerbs.newContractCreate;
import static com.hedera.services.bdd.spec.transactions.TxnVerbs.newFileCreate;
import static com.hedera.services.bdd.spec.utilops.CustomSpecAssert.allRunFor;
import static com.hedera.services.bdd.spec.utilops.UtilVerbs.withOpContext;
import static com.hedera.services.bdd.suites.contract.Utils.eventSignatureOf;
import static com.hedera.services.bdd.suites.contract.Utils.extractByteCode;
import static com.hedera.services.bdd.suites.contract.Utils.parsedToByteString;
import static com.hederahashgraph.api.proto.java.ResponseCodeEnum.CONTRACT_REVERT_EXECUTED;
import static com.hederahashgraph.api.proto.java.ResponseCodeEnum.SUCCESS;

public class ERC20ContractInteractions extends HapiApiSuite {
	private static final Logger log = LogManager.getLogger(ERC20ContractInteractions.class);
<<<<<<< HEAD
=======
	private static final long GAS_TO_OFFER = 2_000_000;
>>>>>>> a99b9942

	public static void main(String[] args) {
		new ERC20ContractInteractions().runSuiteSync();
	}

	@Override
	protected Logger getResultsLogger() {
		return log;
	}

<<<<<<< HEAD
	@Override
	protected List<HapiApiSpec> getSpecsInSuite() {
		return List.of(
				callsERC20ContractInteractions()
		);
	}
=======
    @Override
	public List<HapiApiSpec> getSpecsInSuite() {
        return List.of(
                callsERC20ContractInteractions()
        );
    }
>>>>>>> a99b9942

	private HapiApiSpec callsERC20ContractInteractions() {
		final var OWNER = "owner";
		final var RECEIVER = "receiver";
<<<<<<< HEAD
		final var CONTRACT = "GLDToken";
=======
		final var CONTRACT_FILE_NAME = "ERC20ContractFile";
>>>>>>> a99b9942
		final var CREATE_TX = "create";
		final var APPROVE_TX = "approve";
		final var TRANSFER_FROM_TX = "transferFrom";
		final var TRANSFER_MORE_THAN_APPROVED_FROM_TX = "transferMoreThanApproved";
		final var TRANSFER_TX = "transfer";
		final var NOT_ENOUGH_BALANCE_TRANSFER_TX = "notEnoughBalanceTransfer";
		final var AMOUNT = 1_000;
		final var INITIAL_AMOUNT = 5_000;

		return defaultHapiSpec("callsERC20ContractInteractions")
				.given(
						cryptoCreate(OWNER).balance(ONE_HUNDRED_HBARS),
						cryptoCreate(RECEIVER),
						getAccountBalance(OWNER).logged(),
<<<<<<< HEAD
						newFileCreate(CONTRACT)
				).when(
						getAccountBalance(OWNER).logged(),
						newContractCreate(CONTRACT, INITIAL_AMOUNT)
								.payingWith(OWNER)
								.hasKnownStatus(SUCCESS)
								.via(CREATE_TX),
=======
						fileCreate(CONTRACT_FILE_NAME).payingWith(OWNER),
						updateLargeFile(OWNER, CONTRACT_FILE_NAME, extractByteCode(ERC20_BYTECODE_PATH))
				).when(
						getAccountBalance(OWNER).logged(),
						contractCreate("testContract", ERC20_ABI, INITIAL_AMOUNT)
								.payingWith(OWNER)
								.bytecode(CONTRACT_FILE_NAME)
								.hasKnownStatus(SUCCESS)
								.via(CREATE_TX).scrambleTxnBody(tx -> {
									System.out.println(" tx - " + Bytes.wrap(tx.toByteArray()));
									return tx;
								}),
>>>>>>> a99b9942
						getAccountBalance(OWNER).logged()
				).then(
						getAccountInfo(OWNER).savingSnapshot(OWNER),
						getAccountInfo(RECEIVER).savingSnapshot(RECEIVER),

<<<<<<< HEAD
						withOpContext(
								(spec, log) -> {
=======
						withOpContext((spec, log) -> {
>>>>>>> a99b9942
							final var ownerInfo = spec.registry().getAccountInfo(OWNER);
							final var receiverInfo = spec.registry().getAccountInfo(RECEIVER);
							final var ownerContractId = ownerInfo.getContractAccountID();
							final var receiverContractId = receiverInfo.getContractAccountID();

							final var transferParams = new Object[]{receiverContractId, AMOUNT};
							final var notEnoughBalanceTransferParams = new Object[]{receiverContractId, INITIAL_AMOUNT - AMOUNT + 1};
							final var approveParams = new Object[]{receiverContractId, AMOUNT};
							final var transferFromParams = new Object[]{ownerContractId, receiverContractId, AMOUNT};
							final var transferMoreThanApprovedFromParams = new Object[]{ownerContractId, receiverContractId, AMOUNT + 1};

<<<<<<< HEAD
							final var transfer = contractCall(CONTRACT, "transfer", transferParams
							)
									.payingWith(OWNER)
									.via(TRANSFER_TX);

							final var notEnoughBalanceTransfer = contractCall(CONTRACT, "transfer", notEnoughBalanceTransferParams
							)
									.payingWith(OWNER)
									.hasKnownStatus(CONTRACT_REVERT_EXECUTED)
									.via(NOT_ENOUGH_BALANCE_TRANSFER_TX);

							final var approve = contractCall(CONTRACT, "approve", approveParams
							)
									.payingWith(OWNER).
									via(APPROVE_TX);

							final var transferFrom = contractCall(CONTRACT, "transferFrom", transferFromParams
							)
									.payingWith(RECEIVER)
									.via(TRANSFER_FROM_TX);

							final var transferMoreThanApprovedFrom = contractCall(CONTRACT,
									"transferFrom", transferMoreThanApprovedFromParams
							)
									.payingWith(RECEIVER)
									.hasKnownStatus(CONTRACT_REVERT_EXECUTED)
									.via(TRANSFER_MORE_THAN_APPROVED_FROM_TX);

							final var getCreateRecord = getTxnRecord(CREATE_TX)
=======
							final var transfer = contractCall("testContract", ERC20_TRANSFER_ABI, transferParams)
									.payingWith(OWNER)
									.via(TRANSFER_TX)
									.gas(GAS_TO_OFFER)
									.scrambleTxnBody(tx -> {
										System.out.println(" tx - " + Bytes.wrap(tx.toByteArray()));
										return tx;
									});

							final var notEnoughBalanceTransfer = contractCall("testContract", ERC20_TRANSFER_ABI, notEnoughBalanceTransferParams)
									.payingWith(OWNER)
									.hasKnownStatus(CONTRACT_REVERT_EXECUTED)
									.via(NOT_ENOUGH_BALANCE_TRANSFER_TX)
									.gas(GAS_TO_OFFER)
									.scrambleTxnBody(tx -> {
										System.out.println(" tx - " + Bytes.wrap(tx.toByteArray()));
										return tx;
									});


							final var approve = contractCall("testContract", ERC20_APPROVE_ABI, approveParams)
									.payingWith(OWNER)
									.via(APPROVE_TX)
									.gas(GAS_TO_OFFER)
									.scrambleTxnBody(tx -> {
										System.out.println(" tx - " + Bytes.wrap(tx.toByteArray()));
										return tx;
									});


							final var transferFrom = contractCall("testContract", ERC20_TRANSFER_FROM_ABI,
									transferFromParams)
									.payingWith(RECEIVER)
									.via(TRANSFER_FROM_TX)
									.gas(GAS_TO_OFFER)
									.scrambleTxnBody(
											tx -> {
												System.out.println(" tx - " + Bytes.wrap(tx.toByteArray()));
												return tx;
											});


							final var transferMoreThanApprovedFrom = contractCall("testContract",
									ERC20_TRANSFER_FROM_ABI, transferMoreThanApprovedFromParams)
									.payingWith(RECEIVER)
									.hasKnownStatus(CONTRACT_REVERT_EXECUTED)
									.gas(GAS_TO_OFFER)
									.via(TRANSFER_MORE_THAN_APPROVED_FROM_TX)
									.scrambleTxnBody(tx -> {
										System.out.println(" tx - " + Bytes.wrap(tx.toByteArray()));
										return tx;
									});


							final var getCreateRecord = getTxnRecord(CREATE_TX)
									.exposingTo(tr -> System.out.println(Bytes.of(tr.toByteArray())))
>>>>>>> a99b9942
									.hasPriority(recordWith().contractCreateResult(
											resultWith().logs(
													inOrder(
															logWith()
																	.longValue(INITIAL_AMOUNT)
																	.withTopicsInOrder(
																			List.of(
																					eventSignatureOf("Transfer(address,address,uint256)"),
																					parsedToByteString(0),
																					parsedToByteString(ownerInfo.getAccountID().getAccountNum())
																			)
																	)
													)
											)
									))
									.logged();
							final var getTransferRecord = getTxnRecord(TRANSFER_TX)
<<<<<<< HEAD
=======
									.exposingTo(tr -> System.out.println(Bytes.of(tr.toByteArray())))
>>>>>>> a99b9942
									.hasPriority(recordWith().contractCallResult(
											resultWith().logs(
													inOrder(
															logWith()
																	.longValue(AMOUNT)
																	.withTopicsInOrder(
																			List.of(
																					eventSignatureOf("Transfer(address,address,uint256)"),
																					parsedToByteString(ownerInfo.getAccountID().getAccountNum()),
																					parsedToByteString(receiverInfo.getAccountID().getAccountNum())
																			)
																	)
													)
											)
									))
									.logged();
							final var getApproveRecord = getTxnRecord(APPROVE_TX)
<<<<<<< HEAD
=======
									.exposingTo(tr -> System.out.println(Bytes.of(tr.toByteArray())))
>>>>>>> a99b9942
									.hasPriority(recordWith().contractCallResult(
											resultWith().logs(
													inOrder(
															logWith()
																	.longValue(AMOUNT)
																	.withTopicsInOrder(
																			List.of(
																					eventSignatureOf("Approval(address,address,uint256)"),
																					parsedToByteString(ownerInfo.getAccountID().getAccountNum()),
																					parsedToByteString(receiverInfo.getAccountID().getAccountNum())
																			)
																	)
													)
											)
									))
									.logged();
							final var getTransferFromRecord = getTxnRecord(TRANSFER_FROM_TX)
<<<<<<< HEAD
=======
									.exposingTo(tr -> System.out.println(Bytes.of(tr.toByteArray())))
>>>>>>> a99b9942
									.hasPriority(recordWith().contractCallResult(
											resultWith().logs(
													inOrder(
															logWith()
																	.longValue(AMOUNT)
																	.withTopicsInOrder(
																			List.of(
																					eventSignatureOf("Transfer(address,address,uint256)"),
																					parsedToByteString(ownerInfo.getAccountID().getAccountNum()),
																					parsedToByteString(receiverInfo.getAccountID().getAccountNum())
																			)
																	),
															logWith()
																	.longValue(0)
																	.withTopicsInOrder(
																			List.of(
																					eventSignatureOf("Approval(address,address,uint256)"),
																					parsedToByteString(ownerInfo.getAccountID().getAccountNum()),
																					parsedToByteString(receiverInfo.getAccountID().getAccountNum())
																			)
																	)
													)
											)
									))
									.logged();

<<<<<<< HEAD
							final var getNotEnoughBalanceTransferRecord = getTxnRecord(NOT_ENOUGH_BALANCE_TRANSFER_TX).logged();
							final var transferMoreThanApprovedRecord = getTxnRecord(TRANSFER_MORE_THAN_APPROVED_FROM_TX).logged();

							allRunFor(spec, transfer, notEnoughBalanceTransfer, approve, transferMoreThanApprovedFrom,
									transferFrom, getCreateRecord, getTransferRecord, getApproveRecord, getTransferFromRecord,
									getNotEnoughBalanceTransferRecord, transferMoreThanApprovedRecord
							);
=======
							final var getNotEnoughBalanceTransferRecord = getTxnRecord(NOT_ENOUGH_BALANCE_TRANSFER_TX).exposingTo(tr -> System.out.println(Bytes.of(tr.toByteArray())));
							final var transferMoreThanApprovedRecord = getTxnRecord(TRANSFER_MORE_THAN_APPROVED_FROM_TX).exposingTo(tr -> System.out.println(Bytes.of(tr.toByteArray())));

							allRunFor(spec, transfer, notEnoughBalanceTransfer, approve, transferMoreThanApprovedFrom, transferFrom, getCreateRecord, getTransferRecord, getApproveRecord, getTransferFromRecord, getNotEnoughBalanceTransferRecord, transferMoreThanApprovedRecord);
>>>>>>> a99b9942
						})
				);
	}
}<|MERGE_RESOLUTION|>--- conflicted
+++ resolved
@@ -50,10 +50,7 @@
 
 public class ERC20ContractInteractions extends HapiApiSuite {
 	private static final Logger log = LogManager.getLogger(ERC20ContractInteractions.class);
-<<<<<<< HEAD
-=======
 	private static final long GAS_TO_OFFER = 2_000_000;
->>>>>>> a99b9942
 
 	public static void main(String[] args) {
 		new ERC20ContractInteractions().runSuiteSync();
@@ -64,30 +61,17 @@
 		return log;
 	}
 
-<<<<<<< HEAD
 	@Override
-	protected List<HapiApiSpec> getSpecsInSuite() {
+	public List<HapiApiSpec> getSpecsInSuite() {
 		return List.of(
 				callsERC20ContractInteractions()
 		);
 	}
-=======
-    @Override
-	public List<HapiApiSpec> getSpecsInSuite() {
-        return List.of(
-                callsERC20ContractInteractions()
-        );
-    }
->>>>>>> a99b9942
 
 	private HapiApiSpec callsERC20ContractInteractions() {
 		final var OWNER = "owner";
 		final var RECEIVER = "receiver";
-<<<<<<< HEAD
 		final var CONTRACT = "GLDToken";
-=======
-		final var CONTRACT_FILE_NAME = "ERC20ContractFile";
->>>>>>> a99b9942
 		final var CREATE_TX = "create";
 		final var APPROVE_TX = "approve";
 		final var TRANSFER_FROM_TX = "transferFrom";
@@ -102,241 +86,166 @@
 						cryptoCreate(OWNER).balance(ONE_HUNDRED_HBARS),
 						cryptoCreate(RECEIVER),
 						getAccountBalance(OWNER).logged(),
-<<<<<<< HEAD
 						newFileCreate(CONTRACT)
 				).when(
 						getAccountBalance(OWNER).logged(),
 						newContractCreate(CONTRACT, INITIAL_AMOUNT)
 								.payingWith(OWNER)
 								.hasKnownStatus(SUCCESS)
-								.via(CREATE_TX),
-=======
-						fileCreate(CONTRACT_FILE_NAME).payingWith(OWNER),
-						updateLargeFile(OWNER, CONTRACT_FILE_NAME, extractByteCode(ERC20_BYTECODE_PATH))
-				).when(
-						getAccountBalance(OWNER).logged(),
-						contractCreate("testContract", ERC20_ABI, INITIAL_AMOUNT)
-								.payingWith(OWNER)
-								.bytecode(CONTRACT_FILE_NAME)
-								.hasKnownStatus(SUCCESS)
 								.via(CREATE_TX).scrambleTxnBody(tx -> {
 									System.out.println(" tx - " + Bytes.wrap(tx.toByteArray()));
 									return tx;
 								}),
->>>>>>> a99b9942
 						getAccountBalance(OWNER).logged()
 				).then(
 						getAccountInfo(OWNER).savingSnapshot(OWNER),
 						getAccountInfo(RECEIVER).savingSnapshot(RECEIVER),
 
-<<<<<<< HEAD
 						withOpContext(
 								(spec, log) -> {
-=======
-						withOpContext((spec, log) -> {
->>>>>>> a99b9942
-							final var ownerInfo = spec.registry().getAccountInfo(OWNER);
-							final var receiverInfo = spec.registry().getAccountInfo(RECEIVER);
-							final var ownerContractId = ownerInfo.getContractAccountID();
-							final var receiverContractId = receiverInfo.getContractAccountID();
-
-							final var transferParams = new Object[]{receiverContractId, AMOUNT};
-							final var notEnoughBalanceTransferParams = new Object[]{receiverContractId, INITIAL_AMOUNT - AMOUNT + 1};
-							final var approveParams = new Object[]{receiverContractId, AMOUNT};
-							final var transferFromParams = new Object[]{ownerContractId, receiverContractId, AMOUNT};
-							final var transferMoreThanApprovedFromParams = new Object[]{ownerContractId, receiverContractId, AMOUNT + 1};
-
-<<<<<<< HEAD
-							final var transfer = contractCall(CONTRACT, "transfer", transferParams
-							)
-									.payingWith(OWNER)
-									.via(TRANSFER_TX);
-
-							final var notEnoughBalanceTransfer = contractCall(CONTRACT, "transfer", notEnoughBalanceTransferParams
-							)
-									.payingWith(OWNER)
-									.hasKnownStatus(CONTRACT_REVERT_EXECUTED)
-									.via(NOT_ENOUGH_BALANCE_TRANSFER_TX);
-
-							final var approve = contractCall(CONTRACT, "approve", approveParams
-							)
-									.payingWith(OWNER).
-									via(APPROVE_TX);
-
-							final var transferFrom = contractCall(CONTRACT, "transferFrom", transferFromParams
-							)
-									.payingWith(RECEIVER)
-									.via(TRANSFER_FROM_TX);
-
-							final var transferMoreThanApprovedFrom = contractCall(CONTRACT,
-									"transferFrom", transferMoreThanApprovedFromParams
-							)
-									.payingWith(RECEIVER)
-									.hasKnownStatus(CONTRACT_REVERT_EXECUTED)
-									.via(TRANSFER_MORE_THAN_APPROVED_FROM_TX);
-
-							final var getCreateRecord = getTxnRecord(CREATE_TX)
-=======
-							final var transfer = contractCall("testContract", ERC20_TRANSFER_ABI, transferParams)
-									.payingWith(OWNER)
-									.via(TRANSFER_TX)
-									.gas(GAS_TO_OFFER)
-									.scrambleTxnBody(tx -> {
-										System.out.println(" tx - " + Bytes.wrap(tx.toByteArray()));
-										return tx;
-									});
-
-							final var notEnoughBalanceTransfer = contractCall("testContract", ERC20_TRANSFER_ABI, notEnoughBalanceTransferParams)
-									.payingWith(OWNER)
-									.hasKnownStatus(CONTRACT_REVERT_EXECUTED)
-									.via(NOT_ENOUGH_BALANCE_TRANSFER_TX)
-									.gas(GAS_TO_OFFER)
-									.scrambleTxnBody(tx -> {
-										System.out.println(" tx - " + Bytes.wrap(tx.toByteArray()));
-										return tx;
-									});
-
-
-							final var approve = contractCall("testContract", ERC20_APPROVE_ABI, approveParams)
-									.payingWith(OWNER)
-									.via(APPROVE_TX)
-									.gas(GAS_TO_OFFER)
-									.scrambleTxnBody(tx -> {
-										System.out.println(" tx - " + Bytes.wrap(tx.toByteArray()));
-										return tx;
-									});
-
-
-							final var transferFrom = contractCall("testContract", ERC20_TRANSFER_FROM_ABI,
-									transferFromParams)
-									.payingWith(RECEIVER)
-									.via(TRANSFER_FROM_TX)
-									.gas(GAS_TO_OFFER)
-									.scrambleTxnBody(
-											tx -> {
-												System.out.println(" tx - " + Bytes.wrap(tx.toByteArray()));
-												return tx;
-											});
-
-
-							final var transferMoreThanApprovedFrom = contractCall("testContract",
-									ERC20_TRANSFER_FROM_ABI, transferMoreThanApprovedFromParams)
-									.payingWith(RECEIVER)
-									.hasKnownStatus(CONTRACT_REVERT_EXECUTED)
-									.gas(GAS_TO_OFFER)
-									.via(TRANSFER_MORE_THAN_APPROVED_FROM_TX)
-									.scrambleTxnBody(tx -> {
-										System.out.println(" tx - " + Bytes.wrap(tx.toByteArray()));
-										return tx;
-									});
-
-
-							final var getCreateRecord = getTxnRecord(CREATE_TX)
-									.exposingTo(tr -> System.out.println(Bytes.of(tr.toByteArray())))
->>>>>>> a99b9942
-									.hasPriority(recordWith().contractCreateResult(
-											resultWith().logs(
-													inOrder(
-															logWith()
-																	.longValue(INITIAL_AMOUNT)
-																	.withTopicsInOrder(
-																			List.of(
-																					eventSignatureOf("Transfer(address,address,uint256)"),
-																					parsedToByteString(0),
-																					parsedToByteString(ownerInfo.getAccountID().getAccountNum())
-																			)
-																	)
-													)
-											)
-									))
-									.logged();
-							final var getTransferRecord = getTxnRecord(TRANSFER_TX)
-<<<<<<< HEAD
-=======
-									.exposingTo(tr -> System.out.println(Bytes.of(tr.toByteArray())))
->>>>>>> a99b9942
-									.hasPriority(recordWith().contractCallResult(
-											resultWith().logs(
-													inOrder(
-															logWith()
-																	.longValue(AMOUNT)
-																	.withTopicsInOrder(
-																			List.of(
-																					eventSignatureOf("Transfer(address,address,uint256)"),
-																					parsedToByteString(ownerInfo.getAccountID().getAccountNum()),
-																					parsedToByteString(receiverInfo.getAccountID().getAccountNum())
-																			)
-																	)
-													)
-											)
-									))
-									.logged();
-							final var getApproveRecord = getTxnRecord(APPROVE_TX)
-<<<<<<< HEAD
-=======
-									.exposingTo(tr -> System.out.println(Bytes.of(tr.toByteArray())))
->>>>>>> a99b9942
-									.hasPriority(recordWith().contractCallResult(
-											resultWith().logs(
-													inOrder(
-															logWith()
-																	.longValue(AMOUNT)
-																	.withTopicsInOrder(
-																			List.of(
-																					eventSignatureOf("Approval(address,address,uint256)"),
-																					parsedToByteString(ownerInfo.getAccountID().getAccountNum()),
-																					parsedToByteString(receiverInfo.getAccountID().getAccountNum())
-																			)
-																	)
-													)
-											)
-									))
-									.logged();
-							final var getTransferFromRecord = getTxnRecord(TRANSFER_FROM_TX)
-<<<<<<< HEAD
-=======
-									.exposingTo(tr -> System.out.println(Bytes.of(tr.toByteArray())))
->>>>>>> a99b9942
-									.hasPriority(recordWith().contractCallResult(
-											resultWith().logs(
-													inOrder(
-															logWith()
-																	.longValue(AMOUNT)
-																	.withTopicsInOrder(
-																			List.of(
-																					eventSignatureOf("Transfer(address,address,uint256)"),
-																					parsedToByteString(ownerInfo.getAccountID().getAccountNum()),
-																					parsedToByteString(receiverInfo.getAccountID().getAccountNum())
-																			)
-																	),
-															logWith()
-																	.longValue(0)
-																	.withTopicsInOrder(
-																			List.of(
-																					eventSignatureOf("Approval(address,address,uint256)"),
-																					parsedToByteString(ownerInfo.getAccountID().getAccountNum()),
-																					parsedToByteString(receiverInfo.getAccountID().getAccountNum())
-																			)
-																	)
-													)
-											)
-									))
-									.logged();
-
-<<<<<<< HEAD
-							final var getNotEnoughBalanceTransferRecord = getTxnRecord(NOT_ENOUGH_BALANCE_TRANSFER_TX).logged();
-							final var transferMoreThanApprovedRecord = getTxnRecord(TRANSFER_MORE_THAN_APPROVED_FROM_TX).logged();
-
-							allRunFor(spec, transfer, notEnoughBalanceTransfer, approve, transferMoreThanApprovedFrom,
-									transferFrom, getCreateRecord, getTransferRecord, getApproveRecord, getTransferFromRecord,
-									getNotEnoughBalanceTransferRecord, transferMoreThanApprovedRecord
-							);
-=======
+									final var ownerInfo = spec.registry().getAccountInfo(OWNER);
+									final var receiverInfo = spec.registry().getAccountInfo(RECEIVER);
+									final var ownerContractId = ownerInfo.getContractAccountID();
+									final var receiverContractId = receiverInfo.getContractAccountID();
+
+									final var transferParams = new Object[]{receiverContractId, AMOUNT};
+									final var notEnoughBalanceTransferParams = new Object[]{receiverContractId, INITIAL_AMOUNT - AMOUNT + 1};
+									final var approveParams = new Object[]{receiverContractId, AMOUNT};
+									final var transferFromParams = new Object[]{ownerContractId, receiverContractId, AMOUNT};
+									final var transferMoreThanApprovedFromParams = new Object[]{ownerContractId, receiverContractId, AMOUNT + 1};
+
+									final var transfer = contractCall(CONTRACT, "transfer", transferParams
+									)
+											.payingWith(OWNER)
+											.via(TRANSFER_TX).scrambleTxnBody(tx -> {
+												System.out.println(" tx - " + Bytes.wrap(tx.toByteArray()));
+												return tx;
+											});
+
+									final var notEnoughBalanceTransfer = contractCall(CONTRACT, "transfer", notEnoughBalanceTransferParams
+									)
+											.payingWith(OWNER)
+											.hasKnownStatus(CONTRACT_REVERT_EXECUTED)
+											.via(NOT_ENOUGH_BALANCE_TRANSFER_TX)
+											.scrambleTxnBody(tx -> {
+												System.out.println(" tx - " + Bytes.wrap(tx.toByteArray()));
+												return tx;
+											});
+
+									final var approve = contractCall(CONTRACT, "approve", approveParams
+									)
+											.payingWith(OWNER).
+											via(APPROVE_TX)
+											.scrambleTxnBody(tx -> {
+												System.out.println(" tx - " + Bytes.wrap(tx.toByteArray()));
+												return tx;
+											});
+
+									final var transferFrom = contractCall(CONTRACT, "transferFrom", transferFromParams
+									)
+											.payingWith(RECEIVER)
+											.via(TRANSFER_FROM_TX)
+											.scrambleTxnBody(tx -> {
+												System.out.println(" tx - " + Bytes.wrap(tx.toByteArray()));
+												return tx;
+											});
+
+									final var transferMoreThanApprovedFrom = contractCall(CONTRACT,
+											"transferFrom", transferMoreThanApprovedFromParams
+									)
+											.payingWith(RECEIVER)
+											.hasKnownStatus(CONTRACT_REVERT_EXECUTED)
+											.via(TRANSFER_MORE_THAN_APPROVED_FROM_TX)
+											.scrambleTxnBody(tx -> {
+												System.out.println(" tx - " + Bytes.wrap(tx.toByteArray()));
+												return tx;
+											});
+
+									final var getCreateRecord = getTxnRecord(CREATE_TX)
+											.hasPriority(recordWith().contractCreateResult(
+													resultWith().logs(
+															inOrder(
+																	logWith()
+																			.longValue(INITIAL_AMOUNT)
+																			.withTopicsInOrder(
+																					List.of(
+																							eventSignatureOf("Transfer(address,address,uint256)"),
+																							parsedToByteString(0),
+																							parsedToByteString(ownerInfo.getAccountID().getAccountNum())
+																					)
+																			)
+															)
+													)
+											))
+											.logged();
+									final var getTransferRecord = getTxnRecord(TRANSFER_TX)
+											.exposingTo(tr -> System.out.println(Bytes.of(tr.toByteArray())))
+											.hasPriority(recordWith().contractCallResult(
+													resultWith().logs(
+															inOrder(
+																	logWith()
+																			.longValue(AMOUNT)
+																			.withTopicsInOrder(
+																					List.of(
+																							eventSignatureOf("Transfer(address,address,uint256)"),
+																							parsedToByteString(ownerInfo.getAccountID().getAccountNum()),
+																							parsedToByteString(receiverInfo.getAccountID().getAccountNum())
+																					)
+																			)
+															)
+													)
+											))
+											.logged();
+									final var getApproveRecord = getTxnRecord(APPROVE_TX)
+											.exposingTo(tr -> System.out.println(Bytes.of(tr.toByteArray())))
+											.hasPriority(recordWith().contractCallResult(
+													resultWith().logs(
+															inOrder(
+																	logWith()
+																			.longValue(AMOUNT)
+																			.withTopicsInOrder(
+																					List.of(
+																							eventSignatureOf("Approval(address,address,uint256)"),
+																							parsedToByteString(ownerInfo.getAccountID().getAccountNum()),
+																							parsedToByteString(receiverInfo.getAccountID().getAccountNum())
+																					)
+																			)
+															)
+													)
+											))
+											.logged();
+									final var getTransferFromRecord = getTxnRecord(TRANSFER_FROM_TX)
+											.exposingTo(tr -> System.out.println(Bytes.of(tr.toByteArray())))
+											.hasPriority(recordWith().contractCallResult(
+													resultWith().logs(
+															inOrder(
+																	logWith()
+																			.longValue(AMOUNT)
+																			.withTopicsInOrder(
+																					List.of(
+																							eventSignatureOf("Transfer(address,address,uint256)"),
+																							parsedToByteString(ownerInfo.getAccountID().getAccountNum()),
+																							parsedToByteString(receiverInfo.getAccountID().getAccountNum())
+																					)
+																			),
+																	logWith()
+																			.longValue(0)
+																			.withTopicsInOrder(
+																					List.of(
+																							eventSignatureOf("Approval(address,address,uint256)"),
+																							parsedToByteString(ownerInfo.getAccountID().getAccountNum()),
+																							parsedToByteString(receiverInfo.getAccountID().getAccountNum())
+																					)
+																			)
+															)
+													)
+											))
+											.logged();
+
 							final var getNotEnoughBalanceTransferRecord = getTxnRecord(NOT_ENOUGH_BALANCE_TRANSFER_TX).exposingTo(tr -> System.out.println(Bytes.of(tr.toByteArray())));
 							final var transferMoreThanApprovedRecord = getTxnRecord(TRANSFER_MORE_THAN_APPROVED_FROM_TX).exposingTo(tr -> System.out.println(Bytes.of(tr.toByteArray())));
 
 							allRunFor(spec, transfer, notEnoughBalanceTransfer, approve, transferMoreThanApprovedFrom, transferFrom, getCreateRecord, getTransferRecord, getApproveRecord, getTransferFromRecord, getNotEnoughBalanceTransferRecord, transferMoreThanApprovedRecord);
->>>>>>> a99b9942
 						})
 				);
 	}
