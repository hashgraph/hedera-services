--- conflicted
+++ resolved
@@ -1314,21 +1314,24 @@
     }
 
     public static Tuple accountAmount(final AccountID account, final Long amount) {
-<<<<<<< HEAD
+//        return Tuple.of(HapiParserUtil.asHeadlongAddress(asAddress(account)), amount);
+
         final byte[] account32 =
                 account.getAlias().isEmpty()
                         ? getAddressWithFilledEmptyBytes(asAddress(account))
                         : getAddressWithFilledEmptyBytes(account.getAlias().toByteArray());
 
         return Tuple.of(account32, amount);
-=======
-        return Tuple.of(HapiParserUtil.asHeadlongAddress(asAddress(account)), amount);
->>>>>>> 57e7f7dc
     }
 
     public static Tuple nftTransfer(
             final AccountID sender, final AccountID receiver, final Long serialNumber) {
-<<<<<<< HEAD
+
+//        return Tuple.of(
+//            HapiParserUtil.asHeadlongAddress(asAddress(sender)),
+//            HapiParserUtil.asHeadlongAddress(asAddress(receiver)),
+//            serialNumber);
+
         final byte[] account32 = getAddressWithFilledEmptyBytes(asAddress(sender));
         final byte[] receiver32 =
                 receiver.getAlias().isEmpty()
@@ -1336,12 +1339,6 @@
                         : getAddressWithFilledEmptyBytes(receiver.getAlias().toByteArray());
 
         return Tuple.of(account32, receiver32, serialNumber);
-=======
-        return Tuple.of(
-                HapiParserUtil.asHeadlongAddress(asAddress(sender)),
-                HapiParserUtil.asHeadlongAddress(asAddress(receiver)),
-                serialNumber);
->>>>>>> 57e7f7dc
     }
 
     public static List<HapiSpecOperation> convertHapiCallsToEthereumCalls(
