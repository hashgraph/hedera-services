package com.hedera.services.bdd.spec.queries.token;

/*-
 * ‌
 * Hedera Services Test Clients
 * ​
 * Copyright (C) 2018 - 2021 Hedera Hashgraph, LLC
 * ​
 * Licensed under the Apache License, Version 2.0 (the "License");
 * you may not use this file except in compliance with the License.
 * You may obtain a copy of the License at
 * 
 *      http://www.apache.org/licenses/LICENSE-2.0
 * 
 * Unless required by applicable law or agreed to in writing, software
 * distributed under the License is distributed on an "AS IS" BASIS,
 * WITHOUT WARRANTIES OR CONDITIONS OF ANY KIND, either express or implied.
 * See the License for the specific language governing permissions and
 * limitations under the License.
 * ‍
 */

import com.google.common.base.MoreObjects;
import com.hedera.services.bdd.spec.HapiApiSpec;
import com.hedera.services.bdd.spec.infrastructure.HapiSpecRegistry;
import com.hedera.services.bdd.spec.queries.HapiQueryOp;
import com.hedera.services.bdd.spec.transactions.TxnUtils;
import com.hederahashgraph.api.proto.java.HederaFunctionality;
import com.hederahashgraph.api.proto.java.Query;
import com.hederahashgraph.api.proto.java.Response;
import com.hederahashgraph.api.proto.java.Timestamp;
import com.hederahashgraph.api.proto.java.TokenFreezeStatus;
import com.hederahashgraph.api.proto.java.TokenGetInfoQuery;
import com.hederahashgraph.api.proto.java.TokenKycStatus;
import com.hederahashgraph.api.proto.java.TokenSupplyType;
import com.hederahashgraph.api.proto.java.TokenType;
import com.hederahashgraph.api.proto.java.Transaction;
import org.apache.logging.log4j.LogManager;
import org.apache.logging.log4j.Logger;
import org.junit.Assert;
import proto.CustomFeesOuterClass;

import java.util.ArrayList;
import java.util.List;
import java.util.Optional;
import java.util.OptionalInt;
import java.util.OptionalLong;
import java.util.function.BiConsumer;
import java.util.function.BiFunction;

import static com.hedera.services.bdd.spec.queries.QueryUtils.answerCostHeader;
import static com.hedera.services.bdd.spec.queries.QueryUtils.answerHeader;

public class HapiGetTokenInfo extends HapiQueryOp<HapiGetTokenInfo> {
	private static final Logger log = LogManager.getLogger(HapiGetTokenInfo.class);

	String token;

	public HapiGetTokenInfo(String token) {
		this.token = token;
	}

	Optional<TokenType> expectedTokenType = Optional.empty();
	Optional<TokenSupplyType> expectedSupplyType = Optional.empty();
	OptionalInt expectedDecimals = OptionalInt.empty();
	OptionalLong expectedTotalSupply = OptionalLong.empty();
	OptionalLong expectedMaxSupply = OptionalLong.empty();
	Optional<String> expectedMemo = Optional.empty();
	Optional<String> expectedId = Optional.empty();
	Optional<String> expectedSymbol = Optional.empty();
	Optional<String> expectedName = Optional.empty();
	Optional<String> expectedTreasury = Optional.empty();
	Optional<String> expectedAdminKey = Optional.empty();
	Optional<String> expectedKycKey = Optional.empty();
	Optional<String> expectedFreezeKey = Optional.empty();
	Optional<String> expectedSupplyKey = Optional.empty();
	Optional<String> expectedWipeKey = Optional.empty();
	Optional<String> expectedCustomFeeKey = Optional.empty();
	Optional<Boolean> expectedDeletion = Optional.empty();
	Optional<TokenKycStatus> expectedKycDefault = Optional.empty();
	Optional<TokenFreezeStatus> expectedFreezeDefault = Optional.empty();
	Optional<String> expectedAutoRenewAccount = Optional.empty();
	OptionalLong expectedAutoRenewPeriod = OptionalLong.empty();
	Optional<Boolean> expectedExpiry = Optional.empty();
	List<BiConsumer<HapiApiSpec, CustomFeesOuterClass.CustomFees>> expectedFees = new ArrayList<>();

	@Override
	public HederaFunctionality type() {
		return HederaFunctionality.TokenGetInfo;
	}

	@Override
	protected HapiGetTokenInfo self() {
		return this;
	}

	public HapiGetTokenInfo hasTokenType(TokenType t) {
		expectedTokenType = Optional.of(t);
		return this;
	}

	public HapiGetTokenInfo hasSupplyType(TokenSupplyType t) {
		expectedSupplyType = Optional.of(t);
		return this;
	}

	public HapiGetTokenInfo hasFreezeDefault(TokenFreezeStatus s) {
		expectedFreezeDefault = Optional.of(s);
		return this;
	}

	public HapiGetTokenInfo hasKycDefault(TokenKycStatus s) {
		expectedKycDefault = Optional.of(s);
		return this;
	}

	public HapiGetTokenInfo hasDecimals(int d) {
		expectedDecimals = OptionalInt.of(d);
		return this;
	}

	public HapiGetTokenInfo hasMaxSupply(long amount) {
		expectedMaxSupply = OptionalLong.of(amount);
		return this;
	}

	public HapiGetTokenInfo hasTotalSupply(long amount) {
		expectedTotalSupply = OptionalLong.of(amount);
		return this;
	}

	public HapiGetTokenInfo hasRegisteredId(String token) {
		expectedId = Optional.of(token);
		return this;
	}

	public HapiGetTokenInfo hasEntityMemo(String memo) {
		expectedMemo = Optional.of(memo);
		return this;
	}

	public HapiGetTokenInfo hasAutoRenewPeriod(Long renewPeriod) {
		expectedAutoRenewPeriod = OptionalLong.of(renewPeriod);
		return this;
	}

	public HapiGetTokenInfo hasAutoRenewAccount(String account) {
		expectedAutoRenewAccount = Optional.of(account);
		return this;
	}

	public HapiGetTokenInfo hasValidExpiry() {
		expectedExpiry = Optional.of(true);
		return this;
	}

	public HapiGetTokenInfo hasSymbol(String token) {
		expectedSymbol = Optional.of(token);
		return this;
	}

	public HapiGetTokenInfo hasName(String name) {
		expectedName = Optional.of(name);
		return this;
	}

	public HapiGetTokenInfo hasTreasury(String name) {
		expectedTreasury = Optional.of(name);
		return this;
	}

	public HapiGetTokenInfo hasFreezeKey(String name) {
		expectedFreezeKey = Optional.of(name);
		return this;
	}

	public HapiGetTokenInfo hasAdminKey(String name) {
		expectedAdminKey = Optional.of(name);
		return this;
	}

	public HapiGetTokenInfo hasKycKey(String name) {
		expectedKycKey = Optional.of(name);
		return this;
	}

	public HapiGetTokenInfo hasSupplyKey(String name) {
		expectedSupplyKey = Optional.of(name);
		return this;
	}

	public HapiGetTokenInfo hasWipeKey(String name) {
		expectedWipeKey = Optional.of(name);
		return this;
	}
<<<<<<< HEAD

=======
	public HapiGetTokenInfo hasCustomFeeKey(String name) {
		expectedCustomFeeKey = Optional.of(name);
		return this;
	}
>>>>>>> 09d57eb1
	public HapiGetTokenInfo isDeleted() {
		expectedDeletion = Optional.of(Boolean.TRUE);
		return this;
	}

	public HapiGetTokenInfo isNotDeleted() {
		expectedDeletion = Optional.of(Boolean.FALSE);
		return this;
	}
	public HapiGetTokenInfo hasCustom(BiConsumer<HapiApiSpec, CustomFeesOuterClass.CustomFees> feeAssertion) {
		expectedFees.add(feeAssertion);
		return this;
	}

	@Override
	protected void assertExpectationsGiven(HapiApiSpec spec) throws Throwable {
		var actualInfo = response.getTokenGetInfo().getTokenInfo();

		expectedTokenType.ifPresent(tokenType -> Assert.assertEquals(
				"Wrong token type!",
				tokenType,
				actualInfo.getTokenType()
		));

		expectedSupplyType.ifPresent(supplyType -> Assert.assertEquals(
				"Wrong supply type!",
				supplyType,
				actualInfo.getSupplyType()
		));

		if (expectedSymbol.isPresent()) {
			Assert.assertEquals(
					"Wrong symbol!",
					expectedSymbol.get(),
					actualInfo.getSymbol());
		}

		if (expectedName.isPresent()) {
			Assert.assertEquals(
					"Wrong name!",
					expectedName.get(),
					actualInfo.getName());
		}

		if (expectedAutoRenewAccount.isPresent()) {
			var id = TxnUtils.asId(expectedAutoRenewAccount.get(), spec);
			Assert.assertEquals(
					"Wrong auto renew account!",
					id,
					actualInfo.getAutoRenewAccount());
		}

		if (expectedAutoRenewPeriod.isPresent()) {
			Assert.assertEquals(
					"Wrong auto renew period!",
					expectedAutoRenewPeriod.getAsLong(),
					actualInfo.getAutoRenewPeriod().getSeconds());
		}

		if (expectedMaxSupply.isPresent()) {
			Assert.assertEquals(
					"Wrong max supply!",
					expectedMaxSupply.getAsLong(),
					actualInfo.getMaxSupply()
			);
		}

		if (expectedTotalSupply.isPresent()) {
			Assert.assertEquals(
					"Wrong total supply!",
					expectedTotalSupply.getAsLong(),
					actualInfo.getTotalSupply());
		}

		if (expectedDecimals.isPresent()) {
			Assert.assertEquals(
					"Wrong decimals!",
					expectedDecimals.getAsInt(),
					actualInfo.getDecimals());
		}

		if (expectedTreasury.isPresent()) {
			var id = TxnUtils.asId(expectedTreasury.get(), spec);
			Assert.assertEquals(
					"Wrong treasury account!",
					id,
					actualInfo.getTreasury());
		}

		final var actualFees = actualInfo.getCustomFees();
		for (var expectedFee : expectedFees) {
			expectedFee.accept(spec, actualFees);
		}

		expectedMemo.ifPresent(s -> Assert.assertEquals(
				"Wrong memo!",
				s,
				actualInfo.getMemo()));

		var registry = spec.registry();
		assertFor(
				actualInfo.getTokenId(),
				expectedId,
				(n, r) -> r.getTokenID(n),
				"Wrong token id!",
				registry);
		assertFor(
				actualInfo.getExpiry(),
				expectedExpiry,
				(n, r) -> Timestamp.newBuilder().setSeconds(r.getExpiry(token)).build(),
				"Wrong token expiry!",
				registry);
		assertFor(
				actualInfo.getFreezeKey(),
				expectedFreezeKey,
				(n, r) -> r.getFreezeKey(n),
				"Wrong token freeze key!",
				registry);
		assertFor(
				actualInfo.getAdminKey(),
				expectedAdminKey,
				(n, r) -> r.getAdminKey(n),
				"Wrong token admin key!",
				registry);

		assertFor(
				actualInfo.getWipeKey(),
				expectedWipeKey,
				(n, r) -> r.getWipeKey(n),
				"Wrong token wipe key!",
				registry);

		assertFor(
				actualInfo.getCustomFeesKey(),
				expectedCustomFeeKey,
				(n, r) -> r.getKey(n),
				"Wrong custom fees key!",
				registry);

		assertFor(
				actualInfo.getKycKey(),
				expectedKycKey,
				(n, r) -> r.getKycKey(n),
				"Wrong token KYC key!",
				registry);
		assertFor(
				actualInfo.getSupplyKey(),
				expectedSupplyKey,
				(n, r) -> r.getSupplyKey(n),
				"Wrong token supply key!",
				registry);
	}

	private <T, R> void assertFor(
			R actual,
			Optional<T> possible,
			BiFunction<T, HapiSpecRegistry, R> expectedFn,
			String error,
			HapiSpecRegistry registry
	) {
		if (possible.isPresent()) {
			var expected = expectedFn.apply(possible.get(), registry);
			Assert.assertEquals(error, expected, actual);
		}
	}

	@Override
	protected void submitWith(HapiApiSpec spec, Transaction payment) {
		Query query = getTokenInfoQuery(spec, payment, false);
		response = spec.clients().getTokenSvcStub(targetNodeFor(spec), useTls).getTokenInfo(query);
		if (verboseLoggingOn) {
			log.info("Info for '" + token + "': " + response.getTokenGetInfo().getTokenInfo());
		}
	}

	@Override
	protected long lookupCostWith(HapiApiSpec spec, Transaction payment) throws Throwable {
		Query query = getTokenInfoQuery(spec, payment, true);
		Response response = spec.clients().getTokenSvcStub(targetNodeFor(spec), useTls).getTokenInfo(query);
		return costFrom(response);
	}

	private Query getTokenInfoQuery(HapiApiSpec spec, Transaction payment, boolean costOnly) {
		var id = TxnUtils.asTokenId(token, spec);
		TokenGetInfoQuery getTokenQuery = TokenGetInfoQuery.newBuilder()
				.setHeader(costOnly ? answerCostHeader(payment) : answerHeader(payment))
				.setToken(id)
				.build();
		return Query.newBuilder().setTokenGetInfo(getTokenQuery).build();
	}

	@Override
	protected boolean needsPayment() {
		return true;
	}

	@Override
	protected MoreObjects.ToStringHelper toStringHelper() {
		return MoreObjects.toStringHelper(this).add("token", token);
	}
}<|MERGE_RESOLUTION|>--- conflicted
+++ resolved
@@ -193,14 +193,12 @@
 		expectedWipeKey = Optional.of(name);
 		return this;
 	}
-<<<<<<< HEAD
-
-=======
+
 	public HapiGetTokenInfo hasCustomFeeKey(String name) {
 		expectedCustomFeeKey = Optional.of(name);
 		return this;
 	}
->>>>>>> 09d57eb1
+
 	public HapiGetTokenInfo isDeleted() {
 		expectedDeletion = Optional.of(Boolean.TRUE);
 		return this;
@@ -210,6 +208,7 @@
 		expectedDeletion = Optional.of(Boolean.FALSE);
 		return this;
 	}
+
 	public HapiGetTokenInfo hasCustom(BiConsumer<HapiApiSpec, CustomFeesOuterClass.CustomFees> feeAssertion) {
 		expectedFees.add(feeAssertion);
 		return this;
@@ -346,6 +345,7 @@
 				(n, r) -> r.getKycKey(n),
 				"Wrong token KYC key!",
 				registry);
+
 		assertFor(
 				actualInfo.getSupplyKey(),
 				expectedSupplyKey,
