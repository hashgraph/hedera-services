package com.hedera.services.bdd.suites.contract;

/*-
 * ‌
 * Hedera Services Test Clients
 * ​
 * Copyright (C) 2018 - 2021 Hedera Hashgraph, LLC
 * ​
 * Licensed under the Apache License, Version 2.0 (the "License");
 * you may not use this file except in compliance with the License.
 * You may obtain a copy of the License at
 *
 *      http://www.apache.org/licenses/LICENSE-2.0
 *
 * Unless required by applicable law or agreed to in writing, software
 * distributed under the License is distributed on an "AS IS" BASIS,
 * WITHOUT WARRANTIES OR CONDITIONS OF ANY KIND, either express or implied.
 * See the License for the specific language governing permissions and
 * limitations under the License.
 * ‍
 */

import com.google.common.primitives.Ints;
import com.google.common.primitives.Longs;
import com.google.protobuf.ByteString;
import com.hederahashgraph.api.proto.java.AccountAmount;
import com.hederahashgraph.api.proto.java.AccountID;
import com.hederahashgraph.api.proto.java.ContractID;
import com.hederahashgraph.api.proto.java.Key;
import com.hederahashgraph.api.proto.java.NftTransfer;
import com.hederahashgraph.api.proto.java.TokenID;
import com.swirlds.common.CommonUtils;
import org.apache.tuweni.bytes.Bytes;
import org.apache.tuweni.bytes.Bytes32;
import org.hyperledger.besu.crypto.Hash;
import org.json.JSONArray;
import org.json.JSONObject;
import org.json.JSONTokener;

import java.io.File;
import java.io.FileInputStream;
import java.io.IOException;
import java.nio.file.Files;
import java.nio.file.Path;
import java.util.stream.IntStream;

<<<<<<< HEAD
import static com.hedera.services.bdd.suites.contract.Utils.FunctionType.CONSTRUCTOR;
=======
import static com.hedera.services.bdd.spec.HapiPropertySource.asDotDelimitedLongArray;
import static com.swirlds.common.CommonUtils.unhex;
>>>>>>> a99b9942
import static java.lang.System.arraycopy;
import static org.apache.commons.lang3.StringUtils.EMPTY;

public class Utils {
<<<<<<< HEAD
	public static final String RESOURCE_PATH = "src/main/resource/contract/contracts/%1$s/%1$s";

=======
>>>>>>> a99b9942
	public static ByteString eventSignatureOf(String event) {
		return ByteString.copyFrom(Hash.keccak256(
				Bytes.wrap(event.getBytes())).toArray());
	}

	public static ByteString parsedToByteString(long n) {
		return ByteString.copyFrom(Bytes32.fromHexStringLenient(Long.toHexString(n)).toArray());
	}

	public static byte[] asAddress(final TokenID id) {
		return asSolidityAddress((int) id.getShardNum(), id.getRealmNum(), id.getTokenNum());
	}

	public static byte[] asAddress(final AccountID id) {
		return asSolidityAddress((int) id.getShardNum(), id.getRealmNum(), id.getAccountNum());
	}

	public static byte[] asAddress(final ContractID id) {
		return asSolidityAddress((int) id.getShardNum(), id.getRealmNum(), id.getContractNum());
	}

	public static byte[] asSolidityAddress(final int shard, final long realm, final long num) {
		final byte[] solidityAddress = new byte[20];

		arraycopy(Ints.toByteArray(shard), 0, solidityAddress, 0, 4);
		arraycopy(Longs.toByteArray(realm), 0, solidityAddress, 4, 8);
		arraycopy(Longs.toByteArray(num), 0, solidityAddress, 12, 8);

		return solidityAddress;
	}

	public static ByteString extractByteCode(String path) {
		try {
			final var bytes = Files.readAllBytes(Path.of(path));
			return ByteString.copyFrom(bytes);
		} catch (IOException e) {
			e.printStackTrace();
			return ByteString.EMPTY;
		}
	}

<<<<<<< HEAD
	public static String getABIFor(final FunctionType type, final String functionName, String contractName) {
		final var path = getResourcePath(contractName, ".json");
		var ABI = EMPTY;
		try (final var input = new FileInputStream(path)) {
			final var array = new JSONArray(new JSONTokener(input));
			ABI = IntStream
					.range(0, array.length())
					.mapToObj(array::getJSONObject)
					.filter(object -> type == CONSTRUCTOR
							? object.getString("type").equals(type.toString().toLowerCase())
							: object.getString("type").equals(type.toString().toLowerCase()) && object.getString("name").equals(functionName))
					.map(JSONObject::toString)
					.findFirst()
					.orElseThrow(() -> new IllegalArgumentException("No such function found: " + functionName));
		} catch (IOException e) {
			e.getStackTrace();
		}
		return ABI;
	}

	public static String getResourcePath(final String resourceName, final String extension) {
		final var path = String.format(RESOURCE_PATH + extension, resourceName);
		final var file = new File(path);
		if (!file.exists()) {
			throw new IllegalArgumentException("Invalid argument: " + path.substring(path.lastIndexOf('/') + 1));
		}
		return path;
	}

	public enum FunctionType {CONSTRUCTOR, FUNCTION}
=======
	public static TokenID asToken(String v) {
		long[] nativeParts = asDotDelimitedLongArray(v);
		return TokenID.newBuilder()
				.setShardNum(nativeParts[0])
				.setRealmNum(nativeParts[1])
				.setTokenNum(nativeParts[2])
				.build();
	}

	public static AccountAmount aaWith(final AccountID account, final long amount) {
		return AccountAmount.newBuilder()
				.setAccountID(account)
				.setAmount(amount)
				.build();
	}

	public static AccountAmount aaWith(final ByteString evmAddress, final long amount) {
		return AccountAmount.newBuilder()
				.setAccountID(accountId(evmAddress))
				.setAmount(amount)
				.build();
	}

	public static AccountAmount aaWith(final String hexedEvmAddress, final long amount) {
		return AccountAmount.newBuilder()
				.setAccountID(accountId(hexedEvmAddress))
				.setAmount(amount)
				.build();
	}

	public static NftTransfer ocWith(final AccountID from, final AccountID to, final long serialNo) {
		return NftTransfer.newBuilder()
				.setSenderAccountID(from)
				.setReceiverAccountID(to)
				.setSerialNumber(serialNo)
				.build();
	}

	public static AccountID accountId(final String hexedEvmAddress) {
		return AccountID.newBuilder().setAlias(ByteString.copyFrom(unhex(hexedEvmAddress))).build();
	}

	public static AccountID accountId(final ByteString evmAddress) {
		return AccountID.newBuilder().setAlias(evmAddress).build();
	}

	public static Key aliasContractIdKey(final String hexedEvmAddress) {
		return Key.newBuilder()
				.setContractID(ContractID.newBuilder()
						.setEvmAddress(ByteString.copyFrom(CommonUtils.unhex(hexedEvmAddress)))
				).build();
	}

	public static Key aliasDelegateContractKey(final String hexedEvmAddress) {
		return Key.newBuilder()
				.setDelegatableContractId(ContractID.newBuilder()
						.setEvmAddress(ByteString.copyFrom(CommonUtils.unhex(hexedEvmAddress)))
				).build();
	}
>>>>>>> a99b9942
}<|MERGE_RESOLUTION|>--- conflicted
+++ resolved
@@ -44,21 +44,15 @@
 import java.nio.file.Path;
 import java.util.stream.IntStream;
 
-<<<<<<< HEAD
-import static com.hedera.services.bdd.suites.contract.Utils.FunctionType.CONSTRUCTOR;
-=======
 import static com.hedera.services.bdd.spec.HapiPropertySource.asDotDelimitedLongArray;
 import static com.swirlds.common.CommonUtils.unhex;
->>>>>>> a99b9942
+import static com.hedera.services.bdd.suites.contract.Utils.FunctionType.CONSTRUCTOR;
 import static java.lang.System.arraycopy;
 import static org.apache.commons.lang3.StringUtils.EMPTY;
 
 public class Utils {
-<<<<<<< HEAD
 	public static final String RESOURCE_PATH = "src/main/resource/contract/contracts/%1$s/%1$s";
 
-=======
->>>>>>> a99b9942
 	public static ByteString eventSignatureOf(String event) {
 		return ByteString.copyFrom(Hash.keccak256(
 				Bytes.wrap(event.getBytes())).toArray());
@@ -100,7 +94,6 @@
 		}
 	}
 
-<<<<<<< HEAD
 	public static String getABIFor(final FunctionType type, final String functionName, String contractName) {
 		final var path = getResourcePath(contractName, ".json");
 		var ABI = EMPTY;
@@ -131,7 +124,7 @@
 	}
 
 	public enum FunctionType {CONSTRUCTOR, FUNCTION}
-=======
+
 	public static TokenID asToken(String v) {
 		long[] nativeParts = asDotDelimitedLongArray(v);
 		return TokenID.newBuilder()
@@ -191,5 +184,4 @@
 						.setEvmAddress(ByteString.copyFrom(CommonUtils.unhex(hexedEvmAddress)))
 				).build();
 	}
->>>>>>> a99b9942
 }