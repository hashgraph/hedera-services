package com.hedera.services.bdd.suites.ethereum;

/*-
 * ‌
 * Hedera Services Test Clients
 * ​
 * Copyright (C) 2018 - 2022 Hedera Hashgraph, LLC
 * ​
 * Licensed under the Apache License, Version 2.0 (the "License");
 * you may not use this file except in compliance with the License.
 * You may obtain a copy of the License at
 *
 *      http://www.apache.org/licenses/LICENSE-2.0
 *
 * Unless required by applicable law or agreed to in writing, software
 * distributed under the License is distributed on an "AS IS" BASIS,
 * WITHOUT WARRANTIES OR CONDITIONS OF ANY KIND, either express or implied.
 * See the License for the specific language governing permissions and
 * limitations under the License.
 * ‍
 */

import com.google.common.io.Files;
import com.google.protobuf.ByteString;
import com.hedera.services.bdd.spec.HapiApiSpec;
import com.hedera.services.bdd.spec.assertions.ContractInfoAsserts;
import com.hedera.services.bdd.spec.assertions.SomeFungibleTransfers;
import com.hedera.services.bdd.spec.assertions.TransactionRecordAsserts;
import com.hedera.services.bdd.spec.queries.meta.HapiGetTxnRecord;
import com.hedera.services.bdd.suites.HapiApiSuite;
import com.hedera.services.bdd.suites.contract.Utils;
import com.hedera.services.bdd.suites.utils.contracts.precompile.HTSPrecompileResult;
import com.hedera.services.ethereum.EthTxData;
import com.hederahashgraph.api.proto.java.ContractFunctionResult;
import com.hederahashgraph.api.proto.java.ResponseCodeEnum;
import com.hederahashgraph.api.proto.java.TokenID;
import com.hederahashgraph.api.proto.java.TokenSupplyType;
import com.hederahashgraph.api.proto.java.TokenType;
import org.apache.logging.log4j.LogManager;
import org.apache.logging.log4j.Logger;
<<<<<<< HEAD
import org.junit.jupiter.api.Assertions;

import java.math.BigInteger;
=======
import org.bouncycastle.util.encoders.Hex;
import org.junit.jupiter.api.Assertions;

import java.io.File;
import java.util.Arrays;
>>>>>>> f8c9546a
import java.util.List;
import java.util.OptionalLong;
import java.util.concurrent.atomic.AtomicLong;
import java.util.concurrent.atomic.AtomicReference;
import java.util.stream.Stream;

import static com.hedera.services.bdd.spec.HapiApiSpec.defaultHapiSpec;
import static com.hedera.services.bdd.spec.HapiPropertySource.asDotDelimitedLongArray;
import static com.hedera.services.bdd.spec.HapiPropertySource.asHexedSolidityAddress;
import static com.hedera.services.bdd.spec.HapiPropertySource.asTokenString;
import static com.hedera.services.bdd.spec.assertions.AccountInfoAsserts.accountWith;
import static com.hedera.services.bdd.spec.assertions.AccountInfoAsserts.changeFromSnapshot;
import static com.hedera.services.bdd.spec.assertions.AssertUtils.inOrder;
import static com.hedera.services.bdd.spec.assertions.ContractFnResultAsserts.resultWith;
import static com.hedera.services.bdd.spec.assertions.TransactionRecordAsserts.recordWith;
import static com.hedera.services.bdd.spec.keys.KeyFactory.KeyType.THRESHOLD;
import static com.hedera.services.bdd.spec.keys.KeyShape.sigs;
import static com.hedera.services.bdd.spec.keys.SigControl.ON;
import static com.hedera.services.bdd.spec.queries.QueryVerbs.getAccountBalance;
import static com.hedera.services.bdd.spec.queries.QueryVerbs.getAliasedAccountBalance;
import static com.hedera.services.bdd.spec.queries.QueryVerbs.getAliasedAccountInfo;
import static com.hedera.services.bdd.spec.queries.QueryVerbs.getContractBytecode;
import static com.hedera.services.bdd.spec.queries.QueryVerbs.getContractInfo;
import static com.hedera.services.bdd.spec.queries.QueryVerbs.getTokenInfo;
import static com.hedera.services.bdd.spec.queries.QueryVerbs.getTxnRecord;
import static com.hedera.services.bdd.spec.transactions.TxnVerbs.contractCall;
import static com.hedera.services.bdd.spec.transactions.TxnVerbs.contractCreate;
import static com.hedera.services.bdd.spec.transactions.TxnVerbs.cryptoCreate;
import static com.hedera.services.bdd.spec.transactions.TxnVerbs.cryptoTransfer;
import static com.hedera.services.bdd.spec.transactions.TxnVerbs.cryptoUpdate;
import static com.hedera.services.bdd.spec.transactions.TxnVerbs.cryptoUpdateAliased;
import static com.hedera.services.bdd.spec.transactions.TxnVerbs.ethereumCall;
import static com.hedera.services.bdd.spec.transactions.TxnVerbs.ethereumCallWithFunctionAbi;
import static com.hedera.services.bdd.spec.transactions.TxnVerbs.ethereumContractCreate;
import static com.hedera.services.bdd.spec.transactions.TxnVerbs.tokenAssociate;
import static com.hedera.services.bdd.spec.transactions.TxnVerbs.ethereumCryptoTransfer;
import static com.hedera.services.bdd.spec.transactions.TxnVerbs.tokenCreate;
import static com.hedera.services.bdd.spec.transactions.TxnVerbs.uploadInitCode;
import static com.hedera.services.bdd.spec.transactions.contract.HapiEthereumCall.ETH_HASH_KEY;
import static com.hedera.services.bdd.spec.transactions.crypto.HapiCryptoTransfer.tinyBarsFromAccountToAlias;
import static com.hedera.services.bdd.spec.transactions.token.CustomFeeTests.fixedHbarFeeInSchedule;
import static com.hedera.services.bdd.spec.transactions.token.CustomFeeTests.fixedHtsFeeInSchedule;
import static com.hedera.services.bdd.spec.transactions.token.CustomFeeTests.fractionalFeeInSchedule;
import static com.hedera.services.bdd.spec.transactions.token.TokenMovement.moving;
import static com.hedera.services.bdd.spec.utilops.CustomSpecAssert.allRunFor;
import static com.hedera.services.bdd.spec.utilops.UtilVerbs.accountAmount;
import static com.hedera.services.bdd.spec.utilops.UtilVerbs.balanceSnapshot;
import static com.hedera.services.bdd.spec.utilops.UtilVerbs.childRecordsCheck;
import static com.hedera.services.bdd.spec.utilops.UtilVerbs.newKeyNamed;
import static com.hedera.services.bdd.spec.utilops.UtilVerbs.sourcing;
import static com.hedera.services.bdd.spec.utilops.UtilVerbs.tokenTransferList;
import static com.hedera.services.bdd.spec.utilops.UtilVerbs.uploadDefaultFeeSchedules;
import static com.hedera.services.bdd.spec.utilops.UtilVerbs.withOpContext;
import static com.hedera.services.bdd.suites.contract.Utils.asAddress;
import static com.hedera.services.bdd.suites.contract.Utils.getABIFor;
import static com.hedera.services.bdd.suites.contract.Utils.getResourcePath;
import static com.hedera.services.bdd.suites.utils.contracts.precompile.HTSPrecompileResult.htsPrecompileResult;
import static com.hederahashgraph.api.proto.java.ResponseCodeEnum.INVALID_ACCOUNT_ID;
import static com.hederahashgraph.api.proto.java.ResponseCodeEnum.INVALID_ETHEREUM_TRANSACTION;
import static com.hederahashgraph.api.proto.java.ResponseCodeEnum.SUCCESS;
import static org.junit.jupiter.api.Assertions.assertEquals;

public class EthereumSuite extends HapiApiSuite {

	private static final Logger log = LogManager.getLogger(EthereumSuite.class);
	private static final long depositAmount = 20_000L;
	private static final String PAY_RECEIVABLE_CONTRACT = "PayReceivable";
	private static final String HELLO_WORLD_MINT_CONTRACT = "HelloWorldMint";
	private static final long GAS_LIMIT = 1_000_000;

	public static final String ERC20_CONTRACT = "ERC20Contract";

	private static final String FUNGIBLE_TOKEN = "fungibleToken";

	public static void main(String... args) {
		new EthereumSuite().runSuiteSync();
	}

	@Override
	public List<HapiApiSpec> getSpecsInSuite() {
		return Stream.concat(
				feePaymentMatrix().stream(),
				Stream.of(
						invalidTxData(),
						ETX_010_transferToCryptoAccountSucceeds(),
						ETX_012_precompileCallSucceedsWhenNeededSignatureInEthTxn(),
						ETX_013_precompileCallSucceedsWhenNeededSignatureInHederaTxn(),
						ETX_014_contractCreateInheritsSignerProperties(),
						invalidNonceEthereumTxFails(),
						ETX_026_accountWithoutAliasCannotMakeEthTxns(),
						ETX_009_callsToTokenAddresses(),
<<<<<<< HEAD
						ETX_008_contractCreateExecutesWithExpectedRecord(),
						ETX_007_fungibleTokenCreateWithFeesHappyPath()
=======
						ETX_SVC_003_contractGetBytecodeQueryReturnsDeployedCode()
>>>>>>> f8c9546a
				)).toList();
	}

	HapiApiSpec ETX_010_transferToCryptoAccountSucceeds() {
		String RECEIVER = "RECEIVER";
		final String aliasBalanceSnapshot = "aliasBalance";
		return defaultHapiSpec("ETX_010_transferToCryptoAccountSucceeds")
				.given(
						newKeyNamed(SECP_256K1_SOURCE_KEY).shape(SECP_256K1_SHAPE),
						cryptoCreate(RECEIVER)
								.balance(0L),
						cryptoCreate(RELAYER).balance(6 * ONE_MILLION_HBARS),
						cryptoTransfer(tinyBarsFromAccountToAlias(GENESIS, SECP_256K1_SOURCE_KEY, ONE_HUNDRED_HBARS))
								.via("autoAccount"),
						getTxnRecord("autoAccount").andAllChildRecords()
				).when(
						balanceSnapshot(aliasBalanceSnapshot, SECP_256K1_SOURCE_KEY).accountIsAlias(),
						ethereumCryptoTransfer(RECEIVER, FIVE_HBARS)
								.type(EthTxData.EthTransactionType.EIP1559)
								.signingWith(SECP_256K1_SOURCE_KEY)
								.payingWith(RELAYER)
								.nonce(0)
								.maxFeePerGas(0L)
								.maxGasAllowance(FIVE_HBARS)
								.gasLimit(2_000_000L)
								.via("payTxn")
								.hasKnownStatus(SUCCESS)
				).then(
						withOpContext((spec, opLog) -> allRunFor(spec, getTxnRecord("payTxn")
								.logged()
								.hasPriority(recordWith()
										.status(SUCCESS)
										.contractCallResult(
												resultWith()
														.logs(inOrder())
														.senderId(spec.registry().getAccountID(
																spec.registry().aliasIdFor(SECP_256K1_SOURCE_KEY)
																		.getAlias().toStringUtf8())))
										.ethereumHash(ByteString.copyFrom(spec.registry().getBytes(ETH_HASH_KEY)))))),
						getAliasedAccountInfo(SECP_256K1_SOURCE_KEY)
								.has(accountWith().nonce(1L)),
						getAccountBalance(RECEIVER).hasTinyBars(FIVE_HBARS),
						getAliasedAccountBalance(SECP_256K1_SOURCE_KEY).hasTinyBars(
								changeFromSnapshot(aliasBalanceSnapshot, -FIVE_HBARS))
				);
	}

	List<HapiApiSpec> feePaymentMatrix() {
		final long gasPrice = 47;
		final long chargedGasLimit = GAS_LIMIT * 4 / 5;

		final long noPayment = 0L;
		final long thirdOfFee = gasPrice / 3;
		final long thirdOfPayment = thirdOfFee * chargedGasLimit;
		final long thirdOfLimit = thirdOfFee * GAS_LIMIT;
		final long fullAllowance = gasPrice * chargedGasLimit * 5 / 4;
		final long fullPayment = gasPrice * chargedGasLimit;
		final long ninteyPercentFee = gasPrice * 9 / 10;

		return Stream.of(
				new Object[] { false, noPayment, noPayment, noPayment, noPayment },
				new Object[] { false, noPayment, thirdOfPayment, noPayment, noPayment },
				new Object[] { true, noPayment, fullAllowance, noPayment, fullPayment },
				new Object[] { false, thirdOfFee, noPayment, noPayment, noPayment },
				new Object[] { false, thirdOfFee, thirdOfPayment, noPayment, noPayment },
				new Object[] { true, thirdOfFee, fullAllowance, thirdOfLimit, fullPayment - thirdOfLimit },
				new Object[] { true, thirdOfFee, fullAllowance * 9 / 10, thirdOfLimit, fullPayment - thirdOfLimit },
				new Object[] { false, ninteyPercentFee, noPayment, noPayment, noPayment },
				new Object[] { true, ninteyPercentFee, thirdOfPayment, fullPayment, noPayment },
				new Object[] { true, gasPrice, noPayment, fullPayment, noPayment },
				new Object[] { true, gasPrice, thirdOfPayment, fullPayment, noPayment },
				new Object[] { true, gasPrice, fullAllowance, fullPayment, noPayment }
		).map(params ->
				// [0] - success
				// [1] - sender gas price
				// [2] - relayer offered
				// [3] - sender charged amount
				// [4] - relayer charged amount 
				matrixedPayerRelayerTest(
						(boolean) params[0],
						(long) params[1],
						(long) params[2],
						(long) params[3],
						(long) params[4])
		).toList();
	}

	HapiApiSpec matrixedPayerRelayerTest(
			final boolean success,
			final long senderGasPrice,
			final long relayerOffered,
			final long senderCharged,
			final long relayerCharged
	) {
		return defaultHapiSpec(
				"feePaymentMatrix " + (success ? "Success/" : "Failure/") + senderGasPrice + "/" + relayerOffered)
				.given(
						newKeyNamed(SECP_256K1_SOURCE_KEY).shape(SECP_256K1_SHAPE),
						cryptoCreate(RELAYER).balance(6 * ONE_MILLION_HBARS),
						cryptoTransfer(
								tinyBarsFromAccountToAlias(GENESIS, SECP_256K1_SOURCE_KEY, ONE_HUNDRED_HBARS))
								.via("autoAccount"),
						getTxnRecord("autoAccount").andAllChildRecords(),
						uploadInitCode(PAY_RECEIVABLE_CONTRACT),
						contractCreate(PAY_RECEIVABLE_CONTRACT).adminKey(THRESHOLD)
				).when(
						// Network and Node fees in the schedule for Ethereum transactions are 0,
						// so everything charged will be from the gas consumed in the EVM execution
						uploadDefaultFeeSchedules(GENESIS)
				).then(
						withOpContext((spec, ignore) -> {
							final String senderBalance = "senderBalance";
							final String payerBalance = "payerBalance";
							final var subop1 =
									balanceSnapshot(senderBalance, SECP_256K1_SOURCE_KEY)
											.accountIsAlias();
							final var subop2 = balanceSnapshot(payerBalance, RELAYER);
							final var subop3 = ethereumCall(PAY_RECEIVABLE_CONTRACT, "deposit", depositAmount)
									.type(EthTxData.EthTransactionType.EIP1559)
									.signingWith(SECP_256K1_SOURCE_KEY)
									.payingWith(RELAYER)
									.via("payTxn")
									.nonce(0)
									.maxGasAllowance(relayerOffered)
									.maxFeePerGas(senderGasPrice)
									.gasLimit(GAS_LIMIT)
									.sending(depositAmount)
									.hasKnownStatus(
											success ? ResponseCodeEnum.SUCCESS : ResponseCodeEnum.INSUFFICIENT_TX_FEE);

							final HapiGetTxnRecord hapiGetTxnRecord = getTxnRecord("payTxn").logged();
							allRunFor(spec, subop1, subop2, subop3, hapiGetTxnRecord);

							final var subop4 = getAliasedAccountBalance(SECP_256K1_SOURCE_KEY).hasTinyBars(
									changeFromSnapshot(senderBalance, success ? (-depositAmount - senderCharged) : 0));
							final var subop5 = getAccountBalance(RELAYER).hasTinyBars(
									changeFromSnapshot(payerBalance, success ? -relayerCharged : 0));
							allRunFor(spec, subop4, subop5);
						})
				);
	}

	HapiApiSpec invalidTxData() {
		return defaultHapiSpec("InvalidTxData")
				.given(
						newKeyNamed(SECP_256K1_SOURCE_KEY).shape(SECP_256K1_SHAPE),
						cryptoCreate(RELAYER).balance(6 * ONE_MILLION_HBARS),
						cryptoTransfer(
								tinyBarsFromAccountToAlias(GENESIS, SECP_256K1_SOURCE_KEY, ONE_HUNDRED_HBARS)).via(
								"autoAccount"),
						getTxnRecord("autoAccount").andAllChildRecords(),


						uploadInitCode(PAY_RECEIVABLE_CONTRACT)
				).when(
						ethereumContractCreate(PAY_RECEIVABLE_CONTRACT)
								.type(EthTxData.EthTransactionType.EIP1559)
								.signingWith(SECP_256K1_SOURCE_KEY)
								.payingWith(RELAYER)
								.nonce(0)
								.gasPrice(10L)
								.maxGasAllowance(5L)
								.maxPriorityGas(2L)
								.invalidateEthereumData()
								.gasLimit(1_000_000L).hasPrecheck(INVALID_ETHEREUM_TRANSACTION)
								.via("payTxn")
				).then();
	}


	HapiApiSpec ETX_014_contractCreateInheritsSignerProperties() {
		final AtomicReference<String> contractID = new AtomicReference<>();
		final String MEMO = "memo";
		final String PROXY = "proxy";
		final long INITIAL_BALANCE = 100L;
		final long AUTO_RENEW_PERIOD = THREE_MONTHS_IN_SECONDS + 60;
		return defaultHapiSpec("ContractCreateInheritsProperties")
				.given(
						newKeyNamed(SECP_256K1_SOURCE_KEY).shape(SECP_256K1_SHAPE),
						cryptoCreate(RELAYER).balance(6 * ONE_MILLION_HBARS),
						cryptoTransfer(tinyBarsFromAccountToAlias(GENESIS, SECP_256K1_SOURCE_KEY, ONE_HUNDRED_HBARS))
								.via("autoAccount"),
						getTxnRecord("autoAccount").andAllChildRecords(),
						cryptoCreate(PROXY)
				).when(
						cryptoUpdateAliased(SECP_256K1_SOURCE_KEY)
								.autoRenewPeriod(AUTO_RENEW_PERIOD)
								.entityMemo(MEMO)
								.newProxy(PROXY)
								.payingWith(GENESIS)
								.signedBy(SECP_256K1_SOURCE_KEY, GENESIS),
						ethereumContractCreate(PAY_RECEIVABLE_CONTRACT)
								.type(EthTxData.EthTransactionType.EIP1559)
								.signingWith(SECP_256K1_SOURCE_KEY)
								.payingWith(RELAYER)
								.nonce(0)
								.balance(INITIAL_BALANCE)
								.gasPrice(10L)
								.maxGasAllowance(ONE_HUNDRED_HBARS)
								.exposingNumTo(num -> contractID.set(
										asHexedSolidityAddress(0, 0, num)))
								.gasLimit(1_000_000L)
								.hasKnownStatus(SUCCESS),
						ethereumCall(PAY_RECEIVABLE_CONTRACT, "getBalance")
								.type(EthTxData.EthTransactionType.EIP1559)
								.signingWith(SECP_256K1_SOURCE_KEY)
								.payingWith(RELAYER)
								.nonce(1L)
								.gasPrice(10L)
								.gasLimit(1_000_000L)
								.hasKnownStatus(SUCCESS)
				).then(
						getAliasedAccountInfo(SECP_256K1_SOURCE_KEY).logged(),
						sourcing(() -> getContractInfo(contractID.get()).logged()
								.has(ContractInfoAsserts.contractWith()
										.adminKey(SECP_256K1_SOURCE_KEY)
										.autoRenew(AUTO_RENEW_PERIOD)
										.balance(INITIAL_BALANCE)
										.memo(MEMO))
						)
				);
	}

	HapiApiSpec invalidNonceEthereumTxFails() {
		return defaultHapiSpec("InvalidNonceEthereumTxFails")
				.given(
						newKeyNamed(SECP_256K1_SOURCE_KEY).shape(SECP_256K1_SHAPE),
						cryptoCreate(RELAYER).balance(6 * ONE_MILLION_HBARS),
						cryptoTransfer(tinyBarsFromAccountToAlias(GENESIS, SECP_256K1_SOURCE_KEY, ONE_HUNDRED_HBARS)),

						uploadInitCode(PAY_RECEIVABLE_CONTRACT),
						contractCreate(PAY_RECEIVABLE_CONTRACT).adminKey(THRESHOLD)
				).when(
						ethereumCall(PAY_RECEIVABLE_CONTRACT, "deposit", depositAmount)
								.type(EthTxData.EthTransactionType.EIP1559)
								.signingWith(SECP_256K1_SOURCE_KEY)
								.payingWith(RELAYER)
								.via("payTxn")
								.nonce(1l)
								.gasPrice(10L)
								.maxGasAllowance(5L)
								.maxPriorityGas(2L)
								.gasLimit(1_000_000L)
								.sending(depositAmount)
								.hasKnownStatus(ResponseCodeEnum.WRONG_NONCE),
						ethereumCall(PAY_RECEIVABLE_CONTRACT, "deposit", depositAmount)
								.type(EthTxData.EthTransactionType.EIP1559)
								.signingWith(SECP_256K1_SOURCE_KEY)
								.payingWith(RELAYER)
								.via("payTxn")
								.nonce(-111111111l)
								.gasPrice(10L)
								.maxGasAllowance(5L)
								.maxPriorityGas(2L)
								.gasLimit(1_000_000L)
								.sending(depositAmount)
								.hasKnownStatus(ResponseCodeEnum.WRONG_NONCE)
				).then(
						getTxnRecord("payTxn")
								.hasPriority(recordWith().contractCallResult(
										resultWith().logs(inOrder()))),
						getAccountBalance(RELAYER).hasTinyBars(6 * ONE_MILLION_HBARS)
				);
	}

	HapiApiSpec ETX_026_accountWithoutAliasCannotMakeEthTxns() {
		final String ACCOUNT = "account";
		return defaultHapiSpec("accountWithoutAliasCannotMakeEthTxns")
				.given(
						newKeyNamed(SECP_256K1_SOURCE_KEY).shape(SECP_256K1_SHAPE),
						cryptoCreate(ACCOUNT)
								.key(SECP_256K1_SOURCE_KEY)
								.balance(ONE_HUNDRED_HBARS)
				).when(
						ethereumContractCreate(PAY_RECEIVABLE_CONTRACT)
								.type(EthTxData.EthTransactionType.EIP1559)
								.signingWith(SECP_256K1_SOURCE_KEY)
								.payingWith(ACCOUNT)
								.nonce(0)
								.gasLimit(GAS_LIMIT)
								.hasKnownStatus(INVALID_ACCOUNT_ID)
				).then();
	}

	HapiApiSpec ETX_012_precompileCallSucceedsWhenNeededSignatureInEthTxn() {
		final AtomicLong fungibleNum = new AtomicLong();
		final String fungibleToken = "token";
		final String mintTxn = "mintTxn";
		return defaultHapiSpec("ETX_012_precompileCallSucceedsWhenNeededSignatureInEthTxn")
				.given(
						newKeyNamed(SECP_256K1_SOURCE_KEY).shape(SECP_256K1_SHAPE),
						cryptoCreate(RELAYER).balance(6 * ONE_MILLION_HBARS),
						cryptoTransfer(tinyBarsFromAccountToAlias(GENESIS, SECP_256K1_SOURCE_KEY, ONE_HUNDRED_HBARS))
								.via("autoAccount"),
						getTxnRecord("autoAccount").andAllChildRecords(),
						uploadInitCode(HELLO_WORLD_MINT_CONTRACT),
						tokenCreate(fungibleToken)
								.tokenType(TokenType.FUNGIBLE_COMMON)
								.initialSupply(0)
								.adminKey(SECP_256K1_SOURCE_KEY)
								.supplyKey(SECP_256K1_SOURCE_KEY)
								.exposingCreatedIdTo(idLit -> fungibleNum.set(asDotDelimitedLongArray(idLit)[2]))
				).when(
						sourcing(() -> contractCreate(HELLO_WORLD_MINT_CONTRACT, fungibleNum.get())),
						ethereumCall(HELLO_WORLD_MINT_CONTRACT, "brrr", 5
						)
								.type(EthTxData.EthTransactionType.EIP1559)
								.signingWith(SECP_256K1_SOURCE_KEY)
								.payingWith(RELAYER)
								.nonce(0)
								.gasPrice(50L)
								.maxGasAllowance(FIVE_HBARS)
								.gasLimit(1_000_000L)
								.via(mintTxn)
								.hasKnownStatus(SUCCESS)
				).then(
						withOpContext((spec, opLog) -> allRunFor(spec, getTxnRecord(mintTxn)
								.logged()
								.hasPriority(recordWith()
										.status(SUCCESS)
										.contractCallResult(
												resultWith()
														.logs(inOrder())
														.senderId(spec.registry().getAccountID(
																spec.registry().aliasIdFor(SECP_256K1_SOURCE_KEY)
																		.getAlias().toStringUtf8())))
										.ethereumHash(ByteString.copyFrom(spec.registry().getBytes(ETH_HASH_KEY))))))
				);
	}

	HapiApiSpec ETX_013_precompileCallSucceedsWhenNeededSignatureInHederaTxn() {
		final AtomicLong fungibleNum = new AtomicLong();
		final String fungibleToken = "token";
		final String mintTxn = "mintTxn";
		final String MULTI_KEY = "MULTI_KEY";
		return defaultHapiSpec("ETX_013_precompileCallSucceedsWhenNeededSignatureInHederaTxn")
				.given(
						newKeyNamed(MULTI_KEY),
						newKeyNamed(SECP_256K1_SOURCE_KEY).shape(SECP_256K1_SHAPE),
						cryptoCreate(RELAYER).balance(6 * ONE_MILLION_HBARS),
						cryptoTransfer(tinyBarsFromAccountToAlias(GENESIS, SECP_256K1_SOURCE_KEY, ONE_HUNDRED_HBARS))
								.via("autoAccount"),
						getTxnRecord("autoAccount").andAllChildRecords(),
						uploadInitCode(HELLO_WORLD_MINT_CONTRACT),
						tokenCreate(fungibleToken)
								.tokenType(TokenType.FUNGIBLE_COMMON)
								.initialSupply(0)
								.adminKey(MULTI_KEY)
								.supplyKey(MULTI_KEY)
								.exposingCreatedIdTo(idLit -> fungibleNum.set(asDotDelimitedLongArray(idLit)[2]))
				).when(
						sourcing(() -> contractCreate(HELLO_WORLD_MINT_CONTRACT, fungibleNum.get())),
						ethereumCall(HELLO_WORLD_MINT_CONTRACT, "brrr", 5
						)
								.type(EthTxData.EthTransactionType.EIP1559)
								.signingWith(SECP_256K1_SOURCE_KEY)
								.payingWith(RELAYER)
								.alsoSigningWithFullPrefix(MULTI_KEY)
								.nonce(0)
								.gasPrice(50L)
								.maxGasAllowance(FIVE_HBARS)
								.gasLimit(1_000_000L)
								.via(mintTxn)
								.hasKnownStatus(SUCCESS)
				).then(
						withOpContext((spec, opLog) -> allRunFor(spec, getTxnRecord(mintTxn)
								.logged()
								.hasPriority(recordWith()
										.status(SUCCESS)
										.contractCallResult(
												resultWith()
														.logs(inOrder())
														.senderId(spec.registry().getAccountID(
																spec.registry().aliasIdFor(SECP_256K1_SOURCE_KEY)
																		.getAlias().toStringUtf8())))
										.ethereumHash(ByteString.copyFrom(spec.registry().getBytes(ETH_HASH_KEY))))))
				);
	}

	HapiApiSpec ETX_009_callsToTokenAddresses() {
		final AtomicReference<String> tokenNum = new AtomicReference<>();
		final var totalSupply = 50;

		return defaultHapiSpec("CallsToTokenAddresses")
				.given(
						newKeyNamed(SECP_256K1_SOURCE_KEY).shape(SECP_256K1_SHAPE),
						cryptoCreate(RELAYER).balance(6 * ONE_MILLION_HBARS),
						cryptoCreate(TOKEN_TREASURY),
						cryptoTransfer(tinyBarsFromAccountToAlias(GENESIS, SECP_256K1_SOURCE_KEY, ONE_HUNDRED_HBARS)),

						tokenCreate(FUNGIBLE_TOKEN)
								.tokenType(TokenType.FUNGIBLE_COMMON)
								.initialSupply(totalSupply)
								.treasury(TOKEN_TREASURY)
								.adminKey(SECP_256K1_SOURCE_KEY)
								.supplyKey(SECP_256K1_SOURCE_KEY)
								.exposingCreatedIdTo(tokenNum::set),

						uploadInitCode(ERC20_CONTRACT),
						contractCreate(ERC20_CONTRACT).adminKey(THRESHOLD)
				).when(withOpContext(
								(spec, opLog) -> {
									allRunFor(
											spec,
											ethereumCallWithFunctionAbi(true, FUNGIBLE_TOKEN,
													getABIFor(Utils.FunctionType.FUNCTION, "totalSupply", "ERC20ABI"))
													.type(EthTxData.EthTransactionType.EIP1559)
													.signingWith(SECP_256K1_SOURCE_KEY)
													.payingWith(RELAYER)
													.via("totalSupplyTxn")
													.nonce(0)
													.gasPrice(50L)
													.maxGasAllowance(FIVE_HBARS)
													.maxPriorityGas(2L)
													.gasLimit(1_000_000L)
													.hasKnownStatus(ResponseCodeEnum.SUCCESS)
									);
								}
						)
				).then(
						childRecordsCheck("totalSupplyTxn", SUCCESS,
								recordWith()
										.status(SUCCESS)
										.contractCallResult(
												resultWith()
														.contractCallResult(htsPrecompileResult()
																.forFunction(
																		HTSPrecompileResult.FunctionType.TOTAL_SUPPLY)
																.withTotalSupply(totalSupply)
														)
										)
						)
				);
	}

	private HapiApiSpec ETX_SVC_003_contractGetBytecodeQueryReturnsDeployedCode() {
		final var txn = "creation";
		final var contract = "EmptyConstructor";
		return HapiApiSpec.defaultHapiSpec("contractGetBytecodeQueryReturnsDeployedCode")
				.given(
						newKeyNamed(SECP_256K1_SOURCE_KEY).shape(SECP_256K1_SHAPE),
						cryptoCreate(RELAYER).balance(6 * ONE_MILLION_HBARS),
						cryptoTransfer(tinyBarsFromAccountToAlias(GENESIS, SECP_256K1_SOURCE_KEY, ONE_HUNDRED_HBARS))
								.via("autoAccount"),

						uploadInitCode(contract),
						ethereumContractCreate(contract)
								.type(EthTxData.EthTransactionType.EIP1559)
								.gasLimit(GAS_LIMIT)
								.via(txn)
				).when(
				).then(
						withOpContext((spec, opLog) -> {
							final var getBytecode = getContractBytecode(contract).saveResultTo(
									"contractByteCode");
							allRunFor(spec, getBytecode);

							final var originalBytecode = Hex.decode(Files.toByteArray(new File(getResourcePath(contract, ".bin"))));
							final var actualBytecode = spec.registry().getBytes("contractByteCode");
							// The original bytecode is modified on deployment
							final var expectedBytecode = Arrays.copyOfRange(originalBytecode, 29,
									originalBytecode.length);
							Assertions.assertArrayEquals(expectedBytecode, actualBytecode);
						})
				);
	}


	private HapiApiSpec ETX_008_contractCreateExecutesWithExpectedRecord() {
		final var txn = "creation";
		final var contract = "Fuse";

		return defaultHapiSpec("ETX_008_contractCreateExecutesWithExpectedRecord")
				.given(
						newKeyNamed(SECP_256K1_SOURCE_KEY).shape(SECP_256K1_SHAPE),
						cryptoCreate(RELAYER).balance(6 * ONE_MILLION_HBARS),
						cryptoTransfer(tinyBarsFromAccountToAlias(GENESIS, SECP_256K1_SOURCE_KEY, ONE_HUNDRED_HBARS))
								.via("autoAccount"),

						uploadInitCode(contract),
						ethereumContractCreate(contract)
								.type(EthTxData.EthTransactionType.EIP1559)
								.gasLimit(GAS_LIMIT)
								.via(txn),
						withOpContext((spec, opLog) -> {
							final var op = getTxnRecord(txn);
							allRunFor(spec, op);
							final var record = op.getResponseRecord();
							final var creationResult = record.getContractCreateResult();
							final var createdIds = creationResult.getCreatedContractIDsList();
							assertEquals(
									4, createdIds.size(),
									"Expected four creations but got " + createdIds);
						})
				).when()
				.then();
	}

	private HapiApiSpec ETX_007_fungibleTokenCreateWithFeesHappyPath() {
		final var createdTokenNum = new AtomicLong();
		final var feeCollector = "feeCollector";
		final var contract = "TokenCreateContract";
		final var EXISTING_TOKEN = "EXISTING_TOKEN";
		final var firstTxn = "firstCreateTxn";
		final long DEFAULT_AMOUNT_TO_SEND = 20 * ONE_HBAR;

		return defaultHapiSpec("ETX_007_fungibleTokenCreateWithFeesHappyPath")
				.given(
						newKeyNamed(SECP_256K1_SOURCE_KEY).shape(SECP_256K1_SHAPE),
						cryptoCreate(RELAYER).balance(6 * ONE_MILLION_HBARS),
						cryptoTransfer(tinyBarsFromAccountToAlias(GENESIS, SECP_256K1_SOURCE_KEY, ONE_HUNDRED_HBARS))
								.via("autoAccount"),

						cryptoCreate(feeCollector)
								.balance(ONE_HUNDRED_HBARS),
						uploadInitCode(contract),
						contractCreate(contract)
								.gas(GAS_LIMIT),
						tokenCreate(EXISTING_TOKEN)
								.decimals(5),
						tokenAssociate(feeCollector, EXISTING_TOKEN)
				).when(
						withOpContext(
								(spec, opLog) ->
										allRunFor(
												spec,
												ethereumCall(contract,
														"createTokenWithAllCustomFeesAvailable",
														spec.registry().getKey(
																SECP_256K1_SOURCE_KEY).getECDSASecp256K1().toByteArray(),
														asAddress(spec.registry().getAccountID(feeCollector)),
														asAddress(spec.registry().getTokenID(EXISTING_TOKEN)),
														asAddress(spec.registry().getAccountID(RELAYER)),
														8_000_000L)
														.via(firstTxn)
														.gasLimit(GAS_LIMIT)
														.sending(DEFAULT_AMOUNT_TO_SEND)

														.exposingResultTo(result -> {
															log.info("Explicit create result is {}", result[0]);
															final var res = (byte[]) result[0];
															createdTokenNum.set(new BigInteger(res).longValueExact());
														})

						))
				).then(
						getTxnRecord(firstTxn).andAllChildRecords().logged(),
						childRecordsCheck(firstTxn, ResponseCodeEnum.SUCCESS,
								TransactionRecordAsserts.recordWith()
										.status(ResponseCodeEnum.SUCCESS)),
						withOpContext((spec, ignore) -> {
							final var op = getTxnRecord(firstTxn);
							allRunFor(spec, op);

							final var callResult = op.getResponseRecord().getContractCallResult();
							final var gasUsed = callResult.getGasUsed();
							final var amount = callResult.getAmount();
							final var gasLimit = callResult.getGas();
							Assertions.assertEquals(DEFAULT_AMOUNT_TO_SEND,amount);
							Assertions.assertEquals(GAS_LIMIT,gasLimit);
							Assertions.assertTrue(gasUsed > 0L);
							Assertions.assertTrue(callResult.hasContractID() && callResult.hasSenderId());
						})
				);
	}


	@Override
	protected Logger getResultsLogger() {
		return log;
	}
}<|MERGE_RESOLUTION|>--- conflicted
+++ resolved
@@ -38,17 +38,13 @@
 import com.hederahashgraph.api.proto.java.TokenType;
 import org.apache.logging.log4j.LogManager;
 import org.apache.logging.log4j.Logger;
-<<<<<<< HEAD
 import org.junit.jupiter.api.Assertions;
-
-import java.math.BigInteger;
-=======
 import org.bouncycastle.util.encoders.Hex;
 import org.junit.jupiter.api.Assertions;
 
+import java.math.BigInteger;
 import java.io.File;
 import java.util.Arrays;
->>>>>>> f8c9546a
 import java.util.List;
 import java.util.OptionalLong;
 import java.util.concurrent.atomic.AtomicLong;
@@ -140,12 +136,9 @@
 						invalidNonceEthereumTxFails(),
 						ETX_026_accountWithoutAliasCannotMakeEthTxns(),
 						ETX_009_callsToTokenAddresses(),
-<<<<<<< HEAD
 						ETX_008_contractCreateExecutesWithExpectedRecord(),
-						ETX_007_fungibleTokenCreateWithFeesHappyPath()
-=======
+						ETX_007_fungibleTokenCreateWithFeesHappyPath(),
 						ETX_SVC_003_contractGetBytecodeQueryReturnsDeployedCode()
->>>>>>> f8c9546a
 				)).toList();
 	}
 
