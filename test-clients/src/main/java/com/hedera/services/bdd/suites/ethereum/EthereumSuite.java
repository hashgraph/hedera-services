package com.hedera.services.bdd.suites.ethereum;

/*-
 * ‌
 * Hedera Services Test Clients
 * ​
 * Copyright (C) 2018 - 2022 Hedera Hashgraph, LLC
 * ​
 * Licensed under the Apache License, Version 2.0 (the "License");
 * you may not use this file except in compliance with the License.
 * You may obtain a copy of the License at
 * 
 *      http://www.apache.org/licenses/LICENSE-2.0
 * 
 * Unless required by applicable law or agreed to in writing, software
 * distributed under the License is distributed on an "AS IS" BASIS,
 * WITHOUT WARRANTIES OR CONDITIONS OF ANY KIND, either express or implied.
 * See the License for the specific language governing permissions and
 * limitations under the License.
 * ‍
 */

import com.google.protobuf.ByteString;
import com.hedera.services.bdd.spec.HapiApiSpec;
import com.hedera.services.bdd.spec.assertions.ContractInfoAsserts;
import com.hedera.services.bdd.spec.queries.meta.HapiGetTxnRecord;
import com.hedera.services.bdd.suites.HapiApiSuite;
import com.hedera.services.ethereum.EthTxData;
import com.hederahashgraph.api.proto.java.ResponseCodeEnum;
import com.hederahashgraph.api.proto.java.TokenType;
import org.apache.logging.log4j.LogManager;
import org.apache.logging.log4j.Logger;

import java.util.List;
import java.util.concurrent.atomic.AtomicLong;
import java.util.concurrent.atomic.AtomicReference;
import java.util.stream.Stream;

import static com.hedera.services.bdd.spec.HapiApiSpec.defaultHapiSpec;
import static com.hedera.services.bdd.spec.HapiPropertySource.asDotDelimitedLongArray;
import static com.hedera.services.bdd.spec.HapiPropertySource.asHexedSolidityAddress;
import static com.hedera.services.bdd.spec.assertions.AccountInfoAsserts.changeFromSnapshot;
import static com.hedera.services.bdd.spec.assertions.AssertUtils.inOrder;
import static com.hedera.services.bdd.spec.assertions.ContractFnResultAsserts.resultWith;
import static com.hedera.services.bdd.spec.assertions.TransactionRecordAsserts.recordWith;
import static com.hedera.services.bdd.spec.keys.KeyFactory.KeyType.THRESHOLD;
import static com.hedera.services.bdd.spec.queries.QueryVerbs.getAccountBalance;
import static com.hedera.services.bdd.spec.queries.QueryVerbs.getAliasedAccountBalance;
import static com.hedera.services.bdd.spec.queries.QueryVerbs.getAliasedAccountInfo;
import static com.hedera.services.bdd.spec.queries.QueryVerbs.getContractInfo;
import static com.hedera.services.bdd.spec.queries.QueryVerbs.getTxnRecord;
import static com.hedera.services.bdd.spec.transactions.TxnVerbs.contractCreate;
import static com.hedera.services.bdd.spec.transactions.TxnVerbs.cryptoCreate;
import static com.hedera.services.bdd.spec.transactions.TxnVerbs.cryptoTransfer;
import static com.hedera.services.bdd.spec.transactions.TxnVerbs.cryptoUpdateAliased;
import static com.hedera.services.bdd.spec.transactions.TxnVerbs.ethereumCall;
import static com.hedera.services.bdd.spec.transactions.TxnVerbs.ethereumContractCreate;
import static com.hedera.services.bdd.spec.transactions.TxnVerbs.tokenCreate;
import static com.hedera.services.bdd.spec.transactions.TxnVerbs.uploadInitCode;
import static com.hedera.services.bdd.spec.transactions.contract.HapiEthereumCall.ETH_HASH_KEY;
import static com.hedera.services.bdd.spec.transactions.crypto.HapiCryptoTransfer.tinyBarsFromAccountToAlias;
import static com.hedera.services.bdd.spec.utilops.CustomSpecAssert.allRunFor;
import static com.hedera.services.bdd.spec.utilops.UtilVerbs.balanceSnapshot;
import static com.hedera.services.bdd.spec.utilops.UtilVerbs.newKeyNamed;
import static com.hedera.services.bdd.spec.utilops.UtilVerbs.sourcing;
import static com.hedera.services.bdd.spec.utilops.UtilVerbs.uploadDefaultFeeSchedules;
import static com.hedera.services.bdd.spec.utilops.UtilVerbs.withOpContext;
import static com.hederahashgraph.api.proto.java.ResponseCodeEnum.INVALID_ACCOUNT_ID;
import static com.hederahashgraph.api.proto.java.ResponseCodeEnum.INVALID_ETHEREUM_TRANSACTION;
import static com.hederahashgraph.api.proto.java.ResponseCodeEnum.SUCCESS;

public class EthereumSuite extends HapiApiSuite {

	private static final Logger log = LogManager.getLogger(EthereumSuite.class);
	private static final long depositAmount = 20_000L;
	private static final String PAY_RECEIVABLE_CONTRACT = "PayReceivable";
	private static final String HELLO_WORLD_MINT_CONTRACT = "HelloWorldMint";
	private static final long GAS_LIMIT = 1_000_000;
	private static final String HELLO_WORLD_MINT_CONTRACT = "HelloWorldMint";

	public static void main(String... args) {
		new EthereumSuite().runSuiteSync();
	}

	@Override
	public List<HapiApiSpec> getSpecsInSuite() {
		return Stream.concat(
				feePaymentMatrix().stream(),
				Stream.of(
						invalidTxData(),
<<<<<<< HEAD
						ETX_013_precompileCallSucceedsWhenNeededSignatureInHederaTxn(),
=======
						ETX_012_precompileCallSucceedsWhenNeededSignatureInEthTxn(),
>>>>>>> dadfd3a8
						ETX_014_contractCreateInheritsSignerProperties(),
						invalidNonceEthereumTxFails(),
						ETX_026_accountWithoutAliasCannotMakeEthTxns()
				)).toList();
	}

	List<HapiApiSpec> feePaymentMatrix() {
		final long gasPrice = 47;
		final long chargedGasLimit = GAS_LIMIT * 4 / 5;

		final long noPayment = 0L;
		final long thirdOfFee = gasPrice / 3;
		final long thirdOfPayment = thirdOfFee * chargedGasLimit;
		final long thirdOfLimit = thirdOfFee * GAS_LIMIT;
		final long fullAllowance = gasPrice * chargedGasLimit * 5/4;
		final long fullPayment = gasPrice * chargedGasLimit;
		final long ninteyPercentFee = gasPrice * 9 / 10;

		return Stream.of(
				new Object[] { false, noPayment, noPayment, noPayment, noPayment },
				new Object[] { false, noPayment, thirdOfPayment, noPayment, noPayment },
				new Object[] { true, noPayment, fullAllowance, noPayment, fullPayment },
				new Object[] { false, thirdOfFee, noPayment, noPayment, noPayment },
				new Object[] { false, thirdOfFee, thirdOfPayment, noPayment, noPayment },
				new Object[] { true, thirdOfFee, fullAllowance, thirdOfLimit, fullPayment - thirdOfLimit },
				new Object[] { true, thirdOfFee, fullAllowance*9/10, thirdOfLimit, fullPayment - thirdOfLimit},
				new Object[] { false, ninteyPercentFee, noPayment, noPayment, noPayment},
				new Object[] { true, ninteyPercentFee, thirdOfPayment, fullPayment, noPayment},
				new Object[] { true, gasPrice, noPayment, fullPayment, noPayment },
				new Object[] { true, gasPrice, thirdOfPayment, fullPayment, noPayment },
				new Object[] { true, gasPrice, fullAllowance, fullPayment, noPayment }
		).map(params ->
				// [0] - success
				// [1] - sender gas price
				// [2] - relayer offered
				// [3] - sender charged amount
				// [4] - relayer charged amount 
				matrixedPayerRelayerTest(
						(boolean) params[0],
						(long) params[1],
						(long) params[2],
						(long) params[3],
						(long) params[4])
		).toList();
	}

	HapiApiSpec matrixedPayerRelayerTest(
			final boolean success,
			final long senderGasPrice,
			final long relayerOffered,
			final long senderCharged,
			final long relayerCharged
	) {
		return defaultHapiSpec(
				"feePaymentMatrix " + (success ? "Success/" : "Failure/") + senderGasPrice + "/" + relayerOffered)
				.given(
						newKeyNamed(SECP_256K1_SOURCE_KEY).shape(SECP_256K1_SHAPE),
						cryptoCreate(RELAYER).balance(6 * ONE_MILLION_HBARS),
						cryptoTransfer(
								tinyBarsFromAccountToAlias(GENESIS, SECP_256K1_SOURCE_KEY, ONE_HUNDRED_HBARS))
								.via("autoAccount"),
						getTxnRecord("autoAccount").andAllChildRecords(),
						uploadInitCode(PAY_RECEIVABLE_CONTRACT),
						contractCreate(PAY_RECEIVABLE_CONTRACT).adminKey(THRESHOLD)
				).when(
						// Network and Node fees in the schedule for Ethereum transactions are 0,
						// so everything charged will be from the gas consumed in the EVM execution
						uploadDefaultFeeSchedules(GENESIS)
				).then(
						withOpContext((spec, ignore) -> {
							final String senderBalance = "senderBalance";
							final String payerBalance = "payerBalance";
							final var subop1 =
									balanceSnapshot(senderBalance, SECP_256K1_SOURCE_KEY)
											.accountIsAlias();
							final var subop2 = balanceSnapshot(payerBalance, RELAYER);
							final var subop3 = ethereumCall(PAY_RECEIVABLE_CONTRACT, "deposit", depositAmount)
									.type(EthTxData.EthTransactionType.EIP1559)
									.signingWith(SECP_256K1_SOURCE_KEY)
									.payingWith(RELAYER)
									.via("payTxn")
									.nonce(0)
									.maxGasAllowance(relayerOffered)
									.maxFeePerGas(senderGasPrice)
									.gasLimit(GAS_LIMIT)
									.sending(depositAmount)
									.hasKnownStatus(
											success ? ResponseCodeEnum.SUCCESS : ResponseCodeEnum.INSUFFICIENT_TX_FEE);

							final HapiGetTxnRecord hapiGetTxnRecord = getTxnRecord("payTxn").logged();
							allRunFor(spec, subop1, subop2, subop3, hapiGetTxnRecord);

							final var subop4 = getAliasedAccountBalance(SECP_256K1_SOURCE_KEY).hasTinyBars(
									changeFromSnapshot(senderBalance, success ? (-depositAmount - senderCharged) : 0));
							final var subop5 = getAccountBalance(RELAYER).hasTinyBars(
									changeFromSnapshot(payerBalance, success ? -relayerCharged : 0));
							allRunFor(spec, subop4, subop5);
						})
				);
	}

	HapiApiSpec invalidTxData() {
		return defaultHapiSpec("InvalidTxData")
				.given(
						newKeyNamed(SECP_256K1_SOURCE_KEY).shape(SECP_256K1_SHAPE),
						cryptoCreate(RELAYER).balance(6 * ONE_MILLION_HBARS),
						cryptoTransfer(
								tinyBarsFromAccountToAlias(GENESIS, SECP_256K1_SOURCE_KEY, ONE_HUNDRED_HBARS)).via(
								"autoAccount"),
						getTxnRecord("autoAccount").andAllChildRecords(),


						uploadInitCode(PAY_RECEIVABLE_CONTRACT)
				).when(
						ethereumContractCreate(PAY_RECEIVABLE_CONTRACT)
								.adminKey(THRESHOLD)
								.type(EthTxData.EthTransactionType.EIP1559)
								.signingWith(SECP_256K1_SOURCE_KEY)
								.payingWith(RELAYER)
								.nonce(0)
								.gasPrice(10L)
								.maxGasAllowance(5L)
								.maxPriorityGas(2L)
								.invalidateEthereumData()
								.gasLimit(1_000_000L).hasPrecheck(INVALID_ETHEREUM_TRANSACTION)
								.via("payTxn")
				).then();
	}


	HapiApiSpec ETX_014_contractCreateInheritsSignerProperties() {
		final AtomicReference<String> contractID = new AtomicReference<>();
		final String MEMO = "memo";
		final String PROXY = "proxy";
		final long INITIAL_BALANCE = 100L;
		final long AUTO_RENEW_PERIOD = THREE_MONTHS_IN_SECONDS + 60;
		return defaultHapiSpec("ContractCreateInheritsProperties")
				.given(
						newKeyNamed(SECP_256K1_SOURCE_KEY).shape(SECP_256K1_SHAPE),
						cryptoCreate(RELAYER).balance(6 * ONE_MILLION_HBARS),
						cryptoTransfer(tinyBarsFromAccountToAlias(GENESIS, SECP_256K1_SOURCE_KEY, ONE_HUNDRED_HBARS))
								.via("autoAccount"),
						getTxnRecord("autoAccount").andAllChildRecords(),
						cryptoCreate(PROXY)
				).when(
						cryptoUpdateAliased(SECP_256K1_SOURCE_KEY)
								.autoRenewPeriod(AUTO_RENEW_PERIOD)
								.entityMemo(MEMO)
								.newProxy(PROXY)
								.payingWith(GENESIS)
								.signedBy(SECP_256K1_SOURCE_KEY, GENESIS),
						ethereumContractCreate(PAY_RECEIVABLE_CONTRACT)
								.type(EthTxData.EthTransactionType.EIP1559)
								.signingWith(SECP_256K1_SOURCE_KEY)
								.payingWith(RELAYER)
								.nonce(0)
								.balance(INITIAL_BALANCE)
								.gasPrice(10L)
								.maxGasAllowance(ONE_HUNDRED_HBARS)
								.exposingNumTo(num -> contractID.set(
										asHexedSolidityAddress(0, 0, num)))
								.gasLimit(1_000_000L)
								.hasKnownStatus(SUCCESS),
						ethereumCall(PAY_RECEIVABLE_CONTRACT, "getBalance")
								.type(EthTxData.EthTransactionType.EIP1559)
								.signingWith(SECP_256K1_SOURCE_KEY)
								.payingWith(RELAYER)
								.nonce(1L)
								.gasPrice(10L)
								.gasLimit(1_000_000L)
								.hasKnownStatus(SUCCESS)
				).then(
						getAliasedAccountInfo(SECP_256K1_SOURCE_KEY).logged(),
						sourcing(() -> getContractInfo(contractID.get()).logged()
								.has(ContractInfoAsserts.contractWith()
										.adminKey(SECP_256K1_SOURCE_KEY)
										.autoRenew(AUTO_RENEW_PERIOD)
										.balance(INITIAL_BALANCE)
										.memo(MEMO))
						)
				);
	}

	HapiApiSpec invalidNonceEthereumTxFails() {
		return defaultHapiSpec("InvalidNonceEthereumTxFails")
				.given(
						newKeyNamed(SECP_256K1_SOURCE_KEY).shape(SECP_256K1_SHAPE),
						cryptoCreate(RELAYER).balance(6 * ONE_MILLION_HBARS),
						cryptoTransfer(tinyBarsFromAccountToAlias(GENESIS, SECP_256K1_SOURCE_KEY, ONE_HUNDRED_HBARS)),

						uploadInitCode(PAY_RECEIVABLE_CONTRACT),
						contractCreate(PAY_RECEIVABLE_CONTRACT).adminKey(THRESHOLD)
				).when(
						ethereumCall(PAY_RECEIVABLE_CONTRACT, "deposit", depositAmount)
								.type(EthTxData.EthTransactionType.EIP1559)
								.signingWith(SECP_256K1_SOURCE_KEY)
								.payingWith(RELAYER)
								.via("payTxn")
								.nonce(1l)
								.gasPrice(10L)
								.maxGasAllowance(5L)
								.maxPriorityGas(2L)
								.gasLimit(1_000_000L)
								.sending(depositAmount)
								.hasKnownStatus(ResponseCodeEnum.WRONG_NONCE),
						ethereumCall(PAY_RECEIVABLE_CONTRACT, "deposit", depositAmount)
								.type(EthTxData.EthTransactionType.EIP1559)
								.signingWith(SECP_256K1_SOURCE_KEY)
								.payingWith(RELAYER)
								.via("payTxn")
								.nonce(-111111111l)
								.gasPrice(10L)
								.maxGasAllowance(5L)
								.maxPriorityGas(2L)
								.gasLimit(1_000_000L)
								.sending(depositAmount)
								.hasKnownStatus(ResponseCodeEnum.WRONG_NONCE)
				).then(
						getTxnRecord("payTxn")
								.hasPriority(recordWith().contractCallResult(
										resultWith().logs(inOrder()))),
						getAccountBalance(RELAYER).hasTinyBars(6 * ONE_MILLION_HBARS)
				);
	}

	HapiApiSpec ETX_026_accountWithoutAliasCannotMakeEthTxns() {
		final String ACCOUNT = "account";
		return defaultHapiSpec("accountWithoutAliasCannotMakeEthTxns")
				.given(
						newKeyNamed(SECP_256K1_SOURCE_KEY).shape(SECP_256K1_SHAPE),
						cryptoCreate(ACCOUNT)
								.key(SECP_256K1_SOURCE_KEY)
								.balance(ONE_HUNDRED_HBARS)
				).when(
						ethereumContractCreate(PAY_RECEIVABLE_CONTRACT)
								.type(EthTxData.EthTransactionType.EIP1559)
								.signingWith(SECP_256K1_SOURCE_KEY)
								.payingWith(ACCOUNT)
								.nonce(0)
								.gasLimit(GAS_LIMIT)
								.hasKnownStatus(INVALID_ACCOUNT_ID)
				).then();
	}

<<<<<<< HEAD
	HapiApiSpec ETX_013_precompileCallSucceedsWhenNeededSignatureInHederaTxn() {
		final AtomicLong fungibleNum = new AtomicLong();
		final String fungibleToken = "token";
		final String mintTxn = "mintTxn";
		final String MULTI_KEY = "MULTI_KEY";
		return defaultHapiSpec("ETX_013_precompileCallSucceedsWhenNeededSignatureInHederaTxn")
				.given(
						newKeyNamed(MULTI_KEY),
=======
	HapiApiSpec ETX_012_precompileCallSucceedsWhenNeededSignatureInEthTxn() {
		final AtomicLong fungibleNum = new AtomicLong();
		final String fungibleToken = "token";
		final String mintTxn = "mintTxn";
		return defaultHapiSpec("ETX_012_precompileCallSucceedsWhenNeededSignatureInEthTxn")
				.given(
>>>>>>> dadfd3a8
						newKeyNamed(SECP_256K1_SOURCE_KEY).shape(SECP_256K1_SHAPE),
						cryptoCreate(RELAYER).balance(6 * ONE_MILLION_HBARS),
						cryptoTransfer(tinyBarsFromAccountToAlias(GENESIS, SECP_256K1_SOURCE_KEY, ONE_HUNDRED_HBARS))
								.via("autoAccount"),
						getTxnRecord("autoAccount").andAllChildRecords(),
						uploadInitCode(HELLO_WORLD_MINT_CONTRACT),
						tokenCreate(fungibleToken)
								.tokenType(TokenType.FUNGIBLE_COMMON)
								.initialSupply(0)
<<<<<<< HEAD
								.adminKey(MULTI_KEY)
								.supplyKey(MULTI_KEY)
=======
								.adminKey(SECP_256K1_SOURCE_KEY)
								.supplyKey(SECP_256K1_SOURCE_KEY)
>>>>>>> dadfd3a8
								.exposingCreatedIdTo(idLit -> fungibleNum.set(asDotDelimitedLongArray(idLit)[2]))
				).when(
						sourcing(() -> contractCreate(HELLO_WORLD_MINT_CONTRACT, fungibleNum.get())),
						ethereumCall(HELLO_WORLD_MINT_CONTRACT, "brrr", 5
						)
								.type(EthTxData.EthTransactionType.EIP1559)
								.signingWith(SECP_256K1_SOURCE_KEY)
								.payingWith(RELAYER)
<<<<<<< HEAD
								.alsoSigningWithFullPrefix(MULTI_KEY)
=======
>>>>>>> dadfd3a8
								.nonce(0)
								.gasPrice(50L)
								.maxGasAllowance(FIVE_HBARS)
								.gasLimit(1_000_000L)
								.via(mintTxn)
								.hasKnownStatus(SUCCESS)
				).then(
						withOpContext((spec, opLog) -> allRunFor(spec, getTxnRecord(mintTxn)
								.logged()
								.hasPriority(recordWith()
										.status(SUCCESS)
										.contractCallResult(
												resultWith()
														.logs(inOrder())
														.senderId(spec.registry().getAccountID(
																spec.registry().aliasIdFor(SECP_256K1_SOURCE_KEY)
																		.getAlias().toStringUtf8())))
										.ethereumHash(ByteString.copyFrom(spec.registry().getBytes(ETH_HASH_KEY))))))
				);
	}


	@Override
	protected Logger getResultsLogger() {
		return log;
	}
}<|MERGE_RESOLUTION|>--- conflicted
+++ resolved
@@ -9,9 +9,9 @@
  * Licensed under the Apache License, Version 2.0 (the "License");
  * you may not use this file except in compliance with the License.
  * You may obtain a copy of the License at
- * 
+ *
  *      http://www.apache.org/licenses/LICENSE-2.0
- * 
+ *
  * Unless required by applicable law or agreed to in writing, software
  * distributed under the License is distributed on an "AS IS" BASIS,
  * WITHOUT WARRANTIES OR CONDITIONS OF ANY KIND, either express or implied.
@@ -76,7 +76,6 @@
 	private static final String PAY_RECEIVABLE_CONTRACT = "PayReceivable";
 	private static final String HELLO_WORLD_MINT_CONTRACT = "HelloWorldMint";
 	private static final long GAS_LIMIT = 1_000_000;
-	private static final String HELLO_WORLD_MINT_CONTRACT = "HelloWorldMint";
 
 	public static void main(String... args) {
 		new EthereumSuite().runSuiteSync();
@@ -88,11 +87,8 @@
 				feePaymentMatrix().stream(),
 				Stream.of(
 						invalidTxData(),
-<<<<<<< HEAD
+						ETX_012_precompileCallSucceedsWhenNeededSignatureInEthTxn(),
 						ETX_013_precompileCallSucceedsWhenNeededSignatureInHederaTxn(),
-=======
-						ETX_012_precompileCallSucceedsWhenNeededSignatureInEthTxn(),
->>>>>>> dadfd3a8
 						ETX_014_contractCreateInheritsSignerProperties(),
 						invalidNonceEthereumTxFails(),
 						ETX_026_accountWithoutAliasCannotMakeEthTxns()
@@ -107,7 +103,7 @@
 		final long thirdOfFee = gasPrice / 3;
 		final long thirdOfPayment = thirdOfFee * chargedGasLimit;
 		final long thirdOfLimit = thirdOfFee * GAS_LIMIT;
-		final long fullAllowance = gasPrice * chargedGasLimit * 5/4;
+		final long fullAllowance = gasPrice * chargedGasLimit * 5 / 4;
 		final long fullPayment = gasPrice * chargedGasLimit;
 		final long ninteyPercentFee = gasPrice * 9 / 10;
 
@@ -118,9 +114,9 @@
 				new Object[] { false, thirdOfFee, noPayment, noPayment, noPayment },
 				new Object[] { false, thirdOfFee, thirdOfPayment, noPayment, noPayment },
 				new Object[] { true, thirdOfFee, fullAllowance, thirdOfLimit, fullPayment - thirdOfLimit },
-				new Object[] { true, thirdOfFee, fullAllowance*9/10, thirdOfLimit, fullPayment - thirdOfLimit},
-				new Object[] { false, ninteyPercentFee, noPayment, noPayment, noPayment},
-				new Object[] { true, ninteyPercentFee, thirdOfPayment, fullPayment, noPayment},
+				new Object[] { true, thirdOfFee, fullAllowance * 9 / 10, thirdOfLimit, fullPayment - thirdOfLimit },
+				new Object[] { false, ninteyPercentFee, noPayment, noPayment, noPayment },
+				new Object[] { true, ninteyPercentFee, thirdOfPayment, fullPayment, noPayment },
 				new Object[] { true, gasPrice, noPayment, fullPayment, noPayment },
 				new Object[] { true, gasPrice, thirdOfPayment, fullPayment, noPayment },
 				new Object[] { true, gasPrice, fullAllowance, fullPayment, noPayment }
@@ -337,23 +333,12 @@
 				).then();
 	}
 
-<<<<<<< HEAD
-	HapiApiSpec ETX_013_precompileCallSucceedsWhenNeededSignatureInHederaTxn() {
-		final AtomicLong fungibleNum = new AtomicLong();
-		final String fungibleToken = "token";
-		final String mintTxn = "mintTxn";
-		final String MULTI_KEY = "MULTI_KEY";
-		return defaultHapiSpec("ETX_013_precompileCallSucceedsWhenNeededSignatureInHederaTxn")
-				.given(
-						newKeyNamed(MULTI_KEY),
-=======
 	HapiApiSpec ETX_012_precompileCallSucceedsWhenNeededSignatureInEthTxn() {
 		final AtomicLong fungibleNum = new AtomicLong();
 		final String fungibleToken = "token";
 		final String mintTxn = "mintTxn";
 		return defaultHapiSpec("ETX_012_precompileCallSucceedsWhenNeededSignatureInEthTxn")
 				.given(
->>>>>>> dadfd3a8
 						newKeyNamed(SECP_256K1_SOURCE_KEY).shape(SECP_256K1_SHAPE),
 						cryptoCreate(RELAYER).balance(6 * ONE_MILLION_HBARS),
 						cryptoTransfer(tinyBarsFromAccountToAlias(GENESIS, SECP_256K1_SOURCE_KEY, ONE_HUNDRED_HBARS))
@@ -363,13 +348,8 @@
 						tokenCreate(fungibleToken)
 								.tokenType(TokenType.FUNGIBLE_COMMON)
 								.initialSupply(0)
-<<<<<<< HEAD
-								.adminKey(MULTI_KEY)
-								.supplyKey(MULTI_KEY)
-=======
 								.adminKey(SECP_256K1_SOURCE_KEY)
 								.supplyKey(SECP_256K1_SOURCE_KEY)
->>>>>>> dadfd3a8
 								.exposingCreatedIdTo(idLit -> fungibleNum.set(asDotDelimitedLongArray(idLit)[2]))
 				).when(
 						sourcing(() -> contractCreate(HELLO_WORLD_MINT_CONTRACT, fungibleNum.get())),
@@ -378,10 +358,6 @@
 								.type(EthTxData.EthTransactionType.EIP1559)
 								.signingWith(SECP_256K1_SOURCE_KEY)
 								.payingWith(RELAYER)
-<<<<<<< HEAD
-								.alsoSigningWithFullPrefix(MULTI_KEY)
-=======
->>>>>>> dadfd3a8
 								.nonce(0)
 								.gasPrice(50L)
 								.maxGasAllowance(FIVE_HBARS)
@@ -403,6 +379,54 @@
 				);
 	}
 
+	HapiApiSpec ETX_013_precompileCallSucceedsWhenNeededSignatureInHederaTxn() {
+		final AtomicLong fungibleNum = new AtomicLong();
+		final String fungibleToken = "token";
+		final String mintTxn = "mintTxn";
+		final String MULTI_KEY = "MULTI_KEY";
+		return defaultHapiSpec("ETX_013_precompileCallSucceedsWhenNeededSignatureInHederaTxn")
+				.given(
+						newKeyNamed(MULTI_KEY),
+						newKeyNamed(SECP_256K1_SOURCE_KEY).shape(SECP_256K1_SHAPE),
+						cryptoCreate(RELAYER).balance(6 * ONE_MILLION_HBARS),
+						cryptoTransfer(tinyBarsFromAccountToAlias(GENESIS, SECP_256K1_SOURCE_KEY, ONE_HUNDRED_HBARS))
+								.via("autoAccount"),
+						getTxnRecord("autoAccount").andAllChildRecords(),
+						uploadInitCode(HELLO_WORLD_MINT_CONTRACT),
+						tokenCreate(fungibleToken)
+								.tokenType(TokenType.FUNGIBLE_COMMON)
+								.initialSupply(0)
+								.adminKey(MULTI_KEY)
+								.supplyKey(MULTI_KEY)
+								.exposingCreatedIdTo(idLit -> fungibleNum.set(asDotDelimitedLongArray(idLit)[2]))
+				).when(
+						sourcing(() -> contractCreate(HELLO_WORLD_MINT_CONTRACT, fungibleNum.get())),
+						ethereumCall(HELLO_WORLD_MINT_CONTRACT, "brrr", 5
+						)
+								.type(EthTxData.EthTransactionType.EIP1559)
+								.signingWith(SECP_256K1_SOURCE_KEY)
+								.payingWith(RELAYER)
+								.alsoSigningWithFullPrefix(MULTI_KEY)
+								.nonce(0)
+								.gasPrice(50L)
+								.maxGasAllowance(FIVE_HBARS)
+								.gasLimit(1_000_000L)
+								.via(mintTxn)
+								.hasKnownStatus(SUCCESS)
+				).then(
+						withOpContext((spec, opLog) -> allRunFor(spec, getTxnRecord(mintTxn)
+								.logged()
+								.hasPriority(recordWith()
+										.status(SUCCESS)
+										.contractCallResult(
+												resultWith()
+														.logs(inOrder())
+														.senderId(spec.registry().getAccountID(
+																spec.registry().aliasIdFor(SECP_256K1_SOURCE_KEY)
+																		.getAlias().toStringUtf8())))
+										.ethereumHash(ByteString.copyFrom(spec.registry().getBytes(ETH_HASH_KEY))))))
+				);
+	}
 
 	@Override
 	protected Logger getResultsLogger() {
