--- conflicted
+++ resolved
@@ -475,11 +475,7 @@
                                 .nonce(0)
                                 .gasLimit(GAS_LIMIT)
                                 .hasKnownStatus(INVALID_ACCOUNT_ID))
-<<<<<<< HEAD
-                .then(resetToDefault("cryptoCreateWithAlias.enabled"));
-=======
                 .then(UtilVerbs.resetToDefault(CRYPTO_CREATE_WITH_ALIAS_ENABLED));
->>>>>>> 884145d5
     }
 
     HapiApiSpec ETX_012_precompileCallSucceedsWhenNeededSignatureInEthTxn() {
