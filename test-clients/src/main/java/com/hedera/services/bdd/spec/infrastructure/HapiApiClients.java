package com.hedera.services.bdd.spec.infrastructure;

/*-
 * ‌
 * Hedera Services Test Clients
 * ​
 * Copyright (C) 2018 - 2021 Hedera Hashgraph, LLC
 * ​
 * Licensed under the Apache License, Version 2.0 (the "License");
 * you may not use this file except in compliance with the License.
 * You may obtain a copy of the License at
 *
 *      http://www.apache.org/licenses/LICENSE-2.0
 *
 * Unless required by applicable law or agreed to in writing, software
 * distributed under the License is distributed on an "AS IS" BASIS,
 * WITHOUT WARRANTIES OR CONDITIONS OF ANY KIND, either express or implied.
 * See the License for the specific language governing permissions and
 * limitations under the License.
 * ‍
 */

import com.google.common.base.MoreObjects;
import com.hedera.services.bdd.spec.HapiPropertySource;
import com.hedera.services.bdd.spec.HapiSpecSetup;
import com.hedera.services.bdd.spec.props.NodeConnectInfo;
import com.hederahashgraph.api.proto.java.AccountID;
import com.hederahashgraph.service.proto.java.ConsensusServiceGrpc;
import com.hederahashgraph.service.proto.java.ConsensusServiceGrpc.ConsensusServiceBlockingStub;
import com.hederahashgraph.service.proto.java.CryptoServiceGrpc;
import com.hederahashgraph.service.proto.java.CryptoServiceGrpc.CryptoServiceBlockingStub;
import com.hederahashgraph.service.proto.java.FileServiceGrpc;
import com.hederahashgraph.service.proto.java.FileServiceGrpc.FileServiceBlockingStub;
import com.hederahashgraph.service.proto.java.FreezeServiceGrpc;
import com.hederahashgraph.service.proto.java.FreezeServiceGrpc.FreezeServiceBlockingStub;
import com.hederahashgraph.service.proto.java.NetworkServiceGrpc;
import com.hederahashgraph.service.proto.java.NetworkServiceGrpc.NetworkServiceBlockingStub;
import com.hederahashgraph.service.proto.java.ScheduleServiceGrpc;
import com.hederahashgraph.service.proto.java.ScheduleServiceGrpc.ScheduleServiceBlockingStub;
import com.hederahashgraph.service.proto.java.SmartContractServiceGrpc;
import com.hederahashgraph.service.proto.java.SmartContractServiceGrpc.SmartContractServiceBlockingStub;
import com.hederahashgraph.service.proto.java.TokenServiceGrpc;
import com.hederahashgraph.service.proto.java.TokenServiceGrpc.TokenServiceBlockingStub;
import io.grpc.ManagedChannel;
import io.grpc.netty.GrpcSslContexts;
import io.grpc.netty.NegotiationType;
import io.grpc.netty.NettyChannelBuilder;
import io.netty.handler.ssl.SslContextBuilder;
import io.netty.handler.ssl.SupportedCipherSuiteFilter;
import org.apache.logging.log4j.LogManager;
import org.apache.logging.log4j.Logger;

import java.util.Arrays;
import java.util.HashMap;
import java.util.List;
import java.util.Map;

import static java.util.stream.Collectors.toList;
import static java.util.stream.Collectors.toMap;

public class HapiApiClients {
	static final Logger log = LogManager.getLogger(HapiApiClients.class);

	private static Map<String, FileServiceBlockingStub> fileSvcStubs = new HashMap<>();
	private static Map<String, CryptoServiceBlockingStub> cryptoSvcStubs = new HashMap<>();
	private static Map<String, TokenServiceBlockingStub> tokenSvcStubs = new HashMap<>();
	private static Map<String, ScheduleServiceBlockingStub> scheduleSvcStubs = new HashMap<>();
	private static Map<String, FreezeServiceBlockingStub> freezeSvcStubs = new HashMap<>();
	private static Map<String, NetworkServiceBlockingStub> networkSvcStubs = new HashMap<>();
	private static Map<String, ScheduleServiceBlockingStub> schedSvcStubs = new HashMap<>();
	private static Map<String, ConsensusServiceBlockingStub> consSvcStubs = new HashMap<>();
	private static Map<String, SmartContractServiceBlockingStub> scSvcStubs = new HashMap<>();

	private final AccountID defaultNode;
	private final List<NodeConnectInfo> nodes;
	private final Map<AccountID, String> stubIds;
	private final Map<AccountID, String> tlsStubIds;
	private static Map<String, ManagedChannel> channels = new HashMap<>();
	private static final String defaultNettyCiphers = HapiSpecSetup.getDefaultNodeProps().get("netty.ciphers");

	private final ManagedChannel createNettyChannel(NodeConnectInfo node, boolean useTls) {
		try {
			ManagedChannel channel;
			String[] protocols = new String[] { "TLSv1.2", "TLSv1.3" };
<<<<<<< HEAD
			List<String> ciphers = Arrays.asList(
					"TLS_DHE_RSA_WITH_AES_256_GCM_SHA384",
					"TLS_ECDHE_ECDSA_WITH_AES_256_GCM_SHA384"
			);
=======
			List<String> ciphers = Arrays.stream(defaultNettyCiphers.split(",")).collect(toList());
>>>>>>> 615f250d
			SslContextBuilder contextBuilder = GrpcSslContexts.configure(SslContextBuilder.forClient());
			contextBuilder
					.protocols(protocols)
					.ciphers(ciphers, SupportedCipherSuiteFilter.INSTANCE);

			if (useTls) {
				channel = NettyChannelBuilder
						.forAddress(node.getHost(), node.getTlsPort())
						.negotiationType(NegotiationType.TLS)
						.sslContext(contextBuilder.build())
						.overrideAuthority("127.0.0.1")
						.build();
			} else {
				channel = NettyChannelBuilder
						.forAddress(node.getHost(), node.getPort())
						.usePlaintext()
						.build();
			}
			return channel;
		} catch (Exception e) {
			log.error("Error creating Netty channel", e);
		}
		return null;
	}

	private void addStubs(NodeConnectInfo node, String uri, boolean useTls) {
		if (!channels.containsKey(uri)) {
			ManagedChannel channel = createNettyChannel(node, useTls);
			channels.put(uri, channel);
			scSvcStubs.put(uri, SmartContractServiceGrpc.newBlockingStub(channel));
			consSvcStubs.put(uri, ConsensusServiceGrpc.newBlockingStub(channel));
			fileSvcStubs.put(uri, FileServiceGrpc.newBlockingStub(channel));
			schedSvcStubs.put(uri, ScheduleServiceGrpc.newBlockingStub(channel));
			tokenSvcStubs.put(uri, TokenServiceGrpc.newBlockingStub(channel));
			scheduleSvcStubs.put(uri, ScheduleServiceGrpc.newBlockingStub(channel));
			cryptoSvcStubs.put(uri, CryptoServiceGrpc.newBlockingStub(channel));
			freezeSvcStubs.put(uri, FreezeServiceGrpc.newBlockingStub(channel));
			networkSvcStubs.put(uri, NetworkServiceGrpc.newBlockingStub(channel));
		}
	}

	private HapiApiClients(List<NodeConnectInfo> nodes, AccountID defaultNode) {
		this.nodes = nodes;
		stubIds = nodes
				.stream()
				.collect(toMap(NodeConnectInfo::getAccount, NodeConnectInfo::uri));
		tlsStubIds = nodes
				.stream()
				.collect(toMap(NodeConnectInfo::getAccount, NodeConnectInfo::tlsUri));
		int before = stubCount();
		nodes.forEach(node -> {
			addStubs(node, node.uri(), false);
			addStubs(node, node.tlsUri(), true);
		});
		int after = stubCount();
		this.defaultNode = defaultNode;
		if (after > before) {
			log.info("Constructed " + (after - before) + " new stubs building clients for " + this);
		}
	}

	private int stubCount() {
		return scSvcStubs.size() +
				consSvcStubs.size() +
				fileSvcStubs.size() +
				schedSvcStubs.size() +
				tokenSvcStubs.size() +
				cryptoSvcStubs.size() +
				freezeSvcStubs.size() +
				networkSvcStubs.size() +
				scheduleSvcStubs.size();
	}

	public static HapiApiClients clientsFor(HapiSpecSetup setup) {
		return new HapiApiClients(setup.nodes(), setup.defaultNode());
	}

	public FileServiceBlockingStub getFileSvcStub(AccountID nodeId, boolean useTls) {
		return fileSvcStubs.get(stubId(nodeId, useTls));
	}

	public TokenServiceBlockingStub getTokenSvcStub(AccountID nodeId, boolean useTls) {
		return tokenSvcStubs.get(stubId(nodeId, useTls));
	}

	public CryptoServiceBlockingStub getCryptoSvcStub(AccountID nodeId, boolean useTls) {
		return cryptoSvcStubs.get(stubId(nodeId, useTls));
	}

	public FreezeServiceBlockingStub getFreezeSvcStub(AccountID nodeId, boolean useTls) {
		return freezeSvcStubs.get(stubId(nodeId, useTls));
	}

	public SmartContractServiceBlockingStub getScSvcStub(AccountID nodeId, boolean useTls) {
		return scSvcStubs.get(stubId(nodeId, useTls));
	}

	public ConsensusServiceBlockingStub getConsSvcStub(AccountID nodeId, boolean useTls) {
		return consSvcStubs.get(stubId(nodeId, useTls));
	}

	public NetworkServiceBlockingStub getNetworkSvcStub(AccountID nodeId, boolean useTls) {
		return networkSvcStubs.get(stubId(nodeId, useTls));
	}

	public ScheduleServiceBlockingStub getScheduleSvcStub(AccountID nodeId, boolean useTls) {
		return schedSvcStubs.get(stubId(nodeId, useTls));
	}

	private String stubId(AccountID nodeId, boolean useTls) {
		return useTls ? tlsStubIds.get(nodeId) : stubIds.get(nodeId);
	}

	@Override
	public String toString() {
		MoreObjects.ToStringHelper helper = MoreObjects.toStringHelper(this);
		for (int i = 0; i < nodes.size(); i++) {
			helper.add(String.format("node%d", i), nodes.get(i).toString());
		}
		return helper
				.add("default", HapiPropertySource.asAccountString(defaultNode))
				.toString();

	}

	/**
	 * Close all netty channels that are opened for clients
	 */
	private static void closeChannels() {
		if (channels.isEmpty()) {
			return;
		}
		channels.forEach((uri, channel) -> channel.shutdown());
		channels.clear();
	}

	private static void clearStubs() {
		scSvcStubs.clear();
		consSvcStubs.clear();
		fileSvcStubs.clear();
		tokenSvcStubs.clear();
		scheduleSvcStubs.clear();
		cryptoSvcStubs.clear();
		freezeSvcStubs.clear();
		networkSvcStubs.clear();
	}

	public static void tearDown() {
		closeChannels();
		clearStubs();
	}
}<|MERGE_RESOLUTION|>--- conflicted
+++ resolved
@@ -76,20 +76,15 @@
 	private final Map<AccountID, String> stubIds;
 	private final Map<AccountID, String> tlsStubIds;
 	private static Map<String, ManagedChannel> channels = new HashMap<>();
-	private static final String defaultNettyCiphers = HapiSpecSetup.getDefaultNodeProps().get("netty.ciphers");
 
 	private final ManagedChannel createNettyChannel(NodeConnectInfo node, boolean useTls) {
 		try {
 			ManagedChannel channel;
 			String[] protocols = new String[] { "TLSv1.2", "TLSv1.3" };
-<<<<<<< HEAD
 			List<String> ciphers = Arrays.asList(
 					"TLS_DHE_RSA_WITH_AES_256_GCM_SHA384",
 					"TLS_ECDHE_ECDSA_WITH_AES_256_GCM_SHA384"
 			);
-=======
-			List<String> ciphers = Arrays.stream(defaultNettyCiphers.split(",")).collect(toList());
->>>>>>> 615f250d
 			SslContextBuilder contextBuilder = GrpcSslContexts.configure(SslContextBuilder.forClient());
 			contextBuilder
 					.protocols(protocols)
