--- conflicted
+++ resolved
@@ -49,10 +49,7 @@
 	public static final int DEFAULT_DURATION_CREATE_TOKEN_ASSOCIATION = 60; // in seconds
 	public static final int DEFAULT_DURATION_TOKEN_TRANSFER = 60; // in seconds
 	public static final long DEFAULT_INITIAL_BALANCE = ONE_MILLION_HBARS;
-<<<<<<< HEAD
 	public static final int DEFAULT_TEST_TOPIC_ID = 30_000;
-=======
->>>>>>> dad28edd
 	public static final int DEFAULT_BALANCES_EXPORT_PERIOD_SECS = 60;
 	public static final boolean DEFAULT_EXPORT_BALANCES_ON_CLIENT_SIDE = false;
 
@@ -115,13 +112,10 @@
 	 */
 	private long initialBalance = DEFAULT_INITIAL_BALANCE;
 
-<<<<<<< HEAD
 	/**
 	 * topic ID for reconnect and other tests;
 	 */
 	private int testTopicId = DEFAULT_TEST_TOPIC_ID;
-=======
->>>>>>> dad28edd
 	// test client to tell hedera services how long to export account balances.
 	private int balancesExportPeriodSecs = DEFAULT_BALANCES_EXPORT_PERIOD_SECS;
 	// tell EET client whether to dump account balances or not
@@ -287,13 +281,9 @@
 		if (ciProps.has("initialBalance")) {
 			initialBalance = ciProps.getLong("initialBalance");
 		}
-<<<<<<< HEAD
 		if (ciProps.has("testTopicId")) {
 			testTopicId = ciProps.getInteger("testTopicId");
 		}
-
-=======
->>>>>>> dad28edd
 		if (ciProps.has("balancesExportPeriodSecs")) {
 			balancesExportPeriodSecs = ciProps.getInteger("balancesExportPeriodSecs");
 		}
@@ -325,10 +315,7 @@
 				.add("totalTokenAssociations", totalTokenAssociations)
 				.add("totalScheduledTransactions", totalScheduled)
 				.add("initialBalance", initialBalance)
-<<<<<<< HEAD
 				.add("testTopicId", testTopicId)
-=======
->>>>>>> dad28edd
 				.add("balancesExportPeriodSecs", balancesExportPeriodSecs)
 				.add("clientToExportBalances", clientToExportBalances)
 				.toString();
