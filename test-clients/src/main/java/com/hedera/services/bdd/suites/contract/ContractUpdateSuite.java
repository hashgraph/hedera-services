package com.hedera.services.bdd.suites.contract;

/*-
 * ‌
 * Hedera Services Test Clients
 * ​
 * Copyright (C) 2018 - 2021 Hedera Hashgraph, LLC
 * ​
 * Licensed under the Apache License, Version 2.0 (the "License");
 * you may not use this file except in compliance with the License.
 * You may obtain a copy of the License at
 *
 *      http://www.apache.org/licenses/LICENSE-2.0
 *
 * Unless required by applicable law or agreed to in writing, software
 * distributed under the License is distributed on an "AS IS" BASIS,
 * WITHOUT WARRANTIES OR CONDITIONS OF ANY KIND, either express or implied.
 * See the License for the specific language governing permissions and
 * limitations under the License.
 * ‍
 */

import com.hedera.services.bdd.spec.HapiApiSpec;
import com.hedera.services.bdd.spec.HapiSpecSetup;
import com.hedera.services.bdd.spec.infrastructure.meta.ContractResources;
import com.hedera.services.bdd.spec.keys.KeyShape;
import com.hedera.services.bdd.suites.HapiApiSuite;
import org.apache.logging.log4j.LogManager;
import org.apache.logging.log4j.Logger;

import java.time.Instant;
import java.util.List;

import static com.hedera.services.bdd.spec.HapiApiSpec.defaultHapiSpec;
import static com.hedera.services.bdd.spec.assertions.ContractInfoAsserts.contractWith;
import static com.hedera.services.bdd.spec.keys.KeyShape.listOf;
import static com.hedera.services.bdd.spec.queries.QueryVerbs.getContractBytecode;
import static com.hedera.services.bdd.spec.queries.QueryVerbs.getContractInfo;
import static com.hedera.services.bdd.spec.queries.QueryVerbs.getTxnRecord;
import static com.hedera.services.bdd.spec.transactions.TxnVerbs.contractCreate;
import static com.hedera.services.bdd.spec.transactions.TxnVerbs.contractDelete;
import static com.hedera.services.bdd.spec.transactions.TxnVerbs.contractUpdate;
import static com.hedera.services.bdd.spec.transactions.TxnVerbs.cryptoCreate;
import static com.hedera.services.bdd.spec.transactions.TxnVerbs.cryptoTransfer;
import static com.hedera.services.bdd.spec.transactions.TxnVerbs.fileCreate;
import static com.hedera.services.bdd.spec.transactions.crypto.HapiCryptoTransfer.tinyBarsFromToWithAlias;
import static com.hedera.services.bdd.spec.utilops.CustomSpecAssert.allRunFor;
import static com.hedera.services.bdd.spec.utilops.UtilVerbs.newKeyNamed;
import static com.hedera.services.bdd.spec.utilops.UtilVerbs.withOpContext;
import static com.hederahashgraph.api.proto.java.ResponseCodeEnum.EXPIRATION_REDUCTION_NOT_ALLOWED;
import static com.hederahashgraph.api.proto.java.ResponseCodeEnum.INVALID_ADMIN_KEY;
import static com.hederahashgraph.api.proto.java.ResponseCodeEnum.INVALID_EXPIRATION_TIME;
import static com.hederahashgraph.api.proto.java.ResponseCodeEnum.INVALID_PROXY_ACCOUNT_ID;
import static com.hederahashgraph.api.proto.java.ResponseCodeEnum.INVALID_SIGNATURE;
import static com.hederahashgraph.api.proto.java.ResponseCodeEnum.INVALID_ZERO_BYTE_IN_STRING;
import static com.hederahashgraph.api.proto.java.ResponseCodeEnum.MODIFYING_IMMUTABLE_CONTRACT;
import static com.hederahashgraph.api.proto.java.ResponseCodeEnum.SUCCESS;

public class ContractUpdateSuite extends HapiApiSuite {
	private static final Logger log = LogManager.getLogger(ContractUpdateSuite.class);

	private static final long defaultMaxLifetime =
			Long.parseLong(HapiSpecSetup.getDefaultNodeProps().get("entities.maxLifetime"));
	private static final long ONE_DAY = 60 * 60 * 24;
	private static final long ONE_MONTH = 30 * ONE_DAY;

	public static void main(String... args) {
		new ContractUpdateSuite().runSuiteAsync();
	}

	@Override
	public boolean canRunAsync() {
		return true;
	}

	@Override
	protected List<HapiApiSpec> getSpecsInSuite() {
<<<<<<< HEAD
		return List.of(
				updateWithBothMemoSettersWorks(),
				updatingExpiryWorks(),
				rejectsExpiryTooFarInTheFuture(),
				updateAutoRenewWorks(),
				updateAdminKeyWorks(),
				canMakeContractImmutableWithEmptyKeyList(),
				givenAdminKeyMustBeValid(),
				fridayThe13thSpec(),
				updateDoesNotChangeBytecode(),
				updateProxyAsAliasWorks(),
				invalidProxyAsAliasFails()
=======
		return List.of(new HapiApiSpec[] {
						updateWithBothMemoSettersWorks(),
						updatingExpiryWorks(),
						rejectsExpiryTooFarInTheFuture(),
						updateAutoRenewWorks(),
						updateAdminKeyWorks(),
						canMakeContractImmutableWithEmptyKeyList(),
						givenAdminKeyMustBeValid(),
						fridayThe13thSpec(),
						updateDoesNotChangeBytecode()
				}
>>>>>>> ca3e237c
		);
	}

	private HapiApiSpec updateProxyAsAliasWorks() {
		return defaultHapiSpec("updateProxyAsAliasWorks")
				.given(
						newKeyNamed("alias"),
						newKeyNamed("adminKey"),
						cryptoTransfer(tinyBarsFromToWithAlias(DEFAULT_PAYER, "alias", ONE_HUNDRED_HBARS))
								.via("autoCreation"),
						getTxnRecord("autoCreation").andAllChildRecords()
				).when(
						contractCreate("contract")
								.adminKey("adminKey")
								.entityMemo("memo"),

						contractUpdate("contract").newProxyWithAlias("alias")
				).then();
	}

	private HapiApiSpec invalidProxyAsAliasFails() {
		return defaultHapiSpec("invalidProxyAsAliasFails")
				.given(
						newKeyNamed("alias"),
						newKeyNamed("adminKey"),
						contractCreate("contract")
								.adminKey("adminKey")
								.entityMemo("memo")
				).when(
						contractUpdate("contract").newProxyWithAlias("alias").hasKnownStatus(INVALID_PROXY_ACCOUNT_ID)
				).then();
	}

	private HapiApiSpec updateWithBothMemoSettersWorks() {
		String firstMemo = "First";
		String secondMemo = "Second";
		String thirdMemo = "Third";
		return defaultHapiSpec("UpdateWithBothMemoSettersWorks")
				.given(
						newKeyNamed("adminKey"),
						contractCreate("contract")
								.adminKey("adminKey")
								.entityMemo(firstMemo)
				).when(
						contractUpdate("contract")
								.newMemo(secondMemo),
						contractUpdate("contract")
								.newMemo(ZERO_BYTE_MEMO)
								.hasPrecheck(INVALID_ZERO_BYTE_IN_STRING),
						getContractInfo("contract").has(contractWith().memo(secondMemo))
				).then(
						contractUpdate("contract")
								.useDeprecatedMemoField()
								.newMemo(thirdMemo),
						getContractInfo("contract").has(contractWith().memo(thirdMemo))
				);
	}

	private HapiApiSpec updatingExpiryWorks() {
		final var newExpiry = Instant.now().getEpochSecond() + 5 * ONE_MONTH;
		return defaultHapiSpec("UpdatingExpiryWorks")
				.given(
						contractCreate("contract")
				)
				.when(
						contractUpdate("contract")
								.newExpirySecs(newExpiry)
				)
				.then(
						getContractInfo("contract").has(contractWith().expiry(newExpiry))
				);
	}

	private HapiApiSpec rejectsExpiryTooFarInTheFuture() {
		final var smallBuffer = 12_345L;
		final var excessiveExpiry = defaultMaxLifetime + Instant.now().getEpochSecond() + smallBuffer;

		return defaultHapiSpec("RejectsExpiryTooFarInTheFuture")
				.given(
						contractCreate("target")
				).when().then(
						contractUpdate("target")
								.newExpirySecs(excessiveExpiry)
								.hasKnownStatus(INVALID_EXPIRATION_TIME)
				);
	}

	private HapiApiSpec updateAutoRenewWorks() {
		return defaultHapiSpec("UpdateAutoRenewWorks")
				.given(
						newKeyNamed("admin"),
						contractCreate("contract")
								.adminKey("admin")
								.autoRenewSecs(THREE_MONTHS_IN_SECONDS)
				)
				.when(
						contractUpdate("contract")
								.newAutoRenew(THREE_MONTHS_IN_SECONDS + ONE_DAY)
				)
				.then(
						getContractInfo("contract")
								.has(contractWith()
										.autoRenew(THREE_MONTHS_IN_SECONDS + ONE_DAY))
				);
	}

	private HapiApiSpec updateAdminKeyWorks() {
		return defaultHapiSpec("UpdateAdminKeyWorks")
				.given(
						newKeyNamed("oldAdminKey"),
						newKeyNamed("newAdminKey"),
						contractCreate("contract")
								.adminKey("oldAdminKey")
				).when(
						contractUpdate("contract")
								.newKey("newAdminKey")
				).then(
						contractUpdate("contract")
								.newMemo("some new memo"),
						getContractInfo("contract")
								.has(contractWith()
										.adminKey("newAdminKey")
										.memo("some new memo"))
				);
	}

	private HapiApiSpec canMakeContractImmutableWithEmptyKeyList() {
		return defaultHapiSpec("CanMakeContractImmutableWithEmptyKeyList")
				.given(
						newKeyNamed("adminKey"),
						newKeyNamed("newAdminKey"),
						contractCreate("toBeImmutable")
								.adminKey("adminKey")
				).when(
						contractUpdate("toBeImmutable")
								.improperlyEmptyingAdminKey()
								.hasKnownStatus(INVALID_ADMIN_KEY),
						contractUpdate("toBeImmutable")
								.properlyEmptyingAdminKey()
				).then(
						contractUpdate("toBeImmutable")
								.newKey("newAdminKey")
								.hasKnownStatus(MODIFYING_IMMUTABLE_CONTRACT)
				);
	}

	private HapiApiSpec givenAdminKeyMustBeValid() {
		return defaultHapiSpec("GivenAdminKeyMustBeValid")
				.given(
						fileCreate("bytecode").path(ContractResources.BALANCE_LOOKUP_BYTECODE_PATH),
						contractCreate("target").bytecode("bytecode")
				).when(
						getContractInfo("target").logged()
				).then(
						contractUpdate("target")
								.useDeprecatedAdminKey()
								.signedBy(GENESIS, "target")
								.hasKnownStatus(INVALID_ADMIN_KEY)
				);
	}

	HapiApiSpec fridayThe13thSpec() {
		long newExpiry = Instant.now().getEpochSecond() + DEFAULT_PROPS.defaultExpirationSecs() * 2;
		long betterExpiry = Instant.now().getEpochSecond() + DEFAULT_PROPS.defaultExpirationSecs() * 3;
		final String INITIAL_MEMO = "This is a memo string with only Ascii characters";
		final String NEW_MEMO = "Turning and turning in the widening gyre, the falcon cannot hear the falconer...";
		final String BETTER_MEMO = "This was Mr. Bleaney's room...";
		KeyShape initialKeyShape = KeyShape.SIMPLE;
		KeyShape newKeyShape = listOf(3);

		return defaultHapiSpec("FridayThe13thSpec")
				.given(
						newKeyNamed("initialAdminKey").shape(initialKeyShape),
						newKeyNamed("newAdminKey").shape(newKeyShape),
						cryptoCreate("payer")
								.balance(10 * ONE_HUNDRED_HBARS),
						fileCreate("bytecode")
								.path(ContractResources.SIMPLE_STORAGE_BYTECODE_PATH)
								.payingWith("payer")
				).when(
						contractCreate("immutableContract")
								.payingWith("payer")
								.omitAdminKey()
								.bytecode("bytecode"),
						contractCreate("contract")
								.payingWith("payer")
								.adminKey("initialAdminKey")
								.entityMemo(INITIAL_MEMO)
								.bytecode("bytecode"),
						getContractInfo("contract")
								.payingWith("payer")
								.logged()
								.has(contractWith()
										.memo(INITIAL_MEMO)
										.adminKey("initialAdminKey"))
				).then(
						contractUpdate("contract")
								.payingWith("payer")
								.newKey("newAdminKey")
								.signedBy("payer", "initialAdminKey")
								.hasKnownStatus(INVALID_SIGNATURE),
						contractUpdate("contract")
								.payingWith("payer")
								.newKey("newAdminKey")
								.signedBy("payer", "newAdminKey")
								.hasKnownStatus(INVALID_SIGNATURE),
						contractUpdate("contract")
								.payingWith("payer")
								.newKey("newAdminKey"),
						contractUpdate("contract")
								.payingWith("payer")
								.newExpirySecs(newExpiry)
								.newMemo(NEW_MEMO),
						getContractInfo("contract")
								.payingWith("payer")
								.logged()
								.has(contractWith()
										.solidityAddress("contract")
										.memo(NEW_MEMO)
										.expiry(newExpiry)),
						contractUpdate("contract")
								.payingWith("payer")
								.newMemo(BETTER_MEMO),
						getContractInfo("contract")
								.payingWith("payer")
								.logged()
								.has(contractWith()
										.memo(BETTER_MEMO)
										.expiry(newExpiry)),
						contractUpdate("contract")
								.payingWith("payer")
								.newExpirySecs(betterExpiry),
						getContractInfo("contract")
								.payingWith("payer")
								.logged()
								.has(contractWith()
										.memo(BETTER_MEMO)
										.expiry(betterExpiry)),
						contractUpdate("contract")
								.payingWith("payer")
								.signedBy("payer")
								.newExpirySecs(newExpiry)
								.hasKnownStatus(EXPIRATION_REDUCTION_NOT_ALLOWED),
						contractUpdate("contract")
								.payingWith("payer")
								.signedBy("payer")
								.newMemo(NEW_MEMO)
								.hasKnownStatus(INVALID_SIGNATURE),
						contractUpdate("contract")
								.payingWith("payer")
								.signedBy("payer", "initialAdminKey")
								.hasKnownStatus(INVALID_SIGNATURE),
						contractUpdate("immutableContract")
								.payingWith("payer")
								.newMemo(BETTER_MEMO)
								.hasKnownStatus(MODIFYING_IMMUTABLE_CONTRACT),
						contractDelete("immutableContract")
								.payingWith("payer")
								.hasKnownStatus(MODIFYING_IMMUTABLE_CONTRACT),
						contractUpdate("immutableContract")
								.payingWith("payer")
								.newExpirySecs(betterExpiry),
						contractDelete("contract")
								.payingWith("payer")
								.signedBy("payer", "initialAdminKey")
								.hasKnownStatus(INVALID_SIGNATURE),
						contractDelete("contract")
								.payingWith("payer")
								.signedBy("payer")
								.hasKnownStatus(INVALID_SIGNATURE),
						contractDelete("contract")
								.payingWith("payer")
								.hasKnownStatus(SUCCESS)
				);
	}

	private HapiApiSpec updateDoesNotChangeBytecode() {
		return defaultHapiSpec("HSCS-DCPR-001")
				.given(
						fileCreate("contractFile")
								.path(ContractResources.EMPTY_CONSTRUCTOR).via("fileCreate"),
						fileCreate("bytecode2")
								.path(ContractResources.SIMPLE_STORAGE_BYTECODE_PATH),
						contractCreate("contract")
								.bytecode("contractFile"),
						getContractBytecode("contract").saveResultTo("initialBytecode")
				)
				.when(
						contractUpdate("contract")
								.bytecode("bytecode2")
				)
				.then(
						withOpContext((spec, log) -> {
							var op = getContractBytecode("contract").hasBytecode(
									spec.registry().getBytes("initialBytecode"));
							allRunFor(spec, op);
						})
				);
	}

	@Override
	protected Logger getResultsLogger() {
		return log;
	}
}<|MERGE_RESOLUTION|>--- conflicted
+++ resolved
@@ -75,20 +75,6 @@
 
 	@Override
 	protected List<HapiApiSpec> getSpecsInSuite() {
-<<<<<<< HEAD
-		return List.of(
-				updateWithBothMemoSettersWorks(),
-				updatingExpiryWorks(),
-				rejectsExpiryTooFarInTheFuture(),
-				updateAutoRenewWorks(),
-				updateAdminKeyWorks(),
-				canMakeContractImmutableWithEmptyKeyList(),
-				givenAdminKeyMustBeValid(),
-				fridayThe13thSpec(),
-				updateDoesNotChangeBytecode(),
-				updateProxyAsAliasWorks(),
-				invalidProxyAsAliasFails()
-=======
 		return List.of(new HapiApiSpec[] {
 						updateWithBothMemoSettersWorks(),
 						updatingExpiryWorks(),
@@ -98,9 +84,10 @@
 						canMakeContractImmutableWithEmptyKeyList(),
 						givenAdminKeyMustBeValid(),
 						fridayThe13thSpec(),
-						updateDoesNotChangeBytecode()
+						updateDoesNotChangeBytecode(),
+				        updateProxyAsAliasWorks(),
+				        invalidProxyAsAliasFails()
 				}
->>>>>>> ca3e237c
 		);
 	}
 
