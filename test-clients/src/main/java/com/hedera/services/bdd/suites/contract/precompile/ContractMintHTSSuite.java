--- conflicted
+++ resolved
@@ -536,19 +536,11 @@
 				);
 	}
 
-<<<<<<< HEAD
-	private HapiApiSpec gasCostNotMetSetsInsufficientGasStatusInChildRecord() {
-
-		final var theAccount = "anybody";
-		final var mintContractByteCode = "mintContractByteCode";
-		final var amount = 10L;
-=======
 	private HapiApiSpec fungibleTokenMintFailure() {
 		final var theAccount = "anybody";
 		final var mintContractByteCode = "mintContractByteCode";
 		final var amount = "9223372036854775808";
 //		final var amount = "9223372036854775808";
->>>>>>> 6c62b3dc
 		final var fungibleToken = "fungibleToken";
 		final var multiKey = "purpose";
 		final var theContract = "mintContract";
@@ -556,11 +548,7 @@
 
 		final AtomicLong fungibleNum = new AtomicLong();
 
-<<<<<<< HEAD
-		return defaultHapiSpec("gasCostNotMetSetsInsufficientGasStatusInChildRecord")
-=======
 		return defaultHapiSpec("FungibleMintFailure")
->>>>>>> 6c62b3dc
 				.given(
 						newKeyNamed(multiKey),
 						cryptoCreate(theAccount).balance(ONE_HUNDRED_HBARS),
@@ -581,7 +569,63 @@
 								.gas(GAS_TO_OFFER))
 				).then(
 						contractCall(theContract, MINT_FUNGIBLE_CALL_ABI, amount)
-<<<<<<< HEAD
+								.via(firstMintTxn).payingWith(theAccount)
+								.alsoSigningWithFullPrefix(multiKey)
+								.gas(2_000_000L)
+								.hasKnownStatus(SUCCESS),
+						getTxnRecord(firstMintTxn).andAllChildRecords().logged()
+				);
+	}
+
+	@NotNull
+	private CustomSpecAssert assertTxnRecordHasNoTraceabilityEnrichedContractFnResult(final String nestedTransferTxn) {
+		return assertionsHold((spec, log) -> {
+			var subOp = getTxnRecord(nestedTransferTxn);
+			allRunFor(spec, subOp);
+
+			var record = subOp.getResponseRecord();
+
+			final var contractCallResult =
+					record.getContractCallResult();
+			assertEquals(0L, contractCallResult.getGas());
+			assertEquals(0L, contractCallResult.getAmount());
+			assertEquals(ByteString.EMPTY, contractCallResult.getFunctionParameters());
+		});
+	}
+
+	private HapiApiSpec gasCostNotMetSetsInsufficientGasStatusInChildRecord() {
+
+		final var theAccount = "anybody";
+		final var mintContractByteCode = "mintContractByteCode";
+		final var amount = 10L;
+		final var fungibleToken = "fungibleToken";
+		final var multiKey = "purpose";
+		final var theContract = "mintContract";
+		final var firstMintTxn = "firstMintTxn";
+
+		final AtomicLong fungibleNum = new AtomicLong();
+
+		return defaultHapiSpec("gasCostNotMetSetsInsufficientGasStatusInChildRecord")
+				.given(
+						newKeyNamed(multiKey),
+						cryptoCreate(theAccount).balance(ONE_HUNDRED_HBARS),
+						cryptoCreate(TOKEN_TREASURY),
+						fileCreate(mintContractByteCode).payingWith(theAccount),
+						updateLargeFile(theAccount, mintContractByteCode,
+								extractByteCode(ContractResources.MINT_CONTRACT)),
+						tokenCreate(fungibleToken)
+								.tokenType(TokenType.FUNGIBLE_COMMON)
+								.initialSupply(0)
+								.treasury(TOKEN_TREASURY)
+								.adminKey(multiKey)
+								.supplyKey(multiKey)
+								.exposingCreatedIdTo(idLit -> fungibleNum.set(asDotDelimitedLongArray(idLit)[2]))
+				).when(
+						sourcing(() -> contractCreate(theContract, MINT_CONS_ABI, fungibleNum.get())
+								.bytecode(mintContractByteCode).payingWith(theAccount)
+								.gas(GAS_TO_OFFER))
+				).then(
+						contractCall(theContract, MINT_FUNGIBLE_CALL_ABI, amount)
 								.via(firstMintTxn)
 								.payingWith(theAccount)
 								.alsoSigningWithFullPrefix(multiKey)
@@ -593,32 +637,6 @@
 				);
 	}
 
-=======
-								.via(firstMintTxn).payingWith(theAccount)
-								.alsoSigningWithFullPrefix(multiKey)
-								.gas(2_000_000L)
-								.hasKnownStatus(SUCCESS),
-						getTxnRecord(firstMintTxn).andAllChildRecords().logged()
-				);
-	}
-
-	@NotNull
-	private CustomSpecAssert assertTxnRecordHasNoTraceabilityEnrichedContractFnResult(final String nestedTransferTxn) {
-		return assertionsHold((spec, log) -> {
-			var subOp = getTxnRecord(nestedTransferTxn);
-			allRunFor(spec, subOp);
-
-			var record = subOp.getResponseRecord();
-
-			final var contractCallResult =
-					record.getContractCallResult();
-			assertEquals(0L, contractCallResult.getGas());
-			assertEquals(0L, contractCallResult.getAmount());
-			assertEquals(ByteString.EMPTY, contractCallResult.getFunctionParameters());
-		});
-	}
-
->>>>>>> 6c62b3dc
 	@NotNull
 	private String getNestedContractAddress(final String contract, final HapiApiSpec spec) {
 		return AssociatePrecompileSuite.getNestedContractAddress(contract, spec);
