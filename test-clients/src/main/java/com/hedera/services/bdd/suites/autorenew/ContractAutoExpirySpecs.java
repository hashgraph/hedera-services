/*
 * Copyright (C) 2022-2023 Hedera Hashgraph, LLC
 *
 * Licensed under the Apache License, Version 2.0 (the "License");
 * you may not use this file except in compliance with the License.
 * You may obtain a copy of the License at
 *
 *      http://www.apache.org/licenses/LICENSE-2.0
 *
 * Unless required by applicable law or agreed to in writing, software
 * distributed under the License is distributed on an "AS IS" BASIS,
 * WITHOUT WARRANTIES OR CONDITIONS OF ANY KIND, either express or implied.
 * See the License for the specific language governing permissions and
 * limitations under the License.
 */
package com.hedera.services.bdd.suites.autorenew;

import static com.hedera.services.bdd.spec.HapiSpec.defaultHapiSpec;
import static com.hedera.services.bdd.spec.assertions.AccountInfoAsserts.assertTinybarAmountIsApproxUsd;
import static com.hedera.services.bdd.spec.assertions.AccountInfoAsserts.changeFromSnapshot;
import static com.hedera.services.bdd.spec.assertions.ContractInfoAsserts.contractWith;
import static com.hedera.services.bdd.spec.assertions.TransactionRecordAsserts.recordWith;
import static com.hedera.services.bdd.spec.queries.QueryVerbs.getAccountBalance;
import static com.hedera.services.bdd.spec.queries.QueryVerbs.getAccountInfo;
import static com.hedera.services.bdd.spec.queries.QueryVerbs.getContractInfo;
import static com.hedera.services.bdd.spec.queries.QueryVerbs.getTokenNftInfo;
import static com.hedera.services.bdd.spec.queries.QueryVerbs.getTxnRecord;
import static com.hedera.services.bdd.spec.transactions.TxnUtils.literalInitcodeFor;
import static com.hedera.services.bdd.spec.transactions.TxnVerbs.contractCall;
import static com.hedera.services.bdd.spec.transactions.TxnVerbs.contractCreate;
import static com.hedera.services.bdd.spec.transactions.TxnVerbs.contractUpdate;
import static com.hedera.services.bdd.spec.transactions.TxnVerbs.cryptoCreate;
import static com.hedera.services.bdd.spec.transactions.TxnVerbs.cryptoTransfer;
import static com.hedera.services.bdd.spec.transactions.TxnVerbs.fileUpdate;
import static com.hedera.services.bdd.spec.transactions.TxnVerbs.mintToken;
import static com.hedera.services.bdd.spec.transactions.TxnVerbs.tokenAssociate;
import static com.hedera.services.bdd.spec.transactions.TxnVerbs.tokenCreate;
import static com.hedera.services.bdd.spec.transactions.TxnVerbs.uploadInitCode;
import static com.hedera.services.bdd.spec.transactions.contract.HapiParserUtil.asHeadlongAddress;
import static com.hedera.services.bdd.spec.transactions.crypto.HapiCryptoTransfer.tinyBarsFromTo;
import static com.hedera.services.bdd.spec.transactions.token.CustomFeeSpecs.*;
import static com.hedera.services.bdd.spec.transactions.token.TokenMovement.moving;
import static com.hedera.services.bdd.spec.transactions.token.TokenMovement.movingUnique;
import static com.hedera.services.bdd.spec.utilops.CustomSpecAssert.allRunFor;
import static com.hedera.services.bdd.spec.utilops.UtilVerbs.assertionsHold;
import static com.hedera.services.bdd.spec.utilops.UtilVerbs.balanceSnapshot;
import static com.hedera.services.bdd.spec.utilops.UtilVerbs.childRecordsCheck;
import static com.hedera.services.bdd.spec.utilops.UtilVerbs.createLargeFile;
import static com.hedera.services.bdd.spec.utilops.UtilVerbs.newKeyNamed;
import static com.hedera.services.bdd.spec.utilops.UtilVerbs.overriding;
import static com.hedera.services.bdd.spec.utilops.UtilVerbs.sleepFor;
import static com.hedera.services.bdd.spec.utilops.UtilVerbs.sourcing;
import static com.hedera.services.bdd.spec.utilops.UtilVerbs.withOpContext;
import static com.hedera.services.bdd.suites.autorenew.AutoRenewConfigChoices.defaultMinAutoRenewPeriod;
import static com.hedera.services.bdd.suites.autorenew.AutoRenewConfigChoices.enableContractAutoRenewWith;
import static com.hedera.services.bdd.suites.file.FileUpdateSuite.*;
import static com.hedera.services.bdd.suites.file.FileUpdateSuite.INSERT_ABI;
import static com.hederahashgraph.api.proto.java.ResponseCodeEnum.CONTRACT_REVERT_EXECUTED;
import static com.hederahashgraph.api.proto.java.ResponseCodeEnum.INVALID_CONTRACT_ID;
import static com.hederahashgraph.api.proto.java.SubType.TOKEN_FUNGIBLE_COMMON_WITH_CUSTOM_FEES;
import static com.hederahashgraph.api.proto.java.TokenType.NON_FUNGIBLE_UNIQUE;
import static org.junit.jupiter.api.Assertions.assertEquals;
import static org.junit.jupiter.api.Assertions.assertTrue;

import com.google.protobuf.ByteString;
import com.hedera.services.bdd.spec.HapiSpec;
import com.hedera.services.bdd.suites.HapiSuite;
import com.hederahashgraph.api.proto.java.ResponseCodeEnum;
import com.hederahashgraph.api.proto.java.Timestamp;
import java.math.BigInteger;
import java.util.List;
import java.util.Map;
import java.util.concurrent.atomic.AtomicLong;
import java.util.concurrent.atomic.AtomicReference;
import org.apache.logging.log4j.LogManager;
import org.apache.logging.log4j.Logger;

public class ContractAutoExpirySpecs extends HapiSuite {
    private static final Logger log = LogManager.getLogger(ContractAutoExpirySpecs.class);

    public static void main(String... args) {
        new ContractAutoExpirySpecs().runSuiteSync();
    }

    @Override
    public List<HapiSpec> getSpecsInSuite() {
        return List.of(
                new HapiSpec[] {
                    renewsUsingContractFundsIfNoAutoRenewAccount(),
                    renewalFeeDistributedToStakingAccounts(),
                    renewsUsingAutoRenewAccountIfSet(),
                    chargesContractFundsWhenAutoRenewAccountHasZeroBalance(),
                    verifyNonFungibleTokenTransferredBackToTreasuryWithoutCharging(),
                    storageExpiryWorksAtTheExpectedInterval(),
<<<<<<< HEAD
                    verifyNonFungibleTokenTransferredBackToTreasuryWithoutCharging(),
                    receiverSigReqBypassedForTreasuryAtEndOfGracePeriod()
=======
                    autoRenewWorksAsExpected(),
                    autoRenewInGracePeriodIfEnoughBalance(),
                    storageRentChargedOnlyAfterInitialFreePeriodIsComplete()
>>>>>>> ac9d19c6
                });
    }

    private HapiSpec storageRentChargedOnlyAfterInitialFreePeriodIsComplete() {
        final var contract = "User";
        final var contract2 = "User";
        final var gasToOffer = 1_000_000;
        final var minimalLifetime = 4;
        final var initBalance = 100 * ONE_HBAR;
        final var autoRenewAccount = "autoRenewAccount";
        final var canonicalUsdFee = 0.026;

        final var renewalFeeWithoutStorage = new AtomicLong();
        final var renewalFeeWithStorage = new AtomicLong();

        return defaultHapiSpec("storageRentChargedOnlyAfterInitialFreePeriodIsComplete")
                .given(
                        enableContractAutoRenewWith(minimalLifetime, 0),
                        uploadInitCode(contract),
                        cryptoCreate(autoRenewAccount).balance(initBalance),
                        /* This contract has 0 key/value mappings at creation */
                        contractCreate(contract)
                                .autoRenewSecs(minimalLifetime)
                                .autoRenewAccountId(autoRenewAccount),

                        /* Now we update the per-contract limit to 10 mappings */
                        fileUpdate(APP_PROPERTIES)
                                .payingWith(ADDRESS_BOOK_CONTROL)
                                .overridingProps(
                                        Map.of(
                                                INDIVIDUAL_KV_LIMIT_PROP,
                                                "10",
                                                CONS_MAX_GAS_PROP,
                                                "100_000_000",
                                                STORAGE_PRICE_TIERS_PROP,
                                                "0til20",
                                                STAKING_FEES_NODE_REWARD_PERCENTAGE,
                                                "0",
                                                STAKING_FEES_STAKING_REWARD_PERCENTAGE,
                                                "0",
                                                "contracts.freeStorageTierLimit",
                                                "10")))
                .when(
                        /* The first call to insert adds 5 mappings */
                        contractCall(contract, INSERT_ABI, BigInteger.ONE, BigInteger.ONE)
                                .payingWith(GENESIS)
                                .gas(gasToOffer),
                        /* Each subsequent call to adds 3 mappings; so 8 total after this */
                        contractCall(contract, INSERT_ABI, BigInteger.TWO, BigInteger.valueOf(4))
                                .payingWith(GENESIS)
                                .gas(gasToOffer),

                        /* Confirm the storage size didn't change */
                        getContractInfo(contract).has(contractWith().numKvPairs(8)).logged(),
                        getAccountBalance(autoRenewAccount).hasTinyBars(initBalance).logged(),
                        sleepFor(minimalLifetime * 1_000L + 500L),
                        cryptoTransfer(tinyBarsFromTo(GENESIS, NODE, 1L)),
                        sleepFor(2_000L),
                        cryptoTransfer(tinyBarsFromTo(GENESIS, NODE, 1L)),
                        withOpContext(
                                (spec, opLog) -> {
                                    final var lookup = getAccountBalance(autoRenewAccount).logged();
                                    allRunFor(spec, lookup);
                                    renewalFeeWithoutStorage.set(
                                            initBalance
                                                    - lookup.getResponse()
                                                            .getCryptogetAccountBalance()
                                                            .getBalance());
                                    opLog.info(
                                            "Renewal fee without storage: {}",
                                            renewalFeeWithoutStorage.get());
                                }))
                .then(
                        fileUpdate(APP_PROPERTIES)
                                .payingWith(ADDRESS_BOOK_CONTROL)
                                .overridingProps(Map.of(STORAGE_PRICE_TIERS_PROP, "100til20")),
                        sleepFor(minimalLifetime * 1_000L + 500L),
                        cryptoTransfer(tinyBarsFromTo(GENESIS, NODE, 1L)),
                        cryptoTransfer(tinyBarsFromTo(GENESIS, NODE, 1L)),
                        cryptoTransfer(tinyBarsFromTo(GENESIS, NODE, 1L)),
                        sleepFor(2_000L),
                        cryptoTransfer(tinyBarsFromTo(GENESIS, NODE, 1L)),
                        withOpContext(
                                (spec, opLog) -> {
                                    final var lookup = getAccountBalance(autoRenewAccount).logged();
                                    allRunFor(spec, lookup);
                                    renewalFeeWithStorage.set(
                                            initBalance
                                                    - lookup.getResponse()
                                                            .getCryptogetAccountBalance()
                                                            .getBalance()
                                                    - renewalFeeWithoutStorage.get());
                                    opLog.info(
                                            "Renewal fee with storage: {}",
                                            renewalFeeWithStorage.get());
                                    assertTrue(
                                            renewalFeeWithStorage.get()
                                                    > renewalFeeWithoutStorage.get());
                                }));
    }

    private HapiSpec autoRenewWorksAsExpected() {
        final var initcode = "initcode";
        final var contractToRenew = "InstantStorageHog";
        final var minimalLifetime = 3;
        final var creation = "creation";
        final var autoRenewAccount = "autoRenewAccount";

        return defaultHapiSpec("autoRenewWorksAsExpected")
                .given(
                        createLargeFile(GENESIS, initcode, literalInitcodeFor("InstantStorageHog")),
                        enableContractAutoRenewWith(minimalLifetime, minimalLifetime),
                        uploadInitCode(contractToRenew),
                        cryptoCreate(autoRenewAccount).balance(0L),
                        getAccountBalance(autoRenewAccount).logged(),
                        contractCreate(contractToRenew, new BigInteger("63"))
                                .gas(2_000_000)
                                .entityMemo("")
                                .bytecode(initcode)
                                .autoRenewSecs(minimalLifetime)
                                .autoRenewAccountId(autoRenewAccount)
                                .balance(0L)
                                .via(creation),
                        sleepFor(minimalLifetime * 1_000L + 500L))
                .when(cryptoTransfer(tinyBarsFromTo(GENESIS, NODE, 1L)))
                .then(
                        /*
                         * Contract is expired and doesn't have enough to auto-renew.
                         * But it is in grace period , so not deleted
                         */
                        getContractInfo(contractToRenew)
                                .has(contractWith().isNotDeleted())
                                .logged(),
                        /*
                         * Contract is expired and tries to auto-renew at this trigger,
                         * but no balance. So does nothing.
                         */
                        cryptoTransfer(tinyBarsFromTo(GENESIS, NODE, 1L)),
                        sleepFor(minimalLifetime * 1_000L + 500L),
                        /*
                         * Contract's grace period completed, for the next
                         * trigger contract is deleted.
                         */
                        getContractInfo(contractToRenew)
                                .has(contractWith().isNotDeleted())
                                .logged(),
                        cryptoTransfer(tinyBarsFromTo(GENESIS, NODE, 1L)),
                        getContractInfo(contractToRenew).has(contractWith().isDeleted()).logged(),
                        overriding(
                                "ledger.autoRenewPeriod.minDuration", defaultMinAutoRenewPeriod));
    }

    private HapiSpec autoRenewInGracePeriodIfEnoughBalance() {
        final var initcode = "initcode";
        final var contractToRenew = "InstantStorageHog";
        final var minimalLifetime = 3;
        final var creation = "creation";
        final var autoRenewAccount = "autoRenewAccount";
        final var expectedExpiryPostRenew = new AtomicLong();
        final var currentExpiry = new AtomicLong();

        return defaultHapiSpec("autoRenewInGracePeriodIfEnoughBalance")
                .given(
                        createLargeFile(GENESIS, initcode, literalInitcodeFor("InstantStorageHog")),
                        enableContractAutoRenewWith(minimalLifetime, minimalLifetime),
                        uploadInitCode(contractToRenew),
                        cryptoCreate(autoRenewAccount).balance(0L),
                        getAccountBalance(autoRenewAccount).logged(),
                        contractCreate(contractToRenew, new BigInteger("63"))
                                .gas(2_000_000)
                                .entityMemo("")
                                .bytecode(initcode)
                                .autoRenewSecs(minimalLifetime)
                                .autoRenewAccountId(autoRenewAccount)
                                .balance(0L)
                                .via(creation),
                        withOpContext(
                                (spec, opLog) -> {
                                    final var lookup = getTxnRecord(creation);
                                    allRunFor(spec, lookup);

                                    final var record = lookup.getResponseRecord();
                                    final var birth = record.getConsensusTimestamp().getSeconds();
                                    currentExpiry.set(birth + minimalLifetime);
                                    expectedExpiryPostRenew.set(
                                            birth
                                                    + minimalLifetime
                                                    + minimalLifetime
                                                    + minimalLifetime);
                                    opLog.info(
                                            "Expecting post-renewal expiry of {}, current expiry"
                                                    + " {}",
                                            expectedExpiryPostRenew.get(),
                                            currentExpiry.get());
                                    final var info =
                                            getContractInfo(contractToRenew)
                                                    .has(
                                                            contractWith()
                                                                    .isNotDeleted()
                                                                    .approxExpiry(
                                                                            currentExpiry.get(), 1))
                                                    .logged();

                                    allRunFor(spec, info);
                                }),
                        sleepFor(minimalLifetime * 1_000L + 500L))
                .when(cryptoTransfer(tinyBarsFromTo(GENESIS, NODE, 1L)))
                .then(
                        /*
                         * Funding for auto-renew account with enough balance. So when
                         * contract successfully auto-renews on next trigger
                         */
                        cryptoTransfer(tinyBarsFromTo(GENESIS, autoRenewAccount, 100 * ONE_HBAR)),
                        cryptoTransfer(tinyBarsFromTo(GENESIS, NODE, 1L)),
                        getAccountBalance(autoRenewAccount).logged(),
                        sleepFor(minimalLifetime * 1_000L + 500L),
                        assertionsHold(
                                (spec, opLog) -> {
                                    final var lookup =
                                            getContractInfo(contractToRenew)
                                                    .has(
                                                            contractWith()
                                                                    .approxExpiry(
                                                                            expectedExpiryPostRenew
                                                                                    .get(),
                                                                            2))
                                                    .logged();

                                    allRunFor(spec, lookup);
                                }),
                        overriding(
                                "ledger.autoRenewPeriod.minDuration", defaultMinAutoRenewPeriod));
    }

    private HapiSpec renewalFeeDistributedToStakingAccounts() {
        final var initcode = "initcode";
        final var contractToRenew = "InstantStorageHog";
        final var initBalance = ONE_HBAR;
        final var minimalLifetime = 3;
        final var standardLifetime = 7776000L;
        final var creation = "creation";
        final var expectedExpiryPostRenew = new AtomicLong();

        return defaultHapiSpec("renewalFeeDistributedToStakingAccounts")
                .given(
                        fileUpdate(APP_PROPERTIES)
                                .payingWith(ADDRESS_BOOK_CONTROL)
                                .overridingProps(
                                        Map.of(
                                                "staking.fees.stakingRewardPercentage", "10",
                                                "staking.fees.nodeRewardPercentage", "20")),
                        createLargeFile(GENESIS, initcode, literalInitcodeFor("InstantStorageHog")),
                        enableContractAutoRenewWith(minimalLifetime, 0),
                        uploadInitCode(contractToRenew),
                        contractCreate(contractToRenew, new BigInteger("63"))
                                .gas(2_000_000)
                                .entityMemo("")
                                .bytecode(initcode)
                                .autoRenewSecs(minimalLifetime)
                                .balance(initBalance)
                                .via(creation),
                        withOpContext(
                                (spec, opLog) -> {
                                    final var lookup = getTxnRecord(creation);
                                    allRunFor(spec, lookup);
                                    final var record = lookup.getResponseRecord();
                                    final var birth = record.getConsensusTimestamp().getSeconds();
                                    expectedExpiryPostRenew.set(
                                            birth + minimalLifetime + standardLifetime);
                                    opLog.info(
                                            "Expecting post-renewal expiry of {}",
                                            expectedExpiryPostRenew.get());
                                }),
                        contractUpdate(contractToRenew).newAutoRenew(7776000L),
                        sleepFor(minimalLifetime * 1_000L + 500L))
                .when(
                        balanceSnapshot("before", "0.0.3"),
                        balanceSnapshot("fundingBefore", "0.0.98"),
                        balanceSnapshot("stakingReward", "0.0.800"),
                        balanceSnapshot("nodeReward", "0.0.801"),

                        // Any transaction will do
                        cryptoTransfer(tinyBarsFromTo(GENESIS, NODE, 1L)).via("trigger"),
                        getTxnRecord("trigger").andAllChildRecords().logged())
                .then(
                        assertionsHold(
                                (spec, opLog) -> {
                                    final var lookup =
                                            getContractInfo(contractToRenew)
                                                    .has(
                                                            contractWith()
                                                                    .approxExpiry(
                                                                            expectedExpiryPostRenew
                                                                                    .get(),
                                                                            5))
                                                    .logged();

                                    allRunFor(spec, lookup);
                                    final var balance =
                                            lookup.getResponse()
                                                    .getContractGetInfo()
                                                    .getContractInfo()
                                                    .getBalance();
                                    final var renewalFee = initBalance - balance;
                                    final long stakingAccountFee = (long) (renewalFee * 0.1);
                                    final long nodeAccountFee = (long) (renewalFee * 0.3);
                                    final long fundingAccountFee = (long) (renewalFee * 0.7);
                                    final var canonicalUsdFee = 0.026;
                                    assertTinybarAmountIsApproxUsd(
                                            spec, canonicalUsdFee, renewalFee, 5.0);
                                    getAccountBalance("0.0.98")
                                            .hasTinyBars(
                                                    changeFromSnapshot(
                                                            "fundingBefore", fundingAccountFee))
                                            .logged();
                                    getAccountBalance("0.0.800")
                                            .hasTinyBars(
                                                    changeFromSnapshot(
                                                            "stakingReward", stakingAccountFee))
                                            .logged();
                                    getAccountBalance("0.0.801")
                                            .hasTinyBars(
                                                    changeFromSnapshot(
                                                            "nodeReward", nodeAccountFee))
                                            .logged();
                                }),
                        overriding(
                                "ledger.autoRenewPeriod.minDuration", defaultMinAutoRenewPeriod));
    }

    private HapiSpec chargesContractFundsWhenAutoRenewAccountHasZeroBalance() {
        final var initcode = "initcode";
        final var contractToRenew = "InstantStorageHog";
        final var initBalance = ONE_HBAR;
        final var minimalLifetime = 3;
        final var standardLifetime = 7776000L;
        final var creation = "creation";
        final var expectedExpiryPostRenew = new AtomicLong();
        final var autoRenewAccount = "autoRenewAccount";
        final var autoRenewAccountBalance = 0;

        return defaultHapiSpec("chargesContractFundsWhenAutoRenewAccountHasZeroBalance")
                .given(
                        createLargeFile(GENESIS, initcode, literalInitcodeFor("InstantStorageHog")),
                        enableContractAutoRenewWith(minimalLifetime, 0),
                        uploadInitCode(contractToRenew),
                        cryptoCreate(autoRenewAccount).balance((long) autoRenewAccountBalance),
                        getAccountBalance(autoRenewAccount).logged(),
                        contractCreate(contractToRenew, new BigInteger("63"))
                                .gas(2_000_000)
                                .entityMemo("")
                                .bytecode(initcode)
                                .autoRenewSecs(minimalLifetime)
                                .autoRenewAccountId(autoRenewAccount)
                                .balance(initBalance)
                                .via(creation),
                        withOpContext(
                                (spec, opLog) -> {
                                    final var lookup = getTxnRecord(creation);
                                    allRunFor(spec, lookup);
                                    final var responseRecord = lookup.getResponseRecord();
                                    final var birth =
                                            responseRecord.getConsensusTimestamp().getSeconds();
                                    expectedExpiryPostRenew.set(
                                            birth + minimalLifetime + standardLifetime);
                                    opLog.info(
                                            "Expecting post-renewal expiry of {}",
                                            expectedExpiryPostRenew.get());
                                }),
                        contractUpdate(contractToRenew).newAutoRenew(7776000L).via("updateTxn"),
                        sleepFor(minimalLifetime * 1_000L + 500L),
                        getTxnRecord("updateTxn").logged())
                .when(cryptoTransfer(tinyBarsFromTo(GENESIS, NODE, 1L)))
                .then(
                        assertionsHold(
                                (spec, opLog) -> {
                                    final var lookupContract =
                                            getContractInfo(contractToRenew)
                                                    .has(
                                                            contractWith()
                                                                    .approxExpiry(
                                                                            expectedExpiryPostRenew
                                                                                    .get(),
                                                                            5))
                                                    .logged();
                                    final var lookupAccount =
                                            getAccountBalance(autoRenewAccount).logged();
                                    allRunFor(spec, lookupContract, lookupAccount);

                                    final var contractBalance =
                                            lookupContract
                                                    .getResponse()
                                                    .getContractGetInfo()
                                                    .getContractInfo()
                                                    .getBalance();
                                    final var accountBalance =
                                            lookupAccount
                                                    .getResponse()
                                                    .getCryptogetAccountBalance()
                                                    .getBalance();
                                    opLog.info(
                                            "AutoRenew account balance {}, contract balance {}",
                                            accountBalance,
                                            contractBalance);

                                    assertEquals(0, accountBalance);
                                    assertTrue(contractBalance < initBalance);
                                    final var renewalFee = initBalance - contractBalance;
                                    opLog.info("Renewal fees actual {}", renewalFee);
                                    final var canonicalUsdFee = 0.026;
                                    assertTinybarAmountIsApproxUsd(
                                            spec, canonicalUsdFee, renewalFee, 5.0);
                                }),
                        overriding(
                                "ledger.autoRenewPeriod.minDuration", defaultMinAutoRenewPeriod));
    }

    private HapiSpec renewsUsingAutoRenewAccountIfSet() {
        final var initcode = "initcode";
        final var contractToRenew = "InstantStorageHog";
        final var initBalance = ONE_HBAR;
        final var minimalLifetime = 3;
        final var standardLifetime = 7776000L;
        final var creation = "creation";
        final var expectedExpiryPostRenew = new AtomicLong();
        final var autoRenewAccount = "autoRenewAccount";
        final var renewAccountBalance = initBalance;

        return defaultHapiSpec("renewsUsingAutoRenewAccountIfSet")
                .given(
                        createLargeFile(GENESIS, initcode, literalInitcodeFor("InstantStorageHog")),
                        enableContractAutoRenewWith(minimalLifetime, 0),
                        uploadInitCode(contractToRenew),
                        cryptoCreate(autoRenewAccount).balance(renewAccountBalance),
                        getAccountBalance(autoRenewAccount).logged(),
                        contractCreate(contractToRenew, new BigInteger("63"))
                                .gas(2_000_000)
                                .entityMemo("")
                                .bytecode(initcode)
                                .autoRenewSecs(minimalLifetime)
                                .autoRenewAccountId(autoRenewAccount)
                                .balance(initBalance)
                                .via(creation),
                        withOpContext(
                                (spec, opLog) -> {
                                    final var lookup = getTxnRecord(creation);
                                    allRunFor(spec, lookup);
                                    final var record = lookup.getResponseRecord();
                                    final var birth = record.getConsensusTimestamp().getSeconds();
                                    expectedExpiryPostRenew.set(
                                            birth + minimalLifetime + standardLifetime);
                                    opLog.info(
                                            "Expecting post-renewal expiry of {}",
                                            expectedExpiryPostRenew.get());
                                }),
                        contractUpdate(contractToRenew).newAutoRenew(7776000L).via("updateTxn"),
                        sleepFor(minimalLifetime * 1_000L + 500L),
                        getTxnRecord("updateTxn").logged())
                .when(cryptoTransfer(tinyBarsFromTo(GENESIS, NODE, 1L)))
                .then(
                        assertionsHold(
                                (spec, opLog) -> {
                                    final var lookupContract =
                                            getContractInfo(contractToRenew)
                                                    .has(
                                                            contractWith()
                                                                    .approxExpiry(
                                                                            expectedExpiryPostRenew
                                                                                    .get(),
                                                                            5))
                                                    .logged();
                                    final var lookupAccount =
                                            getAccountBalance(autoRenewAccount).logged();
                                    allRunFor(spec, lookupContract, lookupAccount);

                                    final var contractBalance =
                                            lookupContract
                                                    .getResponse()
                                                    .getContractGetInfo()
                                                    .getContractInfo()
                                                    .getBalance();
                                    final var accountBalance =
                                            lookupAccount
                                                    .getResponse()
                                                    .getCryptogetAccountBalance()
                                                    .getBalance();
                                    opLog.info(
                                            "AutoRenew account balance {}, contract balance {}",
                                            accountBalance,
                                            contractBalance);

                                    assertEquals(initBalance, contractBalance);
                                    assertTrue(accountBalance < renewAccountBalance);
                                    final var renewalFee = renewAccountBalance - accountBalance;
                                    opLog.info("Renewal fees actual {}", renewalFee);
                                    final var canonicalUsdFee = 0.026;
                                    assertTinybarAmountIsApproxUsd(
                                            spec, canonicalUsdFee, renewalFee, 5.0);
                                }),
                        overriding(
                                "ledger.autoRenewPeriod.minDuration", defaultMinAutoRenewPeriod));
    }

    private HapiSpec storageExpiryWorksAtTheExpectedInterval() {
        final var initcode = "initcode";
        final var contractToRemove = "InstantStorageHog";
        final var minimalLifetime = 4;
        final var aFungibleToken = "aFT";
        final var bFungibleToken = "bFT";
        final var cFungibleTokenWithCustomFees = "cFT";
        final var nonFungibleToken = "NFT";
        final var supplyKey = "multi";
        final var aFungibleAmount = 1_000_000L;
        final var bFungibleAmount = 666L;
        final var cFungibleAmount = 1230L;
        final var initBalance = ONE_HBAR;

        return defaultHapiSpec("StorageExpiryWorksAtTheExpectedInterval")
                .given(
                        newKeyNamed(supplyKey),
                        cryptoCreate(TOKEN_TREASURY).balance(initBalance),
                        cryptoCreate(FEE_COLLECTOR).balance(initBalance),
                        tokenCreate(aFungibleToken)
                                .initialSupply(aFungibleAmount)
                                .treasury(TOKEN_TREASURY),
                        tokenCreate(bFungibleToken)
                                .initialSupply(bFungibleAmount)
                                .treasury(TOKEN_TREASURY),
                        tokenCreate(cFungibleTokenWithCustomFees)
                                .initialSupply(cFungibleAmount)
                                .tokenSubType(TOKEN_FUNGIBLE_COMMON_WITH_CUSTOM_FEES)
                                .treasury(TOKEN_TREASURY)
                                .withCustom(fixedHbarFee(100L, FEE_COLLECTOR)),
                        tokenCreate(nonFungibleToken)
                                .initialSupply(0)
                                .tokenType(NON_FUNGIBLE_UNIQUE)
                                .supplyKey(supplyKey)
                                .treasury(TOKEN_TREASURY),
                        mintToken(
                                nonFungibleToken,
                                List.of(
                                        ByteString.copyFromUtf8("Time moved, yet seemed to stop"),
                                        ByteString.copyFromUtf8("As 'twere a spinning-top"))),
                        createLargeFile(GENESIS, initcode, literalInitcodeFor("InstantStorageHog")),
                        enableContractAutoRenewWith(minimalLifetime, 0),
                        contractCreate(contractToRemove, new BigInteger("63"))
                                .gas(2_000_000)
                                .entityMemo("")
                                .bytecode(initcode)
                                .balance(0)
                                .autoRenewSecs(minimalLifetime),
                        tokenAssociate(
                                contractToRemove,
                                List.of(
                                        aFungibleToken,
                                        bFungibleToken,
                                        cFungibleTokenWithCustomFees,
                                        nonFungibleToken)),
                        cryptoTransfer(
                                moving(aFungibleAmount, aFungibleToken)
                                        .between(TOKEN_TREASURY, contractToRemove),
                                moving(bFungibleAmount, bFungibleToken)
                                        .between(TOKEN_TREASURY, contractToRemove),
                                moving(cFungibleAmount, cFungibleTokenWithCustomFees)
                                        .between(TOKEN_TREASURY, contractToRemove),
                                movingUnique(nonFungibleToken, 1L, 2L)
                                        .between(TOKEN_TREASURY, contractToRemove)),
                        sleepFor(minimalLifetime * 1_000L + 500L),

                        // verify that token move was successful
                        getAccountBalance(contractToRemove)
                                .hasTokenBalance(aFungibleToken, aFungibleAmount)
                                .hasTokenBalance(bFungibleToken, bFungibleAmount)
                                .hasTokenBalance(cFungibleTokenWithCustomFees, cFungibleAmount))
                .when(
                        cryptoTransfer(tinyBarsFromTo(GENESIS, NODE, 1L)),
                        cryptoTransfer(tinyBarsFromTo(GENESIS, NODE, 1L)),
                        cryptoTransfer(tinyBarsFromTo(GENESIS, NODE, 1L)),
                        sleepFor(2_000L),
                        cryptoTransfer(tinyBarsFromTo(GENESIS, NODE, 1L)))
                .then(
                        // Now the contract is gone
                        getContractInfo(contractToRemove)
                                .hasCostAnswerPrecheck(INVALID_CONTRACT_ID),
                        // And the fungible units were returned to the treasury
                        getAccountBalance(TOKEN_TREASURY)
                                .hasTokenBalance(aFungibleToken, aFungibleAmount)
                                .hasTokenBalance(bFungibleToken, bFungibleAmount)
                                .hasTokenBalance(cFungibleTokenWithCustomFees, cFungibleAmount)
                                .hasTokenBalance(nonFungibleToken, 0),

                        // And the NFTs are now owned by the treasury
                        getTokenNftInfo(nonFungibleToken, 1L).hasAccountID(TOKEN_TREASURY),
                        getTokenNftInfo(nonFungibleToken, 2L).hasAccountID(TOKEN_TREASURY),
                        // And the account was not charged for the transfer
                        getAccountBalance(FEE_COLLECTOR).hasTinyBars(ONE_HBAR),
                        getAccountBalance(TOKEN_TREASURY).hasTinyBars(ONE_HBAR));
    }

    private HapiSpec verifyNonFungibleTokenTransferredBackToTreasuryWithoutCharging() {
        final var initcode = "initcode";
        final var contractToRemove = "InstantStorageHog";
        final var minimalLifetime = 4;
        final var nonFungibleToken = "NFT";
        final var supplyKey = "multi";
        final var initBalance = ONE_HBAR;
        final var collector = "collector";

        return defaultHapiSpec("verifyNonFungibleTokenTransferredBackToTreasuryWithoutCharging")
                .given(
                        newKeyNamed(supplyKey),
                        cryptoCreate(TOKEN_TREASURY).balance(initBalance),
                        cryptoCreate(collector).balance(initBalance),
                        tokenCreate(nonFungibleToken)
                                .initialSupply(0)
                                .tokenType(NON_FUNGIBLE_UNIQUE)
                                .supplyKey(supplyKey)
                                .treasury(TOKEN_TREASURY)
                                .withCustom(
                                        royaltyFeeWithFallback(
                                                1,
                                                15,
                                                fixedHbarFeeInheritingRoyaltyCollector(1),
                                                collector)),
                        mintToken(
                                nonFungibleToken,
                                List.of(
                                        ByteString.copyFromUtf8("Time moved, yet seemed to stop"),
                                        ByteString.copyFromUtf8("As 'twere a spinning-top"))),
                        createLargeFile(GENESIS, initcode, literalInitcodeFor("InstantStorageHog")),
                        enableContractAutoRenewWith(minimalLifetime, 0),
                        contractCreate(contractToRemove, new BigInteger("63"))
                                .gas(2_000_000)
                                .entityMemo("")
                                .bytecode(initcode)
                                .balance(0)
                                .autoRenewSecs(minimalLifetime),
                        tokenAssociate(contractToRemove, List.of(nonFungibleToken)),
                        cryptoTransfer(
                                movingUnique(nonFungibleToken, 1L, 2L)
                                        .between(TOKEN_TREASURY, contractToRemove)),
                        sleepFor(minimalLifetime * 1_000L + 500L))
                .when(
                        cryptoTransfer(tinyBarsFromTo(GENESIS, NODE, 1L)),
                        cryptoTransfer(tinyBarsFromTo(GENESIS, NODE, 1L)),
                        cryptoTransfer(tinyBarsFromTo(GENESIS, NODE, 1L)),
                        sleepFor(2_000L),
                        cryptoTransfer(tinyBarsFromTo(GENESIS, NODE, 1L)))
                .then(
                        // Now the contract is gone
                        getContractInfo(contractToRemove)
                                .hasCostAnswerPrecheck(INVALID_CONTRACT_ID),
                        // And the fungible units were returned to the treasury
                        getAccountBalance(TOKEN_TREASURY).hasTokenBalance(nonFungibleToken, 0),
                        // And the NFTs are now owned by the treasury
                        getTokenNftInfo(nonFungibleToken, 1L).hasAccountID(TOKEN_TREASURY),
                        getTokenNftInfo(nonFungibleToken, 2L).hasAccountID(TOKEN_TREASURY),
                        getAccountBalance(collector).hasTinyBars(ONE_HBAR),
                        getAccountBalance(TOKEN_TREASURY).hasTinyBars(ONE_HBAR));
    }

    private HapiSpec renewsUsingContractFundsIfNoAutoRenewAccount() {
        final var initcode = "initcode";
        final var contractToRenew = "InstantStorageHog";
        final var initBalance = ONE_HBAR;
        final var minimalLifetime = 3;
        final var standardLifetime = 7776000L;
        final var creation = "creation";
        final var expectedExpiryPostRenew = new AtomicLong();
        final var consTimeRepro = "ConsTimeRepro";
        final var failingCall = "FailingCall";
        final AtomicReference<Timestamp> parentConsTime = new AtomicReference<>();

        return defaultHapiSpec("RenewsUsingContractFundsIfNoAutoRenewAccount")
                .given(
                        uploadInitCode(consTimeRepro),
                        contractCreate(consTimeRepro),
                        createLargeFile(GENESIS, initcode, literalInitcodeFor("InstantStorageHog")),
                        enableContractAutoRenewWith(minimalLifetime, 0),
                        uploadInitCode(contractToRenew),
                        contractCreate(contractToRenew, BigInteger.valueOf(63))
                                .gas(2_000_000)
                                .entityMemo("")
                                .bytecode(initcode)
                                .autoRenewSecs(minimalLifetime)
                                .balance(initBalance)
                                .via(creation),
                        withOpContext(
                                (spec, opLog) -> {
                                    final var lookup = getTxnRecord(creation);
                                    allRunFor(spec, lookup);
                                    final var record = lookup.getResponseRecord();
                                    final var birth = record.getConsensusTimestamp().getSeconds();
                                    expectedExpiryPostRenew.set(
                                            birth + minimalLifetime + standardLifetime);
                                    opLog.info(
                                            "Expecting post-renewal expiry of {}",
                                            expectedExpiryPostRenew.get());
                                }),
                        contractUpdate(contractToRenew).newAutoRenew(7776000L),
                        sleepFor(minimalLifetime * 1_000L + 500L))
                .when(
                        // Any transaction will do; we choose a contract call that has
                        // a child record to validate consensus time assignment
                        contractCall(
                                        consTimeRepro,
                                        "createChildThenFailToAssociate",
                                        asHeadlongAddress(new byte[20]),
                                        asHeadlongAddress(new byte[20]))
                                .via(failingCall)
                                .hasKnownStatus(CONTRACT_REVERT_EXECUTED))
                .then(
                        getTxnRecord(failingCall)
                                .exposingTo(
                                        failureRecord ->
                                                parentConsTime.set(
                                                        failureRecord.getConsensusTimestamp())),
                        sourcing(
                                () ->
                                        childRecordsCheck(
                                                failingCall,
                                                CONTRACT_REVERT_EXECUTED,
                                                recordWith()
                                                        .status(ResponseCodeEnum.INSUFFICIENT_GAS)
                                                        .consensusTimeImpliedByNonce(
                                                                parentConsTime.get(), 1))),
                        assertionsHold(
                                (spec, opLog) -> {
                                    final var lookup =
                                            getContractInfo(contractToRenew)
                                                    .has(
                                                            contractWith()
                                                                    .approxExpiry(
                                                                            expectedExpiryPostRenew
                                                                                    .get(),
                                                                            5))
                                                    .logged();
                                    allRunFor(spec, lookup);
                                    final var balance =
                                            lookup.getResponse()
                                                    .getContractGetInfo()
                                                    .getContractInfo()
                                                    .getBalance();
                                    final var renewalFee = initBalance - balance;
                                    final var canonicalUsdFee = 0.026;
                                    assertTinybarAmountIsApproxUsd(
                                            spec, canonicalUsdFee, renewalFee, 5.0);
                                }),
                        overriding(
                                "ledger.autoRenewPeriod.minDuration", defaultMinAutoRenewPeriod));
    }

    private HapiSpec receiverSigReqBypassedForTreasuryAtEndOfGracePeriod() {
        final var initcode = "initcode";
        final var contractToRemove = "InstantStorageHog";
        final var minimalLifetime = 4;
        final var aFungibleToken = "aFT";
        final var nonFungibleToken = "NFT";
        final var supplyKey = "multi";
        final var aFungibleAmount = 1_000_000L;

        return defaultHapiSpec("receiverSigReqBypassedForTreasuryAtEndOfGracePeriod")
                .given(
                        newKeyNamed(supplyKey),
                        cryptoCreate(TOKEN_TREASURY).receiverSigRequired(true),
                        tokenCreate(aFungibleToken)
                                .initialSupply(aFungibleAmount)
                                .treasury(TOKEN_TREASURY),
                        tokenCreate(nonFungibleToken)
                                .initialSupply(0)
                                .tokenType(NON_FUNGIBLE_UNIQUE)
                                .supplyKey(supplyKey)
                                .treasury(TOKEN_TREASURY),
                        mintToken(
                                nonFungibleToken,
                                List.of(
                                        ByteString.copyFromUtf8("My lovely NFT 1"),
                                        ByteString.copyFromUtf8("My lovely NFT 2"))),
                        createLargeFile(GENESIS, initcode, literalInitcodeFor("InstantStorageHog")),
                        enableContractAutoRenewWith(minimalLifetime, 0),
                        contractCreate(contractToRemove, new BigInteger("63"))
                                .gas(2_000_000)
                                .entityMemo("")
                                .bytecode(initcode)
                                .balance(0)
                                .autoRenewSecs(minimalLifetime),
                        tokenAssociate(contractToRemove, List.of(aFungibleToken, nonFungibleToken)),
                        cryptoTransfer(
                                moving(aFungibleAmount, aFungibleToken)
                                        .between(TOKEN_TREASURY, contractToRemove),
                                movingUnique(nonFungibleToken, 1L, 2L)
                                        .between(TOKEN_TREASURY, contractToRemove)),
                        getAccountBalance(contractToRemove)
                                .hasTokenBalance(aFungibleToken, aFungibleAmount)
                                .hasTokenBalance(nonFungibleToken, 2),
                        getAccountBalance(TOKEN_TREASURY).hasTokenBalance(aFungibleToken, 0),
                        getAccountInfo(TOKEN_TREASURY).hasOwnedNfts(0),
                        /* sleep past the expiration:
                         * (minimalLifetimeMillis * 1 second) + 500 ms (500 ms for extra time)
                         */
                        sleepFor((minimalLifetime * 1_000L) + 500L))
                .when(
                        // run transactions so the contract can be deleted
                        cryptoTransfer(tinyBarsFromTo(GENESIS, NODE, 1L)),
                        cryptoTransfer(tinyBarsFromTo(GENESIS, NODE, 1L)),
                        cryptoTransfer(tinyBarsFromTo(GENESIS, NODE, 1L)),
                        sleepFor(2_000L), // wait for the record stream file to close
                        cryptoTransfer(tinyBarsFromTo(GENESIS, NODE, 1L)))
                .then(
                        // check that the contract is gone
                        getContractInfo(contractToRemove)
                                .hasCostAnswerPrecheck(INVALID_CONTRACT_ID),
                        // And the fungible units were returned to the treasury
                        getAccountBalance(TOKEN_TREASURY)
                                .hasTokenBalance(aFungibleToken, aFungibleAmount),
                        // And the NFTs are now owned by the treasury
                        getTokenNftInfo(nonFungibleToken, 1L).hasAccountID(TOKEN_TREASURY),
                        getTokenNftInfo(nonFungibleToken, 2L).hasAccountID(TOKEN_TREASURY)
                        // TODO: re-enable after expiry throttling is fixed
                        // getAccountInfo(TOKEN_TREASURY).hasOwnedNfts(2)
                        );
    }

    @Override
    protected Logger getResultsLogger() {
        return log;
    }
}<|MERGE_RESOLUTION|>--- conflicted
+++ resolved
@@ -92,14 +92,10 @@
                     chargesContractFundsWhenAutoRenewAccountHasZeroBalance(),
                     verifyNonFungibleTokenTransferredBackToTreasuryWithoutCharging(),
                     storageExpiryWorksAtTheExpectedInterval(),
-<<<<<<< HEAD
-                    verifyNonFungibleTokenTransferredBackToTreasuryWithoutCharging(),
-                    receiverSigReqBypassedForTreasuryAtEndOfGracePeriod()
-=======
+                    receiverSigReqBypassedForTreasuryAtEndOfGracePeriod(),
                     autoRenewWorksAsExpected(),
                     autoRenewInGracePeriodIfEnoughBalance(),
                     storageRentChargedOnlyAfterInitialFreePeriodIsComplete()
->>>>>>> ac9d19c6
                 });
     }
 
