package com.hedera.services.bdd.suites.contract.opcodes;

/*-
 * ‌
 * Hedera Services Test Clients
 * ​
 * Copyright (C) 2018 - 2021 Hedera Hashgraph, LLC
 * ​
 * Licensed under the Apache License, Version 2.0 (the "License");
 * you may not use this file except in compliance with the License.
 * You may obtain a copy of the License at
 *
 *      http://www.apache.org/licenses/LICENSE-2.0
 *
 * Unless required by applicable law or agreed to in writing, software
 * distributed under the License is distributed on an "AS IS" BASIS,
 * WITHOUT WARRANTIES OR CONDITIONS OF ANY KIND, either express or implied.
 * See the License for the specific language governing permissions and
 * limitations under the License.
 * ‍
 */

import com.google.common.primitives.Longs;
import com.hedera.services.bdd.spec.HapiApiSpec;
import com.hedera.services.bdd.spec.transactions.TxnUtils;
import com.hedera.services.bdd.spec.utilops.CustomSpecAssert;
import com.hedera.services.bdd.spec.utilops.UtilVerbs;
import com.hedera.services.bdd.suites.HapiApiSuite;
import com.hederahashgraph.api.proto.java.ContractGetInfoResponse;
import com.hederahashgraph.api.proto.java.ContractID;
import com.hederahashgraph.api.proto.java.ResponseCodeEnum;
import org.apache.logging.log4j.LogManager;
import org.apache.logging.log4j.Logger;
import org.ethereum.core.CallTransaction;
import org.junit.jupiter.api.Assertions;

import java.math.BigInteger;
import java.util.Arrays;
import java.util.List;

import static com.hedera.services.bdd.spec.HapiApiSpec.defaultHapiSpec;
import static com.hedera.services.bdd.spec.assertions.AssertUtils.inOrder;
import static com.hedera.services.bdd.spec.assertions.ContractFnResultAsserts.resultWith;
import static com.hedera.services.bdd.spec.assertions.ContractLogAsserts.logWith;
import static com.hedera.services.bdd.spec.assertions.TransactionRecordAsserts.recordWith;
import static com.hedera.services.bdd.spec.queries.QueryVerbs.contractCallLocal;
import static com.hedera.services.bdd.spec.queries.QueryVerbs.getContractBytecode;
import static com.hedera.services.bdd.spec.queries.QueryVerbs.getContractInfo;
import static com.hedera.services.bdd.spec.queries.QueryVerbs.getTxnRecord;
import static com.hedera.services.bdd.spec.transactions.TxnVerbs.contractCall;
import static com.hedera.services.bdd.spec.transactions.TxnVerbs.contractCreate;
import static com.hedera.services.bdd.spec.transactions.TxnVerbs.uploadInitCode;
import static com.hedera.services.bdd.spec.utilops.CustomSpecAssert.allRunFor;
import static com.hedera.services.bdd.spec.utilops.UtilVerbs.assertionsHold;
import static com.hedera.services.bdd.spec.utilops.UtilVerbs.contractListWithPropertiesInheritedFrom;
import static com.hedera.services.bdd.spec.utilops.UtilVerbs.withOpContext;
import static com.hedera.services.bdd.suites.contract.Utils.FunctionType.FUNCTION;
import static com.hedera.services.bdd.suites.contract.Utils.eventSignatureOf;
import static com.hedera.services.bdd.suites.contract.Utils.getABIFor;
import static com.hederahashgraph.api.proto.java.ResponseCodeEnum.CONTRACT_DELETED;

public class CreateOperationSuite extends HapiApiSuite {

	private static final Logger log = LogManager.getLogger(CreateOperationSuite.class);
	private static final String CONTRACT = "FactoryContract";

	public static void main(String... args) {
		new CreateOperationSuite().runSuiteSync();
	}

	@Override
	public List<HapiApiSpec> getSpecsInSuite() {
		return List.of(new HapiApiSpec[] {
				simpleFactoryWorks(),
				stackedFactoryWorks(),
				resetOnFactoryFailureWorks(),
				resetOnFactoryFailureAfterDeploymentWorks(),
				resetOnStackedFactoryFailureWorks(),
				inheritanceOfNestedCreatedContracts(),
				factoryAndSelfDestructInConstructorContract(),
				factoryQuickSelfDestructContract(),
				contractCreateWithNewOpInConstructor(),
				childContractStorageWorks()
		});
	}

	private HapiApiSpec factoryAndSelfDestructInConstructorContract() {
		final var contract = "FactorySelfDestructConstructor";

		return defaultHapiSpec("FactoryAndSelfDestructInConstructorContract")
				.given(
						uploadInitCode(contract),
						contractCreate(contract)
								.balance(10)
				)
				.when(
						contractCall(contract)
								.hasKnownStatus(CONTRACT_DELETED)
				)
				.then(
						getContractBytecode(contract)
								.hasCostAnswerPrecheck(CONTRACT_DELETED)
				);
	}

	private HapiApiSpec factoryQuickSelfDestructContract() {
		final var contract = "FactoryQuickSelfDestruct";

		return defaultHapiSpec("FactoryQuickSelfDestructContract")
				.given(
						uploadInitCode(contract),
						contractCreate(contract)
				)
				.when(
						contractCall(contract, "createAndDeleteChild")
								.gas(4_000_000)
								.via("callRecord")
				)
				.then(
						getTxnRecord("callRecord").hasPriority(
								recordWith().contractCallResult(
										resultWith().logs(
												inOrder(logWith().withTopicsInOrder(
																List.of(eventSignatureOf("ChildCreated(address)"))),
														logWith().withTopicsInOrder(List.of(
																eventSignatureOf("ChildDeleted()"))))))));
	}

	private HapiApiSpec inheritanceOfNestedCreatedContracts() {
		final var contract = "NestedChildren";
		return defaultHapiSpec("InheritanceOfNestedCreatedContracts")
				.given(
						uploadInitCode(contract),
						contractCreate(contract).logged().via("createRecord"),
						getContractInfo(contract).logged().saveToRegistry("parentInfo")
				)
				.when(
						contractCall(contract, "callCreate")
								.gas(780_000)
								.via("callRecord")
				)
				.then(
						getTxnRecord("createRecord")
								.saveCreatedContractListToRegistry("ctorChild"),
						getTxnRecord("callRecord")
								.saveCreatedContractListToRegistry("callChild"),
						contractListWithPropertiesInheritedFrom("callChildCallResult", 2, "parentInfo"),
						contractListWithPropertiesInheritedFrom("ctorChildCreateResult", 3, "parentInfo")
				);
	}

	HapiApiSpec simpleFactoryWorks() {
		return defaultHapiSpec("ContractFactoryWorksHappyPath")
				.given(
						uploadInitCode(CONTRACT),
						contractCreate(CONTRACT)
				).when(
						contractCall(CONTRACT, "deploymentSuccess")
								.gas(780_000)
								.via("deploymentSuccessTxn")
				).then(
						withOpContext((spec, opLog) -> {
							final var successTxn = getTxnRecord("deploymentSuccessTxn");
							final var parentContract = getContractInfo(CONTRACT).saveToRegistry(
									"contractInfo");
							allRunFor(spec, successTxn, parentContract);

							final var parentID = spec.registry().getContractInfo("contractInfo")
									.getContractID();
							final var createdContractIDs =
									successTxn.getResponseRecord().getContractCallResult().getCreatedContractIDsList();

							Assertions.assertEquals(createdContractIDs.size(), 1);
							Assertions.assertEquals(parentID.getContractNum(),
									createdContractIDs.get(0).getContractNum() - 1);
						})
				);
	}

	HapiApiSpec stackedFactoryWorks() {
		return defaultHapiSpec("StackedFactoryWorks")
				.given(
						uploadInitCode(CONTRACT),
						contractCreate(CONTRACT)
				).when(
						contractCall(CONTRACT, "stackedDeploymentSuccess")
								.gas(1_000_000)
								.via("stackedDeploymentSuccessTxn")
				).then(
						withOpContext((spec, opLog) -> {
							final var successTxn = getTxnRecord("stackedDeploymentSuccessTxn");
							final var parentContract = getContractInfo(CONTRACT).saveToRegistry(
									"contractInfo");
							allRunFor(spec, successTxn, parentContract);

							final var parentID = spec.registry().getContractInfo("contractInfo")
									.getContractID();
							final var createdContractIDs =
									successTxn.getResponseRecord().getContractCallResult().getCreatedContractIDsList();

							Assertions.assertEquals(createdContractIDs.size(), 2);
							Assertions.assertEquals(parentID.getContractNum(),
									createdContractIDs.get(0).getContractNum() - 1);
							Assertions.assertEquals(parentID.getContractNum(),
									createdContractIDs.get(1).getContractNum() - 2);
						})
				);
	}

	HapiApiSpec resetOnFactoryFailureWorks() {
		return defaultHapiSpec("ResetOnFactoryFailureWorks")
				.given(
						uploadInitCode(CONTRACT),
						contractCreate(CONTRACT)
				).when(
						contractCall(CONTRACT, "stackedDeploymentFailure")
								.hasKnownStatus(ResponseCodeEnum.CONTRACT_REVERT_EXECUTED)
								.gas(780_000)
								.via("deploymentFailureTxn"),
						contractCall(CONTRACT, "deploymentSuccess")
								.gas(780_000)
								.via("deploymentSuccessTxn")
				).then(
						withOpContext((spec, opLog) -> {
							final var revertTxn = getTxnRecord("deploymentFailureTxn");
							final var deploymentSuccessTxn = getTxnRecord("deploymentSuccessTxn");
							final var parentContract = getContractInfo(CONTRACT).saveToRegistry(
									"contractInfo");
							allRunFor(spec, revertTxn, parentContract, deploymentSuccessTxn);

							final var parentID = spec.registry().getContractInfo("contractInfo")
									.getContractID();
							final var createdContracts =
									deploymentSuccessTxn.getResponseRecord().getContractCallResult().getCreatedContractIDsList();

							Assertions.assertTrue(revertTxn.getResponseRecord().getContractCallResult()
									.getCreatedContractIDsList().isEmpty());
							Assertions.assertEquals(createdContracts.size(), 1);
							Assertions.assertEquals(parentID.getContractNum(),
									createdContracts.get(0).getContractNum() - 1);
						})
				);
	}

	HapiApiSpec resetOnFactoryFailureAfterDeploymentWorks() {
		return defaultHapiSpec("ResetOnFactoryFailureAfterDeploymentWorks")
				.given(
						uploadInitCode(CONTRACT),
						contractCreate(CONTRACT)
				).when(
						contractCall(CONTRACT, "failureAfterDeploy")
								.hasKnownStatus(ResponseCodeEnum.CONTRACT_REVERT_EXECUTED)
								.gas(780_000)
								.via("failureAfterDeploymentTxn"),
						contractCall(CONTRACT, "deploymentSuccess")
								.gas(780_000)
								.via("deploymentSuccessTxn")
				).then(
						withOpContext((spec, opLog) -> {
							final var revertTxn = getTxnRecord("failureAfterDeploymentTxn");
							final var deploymentSuccessTxn = getTxnRecord("deploymentSuccessTxn");
							final var parentContract = getContractInfo(CONTRACT).saveToRegistry(
									"contractInfo");
							allRunFor(spec, revertTxn, parentContract, deploymentSuccessTxn);

							final var parentID = spec.registry().getContractInfo("contractInfo")
									.getContractID();
							final var createdContracts =
									deploymentSuccessTxn.getResponseRecord().getContractCallResult().getCreatedContractIDsList();

							Assertions.assertTrue(revertTxn.getResponseRecord().getContractCallResult()
									.getCreatedContractIDsList().isEmpty());
							Assertions.assertEquals(createdContracts.size(), 1);
							Assertions.assertEquals(parentID.getContractNum(),
									createdContracts.get(0).getContractNum() - 1);
						})
				);
	}

	HapiApiSpec resetOnStackedFactoryFailureWorks() {
		return defaultHapiSpec("ResetOnStackedFactoryFailureWorks")
				.given(
						uploadInitCode(CONTRACT),
						contractCreate(CONTRACT)
				).when(
						contractCall(CONTRACT, "stackedDeploymentFailure")
								.hasKnownStatus(ResponseCodeEnum.CONTRACT_REVERT_EXECUTED)
								.gas(780_000)
								.via("stackedDeploymentFailureTxn"),
						contractCall(CONTRACT, "deploymentSuccess")
								.gas(780_000)
								.via("deploymentSuccessTxn")
				).then(
						withOpContext((spec, opLog) -> {
							final var revertTxn = getTxnRecord("stackedDeploymentFailureTxn");
							final var deploymentSuccessTxn = getTxnRecord("deploymentSuccessTxn");
							final var parentContract = getContractInfo(CONTRACT).saveToRegistry(
									"contractInfo");
							allRunFor(spec, revertTxn, parentContract, deploymentSuccessTxn);

							final var parentID = spec.registry().getContractInfo("contractInfo")
									.getContractID();
							final var createdContracts =
									deploymentSuccessTxn.getResponseRecord().getContractCallResult().getCreatedContractIDsList();

							Assertions.assertTrue(revertTxn.getResponseRecord().getContractCallResult()
									.getCreatedContractIDsList().isEmpty());
							Assertions.assertEquals(createdContracts.size(), 1);
							Assertions.assertEquals(parentID.getContractNum(),
									createdContracts.get(0).getContractNum() - 1);
						})
				);
	}

	private HapiApiSpec contractCreateWithNewOpInConstructor() {
		final var contract = "AbandoningParent";
		return defaultHapiSpec("ContractCreateWithNewOpInConstructorAbandoningParent")
				.given(
						uploadInitCode(contract),
						contractCreate(contract).via("AbandoningParentTxn")
				).when().then(
						getContractInfo(contract).saveToRegistry("AbandoningParentParentInfo").logged(),
						getTxnRecord("AbandoningParentTxn")
								.saveCreatedContractListToRegistry(contract)
								.logged(),
<<<<<<< HEAD
						UtilVerbs.contractListWithPropertiesInheritedFrom("AbandoningParentCreateResult",
								6, "AbandoningParentParentInfo")
=======
						UtilVerbs.contractListWithPropertiesInheritedFrom("AbandoningParentCreateResult", 6,
								"AbandoningParentParentInfo")
>>>>>>> 8e40e09d
				);
	}

	HapiApiSpec childContractStorageWorks() {
		final var contract = "CreateTrivial";
		final var CREATED_TRIVIAL_CONTRACT_RETURNS = 7;

		return defaultHapiSpec("childContractStorageWorks")
				.given(
						uploadInitCode(contract)
				).when(
						contractCreate(contract).via("firstContractTxn")
				).then(
						assertionsHold((spec, ctxLog) -> {
							final var subop1 = contractCall(contract, "create")
									.gas(785_000)
									.via("createContractTxn");

							// First contract calls created contract and get an integer return value
							final var subop2 = contractCallLocal(contract, "getIndirect")
									.saveResultTo("contractCallContractResultBytes");
							CustomSpecAssert.allRunFor(spec, subop1, subop2);

							var resultBytes = spec.registry().getBytes("contractCallContractResultBytes");
							CallTransaction.Function function = CallTransaction.Function.fromJsonInterface(
									getABIFor(FUNCTION, "getIndirect", contract));

							var contractCallReturnVal = 0;
							if (resultBytes != null && resultBytes.length > 0) {
								final var retResults = function.decodeResult(resultBytes);
								if (retResults != null && retResults.length > 0) {
									final var retBi = (BigInteger) retResults[0];
									contractCallReturnVal = retBi.intValue();
								}
							}

							ctxLog.info("This contract call contract return value {}", contractCallReturnVal);
							Assertions.assertEquals(CREATED_TRIVIAL_CONTRACT_RETURNS, contractCallReturnVal,
									"This contract call contract return value should be 7");


							// Get created contract's info with call to first contract
							final var subop3 = contractCallLocal(contract, "getAddress")
									.saveResultTo("getCreatedContractInfoResultBytes");
							CustomSpecAssert.allRunFor(spec, subop3);

							resultBytes = spec.registry().getBytes("getCreatedContractInfoResultBytes");

							function = CallTransaction.Function.fromJsonInterface(
									getABIFor(FUNCTION, "getAddress", contract));

							final var retResults = function.decodeResult(resultBytes);
							String contractIDString = null;
							if (retResults != null && retResults.length > 0) {
								final var retVal = (byte[]) retResults[0];

								final var realm = Longs.fromByteArray(Arrays.copyOfRange(retVal, 4, 12));
								final var accountNum = Longs.fromByteArray(Arrays.copyOfRange(retVal, 12, 20));
								contractIDString = String.format("%d.%d.%d", realm, 0, accountNum);
							}
							ctxLog.info("The created contract ID {}", contractIDString);
							Assertions.assertNotEquals(
									ContractID.newBuilder().getDefaultInstanceForType(),
									TxnUtils.asContractId(contractIDString, spec),
									"Created contract doesn't have valid Contract ID");


							final var subop4 = getContractInfo(contractIDString)
									.saveToRegistry("createdContractInfoSaved");

							CustomSpecAssert.allRunFor(spec, subop4);

							ContractGetInfoResponse.ContractInfo createdContractInfo = spec.registry().getContractInfo(
									"createdContractInfoSaved");

							Assertions.assertTrue(createdContractInfo.hasContractID());
							Assertions.assertTrue(createdContractInfo.hasAccountID());
							Assertions.assertTrue(createdContractInfo.hasExpirationTime());
						})
				);
	}

	@Override
	protected Logger getResultsLogger() {
		return log;
	}
}<|MERGE_RESOLUTION|>--- conflicted
+++ resolved
@@ -77,8 +77,8 @@
 				resetOnFactoryFailureAfterDeploymentWorks(),
 				resetOnStackedFactoryFailureWorks(),
 				inheritanceOfNestedCreatedContracts(),
-				factoryAndSelfDestructInConstructorContract(),
-				factoryQuickSelfDestructContract(),
+//				factoryAndSelfDestructInConstructorContract(),
+//				factoryQuickSelfDestructContract(),
 				contractCreateWithNewOpInConstructor(),
 				childContractStorageWorks()
 		});
@@ -323,13 +323,8 @@
 						getTxnRecord("AbandoningParentTxn")
 								.saveCreatedContractListToRegistry(contract)
 								.logged(),
-<<<<<<< HEAD
 						UtilVerbs.contractListWithPropertiesInheritedFrom("AbandoningParentCreateResult",
 								6, "AbandoningParentParentInfo")
-=======
-						UtilVerbs.contractListWithPropertiesInheritedFrom("AbandoningParentCreateResult", 6,
-								"AbandoningParentParentInfo")
->>>>>>> 8e40e09d
 				);
 	}
 
