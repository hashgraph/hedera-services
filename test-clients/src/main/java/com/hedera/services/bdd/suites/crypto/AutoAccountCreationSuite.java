--- conflicted
+++ resolved
@@ -70,7 +70,7 @@
 import static com.hedera.services.bdd.suites.contract.Utils.ocWith;
 import static com.hedera.services.bdd.suites.contract.hapi.ContractUpdateSuite.ADMIN_KEY;
 import static com.hedera.services.bdd.suites.crypto.AutoCreateUtils.updateSpecFor;
-<<<<<<< HEAD
+import static com.hederahashgraph.api.proto.java.ResponseCodeEnum.*;
 import static com.hedera.services.bdd.suites.crypto.CryptoCreateSuite.LAZY_CREATION_ENABLED;
 import static com.hedera.services.bdd.suites.crypto.CryptoCreateSuite.TRUE;
 import static com.hederahashgraph.api.proto.java.HederaFunctionality.CryptoCreate;
@@ -85,9 +85,6 @@
 import static com.hederahashgraph.api.proto.java.ResponseCodeEnum.NOT_SUPPORTED;
 import static com.hederahashgraph.api.proto.java.ResponseCodeEnum.NO_REMAINING_AUTOMATIC_ASSOCIATIONS;
 import static com.hederahashgraph.api.proto.java.ResponseCodeEnum.SUCCESS;
-=======
-import static com.hederahashgraph.api.proto.java.ResponseCodeEnum.*;
->>>>>>> a83fcfde
 import static com.hederahashgraph.api.proto.java.TokenSupplyType.FINITE;
 import static com.hederahashgraph.api.proto.java.TokenType.FUNGIBLE_COMMON;
 import static com.hederahashgraph.api.proto.java.TokenType.NON_FUNGIBLE_UNIQUE;
@@ -809,111 +806,7 @@
                                 }));
     }
 
-<<<<<<< HEAD
-    private HapiApiSpec feesAreCorrectForHollowAccountCreationWithCryptoTransfer() {
-        final long REDUCED_NODE_FEE = 2L;
-        final long REDUCED_NETWORK_FEE = 3L;
-        final long REDUCED_SERVICE_FEE = 3L;
-        final long REDUCED_TOTAL_FEE = REDUCED_NODE_FEE + REDUCED_NETWORK_FEE + REDUCED_SERVICE_FEE;
-        return defaultHapiSpec("FeesAreCorrectForHollowAccountCreationWithCryptoTransfer")
-                .given(
-                        UtilVerbs.overriding(LAZY_CREATE_FEATURE_FLAG, "true"),
-                        newKeyNamed(SECP_256K1_SOURCE_KEY).shape(SECP_256K1_SHAPE),
-                        cryptoCreate(LAZY_CREATE_SPONSOR)
-                                .balance(ONE_HUNDRED_HBARS + 2 * REDUCED_TOTAL_FEE))
-                .when(
-                        reduceFeeFor(
-                                CryptoTransfer,
-                                REDUCED_NODE_FEE,
-                                REDUCED_NETWORK_FEE,
-                                REDUCED_SERVICE_FEE),
-                        reduceFeeFor(
-                                CryptoUpdate,
-                                REDUCED_NODE_FEE,
-                                REDUCED_NETWORK_FEE,
-                                REDUCED_SERVICE_FEE),
-                        reduceFeeFor(
-                                CryptoCreate,
-                                REDUCED_NODE_FEE,
-                                REDUCED_NETWORK_FEE,
-                                REDUCED_SERVICE_FEE))
-                .then(
-                        withOpContext(
-                                (spec, opLog) -> {
-                                    final var ecdsaKey =
-                                            spec.registry()
-                                                    .getKey(SECP_256K1_SOURCE_KEY)
-                                                    .getECDSASecp256K1()
-                                                    .toByteArray();
-                                    final var evmAddress =
-                                            ByteString.copyFrom(recoverAddressFromPubKey(ecdsaKey));
-                                    // try to create the hollow account without having enough
-                                    // balance to pay for the finalization (CryptoUpdate) fee
-                                    final var op =
-                                            cryptoTransfer(
-                                                            tinyBarsFromTo(
-                                                                    LAZY_CREATE_SPONSOR,
-                                                                    evmAddress,
-                                                                    ONE_HUNDRED_HBARS))
-                                                    .payingWith(LAZY_CREATE_SPONSOR)
-                                                    .hasKnownStatus(INSUFFICIENT_PAYER_BALANCE)
-                                                    .via(TRANSFER_TXN);
-                                    final var notExistingAccountInfo =
-                                            getAliasedAccountInfo(SECP_256K1_SOURCE_KEY)
-                                                    .hasCostAnswerPrecheck(INVALID_ACCOUNT_ID);
-                                    // transfer the needed balance for the finalization fee to the
-                                    // sponsor; we need + 2 * TOTAL_FEE, not 1, since we paid for
-                                    // the
-                                    // failed crypto transfer
-                                    final var op2 =
-                                            cryptoTransfer(
-                                                    tinyBarsFromTo(
-                                                            GENESIS,
-                                                            LAZY_CREATE_SPONSOR,
-                                                            2 * REDUCED_TOTAL_FEE));
-                                    // now the sponsor can successfully create the hollow account
-                                    final var op3 =
-                                            cryptoTransfer(
-                                                            tinyBarsFromTo(
-                                                                    LAZY_CREATE_SPONSOR,
-                                                                    evmAddress,
-                                                                    ONE_HUNDRED_HBARS))
-                                                    .payingWith(LAZY_CREATE_SPONSOR)
-                                                    .hasKnownStatus(SUCCESS)
-                                                    .via(TRANSFER_TXN);
-                                    final var op4 =
-                                            getAliasedAccountInfo(SECP_256K1_SOURCE_KEY)
-                                                    .has(
-                                                            accountWith()
-                                                                    .hasEmptyKey()
-                                                                    .alias(evmAddress)
-                                                                    .expectedBalanceWithChargedUsd(
-                                                                            ONE_HUNDRED_HBARS, 0, 0)
-                                                                    .autoRenew(
-                                                                            THREE_MONTHS_IN_SECONDS)
-                                                                    .receiverSigReq(false)
-                                                                    .memo(LAZY_MEMO));
-                                    final var op5 =
-                                            getAccountBalance(LAZY_CREATE_SPONSOR)
-                                                    .hasTinyBars(0)
-                                                    .logged();
-                                    allRunFor(
-                                            spec,
-                                            op,
-                                            notExistingAccountInfo,
-                                            op2,
-                                            op3,
-                                            op4,
-                                            op5,
-                                            resetToDefault(LAZY_CREATE_FEATURE_FLAG),
-                                            uploadDefaultFeeSchedules(GENESIS));
-                                }));
-    }
-
-    private HapiApiSpec canGetBalanceAndInfoViaAlias() {
-=======
     private HapiSpec canGetBalanceAndInfoViaAlias() {
->>>>>>> a83fcfde
         final var ed25519SourceKey = "ed25519Alias";
         final var secp256k1SourceKey = "secp256k1Alias";
         final var secp256k1Shape = KeyShape.SECP256K1;
@@ -967,6 +860,106 @@
                                                 .expectedBalanceWithChargedUsd(
                                                         ONE_HUNDRED_HBARS, 0, 0))
                                 .logged());
+    }
+
+    private HapiSpec feesAreCorrectForHollowAccountCreationWithCryptoTransfer() {
+        final long REDUCED_NODE_FEE = 2L;
+        final long REDUCED_NETWORK_FEE = 3L;
+        final long REDUCED_SERVICE_FEE = 3L;
+        final long REDUCED_TOTAL_FEE = REDUCED_NODE_FEE + REDUCED_NETWORK_FEE + REDUCED_SERVICE_FEE;
+        return defaultHapiSpec("FeesAreCorrectForHollowAccountCreationWithCryptoTransfer")
+            .given(
+                UtilVerbs.overriding(LAZY_CREATE_FEATURE_FLAG, "true"),
+                newKeyNamed(SECP_256K1_SOURCE_KEY).shape(SECP_256K1_SHAPE),
+                cryptoCreate(LAZY_CREATE_SPONSOR)
+                    .balance(ONE_HUNDRED_HBARS + 2 * REDUCED_TOTAL_FEE))
+            .when(
+                reduceFeeFor(
+                    CryptoTransfer,
+                    REDUCED_NODE_FEE,
+                    REDUCED_NETWORK_FEE,
+                    REDUCED_SERVICE_FEE),
+                reduceFeeFor(
+                    CryptoUpdate,
+                    REDUCED_NODE_FEE,
+                    REDUCED_NETWORK_FEE,
+                    REDUCED_SERVICE_FEE),
+                reduceFeeFor(
+                    CryptoCreate,
+                    REDUCED_NODE_FEE,
+                    REDUCED_NETWORK_FEE,
+                    REDUCED_SERVICE_FEE))
+            .then(
+                withOpContext(
+                    (spec, opLog) -> {
+                        final var ecdsaKey =
+                            spec.registry()
+                                .getKey(SECP_256K1_SOURCE_KEY)
+                                .getECDSASecp256K1()
+                                .toByteArray();
+                        final var evmAddress =
+                            ByteString.copyFrom(recoverAddressFromPubKey(ecdsaKey));
+                        // try to create the hollow account without having enough
+                        // balance to pay for the finalization (CryptoUpdate) fee
+                        final var op =
+                            cryptoTransfer(
+                                tinyBarsFromTo(
+                                    LAZY_CREATE_SPONSOR,
+                                    evmAddress,
+                                    ONE_HUNDRED_HBARS))
+                                .payingWith(LAZY_CREATE_SPONSOR)
+                                .hasKnownStatus(INSUFFICIENT_PAYER_BALANCE)
+                                .via(TRANSFER_TXN);
+                        final var notExistingAccountInfo =
+                            getAliasedAccountInfo(SECP_256K1_SOURCE_KEY)
+                                .hasCostAnswerPrecheck(INVALID_ACCOUNT_ID);
+                        // transfer the needed balance for the finalization fee to the
+                        // sponsor; we need + 2 * TOTAL_FEE, not 1, since we paid for
+                        // the
+                        // failed crypto transfer
+                        final var op2 =
+                            cryptoTransfer(
+                                tinyBarsFromTo(
+                                    GENESIS,
+                                    LAZY_CREATE_SPONSOR,
+                                    2 * REDUCED_TOTAL_FEE));
+                        // now the sponsor can successfully create the hollow account
+                        final var op3 =
+                            cryptoTransfer(
+                                tinyBarsFromTo(
+                                    LAZY_CREATE_SPONSOR,
+                                    evmAddress,
+                                    ONE_HUNDRED_HBARS))
+                                .payingWith(LAZY_CREATE_SPONSOR)
+                                .hasKnownStatus(SUCCESS)
+                                .via(TRANSFER_TXN);
+                        final var op4 =
+                            getAliasedAccountInfo(SECP_256K1_SOURCE_KEY)
+                                .has(
+                                    accountWith()
+                                        .hasEmptyKey()
+                                        .alias(evmAddress)
+                                        .expectedBalanceWithChargedUsd(
+                                            ONE_HUNDRED_HBARS, 0, 0)
+                                        .autoRenew(
+                                            THREE_MONTHS_IN_SECONDS)
+                                        .receiverSigReq(false)
+                                        .memo(LAZY_MEMO));
+                        final var op5 =
+                            getAccountBalance(LAZY_CREATE_SPONSOR)
+                                .hasTinyBars(0)
+                                .logged();
+                        allRunFor(
+                            spec,
+                            op,
+                            notExistingAccountInfo,
+                            op2,
+                            op3,
+                            op4,
+                            op5,
+                            resetToDefault(LAZY_CREATE_FEATURE_FLAG),
+                            uploadDefaultFeeSchedules(GENESIS));
+                    }));
     }
 
     private HapiSpec aliasCanBeUsedOnManyAccountsNotAsAlias() {
