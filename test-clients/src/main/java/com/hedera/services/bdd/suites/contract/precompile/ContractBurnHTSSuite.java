--- conflicted
+++ resolved
@@ -58,11 +58,7 @@
 import com.hedera.services.bdd.spec.assertions.AccountInfoAsserts;
 import com.hedera.services.bdd.spec.keys.KeyShape;
 import com.hedera.services.bdd.suites.HapiApiSuite;
-<<<<<<< HEAD
-import com.hedera.services.bdd.suites.utils.contracts.precompile.HTSPrecompileResult;
-=======
 import com.hedera.services.contracts.ParsingConstants.FunctionType;
->>>>>>> c14f4aae
 import com.hederahashgraph.api.proto.java.TokenType;
 import java.util.ArrayList;
 import java.util.List;
@@ -82,11 +78,8 @@
     private static final String MULTI_KEY = "purpose";
     private static final String CONTRACT_KEY = "Contract key";
     private static final String SUPPLY_KEY = "Supply key";
-<<<<<<< HEAD
-=======
     private static final String CREATION_TX = "creationTx";
     private static final String BURN_AFTER_NESTED_MINT_TX = "burnAfterNestedMint";
->>>>>>> c14f4aae
 
     public static void main(String... args) {
         new ContractBurnHTSSuite().runSuiteSync();
@@ -132,15 +125,6 @@
                                                 spec,
                                                 contractCreate(
                                                                 THE_CONTRACT,
-<<<<<<< HEAD
-                                                                asAddress(
-                                                                        spec.registry()
-                                                                                .getTokenID(TOKEN)))
-                                                        .payingWith(ALICE)
-                                                        .via("creationTx")
-                                                        .gas(GAS_TO_OFFER))),
-                        getTxnRecord("creationTx").logged())
-=======
                                                                 asHexedAddress(
                                                                         spec.registry()
                                                                                 .getTokenID(TOKEN)))
@@ -148,7 +132,6 @@
                                                         .via(CREATION_TX)
                                                         .gas(GAS_TO_OFFER))),
                         getTxnRecord(CREATION_TX).logged())
->>>>>>> c14f4aae
                 .when(
                         contractCall(THE_CONTRACT, "burnTokenWithEvent", 1, new ArrayList<Long>())
                                 .payingWith(ALICE)
@@ -180,14 +163,8 @@
                                                         .contractCallResult(
                                                                 htsPrecompileResult()
                                                                         .forFunction(
-<<<<<<< HEAD
-                                                                                HTSPrecompileResult
-                                                                                        .FunctionType
-                                                                                        .BURN)
-=======
                                                                                 FunctionType
                                                                                         .HAPI_BURN)
->>>>>>> c14f4aae
                                                                         .withStatus(SUCCESS)
                                                                         .withTotalSupply(49)))
                                         .newTotalSupply(49)
@@ -210,14 +187,8 @@
                                                         .contractCallResult(
                                                                 htsPrecompileResult()
                                                                         .forFunction(
-<<<<<<< HEAD
-                                                                                HTSPrecompileResult
-                                                                                        .FunctionType
-                                                                                        .BURN)
-=======
                                                                                 FunctionType
                                                                                         .HAPI_BURN)
->>>>>>> c14f4aae
                                                                         .withStatus(SUCCESS)
                                                                         .withTotalSupply(48)))
                                         .newTotalSupply(48)
@@ -247,15 +218,6 @@
                                                 spec,
                                                 contractCreate(
                                                                 THE_CONTRACT,
-<<<<<<< HEAD
-                                                                asAddress(
-                                                                        spec.registry()
-                                                                                .getTokenID(TOKEN)))
-                                                        .payingWith(ALICE)
-                                                        .via("creationTx")
-                                                        .gas(GAS_TO_OFFER))),
-                        getTxnRecord("creationTx").logged())
-=======
                                                                 asHexedAddress(
                                                                         spec.registry()
                                                                                 .getTokenID(TOKEN)))
@@ -263,7 +225,6 @@
                                                         .via(CREATION_TX)
                                                         .gas(GAS_TO_OFFER))),
                         getTxnRecord(CREATION_TX).logged())
->>>>>>> c14f4aae
                 .when(
                         withOpContext(
                                 (spec, opLog) -> {
@@ -291,14 +252,8 @@
                                                         .contractCallResult(
                                                                 htsPrecompileResult()
                                                                         .forFunction(
-<<<<<<< HEAD
-                                                                                HTSPrecompileResult
-                                                                                        .FunctionType
-                                                                                        .BURN)
-=======
                                                                                 FunctionType
                                                                                         .HAPI_BURN)
->>>>>>> c14f4aae
                                                                         .withStatus(SUCCESS)
                                                                         .withTotalSupply(1)))
                                         .newTotalSupply(1)))
@@ -332,15 +287,9 @@
                                                                 getNestedContractAddress(
                                                                         innerContract, spec))
                                                         .payingWith(ALICE)
-<<<<<<< HEAD
-                                                        .via("creationTx")
-                                                        .gas(GAS_TO_OFFER))),
-                        getTxnRecord("creationTx").logged())
-=======
                                                         .via(CREATION_TX)
                                                         .gas(GAS_TO_OFFER))),
                         getTxnRecord(CREATION_TX).logged())
->>>>>>> c14f4aae
                 .when(
                         withOpContext(
                                 (spec, opLog) ->
@@ -356,26 +305,16 @@
                                                 tokenUpdate(TOKEN).supplyKey(CONTRACT_KEY),
                                                 contractCall(
                                                                 outerContract,
-<<<<<<< HEAD
-                                                                "burnAfterNestedMint",
-=======
                                                                 BURN_AFTER_NESTED_MINT_TX,
->>>>>>> c14f4aae
                                                                 1,
                                                                 asAddress(
                                                                         spec.registry()
                                                                                 .getTokenID(TOKEN)),
                                                                 new ArrayList<>())
                                                         .payingWith(ALICE)
-<<<<<<< HEAD
-                                                        .via("burnAfterNestedMint"))),
-                        childRecordsCheck(
-                                "burnAfterNestedMint",
-=======
                                                         .via(BURN_AFTER_NESTED_MINT_TX))),
                         childRecordsCheck(
                                 BURN_AFTER_NESTED_MINT_TX,
->>>>>>> c14f4aae
                                 SUCCESS,
                                 recordWith()
                                         .status(SUCCESS)
@@ -384,14 +323,8 @@
                                                         .contractCallResult(
                                                                 htsPrecompileResult()
                                                                         .forFunction(
-<<<<<<< HEAD
-                                                                                HTSPrecompileResult
-                                                                                        .FunctionType
-                                                                                        .MINT)
-=======
                                                                                 FunctionType
                                                                                         .HAPI_MINT)
->>>>>>> c14f4aae
                                                                         .withStatus(SUCCESS)
                                                                         .withTotalSupply(51)
                                                                         .withSerialNumbers()))
@@ -406,14 +339,8 @@
                                                         .contractCallResult(
                                                                 htsPrecompileResult()
                                                                         .forFunction(
-<<<<<<< HEAD
-                                                                                HTSPrecompileResult
-                                                                                        .FunctionType
-                                                                                        .BURN)
-=======
                                                                                 FunctionType
                                                                                         .HAPI_BURN)
->>>>>>> c14f4aae
                                                                         .withStatus(SUCCESS)
                                                                         .withTotalSupply(50)))
                                         .tokenTransfers(
@@ -451,11 +378,7 @@
                                                 spec,
                                                 contractCreate(
                                                                 theContract,
-<<<<<<< HEAD
-                                                                asAddress(
-=======
                                                                 asHexedAddress(
->>>>>>> c14f4aae
                                                                         spec.registry()
                                                                                 .getTokenID(
                                                                                         tokenWithHbarFee)))
@@ -504,14 +427,8 @@
                                                         .contractCallResult(
                                                                 htsPrecompileResult()
                                                                         .forFunction(
-<<<<<<< HEAD
-                                                                                HTSPrecompileResult
-                                                                                        .FunctionType
-                                                                                        .BURN)
-=======
                                                                                 FunctionType
                                                                                         .HAPI_BURN)
->>>>>>> c14f4aae
                                                                         .withStatus(SUCCESS)
                                                                         .withTotalSupply(1))),
                                 recordWith()
