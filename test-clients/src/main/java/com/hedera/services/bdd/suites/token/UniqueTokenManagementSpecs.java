package com.hedera.services.bdd.suites.token;

/*-
 * ‌
 * Hedera Services Test Clients
 * ​
 * Copyright (C) 2018 - 2021 Hedera Hashgraph, LLC
 * ​
 * Licensed under the Apache License, Version 2.0 (the "License");
 * you may not use this file except in compliance with the License.
 * You may obtain a copy of the License at
 *
 *      http://www.apache.org/licenses/LICENSE-2.0
 *
 * Unless required by applicable law or agreed to in writing, software
 * distributed under the License is distributed on an "AS IS" BASIS,
 * WITHOUT WARRANTIES OR CONDITIONS OF ANY KIND, either express or implied.
 * See the License for the specific language governing permissions and
 * limitations under the License.
 * ‍
 */


import com.google.protobuf.ByteString;
import com.hedera.services.bdd.spec.HapiApiSpec;
import com.hedera.services.bdd.spec.transactions.TxnUtils;
import com.hedera.services.bdd.spec.transactions.token.TokenMovement;
import com.hedera.services.bdd.spec.utilops.UtilVerbs;
import com.hedera.services.bdd.suites.HapiApiSuite;
import com.hederahashgraph.api.proto.java.AccountID;
import com.hederahashgraph.api.proto.java.ResponseCodeEnum;
import com.hederahashgraph.api.proto.java.TokenSupplyType;
import com.hederahashgraph.api.proto.java.TokenType;
import org.apache.logging.log4j.LogManager;
import org.apache.logging.log4j.Logger;
import org.junit.Assert;

import java.time.Instant;
import java.util.ArrayList;
import java.util.List;
import java.util.Random;
import java.util.stream.Collectors;
import java.util.stream.LongStream;

import static com.hedera.services.bdd.spec.HapiApiSpec.defaultHapiSpec;
import static com.hedera.services.bdd.spec.queries.QueryVerbs.getAccountBalance;
import static com.hedera.services.bdd.spec.queries.QueryVerbs.getAccountInfo;
import static com.hedera.services.bdd.spec.queries.QueryVerbs.getAccountNftInfos;
import static com.hedera.services.bdd.spec.queries.QueryVerbs.getReceipt;
import static com.hedera.services.bdd.spec.queries.QueryVerbs.getTokenInfo;
import static com.hedera.services.bdd.spec.queries.QueryVerbs.getTokenNftInfo;
import static com.hedera.services.bdd.spec.queries.QueryVerbs.getTokenNftInfos;
import static com.hedera.services.bdd.spec.queries.QueryVerbs.getTxnRecord;
import static com.hedera.services.bdd.spec.queries.crypto.ExpectedTokenRel.relationshipWith;
import static com.hedera.services.bdd.spec.queries.token.HapiTokenNftInfo.newTokenNftInfo;
import static com.hedera.services.bdd.spec.transactions.TxnVerbs.burnToken;
import static com.hedera.services.bdd.spec.transactions.TxnVerbs.cryptoCreate;
import static com.hedera.services.bdd.spec.transactions.TxnVerbs.cryptoDelete;
import static com.hedera.services.bdd.spec.transactions.TxnVerbs.cryptoTransfer;
import static com.hedera.services.bdd.spec.transactions.TxnVerbs.mintToken;
import static com.hedera.services.bdd.spec.transactions.TxnVerbs.tokenAssociate;
import static com.hedera.services.bdd.spec.transactions.TxnVerbs.tokenCreate;
import static com.hedera.services.bdd.spec.transactions.TxnVerbs.tokenDelete;
import static com.hedera.services.bdd.spec.transactions.TxnVerbs.tokenDissociate;
import static com.hedera.services.bdd.spec.transactions.TxnVerbs.wipeTokenAccount;
import static com.hedera.services.bdd.spec.transactions.token.TokenMovement.movingUnique;
import static com.hedera.services.bdd.spec.utilops.CustomSpecAssert.allRunFor;
import static com.hedera.services.bdd.spec.utilops.UtilVerbs.newKeyNamed;
import static com.hedera.services.bdd.spec.utilops.UtilVerbs.validateChargedUsdWithin;
import static com.hederahashgraph.api.proto.java.ResponseCodeEnum.ACCOUNT_DELETED;
import static com.hederahashgraph.api.proto.java.ResponseCodeEnum.BATCH_SIZE_LIMIT_EXCEEDED;
import static com.hederahashgraph.api.proto.java.ResponseCodeEnum.FAIL_INVALID;
import static com.hederahashgraph.api.proto.java.ResponseCodeEnum.INVALID_ACCOUNT_ID;
import static com.hederahashgraph.api.proto.java.ResponseCodeEnum.INVALID_NFT_ID;
import static com.hederahashgraph.api.proto.java.ResponseCodeEnum.INVALID_QUERY_RANGE;
import static com.hederahashgraph.api.proto.java.ResponseCodeEnum.INVALID_TOKEN_BURN_AMOUNT;
import static com.hederahashgraph.api.proto.java.ResponseCodeEnum.INVALID_TOKEN_BURN_METADATA;
import static com.hederahashgraph.api.proto.java.ResponseCodeEnum.INVALID_TOKEN_MINT_AMOUNT;
import static com.hederahashgraph.api.proto.java.ResponseCodeEnum.INVALID_TOKEN_MINT_METADATA;
import static com.hederahashgraph.api.proto.java.ResponseCodeEnum.INVALID_TOKEN_NFT_SERIAL_NUMBER;
import static com.hederahashgraph.api.proto.java.ResponseCodeEnum.INVALID_WIPING_AMOUNT;
import static com.hederahashgraph.api.proto.java.ResponseCodeEnum.NOT_SUPPORTED;
import static com.hederahashgraph.api.proto.java.ResponseCodeEnum.OK;
import static com.hederahashgraph.api.proto.java.ResponseCodeEnum.SUCCESS;
import static com.hederahashgraph.api.proto.java.ResponseCodeEnum.TOKEN_MAX_SUPPLY_REACHED;
import static com.hederahashgraph.api.proto.java.ResponseCodeEnum.TOKEN_WAS_DELETED;
import static com.hederahashgraph.api.proto.java.ResponseCodeEnum.TRANSACTION_REQUIRES_ZERO_TOKEN_BALANCES;
import static com.hederahashgraph.api.proto.java.TokenType.FUNGIBLE_COMMON;
import static com.hederahashgraph.api.proto.java.TokenType.NON_FUNGIBLE_UNIQUE;

public class UniqueTokenManagementSpecs extends HapiApiSuite {
	private static final org.apache.logging.log4j.Logger log = LogManager.getLogger(UniqueTokenManagementSpecs.class);
	private static final String A_TOKEN = "TokenA";
	private static final String NFT = "nft";
	private static final String FUNGIBLE_TOKEN = "fungible";
	private static final String SUPPLY_KEY = "supplyKey";
	private static final String FIRST_USER = "Client1";
	private static final int BIGGER_THAN_LIMIT = 11;

	public static void main(String... args) {
		new UniqueTokenManagementSpecs().runSuiteSync();
	}

	@Override
	protected List<HapiApiSpec> getSpecsInSuite() {
		return List.of(
				mintFailsWithLargeBatchSize(),
				mintFailsWithTooLongMetadata(),
				mintFailsWithInvalidMetadataFromBatch(),
				mintUniqueTokenHappyPath(),
				mintTokenWorksWhenAccountsAreFrozenByDefault(),
				mintFailsWithDeletedToken(),
				mintUniqueTokenWorksWithRepeatedMetadata(),
				mintDistinguishesFeeSubTypes(),
				mintUniqueTokenReceiptCheck(),
				mintUniqueTokenAssociatesAsExpected(),
				populatingMetadataForFungibleDoesNotWork(),
				populatingAmountForNonFungibleDoesNotWork(),
				finiteNftReachesMaxSupplyProperly(),

				burnHappyPath(),
				burnFailsOnInvalidSerialNumber(),
				burnRespectsBurnBatchConstraints(),
				treasuryBalanceCorrectAfterBurn(),
				burnWorksWhenAccountsAreFrozenByDefault(),
				serialNumbersOnlyOnFungibleBurnFails(),
				amountOnlyOnNonFungibleBurnFails(),

				failsWithAccountWithoutNfts(),
				validatesQueryOutOfRange(),
				getAccountNftInfosFailsWithInvalidQueryBoundaries(),
				getAccountNftInfosFailsWithDeletedAccount(),
				getAccountNftInfosFailsWithInexistentAccount(),

				wipeHappyPath(),
				wipeRespectsConstraints(),
				commonWipeFailsWhenInvokedOnUniqueToken(),
				uniqueWipeFailsWhenInvokedOnFungibleToken(),
				wipeFailsWithInvalidSerialNumber(),

				getTokenNftInfoWorks(),
				getTokenNftInfoFailsWithNoNft(),
				failsWithFungibleTokenGetNftInfos(),

				getTokenNftInfosAssociatesTokenNftInfosAsExpected(),
				getTokenNftInfosValidatesQueryRange(),
				getTokenNftInfosFailsWithTokenWithoutNfts(),
				getTokenNftInfosFailsWithInvalidQueryBoundaries(),
				getTokenNftInfosFailsWithDeletedTokenNft(),

				tokenDissociateHappyPath(),
				tokenDissociateFailsIfAccountOwnsUniqueTokens(),
<<<<<<< HEAD

				failsWithAccountWithoutNfts(),
				validatesQueryOutOfRange(),
				getAccountNftsInfoFailsWithDeletedAccount(),
				getAccountNftsInfoFailsWithInexistentAccount(),
				failsWithAccountWithoutNfts(),
				validatesQueryOutOfRange(),
				getAccountNftsInfoFailsWithDeletedAccount(),
				getAccountNftsInfoFailsWithInexistentAccount(),

				baseUniqueMintOperationIsChargedExpectedFee(),
				baseUniqueWipeOperationIsChargedExpectedFee()
=======
				baseUniqueMintOperationIsChargedExpectedFee(),
				baseUniqueBurnOperationIsChargedExpectedFee()
>>>>>>> acc1b819
		);
	}

	private HapiApiSpec baseUniqueWipeOperationIsChargedExpectedFee() {
		final var uniqueToken = "nftType";
		final var wipeKey = "wipeKey";
		final var civilian = "civilian";
		final var wipeTxn = "wipeTxn";
		final var expectedNftWipePriceUsd = 0.001;

		return defaultHapiSpec("BaseUniqueWipeOperationIsChargedExpectedFee")
				.given(
						newKeyNamed(SUPPLY_KEY),
						newKeyNamed(wipeKey),
						cryptoCreate(civilian).key(wipeKey),
						cryptoCreate(TOKEN_TREASURY).balance(ONE_HUNDRED_HBARS).key(wipeKey),
						tokenCreate(uniqueToken)
								.tokenType(NON_FUNGIBLE_UNIQUE)
								.supplyType(TokenSupplyType.INFINITE)
								.initialSupply(0L)
								.supplyKey(SUPPLY_KEY)
								.wipeKey(wipeKey)
								.treasury(TOKEN_TREASURY),
						tokenAssociate(civilian, uniqueToken),
						mintToken(uniqueToken,
								List.of(ByteString.copyFromUtf8("token_to_wipe"))),
						cryptoTransfer(movingUnique(1L, uniqueToken)
								.between(TOKEN_TREASURY, civilian))
				)
				.when(
						wipeTokenAccount(uniqueToken, civilian, List.of(1L))
								.payingWith(TOKEN_TREASURY)
								.fee(ONE_HBAR)
								.blankMemo()
								.via(wipeTxn)
				).then(
						validateChargedUsdWithin(wipeTxn, expectedNftWipePriceUsd, 0.01)
				);
	}


	private HapiApiSpec populatingMetadataForFungibleDoesNotWork() {
		return defaultHapiSpec("PopulatingMetadataForFungibleDoesNotWork")
				.given(
						newKeyNamed(SUPPLY_KEY),
						cryptoCreate(TOKEN_TREASURY),
						tokenCreate(FUNGIBLE_TOKEN)
								.initialSupply(0)
								.tokenType(TokenType.FUNGIBLE_COMMON)
								.supplyType(TokenSupplyType.INFINITE)
								.supplyKey(SUPPLY_KEY)
								.treasury(TOKEN_TREASURY)
				).when(
						mintToken(FUNGIBLE_TOKEN, List.of(
								metadata("some-data"),
								metadata("some-data2"),
								metadata("some-data3"),
								metadata("some-data4")
						)).hasKnownStatus(INVALID_TOKEN_MINT_AMOUNT).via("should-not-work")
				).then(
						getAccountBalance(TOKEN_TREASURY).hasTokenBalance(FUNGIBLE_TOKEN, 0),
						getTxnRecord("should-not-work").showsNoTransfers(),
						UtilVerbs.withOpContext((spec, opLog) -> {
							var mintNFT = getTxnRecord("should-not-work");
							allRunFor(spec, mintNFT);
							var receipt = mintNFT.getResponseRecord().getReceipt();
							Assert.assertEquals(0, receipt.getNewTotalSupply());
						})
				);
	}

	private HapiApiSpec populatingAmountForNonFungibleDoesNotWork() {
		return defaultHapiSpec("PopulatingAmountForNonFungibleDoesNotWork")
				.given(
						newKeyNamed(SUPPLY_KEY),
						cryptoCreate(TOKEN_TREASURY),
						tokenCreate(NFT)
								.initialSupply(0)
								.tokenType(NON_FUNGIBLE_UNIQUE)
								.supplyType(TokenSupplyType.INFINITE)
								.supplyKey(SUPPLY_KEY)
								.treasury(TOKEN_TREASURY)
				).when(
						mintToken(NFT, 300).hasKnownStatus(INVALID_TOKEN_MINT_METADATA).via("should-not-work")
				).then(
						getTxnRecord("should-not-work").showsNoTransfers(),
						getAccountBalance(TOKEN_TREASURY).hasTokenBalance(NFT, 0),
						UtilVerbs.withOpContext((spec, opLog) -> {
							var mintNFT = getTxnRecord("should-not-work");
							allRunFor(spec, mintNFT);
							var receipt = mintNFT.getResponseRecord().getReceipt();
							Assert.assertEquals(0, receipt.getNewTotalSupply());
							Assert.assertEquals(0, receipt.getSerialNumbersCount());
						})
				);
	}

	private HapiApiSpec finiteNftReachesMaxSupplyProperly() {
		return defaultHapiSpec("FiniteNftReachesMaxSupplyProperly")
				.given(
						newKeyNamed(SUPPLY_KEY),
						cryptoCreate(TOKEN_TREASURY),
						tokenCreate(NFT)
								.initialSupply(0)
								.maxSupply(3)
								.tokenType(NON_FUNGIBLE_UNIQUE)
								.supplyType(TokenSupplyType.FINITE)
								.supplyKey(SUPPLY_KEY)
								.treasury(TOKEN_TREASURY)
				).when(
						mintToken(NFT, List.of(
								metadata("some-data"),
								metadata("some-data2"),
								metadata("some-data3"),
								metadata("some-data4")
						)).hasKnownStatus(TOKEN_MAX_SUPPLY_REACHED).via("should-not-appear")
				).then(
						getTxnRecord("should-not-appear").showsNoTransfers(),
						getAccountBalance(TOKEN_TREASURY).hasTokenBalance(NFT, 0),
						UtilVerbs.withOpContext((spec, opLog) -> {
							var mintNFT = getTxnRecord("should-not-appear");
							allRunFor(spec, mintNFT);
							var receipt = mintNFT.getResponseRecord().getReceipt();
							Assert.assertEquals(0, receipt.getNewTotalSupply());
							Assert.assertEquals(0, receipt.getSerialNumbersCount());
						})
				);
	}

	private HapiApiSpec serialNumbersOnlyOnFungibleBurnFails() {
		return defaultHapiSpec("SerialNumbersOnlyOnFungibleBurnFails")
				.given(
						newKeyNamed(SUPPLY_KEY),
						cryptoCreate(TOKEN_TREASURY),
						tokenCreate(FUNGIBLE_TOKEN)
								.initialSupply(0)
								.tokenType(FUNGIBLE_COMMON)
								.supplyType(TokenSupplyType.INFINITE)
								.supplyKey(SUPPLY_KEY)
								.treasury(TOKEN_TREASURY)
				)
				.when(
						mintToken(FUNGIBLE_TOKEN, 300)
				)
				.then(
						burnToken(FUNGIBLE_TOKEN, List.of(1L, 2L, 3L)).hasKnownStatus(INVALID_TOKEN_BURN_AMOUNT).via(
								"burn-failure"),
						getAccountBalance(TOKEN_TREASURY).hasTokenBalance(FUNGIBLE_TOKEN, 300),
						getTxnRecord("burn-failure").showsNoTransfers(),
						UtilVerbs.withOpContext((spec, opLog) -> {
							var burnTxn = getTxnRecord("burn-failure");
							allRunFor(spec, burnTxn);
							Assert.assertEquals(0, burnTxn.getResponseRecord().getReceipt().getNewTotalSupply());
						})
				);
	}

	private HapiApiSpec amountOnlyOnNonFungibleBurnFails() {
		return defaultHapiSpec("AmountOnlyOnNonFungibleBurnFails")
				.given(
						newKeyNamed(SUPPLY_KEY),
						cryptoCreate(TOKEN_TREASURY),
						tokenCreate(NFT)
								.initialSupply(0)
								.tokenType(NON_FUNGIBLE_UNIQUE)
								.supplyType(TokenSupplyType.INFINITE)
								.supplyKey(SUPPLY_KEY)
								.treasury(TOKEN_TREASURY)
				)
				.when(
						mintToken(NFT, List.of(metadata("some-random-data"), metadata("some-other-random-data")))
				)
				.then(
						burnToken(NFT, 300).hasKnownStatus(INVALID_TOKEN_BURN_METADATA).via("burn-failure"),
						getTxnRecord("burn-failure").showsNoTransfers(),
						getAccountBalance(TOKEN_TREASURY).hasTokenBalance(NFT, 2),
						UtilVerbs.withOpContext((spec, opLog) -> {
							var burnTxn = getTxnRecord("burn-failure");
							allRunFor(spec, burnTxn);
							Assert.assertEquals(0, burnTxn.getResponseRecord().getReceipt().getNewTotalSupply());
						})
				);
	}

	private HapiApiSpec mintUniqueTokenAssociatesAsExpected() {
		return defaultHapiSpec("MintUniqueTokenAssociatesAsExpected")
				.given(
						newKeyNamed(SUPPLY_KEY),
						cryptoCreate(TOKEN_TREASURY),
						tokenCreate(NFT)
								.initialSupply(0)
								.tokenType(TokenType.NON_FUNGIBLE_UNIQUE)
								.supplyType(TokenSupplyType.INFINITE)
								.supplyKey(SUPPLY_KEY)
								.treasury(TOKEN_TREASURY)
				).when(
						mintToken(NFT, List.of(
								metadata("some metadata"),
								metadata("some metadata2"),
								metadata("some metadata3")
						))
				).then(
						getAccountNftInfos(TOKEN_TREASURY, 0, 2)
								.hasNfts(
										newTokenNftInfo(NFT, 1, TOKEN_TREASURY, metadata("some metadata")),
										newTokenNftInfo(NFT, 2, TOKEN_TREASURY, metadata("some metadata2"))
								)
								.logged()
				);
	}

	private HapiApiSpec validatesQueryOutOfRange() {
		return defaultHapiSpec("ValidatesQueryOutOfRange")
				.given(
						newKeyNamed(SUPPLY_KEY),
						cryptoCreate(TOKEN_TREASURY),
						tokenCreate(NFT)
								.initialSupply(0)
								.tokenType(TokenType.NON_FUNGIBLE_UNIQUE)
								.supplyType(TokenSupplyType.INFINITE)
								.supplyKey(SUPPLY_KEY)
								.treasury(TOKEN_TREASURY)
				).when(
						mintToken(NFT, List.of(
								metadata("some metadata"),
								metadata("some metadata2"),
								metadata("some metadata3")
						))
				).then(
						getAccountNftInfos(TOKEN_TREASURY, 0, 6)
								.hasCostAnswerPrecheck(INVALID_QUERY_RANGE)
				);
	}

	private HapiApiSpec failsWithAccountWithoutNfts() {
		return defaultHapiSpec("FailsWithAccountWithoutNfts")
				.given(
						cryptoCreate(FIRST_USER)
				).when().then(
						getAccountNftInfos(FIRST_USER, 0, 2)
								.hasCostAnswerPrecheck(INVALID_QUERY_RANGE)
				);
	}

	private HapiApiSpec getAccountNftInfosFailsWithDeletedAccount() {
		return defaultHapiSpec("GetAccountNftInfosFailsWithDeletedAccount")
				.given(
						cryptoCreate(FIRST_USER),
						cryptoDelete(FIRST_USER)
				).when().then(
						getAccountNftInfos(FIRST_USER, 0, 2)
								.hasCostAnswerPrecheck(ACCOUNT_DELETED)
				);
	}

	private HapiApiSpec getAccountNftInfosFailsWithInexistentAccount() {
		return defaultHapiSpec("GetAccountNftInfosFailsWithInexistentAccount")
				.given().when().then(
						getAccountNftInfos("0.0.123", 0, 2)
								.hasCostAnswerPrecheck(INVALID_ACCOUNT_ID)
				);
	}

	private HapiApiSpec getAccountNftInfosFailsWithInvalidQueryBoundaries() {
		return defaultHapiSpec("GetAccountNftInfosFailsWithInvalidQueryBoundaries")
				.given(
						cryptoCreate(FIRST_USER)
				).when().then(
						getAccountNftInfos(FIRST_USER, 2, 0)
								.hasCostAnswerPrecheck(INVALID_QUERY_RANGE),
						getAccountNftInfos(FIRST_USER, 0, 100000000)
								.hasCostAnswerPrecheck(INVALID_QUERY_RANGE)
				);
	}

	private HapiApiSpec burnWorksWhenAccountsAreFrozenByDefault() {
		return defaultHapiSpec("BurnWorksWhenAccountsAreFrozenByDefault")
				.given(
						newKeyNamed(SUPPLY_KEY),
						cryptoCreate(TOKEN_TREASURY),
						tokenCreate(NFT)
								.tokenType(NON_FUNGIBLE_UNIQUE)
								.supplyType(TokenSupplyType.INFINITE)
								.initialSupply(0)
								.supplyKey(SUPPLY_KEY)
								.treasury(TOKEN_TREASURY),
						mintToken(NFT, List.of(metadata("memo")))
				)
				.when(
						burnToken(NFT, List.of(1L)).via("burnTxn").logged()
				)
				.then(
						getTxnRecord("burnTxn")
								.hasCostAnswerPrecheck(OK),
						getTokenNftInfo(NFT, 1)
								.hasCostAnswerPrecheck(INVALID_NFT_ID),
						getTokenNftInfos(NFT, 0, 1).hasCostAnswerPrecheck(INVALID_QUERY_RANGE),
						getAccountInfo(TOKEN_TREASURY).hasOwnedNfts(0),
						getAccountNftInfos(TOKEN_TREASURY, 0, 1).hasCostAnswerPrecheck(INVALID_QUERY_RANGE)
				);
	}

	private HapiApiSpec burnFailsOnInvalidSerialNumber() {
		return defaultHapiSpec("BurnFailsOnInvalidSerialNumber")
				.given(
						newKeyNamed(SUPPLY_KEY),
						cryptoCreate(TOKEN_TREASURY),
						tokenCreate(NFT)
								.tokenType(NON_FUNGIBLE_UNIQUE)
								.supplyType(TokenSupplyType.INFINITE)
								.initialSupply(0)
								.supplyKey(SUPPLY_KEY)
								.treasury(TOKEN_TREASURY),
						mintToken(NFT, List.of(metadata("memo"))))
				.when()
				.then(
						burnToken(NFT, List.of(0L, 1L, 2L)).via("burnTxn").hasPrecheck(INVALID_NFT_ID),
						getAccountInfo(TOKEN_TREASURY).hasOwnedNfts(1),
						getAccountNftInfos(TOKEN_TREASURY, 0, 1)
								.hasNfts(
										newTokenNftInfo(NFT, 1, TOKEN_TREASURY, metadata("memo"))
								)
								.logged()
				);
	}

	private HapiApiSpec burnRespectsBurnBatchConstraints() {
		return defaultHapiSpec("BurnRespectsBurnBatchConstraints")
				.given(
						newKeyNamed(SUPPLY_KEY),
						cryptoCreate(TOKEN_TREASURY),
						tokenCreate(NFT)
								.tokenType(NON_FUNGIBLE_UNIQUE)
								.supplyType(TokenSupplyType.INFINITE)
								.initialSupply(0)
								.supplyKey(SUPPLY_KEY)
								.treasury(TOKEN_TREASURY),
						mintToken(NFT, List.of(metadata("memo"))))
				.when(
				)
				.then(
						burnToken(NFT, LongStream.range(0, 1000).boxed().collect(Collectors.toList())).via("burnTxn")
								.hasPrecheck(BATCH_SIZE_LIMIT_EXCEEDED)
				);
	}

	private HapiApiSpec burnHappyPath() {
		return defaultHapiSpec("BurnHappyEnd")
				.given(
						newKeyNamed(SUPPLY_KEY),
						cryptoCreate(TOKEN_TREASURY),
						tokenCreate(NFT)
								.tokenType(NON_FUNGIBLE_UNIQUE)
								.supplyType(TokenSupplyType.INFINITE)
								.initialSupply(0)
								.supplyKey(SUPPLY_KEY)
								.treasury(TOKEN_TREASURY),
						mintToken(NFT, List.of(metadata("memo")))
				).when(
						burnToken(NFT, List.of(1L)).via("burnTxn")
				).then(
						getTokenNftInfo(NFT, 1)
								.hasCostAnswerPrecheck(INVALID_NFT_ID),
						getTokenInfo(NFT)
								.hasTotalSupply(0),
						getAccountBalance(TOKEN_TREASURY)
								.hasTokenBalance(NFT, 0),
						getAccountInfo(TOKEN_TREASURY).hasToken(relationshipWith(NFT)).hasOwnedNfts(0)
				);
	}

	private HapiApiSpec treasuryBalanceCorrectAfterBurn() {
		return defaultHapiSpec("TreasuryBalanceCorrectAfterBurn")
				.given(
						newKeyNamed(SUPPLY_KEY),
						cryptoCreate(TOKEN_TREASURY),
						tokenCreate(NFT)
								.tokenType(NON_FUNGIBLE_UNIQUE)
								.supplyType(TokenSupplyType.INFINITE)
								.initialSupply(0)
								.supplyKey(SUPPLY_KEY)
								.treasury(TOKEN_TREASURY),
						mintToken(NFT,
								List.of(metadata("1"), metadata("2"), metadata("3"), metadata("4"), metadata("5")))
				)
				.when(
						burnToken(NFT, List.of(3L, 4L, 5L)).via("burnTxn")
				)
				.then(
						getTokenNftInfo(NFT, 1)
								.hasSerialNum(1)
								.hasCostAnswerPrecheck(OK),
						getTokenNftInfo(NFT, 2)
								.hasSerialNum(2)
								.hasCostAnswerPrecheck(OK),
						getTokenNftInfo(NFT, 3)
								.hasCostAnswerPrecheck(INVALID_NFT_ID),
						getTokenNftInfo(NFT, 4)
								.hasCostAnswerPrecheck(INVALID_NFT_ID),
						getTokenNftInfo(NFT, 5)
								.hasCostAnswerPrecheck(INVALID_NFT_ID),
						getTokenInfo(NFT)
								.hasTotalSupply(2),
						getAccountBalance(TOKEN_TREASURY)
								.hasTokenBalance(NFT, 2),
						getAccountInfo(TOKEN_TREASURY)
								.hasOwnedNfts(2),
						getTokenNftInfos(NFT, 0, 2)
								.hasNfts(
										newTokenNftInfo(NFT, 1, TOKEN_TREASURY, metadata("1")),
										newTokenNftInfo(NFT, 2, TOKEN_TREASURY, metadata("2"))
								)
								.logged(),
						getAccountNftInfos(TOKEN_TREASURY, 0, 2)
								.hasNfts(
										newTokenNftInfo(NFT, 1, TOKEN_TREASURY, metadata("1")),
										newTokenNftInfo(NFT, 2, TOKEN_TREASURY, metadata("2"))
								)
								.logged()
				);
	}

	private HapiApiSpec mintDistinguishesFeeSubTypes() {
		return defaultHapiSpec("MintDistinguishesFeeSubTypes")
				.given(
						newKeyNamed(SUPPLY_KEY),
						cryptoCreate(TOKEN_TREASURY),
						cryptoCreate("customPayer"),
						tokenCreate(NFT)
								.tokenType(NON_FUNGIBLE_UNIQUE)
								.supplyType(TokenSupplyType.INFINITE)
								.initialSupply(0)
								.supplyKey(SUPPLY_KEY)
								.treasury(TOKEN_TREASURY),
						tokenCreate(FUNGIBLE_TOKEN)
								.tokenType(TokenType.FUNGIBLE_COMMON)
								.supplyType(TokenSupplyType.FINITE)
								.initialSupply(10)
								.maxSupply(1100)
								.supplyKey(SUPPLY_KEY)
								.treasury(TOKEN_TREASURY)
				).when(
						mintToken(NFT, List.of(metadata("memo"))).payingWith("customPayer").signedBy("customPayer",
								"supplyKey").via("mintNFT"),
						mintToken(FUNGIBLE_TOKEN, 100L).payingWith("customPayer").signedBy("customPayer",
								"supplyKey").via("mintFungible")
				).then(
						UtilVerbs.withOpContext((spec, opLog) -> {
							var mintNFT = getTxnRecord("mintNFT");
							var mintFungible = getTxnRecord("mintFungible");
							allRunFor(spec, mintNFT, mintFungible);
							var nftFee = mintNFT.getResponseRecord().getTransactionFee();
							var fungibleFee = mintFungible.getResponseRecord().getTransactionFee();
							Assert.assertNotEquals(
									"NFT Fee should NOT equal to the Fungible Fee!",
									nftFee,
									fungibleFee);
						})
				);
	}

	private HapiApiSpec mintFailsWithTooLongMetadata() {
		return defaultHapiSpec("MintFailsWithTooLongMetadata")
				.given(
						newKeyNamed(SUPPLY_KEY),
						cryptoCreate(TOKEN_TREASURY),
						tokenCreate(NFT)
								.tokenType(NON_FUNGIBLE_UNIQUE)
								.supplyType(TokenSupplyType.INFINITE)
								.initialSupply(0)
								.supplyKey(SUPPLY_KEY)
								.treasury(TOKEN_TREASURY)
				).when().then(
						mintToken(NFT, List.of(
								metadataOfLength(101)
						)).hasPrecheck(ResponseCodeEnum.METADATA_TOO_LONG)
				);
	}

	private HapiApiSpec mintFailsWithInvalidMetadataFromBatch() {
		return defaultHapiSpec("MintFailsWithInvalidMetadataFromBatch")
				.given(
						newKeyNamed(SUPPLY_KEY),
						cryptoCreate(TOKEN_TREASURY),
						tokenCreate(NFT)
								.tokenType(NON_FUNGIBLE_UNIQUE)
								.supplyType(TokenSupplyType.INFINITE)
								.initialSupply(0)
								.supplyKey(SUPPLY_KEY)
								.treasury(TOKEN_TREASURY)
				).when().then(
						mintToken(NFT, List.of(
								metadataOfLength(101),
								metadataOfLength(1)
						)).hasPrecheck(ResponseCodeEnum.METADATA_TOO_LONG)
				);
	}

	private HapiApiSpec mintFailsWithLargeBatchSize() {
		return defaultHapiSpec("MintFailsWithLargeBatchSize")
				.given(
						newKeyNamed(SUPPLY_KEY),
						cryptoCreate(TOKEN_TREASURY),
						tokenCreate(NFT)
								.tokenType(NON_FUNGIBLE_UNIQUE)
								.supplyType(TokenSupplyType.INFINITE)
								.initialSupply(0)
								.supplyKey(SUPPLY_KEY)
								.treasury(TOKEN_TREASURY)
				).when().then(
						mintToken(NFT, batchOfSize(BIGGER_THAN_LIMIT))
								.hasPrecheck(BATCH_SIZE_LIMIT_EXCEEDED)
				);
	}

	private List<ByteString> batchOfSize(int size) {
		var batch = new ArrayList<ByteString>();
		for (int i = 0; i < size; i++) {
			batch.add(metadata("memo" + i));
		}
		return batch;
	}

	private ByteString metadataOfLength(int length) {
		return ByteString.copyFrom(genRandomBytes(length));
	}

	private ByteString metadata(String contents) {
		return ByteString.copyFromUtf8(contents);
	}

	private HapiApiSpec mintUniqueTokenHappyPath() {
		return defaultHapiSpec("MintUniqueTokenHappyPath")
				.given(
						newKeyNamed(SUPPLY_KEY),
						cryptoCreate(TOKEN_TREASURY),
						tokenCreate(NFT)
								.tokenType(NON_FUNGIBLE_UNIQUE)
								.supplyKey(SUPPLY_KEY)
								.supplyType(TokenSupplyType.INFINITE)
								.initialSupply(0)
								.supplyKey(SUPPLY_KEY)
								.treasury(TOKEN_TREASURY)
				).when(
						mintToken(NFT,
								List.of(metadata("memo"), metadata("memo1"))).via("mintTxn")
				).then(
						getReceipt("mintTxn").logged(),
						getTokenNftInfo(NFT, 1)
								.hasSerialNum(1)
								.hasMetadata(metadata("memo"))
								.hasTokenID(NFT)
								.hasAccountID(TOKEN_TREASURY)
								.hasValidCreationTime(),

						getTokenNftInfo(NFT, 2)
								.hasSerialNum(2)
								.hasMetadata(metadata("memo1"))
								.hasTokenID(NFT)
								.hasAccountID(TOKEN_TREASURY)
								.hasValidCreationTime(),

						getTokenNftInfo(NFT, 3)
								.hasCostAnswerPrecheck(INVALID_NFT_ID),

						getTokenNftInfos(NFT, 0, 1)
								.hasNfts(
										newTokenNftInfo(NFT, 1, TOKEN_TREASURY, metadata("memo"))
								)
								.logged(),

						getTokenNftInfos(NFT, 1, 2)
								.hasNfts(
										newTokenNftInfo(NFT, 2, TOKEN_TREASURY, metadata("memo1"))
								)
								.logged(),

						getTokenNftInfos(NFT, 0, 2)
								.hasNfts(
										newTokenNftInfo(NFT, 1, TOKEN_TREASURY, metadata("memo")),
										newTokenNftInfo(NFT, 2, TOKEN_TREASURY, metadata("memo1"))
								)
								.logged(),

						getAccountBalance(TOKEN_TREASURY)
								.hasTokenBalance(NFT, 2),

						getTokenInfo(NFT)
								.hasTreasury(TOKEN_TREASURY)
								.hasTotalSupply(2),

						getAccountInfo(TOKEN_TREASURY)
								.hasToken(relationshipWith(NFT)).hasOwnedNfts(2),

						getAccountNftInfos(TOKEN_TREASURY, 0, 2)
								.hasNfts(
										newTokenNftInfo(NFT, 1, TOKEN_TREASURY, metadata("memo")),
										newTokenNftInfo(NFT, 2, TOKEN_TREASURY, metadata("memo1"))
								)
								.logged()
				);
	}

	private HapiApiSpec mintTokenWorksWhenAccountsAreFrozenByDefault() {
		return defaultHapiSpec("MintTokenWorksWhenAccountsAreFrozenByDefault")
				.given(
						newKeyNamed(SUPPLY_KEY),
						newKeyNamed("tokenFreezeKey"),
						cryptoCreate(TOKEN_TREASURY).balance(0L),
						tokenCreate(NFT)
								.tokenType(NON_FUNGIBLE_UNIQUE)
								.supplyKey(SUPPLY_KEY)
								.freezeKey("tokenFreezeKey")
								.freezeDefault(true)
								.initialSupply(0)
								.treasury(TOKEN_TREASURY)
				).when(
						mintToken(NFT, List.of(metadata("memo")))
								.via("mintTxn")
				).then(
						getTokenNftInfo(NFT, 1)
								.hasTokenID(NFT)
								.hasAccountID(TOKEN_TREASURY)
								.hasMetadata(metadata("memo"))
								.hasValidCreationTime(),
						getTokenNftInfos(NFT, 0, 1)
								.hasNfts(
										newTokenNftInfo(NFT, 1, TOKEN_TREASURY, metadata("memo"))
								)
								.logged(),
						getAccountInfo(TOKEN_TREASURY).hasOwnedNfts(1),
						getAccountNftInfos(TOKEN_TREASURY, 0, 1)
								.hasNfts(
										newTokenNftInfo(NFT, 1, TOKEN_TREASURY, metadata("memo"))
								)
								.logged()
				);
	}

	private HapiApiSpec mintFailsWithDeletedToken() {
		return defaultHapiSpec("MintFailsWithDeletedToken").given(
				newKeyNamed(SUPPLY_KEY),
				newKeyNamed("adminKey"),
				cryptoCreate(TOKEN_TREASURY),
				tokenCreate(NFT)
						.supplyKey(SUPPLY_KEY)
						.adminKey("adminKey")
						.treasury(TOKEN_TREASURY)
		).when(
				tokenDelete(NFT)
		).then(
				mintToken(NFT, List.of(metadata("memo")))
						.via("mintTxn")
						.hasKnownStatus(TOKEN_WAS_DELETED),

				getTokenNftInfo(NFT, 1)
						.hasCostAnswerPrecheck(INVALID_NFT_ID),

				getTokenInfo(NFT)
						.isDeleted()
		);
	}

	private HapiApiSpec getTokenNftInfoFailsWithNoNft() {
		return defaultHapiSpec("GetTokenNftInfoFailsWithNoNft")
				.given(
						newKeyNamed(SUPPLY_KEY),
						cryptoCreate(TOKEN_TREASURY)
				)
				.when(
						tokenCreate(NFT)
								.tokenType(NON_FUNGIBLE_UNIQUE)
								.supplyType(TokenSupplyType.INFINITE)
								.supplyKey(SUPPLY_KEY)
								.initialSupply(0)
								.treasury(TOKEN_TREASURY),
						mintToken(NFT, List.of(metadata("memo"))).via("mintTxn")
				)
				.then(
						getTokenNftInfo(NFT, 0)
								.hasCostAnswerPrecheck(INVALID_TOKEN_NFT_SERIAL_NUMBER),
						getTokenNftInfo(NFT, -1)
								.hasCostAnswerPrecheck(INVALID_TOKEN_NFT_SERIAL_NUMBER),
						getTokenNftInfo(NFT, 2)
								.hasCostAnswerPrecheck(INVALID_NFT_ID)
				);
	}

	private HapiApiSpec getTokenNftInfoWorks() {
		return defaultHapiSpec("GetTokenNftInfoWorks")
				.given(
						newKeyNamed(SUPPLY_KEY),
						cryptoCreate(TOKEN_TREASURY)
				).when(
						tokenCreate(NFT)
								.tokenType(NON_FUNGIBLE_UNIQUE)
								.supplyType(TokenSupplyType.INFINITE)
								.supplyKey(SUPPLY_KEY)
								.initialSupply(0)
								.treasury(TOKEN_TREASURY),
						mintToken(NFT, List.of(metadata("memo")))
				).then(
						getTokenNftInfo(NFT, 0)
								.hasCostAnswerPrecheck(INVALID_TOKEN_NFT_SERIAL_NUMBER),
						getTokenNftInfo(NFT, -1)
								.hasCostAnswerPrecheck(INVALID_TOKEN_NFT_SERIAL_NUMBER),
						getTokenNftInfo(NFT, 2)
								.hasCostAnswerPrecheck(INVALID_NFT_ID),
						getTokenNftInfo(NFT, 1)
								.hasTokenID(NFT)
								.hasAccountID(TOKEN_TREASURY)
								.hasMetadata(metadata("memo"))
								.hasSerialNum(1)
								.hasValidCreationTime()
				);
	}

	private HapiApiSpec mintUniqueTokenWorksWithRepeatedMetadata() {
		return defaultHapiSpec("MintUniqueTokenWorksWithRepeatedMetadata")
				.given(
						newKeyNamed(SUPPLY_KEY),
						cryptoCreate(TOKEN_TREASURY),
						tokenCreate(NFT)
								.tokenType(NON_FUNGIBLE_UNIQUE)
								.supplyType(TokenSupplyType.INFINITE)
								.supplyKey(SUPPLY_KEY)
								.initialSupply(0)
								.treasury(TOKEN_TREASURY)
				).when(
						mintToken(NFT, List.of(metadata("memo"), metadata("memo")))
								.via("mintTxn")
				).then(
						getTokenNftInfo(NFT, 1)
								.hasSerialNum(1)
								.hasMetadata(metadata("memo"))
								.hasAccountID(TOKEN_TREASURY)
								.hasTokenID(NFT)
								.hasValidCreationTime(),

						getTokenNftInfo(NFT, 2)
								.hasSerialNum(2)
								.hasMetadata(metadata("memo"))
								.hasAccountID(TOKEN_TREASURY)
								.hasTokenID(NFT)
								.hasValidCreationTime(),
						getTokenNftInfos(NFT, 0, 2)
								.hasNfts(
										newTokenNftInfo(NFT, 1, TOKEN_TREASURY, metadata("memo")),
										newTokenNftInfo(NFT, 2, TOKEN_TREASURY, metadata("memo"))
								)
								.logged(),
						getAccountInfo(TOKEN_TREASURY).hasOwnedNfts(2),
						getAccountNftInfos(TOKEN_TREASURY, 0, 2)
								.hasNfts(
										newTokenNftInfo(NFT, 1, TOKEN_TREASURY, metadata("memo")),
										newTokenNftInfo(NFT, 2, TOKEN_TREASURY, metadata("memo"))
								)
								.logged()
				);
	}

	private HapiApiSpec wipeHappyPath() {
		return defaultHapiSpec("WipeHappyPath")
				.given(
						newKeyNamed(SUPPLY_KEY),
						newKeyNamed("wipeKey"),
						newKeyNamed("treasuryKey"),
						newKeyNamed("accKey"),
						cryptoCreate(TOKEN_TREASURY).key("treasuryKey"),
						cryptoCreate("account").key("accKey"),
						tokenCreate(NFT)
								.tokenType(NON_FUNGIBLE_UNIQUE)
								.supplyType(TokenSupplyType.INFINITE)
								.supplyKey(SUPPLY_KEY)
								.initialSupply(0)
								.treasury(TOKEN_TREASURY)
								.wipeKey("wipeKey"),
						tokenAssociate("account", NFT),
						mintToken(NFT, List.of(ByteString.copyFromUtf8("memo"), ByteString.copyFromUtf8("memo2"))),
						cryptoTransfer(
								movingUnique(2L, NFT).between(TOKEN_TREASURY, "account")
						)
				)
				.when(
						wipeTokenAccount(NFT, "account", List.of(2L)).via("wipeTxn")
				)
				.then(
						getAccountInfo("account").hasOwnedNfts(0),
						getAccountInfo(TOKEN_TREASURY).hasOwnedNfts(1),
						getTokenInfo(NFT).hasTotalSupply(1),
						getTokenNftInfo(NFT, 2).hasCostAnswerPrecheck(INVALID_NFT_ID),
						getTokenNftInfo(NFT, 1).hasSerialNum(1),
						wipeTokenAccount(NFT, "account", List.of(1L)).hasKnownStatus(FAIL_INVALID)
				);
	}

	private HapiApiSpec wipeRespectsConstraints() {
		return defaultHapiSpec("WipeRespectsConstraints").given(

				newKeyNamed(SUPPLY_KEY),
				newKeyNamed("wipeKey"),
				cryptoCreate(TOKEN_TREASURY),
				cryptoCreate("account"),
				tokenCreate(NFT)
						.tokenType(NON_FUNGIBLE_UNIQUE)
						.supplyType(TokenSupplyType.INFINITE)
						.supplyKey(SUPPLY_KEY)
						.initialSupply(0)
						.treasury(TOKEN_TREASURY)
						.wipeKey("wipeKey"),
				tokenAssociate("account", NFT),
				mintToken(NFT, List.of(
						metadata("memo"),
						metadata("memo2")))
						.via("mintTxn"),
				cryptoTransfer(
						movingUnique(1, NFT).between(TOKEN_TREASURY, "account"),
						movingUnique(2, NFT).between(TOKEN_TREASURY, "account")
				)
		).when(
				wipeTokenAccount(NFT, "account", LongStream.range(0, 1000).boxed().collect(Collectors.toList()))
						.hasPrecheck(BATCH_SIZE_LIMIT_EXCEEDED),
				getAccountNftInfos("account", 0, 2).hasNfts(
						newTokenNftInfo(NFT, 1, "account", metadata("memo")),
						newTokenNftInfo(NFT, 2, "account", metadata("memo2"))
				)
		).then();
	}

	private HapiApiSpec commonWipeFailsWhenInvokedOnUniqueToken() {
		return defaultHapiSpec("CommonWipeFailsWhenInvokedOnUniqueToken")
				.given(
						newKeyNamed(SUPPLY_KEY),
						newKeyNamed("wipeKey"),
						cryptoCreate(TOKEN_TREASURY),
						cryptoCreate("account"),
						tokenCreate(NFT)
								.tokenType(NON_FUNGIBLE_UNIQUE)
								.supplyType(TokenSupplyType.INFINITE)
								.supplyKey(SUPPLY_KEY)
								.initialSupply(0)
								.treasury(TOKEN_TREASURY)
								.wipeKey("wipeKey"),
						tokenAssociate("account", NFT),
						mintToken(NFT, List.of(metadata("memo"))),
						cryptoTransfer(
								movingUnique(1, NFT).between(TOKEN_TREASURY, "account")
						)
				).when()
				.then(
						wipeTokenAccount(NFT, "account", 1L)
								.hasKnownStatus(FAIL_INVALID)
								.via("wipeTxn"),
						// no new totalSupply
						getTokenInfo(NFT).hasTotalSupply(1),
						// no tx record
						getTxnRecord("wipeTxn").showsNoTransfers(),
						//verify balance not decreased
						getAccountInfo("account").hasOwnedNfts(1),
						getAccountBalance("account").hasTokenBalance(NFT, 1)
				);
	}

	private HapiApiSpec uniqueWipeFailsWhenInvokedOnFungibleToken() { // invokes unique wipe on fungible tokens
		return defaultHapiSpec("UniqueWipeFailsWhenInvokedOnFungibleToken")
				.given(
						newKeyNamed("wipeKey"),
						cryptoCreate(TOKEN_TREASURY),
						cryptoCreate("account"),
						tokenCreate(A_TOKEN)
								.tokenType(TokenType.FUNGIBLE_COMMON)
								.initialSupply(10)
								.treasury(TOKEN_TREASURY)
								.wipeKey("wipeKey"),
						tokenAssociate("account", A_TOKEN),
						cryptoTransfer(
								TokenMovement.moving(5, A_TOKEN).between(TOKEN_TREASURY, "account")
						)
				)
				.when(
						wipeTokenAccount(A_TOKEN, "account", List.of(1L, 2L))
								.hasKnownStatus(INVALID_WIPING_AMOUNT)
								.via("wipeTx")
				)
				.then(
						getTokenInfo(A_TOKEN).hasTotalSupply(10),
						getTxnRecord("wipeTx").showsNoTransfers(),
						getAccountBalance("account").hasTokenBalance(A_TOKEN, 5)
				);
	}

	private HapiApiSpec wipeFailsWithInvalidSerialNumber() {
		return defaultHapiSpec("WipeFailsWithInvalidSerialNumber")
				.given(
						newKeyNamed(SUPPLY_KEY),
						newKeyNamed("wipeKey"),
						cryptoCreate(TOKEN_TREASURY),
						cryptoCreate("account"),
						tokenCreate(NFT)
								.tokenType(NON_FUNGIBLE_UNIQUE)
								.supplyType(TokenSupplyType.INFINITE)
								.supplyKey(SUPPLY_KEY)
								.initialSupply(0)
								.treasury(TOKEN_TREASURY)
								.wipeKey("wipeKey"),
						tokenAssociate("account", NFT),
						mintToken(NFT, List.of(
								metadata("memo"),
								metadata("memo")))
								.via("mintTxn")
				).when().then(
						wipeTokenAccount(NFT, "account", List.of(-5L, -6L)).hasPrecheck(INVALID_NFT_ID)
				);
	}

	private HapiApiSpec mintUniqueTokenReceiptCheck() {
		return defaultHapiSpec("mintUniqueTokenReceiptCheck")
				.given(
						cryptoCreate(TOKEN_TREASURY),
						cryptoCreate(FIRST_USER),
						newKeyNamed("supplyKey"),
						tokenCreate(A_TOKEN)
								.tokenType(TokenType.NON_FUNGIBLE_UNIQUE)
								.initialSupply(0)
								.supplyKey("supplyKey")
								.treasury(TOKEN_TREASURY)
				)
				.when(
						mintToken(A_TOKEN, List.of(metadata("memo"))).via("mintTransferTxn")
				)
				.then(
						UtilVerbs.withOpContext((spec, opLog) -> {
							var mintNft = getTxnRecord("mintTransferTxn");
							allRunFor(spec, mintNft);
							var tokenTransferLists = mintNft.getResponseRecord().getTokenTransferListsList();
							Assert.assertEquals(1, tokenTransferLists.size());
							tokenTransferLists.stream().forEach(tokenTransferList -> {
								Assert.assertEquals(1, tokenTransferList.getNftTransfersList().size());
								tokenTransferList.getNftTransfersList().stream().forEach(nftTransfers -> {
									Assert.assertEquals(AccountID.getDefaultInstance(),
											nftTransfers.getSenderAccountID());
									Assert.assertEquals(TxnUtils.asId(TOKEN_TREASURY, spec),
											nftTransfers.getReceiverAccountID());
									Assert.assertEquals(1L, nftTransfers.getSerialNumber());
								});
							});
						}),
						getTxnRecord("mintTransferTxn").logged(),
						getReceipt("mintTransferTxn").logged()
				);
	}

	private HapiApiSpec getTokenNftInfosAssociatesTokenNftInfosAsExpected() {
		return defaultHapiSpec("GetTokenNftInfosAssociatesTokenNftInfosAsExpected")
				.given(
						newKeyNamed(SUPPLY_KEY),
						cryptoCreate(TOKEN_TREASURY),
						tokenCreate(NFT)
								.initialSupply(0)
								.tokenType(TokenType.NON_FUNGIBLE_UNIQUE)
								.supplyType(TokenSupplyType.INFINITE)
								.supplyKey(SUPPLY_KEY)
								.treasury(TOKEN_TREASURY)
				).when(
						mintToken(NFT, List.of(
								metadata("some metadata"),
								metadata("some metadata2"),
								metadata("some metadata3")
						))
				).then(
						getTokenNftInfos(NFT, 0, 3)
								.hasNfts(
										newTokenNftInfo(NFT, 1, TOKEN_TREASURY, metadata("some metadata")),
										newTokenNftInfo(NFT, 2, TOKEN_TREASURY, metadata("some metadata2")),
										newTokenNftInfo(NFT, 3, TOKEN_TREASURY, metadata("some metadata3"))
								)
								.logged()
				);
	}

	private HapiApiSpec getTokenNftInfosValidatesQueryRange() {
		return defaultHapiSpec("GetTokenNftInfosValidatesQueryRange")
				.given(
						newKeyNamed(SUPPLY_KEY),
						cryptoCreate(TOKEN_TREASURY),
						tokenCreate(NFT)
								.initialSupply(0)
								.tokenType(TokenType.NON_FUNGIBLE_UNIQUE)
								.supplyType(TokenSupplyType.INFINITE)
								.supplyKey(SUPPLY_KEY)
								.treasury(TOKEN_TREASURY)
				).when(
						mintToken(NFT, List.of(
								metadata("some metadata"),
								metadata("some metadata2"),
								metadata("some metadata3")
						))
				).then(
						getTokenNftInfos(NFT, 0, 6)
								.hasCostAnswerPrecheck(INVALID_QUERY_RANGE)
				);
	}

	private HapiApiSpec getTokenNftInfosFailsWithTokenWithoutNfts() {
		return defaultHapiSpec("GetTokenNftInfosFailsWithTokenWithoutNfts")
				.given(
						newKeyNamed(SUPPLY_KEY),
						cryptoCreate(TOKEN_TREASURY),
						tokenCreate(NFT)
								.initialSupply(0)
								.tokenType(TokenType.NON_FUNGIBLE_UNIQUE)
								.supplyType(TokenSupplyType.INFINITE)
								.supplyKey(SUPPLY_KEY)
								.treasury(TOKEN_TREASURY)
				).when()
				.then(
						getTokenNftInfos(NFT, 0, 2)
								.hasCostAnswerPrecheck(INVALID_QUERY_RANGE)
				);
	}

	private HapiApiSpec getTokenNftInfosFailsWithInvalidQueryBoundaries() {
		return defaultHapiSpec("GetTokenNftInfosFailsWithInvalidQueryBoundaries")
				.given(
						newKeyNamed(SUPPLY_KEY),
						cryptoCreate(TOKEN_TREASURY),
						tokenCreate(NFT)
								.initialSupply(0)
								.tokenType(TokenType.NON_FUNGIBLE_UNIQUE)
								.supplyType(TokenSupplyType.INFINITE)
								.supplyKey(SUPPLY_KEY)
								.treasury(TOKEN_TREASURY)
				).when().then(
						getTokenNftInfos(NFT, 2, 0)
								.hasCostAnswerPrecheck(INVALID_QUERY_RANGE),
						getTokenNftInfos(NFT, 0, 100000000)
								.hasCostAnswerPrecheck(INVALID_QUERY_RANGE)
				);
	}

	private HapiApiSpec getTokenNftInfosFailsWithDeletedTokenNft() {
		return defaultHapiSpec("GetTokenNftInfosFailsWithDeletedTokenNft")
				.given(
						newKeyNamed(SUPPLY_KEY),
						newKeyNamed("nftAdmin"),
						cryptoCreate(TOKEN_TREASURY),
						tokenCreate(NFT)
								.initialSupply(0)
								.tokenType(TokenType.NON_FUNGIBLE_UNIQUE)
								.supplyType(TokenSupplyType.INFINITE)
								.supplyKey(SUPPLY_KEY)
								.adminKey("nftAdmin")
								.treasury(TOKEN_TREASURY)
				).when(
						tokenDelete(NFT)
				)
				.then(
						getTokenNftInfos(NFT, 0, 2)
								.hasCostAnswerPrecheck(TOKEN_WAS_DELETED)
				);
	}

	public HapiApiSpec failsWithFungibleTokenGetNftInfos() {
		return defaultHapiSpec("FailsWithFungibleTokenGetNftInfos")
				.given(
						cryptoCreate(TOKEN_TREASURY).balance(0L)
				).when(
						tokenCreate(A_TOKEN)
								.initialSupply(1_000)
								.treasury(TOKEN_TREASURY)
				).then(
						getTokenNftInfos(A_TOKEN, 0, 2)
								.hasCostAnswerPrecheck(NOT_SUPPORTED)
				);
	}

	private HapiApiSpec getAccountNftsInfoFailsWithDeletedAccount() {
		return defaultHapiSpec("GetAccountNftsInfoFailsWithDeletedAccount")
				.given(
						cryptoCreate(FIRST_USER),
						cryptoDelete(FIRST_USER)
				).when().then(
						getAccountNftInfos(FIRST_USER, 0, 2)
								.hasCostAnswerPrecheck(ACCOUNT_DELETED)
				);
	}

	private HapiApiSpec getAccountNftsInfoFailsWithInexistentAccount() {
		return defaultHapiSpec("GetAccountNftsInfoFailsWithInexistentAccount")
				.given().when().then(
						getAccountNftInfos("0.0.123", 0, 2)
								.hasCostAnswerPrecheck(INVALID_ACCOUNT_ID)
				);
	}

	private HapiApiSpec tokenDissociateHappyPath() {
		return defaultHapiSpec("tokenDissociateHappyPath")
				.given(

						newKeyNamed(SUPPLY_KEY),
						cryptoCreate(TOKEN_TREASURY),
						cryptoCreate("acc"),
						tokenCreate(NFT)
								.initialSupply(0)
								.tokenType(TokenType.NON_FUNGIBLE_UNIQUE)
								.supplyType(TokenSupplyType.INFINITE)
								.supplyKey(SUPPLY_KEY)
								.treasury(TOKEN_TREASURY)
				)
				.when(
						tokenAssociate("acc", NFT)
				)
				.then(
						tokenDissociate("acc", NFT).hasKnownStatus(SUCCESS),
						getAccountInfo("acc").hasNoTokenRelationship(NFT)
				);
	}

	private HapiApiSpec tokenDissociateFailsIfAccountOwnsUniqueTokens() {
		return defaultHapiSpec("tokenDissociateFailsIfAccountOwnsUniqueTokens")
				.given(
						newKeyNamed(SUPPLY_KEY),
						cryptoCreate(TOKEN_TREASURY),
						cryptoCreate("acc"),
						tokenCreate(NFT)
								.initialSupply(0)
								.tokenType(TokenType.NON_FUNGIBLE_UNIQUE)
								.supplyType(TokenSupplyType.INFINITE)
								.supplyKey(SUPPLY_KEY)
								.treasury(TOKEN_TREASURY)
				).when(
						tokenAssociate("acc", NFT),
						mintToken(NFT, List.of(metadata("memo1"), metadata("memo2")))
				).then(
						cryptoTransfer(TokenMovement.movingUnique(1L, NFT).between(TOKEN_TREASURY, "acc")),
						cryptoTransfer(TokenMovement.movingUnique(2L, NFT).between(TOKEN_TREASURY, "acc")),
						tokenDissociate("acc", NFT).hasKnownStatus(TRANSACTION_REQUIRES_ZERO_TOKEN_BALANCES)
				);
	}

	private HapiApiSpec baseUniqueMintOperationIsChargedExpectedFee() {
		final var uniqueToken = "nftType";
		final var supplyKey = "mint!";
		final var civilianPayer = "civilian";
		final var standard100ByteMetadata = ByteString.copyFromUtf8(
				"0123456789012345678901234567890123456789012345678901234567890123456789012345678901234567890123456789");
		final var baseTxn = "baseTxn";
		final var expectedNftMintPriceUsd = 0.001;

		return defaultHapiSpec("BaseUniqueMintOperationIsChargedExpectedFee")
				.given(
						newKeyNamed(supplyKey),
						cryptoCreate(civilianPayer).key(supplyKey),
						tokenCreate(uniqueToken)
								.initialSupply(0L)
								.expiry(Instant.now().getEpochSecond() + THREE_MONTHS_IN_SECONDS)
								.supplyKey(supplyKey)
								.tokenType(NON_FUNGIBLE_UNIQUE)
				)
				.when(
						mintToken(uniqueToken, List.of(standard100ByteMetadata))
								.payingWith(civilianPayer)
								.signedBy(supplyKey)
								.blankMemo()
								.via(baseTxn)
				).then(
						validateChargedUsdWithin(baseTxn, expectedNftMintPriceUsd, 0.01)
				);
	}

	private HapiApiSpec baseUniqueBurnOperationIsChargedExpectedFee() {
		final var uniqueToken = "nftType";
		final var supplyKey = "burn!";
		final var civilianPayer = "civilian";
		final var baseTxn = "baseTxn";
		final var expectedNftBurnPriceUsd = 0.001;

		return defaultHapiSpec("BaseUniqueBurnOperationIsChargedExpectedFee")
				.given(
						newKeyNamed(supplyKey),
						cryptoCreate(civilianPayer).key(supplyKey),
						cryptoCreate(TOKEN_TREASURY),
						tokenCreate(uniqueToken)
								.initialSupply(0)
								.supplyKey(supplyKey)
								.tokenType(NON_FUNGIBLE_UNIQUE)
								.treasury(TOKEN_TREASURY),
						mintToken(uniqueToken, List.of(metadata("memo")))
				)
				.when(
						burnToken(uniqueToken, List.of(1L))
								.fee(ONE_HBAR)
								.payingWith(civilianPayer)
								.blankMemo()
								.via(baseTxn)
				).then(
						validateChargedUsdWithin(baseTxn, expectedNftBurnPriceUsd, 0.01)
				);
	}


	protected Logger getResultsLogger() {
		return log;
	}

	private byte[] genRandomBytes(int numBytes) {
		byte[] contents = new byte[numBytes];
		(new Random()).nextBytes(contents);
		return contents;
	}
}<|MERGE_RESOLUTION|>--- conflicted
+++ resolved
@@ -150,23 +150,13 @@
 
 				tokenDissociateHappyPath(),
 				tokenDissociateFailsIfAccountOwnsUniqueTokens(),
-<<<<<<< HEAD
-
-				failsWithAccountWithoutNfts(),
-				validatesQueryOutOfRange(),
+
 				getAccountNftsInfoFailsWithDeletedAccount(),
 				getAccountNftsInfoFailsWithInexistentAccount(),
-				failsWithAccountWithoutNfts(),
-				validatesQueryOutOfRange(),
-				getAccountNftsInfoFailsWithDeletedAccount(),
-				getAccountNftsInfoFailsWithInexistentAccount(),
 
 				baseUniqueMintOperationIsChargedExpectedFee(),
-				baseUniqueWipeOperationIsChargedExpectedFee()
-=======
-				baseUniqueMintOperationIsChargedExpectedFee(),
+				baseUniqueWipeOperationIsChargedExpectedFee(),
 				baseUniqueBurnOperationIsChargedExpectedFee()
->>>>>>> acc1b819
 		);
 	}
 
@@ -206,7 +196,6 @@
 						validateChargedUsdWithin(wipeTxn, expectedNftWipePriceUsd, 0.01)
 				);
 	}
-
 
 	private HapiApiSpec populatingMetadataForFungibleDoesNotWork() {
 		return defaultHapiSpec("PopulatingMetadataForFungibleDoesNotWork")
