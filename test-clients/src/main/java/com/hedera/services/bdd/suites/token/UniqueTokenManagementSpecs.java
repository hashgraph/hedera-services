--- conflicted
+++ resolved
@@ -101,120 +101,52 @@
 	@Override
 	protected List<HapiApiSpec> getSpecsInSuite() {
 		return List.of(
-<<<<<<< HEAD
-				getTokenNftInfoWorks(),
-				mintHappyPath(),
-				tokenMintWorksWhenAccountsAreFrozenByDefault(),
+				mintFailsWithLargeBatchSize(),
+				mintFailsWithTooLongMetadata(),
+				mintFailsWithInvalidMetadataFromBatch(),
+				mintUniqueTokenHappyPath(),
+				mintTokenWorksWhenAccountsAreFrozenByDefault(),
 				mintFailsWithDeletedToken(),
-				mintWorksWithRepeatedMetadata(),
-				failsGetTokenNftInfoWithNoNft(),
-				mintRespectsConstraints(),
-				mintFailsWithTooLargeMetadata(),
-				mintFailsWithInvalidMetadata(),
-				distinguishesFeeSubTypes(),
+				mintUniqueTokenWorksWithRepeatedMetadata(),
+				mintDistinguishesFeeSubTypes(),
+				mintUniqueTokenReceiptCheck(),
+				mintUniqueTokenAssociatesAsExpected(),
+				populatingMetadataForFungibleDoesNotWork(),
+				populatingAmountForNonFungibleDoesNotWork(),
+				finiteNftReachesMaxSupplyProperly(),
 
 				burnHappyPath(),
 				burnFailsOnInvalidSerialNumber(),
-				burnRespectsConstraints(),
+				burnRespectsBurnBatchConstraints(),
 				treasuryBalanceCorrectAfterBurn(),
 				burnWorksWhenAccountsAreFrozenByDefault(),
-
-				wipeHappyPath(),
-				wipeFailsWithInvalidSerialNumber(),
-				wipeRespectsConstraints(),
-				uniqueWipeFailsWhenInvokedOnFungibleToken(),
-				commonWipeFailsWhenInvokedOnUniqueToken(),
-
-				uniqueTokenMintReceiptCheck(),
-				associatesNftAsExpected(),
+				serialNumbersOnlyOnFungibleBurnFails(),
+				amountOnlyOnNonFungibleBurnFails(),
+
 				failsWithAccountWithoutNfts(),
 				validatesQueryOutOfRange(),
-				failsWithInvalidQueryBoundaries(),
-				getAccountNftsInfoFailsWithDeletedAccount(),
-				getAccountNftsInfoFailsWithInexistentAccount(),
-				associatesNftAsExpected(),
-				failsWithAccountWithoutNfts(),
-				validatesQueryOutOfRange(),
-				failsWithInvalidQueryBoundaries(),
-				getAccountNftsInfoFailsWithDeletedAccount(),
-				getAccountNftsInfoFailsWithInexistentAccount(),
+				getAccountNftInfosFailsWithInvalidQueryBoundaries(),
+				getAccountNftInfosFailsWithDeletedAccount(),
+				getAccountNftInfosFailsWithInexistentAccount(),
+
+				wipeHappyPath(),
+				wipeRespectsConstraints(),
+				commonWipeFailsWhenInvokedOnUniqueToken(),
+				uniqueWipeFailsWhenInvokedOnFungibleToken(),
+				wipeFailsWithInvalidSerialNumber(),
+
+				getTokenNftInfoWorks(),
+				getTokenNftInfoFailsWithNoNft(),
+
+				getTokenNftInfosAssociatesTokenNftInfosAsExpected(),
+				getTokenNftInfosValidatesQueryRange(),
+				getTokenNftInfosFailsWithTokenWithoutNfts(),
+				getTokenNftInfosFailsWithInvalidQueryBoundaries(),
+				getTokenNftInfosFailsWithDeletedTokenNft(),
 
 				baseUniqueMintOperationIsChargedExpectedFee()
 		);
 	}
-
-	private HapiApiSpec baseUniqueMintOperationIsChargedExpectedFee() {
-		final var uniqueToken = "nftType";
-		final var supplyKey = "mint!";
-		final var civilianPayer = "civilian";
-		final var standard100ByteMetadata = ByteString.copyFromUtf8(
-				"0123456789012345678901234567890123456789012345678901234567890123456789012345678901234567890123456789");
-		final var baseTxn = "baseTxn";
-		final var expectedNftMintPriceUsd = 0.001;
-
-		return defaultHapiSpec("BaseUniqueMintOperationIsChargedExpectedFee")
-				.given(
-						newKeyNamed(supplyKey),
-						cryptoCreate(civilianPayer).key(supplyKey),
-						tokenCreate(uniqueToken)
-								.initialSupply(0L)
-								.expiry(Instant.now().getEpochSecond() + THREE_MONTHS_IN_SECONDS)
-								.supplyKey(supplyKey)
-								.tokenType(NON_FUNGIBLE_UNIQUE)
-				)
-				.when(
-						mintToken(uniqueToken, List.of(standard100ByteMetadata))
-								.payingWith(civilianPayer)
-								.signedBy(supplyKey)
-								.blankMemo()
-								.via(baseTxn)
-				).then(
-						validateChargedUsdWithin(baseTxn, expectedNftMintPriceUsd, 0.01)
-=======
-						mintFailsWithLargeBatchSize(),
-						mintFailsWithTooLongMetadata(),
-						mintFailsWithInvalidMetadataFromBatch(),
-						mintUniqueTokenHappyPath(),
-						mintTokenWorksWhenAccountsAreFrozenByDefault(),
-						mintFailsWithDeletedToken(),
-						mintUniqueTokenWorksWithRepeatedMetadata(),
-						mintDistinguishesFeeSubTypes(),
-						mintUniqueTokenReceiptCheck(),
-						mintUniqueTokenAssociatesAsExpected(),
-						populatingMetadataForFungibleDoesNotWork(),
-						populatingAmountForNonFungibleDoesNotWork(),
-						finiteNftReachesMaxSupplyProperly(),
-
-						burnHappyPath(),
-						burnFailsOnInvalidSerialNumber(),
-						burnRespectsBurnBatchConstraints(),
-						treasuryBalanceCorrectAfterBurn(),
-						burnWorksWhenAccountsAreFrozenByDefault(),
-						serialNumbersOnlyOnFungibleBurnFails(),
-						amountOnlyOnNonFungibleBurnFails(),
-
-						failsWithAccountWithoutNfts(),
-						validatesQueryOutOfRange(),
-						getAccountNftInfosFailsWithInvalidQueryBoundaries(),
-						getAccountNftInfosFailsWithDeletedAccount(),
-						getAccountNftInfosFailsWithInexistentAccount(),
-
-						wipeHappyPath(),
-						wipeRespectsConstraints(),
-						commonWipeFailsWhenInvokedOnUniqueToken(),
-						uniqueWipeFailsWhenInvokedOnFungibleToken(),
-						wipeFailsWithInvalidSerialNumber(),
-
-						getTokenNftInfoWorks(),
-						getTokenNftInfoFailsWithNoNft(),
-
-						getTokenNftInfosAssociatesTokenNftInfosAsExpected(),
-						getTokenNftInfosValidatesQueryRange(),
-						getTokenNftInfosFailsWithTokenWithoutNfts(),
-						getTokenNftInfosFailsWithInvalidQueryBoundaries(),
-						getTokenNftInfosFailsWithDeletedTokenNft()
-        );
-    }
 
 	private HapiApiSpec populatingMetadataForFungibleDoesNotWork() {
 		return defaultHapiSpec("PopulatingMetadataForFungibleDoesNotWork")
@@ -320,7 +252,8 @@
 						mintToken(FUNGIBLE_TOKEN, 300)
 				)
 				.then(
-						burnToken(FUNGIBLE_TOKEN, List.of(1L, 2L, 3L)).hasKnownStatus(INVALID_TOKEN_BURN_AMOUNT).via("burn-failure"),
+						burnToken(FUNGIBLE_TOKEN, List.of(1L, 2L, 3L)).hasKnownStatus(INVALID_TOKEN_BURN_AMOUNT).via(
+								"burn-failure"),
 						getAccountBalance(TOKEN_TREASURY).hasTokenBalance(FUNGIBLE_TOKEN, 300),
 						getTxnRecord("burn-failure").showsNoTransfers(),
 						UtilVerbs.withOpContext((spec, opLog) -> {
@@ -355,7 +288,6 @@
 							allRunFor(spec, burnTxn);
 							Assert.assertEquals(0, burnTxn.getResponseRecord().getReceipt().getNewTotalSupply());
 						})
->>>>>>> 1ccc9360
 				);
 	}
 
@@ -1251,6 +1183,36 @@
 				);
 	}
 
+	private HapiApiSpec baseUniqueMintOperationIsChargedExpectedFee() {
+		final var uniqueToken = "nftType";
+		final var supplyKey = "mint!";
+		final var civilianPayer = "civilian";
+		final var standard100ByteMetadata = ByteString.copyFromUtf8(
+				"0123456789012345678901234567890123456789012345678901234567890123456789012345678901234567890123456789");
+		final var baseTxn = "baseTxn";
+		final var expectedNftMintPriceUsd = 0.001;
+
+		return defaultHapiSpec("BaseUniqueMintOperationIsChargedExpectedFee")
+				.given(
+						newKeyNamed(supplyKey),
+						cryptoCreate(civilianPayer).key(supplyKey),
+						tokenCreate(uniqueToken)
+								.initialSupply(0L)
+								.expiry(Instant.now().getEpochSecond() + THREE_MONTHS_IN_SECONDS)
+								.supplyKey(supplyKey)
+								.tokenType(NON_FUNGIBLE_UNIQUE)
+				)
+				.when(
+						mintToken(uniqueToken, List.of(standard100ByteMetadata))
+								.payingWith(civilianPayer)
+								.signedBy(supplyKey)
+								.blankMemo()
+								.via(baseTxn)
+				).then(
+						validateChargedUsdWithin(baseTxn, expectedNftMintPriceUsd, 0.01)
+				);
+	}
+
 	protected Logger getResultsLogger() {
 		return log;
 	}
