package com.hedera.services.bdd.spec.queries.crypto;

/*-
 * ‌
 * Hedera Services Test Clients
 * ​
 * Copyright (C) 2018 - 2021 Hedera Hashgraph, LLC
 * ​
 * Licensed under the Apache License, Version 2.0 (the "License");
 * you may not use this file except in compliance with the License.
 * You may obtain a copy of the License at
 *
 *      http://www.apache.org/licenses/LICENSE-2.0
 *
 * Unless required by applicable law or agreed to in writing, software
 * distributed under the License is distributed on an "AS IS" BASIS,
 * WITHOUT WARRANTIES OR CONDITIONS OF ANY KIND, either express or implied.
 * See the License for the specific language governing permissions and
 * limitations under the License.
 * ‍
 */

import com.google.common.base.MoreObjects;
import com.hedera.services.bdd.spec.HapiApiSpec;
import com.hedera.services.bdd.spec.assertions.AccountInfoAsserts;
import com.hedera.services.bdd.spec.assertions.ErroringAsserts;
import com.hedera.services.bdd.spec.queries.HapiQueryOp;
import com.hedera.services.bdd.spec.transactions.TxnUtils;
import com.hederahashgraph.api.proto.java.AccountID;
import com.hederahashgraph.api.proto.java.CryptoGetInfoQuery;
import com.hederahashgraph.api.proto.java.HederaFunctionality;
import com.hederahashgraph.api.proto.java.Query;
import com.hederahashgraph.api.proto.java.Response;
import com.hederahashgraph.api.proto.java.Transaction;
import org.apache.logging.log4j.LogManager;
import org.apache.logging.log4j.Logger;
import org.junit.jupiter.api.Assertions;

import java.util.ArrayList;
import java.util.List;
import java.util.Objects;
import java.util.Optional;
import java.util.function.BiConsumer;
import java.util.function.Consumer;
import java.util.function.LongConsumer;

import static com.hedera.services.bdd.spec.assertions.AssertUtils.rethrowSummaryError;
import static com.hedera.services.bdd.spec.queries.QueryUtils.answerCostHeader;
import static com.hedera.services.bdd.spec.queries.QueryUtils.answerHeader;
import static com.hederahashgraph.api.proto.java.CryptoGetInfoResponse.AccountInfo;
import static com.hederahashgraph.api.proto.java.ResponseCodeEnum.OK;

public class HapiGetAccountInfo extends HapiQueryOp<HapiGetAccountInfo> {
	private static final Logger log = LogManager.getLogger(HapiGetAccountInfo.class);

	private String account;
	private String aliasKeySource = null;
	private Optional<String> registryEntry = Optional.empty();
	private List<String> absentRelationships = new ArrayList<>();
	private List<ExpectedTokenRel> relationships = new ArrayList<>();
	Optional<AccountInfoAsserts> expectations = Optional.empty();
	Optional<BiConsumer<AccountInfo, Logger>> customLog = Optional.empty();
	Optional<LongConsumer> exposingExpiryTo = Optional.empty();
	Optional<LongConsumer> exposingBalanceTo = Optional.empty();
	Optional<Long> ownedNfts = Optional.empty();
	Optional<Integer> maxAutomaticAssociations = Optional.empty();
	Optional<Integer> alreadyUsedAutomaticAssociations = Optional.empty();
	private Optional<Consumer<AccountID>> idObserver = Optional.empty();
	private boolean assertAliasKeyMatches = false;
<<<<<<< HEAD
=======
	private boolean assertAccountIDIsNotAlias = false;
>>>>>>> c2a90017
	private ReferenceType referenceType;

	public HapiGetAccountInfo(String account) {
		this(account, ReferenceType.REGISTRY_NAME);
	}

	public HapiGetAccountInfo(String reference, ReferenceType type) {
		this.referenceType = type;
		if (type == ReferenceType.ALIAS_KEY_NAME) {
			aliasKeySource = reference;
		} else {
			account = reference;
		}
	}

	@Override
	public HederaFunctionality type() {
		return HederaFunctionality.CryptoGetInfo;
	}

	public HapiGetAccountInfo has(AccountInfoAsserts provider) {
		expectations = Optional.of(provider);
		return this;
	}

	public HapiGetAccountInfo hasExpectedAliasKey() {
		assertAliasKeyMatches = true;
		return this;
	}

<<<<<<< HEAD
=======
	public HapiGetAccountInfo hasExpectedAccountID() {
		assertAccountIDIsNotAlias = true;
		return this;
	}

>>>>>>> c2a90017
	public HapiGetAccountInfo plusCustomLog(BiConsumer<AccountInfo, Logger> custom) {
		customLog = Optional.of(custom);
		return this;
	}

	public HapiGetAccountInfo exposingExpiry(LongConsumer obs) {
		this.exposingExpiryTo = Optional.of(obs);
		return this;
	}

	public HapiGetAccountInfo exposingIdTo(Consumer<AccountID> obs) {
		this.idObserver = Optional.of(obs);
		return this;
	}

	public HapiGetAccountInfo exposingBalance(LongConsumer obs) {
		this.exposingBalanceTo = Optional.of(obs);
		return this;
	}

	public HapiGetAccountInfo savingSnapshot(String registryEntry) {
		this.registryEntry = Optional.of(registryEntry);
		return this;
	}

	public HapiGetAccountInfo hasToken(ExpectedTokenRel relationship) {
		relationships.add(relationship);
		return this;
	}

	public HapiGetAccountInfo hasNoTokenRelationship(String token) {
		absentRelationships.add(token);
		return this;
	}

	public HapiGetAccountInfo hasOwnedNfts(long ownedNftsLen) {
		this.ownedNfts = Optional.of(ownedNftsLen);
		return this;
	}

	public HapiGetAccountInfo hasMaxAutomaticAssociations(int max) {
		this.maxAutomaticAssociations = Optional.of(max);
		return this;
	}

	public HapiGetAccountInfo hasAlreadyUsedAutomaticAssociations(int count) {
		this.alreadyUsedAutomaticAssociations = Optional.of(count);
		return this;
	}

	@Override
	protected HapiGetAccountInfo self() {
		return this;
	}

	@Override
	protected void assertExpectationsGiven(HapiApiSpec spec) throws Throwable {
		final var actualInfo = response.getCryptoGetInfo().getAccountInfo();
		if (assertAliasKeyMatches) {
			Objects.requireNonNull(aliasKeySource);
			final var expected = spec.registry().getKey(aliasKeySource).toByteString();
			Assertions.assertEquals(expected, actualInfo.getAlias());
		}
<<<<<<< HEAD
=======
		if (assertAccountIDIsNotAlias) {
			Objects.requireNonNull(aliasKeySource);
			final var expectedKeyForAccount = spec.registry().getKey(aliasKeySource).toByteString().toStringUtf8();
			final var expectedID = spec.registry().getAccountID(expectedKeyForAccount);
			Assertions.assertNotEquals(actualInfo.getAlias(), actualInfo.getAccountID().getAccountNum());
			Assertions.assertEquals(expectedID, actualInfo.getAccountID());
		}
>>>>>>> c2a90017
		if (expectations.isPresent()) {
			ErroringAsserts<AccountInfo> asserts = expectations.get().assertsFor(spec);
			List<Throwable> errors = asserts.errorsIn(actualInfo);
			rethrowSummaryError(log, "Bad account info!", errors);
		}
		var actualTokenRels = actualInfo.getTokenRelationshipsList();
		ExpectedTokenRel.assertExpectedRels(account, relationships, actualTokenRels, spec);
		ExpectedTokenRel.assertNoUnexpectedRels(account, absentRelationships, actualTokenRels, spec);

		var actualOwnedNfts = actualInfo.getOwnedNfts();
		ownedNfts.ifPresent(nftsOwned -> Assertions.assertEquals((long) nftsOwned, actualOwnedNfts));

		var actualMaxAutoAssociations = actualInfo.getMaxAutomaticTokenAssociations();
		maxAutomaticAssociations.ifPresent(maxAutoAssociations ->
				Assertions.assertEquals((int) maxAutoAssociations, actualMaxAutoAssociations));
		alreadyUsedAutomaticAssociations.ifPresent(usedCount -> {
			int actualCount = 0;
			for (var rel : actualTokenRels) {
				if (rel.getAutomaticAssociation()) {
					actualCount++;
				}
			}
			Assertions.assertEquals(actualCount, usedCount);
		});
	}

	@Override
	protected void submitWith(HapiApiSpec spec, Transaction payment) throws Throwable {
		Query query = getAccountInfoQuery(spec, payment, false);
		response = spec.clients().getCryptoSvcStub(targetNodeFor(spec), useTls).getAccountInfo(query);
		final var infoResponse = response.getCryptoGetInfo();
		if (infoResponse.getHeader().getNodeTransactionPrecheckCode() == OK) {
			exposingExpiryTo.ifPresent(cb -> cb.accept(infoResponse.getAccountInfo().getExpirationTime().getSeconds()));
			exposingBalanceTo.ifPresent(cb -> cb.accept(infoResponse.getAccountInfo().getBalance()));
			idObserver.ifPresent(cb -> cb.accept(infoResponse.getAccountInfo().getAccountID()));
		}
		if (verboseLoggingOn) {
			log.info("Info for '" + repr() + "': " + response.getCryptoGetInfo().getAccountInfo());
		}
		if (customLog.isPresent()) {
			customLog.get().accept(response.getCryptoGetInfo().getAccountInfo(), log);
		}
		if (registryEntry.isPresent()) {
			spec.registry().saveAccountInfo(registryEntry.get(), response.getCryptoGetInfo().getAccountInfo());
		}
	}

	@Override
	protected long lookupCostWith(HapiApiSpec spec, Transaction payment) throws Throwable {
		Query query = getAccountInfoQuery(spec, payment, true);
		Response response = spec.clients().getCryptoSvcStub(targetNodeFor(spec), useTls).getAccountInfo(query);
		return costFrom(response);
	}

	private Query getAccountInfoQuery(HapiApiSpec spec, Transaction payment, boolean costOnly) {
		AccountID target;
		if (referenceType == ReferenceType.ALIAS_KEY_NAME) {
			target = AccountID.newBuilder()
					.setAlias(spec.registry().getKey(aliasKeySource).toByteString())
					.build();
		} else {
			target = TxnUtils.asId(account, spec);
		}
		CryptoGetInfoQuery query = CryptoGetInfoQuery.newBuilder()
				.setHeader(costOnly ? answerCostHeader(payment) : answerHeader(payment))
				.setAccountID(target)
				.build();
		return Query.newBuilder().setCryptoGetInfo(query).build();
	}

	@Override
	protected boolean needsPayment() {
		return true;
	}

	@Override
	protected MoreObjects.ToStringHelper toStringHelper() {
		return super.toStringHelper().add("account", account);
	}


	private String repr() {
		if (referenceType == ReferenceType.REGISTRY_NAME) {
			return account;
		} else {
			return "KeyAlias(" + aliasKeySource + ")";
		}
	}
}<|MERGE_RESOLUTION|>--- conflicted
+++ resolved
@@ -67,10 +67,7 @@
 	Optional<Integer> alreadyUsedAutomaticAssociations = Optional.empty();
 	private Optional<Consumer<AccountID>> idObserver = Optional.empty();
 	private boolean assertAliasKeyMatches = false;
-<<<<<<< HEAD
-=======
 	private boolean assertAccountIDIsNotAlias = false;
->>>>>>> c2a90017
 	private ReferenceType referenceType;
 
 	public HapiGetAccountInfo(String account) {
@@ -101,14 +98,11 @@
 		return this;
 	}
 
-<<<<<<< HEAD
-=======
 	public HapiGetAccountInfo hasExpectedAccountID() {
 		assertAccountIDIsNotAlias = true;
 		return this;
 	}
 
->>>>>>> c2a90017
 	public HapiGetAccountInfo plusCustomLog(BiConsumer<AccountInfo, Logger> custom) {
 		customLog = Optional.of(custom);
 		return this;
@@ -172,8 +166,6 @@
 			final var expected = spec.registry().getKey(aliasKeySource).toByteString();
 			Assertions.assertEquals(expected, actualInfo.getAlias());
 		}
-<<<<<<< HEAD
-=======
 		if (assertAccountIDIsNotAlias) {
 			Objects.requireNonNull(aliasKeySource);
 			final var expectedKeyForAccount = spec.registry().getKey(aliasKeySource).toByteString().toStringUtf8();
@@ -181,7 +173,6 @@
 			Assertions.assertNotEquals(actualInfo.getAlias(), actualInfo.getAccountID().getAccountNum());
 			Assertions.assertEquals(expectedID, actualInfo.getAccountID());
 		}
->>>>>>> c2a90017
 		if (expectations.isPresent()) {
 			ErroringAsserts<AccountInfo> asserts = expectations.get().assertsFor(spec);
 			List<Throwable> errors = asserts.errorsIn(actualInfo);
