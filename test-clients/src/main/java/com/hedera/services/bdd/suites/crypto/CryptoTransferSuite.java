--- conflicted
+++ resolved
@@ -636,12 +636,7 @@
 								.has(accountWith()
 										.balanceLessThan(98 * ONE_HBAR)
 										.cryptoAllowancesContaining(spender, 9 * ONE_HBAR)
-<<<<<<< HEAD
-										.tokenAllowancesContaining(fungibleToken, spender, 475)
-										.nftApprovedAllowancesNotContaining(nonFungibleToken, spender)),
-=======
 										.tokenAllowancesContaining(fungibleToken, spender, 475)),
->>>>>>> 4eb6f522
 						getAccountInfo(otherOwner)
 								.hasToken(relationshipWith(fungibleToken).balance(970))
 								.hasToken(relationshipWith(nonFungibleToken).balance(0))
@@ -832,10 +827,6 @@
 								.signedBy(spender)
 								.hasKnownStatus(AMOUNT_EXCEEDS_ALLOWANCE),
 						getAccountInfo(owner)
-<<<<<<< HEAD
-								.has(accountWith().nftApprovedAllowancesNotContaining(nonFungibleToken, spender))
-=======
->>>>>>> 4eb6f522
 								.hasToken(relationshipWith(nonFungibleToken).balance(2)),
 						cryptoTransfer(allowanceTinyBarsFromTo(owner, receiver, 5 * ONE_HBAR))
 								.payingWith(spender)
@@ -856,10 +847,6 @@
 						getAccountInfo(owner)
 								.has(accountWith()
 										.cryptoAllowancesCount(0)
-<<<<<<< HEAD
-										.nftApprovedAllowancesNotContaining(nonFungibleToken, spender)
-=======
->>>>>>> 4eb6f522
 										.tokenAllowancesContaining(fungibleToken, spender, 1400))
 				);
 	}
