--- conflicted
+++ resolved
@@ -34,10 +34,7 @@
 import static com.hedera.services.bdd.spec.HapiApiSpec.defaultHapiSpec;
 import static com.hedera.services.bdd.spec.assertions.AccountInfoAsserts.changeFromSnapshot;
 import static com.hedera.services.bdd.spec.queries.QueryVerbs.getAccountBalance;
-<<<<<<< HEAD
-=======
 import static com.hedera.services.bdd.spec.queries.QueryVerbs.getAccountNftInfos;
->>>>>>> 5d6b2415
 import static com.hedera.services.bdd.spec.queries.QueryVerbs.getTokenNftInfo;
 import static com.hedera.services.bdd.spec.queries.QueryVerbs.getTxnRecord;
 import static com.hedera.services.bdd.spec.transactions.TxnVerbs.cryptoCreate;
@@ -487,13 +484,10 @@
 								.hasMetadata(ByteString.copyFromUtf8("memo"))
 								.hasTokenID(A_TOKEN)
 								.hasAccountID(FIRST_USER),
-<<<<<<< HEAD
-=======
 						getAccountNftInfos(FIRST_USER, 0, 1)
 								.hasNfts(
 										HapiTokenNftInfo.newTokenNftInfo(A_TOKEN, 1, FIRST_USER, ByteString.copyFromUtf8("memo"))
 								),
->>>>>>> 5d6b2415
 						getTxnRecord("cryptoTransferTxn").logged()
 				);
 	}
@@ -517,15 +511,11 @@
 						cryptoTransfer(
 								movingUnique(1, A_TOKEN).between(TOKEN_TREASURY, FIRST_USER)
 
-<<<<<<< HEAD
-						).hasKnownStatus(TOKEN_NOT_ASSOCIATED_TO_ACCOUNT)
-=======
 						).hasKnownStatus(TOKEN_NOT_ASSOCIATED_TO_ACCOUNT),
 						getAccountNftInfos(TOKEN_TREASURY, 0, 1)
 								.hasNfts(
 										HapiTokenNftInfo.newTokenNftInfo(A_TOKEN, 1, TOKEN_TREASURY, ByteString.copyFromUtf8("memo"))
 								)
->>>>>>> 5d6b2415
 				);
 	}
 
@@ -551,10 +541,6 @@
 				.then(
 						cryptoTransfer(
 								movingUnique(1, A_TOKEN).between(TOKEN_TREASURY, FIRST_USER)
-<<<<<<< HEAD
-
-=======
->>>>>>> 5d6b2415
 						)
 								.hasKnownStatus(ACCOUNT_FROZEN_FOR_TOKEN)
 				);
