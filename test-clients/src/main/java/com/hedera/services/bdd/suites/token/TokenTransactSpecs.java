--- conflicted
+++ resolved
@@ -485,10 +485,6 @@
 						).via(transferTxn)
 				).then(
 						getTxnRecord(transferTxn)
-<<<<<<< HEAD
-								.logged()
-=======
->>>>>>> 5981bef7
 								.hasPriority(recordWith()
 								.autoAssociated(accountTokenPairs(List.of(
 										Pair.of(beneficiary, fungibleToken),
