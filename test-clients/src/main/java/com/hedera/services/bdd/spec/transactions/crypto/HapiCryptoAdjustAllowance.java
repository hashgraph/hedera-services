package com.hedera.services.bdd.spec.transactions.crypto;

/*-
 * ‌
 * Hedera Services Test Clients
 * ​
 * Copyright (C) 2018 - 2021 Hedera Hashgraph, LLC
 * ​
 * Licensed under the Apache License, Version 2.0 (the "License");
 * you may not use this file except in compliance with the License.
 * You may obtain a copy of the License at
 *
 *      http://www.apache.org/licenses/LICENSE-2.0
 *
 * Unless required by applicable law or agreed to in writing, software
 * distributed under the License is distributed on an "AS IS" BASIS,
 * WITHOUT WARRANTIES OR CONDITIONS OF ANY KIND, either express or implied.
 * See the License for the specific language governing permissions and
 * limitations under the License.
 * ‍
 */

import com.google.common.base.MoreObjects;
import com.google.protobuf.BoolValue;
import com.hedera.services.bdd.spec.HapiApiSpec;
import com.hedera.services.bdd.spec.fees.AdapterUtils;
import com.hedera.services.bdd.spec.fees.FeeCalculator;
import com.hedera.services.bdd.spec.queries.crypto.HapiGetAccountInfo;
import com.hedera.services.bdd.spec.transactions.HapiTxnOp;
import com.hedera.services.bdd.suites.HapiApiSuite;
import com.hedera.services.usage.BaseTransactionMeta;
import com.hedera.services.usage.crypto.CryptoAdjustAllowanceMeta;
import com.hedera.services.usage.crypto.ExtantCryptoContext;
import com.hedera.services.usage.state.UsageAccumulator;
import com.hederahashgraph.api.proto.java.CryptoAdjustAllowanceTransactionBody;
import com.hederahashgraph.api.proto.java.CryptoAllowance;
import com.hederahashgraph.api.proto.java.CryptoGetInfoResponse;
import com.hederahashgraph.api.proto.java.HederaFunctionality;
import com.hederahashgraph.api.proto.java.Key;
import com.hederahashgraph.api.proto.java.NftAllowance;
import com.hederahashgraph.api.proto.java.TokenAllowance;
import com.hederahashgraph.api.proto.java.Transaction;
import com.hederahashgraph.api.proto.java.TransactionBody;
import com.hederahashgraph.api.proto.java.TransactionResponse;
import org.apache.logging.log4j.LogManager;
import org.apache.logging.log4j.Logger;

import java.util.ArrayList;
import java.util.Arrays;
import java.util.List;
import java.util.Optional;
import java.util.function.Consumer;
import java.util.function.Function;

import static com.hedera.services.bdd.spec.queries.QueryVerbs.getAccountInfo;
import static com.hedera.services.bdd.spec.transactions.TxnUtils.asId;
import static com.hedera.services.bdd.spec.transactions.TxnUtils.suFrom;
import static com.hedera.services.bdd.spec.transactions.crypto.HapiCryptoApproveAllowance.MISSING_DELEGATING_SPENDER;
import static com.hedera.services.bdd.spec.transactions.crypto.HapiCryptoApproveAllowance.MISSING_OWNER;
import static com.hederahashgraph.api.proto.java.ResponseCodeEnum.SUCCESS;

public class HapiCryptoAdjustAllowance extends HapiTxnOp<HapiCryptoAdjustAllowance> {
	static final Logger log = LogManager.getLogger(HapiCryptoAdjustAllowance.class);

	private List<CryptoAllowances> cryptoAllowances = new ArrayList<>();
	private List<TokenAllowances> tokenAllowances = new ArrayList<>();
	private List<NftAllowances> nftAllowances = new ArrayList<>();

	public HapiCryptoAdjustAllowance() {
	}

	@Override
	public HederaFunctionality type() {
		return HederaFunctionality.CryptoAdjustAllowance;
	}

	@Override
	protected HapiCryptoAdjustAllowance self() {
		return this;
	}

	public HapiCryptoAdjustAllowance addCryptoAllowance(String owner, String spender, long allowance) {
		cryptoAllowances.add(CryptoAllowances.from(owner, spender, allowance));
		return this;
	}

	public HapiCryptoAdjustAllowance addTokenAllowance(String owner, String token, String spender, long allowance) {
		tokenAllowances.add(TokenAllowances.from(owner, token, spender, allowance));
		return this;
	}

	public HapiCryptoAdjustAllowance addNftAllowance(String owner, String token, String spender,
			boolean approvedForAll,
			List<Long> serials) {
		nftAllowances.add(NftAllowances.from(owner, token, spender, approvedForAll, serials));
		return this;
	}

	public HapiCryptoAdjustAllowance addDelegatedNftAllowance(String owner, String token, String spender,
			String delegatingSpender, boolean approvedForAll, List<Long> serials) {
		nftAllowances.add(
				NftAllowances.from(owner, token, spender, delegatingSpender, approvedForAll, serials));
		return this;
	}

	@Override
	protected long feeFor(HapiApiSpec spec, Transaction txn, int numPayerKeys) throws Throwable {
		try {
			final CryptoGetInfoResponse.AccountInfo info = lookupInfo(spec, effectivePayer(spec));
			FeeCalculator.ActivityMetrics metricsCalc = (_txn, svo) -> {
				var ctx = ExtantCryptoContext.newBuilder()
						.setCurrentNumTokenRels(info.getTokenRelationshipsCount())
						.setCurrentExpiry(info.getExpirationTime().getSeconds())
						.setCurrentMemo(info.getMemo())
						.setCurrentKey(info.getKey())
						.setCurrentlyHasProxy(info.hasProxyAccountID())
						.setCurrentMaxAutomaticAssociations(info.getMaxAutomaticTokenAssociations())
						.setCurrentCryptoAllowances(info.getGrantedCryptoAllowancesList())
						.setCurrentTokenAllowances(info.getGrantedTokenAllowancesList())
<<<<<<< HEAD
						.setCurrentNftApproveForAllAllowances(info.getGrantedNftAllowancesList())
=======
						.setCurrentApproveForAllNftAllowances(info.getGrantedNftAllowancesList())
>>>>>>> 4eb6f522
						.build();
				var baseMeta = new BaseTransactionMeta(_txn.getMemoBytes().size(), 0);
				var opMeta = new CryptoAdjustAllowanceMeta(_txn.getCryptoAdjustAllowance(),
						_txn.getTransactionID().getTransactionValidStart().getSeconds());
				var accumulator = new UsageAccumulator();
				cryptoOpsUsage.cryptoAdjustAllowanceUsage(suFrom(svo), baseMeta, opMeta, ctx, accumulator);
				return AdapterUtils.feeDataFrom(accumulator);
			};
			return spec.fees().forActivityBasedOp(HederaFunctionality.CryptoAdjustAllowance, metricsCalc, txn,
					numPayerKeys);
		} catch (Throwable ignore) {
			return HapiApiSuite.ONE_HBAR;
		}
	}

	private CryptoGetInfoResponse.AccountInfo lookupInfo(HapiApiSpec spec, String payer) throws Throwable {
		HapiGetAccountInfo subOp = getAccountInfo(payer).noLogging();
		Optional<Throwable> error = subOp.execFor(spec);
		if (error.isPresent()) {
			if (!loggingOff) {
				log.warn("Unable to look up current account info!", error.get());
			}
			throw error.get();
		}
		return subOp.getResponse().getCryptoGetInfo().getAccountInfo();
	}

	@Override
	protected Consumer<TransactionBody.Builder> opBodyDef(HapiApiSpec spec) throws Throwable {
		List<CryptoAllowance> callowances = new ArrayList<>();
		List<TokenAllowance> tallowances = new ArrayList<>();
		List<NftAllowance> nftallowances = new ArrayList<>();
		calculateAllowances(spec, callowances, tallowances, nftallowances);
		CryptoAdjustAllowanceTransactionBody opBody = spec
				.txns()
				.<CryptoAdjustAllowanceTransactionBody, CryptoAdjustAllowanceTransactionBody.Builder>body(
						CryptoAdjustAllowanceTransactionBody.class, b -> {
							b.addAllTokenAllowances(tallowances);
							b.addAllCryptoAllowances(callowances);
							b.addAllNftAllowances(nftallowances);
						});
		return b -> b.setCryptoAdjustAllowance(opBody);
	}

	private void calculateAllowances(final HapiApiSpec spec,
			final List<CryptoAllowance> callowances,
			final List<TokenAllowance> tallowances,
			final List<NftAllowance> nftallowances) {
		for (var entry : cryptoAllowances) {
			final var builder = CryptoAllowance.newBuilder()
					.setSpender(asId(entry.spender(), spec))
					.setAmount(entry.amount());
			if(entry.owner() != MISSING_OWNER){
				builder.setOwner(asId(entry.owner(), spec));
			}
			callowances.add(builder.build());
		}

		for (var entry : tokenAllowances) {
			final var builder = TokenAllowance.newBuilder()
					.setTokenId(spec.registry().getTokenID(entry.token()))
					.setSpender(spec.registry().getAccountID(entry.spender()))
					.setAmount(entry.amount());
			if(entry.owner() != MISSING_OWNER){
				builder.setOwner(spec.registry().getAccountID(entry.owner()));
			}
			tallowances.add(builder.build());
		}
		for (var entry : nftAllowances) {
			final var builder = NftAllowance.newBuilder()
					.setTokenId(spec.registry().getTokenID(entry.token()))
					.setSpender(spec.registry().getAccountID(entry.spender()))
					.setApprovedForAll(BoolValue.of(entry.approvedForAll()))
					.addAllSerialNumbers(entry.serials());
			if(entry.owner() != MISSING_OWNER){
				builder.setOwner(spec.registry().getAccountID(entry.owner()));
			}
			if (entry.delegatingSpender() != MISSING_DELEGATING_SPENDER) {
				builder.setDelegatingSpender(spec.registry().getAccountID(entry.delegatingSpender()));
			}
			nftallowances.add(builder.build());
		}
	}

	@Override
	protected List<Function<HapiApiSpec, Key>> defaultSigners() {
		return Arrays.asList(
				spec -> spec.registry().getKey(effectivePayer(spec)));
	}

	@Override
	protected Function<Transaction, TransactionResponse> callToUse(HapiApiSpec spec) {
		return spec.clients().getCryptoSvcStub(targetNodeFor(spec), useTls)::adjustAllowances;
	}

	@Override
	protected void updateStateOf(HapiApiSpec spec) {
		if (actualStatus != SUCCESS) {
			return;
		}
	}

	@Override
	protected MoreObjects.ToStringHelper toStringHelper() {
		MoreObjects.ToStringHelper helper = super.toStringHelper()
				.add("cryptoAllowances", cryptoAllowances)
				.add("tokenAllowances", tokenAllowances)
				.add("nftAllowances", nftAllowances);
		return helper;
	}

	private record CryptoAllowances(String owner, String spender, Long amount) {
		static CryptoAllowances from(String owner, String spender, Long amount) {
			return new CryptoAllowances(owner, spender, amount);
		}
	}

	private record TokenAllowances(String owner, String token, String spender, long amount) {
		static TokenAllowances from(String owner, String token, String spender, long amount) {
			return new TokenAllowances(owner, token, spender, amount);
		}
	}

	private record NftAllowances(String owner, String token, String spender, String delegatingSpender, boolean approvedForAll,
								 List<Long> serials) {
		static NftAllowances from(String owner, String token, String spender, boolean approvedForAll,
				List<Long> serials) {
			return new NftAllowances(owner, token, spender, MISSING_DELEGATING_SPENDER, approvedForAll, serials);
		}

		static NftAllowances from(String owner, String token, String spender, String delegatingSpender, boolean approvedForAll,
				List<Long> serials) {
			return new NftAllowances(owner, token, spender, delegatingSpender, approvedForAll, serials);
		}
	}

	public static List<Long> asList(Long... serials) {
		List<Long> mutableList = new ArrayList<>();
		for (var n : serials) {
			mutableList.add(n);
		}
		return mutableList;
	}
}<|MERGE_RESOLUTION|>--- conflicted
+++ resolved
@@ -117,11 +117,7 @@
 						.setCurrentMaxAutomaticAssociations(info.getMaxAutomaticTokenAssociations())
 						.setCurrentCryptoAllowances(info.getGrantedCryptoAllowancesList())
 						.setCurrentTokenAllowances(info.getGrantedTokenAllowancesList())
-<<<<<<< HEAD
-						.setCurrentNftApproveForAllAllowances(info.getGrantedNftAllowancesList())
-=======
 						.setCurrentApproveForAllNftAllowances(info.getGrantedNftAllowancesList())
->>>>>>> 4eb6f522
 						.build();
 				var baseMeta = new BaseTransactionMeta(_txn.getMemoBytes().size(), 0);
 				var opMeta = new CryptoAdjustAllowanceMeta(_txn.getCryptoAdjustAllowance(),
