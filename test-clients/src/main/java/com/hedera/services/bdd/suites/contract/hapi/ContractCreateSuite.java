package com.hedera.services.bdd.suites.contract.hapi;

/*-
 * ‌
 * Hedera Services Test Clients
 * ​
 * Copyright (C) 2018 - 2021 Hedera Hashgraph, LLC
 * ​
 * Licensed under the Apache License, Version 2.0 (the "License");
 * you may not use this file except in compliance with the License.
 * You may obtain a copy of the License at
 *
 *      http://www.apache.org/licenses/LICENSE-2.0
 *
 * Unless required by applicable law or agreed to in writing, software
 * distributed under the License is distributed on an "AS IS" BASIS,
 * WITHOUT WARRANTIES OR CONDITIONS OF ANY KIND, either express or implied.
 * See the License for the specific language governing permissions and
 * limitations under the License.
 * ‍
 */

import com.google.common.primitives.Longs;
import com.google.protobuf.ByteString;
import com.hedera.services.bdd.spec.HapiApiSpec;
import com.hedera.services.bdd.spec.HapiPropertySource;
import com.hedera.services.bdd.spec.HapiSpecOperation;
import com.hedera.services.bdd.spec.HapiSpecSetup;
import com.hedera.services.bdd.spec.assertions.ContractInfoAsserts;
import com.hedera.services.bdd.spec.keys.KeyShape;
import com.hedera.services.bdd.spec.transactions.TxnUtils;
import com.hedera.services.bdd.spec.transactions.crypto.HapiCryptoTransfer;
import com.hedera.services.bdd.spec.utilops.UtilVerbs;
import com.hedera.services.bdd.suites.HapiApiSuite;
import com.hederahashgraph.api.proto.java.ContractID;
import com.hederahashgraph.api.proto.java.HederaFunctionality;
import com.swirlds.common.utility.CommonUtils;
import org.apache.logging.log4j.LogManager;
import org.apache.logging.log4j.Logger;
import org.apache.tuweni.bytes.Bytes32;

import java.io.IOException;
import java.io.UncheckedIOException;
import java.math.BigInteger;
import java.nio.file.Files;
import java.nio.file.Path;
import java.time.Instant;
import java.util.Arrays;
import java.util.List;
import java.util.Map;
import java.util.concurrent.atomic.AtomicLong;
import java.util.concurrent.atomic.AtomicReference;
import java.util.stream.IntStream;

import static com.hedera.services.bdd.spec.HapiApiSpec.defaultHapiSpec;
import static com.hedera.services.bdd.spec.HapiPropertySource.asSolidityAddress;
import static com.hedera.services.bdd.spec.assertions.AssertUtils.inOrder;
import static com.hedera.services.bdd.spec.assertions.ContractFnResultAsserts.isContractWith;
import static com.hedera.services.bdd.spec.assertions.ContractFnResultAsserts.isLiteralResult;
import static com.hedera.services.bdd.spec.assertions.ContractFnResultAsserts.resultWith;
import static com.hedera.services.bdd.spec.assertions.ContractInfoAsserts.contractWith;
import static com.hedera.services.bdd.spec.assertions.TransactionRecordAsserts.recordWith;
import static com.hedera.services.bdd.spec.keys.ControlForKey.forKey;
import static com.hedera.services.bdd.spec.keys.KeyFactory.KeyType.THRESHOLD;
import static com.hedera.services.bdd.spec.keys.KeyShape.CONTRACT;
import static com.hedera.services.bdd.spec.keys.KeyShape.DELEGATE_CONTRACT;
import static com.hedera.services.bdd.spec.keys.KeyShape.SIMPLE;
import static com.hedera.services.bdd.spec.keys.KeyShape.listOf;
import static com.hedera.services.bdd.spec.keys.KeyShape.sigs;
import static com.hedera.services.bdd.spec.keys.KeyShape.threshOf;
import static com.hedera.services.bdd.spec.keys.SigControl.OFF;
import static com.hedera.services.bdd.spec.keys.SigControl.ON;
import static com.hedera.services.bdd.spec.queries.QueryVerbs.contractCallLocal;
import static com.hedera.services.bdd.spec.queries.QueryVerbs.getAccountBalance;
import static com.hedera.services.bdd.spec.queries.QueryVerbs.getAccountInfo;
import static com.hedera.services.bdd.spec.queries.QueryVerbs.getContractInfo;
import static com.hedera.services.bdd.spec.queries.QueryVerbs.getTxnRecord;
import static com.hedera.services.bdd.spec.transactions.TxnUtils.bytecodePath;
import static com.hedera.services.bdd.spec.transactions.TxnVerbs.contractCall;
import static com.hedera.services.bdd.spec.transactions.TxnVerbs.contractCallWithFunctionAbi;
import static com.hedera.services.bdd.spec.transactions.TxnVerbs.contractCreate;
import static com.hedera.services.bdd.spec.transactions.TxnVerbs.contractCustomCreate;
import static com.hedera.services.bdd.spec.transactions.TxnVerbs.cryptoCreate;
import static com.hedera.services.bdd.spec.transactions.TxnVerbs.cryptoTransfer;
import static com.hedera.services.bdd.spec.transactions.TxnVerbs.cryptoUpdate;
import static com.hedera.services.bdd.spec.transactions.TxnVerbs.fileCreate;
import static com.hedera.services.bdd.spec.transactions.TxnVerbs.fileUpdate;
import static com.hedera.services.bdd.spec.transactions.TxnVerbs.uploadInitCode;
import static com.hedera.services.bdd.spec.transactions.TxnVerbs.uploadSingleInitCode;
import static com.hedera.services.bdd.spec.utilops.CustomSpecAssert.allRunFor;
import static com.hedera.services.bdd.spec.utilops.UtilVerbs.childRecordsCheck;
import static com.hedera.services.bdd.spec.utilops.UtilVerbs.contractListWithPropertiesInheritedFrom;
import static com.hedera.services.bdd.spec.utilops.UtilVerbs.inParallel;
import static com.hedera.services.bdd.spec.utilops.UtilVerbs.newKeyListNamed;
import static com.hedera.services.bdd.spec.utilops.UtilVerbs.newKeyNamed;
import static com.hedera.services.bdd.spec.utilops.UtilVerbs.overriding;
import static com.hedera.services.bdd.spec.utilops.UtilVerbs.overridingAllOf;
import static com.hedera.services.bdd.spec.utilops.UtilVerbs.overridingThree;
import static com.hedera.services.bdd.spec.utilops.UtilVerbs.sleepFor;
import static com.hedera.services.bdd.spec.utilops.UtilVerbs.sourcing;
import static com.hedera.services.bdd.spec.utilops.UtilVerbs.withOpContext;
import static com.hedera.services.bdd.suites.contract.Utils.FunctionType.FUNCTION;
import static com.hedera.services.bdd.suites.contract.Utils.getABIFor;
import static com.hedera.services.bdd.suites.contract.hapi.ContractUpdateSuite.ADMIN_KEY;
import static com.hederahashgraph.api.proto.java.HederaFunctionality.ContractCreate;
import static com.hederahashgraph.api.proto.java.ResponseCodeEnum.CONTRACT_REVERT_EXECUTED;
import static com.hederahashgraph.api.proto.java.ResponseCodeEnum.ERROR_DECODING_BYTESTRING;
import static com.hederahashgraph.api.proto.java.ResponseCodeEnum.INSUFFICIENT_GAS;
import static com.hederahashgraph.api.proto.java.ResponseCodeEnum.INSUFFICIENT_PAYER_BALANCE;
import static com.hederahashgraph.api.proto.java.ResponseCodeEnum.INSUFFICIENT_TX_FEE;
import static com.hederahashgraph.api.proto.java.ResponseCodeEnum.INVALID_SIGNATURE;
import static com.hederahashgraph.api.proto.java.ResponseCodeEnum.INVALID_SOLIDITY_ADDRESS;
import static com.hederahashgraph.api.proto.java.ResponseCodeEnum.INVALID_STAKING_ID;
import static com.hederahashgraph.api.proto.java.ResponseCodeEnum.INVALID_ZERO_BYTE_IN_STRING;
import static com.hederahashgraph.api.proto.java.ResponseCodeEnum.MAX_GAS_LIMIT_EXCEEDED;
import static com.hederahashgraph.api.proto.java.ResponseCodeEnum.MEMO_TOO_LONG;
import static com.hederahashgraph.api.proto.java.ResponseCodeEnum.REQUESTED_NUM_AUTOMATIC_ASSOCIATIONS_EXCEEDS_ASSOCIATION_LIMIT;
import static com.hederahashgraph.api.proto.java.ResponseCodeEnum.SUCCESS;
import static com.hederahashgraph.api.proto.java.ResponseCodeEnum.TRANSACTION_OVERSIZE;
import static com.hederahashgraph.api.proto.java.SubType.DEFAULT;
import static org.junit.jupiter.api.Assertions.assertEquals;
import static org.junit.jupiter.api.Assertions.assertNotEquals;
import static org.junit.jupiter.api.Assertions.assertTrue;

public class ContractCreateSuite extends HapiApiSuite {
	private static final Logger log = LogManager.getLogger(ContractCreateSuite.class);

	private static final String defaultMaxGas =
			HapiSpecSetup.getDefaultNodeProps().get("contracts.maxGasPerSec");
	public static final String EMPTY_CONSTRUCTOR_CONTRACT = "EmptyConstructor";

	public static void main(String... args) {
		new ContractCreateSuite().runSuiteSync();
	}

	@Override
	public List<HapiApiSpec> getSpecsInSuite() {
		return List.of(new HapiApiSpec[] {
						createEmptyConstructor(),
						insufficientPayerBalanceUponCreation(),
						rejectsInvalidMemo(),
						rejectsInsufficientFee(),
						rejectsInvalidBytecode(),
						revertsNonzeroBalance(),
						createFailsIfMissingSigs(),
						rejectsInsufficientGas(),
						createsVanillaContractAsExpectedWithOmittedAdminKey(),
						childCreationsHaveExpectedKeysWithOmittedAdminKey(),
						cannotCreateTooLargeContract(),
						revertedTryExtCallHasNoSideEffects(),
						receiverSigReqTransferRecipientMustSignWithFullPubKeyPrefix(),
						cannotSendToNonExistentAccount(),
<<<<<<< HEAD
						canCallPendingContractSafely(),
=======
>>>>>>> a3c16b2f
						delegateContractIdRequiredForTransferInDelegateCall(),
						maxRefundIsMaxGasRefundConfiguredWhenTXGasPriceIsSmaller(),
						minChargeIsTXGasUsedByContractCreate(),
						gasLimitOverMaxGasLimitFailsPrecheck(),
						vanillaSuccess(),
						propagatesNestedCreations(),
<<<<<<< HEAD
						blockTimestampIsConsensusTime(),
=======
						blockTimestampChangesWithinFewSeconds(),
>>>>>>> a3c16b2f
						contractWithAutoRenewNeedSignatures(),
						autoAssociationSlotsAppearsInInfo(),
						getsInsufficientPayerBalanceIfSendingAccountCanPayEverythingButServiceFee(),
						createContractWithStakingFields()
//						canCallPendingContractSafely(),
				}
		);
	}

	HapiApiSpec createContractWithStakingFields() {
		final var contract = "CreateTrivial";
		return defaultHapiSpec("createContractWithStakingFields")
				.given(
						uploadInitCode(contract),
						contractCreate(contract)
								.adminKey(THRESHOLD)
								.declinedReward(true)
								.stakedNodeId(0),
						getContractInfo(contract)
								.has(contractWith()
										.isDeclinedReward(true)
										.noStakedAccountId()
										.stakedNodeId(0))
								.logged()
				).when(
						contractCreate(contract)
								.adminKey(THRESHOLD)
								.declinedReward(true)
								.stakedAccountId("0.0.10"),
						getContractInfo(contract)
								.has(contractWith()
										.isDeclinedReward(true)
										.noStakingNodeId()
										.stakedAccountId("0.0.10"))
								.logged()
				).then(
						contractCreate(contract)
								.adminKey(THRESHOLD)
								.declinedReward(false)
								.stakedNodeId(0),
						getContractInfo(contract)
								.has(contractWith()
										.isDeclinedReward(false)
										.noStakedAccountId()
										.stakedNodeId(0))
								.logged(),
						contractCreate(contract)
								.adminKey(THRESHOLD)
								.declinedReward(false)
								.stakedAccountId("0.0.10"),
						getContractInfo(contract)
								.has(contractWith()
										.isDeclinedReward(false)
										.noStakingNodeId()
										.stakedAccountId("0.0.10"))
								.logged(),
						/*-- sentinel values throw ---*/
						contractCreate(contract)
								.adminKey(THRESHOLD)
								.declinedReward(false)
								.stakedAccountId("0.0.0")
								.hasPrecheck(INVALID_STAKING_ID),
						contractCreate(contract)
								.adminKey(THRESHOLD)
								.declinedReward(false)
								.stakedNodeId(-1L)
								.hasPrecheck(INVALID_STAKING_ID)
				);
	}


	private HapiApiSpec autoAssociationSlotsAppearsInInfo() {
		final int maxAutoAssociations = 100;
		final int ADVENTUROUS_NETWORK = 1_000;
		final String CONTRACT = "Multipurpose";
		final String associationsLimitProperty = "entities.limitTokenAssociations";
		final String defaultAssociationsLimit =
				HapiSpecSetup.getDefaultNodeProps().get(associationsLimitProperty);

		return defaultHapiSpec("autoAssociationSlotsAppearsInInfo")
				.given(
						overridingThree(
								"entities.limitTokenAssociations", "true",
								"tokens.maxPerAccount", "" + 1,
								"contracts.allowAutoAssociations", "true")
				).when().then(
						newKeyNamed(ADMIN_KEY),
						uploadInitCode(CONTRACT),
						contractCreate(CONTRACT)
								.adminKey(ADMIN_KEY)
								.maxAutomaticTokenAssociations(maxAutoAssociations)
								.hasPrecheck(REQUESTED_NUM_AUTOMATIC_ASSOCIATIONS_EXCEEDS_ASSOCIATION_LIMIT),

						// Default is NOT to limit associations for entities
						overriding(associationsLimitProperty, defaultAssociationsLimit),
						contractCreate(CONTRACT)
								.adminKey(ADMIN_KEY)
								.maxAutomaticTokenAssociations(maxAutoAssociations),
						getContractInfo(CONTRACT)
								.has(ContractInfoAsserts.contractWith().maxAutoAssociations(maxAutoAssociations))
								.logged(),
						// Restore default
						overriding("tokens.maxPerAccount", "" + ADVENTUROUS_NETWORK)
				);
	}

	private HapiApiSpec insufficientPayerBalanceUponCreation() {
		return defaultHapiSpec("InsufficientPayerBalanceUponCreation")
				.given(
						cryptoCreate("bankrupt")
								.balance(0L),
						uploadInitCode(EMPTY_CONSTRUCTOR_CONTRACT)
				)
				.when()
				.then(
						contractCreate(EMPTY_CONSTRUCTOR_CONTRACT)
								.payingWith("bankrupt")
								.hasPrecheck(INSUFFICIENT_PAYER_BALANCE)
				);
	}

	private HapiApiSpec canCallPendingContractSafely() {
		final var numSlots = 64;
		final var createBurstSize = 5;
		final int[] targets = { 19, 24 };
		final AtomicLong createdFileNum = new AtomicLong();
		final var callTxn = "callTxn";
		final var contract = "FibonacciPlus";
		final var expiry = Instant.now().getEpochSecond() + 1000;

		return defaultHapiSpec("CanCallPendingContractSafely")
				.given(
						UtilVerbs.overriding("contracts.throttle.throttleByGas", "false"),
						UtilVerbs.overriding("ledger.autoRenewPeriod.minDuration", "10"),
						uploadSingleInitCode(contract, expiry, GENESIS, createdFileNum::set),
						inParallel(IntStream.range(0, createBurstSize)
								.mapToObj(i ->
										contractCustomCreate(contract, String.valueOf(i), numSlots)
												.fee(ONE_HUNDRED_HBARS)
												.gas(300_000L)
												.payingWith(GENESIS)
												.noLogging()
												.deferStatusResolution()
												.bytecode(contract)
												.adminKey(THRESHOLD))
								.toArray(HapiSpecOperation[]::new))
				).when().then(
						sourcing(() ->
								contractCallWithFunctionAbi(
										"0.0." + (createdFileNum.get() + createBurstSize),
										getABIFor(FUNCTION, "addNthFib", contract), targets, 12
								)
										.payingWith(GENESIS)
										.gas(300_000L)
										.via(callTxn)),
						UtilVerbs.resetToDefault("contracts.throttle.throttleByGas"),
						UtilVerbs.resetToDefault("ledger.autoRenewPeriod.minDuration")
				);
	}

	HapiApiSpec cannotSendToNonExistentAccount() {
		final var contract = "Multipurpose";
		Object[] donationArgs = new Object[] { 666666, "Hey, Ma!" };

		return defaultHapiSpec("CannotSendToNonExistentAccount").given(
				uploadInitCode(contract)
		).when(
				contractCreate(contract)
						.balance(666)
		).then(
				contractCall(contract, "donate", donationArgs)
						.hasKnownStatus(INVALID_SOLIDITY_ADDRESS)
		);
	}

	private HapiApiSpec createsVanillaContractAsExpectedWithOmittedAdminKey() {
		return defaultHapiSpec("CreatesVanillaContract")
				.given(
						uploadInitCode(EMPTY_CONSTRUCTOR_CONTRACT)
				).when().then(
						contractCreate(EMPTY_CONSTRUCTOR_CONTRACT)
								.omitAdminKey(),
						getContractInfo(EMPTY_CONSTRUCTOR_CONTRACT)
								.has(contractWith().immutableContractKey(EMPTY_CONSTRUCTOR_CONTRACT))
								.logged()
				);
	}

	private HapiApiSpec childCreationsHaveExpectedKeysWithOmittedAdminKey() {
		final AtomicLong firstStickId = new AtomicLong();
		final AtomicLong secondStickId = new AtomicLong();
		final AtomicLong thirdStickId = new AtomicLong();
		final var txn = "creation";
		final var contract = "Fuse";

		return defaultHapiSpec("ChildCreationsHaveExpectedKeysWithOmittedAdminKey")
				.given(
						uploadInitCode(contract),
						contractCreate(contract).omitAdminKey().gas(300_000).via(txn),
						withOpContext((spec, opLog) -> {
							final var op = getTxnRecord(txn);
							allRunFor(spec, op);
							final var record = op.getResponseRecord();
							final var creationResult = record.getContractCreateResult();
							final var createdIds = creationResult.getCreatedContractIDsList();
							assertEquals(
									4, createdIds.size(),
									"Expected four creations but got " + createdIds);
							firstStickId.set(createdIds.get(1).getContractNum());
							secondStickId.set(createdIds.get(2).getContractNum());
							thirdStickId.set(createdIds.get(3).getContractNum());
						})
				).when(
						sourcing(() -> getContractInfo("0.0." + firstStickId.get())
								.has(contractWith().immutableContractKey("0.0." + firstStickId.get()))
								.logged()),
						sourcing(() -> getContractInfo("0.0." + secondStickId.get())
								.has(contractWith().immutableContractKey("0.0." + secondStickId.get()))
								.logged()),
						sourcing(() -> getContractInfo("0.0." + thirdStickId.get())
								.logged()),
						contractCall(contract, "light").via("lightTxn")
				).then(
						sourcing(() -> getContractInfo("0.0." + firstStickId.get())
								.has(contractWith().isDeleted())),
						sourcing(() -> getContractInfo("0.0." + secondStickId.get())
								.has(contractWith().isDeleted())),
						sourcing(() -> getContractInfo("0.0." + thirdStickId.get())
								.has(contractWith().isDeleted()))
				);
	}

	private HapiApiSpec createEmptyConstructor() {
		return defaultHapiSpec("EmptyConstructor")
				.given(
						overridingAllOf(Map.of(
								"staking.fees.nodeRewardPercentage", "10",
								"staking.fees.stakingRewardPercentage", "10",
								"staking.isEnabled", "true",
								"staking.maxDailyStakeRewardThPerH", "100",
								"staking.rewardRate", "100_000_000_000",
								"staking.startThreshold", "100_000_000"
						)),
						uploadInitCode(EMPTY_CONSTRUCTOR_CONTRACT)
				).when(

				).then(
						contractCreate(EMPTY_CONSTRUCTOR_CONTRACT)
								.hasKnownStatus(SUCCESS)
				);
	}

	private HapiApiSpec propagatesNestedCreations() {
		final var call = "callTxn";
		final var creation = "createTxn";
		final var contract = "NestedCreations";

		final var adminKey = "adminKey";
		final var entityMemo = "JUST DO IT";
		final var customAutoRenew = 7776001L;
		final AtomicReference<String> firstLiteralId = new AtomicReference<>();
		final AtomicReference<String> secondLiteralId = new AtomicReference<>();
		final AtomicReference<ByteString> expectedFirstAddress = new AtomicReference<>();
		final AtomicReference<ByteString> expectedSecondAddress = new AtomicReference<>();

		return defaultHapiSpec("PropagatesNestedCreations")
				.given(
						newKeyNamed(adminKey),
						uploadInitCode(contract),
						contractCreate(contract)
								.stakedNodeId(0)
								.adminKey(adminKey)
								.entityMemo(entityMemo)
								.autoRenewSecs(customAutoRenew)
								.via(creation)
				).when(
						contractCall(contract, "propagate")
								.gas(4_000_000L)
								.via(call)
				).then(
						withOpContext((spec, opLog) -> {
							final var parentNum = spec.registry().getContractId(contract);
							final var firstId = ContractID.newBuilder()
									.setContractNum(parentNum.getContractNum() + 1L)
									.build();
							firstLiteralId.set(HapiPropertySource.asContractString(firstId));
							expectedFirstAddress.set(ByteString.copyFrom(asSolidityAddress(firstId)));
							final var secondId = ContractID.newBuilder()
									.setContractNum(parentNum.getContractNum() + 2L)
									.build();
							secondLiteralId.set(HapiPropertySource.asContractString(secondId));
							expectedSecondAddress.set(ByteString.copyFrom(asSolidityAddress(secondId)));
						}),
						sourcing(() -> childRecordsCheck(call, SUCCESS,
								recordWith()
										.contractCreateResult(resultWith().evmAddress(expectedFirstAddress.get()))
										.status(SUCCESS),
								recordWith()
										.contractCreateResult(resultWith().evmAddress(expectedSecondAddress.get()))
										.status(SUCCESS))),
						sourcing(() -> getContractInfo(firstLiteralId.get())
								.has(contractWith().propertiesInheritedFrom(contract)))
				);
	}

	private HapiApiSpec revertedTryExtCallHasNoSideEffects() {
		final var balance = 3_000;
		final int sendAmount = balance / 3;
		final var contract = "RevertingSendTry";
		final var aBeneficiary = "aBeneficiary";
		final var bBeneficiary = "bBeneficiary";
		final var txn = "txn";

		return defaultHapiSpec("RevertedTryExtCallHasNoSideEffects")
				.given(
						uploadInitCode(contract),
						contractCreate(contract).balance(balance),
						cryptoCreate(aBeneficiary).balance(0L),
						cryptoCreate(bBeneficiary).balance(0L)
				).when(
						withOpContext((spec, opLog) -> {
							final var registry = spec.registry();
							final var aNum = (int) registry.getAccountID(aBeneficiary).getAccountNum();
							final var bNum = (int) registry.getAccountID(bBeneficiary).getAccountNum();
							final var sendArgs = new Object[] { sendAmount, aNum, bNum };

							final var op = contractCall(contract, "sendTo", sendArgs
							)
									.gas(110_000)
									.via(txn);
							allRunFor(spec, op);
						})
				).then(
						getTxnRecord(txn).logged(),
						getAccountBalance(aBeneficiary).logged(),
						getAccountBalance(bBeneficiary).logged()
				);
	}

	private HapiApiSpec createFailsIfMissingSigs() {
		final var shape = listOf(SIMPLE, threshOf(2, 3), threshOf(1, 3));
		final var validSig = shape.signedWith(sigs(ON, sigs(ON, ON, OFF), sigs(OFF, OFF, ON)));
		final var invalidSig = shape.signedWith(sigs(OFF, sigs(ON, ON, OFF), sigs(OFF, OFF, ON)));

		return defaultHapiSpec("CreateFailsIfMissingSigs")
				.given(
						uploadInitCode(EMPTY_CONSTRUCTOR_CONTRACT)
				).when().then(
						contractCreate(EMPTY_CONSTRUCTOR_CONTRACT)
								.adminKeyShape(shape)
								.sigControl(forKey(EMPTY_CONSTRUCTOR_CONTRACT, invalidSig))
								.hasKnownStatus(INVALID_SIGNATURE),
						contractCreate(EMPTY_CONSTRUCTOR_CONTRACT)
								.adminKeyShape(shape)
								.sigControl(forKey(EMPTY_CONSTRUCTOR_CONTRACT, validSig))
								.hasKnownStatus(SUCCESS)
				);
	}

	private HapiApiSpec rejectsInsufficientGas() {
		return defaultHapiSpec("RejectsInsufficientGas")
				.given(
						uploadInitCode(EMPTY_CONSTRUCTOR_CONTRACT)
				).when().then(
						contractCreate(EMPTY_CONSTRUCTOR_CONTRACT)
								.gas(0L)
								.hasKnownStatus(INSUFFICIENT_GAS)
				);
	}

	private HapiApiSpec rejectsInvalidMemo() {
		return defaultHapiSpec("RejectsInvalidMemo")
				.given().when().then(
						uploadInitCode(EMPTY_CONSTRUCTOR_CONTRACT),
						contractCreate(EMPTY_CONSTRUCTOR_CONTRACT)
								.entityMemo(TxnUtils.nAscii(101))
								.hasPrecheck(MEMO_TOO_LONG),
						contractCreate(EMPTY_CONSTRUCTOR_CONTRACT)
								.entityMemo(ZERO_BYTE_MEMO)
								.hasPrecheck(INVALID_ZERO_BYTE_IN_STRING)
				);
	}

	private HapiApiSpec rejectsInsufficientFee() {
		return defaultHapiSpec("RejectsInsufficientFee")
				.given(
						cryptoCreate("payer"),
						uploadInitCode(EMPTY_CONSTRUCTOR_CONTRACT)
				).when().then(
						contractCreate(EMPTY_CONSTRUCTOR_CONTRACT)
								.payingWith("payer")
								.fee(1L)
								.hasPrecheck(INSUFFICIENT_TX_FEE)
				);
	}

	private HapiApiSpec rejectsInvalidBytecode() {
		final var contract = "InvalidBytecode";
		return defaultHapiSpec("RejectsInvalidBytecode")
				.given(
						uploadInitCode(contract)
				).when().then(
						contractCreate(contract)
								.hasKnownStatus(ERROR_DECODING_BYTESTRING)
				);
	}

	private HapiApiSpec revertsNonzeroBalance() {
		return defaultHapiSpec("RevertsNonzeroBalance")
				.given(
						uploadInitCode(EMPTY_CONSTRUCTOR_CONTRACT)
				).when().then(
						contractCreate(EMPTY_CONSTRUCTOR_CONTRACT)
								.balance(1L)
								.hasKnownStatus(CONTRACT_REVERT_EXECUTED)
				);
	}

	private HapiApiSpec delegateContractIdRequiredForTransferInDelegateCall() {
		final var justSendContract = "JustSend";
		final var sendInternalAndDelegateContract = "SendInternalAndDelegate";

		final var beneficiary = "civilian";
		final var totalToSend = 1_000L;
		final var origKey = KeyShape.threshOf(1, SIMPLE, CONTRACT);
		final var revisedKey = KeyShape.threshOf(1, SIMPLE, DELEGATE_CONTRACT);
		final var newKey = "delegateContractKey";

		final AtomicLong justSendContractNum = new AtomicLong();
		final AtomicLong beneficiaryAccountNum = new AtomicLong();

		return defaultHapiSpec("DelegateContractIdRequiredForTransferInDelegateCall")
				.given(
						uploadInitCode(justSendContract, sendInternalAndDelegateContract),
						contractCreate(justSendContract)
								.gas(300_000L)
								.exposingNumTo(justSendContractNum::set),
						contractCreate(sendInternalAndDelegateContract)
								.gas(300_000L)
								.balance(2 * totalToSend)
				).when(
						cryptoCreate(beneficiary)
								.balance(0L)
								.keyShape(origKey.signedWith(sigs(ON, sendInternalAndDelegateContract)))
								.receiverSigRequired(true)
								.exposingCreatedIdTo(id -> beneficiaryAccountNum.set(id.getAccountNum()))
				).then(
						/* Without delegateContractId permissions, the second send via delegate call will
						 * fail, so only half of totalToSend will make it to the beneficiary. (Note the entire
						 * call doesn't fail because exceptional halts in "raw calls" don't automatically
						 * propagate up the stack like a Solidity revert does.) */
						sourcing(() -> contractCall(sendInternalAndDelegateContract, "sendRepeatedlyTo",
								justSendContractNum.get(), beneficiaryAccountNum.get(), totalToSend / 2)
						),
						getAccountBalance(beneficiary).hasTinyBars(totalToSend / 2),
						/* But now we update the beneficiary to have a delegateContractId */
						newKeyNamed(newKey).shape(revisedKey.signedWith(sigs(ON, sendInternalAndDelegateContract))),
						cryptoUpdate(beneficiary).key(newKey),
						sourcing(() -> contractCall(sendInternalAndDelegateContract, "sendRepeatedlyTo",
								justSendContractNum.get(), beneficiaryAccountNum.get(), totalToSend / 2)
						),
						getAccountBalance(beneficiary).hasTinyBars(3 * (totalToSend / 2))
				);
	}

	private HapiApiSpec receiverSigReqTransferRecipientMustSignWithFullPubKeyPrefix() {
		final var sendInternalAndDelegateContract = "SendInternalAndDelegate";
		final var justSendContract = "JustSend";
		final var beneficiary = "civilian";
		final var balanceToDistribute = 1_000L;

		final AtomicLong justSendContractNum = new AtomicLong();
		final AtomicLong beneficiaryAccountNum = new AtomicLong();

		return defaultHapiSpec("ReceiverSigReqTransferRecipientMustSignWithFullPubKeyPrefix")
				.given(
						cryptoCreate(beneficiary)
								.balance(0L)
								.receiverSigRequired(true)
								.exposingCreatedIdTo(id -> beneficiaryAccountNum.set(id.getAccountNum())),
						uploadInitCode(sendInternalAndDelegateContract, justSendContract)
				).when(
						contractCreate(justSendContract)
								.gas(300_000L)
								.exposingNumTo(justSendContractNum::set),
						contractCreate(sendInternalAndDelegateContract)
								.gas(300_000L)
								.balance(balanceToDistribute)
				).then(
						/* Sending requires receiver signature */
						sourcing(() -> contractCall(sendInternalAndDelegateContract, "sendRepeatedlyTo",
										justSendContractNum.get(), beneficiaryAccountNum.get(), balanceToDistribute / 2
								)
										.hasKnownStatus(INVALID_SIGNATURE)
						),
						/* But it's not enough to just sign using an incomplete prefix */
						sourcing(() -> contractCall(sendInternalAndDelegateContract, "sendRepeatedlyTo",
										justSendContractNum.get(), beneficiaryAccountNum.get(), balanceToDistribute / 2
								)
										.signedBy(DEFAULT_PAYER, beneficiary)
										.hasKnownStatus(INVALID_SIGNATURE)
						),
						/* We have to specify the full prefix so the sig can be verified async */
						getAccountInfo(beneficiary).logged(),
						sourcing(() -> contractCall(sendInternalAndDelegateContract, "sendRepeatedlyTo",
										justSendContractNum.get(), beneficiaryAccountNum.get(), balanceToDistribute / 2
								)
										.alsoSigningWithFullPrefix(beneficiary)
						),
						getAccountBalance(beneficiary).logged()
				);
	}

	private HapiApiSpec getsInsufficientPayerBalanceIfSendingAccountCanPayEverythingButServiceFee() {
		final var civilian = "civilian";
		final var creation = "creation";
		final var gasToOffer = 128_000L;
		final var civilianStartBalance = ONE_HUNDRED_HBARS;
		final AtomicLong gasFee = new AtomicLong();
		final AtomicLong offeredGasFee = new AtomicLong();
		final AtomicLong nodeAndNetworkFee = new AtomicLong();
		final AtomicLong maxSendable = new AtomicLong();

		return defaultHapiSpec("GetsInsufficientPayerBalanceIfSendingAccountCanPayEverythingButServiceFee")
				.given(
						cryptoCreate(civilian).balance(civilianStartBalance),
						uploadInitCode(EMPTY_CONSTRUCTOR_CONTRACT)
				).when(
						contractCreate(EMPTY_CONSTRUCTOR_CONTRACT)
								.gas(gasToOffer)
								.payingWith(civilian)
								.balance(0L)
								.via(creation),
						withOpContext((spec, opLog) -> {
							final var lookup = getTxnRecord(creation).logged();
							allRunFor(spec, lookup);
							final var creationRecord = lookup.getResponseRecord();
							final var gasUsed = creationRecord.getContractCreateResult().getGasUsed();
							gasFee.set(tinybarCostOfGas(spec, ContractCreate, gasUsed));
							offeredGasFee.set(tinybarCostOfGas(spec, ContractCreate, gasToOffer));
							nodeAndNetworkFee.set(creationRecord.getTransactionFee() - gasFee.get());
							log.info("Network + node fees were {}, gas fee was {} (sum to {}, compare with {})",
									nodeAndNetworkFee::get, gasFee::get,
									() -> nodeAndNetworkFee.get() + gasFee.get(),
									creationRecord::getTransactionFee);
							maxSendable.set(
									civilianStartBalance
											- 2 * nodeAndNetworkFee.get()
											- gasFee.get()
											- offeredGasFee.get());
							log.info("Maximum amount send-able in precheck should be {}", maxSendable::get);
						})
				).then(
						sourcing(() -> getAccountBalance(civilian)
								.hasTinyBars(civilianStartBalance - nodeAndNetworkFee.get() - gasFee.get())),
						// Fire-and-forget a txn that will leave the civilian payer with 1 too few tinybars at consensus
						cryptoTransfer(HapiCryptoTransfer.tinyBarsFromTo(civilian, FUNDING, 1))
								.payingWith(GENESIS)
								.deferStatusResolution(),
						sourcing(() -> contractCustomCreate(EMPTY_CONSTRUCTOR_CONTRACT, "Clone")
								.gas(gasToOffer)
								.payingWith(civilian)
								.balance(maxSendable.get())
								.hasKnownStatus(INSUFFICIENT_PAYER_BALANCE)
						)
				);
	}

	private long tinybarCostOfGas(
			final HapiApiSpec spec,
			final HederaFunctionality function,
			final long gasAmount
	) {
		final var gasThousandthsOfTinycentPrice = spec.fees()
				.getCurrentOpFeeData()
				.get(function)
				.get(DEFAULT)
				.getServicedata()
				.getGas();
		final var rates = spec.ratesProvider().rates();
		return (gasThousandthsOfTinycentPrice / 1000 * rates.getHbarEquiv()) / rates.getCentEquiv() * gasAmount;
	}

	private HapiApiSpec cannotCreateTooLargeContract() {
		ByteString contents;
		try {
			contents =
					ByteString.copyFrom(Files.readAllBytes(Path.of(bytecodePath("CryptoKitties"))));
		} catch (IOException e) {
			throw new UncheckedIOException(e);
		}
		final var FILE_KEY = "fileKey";
		final var KEY_LIST = "keyList";
		final var ACCOUNT = "acc";
		return defaultHapiSpec("cannotCreateLargeContract")
				.given(
						newKeyNamed(FILE_KEY),
						newKeyListNamed(KEY_LIST, List.of(FILE_KEY)),
						cryptoCreate(ACCOUNT).balance(ONE_HUNDRED_HBARS * 10).key(FILE_KEY),
						fileCreate("bytecode")
								.path(bytecodePath("CryptoKitties"))
								.hasPrecheck(TRANSACTION_OVERSIZE)
				)
				.when(
						fileCreate("bytecode").contents("").key(KEY_LIST),
						UtilVerbs.updateLargeFile(ACCOUNT, "bytecode", contents)
				)
				.then(
						contractCreate("contract")
								.bytecode("bytecode")
								.payingWith(ACCOUNT)
								.hasKnownStatus(INSUFFICIENT_GAS)
				);
	}

	private HapiApiSpec maxRefundIsMaxGasRefundConfiguredWhenTXGasPriceIsSmaller() {
		return defaultHapiSpec("MaxRefundIsMaxGasRefundConfiguredWhenTXGasPriceIsSmaller")
				.given(
						UtilVerbs.overriding("contracts.maxRefundPercentOfGasLimit", "5"),
						uploadInitCode(EMPTY_CONSTRUCTOR_CONTRACT)
				).when(
						contractCreate(EMPTY_CONSTRUCTOR_CONTRACT).gas(300_000L).via("createTX")
				).then(
						withOpContext((spec, ignore) -> {
							final var subop01 = getTxnRecord("createTX").saveTxnRecordToRegistry("createTXRec");
							allRunFor(spec, subop01);

							final var gasUsed = spec.registry().getTransactionRecord("createTXRec")
									.getContractCreateResult().getGasUsed();
							assertEquals(285_000L, gasUsed);
						}),
						UtilVerbs.resetToDefault("contracts.maxRefundPercentOfGasLimit")
				);
	}

	private HapiApiSpec minChargeIsTXGasUsedByContractCreate() {
		return defaultHapiSpec("MinChargeIsTXGasUsedByContractCreate")
				.given(
						UtilVerbs.overriding("contracts.maxRefundPercentOfGasLimit", "100"),
						uploadInitCode(EMPTY_CONSTRUCTOR_CONTRACT)
				).when(
						contractCreate(EMPTY_CONSTRUCTOR_CONTRACT).gas(300_000L).via("createTX")
				).then(
						withOpContext((spec, ignore) -> {
							final var subop01 = getTxnRecord("createTX").saveTxnRecordToRegistry("createTXRec");
							allRunFor(spec, subop01);

							final var gasUsed = spec.registry().getTransactionRecord("createTXRec")
									.getContractCreateResult().getGasUsed();
							assertTrue(gasUsed > 0L);
						}),
						UtilVerbs.resetToDefault("contracts.maxRefundPercentOfGasLimit")
				);
	}

	private HapiApiSpec gasLimitOverMaxGasLimitFailsPrecheck() {
		return defaultHapiSpec("GasLimitOverMaxGasLimitFailsPrecheck")
				.given(
						UtilVerbs.overriding("contracts.maxGasPerSec", "100"),
						uploadInitCode(EMPTY_CONSTRUCTOR_CONTRACT)
				).when().then(
						contractCreate(EMPTY_CONSTRUCTOR_CONTRACT).gas(101L).hasPrecheck(
								MAX_GAS_LIMIT_EXCEEDED),
						UtilVerbs.resetToDefault("contracts.maxGasPerSec")
				);
	}

	HapiApiSpec blockTimestampChangesWithinFewSeconds() {
		final var contract = "EmitBlockTimestamp";
		final var firstBlock = "firstBlock";
		final var timeLoggingTxn = "timeLoggingTxn";

		return defaultHapiSpec("BlockTimestampIsConsensusTime")
				.given(
						uploadInitCode(contract),
						contractCreate(contract)
				).when(
						contractCall(contract, "logNow")
								.via(firstBlock),
<<<<<<< HEAD
						cryptoTransfer(HapiCryptoTransfer.tinyBarsFromTo(GENESIS, FUNDING, 1)).delayBy(3_000),
=======
						cryptoTransfer(HapiCryptoTransfer.tinyBarsFromTo(GENESIS, FUNDING, 1)),
						sleepFor(3_000),
>>>>>>> a3c16b2f
						contractCall(contract, "logNow")
								.via(timeLoggingTxn)
				).then(
						withOpContext((spec, opLog) -> {
							final var firstBlockOp = getTxnRecord(firstBlock);
							final var recordOp = getTxnRecord(timeLoggingTxn);
							allRunFor(spec, firstBlockOp, recordOp);

							// First block info
							final var firstBlockRecord = firstBlockOp.getResponseRecord();
							final var firstBlockLogs = firstBlockRecord.getContractCallResult().getLogInfoList();
							final var firstBlockTimeLogData = firstBlockLogs.get(0).getData().toByteArray();
							final var firstBlockTimestamp = Longs.fromByteArray(
									Arrays.copyOfRange(firstBlockTimeLogData, 24, 32));
							final var firstBlockHashLogData = firstBlockLogs.get(1).getData().toByteArray();
							final var firstBlockNumber = Longs.fromByteArray(
									Arrays.copyOfRange(firstBlockHashLogData, 24, 32));
							final var firstBlockHash = Bytes32.wrap(
									Arrays.copyOfRange(firstBlockHashLogData, 32, 64));
							assertEquals(Bytes32.ZERO, firstBlockHash);

							// Second block info
							final var secondBlockRecord = recordOp.getResponseRecord();
							final var secondBlockLogs = secondBlockRecord.getContractCallResult().getLogInfoList();
							assertEquals(2, secondBlockLogs.size());
							final var secondBlockTimeLogData = secondBlockLogs.get(0).getData().toByteArray();
							final var secondBlockTimestamp = Longs.fromByteArray(
									Arrays.copyOfRange(secondBlockTimeLogData, 24, 32));
							assertNotEquals(firstBlockTimestamp, secondBlockTimestamp,
									"Block timestamps should change");

							final var secondBlockHashLogData = secondBlockLogs.get(1).getData().toByteArray();
							final var secondBlockNumber = Longs.fromByteArray(
									Arrays.copyOfRange(secondBlockHashLogData, 24, 32));
							assertNotEquals(firstBlockNumber, secondBlockNumber,
<<<<<<< HEAD
									"Block numbers should change");
=======
									"Wrong previous block number");
>>>>>>> a3c16b2f
							final var secondBlockHash = Bytes32.wrap(
									Arrays.copyOfRange(secondBlockHashLogData, 32, 64));

							assertEquals(Bytes32.ZERO, secondBlockHash);
						}),
						contractCallLocal(contract, "getLastBlockHash")
								.exposingTypedResultsTo(results ->
										log.info("Results were {}", CommonUtils.hex((byte[]) results[0])))
				);
	}

	HapiApiSpec vanillaSuccess() {
		final var contract = "CreateTrivial";
		return defaultHapiSpec("VanillaSuccess")
				.given(
						overriding("contracts.allowAutoAssociations", "true"),
						uploadInitCode(contract),
						contractCreate(contract).adminKey(THRESHOLD).maxAutomaticTokenAssociations(10),
						getContractInfo(contract)
								.has(contractWith().maxAutoAssociations(10))
								.logged()
								.saveToRegistry("parentInfo"),
						upMaxGasTo(1_000_000L)
				).when(
						contractCall(contract, "create")
								.gas(1_000_000L)
								.via("createChildTxn"),
						contractCall(contract, "getIndirect")
								.gas(1_000_000L)
								.via("getChildResultTxn"),
						contractCall(contract, "getAddress")
								.gas(1_000_000L)
								.via("getChildAddressTxn")
				).then(
						getTxnRecord("createChildTxn")
								.saveCreatedContractListToRegistry("createChild")
								.logged(),
						getTxnRecord("getChildResultTxn")
								.hasPriority(recordWith().contractCallResult(
										resultWith()
												.resultThruAbi(getABIFor(FUNCTION, "getIndirect", contract),
														isLiteralResult(new Object[] { BigInteger.valueOf(7L) })))),
						getTxnRecord("getChildAddressTxn")
								.hasPriority(recordWith().contractCallResult(
										resultWith()
												.resultThruAbi(
														getABIFor(FUNCTION, "getAddress", contract),
														isContractWith(contractWith()
																.nonNullContractId()
																.propertiesInheritedFrom("parentInfo")))
												.logs(inOrder()))),
						contractListWithPropertiesInheritedFrom(
								"createChildCallResult", 1, "parentInfo"),
						restoreDefaultMaxGas()
				);
	}

	HapiApiSpec contractWithAutoRenewNeedSignatures() {
		final var contract = "CreateTrivial";
		final var autoRenewAccount = "autoRenewAccount";
		return defaultHapiSpec("contractWithAutoRenewNeedSignatures")
				.given(
						newKeyNamed(ADMIN_KEY),
						uploadInitCode(contract),
						cryptoCreate(autoRenewAccount).balance(ONE_HUNDRED_HBARS),
						contractCreate(contract)
								.adminKey(ADMIN_KEY)
								.autoRenewAccountId(autoRenewAccount)
								.signedBy(DEFAULT_PAYER, ADMIN_KEY)
								.hasKnownStatus(INVALID_SIGNATURE),
						contractCreate(contract)
								.adminKey(ADMIN_KEY)
								.autoRenewAccountId(autoRenewAccount)
								.signedBy(DEFAULT_PAYER, ADMIN_KEY, autoRenewAccount)
								.logged(),
						getContractInfo(contract)
								.has(ContractInfoAsserts.contractWith().autoRenewAccountId(autoRenewAccount))
								.logged()
				).when(
				).then(
				);
	}

	private HapiSpecOperation upMaxGasTo(final long amount) {
		return fileUpdate(APP_PROPERTIES)
				.fee(ONE_HUNDRED_HBARS)
				.payingWith(EXCHANGE_RATE_CONTROL)
				.overridingProps(Map.of(
						"contracts.maxGasPerSec", "" + amount
				));
	}

	private HapiSpecOperation restoreDefaultMaxGas() {
		return fileUpdate(APP_PROPERTIES)
				.fee(ONE_HUNDRED_HBARS)
				.payingWith(EXCHANGE_RATE_CONTROL)
				.overridingProps(Map.of(
						"contracts.maxGasPerSec", defaultMaxGas
				));
	}

	@Override
	protected Logger getResultsLogger() {
		return log;
	}
}<|MERGE_RESOLUTION|>--- conflicted
+++ resolved
@@ -150,21 +150,13 @@
 						revertedTryExtCallHasNoSideEffects(),
 						receiverSigReqTransferRecipientMustSignWithFullPubKeyPrefix(),
 						cannotSendToNonExistentAccount(),
-<<<<<<< HEAD
-						canCallPendingContractSafely(),
-=======
->>>>>>> a3c16b2f
 						delegateContractIdRequiredForTransferInDelegateCall(),
 						maxRefundIsMaxGasRefundConfiguredWhenTXGasPriceIsSmaller(),
 						minChargeIsTXGasUsedByContractCreate(),
 						gasLimitOverMaxGasLimitFailsPrecheck(),
 						vanillaSuccess(),
 						propagatesNestedCreations(),
-<<<<<<< HEAD
-						blockTimestampIsConsensusTime(),
-=======
 						blockTimestampChangesWithinFewSeconds(),
->>>>>>> a3c16b2f
 						contractWithAutoRenewNeedSignatures(),
 						autoAssociationSlotsAppearsInInfo(),
 						getsInsufficientPayerBalanceIfSendingAccountCanPayEverythingButServiceFee(),
@@ -288,7 +280,7 @@
 
 	private HapiApiSpec canCallPendingContractSafely() {
 		final var numSlots = 64;
-		final var createBurstSize = 5;
+		final var createBurstSize = 500;
 		final int[] targets = { 19, 24 };
 		final AtomicLong createdFileNum = new AtomicLong();
 		final var callTxn = "callTxn";
@@ -844,12 +836,8 @@
 				).when(
 						contractCall(contract, "logNow")
 								.via(firstBlock),
-<<<<<<< HEAD
-						cryptoTransfer(HapiCryptoTransfer.tinyBarsFromTo(GENESIS, FUNDING, 1)).delayBy(3_000),
-=======
 						cryptoTransfer(HapiCryptoTransfer.tinyBarsFromTo(GENESIS, FUNDING, 1)),
 						sleepFor(3_000),
->>>>>>> a3c16b2f
 						contractCall(contract, "logNow")
 								.via(timeLoggingTxn)
 				).then(
@@ -885,11 +873,7 @@
 							final var secondBlockNumber = Longs.fromByteArray(
 									Arrays.copyOfRange(secondBlockHashLogData, 24, 32));
 							assertNotEquals(firstBlockNumber, secondBlockNumber,
-<<<<<<< HEAD
-									"Block numbers should change");
-=======
 									"Wrong previous block number");
->>>>>>> a3c16b2f
 							final var secondBlockHash = Bytes32.wrap(
 									Arrays.copyOfRange(secondBlockHashLogData, 32, 64));
 
