--- conflicted
+++ resolved
@@ -418,10 +418,7 @@
 						newKeyNamed(adminKey),
 						uploadInitCode(contract),
 						contractCreate(contract)
-<<<<<<< HEAD
-=======
 								.stakedNodeId(0)
->>>>>>> cc87eec7
 								.adminKey(adminKey)
 								.entityMemo(entityMemo)
 								.autoRenewSecs(customAutoRenew)
