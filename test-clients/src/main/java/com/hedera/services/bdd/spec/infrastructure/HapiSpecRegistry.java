--- conflicted
+++ resolved
@@ -292,11 +292,7 @@
 		put(name + "Expiry", value, Long.class);
 	}
 
-<<<<<<< HEAD
-	public void saveCreationTime(String name, Long value) { put(name + "CreationTime", value, Long.class); }
-=======
 	public void saveCreationTime(String name, Timestamp value) { put(name + "CreationTime", value, Timestamp.class); }
->>>>>>> 5d6b2415
 
 	public void saveSupplyKey(String name, Key key) {
 		put(name + "Supply", key, Key.class);
@@ -392,11 +388,7 @@
 
 	public Long getExpiry(String name) { return get(name + "Expiry", Long.class); }
 
-<<<<<<< HEAD
-	public Long getCreationTime(String name) { return get(name + "CreationTime", Long.class); }
-=======
 	public Timestamp getCreationTime(String name) { return get(name + "CreationTime", Timestamp.class); }
->>>>>>> 5d6b2415
 
 	public boolean hasKey(String name) {
 		return hasVia(this::getKey, name);
