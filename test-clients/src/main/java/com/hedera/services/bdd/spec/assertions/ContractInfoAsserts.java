--- conflicted
+++ resolved
@@ -18,10 +18,7 @@
 import static com.hederahashgraph.api.proto.java.ContractGetInfoResponse.ContractInfo;
 import static org.junit.jupiter.api.Assertions.assertEquals;
 import static org.junit.jupiter.api.Assertions.assertFalse;
-<<<<<<< HEAD
-=======
 import static org.junit.jupiter.api.Assertions.assertNotEquals;
->>>>>>> c14f4aae
 import static org.junit.jupiter.api.Assertions.assertTrue;
 
 import com.hedera.services.bdd.spec.HapiPropertySource;
@@ -33,12 +30,9 @@
 import java.util.List;
 
 public class ContractInfoAsserts extends BaseErroringAssertsProvider<ContractInfo> {
-<<<<<<< HEAD
-=======
     private static final String BAD_MEMO = "Bad memo";
     private static final String BAD_ADMIN_KEY = "Bad admin key";
 
->>>>>>> c14f4aae
     public static ContractInfoAsserts infoKnownFor(String contract) {
         return contractWith().knownInfoFor(contract);
     }
@@ -65,13 +59,7 @@
                             actual.getContractAccountID(),
                             "Bad Solidity id!");
                     assertEquals(
-<<<<<<< HEAD
-                            spec.registry().getKey(contract),
-                            actual.getAdminKey(),
-                            "Bad admin key!");
-=======
                             spec.registry().getKey(contract), actual.getAdminKey(), BAD_ADMIN_KEY);
->>>>>>> c14f4aae
                     assertTrue(
                             object2ContractInfo(o).getExpirationTime().getSeconds() != 0,
                             "Expiry must not be null!");
@@ -79,22 +67,13 @@
                             otherExpectedInfo.getAutoRenewPeriod(),
                             actual.getAutoRenewPeriod(),
                             "Bad auto renew period!");
-<<<<<<< HEAD
-                    assertEquals(otherExpectedInfo.getMemo(), actual.getMemo(), "Bad memo!");
-=======
                     assertEquals(otherExpectedInfo.getMemo(), actual.getMemo(), BAD_MEMO);
->>>>>>> c14f4aae
                 });
         return this;
     }
 
     public ContractInfoAsserts nonNullContractId() {
         registerProvider(
-<<<<<<< HEAD
-                (spec, o) -> {
-                    assertTrue(object2ContractInfo(o).hasContractID(), "Null contractId!");
-                });
-=======
                 (spec, o) ->
                         assertTrue(object2ContractInfo(o).hasContractID(), "Null contractId!"));
         return this;
@@ -123,45 +102,26 @@
                                         .getStakePeriodStart()
                                         .getSeconds(),
                                 "Wrong stakePeriodStart"));
->>>>>>> c14f4aae
         return this;
     }
 
     public ContractInfoAsserts addressOrAlias(final String hexedEvm) {
         registerProvider(
-<<<<<<< HEAD
-                (spec, o) -> {
-                    assertEquals(
-                            hexedEvm,
-                            object2ContractInfo(o).getContractAccountID(),
-                            "Bad EVM address");
-                });
-=======
                 (spec, o) ->
                         assertEquals(
                                 hexedEvm,
                                 object2ContractInfo(o).getContractAccountID(),
                                 "Bad EVM address"));
->>>>>>> c14f4aae
         return this;
     }
 
     public ContractInfoAsserts maxAutoAssociations(final int num) {
         registerProvider(
-<<<<<<< HEAD
-                (spec, o) -> {
-                    assertEquals(
-                            num,
-                            object2ContractInfo(o).getMaxAutomaticTokenAssociations(),
-                            "Bad Contract maxAutoAssociations");
-                });
-=======
                 (spec, o) ->
                         assertEquals(
                                 num,
                                 object2ContractInfo(o).getMaxAutomaticTokenAssociations(),
                                 "Bad Contract maxAutoAssociations"));
->>>>>>> c14f4aae
         return this;
     }
 
@@ -211,59 +171,32 @@
 
     public ContractInfoAsserts solidityAddress(String contract) {
         registerProvider(
-<<<<<<< HEAD
-                (spec, o) -> {
-                    assertEquals(
-                            TxnUtils.solidityIdFrom(spec.registry().getContractId(contract)),
-                            TxnUtils.solidityIdFrom(object2ContractInfo(o).getContractID()),
-                            "Bad Solidity address");
-                });
-=======
                 (spec, o) ->
                         assertEquals(
                                 TxnUtils.solidityIdFrom(spec.registry().getContractId(contract)),
                                 TxnUtils.solidityIdFrom(object2ContractInfo(o).getContractID()),
                                 "Bad Solidity address"));
->>>>>>> c14f4aae
         return this;
     }
 
     public ContractInfoAsserts isDeleted() {
         registerProvider(
-<<<<<<< HEAD
-                (spec, o) -> {
-                    assertEquals(true, object2ContractInfo(o).getDeleted(), "Bad deletion status!");
-                });
-=======
                 (spec, o) ->
                         assertTrue(object2ContractInfo(o).getDeleted(), "Bad deletion status!"));
->>>>>>> c14f4aae
         return this;
     }
 
     public ContractInfoAsserts memo(String expectedMemo) {
         registerProvider(
-<<<<<<< HEAD
-                (spec, o) -> {
-                    assertEquals(expectedMemo, object2ContractInfo(o).getMemo(), "Bad memo!");
-                });
-=======
                 (spec, o) ->
                         assertEquals(expectedMemo, object2ContractInfo(o).getMemo(), BAD_MEMO));
->>>>>>> c14f4aae
         return this;
     }
 
     public ContractInfoAsserts balance(long balance) {
         registerProvider(
-<<<<<<< HEAD
-                (spec, o) -> {
-                    assertEquals(balance, object2ContractInfo(o).getBalance(), "Bad balance!");
-                });
-=======
                 (spec, o) ->
                         assertEquals(balance, object2ContractInfo(o).getBalance(), "Bad balance!"));
->>>>>>> c14f4aae
         return this;
     }
 
@@ -291,20 +224,11 @@
 
     public ContractInfoAsserts expiry(long expectedExpiry) {
         registerProvider(
-<<<<<<< HEAD
-                (spec, o) -> {
-                    assertEquals(
-                            expectedExpiry,
-                            object2ContractInfo(o).getExpirationTime().getSeconds(),
-                            "Bad expiry time!");
-                });
-=======
                 (spec, o) ->
                         assertEquals(
                                 expectedExpiry,
                                 object2ContractInfo(o).getExpirationTime().getSeconds(),
                                 "Bad expiry time!"));
->>>>>>> c14f4aae
         return this;
     }
 
@@ -317,13 +241,8 @@
                             expected.getAutoRenewPeriod(),
                             actual.getAutoRenewPeriod(),
                             "Bad auto renew period!");
-<<<<<<< HEAD
-                    assertEquals(expected.getAdminKey(), actual.getAdminKey(), "Bad admin key!");
-                    assertEquals(expected.getMemo(), actual.getMemo(), "Bad memo!");
-=======
                     assertEquals(expected.getAdminKey(), actual.getAdminKey(), BAD_ADMIN_KEY);
                     assertEquals(expected.getMemo(), actual.getMemo(), BAD_MEMO);
->>>>>>> c14f4aae
                 });
         return this;
     }
@@ -332,12 +251,7 @@
         registerProvider(
                 (spec, o) -> {
                     Key expectedKey = spec.registry().getKey(expectedKeyName);
-<<<<<<< HEAD
-                    assertEquals(
-                            expectedKey, object2ContractInfo(o).getAdminKey(), "Bad admin key!");
-=======
                     assertEquals(expectedKey, object2ContractInfo(o).getAdminKey(), BAD_ADMIN_KEY);
->>>>>>> c14f4aae
                 });
         return this;
     }
@@ -366,20 +280,11 @@
 
     public ContractInfoAsserts autoRenew(long expectedAutoRenew) {
         registerProvider(
-<<<<<<< HEAD
-                (spec, o) -> {
-                    assertEquals(
-                            expectedAutoRenew,
-                            object2ContractInfo(o).getAutoRenewPeriod().getSeconds(),
-                            "Bad" + " autoRenew!");
-                });
-=======
                 (spec, o) ->
                         assertEquals(
                                 expectedAutoRenew,
                                 object2ContractInfo(o).getAutoRenewPeriod().getSeconds(),
                                 "Bad" + " autoRenew!"));
->>>>>>> c14f4aae
         return this;
     }
 
@@ -387,153 +292,81 @@
         /* EVM storage maps 32-byte keys to 32-byte values */
         final long numStorageBytes = expectedKvPairs * 64L;
         registerProvider(
-<<<<<<< HEAD
-                (spec, o) -> {
-                    assertEquals(
-                            numStorageBytes,
-                            object2ContractInfo(o).getStorage(),
-                            "Bad storage size!");
-                });
-=======
                 (spec, o) ->
                         assertEquals(
                                 numStorageBytes,
                                 object2ContractInfo(o).getStorage(),
                                 "Bad storage size!"));
->>>>>>> c14f4aae
         return this;
     }
 
     public ContractInfoAsserts stakedAccountId(String idLiteral) {
         registerProvider(
-<<<<<<< HEAD
-                (spec, o) -> {
-                    assertEquals(
-                            TxnUtils.asId(idLiteral, spec),
-                            (object2ContractInfo(o)).getStakingInfo().getStakedAccountId(),
-                            "Bad stakedAccountId id!");
-                });
-=======
                 (spec, o) ->
                         assertEquals(
                                 TxnUtils.asId(idLiteral, spec),
                                 (object2ContractInfo(o)).getStakingInfo().getStakedAccountId(),
                                 "Bad stakedAccountId id!"));
->>>>>>> c14f4aae
         return this;
     }
 
     public ContractInfoAsserts stakedNodeId(long idLiteral) {
         registerProvider(
-<<<<<<< HEAD
-                (spec, o) -> {
-                    assertEquals(
-                            idLiteral,
-                            (object2ContractInfo(o)).getStakingInfo().getStakedNodeId(),
-                            "Bad stakedNodeId id!");
-                });
-=======
                 (spec, o) ->
                         assertEquals(
                                 idLiteral,
                                 (object2ContractInfo(o)).getStakingInfo().getStakedNodeId(),
                                 "Bad stakedNodeId id!"));
->>>>>>> c14f4aae
         return this;
     }
 
     public ContractInfoAsserts isDeclinedReward(boolean isDeclined) {
         registerProvider(
-<<<<<<< HEAD
-                (spec, o) -> {
-                    assertEquals(
-                            isDeclined,
-                            (object2ContractInfo(o)).getStakingInfo().getDeclineReward(),
-                            "Bad isDeclinedReward!");
-                });
-=======
                 (spec, o) ->
                         assertEquals(
                                 isDeclined,
                                 (object2ContractInfo(o)).getStakingInfo().getDeclineReward(),
                                 "Bad isDeclinedReward!"));
->>>>>>> c14f4aae
         return this;
     }
 
     public ContractInfoAsserts noStakedAccountId() {
         registerProvider(
-<<<<<<< HEAD
-                (spec, o) -> {
-                    assertEquals(
-                            AccountID.getDefaultInstance(),
-                            (object2ContractInfo(o)).getStakingInfo().getStakedAccountId(),
-                            "Bad stakedAccountId id!");
-                });
-=======
                 (spec, o) ->
                         assertEquals(
                                 AccountID.getDefaultInstance(),
                                 (object2ContractInfo(o)).getStakingInfo().getStakedAccountId(),
                                 "Bad stakedAccountId id!"));
->>>>>>> c14f4aae
         return this;
     }
 
     public ContractInfoAsserts noStakingNodeId() {
         registerProvider(
-<<<<<<< HEAD
-                (spec, o) -> {
-                    assertEquals(
-                            0,
-                            (object2ContractInfo(o)).getStakingInfo().getStakedNodeId(),
-                            "Bad stakedNodeId id!");
-                });
-=======
                 (spec, o) ->
                         assertEquals(
                                 0,
                                 (object2ContractInfo(o)).getStakingInfo().getStakedNodeId(),
                                 "Bad stakedNodeId id!"));
->>>>>>> c14f4aae
         return this;
     }
 
     public ContractInfoAsserts autoRenewAccountId(String id) {
         registerProvider(
-<<<<<<< HEAD
-                (spec, o) -> {
-                    assertEquals(
-                            spec.registry().getAccountID(id),
-                            object2ContractInfo(o).getAutoRenewAccountId(),
-                            "Bad autoRenewAccountId !");
-                });
-=======
                 (spec, o) ->
                         assertEquals(
                                 spec.registry().getAccountID(id),
                                 object2ContractInfo(o).getAutoRenewAccountId(),
                                 "Bad autoRenewAccountId !"));
->>>>>>> c14f4aae
         return this;
     }
 
     public ContractInfoAsserts pendingRewards(long reward) {
         registerProvider(
-<<<<<<< HEAD
-                (spec, o) -> {
-                    assertEquals(
-                            reward,
-                            (object2ContractInfo(o)).getStakingInfo().getPendingReward(),
-                            "Bad pending rewards!");
-                });
-=======
                 (spec, o) ->
                         assertEquals(
                                 reward,
                                 (object2ContractInfo(o)).getStakingInfo().getPendingReward(),
                                 "Bad pending rewards!"));
->>>>>>> c14f4aae
         return this;
     }
 
