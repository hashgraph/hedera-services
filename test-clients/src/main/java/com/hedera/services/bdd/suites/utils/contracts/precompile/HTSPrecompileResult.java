--- conflicted
+++ resolved
@@ -50,11 +50,7 @@
 	}
 
 	public enum FunctionType {
-<<<<<<< HEAD
-		MINT, BURN, TOTAL_SUPPLY, DECIMALS, BALANCE, OWNER, TOKEN_URI, NAME, SYMBOL, ERC_TRANSFER, IS_APPROVED_FOR_ALL
-=======
-		MINT, BURN, TOTAL_SUPPLY, DECIMALS, BALANCE, OWNER, TOKEN_URI, NAME, SYMBOL, ERC_TRANSFER, ALLOWANCE
->>>>>>> 65298ee9
+		MINT, BURN, TOTAL_SUPPLY, DECIMALS, BALANCE, OWNER, TOKEN_URI, NAME, SYMBOL, ERC_TRANSFER, ALLOWANCE, IS_APPROVED_FOR_ALL
 	}
 
 	private FunctionType functionType;
@@ -84,11 +80,8 @@
 			case SYMBOL -> tupleType = symbolType;
 			case TOKEN_URI -> tupleType = tokenUriType;
 			case ERC_TRANSFER -> tupleType = ercTransferType;
-<<<<<<< HEAD
+			case ALLOWANCE -> tupleType = allowanceOfType;
 			case IS_APPROVED_FOR_ALL -> tupleType = isApprovedForAllType;
-=======
-			case ALLOWANCE -> tupleType = allowanceOfType;
->>>>>>> 65298ee9
 		}
 
 		this.functionType = functionType;
@@ -145,13 +138,13 @@
 		return this;
 	}
 
-<<<<<<< HEAD
+	public HTSPrecompileResult withAllowance(final long allowance) {
+		this.allowance = allowance;
+		return this;
+	}
+
 	public HTSPrecompileResult withIsApprovedForAll(final boolean isApprovedForAllStatus) {
 		this.isApprovedForAllStatus = isApprovedForAllStatus;
-=======
-	public HTSPrecompileResult withAllowance(final long allowance) {
-		this.allowance = allowance;
->>>>>>> 65298ee9
 		return this;
 	}
 
@@ -172,11 +165,8 @@
 			case SYMBOL -> result = Tuple.of(symbol);
 			case TOKEN_URI -> result = Tuple.of(metadata);
 			case ERC_TRANSFER -> result = Tuple.of(ercFungibleTransferStatus);
-<<<<<<< HEAD
 			case IS_APPROVED_FOR_ALL -> result = Tuple.of(isApprovedForAllStatus);
-=======
 			case ALLOWANCE -> result = Tuple.of(BigInteger.valueOf(allowance));
->>>>>>> 65298ee9
 			default -> result = Tuple.of(status.getNumber());
 		}
 		return Bytes.wrap(tupleType.encode(result).array());
