/*
 * Copyright (C) 2022 Hedera Hashgraph, LLC
 *
 * Licensed under the Apache License, Version 2.0 (the "License");
 * you may not use this file except in compliance with the License.
 * You may obtain a copy of the License at
 *
 *      http://www.apache.org/licenses/LICENSE-2.0
 *
 * Unless required by applicable law or agreed to in writing, software
 * distributed under the License is distributed on an "AS IS" BASIS,
 * WITHOUT WARRANTIES OR CONDITIONS OF ANY KIND, either express or implied.
 * See the License for the specific language governing permissions and
 * limitations under the License.
 */
package com.hedera.services.bdd.suites.utils.contracts.precompile;

<<<<<<< HEAD
import static com.hedera.services.contracts.ParsingConstants.ADDRESS;
import static com.hedera.services.contracts.ParsingConstants.ARRAY_BRACKETS;
import static com.hedera.services.contracts.ParsingConstants.BYTES32;
import static com.hedera.services.contracts.ParsingConstants.FIXED_FEE;
import static com.hedera.services.contracts.ParsingConstants.FRACTIONAL_FEE;
import static com.hedera.services.contracts.ParsingConstants.HEDERA_TOKEN;
import static com.hedera.services.contracts.ParsingConstants.KEY_VALUE;
import static com.hedera.services.contracts.ParsingConstants.RESPONSE_STATUS_AT_BEGINNING;
import static com.hedera.services.contracts.ParsingConstants.ROYALTY_FEE;
import static com.hedera.services.contracts.ParsingConstants.allowanceOfType;
import static com.hedera.services.contracts.ParsingConstants.balanceOfType;
import static com.hedera.services.contracts.ParsingConstants.burnReturnType;
import static com.hedera.services.contracts.ParsingConstants.decimalsType;
import static com.hedera.services.contracts.ParsingConstants.ercTransferType;
import static com.hedera.services.contracts.ParsingConstants.getApprovedType;
import static com.hedera.services.contracts.ParsingConstants.getTokenDefaultFreezeStatusType;
import static com.hedera.services.contracts.ParsingConstants.getTokenDefaultKycStatusType;
import static com.hedera.services.contracts.ParsingConstants.hapiAllowanceOfType;
import static com.hedera.services.contracts.ParsingConstants.hapiGetApprovedType;
import static com.hedera.services.contracts.ParsingConstants.hapiIsApprovedForAllType;
import static com.hedera.services.contracts.ParsingConstants.isApprovedForAllType;
import static com.hedera.services.contracts.ParsingConstants.isFrozenType;
import static com.hedera.services.contracts.ParsingConstants.mintReturnType;
import static com.hedera.services.contracts.ParsingConstants.nameType;
import static com.hedera.services.contracts.ParsingConstants.notSpecifiedType;
import static com.hedera.services.contracts.ParsingConstants.ownerOfType;
import static com.hedera.services.contracts.ParsingConstants.symbolType;
import static com.hedera.services.contracts.ParsingConstants.tokenUriType;
import static com.hedera.services.contracts.ParsingConstants.totalSupplyType;
=======
import static com.hedera.services.contracts.ParsingConstants.*;
>>>>>>> 90ac166d

import com.esaulpaugh.headlong.abi.Tuple;
import com.esaulpaugh.headlong.abi.TupleType;
import com.hedera.services.bdd.suites.contract.Utils;
import com.hedera.services.bdd.suites.utils.contracts.ContractCallResult;
import com.hedera.services.contracts.ParsingConstants;
import com.hedera.services.contracts.ParsingConstants.FunctionType;
import com.hederahashgraph.api.proto.java.*;
import java.math.BigInteger;
import java.util.ArrayList;
import java.util.List;
import org.apache.tuweni.bytes.Bytes;

public class HTSPrecompileResult implements ContractCallResult {
    private HTSPrecompileResult() {}

    public static final String ADDRESS_TYPE = "address";
    public static final String BYTES_32_TYPE = "bytes32";
    public static final String FIXED_FEE_REPLACED_ADDRESS =
            FIXED_FEE.replace(ADDRESS_TYPE, BYTES_32_TYPE);
    public static final String FRACTIONAL_FEE_REPLACED_ADDRESS =
            FRACTIONAL_FEE.replace(ADDRESS_TYPE, BYTES_32_TYPE);
    public static final String ROYALTY_FEE_REPLACED_ADDRESS =
            ROYALTY_FEE.replace(ADDRESS_TYPE, BYTES_32_TYPE);
    public static final String TOKEN_INFO_REPLACED_ADDRESS =
            "("
                    + HEDERA_TOKEN.replace(removeBrackets(ADDRESS), removeBrackets(BYTES32))
                    + ",int64,bool,bool,bool,"
                    + FIXED_FEE_REPLACED_ADDRESS
                    + ARRAY_BRACKETS
                    + ","
                    + FRACTIONAL_FEE_REPLACED_ADDRESS
                    + ARRAY_BRACKETS
                    + ","
                    + ROYALTY_FEE_REPLACED_ADDRESS
                    + ARRAY_BRACKETS
                    + ",string"
                    + ")";
    public static final String FUNGIBLE_TOKEN_INFO_REPLACED_ADDRESS =
            "(" + TOKEN_INFO_REPLACED_ADDRESS + ",int32" + ")";
    public static final String NON_FUNGIBLE_TOKEN_INFO_REPLACED_ADDRESS =
            "(" + TOKEN_INFO_REPLACED_ADDRESS + ",int64,bytes32,int64,bytes,bytes32" + ")";

    public static final String KEY_VALUE_REPLACED_ADDRESS =
            KEY_VALUE.replace(ADDRESS_TYPE, BYTES_32_TYPE);

    public static final TupleType getTokenInfoTypeReplacedAddress =
            TupleType.parse(RESPONSE_STATUS_AT_BEGINNING + TOKEN_INFO_REPLACED_ADDRESS + ")");
    public static final TupleType getFungibleTokenInfoTypeReplacedAddress =
            TupleType.parse(
                    RESPONSE_STATUS_AT_BEGINNING + FUNGIBLE_TOKEN_INFO_REPLACED_ADDRESS + ")");
    public static final TupleType getNonFungibleTokenInfoTypeReplacedAddress =
            TupleType.parse(
                    RESPONSE_STATUS_AT_BEGINNING + NON_FUNGIBLE_TOKEN_INFO_REPLACED_ADDRESS + ")");
    public static final TupleType tokenGetCustomFeesReplacedAddress =
            TupleType.parse(
                    RESPONSE_STATUS_AT_BEGINNING
                            + FIXED_FEE_REPLACED_ADDRESS
                            + ARRAY_BRACKETS
                            + ","
                            + FRACTIONAL_FEE_REPLACED_ADDRESS
                            + ARRAY_BRACKETS
                            + ","
                            + ROYALTY_FEE_REPLACED_ADDRESS
                            + ARRAY_BRACKETS
                            + ")");

    public static final TupleType getTokenKeyReplacedAddress =
            TupleType.parse(RESPONSE_STATUS_AT_BEGINNING + KEY_VALUE_REPLACED_ADDRESS + ")");

    public static HTSPrecompileResult htsPrecompileResult() {
        return new HTSPrecompileResult();
    }

    private FunctionType functionType = FunctionType.NOT_SPECIFIED;
    private TupleType tupleType = notSpecifiedType;
    private ResponseCodeEnum status;
    private long totalSupply;
    private long[] serialNumbers;
    private int decimals;
    private byte[] owner;
    private byte[] approved;
    private String name;
    private String symbol;
    private String metadata;
    private long balance;
    private long allowance;
    private boolean ercFungibleTransferStatus;
    private boolean isApprovedForAllStatus;
    private TokenInfo tokenInfo;
    private TokenNftInfo nonFungibleTokenInfo;
    private boolean isKyc;
    private boolean tokenDefaultFreezeStatus;
    private boolean tokenDefaultKycStatus;
    private boolean isFrozen;
    private List<CustomFee> customFees;
<<<<<<< HEAD
    private Key key;
=======
    private boolean isToken;
    private int tokenType;
>>>>>>> 90ac166d

    public HTSPrecompileResult forFunction(final FunctionType functionType) {
        tupleType =
                switch (functionType) {
                    case HAPI_MINT -> mintReturnType;
                    case HAPI_BURN -> burnReturnType;
                    case ERC_TOTAL_SUPPLY, ERC_ALLOWANCE, ERC_BALANCE -> bigIntegerTuple;
                    case ERC_DECIMALS -> decimalsType;
                    case ERC_OWNER, ERC_GET_APPROVED -> addressTuple;
                    case ERC_NAME, ERC_TOKEN_URI, ERC_SYMBOL -> stringTuple;
                    case ERC_TRANSFER, ERC_IS_APPROVED_FOR_ALL -> booleanTuple;
                    case HAPI_GET_APPROVED -> hapiGetApprovedType;
                    case HAPI_ALLOWANCE -> hapiAllowanceOfType;
                    case HAPI_IS_APPROVED_FOR_ALL,
                            HAPI_IS_TOKEN,
                            HAPI_IS_FROZEN,
                            GET_TOKEN_DEFAULT_KYC_STATUS,
                            GET_TOKEN_DEFAULT_FREEZE_STATUS,
                            HAPI_IS_KYC -> intBoolTuple;
                    case HAPI_GET_TOKEN_INFO -> getTokenInfoTypeReplacedAddress;
                    case HAPI_GET_FUNGIBLE_TOKEN_INFO -> getFungibleTokenInfoTypeReplacedAddress;
                    case HAPI_GET_NON_FUNGIBLE_TOKEN_INFO -> getNonFungibleTokenInfoTypeReplacedAddress;
                    case HAPI_GET_TOKEN_CUSTOM_FEES -> tokenGetCustomFeesReplacedAddress;
<<<<<<< HEAD
                    case HAPI_GET_TOKEN_KEY -> getTokenKeyReplacedAddress;
=======
                    case HAPI_GET_TOKEN_TYPE -> intPairTuple;
>>>>>>> 90ac166d
                    default -> notSpecifiedType;
                };

        this.functionType = functionType;
        return this;
    }

    public HTSPrecompileResult withStatus(final ResponseCodeEnum status) {
        this.status = status;
        return this;
    }

    public HTSPrecompileResult withTotalSupply(final long totalSupply) {
        this.totalSupply = totalSupply;
        return this;
    }

    public HTSPrecompileResult withSerialNumbers(final long... serialNumbers) {
        this.serialNumbers = serialNumbers;
        return this;
    }

    public HTSPrecompileResult withDecimals(final int decimals) {
        this.decimals = decimals;
        return this;
    }

    public HTSPrecompileResult withBalance(final long balance) {
        this.balance = balance;
        return this;
    }

    public HTSPrecompileResult withOwner(final byte[] address) {
        this.owner = address;
        return this;
    }

    public HTSPrecompileResult withSpender(final byte[] spender) {
        this.approved = spender;
        return this;
    }

    public HTSPrecompileResult withApproved(final ResponseCodeEnum status, final byte[] approved) {
        this.status = status;
        this.approved = approved;
        return this;
    }

    public HTSPrecompileResult withName(final String name) {
        this.name = name;
        return this;
    }

    public HTSPrecompileResult withSymbol(final String symbol) {
        this.symbol = symbol;
        return this;
    }

    public HTSPrecompileResult withTokenUri(final String tokenUri) {
        this.metadata = tokenUri;
        return this;
    }

    public HTSPrecompileResult withErcFungibleTransferStatus(
            final boolean ercFungibleTransferStatus) {
        this.ercFungibleTransferStatus = ercFungibleTransferStatus;
        return this;
    }

    public HTSPrecompileResult withAllowance(final long allowance) {
        this.allowance = allowance;
        return this;
    }

    public HTSPrecompileResult withIsApprovedForAll(final boolean isApprovedForAllStatus) {
        this.isApprovedForAllStatus = isApprovedForAllStatus;
        return this;
    }

    public HTSPrecompileResult withIsApprovedForAll(
            final ResponseCodeEnum status, final boolean isApprovedForAllStatus) {
        this.status = status;
        this.isApprovedForAllStatus = isApprovedForAllStatus;
        return this;
    }

    public HTSPrecompileResult withTokenInfo(final TokenInfo tokenInfo) {
        this.tokenInfo = tokenInfo;
        return this;
    }

    public HTSPrecompileResult withNftTokenInfo(final TokenNftInfo nonFungibleTokenInfo) {
        this.nonFungibleTokenInfo = nonFungibleTokenInfo;
        return this;
    }

    public HTSPrecompileResult withIsKyc(final boolean isKyc) {
        this.isKyc = isKyc;
        return this;
    }

    public HTSPrecompileResult withCustomFees(final List<CustomFee> customFees) {
        this.customFees = customFees;
        return this;
    }

    public HTSPrecompileResult withTokenDefaultFreezeStatus(
            final boolean tokenDefaultFreezeStatus) {
        this.tokenDefaultFreezeStatus = tokenDefaultFreezeStatus;
        return this;
    }

    public HTSPrecompileResult withTokenDefaultKycStatus(final boolean tokenDefaultKycStatus) {
        this.tokenDefaultKycStatus = tokenDefaultKycStatus;
        return this;
    }

    public HTSPrecompileResult withIsFrozen(final boolean isFrozen) {
        this.isFrozen = isFrozen;
        return this;
    }

<<<<<<< HEAD
    public HTSPrecompileResult withTokenKeyValue(final Key key) {
        this.key = key;
=======
    public HTSPrecompileResult withIsToken(final boolean isToken) {
        this.isToken = isToken;
        return this;
    }

    public HTSPrecompileResult withTokenType(final int tokenType) {
        this.tokenType = tokenType;
>>>>>>> 90ac166d
        return this;
    }

    @Override
    public Bytes getBytes() {
        if (ParsingConstants.FunctionType.ERC_OWNER.equals(functionType)) {
            return Bytes.wrap(expandByteArrayTo32Length(owner));
        } else if (ParsingConstants.FunctionType.ERC_GET_APPROVED.equals(functionType)) {
            return Bytes.wrap(expandByteArrayTo32Length(approved));
        }

        final Tuple result =
                switch (functionType) {
                    case HAPI_MINT -> Tuple.of(
                            status.getNumber(), BigInteger.valueOf(totalSupply), serialNumbers);
                    case HAPI_BURN -> Tuple.of(status.getNumber(), BigInteger.valueOf(totalSupply));
                    case ERC_TOTAL_SUPPLY -> Tuple.of(BigInteger.valueOf(totalSupply));
                    case ERC_DECIMALS -> Tuple.of(decimals);
                    case ERC_BALANCE -> Tuple.of(BigInteger.valueOf(balance));
                    case ERC_NAME -> Tuple.of(name);
                    case ERC_SYMBOL -> Tuple.of(symbol);
                    case ERC_TOKEN_URI -> Tuple.of(metadata);
                    case ERC_TRANSFER -> Tuple.of(ercFungibleTransferStatus);
                    case ERC_IS_APPROVED_FOR_ALL -> Tuple.of(isApprovedForAllStatus);
                    case ERC_ALLOWANCE -> Tuple.of(BigInteger.valueOf(allowance));
                    case HAPI_IS_APPROVED_FOR_ALL -> Tuple.of(
                            status.getNumber(), isApprovedForAllStatus);
                    case HAPI_ALLOWANCE -> Tuple.of(
                            status.getNumber(), BigInteger.valueOf(allowance));
                    case HAPI_GET_APPROVED -> Tuple.of(
                            status.getNumber(), expandByteArrayTo32Length(approved));
                    case HAPI_GET_TOKEN_INFO -> getTupleForGetTokenInfo();
                    case HAPI_GET_FUNGIBLE_TOKEN_INFO -> getTupleForGetFungibleTokenInfo();
                    case HAPI_GET_NON_FUNGIBLE_TOKEN_INFO -> getTupleForGetNonFungibleTokenInfo();
                    case HAPI_IS_KYC -> Tuple.of(status.getNumber(), isKyc);
                    case GET_TOKEN_DEFAULT_FREEZE_STATUS -> Tuple.of(
                            status.getNumber(), tokenDefaultFreezeStatus);
                    case GET_TOKEN_DEFAULT_KYC_STATUS -> Tuple.of(
                            status.getNumber(), tokenDefaultKycStatus);
                    case HAPI_IS_FROZEN -> Tuple.of(status.getNumber(), isFrozen);
                    case HAPI_GET_TOKEN_CUSTOM_FEES -> getTupleForTokenGetCustomFees();
<<<<<<< HEAD
                    case HAPI_GET_TOKEN_KEY -> getKeyValueTupleWithResponseCode(
                            status.getNumber(), key);
=======
                    case HAPI_IS_TOKEN -> Tuple.of(status.getNumber(), isToken);
                    case HAPI_GET_TOKEN_TYPE -> Tuple.of(status.getNumber(), tokenType);
>>>>>>> 90ac166d
                    default -> Tuple.of(status.getNumber());
                };

        return Bytes.wrap(tupleType.encode(result).array());
    }

    private Tuple getTupleForGetTokenInfo() {
        return Tuple.of(status.getNumber(), getTupleForTokenInfo());
    }

    private Tuple getTupleForGetFungibleTokenInfo() {
        return Tuple.of(status.getNumber(), Tuple.of(getTupleForTokenInfo(), decimals));
    }

    private Tuple getTupleForGetNonFungibleTokenInfo() {
        return Tuple.of(
                status.getNumber(),
                Tuple.of(
                        getTupleForTokenInfo(),
                        nonFungibleTokenInfo.getNftID().getSerialNumber(),
                        expandByteArrayTo32Length(
                                Utils.asAddress(nonFungibleTokenInfo.getAccountID())),
                        nonFungibleTokenInfo.getCreationTime().getSeconds(),
                        nonFungibleTokenInfo.getMetadata().toByteArray(),
                        expandByteArrayTo32Length(
                                Utils.asAddress(nonFungibleTokenInfo.getSpenderId()))));
    }

    private Tuple getTupleForTokenGetCustomFees() {
        return getTupleForTokenCustomFees(status.getNumber());
    }

    private Tuple getTupleForTokenCustomFees(final int responseCode) {
        final var fixedFees = new ArrayList<Tuple>();
        final var fractionalFees = new ArrayList<Tuple>();
        final var royaltyFees = new ArrayList<Tuple>();

        for (final var customFee : customFees) {
            extractFees(fixedFees, fractionalFees, royaltyFees, customFee);
        }
        return Tuple.of(
                responseCode,
                fixedFees.toArray(new Tuple[fixedFees.size()]),
                fractionalFees.toArray(new Tuple[fractionalFees.size()]),
                royaltyFees.toArray(new Tuple[royaltyFees.size()]));
    }

    private void extractFees(
            final ArrayList<Tuple> fixedFees,
            final ArrayList<Tuple> fractionalFees,
            final ArrayList<Tuple> royaltyFees,
            final CustomFee customFee) {
        final var feeCollector =
                expandByteArrayTo32Length(Utils.asAddress(customFee.getFeeCollectorAccountId()));
        if (customFee.getFixedFee().getAmount() > 0) {
            fixedFees.add(getFixedFeeTuple(customFee.getFixedFee(), feeCollector));
        } else if (customFee.getFractionalFee().getMinimumAmount() > 0) {
            fractionalFees.add(getFractionalFeeTuple(customFee.getFractionalFee(), feeCollector));
        } else if (customFee.getRoyaltyFee().getExchangeValueFraction().getNumerator() > 0) {
            royaltyFees.add(getRoyaltyFeeTuple(customFee.getRoyaltyFee(), feeCollector));
        }
    }

    private Tuple getTupleForTokenInfo() {
        final var fixedFees = new ArrayList<Tuple>();
        final var fractionalFees = new ArrayList<Tuple>();
        final var royaltyFees = new ArrayList<Tuple>();

        for (final var customFee : tokenInfo.getCustomFeesList()) {
            extractFees(fixedFees, fractionalFees, royaltyFees, customFee);
        }
        return Tuple.of(
                getHederaTokenTuple(),
                tokenInfo.getTotalSupply(),
                tokenInfo.getDeleted(),
                tokenInfo.getDefaultKycStatus().getNumber() == 1,
                tokenInfo.getPauseStatus().getNumber() == 1,
                fixedFees.toArray(new Tuple[fixedFees.size()]),
                fractionalFees.toArray(new Tuple[fractionalFees.size()]),
                royaltyFees.toArray(new Tuple[royaltyFees.size()]),
                Bytes.wrap(tokenInfo.getLedgerId().toByteArray()).toString());
    }

    private Tuple getFixedFeeTuple(final FixedFee fixedFee, final byte[] feeCollector) {
        return Tuple.of(
                fixedFee.getAmount(),
                expandByteArrayTo32Length(Utils.asAddress(fixedFee.getDenominatingTokenId())),
                fixedFee.getDenominatingTokenId().getTokenNum() == 0,
                false,
                feeCollector);
    }

    private Tuple getFractionalFeeTuple(
            final FractionalFee fractionalFee, final byte[] feeCollector) {
        return Tuple.of(
                fractionalFee.getFractionalAmount().getNumerator(),
                fractionalFee.getFractionalAmount().getDenominator(),
                fractionalFee.getMinimumAmount(),
                fractionalFee.getMaximumAmount(),
                fractionalFee.getNetOfTransfers(),
                feeCollector);
    }

    private Tuple getRoyaltyFeeTuple(final RoyaltyFee royaltyFee, final byte[] feeCollector) {
        return Tuple.of(
                royaltyFee.getExchangeValueFraction().getNumerator(),
                royaltyFee.getExchangeValueFraction().getDenominator(),
                royaltyFee.getFallbackFee().getAmount(),
                expandByteArrayTo32Length(
                        Utils.asAddress(royaltyFee.getFallbackFee().getDenominatingTokenId())),
                royaltyFee.getFallbackFee().getDenominatingTokenId().getTokenNum() == 0,
                feeCollector);
    }

    private Tuple getHederaTokenTuple() {
        final var expiry = tokenInfo.getExpiry().getSeconds();
        final var autoRenewPeriod = tokenInfo.getAutoRenewPeriod().getSeconds();
        final var expiryTuple =
                Tuple.of(
                        expiry,
                        expandByteArrayTo32Length(Utils.asAddress(tokenInfo.getAutoRenewAccount())),
                        autoRenewPeriod);

        return Tuple.of(
                tokenInfo.getName(),
                tokenInfo.getSymbol(),
                expandByteArrayTo32Length(Utils.asAddress(tokenInfo.getTreasury())),
                tokenInfo.getMemo(),
                tokenInfo.getSupplyType().getNumber() == 1,
                tokenInfo.getMaxSupply(),
                tokenInfo.getDefaultFreezeStatus().getNumber() == 1,
                getTokenKeysTuples(),
                expiryTuple);
    }

    private Tuple[] getTokenKeysTuples() {
        final var adminKeyToConvert = tokenInfo.getAdminKey();
        final var kycKeyToConvert = tokenInfo.getKycKey();
        final var freezeKeyToConvert = tokenInfo.getFreezeKey();
        final var wipeKeyToConvert = tokenInfo.getWipeKey();
        final var supplyKeyToConvert = tokenInfo.getSupplyKey();
        final var feeScheduleKeyToConvert = tokenInfo.getFeeScheduleKey();
        final var pauseKeyToConvert = tokenInfo.getPauseKey();

        final Tuple[] tokenKeys = new Tuple[TokenKeyType.values().length];
        tokenKeys[0] =
                getKeyTuple(BigInteger.valueOf(TokenKeyType.ADMIN_KEY.value()), adminKeyToConvert);
        tokenKeys[1] =
                getKeyTuple(BigInteger.valueOf(TokenKeyType.KYC_KEY.value()), kycKeyToConvert);
        tokenKeys[2] =
                getKeyTuple(
                        BigInteger.valueOf(TokenKeyType.FREEZE_KEY.value()), freezeKeyToConvert);
        tokenKeys[3] =
                getKeyTuple(BigInteger.valueOf(TokenKeyType.WIPE_KEY.value()), wipeKeyToConvert);
        tokenKeys[4] =
                getKeyTuple(
                        BigInteger.valueOf(TokenKeyType.SUPPLY_KEY.value()), supplyKeyToConvert);
        tokenKeys[5] =
                getKeyTuple(
                        BigInteger.valueOf(TokenKeyType.FEE_SCHEDULE_KEY.value()),
                        feeScheduleKeyToConvert);
        tokenKeys[6] =
                getKeyTuple(BigInteger.valueOf(TokenKeyType.PAUSE_KEY.value()), pauseKeyToConvert);

        return tokenKeys;
    }

    private static Tuple getKeyTuple(final BigInteger keyType, final Key key) {
        return Tuple.of(keyType, getKeyValueTuple(key));
    }

    private static Tuple getKeyValueTupleWithResponseCode(final int responseCode, final Key key) {
        return Tuple.of(responseCode, getKeyValueTuple(key));
    }

    private static Tuple getKeyValueTuple(final Key key) {
        return Tuple.of(
                false,
                key.getContractID().getContractNum() > 0
                        ? expandByteArrayTo32Length(Utils.asAddress(key.getContractID()))
                        : new byte[32],
                key.getEd25519().toByteArray(),
                key.getECDSASecp256K1().toByteArray(),
                key.getDelegatableContractId().getContractNum() > 0
                        ? expandByteArrayTo32Length(Utils.asAddress(key.getDelegatableContractId()))
                        : new byte[32]);
    }

    private static String removeBrackets(final String type) {
        final var typeWithRemovedOpenBracket = type.replace("(", "");
        return typeWithRemovedOpenBracket.replace(")", "");
    }

    public static byte[] expandByteArrayTo32Length(final byte[] bytesToExpand) {
        byte[] expandedArray = new byte[32];

        System.arraycopy(
                bytesToExpand,
                0,
                expandedArray,
                expandedArray.length - bytesToExpand.length,
                bytesToExpand.length);
        return expandedArray;
    }
}<|MERGE_RESOLUTION|>--- conflicted
+++ resolved
@@ -15,39 +15,7 @@
  */
 package com.hedera.services.bdd.suites.utils.contracts.precompile;
 
-<<<<<<< HEAD
-import static com.hedera.services.contracts.ParsingConstants.ADDRESS;
-import static com.hedera.services.contracts.ParsingConstants.ARRAY_BRACKETS;
-import static com.hedera.services.contracts.ParsingConstants.BYTES32;
-import static com.hedera.services.contracts.ParsingConstants.FIXED_FEE;
-import static com.hedera.services.contracts.ParsingConstants.FRACTIONAL_FEE;
-import static com.hedera.services.contracts.ParsingConstants.HEDERA_TOKEN;
-import static com.hedera.services.contracts.ParsingConstants.KEY_VALUE;
-import static com.hedera.services.contracts.ParsingConstants.RESPONSE_STATUS_AT_BEGINNING;
-import static com.hedera.services.contracts.ParsingConstants.ROYALTY_FEE;
-import static com.hedera.services.contracts.ParsingConstants.allowanceOfType;
-import static com.hedera.services.contracts.ParsingConstants.balanceOfType;
-import static com.hedera.services.contracts.ParsingConstants.burnReturnType;
-import static com.hedera.services.contracts.ParsingConstants.decimalsType;
-import static com.hedera.services.contracts.ParsingConstants.ercTransferType;
-import static com.hedera.services.contracts.ParsingConstants.getApprovedType;
-import static com.hedera.services.contracts.ParsingConstants.getTokenDefaultFreezeStatusType;
-import static com.hedera.services.contracts.ParsingConstants.getTokenDefaultKycStatusType;
-import static com.hedera.services.contracts.ParsingConstants.hapiAllowanceOfType;
-import static com.hedera.services.contracts.ParsingConstants.hapiGetApprovedType;
-import static com.hedera.services.contracts.ParsingConstants.hapiIsApprovedForAllType;
-import static com.hedera.services.contracts.ParsingConstants.isApprovedForAllType;
-import static com.hedera.services.contracts.ParsingConstants.isFrozenType;
-import static com.hedera.services.contracts.ParsingConstants.mintReturnType;
-import static com.hedera.services.contracts.ParsingConstants.nameType;
-import static com.hedera.services.contracts.ParsingConstants.notSpecifiedType;
-import static com.hedera.services.contracts.ParsingConstants.ownerOfType;
-import static com.hedera.services.contracts.ParsingConstants.symbolType;
-import static com.hedera.services.contracts.ParsingConstants.tokenUriType;
-import static com.hedera.services.contracts.ParsingConstants.totalSupplyType;
-=======
 import static com.hedera.services.contracts.ParsingConstants.*;
->>>>>>> 90ac166d
 
 import com.esaulpaugh.headlong.abi.Tuple;
 import com.esaulpaugh.headlong.abi.TupleType;
@@ -144,12 +112,9 @@
     private boolean tokenDefaultKycStatus;
     private boolean isFrozen;
     private List<CustomFee> customFees;
-<<<<<<< HEAD
-    private Key key;
-=======
     private boolean isToken;
     private int tokenType;
->>>>>>> 90ac166d
+    private Key key;
 
     public HTSPrecompileResult forFunction(final FunctionType functionType) {
         tupleType =
@@ -173,11 +138,8 @@
                     case HAPI_GET_FUNGIBLE_TOKEN_INFO -> getFungibleTokenInfoTypeReplacedAddress;
                     case HAPI_GET_NON_FUNGIBLE_TOKEN_INFO -> getNonFungibleTokenInfoTypeReplacedAddress;
                     case HAPI_GET_TOKEN_CUSTOM_FEES -> tokenGetCustomFeesReplacedAddress;
-<<<<<<< HEAD
                     case HAPI_GET_TOKEN_KEY -> getTokenKeyReplacedAddress;
-=======
                     case HAPI_GET_TOKEN_TYPE -> intPairTuple;
->>>>>>> 90ac166d
                     default -> notSpecifiedType;
                 };
 
@@ -300,10 +262,11 @@
         return this;
     }
 
-<<<<<<< HEAD
     public HTSPrecompileResult withTokenKeyValue(final Key key) {
         this.key = key;
-=======
+        return this;
+    }
+
     public HTSPrecompileResult withIsToken(final boolean isToken) {
         this.isToken = isToken;
         return this;
@@ -311,7 +274,6 @@
 
     public HTSPrecompileResult withTokenType(final int tokenType) {
         this.tokenType = tokenType;
->>>>>>> 90ac166d
         return this;
     }
 
@@ -353,13 +315,10 @@
                             status.getNumber(), tokenDefaultKycStatus);
                     case HAPI_IS_FROZEN -> Tuple.of(status.getNumber(), isFrozen);
                     case HAPI_GET_TOKEN_CUSTOM_FEES -> getTupleForTokenGetCustomFees();
-<<<<<<< HEAD
+                    case HAPI_IS_TOKEN -> Tuple.of(status.getNumber(), isToken);
+                    case HAPI_GET_TOKEN_TYPE -> Tuple.of(status.getNumber(), tokenType);
                     case HAPI_GET_TOKEN_KEY -> getKeyValueTupleWithResponseCode(
                             status.getNumber(), key);
-=======
-                    case HAPI_IS_TOKEN -> Tuple.of(status.getNumber(), isToken);
-                    case HAPI_GET_TOKEN_TYPE -> Tuple.of(status.getNumber(), tokenType);
->>>>>>> 90ac166d
                     default -> Tuple.of(status.getNumber());
                 };
 
