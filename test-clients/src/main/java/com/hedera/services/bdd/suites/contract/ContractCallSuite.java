--- conflicted
+++ resolved
@@ -42,10 +42,8 @@
 import org.junit.jupiter.api.Assertions;
 
 import java.math.BigInteger;
-import java.time.Instant;
 import java.util.Arrays;
 import java.util.List;
-import java.util.concurrent.atomic.AtomicLong;
 import java.util.function.BiConsumer;
 
 import static com.hedera.services.bdd.spec.HapiApiSpec.defaultHapiSpec;
@@ -76,7 +74,6 @@
 import static com.hedera.services.bdd.spec.transactions.TxnVerbs.contractCall;
 import static com.hedera.services.bdd.spec.transactions.TxnVerbs.contractCreate;
 import static com.hedera.services.bdd.spec.transactions.TxnVerbs.contractDelete;
-import static com.hedera.services.bdd.spec.transactions.TxnVerbs.contractUpdate;
 import static com.hedera.services.bdd.spec.transactions.TxnVerbs.cryptoCreate;
 import static com.hedera.services.bdd.spec.transactions.TxnVerbs.fileCreate;
 import static com.hedera.services.bdd.spec.utilops.CustomSpecAssert.allRunFor;
@@ -139,15 +136,11 @@
 				smartContractInlineAssemblyCheck(),
 				ocToken(),
 				contractTransferToSigReqAccountWithKeySucceeds(),
-<<<<<<< HEAD
-				HSCS_EVM_004_GasRefund()
-=======
 				HSCS_EVM_005_TransferOfHBarsWorksBetweenContracts(),
 				HSCS_EVM_006_ContractHBarTransferToAccount(),
 				HSCS_EVM_005_TransfersWithSubLevelCallsBetweenContracts(),
 				HSCS_EVM_010_MultiSignatureAccounts(),
 				HSCS_EVM_010_ReceiverMustSignContractTx()
->>>>>>> ca2b45da
 		);
 	}
 
@@ -942,100 +935,6 @@
 				);
 	}
 
-<<<<<<< HEAD
-	private HapiApiSpec HSCS_EVM_004_GasRefund() {
-		final var GAS = 100_000;
-		long initialExpiry = Instant.now().plusSeconds(10_000_000L).getEpochSecond();
-		final AtomicLong lowExpiryGasCost = new AtomicLong(0);
-		final var ACCOUNT = "acc";
-		final var CONTRACT_NAME = "contract";
-		return defaultHapiSpec("HSCS_EVM_004_GasRefund")
-				.given(
-						fileCreate("parentDelegateBytecode")
-								.path(ContractResources.DELEGATING_CONTRACT_BYTECODE_PATH),
-						contractCreate(CONTRACT_NAME)
-								.bytecode("parentDelegateBytecode")
-				).when(
-				).then(
-						cryptoCreate(ACCOUNT)
-								.balance(ONE_HUNDRED_HBARS),
-						/* warm-up call */
-						contractCall(CONTRACT_NAME, ContractResources.CREATE_CHILD_ABI)
-								.via("warmUp"),
-						/* initial call */
-						contractCall(CONTRACT_NAME, ContractResources.CREATE_CHILD_ABI)
-								.via("callTxn2")
-								.payingWith(ACCOUNT)
-								.gas(GAS),
-						assertionsHold((spec, log) -> {
-							var record = getTxnRecord("callTxn2");
-							allRunFor(spec, record);
-							var gasUsed = record
-									.getResponseRecord()
-									.getContractCallResult()
-									.getGasUsed();
-							var allTransfers = record
-									.getResponseRecord()
-									.getTransferList()
-									.getAccountAmountsList();
-							var expectedRefund = GAS - gasUsed;
-							log.info("Gas used {}; Gas sent {}; Expected gas refund {};", gasUsed, GAS, expectedRefund);
-							// coinbase transfer is representing the gas paid
-							var coinbaseReceiveTransfer = allTransfers
-									.stream()
-									.filter(aa -> aa.getAccountID().getAccountNum() == 98)
-									.findAny()
-									.get();
-							// node transfer is the network fee + some other tx fees
-							var nodeTransfer = allTransfers
-									.stream()
-									.filter(aa -> aa.getAccountID().getAccountNum() == 3)
-									.findAny()
-									.get();
-							/* hedera gas cost */
-							double oneGasInTinybars = getGasToTinybarsRatio(gasUsed, coinbaseReceiveTransfer.getAmount());
-							var expectedRefundInTinybars = oneGasInTinybars * expectedRefund;
-							var usedGasInTinybars = oneGasInTinybars * gasUsed;
-							var gasSentInTinybars = GAS * oneGasInTinybars;
-							assert gasSentInTinybars == expectedRefundInTinybars + usedGasInTinybars;
-							// total charge in tinybars includes the used gas and the network fee
-							var totalCharge = (usedGasInTinybars + nodeTransfer.getAmount());
-							/* asserting hbar to gas ratio calculation works as expected + the refund amount */
-							var expectedBalance = ONE_HUNDRED_HBARS - (long) totalCharge;
-							var assertion = getAccountBalance(ACCOUNT)
-									.hasTinyBars(expectedBalance);
-							allRunFor(spec, assertion);
-							lowExpiryGasCost.set(gasUsed);
-						}),
-						contractUpdate(CONTRACT_NAME)
-								.newExpiryTime(initialExpiry*4)
-								.via("updateTx")
-								.payingWith("acc"),
-
-						contractCall(CONTRACT_NAME, ContractResources.CREATE_CHILD_ABI)
-								.via("warmUp2")
-								.gas(GAS),
-
-						contractCall(CONTRACT_NAME, ContractResources.CREATE_CHILD_ABI)
-								.via("callTxn3")
-								.payingWith(ACCOUNT)
-								.gas(GAS)
-								.hasKnownStatus(SUCCESS),
-
-						assertionsHold((spec, log) -> {
-								var record = getTxnRecord("callTxn3");
-								allRunFor(spec, record);
-								var gasUsed = record.getResponseRecord().getContractCallResult().getGasUsed();
-								log.info("Before {}; Now {}", lowExpiryGasCost.get(), gasUsed);
-								// equal
-								Assertions.assertTrue(gasUsed >= lowExpiryGasCost.get());
-						})
-				);
-	}
-
-	private Double getGasToTinybarsRatio(long gas, long tinybars) {
-		return Double.valueOf(tinybars)/Double.valueOf(gas);
-=======
 	private HapiApiSpec HSCS_EVM_006_ContractHBarTransferToAccount() {
 		final var ACCOUNT = "account";
 		final var CONTRACT_FROM = "contract1";
@@ -1259,7 +1158,6 @@
 							allRunFor(spec, assertionWithBothKeys);
 						})
 				);
->>>>>>> ca2b45da
 	}
 
 	@Override
