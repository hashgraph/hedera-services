--- conflicted
+++ resolved
@@ -107,10 +107,7 @@
     private static final String A_TOKEN = "TokenA";
     private static final String B_TOKEN = "TokenB";
     private static final String FIRST_USER = "Client1";
-<<<<<<< HEAD
-=======
     private static final String SENTINEL_VALUE = "0.0.0";
->>>>>>> 3e79be41
 
     private static final long defaultMaxLifetime =
             Long.parseLong(HapiSpecSetup.getDefaultNodeProps().get("entities.maxLifetime"));
@@ -127,38 +124,6 @@
     @Override
     public List<HapiApiSpec> getSpecsInSuite() {
         return List.of(
-<<<<<<< HEAD
-                new HapiApiSpec[] {
-                    creationValidatesNonFungiblePrechecks(),
-                    creationValidatesMaxSupply(),
-                    creationValidatesMemo(),
-                    creationValidatesName(),
-                    creationValidatesSymbol(),
-                    treasuryHasCorrectBalance(),
-                    creationRequiresAppropriateSigs(),
-                    creationRequiresAppropriateSigsHappyPath(),
-                    initialSupplyMustBeSane(),
-                    creationYieldsExpectedToken(),
-                    creationSetsExpectedName(),
-                    creationValidatesTreasuryAccount(),
-                    autoRenewValidationWorks(),
-                    creationWithoutKYCSetsCorrectStatus(),
-                    creationValidatesExpiry(),
-                    creationValidatesFreezeDefaultWithNoFreezeKey(),
-                    creationSetsCorrectExpiry(),
-                    creationHappyPath(),
-                    worksAsExpectedWithDefaultTokenId(),
-                    cannotCreateWithExcessiveLifetime(),
-                    prechecksWork(),
-                    /* HIP-18 */
-                    onlyValidCustomFeeScheduleCanBeCreated(),
-                    feeCollectorSigningReqsWorkForTokenCreate(),
-                    createsFungibleInfiniteByDefault(),
-                    baseCreationsHaveExpectedPrices(),
-                    /* HIP-23 */
-                    validateNewTokenAssociations()
-                });
-=======
                 creationValidatesNonFungiblePrechecks(),
                 creationValidatesMaxSupply(),
                 creationValidatesMemo(),
@@ -187,7 +152,6 @@
                 baseCreationsHaveExpectedPrices(),
                 /* HIP-23 */
                 validateNewTokenAssociations());
->>>>>>> 3e79be41
     }
 
     private HapiApiSpec validateNewTokenAssociations() {
@@ -233,12 +197,6 @@
                                                 1L,
                                                 OptionalLong.of(5L),
                                                 fractionalCollector))
-<<<<<<< HEAD
-                                .withCustom(fixedHtsFee(2L, "0.0.0", selfDenominatedFixedCollector))
-                                .withCustom(
-                                        fixedHtsFee(
-                                                3L, "0.0.0", otherSelfDenominatedFixedCollector))
-=======
                                 .withCustom(
                                         fixedHtsFee(
                                                 2L, SENTINEL_VALUE, selfDenominatedFixedCollector))
@@ -247,7 +205,6 @@
                                                 3L,
                                                 SENTINEL_VALUE,
                                                 otherSelfDenominatedFixedCollector))
->>>>>>> 3e79be41
                                 .signedBy(
                                         DEFAULT_PAYER,
                                         treasury,
@@ -326,11 +283,7 @@
         return defaultHapiSpec("WorksAsExpectedWithDefaultTokenId")
                 .given()
                 .when()
-<<<<<<< HEAD
-                .then(getTokenInfo("0.0.0").hasCostAnswerPrecheck(INVALID_TOKEN_ID));
-=======
                 .then(getTokenInfo(SENTINEL_VALUE).hasCostAnswerPrecheck(INVALID_TOKEN_ID));
->>>>>>> 3e79be41
     }
 
     public HapiApiSpec cannotCreateWithExcessiveLifetime() {
@@ -349,16 +302,6 @@
     }
 
     public HapiApiSpec autoRenewValidationWorks() {
-<<<<<<< HEAD
-        return defaultHapiSpec("AutoRenewValidationWorks")
-                .given(
-                        cryptoCreate("autoRenew").balance(0L),
-                        cryptoCreate("deletingAccount").balance(0L))
-                .when(
-                        cryptoDelete("deletingAccount"),
-                        tokenCreate("primary")
-                                .autoRenewAccount("deletingAccount")
-=======
         final var deletingAccount = "deletingAccount";
         return defaultHapiSpec("AutoRenewValidationWorks")
                 .given(
@@ -368,7 +311,6 @@
                         cryptoDelete(deletingAccount),
                         tokenCreate("primary")
                                 .autoRenewAccount(deletingAccount)
->>>>>>> 3e79be41
                                 .hasKnownStatus(INVALID_AUTORENEW_ACCOUNT),
                         tokenCreate("primary")
                                 .signedBy(GENESIS)
@@ -521,10 +463,7 @@
         String memo = "JUMP";
         String saltedName = salted("primary");
         final var secondCreation = "secondCreation";
-<<<<<<< HEAD
-=======
         final var pauseKey = "pauseKey";
->>>>>>> 3e79be41
         return defaultHapiSpec("CreationHappyPath")
                 .given(
                         cryptoCreate(TOKEN_TREASURY).balance(0L),
@@ -535,11 +474,7 @@
                         newKeyNamed("supplyKey"),
                         newKeyNamed("wipeKey"),
                         newKeyNamed("feeScheduleKey"),
-<<<<<<< HEAD
-                        newKeyNamed("pauseKey"))
-=======
                         newKeyNamed(pauseKey))
->>>>>>> 3e79be41
                 .when(
                         tokenCreate("primary")
                                 .supplyType(TokenSupplyType.FINITE)
@@ -557,27 +492,16 @@
                                 .supplyKey("supplyKey")
                                 .wipeKey("wipeKey")
                                 .feeScheduleKey("feeScheduleKey")
-<<<<<<< HEAD
-                                .pauseKey("pauseKey")
-=======
                                 .pauseKey(pauseKey)
->>>>>>> 3e79be41
                                 .via("createTxn"),
                         tokenCreate("non-fungible-unique-finite")
                                 .tokenType(NON_FUNGIBLE_UNIQUE)
                                 .supplyType(TokenSupplyType.FINITE)
-<<<<<<< HEAD
-                                .pauseKey("pauseKey")
-                                .initialSupply(0)
-                                .maxSupply(100)
-                                .treasury(TOKEN_TREASURY)
-=======
                                 .pauseKey(pauseKey)
                                 .initialSupply(0)
                                 .maxSupply(100)
                                 .treasury(TOKEN_TREASURY)
                                 .supplyKey(GENESIS)
->>>>>>> 3e79be41
                                 .via(secondCreation),
                         getTxnRecord(secondCreation)
                                 .logged()
@@ -712,14 +636,11 @@
                 .then(
                         tokenCreate("primary")
                                 .tokenType(NON_FUNGIBLE_UNIQUE)
-<<<<<<< HEAD
-=======
                                 .initialSupply(0)
                                 .decimals(0)
                                 .hasPrecheck(TOKEN_HAS_NO_SUPPLY_KEY),
                         tokenCreate("primary")
                                 .tokenType(NON_FUNGIBLE_UNIQUE)
->>>>>>> 3e79be41
                                 .initialSupply(1)
                                 .decimals(0)
                                 .hasPrecheck(INVALID_TOKEN_INITIAL_SUPPLY),
@@ -859,50 +780,35 @@
                                         CUSTOM_ROYALTY_FEE_ONLY_ALLOWED_FOR_NON_FUNGIBLE_UNIQUE),
                         tokenCreate(token)
                                 .tokenType(NON_FUNGIBLE_UNIQUE)
-<<<<<<< HEAD
-=======
                                 .supplyKey(GENESIS)
->>>>>>> 3e79be41
                                 .initialSupply(0L)
                                 .treasury(tokenCollector)
                                 .withCustom(royaltyFeeNoFallback(-1, 2, tokenCollector))
                                 .hasKnownStatus(CUSTOM_FEE_MUST_BE_POSITIVE),
                         tokenCreate(token)
                                 .tokenType(NON_FUNGIBLE_UNIQUE)
-<<<<<<< HEAD
-=======
                                 .supplyKey(GENESIS)
->>>>>>> 3e79be41
                                 .initialSupply(0L)
                                 .treasury(tokenCollector)
                                 .withCustom(royaltyFeeNoFallback(1, -2, tokenCollector))
                                 .hasKnownStatus(CUSTOM_FEE_MUST_BE_POSITIVE),
                         tokenCreate(token)
                                 .tokenType(NON_FUNGIBLE_UNIQUE)
-<<<<<<< HEAD
-=======
                                 .supplyKey(GENESIS)
->>>>>>> 3e79be41
                                 .initialSupply(0L)
                                 .treasury(tokenCollector)
                                 .withCustom(royaltyFeeNoFallback(1, 0, tokenCollector))
                                 .hasKnownStatus(FRACTION_DIVIDES_BY_ZERO),
                         tokenCreate(token)
                                 .tokenType(NON_FUNGIBLE_UNIQUE)
-<<<<<<< HEAD
-=======
                                 .supplyKey(GENESIS)
->>>>>>> 3e79be41
                                 .initialSupply(0L)
                                 .treasury(tokenCollector)
                                 .withCustom(royaltyFeeNoFallback(2, 1, tokenCollector))
                                 .hasKnownStatus(ROYALTY_FRACTION_CANNOT_EXCEED_ONE),
                         tokenCreate(token)
                                 .tokenType(NON_FUNGIBLE_UNIQUE)
-<<<<<<< HEAD
-=======
                                 .supplyKey(GENESIS)
->>>>>>> 3e79be41
                                 .initialSupply(0L)
                                 .treasury(tokenCollector)
                                 .withCustom(
@@ -914,10 +820,7 @@
                                 .hasKnownStatus(CUSTOM_FEE_MUST_BE_POSITIVE),
                         tokenCreate(token)
                                 .tokenType(NON_FUNGIBLE_UNIQUE)
-<<<<<<< HEAD
-=======
                                 .supplyKey(GENESIS)
->>>>>>> 3e79be41
                                 .initialSupply(0L)
                                 .treasury(tokenCollector)
                                 .withCustom(
@@ -929,10 +832,7 @@
                                 .hasKnownStatus(INVALID_TOKEN_ID_IN_CUSTOM_FEES),
                         tokenCreate(token)
                                 .tokenType(NON_FUNGIBLE_UNIQUE)
-<<<<<<< HEAD
-=======
                                 .supplyKey(GENESIS)
->>>>>>> 3e79be41
                                 .initialSupply(0L)
                                 .treasury(htsCollector)
                                 .withCustom(
@@ -946,11 +846,7 @@
                                 .treasury(tokenCollector)
                                 .withCustom(fixedHbarFee(hbarAmount, hbarCollector))
                                 .withCustom(fixedHtsFee(htsAmount, feeDenom, htsCollector))
-<<<<<<< HEAD
-                                .withCustom(fixedHtsFee(htsAmount, "0.0.0", htsCollector))
-=======
                                 .withCustom(fixedHtsFee(htsAmount, SENTINEL_VALUE, htsCollector))
->>>>>>> 3e79be41
                                 .withCustom(
                                         fractionalFee(
                                                 numerator,
