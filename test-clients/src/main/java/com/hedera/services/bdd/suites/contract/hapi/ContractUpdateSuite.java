/*
 * Copyright (C) 2020-2022 Hedera Hashgraph, LLC
 *
 * Licensed under the Apache License, Version 2.0 (the "License");
 * you may not use this file except in compliance with the License.
 * You may obtain a copy of the License at
 *
 *      http://www.apache.org/licenses/LICENSE-2.0
 *
 * Unless required by applicable law or agreed to in writing, software
 * distributed under the License is distributed on an "AS IS" BASIS,
 * WITHOUT WARRANTIES OR CONDITIONS OF ANY KIND, either express or implied.
 * See the License for the specific language governing permissions and
 * limitations under the License.
 */
package com.hedera.services.bdd.suites.contract.hapi;

import static com.hedera.services.bdd.spec.HapiApiSpec.defaultHapiSpec;
import static com.hedera.services.bdd.spec.assertions.ContractFnResultAsserts.isLiteralResult;
import static com.hedera.services.bdd.spec.assertions.ContractFnResultAsserts.resultWith;
import static com.hedera.services.bdd.spec.assertions.ContractInfoAsserts.contractWith;
import static com.hedera.services.bdd.spec.assertions.TransactionRecordAsserts.recordWith;
import static com.hedera.services.bdd.spec.keys.KeyShape.listOf;
import static com.hedera.services.bdd.spec.queries.QueryVerbs.getContractBytecode;
import static com.hedera.services.bdd.spec.queries.QueryVerbs.getContractInfo;
import static com.hedera.services.bdd.spec.queries.QueryVerbs.getTxnRecord;
import static com.hedera.services.bdd.spec.transactions.TxnVerbs.contractCall;
import static com.hedera.services.bdd.spec.transactions.TxnVerbs.contractCreate;
import static com.hedera.services.bdd.spec.transactions.TxnVerbs.contractCustomCreate;
import static com.hedera.services.bdd.spec.transactions.TxnVerbs.contractDelete;
import static com.hedera.services.bdd.spec.transactions.TxnVerbs.contractUpdate;
import static com.hedera.services.bdd.spec.transactions.TxnVerbs.cryptoCreate;
import static com.hedera.services.bdd.spec.transactions.TxnVerbs.uploadInitCode;
import static com.hedera.services.bdd.spec.utilops.CustomSpecAssert.allRunFor;
import static com.hedera.services.bdd.spec.utilops.UtilVerbs.newKeyNamed;
import static com.hedera.services.bdd.spec.utilops.UtilVerbs.overridingAllOf;
import static com.hedera.services.bdd.spec.utilops.UtilVerbs.sourcing;
import static com.hedera.services.bdd.spec.utilops.UtilVerbs.withOpContext;
import static com.hedera.services.bdd.suites.contract.Utils.FunctionType.FUNCTION;
import static com.hedera.services.bdd.suites.contract.Utils.captureChildCreate2MetaFor;
import static com.hedera.services.bdd.suites.contract.Utils.getABIFor;
import static com.hederahashgraph.api.proto.java.ResponseCodeEnum.EXPIRATION_REDUCTION_NOT_ALLOWED;
import static com.hederahashgraph.api.proto.java.ResponseCodeEnum.INVALID_ADMIN_KEY;
import static com.hederahashgraph.api.proto.java.ResponseCodeEnum.INVALID_EXPIRATION_TIME;
import static com.hederahashgraph.api.proto.java.ResponseCodeEnum.INVALID_SIGNATURE;
import static com.hederahashgraph.api.proto.java.ResponseCodeEnum.INVALID_ZERO_BYTE_IN_STRING;
import static com.hederahashgraph.api.proto.java.ResponseCodeEnum.MODIFYING_IMMUTABLE_CONTRACT;
import static com.hederahashgraph.api.proto.java.ResponseCodeEnum.SUCCESS;
import static com.swirlds.common.utility.CommonUtils.unhex;

import com.hedera.services.bdd.spec.HapiApiSpec;
import com.hedera.services.bdd.spec.HapiSpecSetup;
import com.hedera.services.bdd.spec.assertions.ContractInfoAsserts;
import com.hedera.services.bdd.spec.keys.KeyShape;
import com.hedera.services.bdd.suites.HapiApiSuite;
import java.time.Instant;
import java.util.List;
import java.util.Map;
import java.util.concurrent.atomic.AtomicReference;
import org.apache.logging.log4j.LogManager;
import org.apache.logging.log4j.Logger;

public class ContractUpdateSuite extends HapiApiSuite {
    private static final Logger log = LogManager.getLogger(ContractUpdateSuite.class);

    private static final long defaultMaxLifetime =
            Long.parseLong(HapiSpecSetup.getDefaultNodeProps().get("entities.maxLifetime"));
    private static final long ONE_DAY = 60 * 60 * 24;
    private static final long ONE_MONTH = 30 * ONE_DAY;
    public static final String ADMIN_KEY = "adminKey";
    public static final String NEW_ADMIN_KEY = "newAdminKey";
    private static final String CONTRACT = "Multipurpose";

    public static void main(String... args) {
        new ContractUpdateSuite().runSuiteAsync();
    }

    @Override
    public boolean canRunConcurrent() {
        return true;
    }

    @Override
    public List<HapiApiSpec> getSpecsInSuite() {
        return List.of(
<<<<<<< HEAD
                updateWithBothMemoSettersWorks(),
                updatingExpiryWorks(),
                rejectsExpiryTooFarInTheFuture(),
                updateAutoRenewWorks(),
                updateAdminKeyWorks(),
                canMakeContractImmutableWithEmptyKeyList(),
                givenAdminKeyMustBeValid(),
                fridayThe13thSpec(),
                updateDoesNotChangeBytecode(),
                eip1014AddressAlwaysHasPriority(),
                immutableContractKeyFormIsStandard(),
                updateAutoRenewAccountWorks(),
                updateStakingFieldsWorks());
=======
                new HapiApiSpec[] {
                    updateWithBothMemoSettersWorks(),
                    updatingExpiryWorks(),
                    rejectsExpiryTooFarInTheFuture(),
                    updateAutoRenewWorks(),
                    updateAdminKeyWorks(),
                    canMakeContractImmutableWithEmptyKeyList(),
                    givenAdminKeyMustBeValid(),
                    fridayThe13thSpec(),
                    updateDoesNotChangeBytecode(),
                    eip1014AddressAlwaysHasPriority(),
                    immutableContractKeyFormIsStandard(),
                    updateAutoRenewAccountWorks(),
                    updateStakingFieldsWorks()
                });
>>>>>>> 67166f8e
    }

    private HapiApiSpec updateStakingFieldsWorks() {
        return defaultHapiSpec("updateStakingFieldsWorks")
                .given(
                        uploadInitCode(CONTRACT),
                        contractCreate(CONTRACT).declinedReward(true).stakedNodeId(0),
                        getContractInfo(CONTRACT)
                                .has(
                                        contractWith()
                                                .isDeclinedReward(true)
                                                .noStakedAccountId()
                                                .stakedNodeId(0))
                                .logged())
                .when(
                        contractUpdate(CONTRACT)
                                .newDeclinedReward(false)
                                .newStakedAccountId("0.0.10"),
                        getContractInfo(CONTRACT)
                                .has(
                                        contractWith()
                                                .isDeclinedReward(false)
                                                .noStakingNodeId()
                                                .stakedAccountId("0.0.10"))
                                .logged(),

                        /* --- reset the staking account */
                        contractUpdate(CONTRACT)
                                .newDeclinedReward(false)
                                .newStakedAccountId("0.0.0"),
                        getContractInfo(CONTRACT)
                                .has(
                                        contractWith()
                                                .isDeclinedReward(false)
                                                .noStakingNodeId()
                                                .noStakedAccountId())
                                .logged(),
                        contractCreate(CONTRACT).declinedReward(true).stakedNodeId(0),
                        getContractInfo(CONTRACT)
                                .has(
                                        contractWith()
                                                .isDeclinedReward(true)
                                                .noStakedAccountId()
                                                .stakedNodeId(0))
                                .logged(),

                        /* --- reset the staking account */
                        contractUpdate(CONTRACT).newDeclinedReward(false).newStakedNodeId(-1L),
                        getContractInfo(CONTRACT)
                                .has(
                                        contractWith()
                                                .isDeclinedReward(false)
                                                .noStakingNodeId()
                                                .noStakedAccountId())
                                .logged())
                .then();
    }

    // https://github.com/hashgraph/hedera-services/issues/2877
    private HapiApiSpec eip1014AddressAlwaysHasPriority() {
        final var contract = "VariousCreate2Calls";
        final var creationTxn = "creationTxn";
        final var callTxn = "callTxn";
        final var callcodeTxn = "callcodeTxn";
        final var staticcallTxn = "staticcallTxn";
        final var delegatecallTxn = "delegatecallTxn";

        final AtomicReference<String> childMirror = new AtomicReference<>();
        final AtomicReference<String> childEip1014 = new AtomicReference<>();

        return defaultHapiSpec("Eip1014AddressAlwaysHasPriority")
                .given(uploadInitCode(contract), contractCreate(contract).via(creationTxn))
                .when(
                        captureChildCreate2MetaFor(
                                2, 0, "setup", creationTxn, childMirror, childEip1014))
                .then(
                        contractCall(contract, "makeNormalCall").via(callTxn),
                        sourcing(
                                () ->
                                        getTxnRecord(callTxn)
                                                .logged()
                                                .hasPriority(
                                                        recordWith()
                                                                .contractCallResult(
                                                                        resultWith()
                                                                                .resultThruAbi(
                                                                                        getABIFor(
                                                                                                FUNCTION,
                                                                                                "makeNormalCall",
                                                                                                contract),
                                                                                        isLiteralResult(
                                                                                                new Object
                                                                                                        [] {
                                                                                                    unhex(
                                                                                                            childEip1014
                                                                                                                    .get())
                                                                                                }))))),
                        contractCall(contract, "makeStaticCall").via(staticcallTxn),
                        sourcing(
                                () ->
                                        getTxnRecord(staticcallTxn)
                                                .logged()
                                                .hasPriority(
                                                        recordWith()
                                                                .contractCallResult(
                                                                        resultWith()
                                                                                .resultThruAbi(
                                                                                        getABIFor(
                                                                                                FUNCTION,
                                                                                                "makeStaticCall",
                                                                                                contract),
                                                                                        isLiteralResult(
                                                                                                new Object
                                                                                                        [] {
                                                                                                    unhex(
                                                                                                            childEip1014
                                                                                                                    .get())
                                                                                                }))))),
                        contractCall(contract, "makeDelegateCall").via(delegatecallTxn),
                        sourcing(
                                () ->
                                        getTxnRecord(delegatecallTxn)
                                                .logged()
                                                .hasPriority(
                                                        recordWith()
                                                                .contractCallResult(
                                                                        resultWith()
                                                                                .resultThruAbi(
                                                                                        getABIFor(
                                                                                                FUNCTION,
                                                                                                "makeDelegateCall",
                                                                                                contract),
                                                                                        isLiteralResult(
                                                                                                new Object
                                                                                                        [] {
                                                                                                    unhex(
                                                                                                            childEip1014
                                                                                                                    .get())
                                                                                                }))))),
                        contractCall(contract, "makeCallCode").via(callcodeTxn),
                        sourcing(
                                () ->
                                        getTxnRecord(callcodeTxn)
                                                .logged()
                                                .hasPriority(
                                                        recordWith()
                                                                .contractCallResult(
                                                                        resultWith()
                                                                                .resultThruAbi(
                                                                                        getABIFor(
                                                                                                FUNCTION,
                                                                                                "makeCallCode",
                                                                                                contract),
                                                                                        isLiteralResult(
                                                                                                new Object
                                                                                                        [] {
                                                                                                    unhex(
                                                                                                            childEip1014
                                                                                                                    .get())
                                                                                                }))))));
    }

    private HapiApiSpec updateWithBothMemoSettersWorks() {
        final var firstMemo = "First";
        final var secondMemo = "Second";
        final var thirdMemo = "Third";

        return defaultHapiSpec("UpdateWithBothMemoSettersWorks")
                .given(
                        overridingAllOf(
                                Map.of(
                                        "staking.fees.nodeRewardPercentage", "10",
                                        "staking.fees.stakingRewardPercentage", "10",
                                        "staking.isEnabled", "true",
                                        "staking.maxDailyStakeRewardThPerH", "100",
                                        "staking.rewardRate", "100_000_000_000",
                                        "staking.startThreshold", "100_000_000")),
                        newKeyNamed(ADMIN_KEY),
                        uploadInitCode(CONTRACT),
                        contractCreate(CONTRACT).adminKey(ADMIN_KEY).entityMemo(firstMemo))
                .when(
                        contractUpdate(CONTRACT).newMemo(secondMemo),
                        contractUpdate(CONTRACT)
                                .newMemo(ZERO_BYTE_MEMO)
                                .hasPrecheck(INVALID_ZERO_BYTE_IN_STRING),
                        getContractInfo(CONTRACT).has(contractWith().memo(secondMemo)))
                .then(
                        contractUpdate(CONTRACT).useDeprecatedMemoField().newMemo(thirdMemo),
                        getContractInfo(CONTRACT).has(contractWith().memo(thirdMemo)));
    }

    private HapiApiSpec updatingExpiryWorks() {
        final var newExpiry = Instant.now().getEpochSecond() + 5 * ONE_MONTH;
        return defaultHapiSpec("UpdatingExpiryWorks")
                .given(uploadInitCode(CONTRACT), contractCreate(CONTRACT))
                .when(contractUpdate(CONTRACT).newExpirySecs(newExpiry))
                .then(getContractInfo(CONTRACT).has(contractWith().expiry(newExpiry)));
    }

    private HapiApiSpec rejectsExpiryTooFarInTheFuture() {
        final var smallBuffer = 12_345L;
        final var excessiveExpiry =
                defaultMaxLifetime + Instant.now().getEpochSecond() + smallBuffer;

        return defaultHapiSpec("RejectsExpiryTooFarInTheFuture")
                .given(uploadInitCode(CONTRACT), contractCreate(CONTRACT))
                .when()
                .then(
                        contractUpdate(CONTRACT)
                                .newExpirySecs(excessiveExpiry)
                                .hasKnownStatus(INVALID_EXPIRATION_TIME));
    }

    private HapiApiSpec updateAutoRenewWorks() {
        return defaultHapiSpec("UpdateAutoRenewWorks")
                .given(
                        newKeyNamed(ADMIN_KEY),
                        uploadInitCode(CONTRACT),
                        contractCreate(CONTRACT)
                                .adminKey(ADMIN_KEY)
                                .autoRenewSecs(THREE_MONTHS_IN_SECONDS))
                .when(contractUpdate(CONTRACT).newAutoRenew(THREE_MONTHS_IN_SECONDS + ONE_DAY))
                .then(
                        getContractInfo(CONTRACT)
                                .has(contractWith().autoRenew(THREE_MONTHS_IN_SECONDS + ONE_DAY)));
    }

    private HapiApiSpec updateAutoRenewAccountWorks() {
        final var autoRenewAccount = "autoRenewAccount";
        final var newAutoRenewAccount = "newAutoRenewAccount";
        return defaultHapiSpec("UpdateAutoRenewAccountWorks")
                .given(
                        newKeyNamed(ADMIN_KEY),
                        cryptoCreate(autoRenewAccount),
                        cryptoCreate(newAutoRenewAccount),
                        uploadInitCode(CONTRACT),
                        contractCreate(CONTRACT)
                                .adminKey(ADMIN_KEY)
                                .autoRenewAccountId(autoRenewAccount),
                        getContractInfo(CONTRACT)
                                .has(
                                        ContractInfoAsserts.contractWith()
                                                .autoRenewAccountId(autoRenewAccount))
                                .logged())
                .when(
                        contractUpdate(CONTRACT)
                                .newAutoRenewAccount(newAutoRenewAccount)
                                .signedBy(DEFAULT_PAYER, ADMIN_KEY)
                                .hasKnownStatus(INVALID_SIGNATURE),
                        contractUpdate(CONTRACT)
                                .newAutoRenewAccount(newAutoRenewAccount)
                                .signedBy(DEFAULT_PAYER, ADMIN_KEY, newAutoRenewAccount))
                .then(
                        getContractInfo(CONTRACT)
                                .has(
                                        ContractInfoAsserts.contractWith()
                                                .autoRenewAccountId(newAutoRenewAccount))
                                .logged());
    }

    private HapiApiSpec updateAdminKeyWorks() {
        return defaultHapiSpec("UpdateAdminKeyWorks")
                .given(
                        newKeyNamed(ADMIN_KEY),
                        newKeyNamed(NEW_ADMIN_KEY),
                        uploadInitCode(CONTRACT),
                        contractCreate(CONTRACT).adminKey(ADMIN_KEY))
                .when(contractUpdate(CONTRACT).newKey(NEW_ADMIN_KEY))
                .then(
                        contractUpdate(CONTRACT).newMemo("some new memo"),
                        getContractInfo(CONTRACT)
                                .has(contractWith().adminKey(NEW_ADMIN_KEY).memo("some new memo")));
    }

    // https://github.com/hashgraph/hedera-services/issues/3037
    private HapiApiSpec immutableContractKeyFormIsStandard() {
        return defaultHapiSpec("ImmutableContractKeyFormIsStandard")
                .given(uploadInitCode(CONTRACT), contractCreate(CONTRACT).immutable())
                .when()
                .then(getContractInfo(CONTRACT).has(contractWith().immutableContractKey(CONTRACT)));
    }

    private HapiApiSpec canMakeContractImmutableWithEmptyKeyList() {
        return defaultHapiSpec("CanMakeContractImmutableWithEmptyKeyList")
                .given(
                        newKeyNamed(ADMIN_KEY),
                        newKeyNamed(NEW_ADMIN_KEY),
                        uploadInitCode(CONTRACT),
                        contractCreate(CONTRACT).adminKey(ADMIN_KEY))
                .when(
                        contractUpdate(CONTRACT)
                                .improperlyEmptyingAdminKey()
                                .hasKnownStatus(INVALID_ADMIN_KEY),
                        contractUpdate(CONTRACT).properlyEmptyingAdminKey())
                .then(
                        contractUpdate(CONTRACT)
                                .newKey(NEW_ADMIN_KEY)
                                .hasKnownStatus(MODIFYING_IMMUTABLE_CONTRACT));
    }

    private HapiApiSpec givenAdminKeyMustBeValid() {
        final var contract = "BalanceLookup";
        return defaultHapiSpec("GivenAdminKeyMustBeValid")
                .given(uploadInitCode(contract), contractCreate(contract))
                .when(getContractInfo(contract).logged())
                .then(
                        contractUpdate(contract)
                                .useDeprecatedAdminKey()
                                .signedBy(GENESIS, contract)
                                .hasKnownStatus(INVALID_ADMIN_KEY));
    }

    HapiApiSpec fridayThe13thSpec() {
        final var contract = "SimpleStorage";
        final var suffix = "Clone";
        final var newExpiry =
                Instant.now().getEpochSecond() + DEFAULT_PROPS.defaultExpirationSecs() * 2;
        final var betterExpiry =
                Instant.now().getEpochSecond() + DEFAULT_PROPS.defaultExpirationSecs() * 3;
        final var INITIAL_MEMO = "This is a memo string with only Ascii characters";
        final var NEW_MEMO =
                "Turning and turning in the widening gyre, the falcon cannot hear the falconer...";
        final var BETTER_MEMO = "This was Mr. Bleaney's room...";
        final var initialKeyShape = KeyShape.SIMPLE;
        final var newKeyShape = listOf(3);
<<<<<<< HEAD
        final var payer = "payer";
=======
>>>>>>> 67166f8e

        return defaultHapiSpec("FridayThe13thSpec")
                .given(
                        newKeyNamed("initialAdminKey").shape(initialKeyShape),
                        newKeyNamed("newAdminKey").shape(newKeyShape),
<<<<<<< HEAD
                        cryptoCreate(payer).balance(10 * ONE_HUNDRED_HBARS),
                        uploadInitCode(contract))
                .when(
                        contractCreate(contract).payingWith(payer).omitAdminKey(),
                        contractCustomCreate(contract, suffix)
                                .payingWith(payer)
                                .adminKey("initialAdminKey")
                                .entityMemo(INITIAL_MEMO),
                        getContractInfo(contract + suffix)
                                .payingWith(payer)
=======
                        cryptoCreate("payer").balance(10 * ONE_HUNDRED_HBARS),
                        uploadInitCode(contract))
                .when(
                        contractCreate(contract).payingWith("payer").omitAdminKey(),
                        contractCustomCreate(contract, suffix)
                                .payingWith("payer")
                                .adminKey("initialAdminKey")
                                .entityMemo(INITIAL_MEMO),
                        getContractInfo(contract + suffix)
                                .payingWith("payer")
>>>>>>> 67166f8e
                                .logged()
                                .has(contractWith().memo(INITIAL_MEMO).adminKey("initialAdminKey")))
                .then(
                        contractUpdate(contract + suffix)
<<<<<<< HEAD
                                .payingWith(payer)
                                .newKey("newAdminKey")
                                .signedBy(payer, "initialAdminKey")
                                .hasKnownStatus(INVALID_SIGNATURE),
                        contractUpdate(contract + suffix)
                                .payingWith(payer)
                                .newKey("newAdminKey")
                                .signedBy(payer, "newAdminKey")
                                .hasKnownStatus(INVALID_SIGNATURE),
                        contractUpdate(contract + suffix).payingWith(payer).newKey("newAdminKey"),
                        contractUpdate(contract + suffix)
                                .payingWith(payer)
                                .newExpirySecs(newExpiry)
                                .newMemo(NEW_MEMO),
                        getContractInfo(contract + suffix)
                                .payingWith(payer)
=======
                                .payingWith("payer")
                                .newKey("newAdminKey")
                                .signedBy("payer", "initialAdminKey")
                                .hasKnownStatus(INVALID_SIGNATURE),
                        contractUpdate(contract + suffix)
                                .payingWith("payer")
                                .newKey("newAdminKey")
                                .signedBy("payer", "newAdminKey")
                                .hasKnownStatus(INVALID_SIGNATURE),
                        contractUpdate(contract + suffix).payingWith("payer").newKey("newAdminKey"),
                        contractUpdate(contract + suffix)
                                .payingWith("payer")
                                .newExpirySecs(newExpiry)
                                .newMemo(NEW_MEMO),
                        getContractInfo(contract + suffix)
                                .payingWith("payer")
>>>>>>> 67166f8e
                                .logged()
                                .has(
                                        contractWith()
                                                .solidityAddress(contract + suffix)
                                                .memo(NEW_MEMO)
                                                .expiry(newExpiry)),
<<<<<<< HEAD
                        contractUpdate(contract + suffix).payingWith(payer).newMemo(BETTER_MEMO),
                        getContractInfo(contract + suffix)
                                .payingWith(payer)
                                .logged()
                                .has(contractWith().memo(BETTER_MEMO).expiry(newExpiry)),
                        contractUpdate(contract + suffix)
                                .payingWith(payer)
                                .newExpirySecs(betterExpiry),
                        getContractInfo(contract + suffix)
                                .payingWith(payer)
                                .logged()
                                .has(contractWith().memo(BETTER_MEMO).expiry(betterExpiry)),
                        contractUpdate(contract + suffix)
                                .payingWith(payer)
                                .signedBy(payer)
                                .newExpirySecs(newExpiry)
                                .hasKnownStatus(EXPIRATION_REDUCTION_NOT_ALLOWED),
                        contractUpdate(contract + suffix)
                                .payingWith(payer)
                                .signedBy(payer)
                                .newMemo(NEW_MEMO)
                                .hasKnownStatus(INVALID_SIGNATURE),
                        contractUpdate(contract + suffix)
                                .payingWith(payer)
                                .signedBy(payer, "initialAdminKey")
                                .hasKnownStatus(INVALID_SIGNATURE),
                        contractUpdate(contract)
                                .payingWith(payer)
                                .newMemo(BETTER_MEMO)
                                .hasKnownStatus(MODIFYING_IMMUTABLE_CONTRACT),
                        contractDelete(contract)
                                .payingWith(payer)
                                .hasKnownStatus(MODIFYING_IMMUTABLE_CONTRACT),
                        contractUpdate(contract).payingWith(payer).newExpirySecs(betterExpiry),
                        contractDelete(contract + suffix)
                                .payingWith(payer)
                                .signedBy(payer, "initialAdminKey")
                                .hasKnownStatus(INVALID_SIGNATURE),
                        contractDelete(contract + suffix)
                                .payingWith(payer)
                                .signedBy(payer)
                                .hasKnownStatus(INVALID_SIGNATURE),
                        contractDelete(contract + suffix)
                                .payingWith(payer)
=======
                        contractUpdate(contract + suffix).payingWith("payer").newMemo(BETTER_MEMO),
                        getContractInfo(contract + suffix)
                                .payingWith("payer")
                                .logged()
                                .has(contractWith().memo(BETTER_MEMO).expiry(newExpiry)),
                        contractUpdate(contract + suffix)
                                .payingWith("payer")
                                .newExpirySecs(betterExpiry),
                        getContractInfo(contract + suffix)
                                .payingWith("payer")
                                .logged()
                                .has(contractWith().memo(BETTER_MEMO).expiry(betterExpiry)),
                        contractUpdate(contract + suffix)
                                .payingWith("payer")
                                .signedBy("payer")
                                .newExpirySecs(newExpiry)
                                .hasKnownStatus(EXPIRATION_REDUCTION_NOT_ALLOWED),
                        contractUpdate(contract + suffix)
                                .payingWith("payer")
                                .signedBy("payer")
                                .newMemo(NEW_MEMO)
                                .hasKnownStatus(INVALID_SIGNATURE),
                        contractUpdate(contract + suffix)
                                .payingWith("payer")
                                .signedBy("payer", "initialAdminKey")
                                .hasKnownStatus(INVALID_SIGNATURE),
                        contractUpdate(contract)
                                .payingWith("payer")
                                .newMemo(BETTER_MEMO)
                                .hasKnownStatus(MODIFYING_IMMUTABLE_CONTRACT),
                        contractDelete(contract)
                                .payingWith("payer")
                                .hasKnownStatus(MODIFYING_IMMUTABLE_CONTRACT),
                        contractUpdate(contract).payingWith("payer").newExpirySecs(betterExpiry),
                        contractDelete(contract + suffix)
                                .payingWith("payer")
                                .signedBy("payer", "initialAdminKey")
                                .hasKnownStatus(INVALID_SIGNATURE),
                        contractDelete(contract + suffix)
                                .payingWith("payer")
                                .signedBy("payer")
                                .hasKnownStatus(INVALID_SIGNATURE),
                        contractDelete(contract + suffix)
                                .payingWith("payer")
>>>>>>> 67166f8e
                                .hasKnownStatus(SUCCESS));
    }

    private HapiApiSpec updateDoesNotChangeBytecode() {
        final var simpleStorageContract = "SimpleStorage";
        final var emptyConstructorContract = "EmptyConstructor";
        return defaultHapiSpec("HSCS-DCPR-001")
                .given(
                        uploadInitCode(simpleStorageContract, emptyConstructorContract),
                        contractCreate(simpleStorageContract),
                        getContractBytecode(simpleStorageContract).saveResultTo("initialBytecode"))
                .when(contractUpdate(simpleStorageContract).bytecode(emptyConstructorContract))
                .then(
                        withOpContext(
                                (spec, log) -> {
                                    var op =
                                            getContractBytecode(simpleStorageContract)
                                                    .hasBytecode(
                                                            spec.registry()
                                                                    .getBytes("initialBytecode"));
                                    allRunFor(spec, op);
                                }));
    }

    @Override
    protected Logger getResultsLogger() {
        return log;
    }
}<|MERGE_RESOLUTION|>--- conflicted
+++ resolved
@@ -83,21 +83,6 @@
     @Override
     public List<HapiApiSpec> getSpecsInSuite() {
         return List.of(
-<<<<<<< HEAD
-                updateWithBothMemoSettersWorks(),
-                updatingExpiryWorks(),
-                rejectsExpiryTooFarInTheFuture(),
-                updateAutoRenewWorks(),
-                updateAdminKeyWorks(),
-                canMakeContractImmutableWithEmptyKeyList(),
-                givenAdminKeyMustBeValid(),
-                fridayThe13thSpec(),
-                updateDoesNotChangeBytecode(),
-                eip1014AddressAlwaysHasPriority(),
-                immutableContractKeyFormIsStandard(),
-                updateAutoRenewAccountWorks(),
-                updateStakingFieldsWorks());
-=======
                 new HapiApiSpec[] {
                     updateWithBothMemoSettersWorks(),
                     updatingExpiryWorks(),
@@ -113,7 +98,6 @@
                     updateAutoRenewAccountWorks(),
                     updateStakingFieldsWorks()
                 });
->>>>>>> 67166f8e
     }
 
     private HapiApiSpec updateStakingFieldsWorks() {
@@ -439,16 +423,12 @@
         final var BETTER_MEMO = "This was Mr. Bleaney's room...";
         final var initialKeyShape = KeyShape.SIMPLE;
         final var newKeyShape = listOf(3);
-<<<<<<< HEAD
         final var payer = "payer";
-=======
->>>>>>> 67166f8e
 
         return defaultHapiSpec("FridayThe13thSpec")
                 .given(
                         newKeyNamed("initialAdminKey").shape(initialKeyShape),
                         newKeyNamed("newAdminKey").shape(newKeyShape),
-<<<<<<< HEAD
                         cryptoCreate(payer).balance(10 * ONE_HUNDRED_HBARS),
                         uploadInitCode(contract))
                 .when(
@@ -459,23 +439,10 @@
                                 .entityMemo(INITIAL_MEMO),
                         getContractInfo(contract + suffix)
                                 .payingWith(payer)
-=======
-                        cryptoCreate("payer").balance(10 * ONE_HUNDRED_HBARS),
-                        uploadInitCode(contract))
-                .when(
-                        contractCreate(contract).payingWith("payer").omitAdminKey(),
-                        contractCustomCreate(contract, suffix)
-                                .payingWith("payer")
-                                .adminKey("initialAdminKey")
-                                .entityMemo(INITIAL_MEMO),
-                        getContractInfo(contract + suffix)
-                                .payingWith("payer")
->>>>>>> 67166f8e
                                 .logged()
                                 .has(contractWith().memo(INITIAL_MEMO).adminKey("initialAdminKey")))
                 .then(
                         contractUpdate(contract + suffix)
-<<<<<<< HEAD
                                 .payingWith(payer)
                                 .newKey("newAdminKey")
                                 .signedBy(payer, "initialAdminKey")
@@ -492,31 +459,12 @@
                                 .newMemo(NEW_MEMO),
                         getContractInfo(contract + suffix)
                                 .payingWith(payer)
-=======
-                                .payingWith("payer")
-                                .newKey("newAdminKey")
-                                .signedBy("payer", "initialAdminKey")
-                                .hasKnownStatus(INVALID_SIGNATURE),
-                        contractUpdate(contract + suffix)
-                                .payingWith("payer")
-                                .newKey("newAdminKey")
-                                .signedBy("payer", "newAdminKey")
-                                .hasKnownStatus(INVALID_SIGNATURE),
-                        contractUpdate(contract + suffix).payingWith("payer").newKey("newAdminKey"),
-                        contractUpdate(contract + suffix)
-                                .payingWith("payer")
-                                .newExpirySecs(newExpiry)
-                                .newMemo(NEW_MEMO),
-                        getContractInfo(contract + suffix)
-                                .payingWith("payer")
->>>>>>> 67166f8e
                                 .logged()
                                 .has(
                                         contractWith()
                                                 .solidityAddress(contract + suffix)
                                                 .memo(NEW_MEMO)
                                                 .expiry(newExpiry)),
-<<<<<<< HEAD
                         contractUpdate(contract + suffix).payingWith(payer).newMemo(BETTER_MEMO),
                         getContractInfo(contract + suffix)
                                 .payingWith(payer)
@@ -561,52 +509,6 @@
                                 .hasKnownStatus(INVALID_SIGNATURE),
                         contractDelete(contract + suffix)
                                 .payingWith(payer)
-=======
-                        contractUpdate(contract + suffix).payingWith("payer").newMemo(BETTER_MEMO),
-                        getContractInfo(contract + suffix)
-                                .payingWith("payer")
-                                .logged()
-                                .has(contractWith().memo(BETTER_MEMO).expiry(newExpiry)),
-                        contractUpdate(contract + suffix)
-                                .payingWith("payer")
-                                .newExpirySecs(betterExpiry),
-                        getContractInfo(contract + suffix)
-                                .payingWith("payer")
-                                .logged()
-                                .has(contractWith().memo(BETTER_MEMO).expiry(betterExpiry)),
-                        contractUpdate(contract + suffix)
-                                .payingWith("payer")
-                                .signedBy("payer")
-                                .newExpirySecs(newExpiry)
-                                .hasKnownStatus(EXPIRATION_REDUCTION_NOT_ALLOWED),
-                        contractUpdate(contract + suffix)
-                                .payingWith("payer")
-                                .signedBy("payer")
-                                .newMemo(NEW_MEMO)
-                                .hasKnownStatus(INVALID_SIGNATURE),
-                        contractUpdate(contract + suffix)
-                                .payingWith("payer")
-                                .signedBy("payer", "initialAdminKey")
-                                .hasKnownStatus(INVALID_SIGNATURE),
-                        contractUpdate(contract)
-                                .payingWith("payer")
-                                .newMemo(BETTER_MEMO)
-                                .hasKnownStatus(MODIFYING_IMMUTABLE_CONTRACT),
-                        contractDelete(contract)
-                                .payingWith("payer")
-                                .hasKnownStatus(MODIFYING_IMMUTABLE_CONTRACT),
-                        contractUpdate(contract).payingWith("payer").newExpirySecs(betterExpiry),
-                        contractDelete(contract + suffix)
-                                .payingWith("payer")
-                                .signedBy("payer", "initialAdminKey")
-                                .hasKnownStatus(INVALID_SIGNATURE),
-                        contractDelete(contract + suffix)
-                                .payingWith("payer")
-                                .signedBy("payer")
-                                .hasKnownStatus(INVALID_SIGNATURE),
-                        contractDelete(contract + suffix)
-                                .payingWith("payer")
->>>>>>> 67166f8e
                                 .hasKnownStatus(SUCCESS));
     }
 
