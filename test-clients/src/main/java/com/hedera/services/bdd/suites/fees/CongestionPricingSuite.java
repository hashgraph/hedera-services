package com.hedera.services.bdd.suites.fees;

/*-
 * ‌
 * Hedera Services Test Clients
 * ​
 * Copyright (C) 2018 - 2021 Hedera Hashgraph, LLC
 * ​
 * Licensed under the Apache License, Version 2.0 (the "License");
 * you may not use this file except in compliance with the License.
 * You may obtain a copy of the License at
 *
 *      http://www.apache.org/licenses/LICENSE-2.0
 *
 * Unless required by applicable law or agreed to in writing, software
 * distributed under the License is distributed on an "AS IS" BASIS,
 * WITHOUT WARRANTIES OR CONDITIONS OF ANY KIND, either express or implied.
 * See the License for the specific language governing permissions and
 * limitations under the License.
 * ‍
 */

import com.hedera.services.bdd.spec.HapiApiSpec;
import com.hedera.services.bdd.spec.HapiSpecOperation;
import com.hedera.services.bdd.spec.HapiSpecSetup;
import com.hedera.services.bdd.spec.transactions.crypto.HapiCryptoTransfer;
import com.hedera.services.bdd.suites.HapiApiSuite;
import org.apache.logging.log4j.LogManager;
import org.apache.logging.log4j.Logger;
import org.junit.jupiter.api.Assertions;

import java.util.Arrays;
import java.util.List;
import java.util.Map;
import java.util.concurrent.atomic.AtomicLong;
import java.util.stream.IntStream;

import static com.hedera.services.bdd.spec.HapiApiSpec.defaultHapiSpec;
import static com.hedera.services.bdd.spec.queries.QueryVerbs.getTxnRecord;
import static com.hedera.services.bdd.spec.transactions.TxnVerbs.contractCall;
import static com.hedera.services.bdd.spec.transactions.TxnVerbs.contractCreate;
import static com.hedera.services.bdd.spec.transactions.TxnVerbs.cryptoCreate;
import static com.hedera.services.bdd.spec.transactions.TxnVerbs.cryptoTransfer;
import static com.hedera.services.bdd.spec.transactions.TxnVerbs.fileUpdate;
<<<<<<< HEAD
import static com.hedera.services.bdd.spec.transactions.TxnVerbs.uncheckedSubmit;
=======
import static com.hedera.services.bdd.spec.transactions.TxnVerbs.uploadInitCode;
>>>>>>> 23f0548e
import static com.hedera.services.bdd.spec.utilops.UtilVerbs.blockingOrder;
import static com.hedera.services.bdd.spec.utilops.UtilVerbs.sleepFor;
import static com.hedera.services.bdd.spec.utilops.UtilVerbs.usableTxnIdNamed;
import static com.hedera.services.bdd.spec.utilops.UtilVerbs.withOpContext;
import static com.hedera.services.bdd.suites.utils.sysfiles.serdes.ThrottleDefsLoader.protoDefsFromResource;

public class CongestionPricingSuite extends HapiApiSuite {
	private static final Logger log = LogManager.getLogger(CongestionPricingSuite.class);

	private static final String defaultCongestionMultipliers =
			HapiSpecSetup.getDefaultNodeProps().get("fees.percentCongestionMultipliers");
	private static final String defaultMinCongestionPeriod =
			HapiSpecSetup.getDefaultNodeProps().get("fees.minCongestionPeriod");

	public static void main(String... args) {
		new CongestionPricingSuite().runSuiteSync();
	}

	@Override
	public List<HapiApiSpec> getSpecsInSuite() {
		return List.of(
				new HapiApiSpec[] {
						canUpdateMultipliersDynamically(),
				}
		);
	}

	private HapiApiSpec canUpdateMultipliersDynamically() {
		var artificialLimits = protoDefsFromResource("testSystemFiles/artificial-limits-congestion.json");
		var defaultThrottles = protoDefsFromResource("testSystemFiles/throttles-dev.json");
		var contract = "Multipurpose";
		String tmpMinCongestionPeriod = "1";

		AtomicLong normalPrice = new AtomicLong();
		AtomicLong sevenXPrice = new AtomicLong();

		return defaultHapiSpec("CanUpdateMultipliersDynamically")
				.given(
						cryptoCreate("civilian")
								.payingWith(GENESIS)
								.balance(ONE_MILLION_HBARS),
						uploadInitCode(contract),
						contractCreate(contract),
						contractCall(contract)
								.payingWith("civilian")
								.fee(ONE_HUNDRED_HBARS)
								.sending(ONE_HBAR)
								.via("cheapCall"),
						getTxnRecord("cheapCall")
								.providingFeeTo(normalFee -> {
									log.info("Normal fee is {}", normalFee);
									normalPrice.set(normalFee);
								})
				).when(
						fileUpdate(APP_PROPERTIES)
								.fee(ONE_HUNDRED_HBARS)
								.payingWith(EXCHANGE_RATE_CONTROL)
								.overridingProps(Map.of(
										"fees.percentCongestionMultipliers", "1,7x",
										"fees.minCongestionPeriod", tmpMinCongestionPeriod
								)),
						fileUpdate(THROTTLE_DEFS)
								.payingWith(EXCHANGE_RATE_CONTROL)
								.contents(artificialLimits.toByteArray()),
<<<<<<< HEAD
						sleepFor(2_000),

						blockingOrder(IntStream.range(0, 10).mapToObj(i -> new HapiSpecOperation[] {
								usableTxnIdNamed("uncheckedTxn" + i).payerId("civilian"),
								uncheckedSubmit(
										contractCall("scMulti")
												.signedBy("civilian")
												.fee(ONE_HUNDRED_HBARS)
												.sending(ONE_HBAR)
												.txnId("uncheckedTxn" + i)
								).payingWith(GENESIS),
								sleepFor(125)
						}).flatMap(Arrays::stream).toArray(HapiSpecOperation[]::new)),

						contractCall("scMulti")
=======
						blockingOrder(
								IntStream.range(0, 10).mapToObj(i ->
										contractCall(contract)
												.payingWith(GENESIS)
												.fee(ONE_HUNDRED_HBARS)
												.sending(ONE_HBAR))
										.toArray(HapiSpecOperation[]::new)
						),
						contractCall(contract)
>>>>>>> 23f0548e
								.payingWith("civilian")
								.fee(ONE_HUNDRED_HBARS)
								.sending(ONE_HBAR)
								.via("pricyCall")
				).then(

						getTxnRecord("pricyCall")
								.payingWith(GENESIS)
								.providingFeeTo(congestionFee -> {
									log.info("Congestion fee is {}", congestionFee);
									sevenXPrice.set(congestionFee);
								}),

						/* Make sure the multiplier is reset before the next spec runs */
						fileUpdate(THROTTLE_DEFS)
								.fee(ONE_HUNDRED_HBARS)
								.payingWith(EXCHANGE_RATE_CONTROL)
								.contents(defaultThrottles.toByteArray()),
						fileUpdate(APP_PROPERTIES)
								.fee(ONE_HUNDRED_HBARS)
								.payingWith(EXCHANGE_RATE_CONTROL)
								.overridingProps(Map.of(
										"fees.percentCongestionMultipliers", defaultCongestionMultipliers,
										"fees.minCongestionPeriod", defaultMinCongestionPeriod
								)),
						cryptoTransfer(HapiCryptoTransfer.tinyBarsFromTo(GENESIS, FUNDING, 1))
								.payingWith(GENESIS),

						/* Check for error after resetting settings. */
						withOpContext((spec, opLog) -> {
							Assertions.assertEquals(
									7.0,
									(1.0 * sevenXPrice.get()) / normalPrice.get(),
									0.1,
									"~7x multiplier should be in affect!");
						})
				);
	}

	@Override
	protected Logger getResultsLogger() {
		return log;
	}
}<|MERGE_RESOLUTION|>--- conflicted
+++ resolved
@@ -42,11 +42,8 @@
 import static com.hedera.services.bdd.spec.transactions.TxnVerbs.cryptoCreate;
 import static com.hedera.services.bdd.spec.transactions.TxnVerbs.cryptoTransfer;
 import static com.hedera.services.bdd.spec.transactions.TxnVerbs.fileUpdate;
-<<<<<<< HEAD
 import static com.hedera.services.bdd.spec.transactions.TxnVerbs.uncheckedSubmit;
-=======
 import static com.hedera.services.bdd.spec.transactions.TxnVerbs.uploadInitCode;
->>>>>>> 23f0548e
 import static com.hedera.services.bdd.spec.utilops.UtilVerbs.blockingOrder;
 import static com.hedera.services.bdd.spec.utilops.UtilVerbs.sleepFor;
 import static com.hedera.services.bdd.spec.utilops.UtilVerbs.usableTxnIdNamed;
@@ -111,13 +108,12 @@
 						fileUpdate(THROTTLE_DEFS)
 								.payingWith(EXCHANGE_RATE_CONTROL)
 								.contents(artificialLimits.toByteArray()),
-<<<<<<< HEAD
 						sleepFor(2_000),
 
 						blockingOrder(IntStream.range(0, 10).mapToObj(i -> new HapiSpecOperation[] {
 								usableTxnIdNamed("uncheckedTxn" + i).payerId("civilian"),
 								uncheckedSubmit(
-										contractCall("scMulti")
+										contractCall(contract)
 												.signedBy("civilian")
 												.fee(ONE_HUNDRED_HBARS)
 												.sending(ONE_HBAR)
@@ -126,18 +122,7 @@
 								sleepFor(125)
 						}).flatMap(Arrays::stream).toArray(HapiSpecOperation[]::new)),
 
-						contractCall("scMulti")
-=======
-						blockingOrder(
-								IntStream.range(0, 10).mapToObj(i ->
-										contractCall(contract)
-												.payingWith(GENESIS)
-												.fee(ONE_HUNDRED_HBARS)
-												.sending(ONE_HBAR))
-										.toArray(HapiSpecOperation[]::new)
-						),
 						contractCall(contract)
->>>>>>> 23f0548e
 								.payingWith("civilian")
 								.fee(ONE_HUNDRED_HBARS)
 								.sending(ONE_HBAR)
