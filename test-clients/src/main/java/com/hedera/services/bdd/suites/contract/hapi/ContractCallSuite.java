--- conflicted
+++ resolved
@@ -612,16 +612,6 @@
 								.sending(minValueToAccessGatedMethodAtCurrentRate.get())
 								.via(valueToTinycentCall)),
 						getTxnRecord(valueToTinycentCall).hasPriority(recordWith()
-<<<<<<< HEAD
-								.contractCallResult(resultWith()
-										.resultViaFunctionName(
-												"approxUsdValue",
-												rateAware,
-												isLiteralResult(new Object[] {
-//														BigInteger.valueOf(
-																minPriceToAccessGatedMethod * TINY_PARTS_PER_WHOLE
-												})))),
-=======
 										.contractCallResult(resultWith()
 												.resultViaFunctionName(
 														"approxUsdValue",
@@ -631,7 +621,6 @@
 																		minPriceToAccessGatedMethod * TINY_PARTS_PER_WHOLE)
 														}))))
 								.logged(),
->>>>>>> 160435ca
 						sourcing(() -> contractCall(rateAware, "invalidCall")
 								.sending(minValueToAccessGatedMethodAtCurrentRate.get())
 								.hasKnownStatus(CONTRACT_REVERT_EXECUTED))
