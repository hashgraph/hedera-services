package com.hedera.services.bdd.spec.transactions;

/*-
 * ‌
 * Hedera Services Test Clients
 * ​
 * Copyright (C) 2018 - 2021 Hedera Hashgraph, LLC
 * ​
 * Licensed under the Apache License, Version 2.0 (the "License");
 * you may not use this file except in compliance with the License.
 * You may obtain a copy of the License at
 *
 *      http://www.apache.org/licenses/LICENSE-2.0
 *
 * Unless required by applicable law or agreed to in writing, software
 * distributed under the License is distributed on an "AS IS" BASIS,
 * WITHOUT WARRANTIES OR CONDITIONS OF ANY KIND, either express or implied.
 * See the License for the specific language governing permissions and
 * limitations under the License.
 * ‍
 */

import com.google.protobuf.ByteString;
import com.hedera.services.bdd.spec.HapiApiSpec;
import com.hedera.services.bdd.spec.HapiSpecOperation;
import com.hedera.services.bdd.spec.queries.crypto.ReferenceType;
import com.hedera.services.bdd.spec.transactions.consensus.HapiMessageSubmit;
import com.hedera.services.bdd.spec.transactions.consensus.HapiTopicCreate;
import com.hedera.services.bdd.spec.transactions.consensus.HapiTopicDelete;
import com.hedera.services.bdd.spec.transactions.consensus.HapiTopicUpdate;
import com.hedera.services.bdd.spec.transactions.contract.HapiContractCall;
import com.hedera.services.bdd.spec.transactions.contract.HapiContractCreate;
import com.hedera.services.bdd.spec.transactions.contract.HapiContractDelete;
import com.hedera.services.bdd.spec.transactions.contract.HapiContractUpdate;
import com.hedera.services.bdd.spec.transactions.contract.HapiEthereumCall;
import com.hedera.services.bdd.spec.transactions.contract.HapiEthereumContractCreate;
import com.hedera.services.bdd.spec.transactions.crypto.HapiCryptoApproveAllowance;
import com.hedera.services.bdd.spec.transactions.crypto.HapiCryptoCreate;
import com.hedera.services.bdd.spec.transactions.crypto.HapiCryptoDelete;
import com.hedera.services.bdd.spec.transactions.crypto.HapiCryptoDeleteAllowance;
import com.hedera.services.bdd.spec.transactions.crypto.HapiCryptoTransfer;
import com.hedera.services.bdd.spec.transactions.crypto.HapiCryptoUpdate;
import com.hedera.services.bdd.spec.transactions.file.HapiFileAppend;
import com.hedera.services.bdd.spec.transactions.file.HapiFileCreate;
import com.hedera.services.bdd.spec.transactions.file.HapiFileDelete;
import com.hedera.services.bdd.spec.transactions.file.HapiFileUpdate;
import com.hedera.services.bdd.spec.transactions.network.HapiUncheckedSubmit;
import com.hedera.services.bdd.spec.transactions.schedule.HapiScheduleCreate;
import com.hedera.services.bdd.spec.transactions.schedule.HapiScheduleDelete;
import com.hedera.services.bdd.spec.transactions.schedule.HapiScheduleSign;
import com.hedera.services.bdd.spec.transactions.system.HapiFreeze;
import com.hedera.services.bdd.spec.transactions.system.HapiSysDelete;
import com.hedera.services.bdd.spec.transactions.system.HapiSysUndelete;
import com.hedera.services.bdd.spec.transactions.token.HapiTokenAssociate;
import com.hedera.services.bdd.spec.transactions.token.HapiTokenBurn;
import com.hedera.services.bdd.spec.transactions.token.HapiTokenCreate;
import com.hedera.services.bdd.spec.transactions.token.HapiTokenDelete;
import com.hedera.services.bdd.spec.transactions.token.HapiTokenDissociate;
import com.hedera.services.bdd.spec.transactions.token.HapiTokenFeeScheduleUpdate;
import com.hedera.services.bdd.spec.transactions.token.HapiTokenFreeze;
import com.hedera.services.bdd.spec.transactions.token.HapiTokenKycGrant;
import com.hedera.services.bdd.spec.transactions.token.HapiTokenKycRevoke;
import com.hedera.services.bdd.spec.transactions.token.HapiTokenMint;
import com.hedera.services.bdd.spec.transactions.token.HapiTokenPause;
import com.hedera.services.bdd.spec.transactions.token.HapiTokenUnfreeze;
import com.hedera.services.bdd.spec.transactions.token.HapiTokenUnpause;
import com.hedera.services.bdd.spec.transactions.token.HapiTokenUpdate;
import com.hedera.services.bdd.spec.transactions.token.HapiTokenWipe;
import com.hedera.services.bdd.spec.transactions.token.TokenMovement;
import com.hederahashgraph.api.proto.java.CryptoTransferTransactionBody;
import com.hederahashgraph.api.proto.java.TopicID;
import com.hederahashgraph.api.proto.java.TransferList;
import org.ethereum.core.CallTransaction;

import java.time.Instant;
import java.util.ArrayList;
import java.util.List;
import java.util.function.BiConsumer;
import java.util.function.Function;
import java.util.function.Supplier;

import static com.hedera.services.bdd.spec.utilops.CustomSpecAssert.allRunFor;
import static com.hedera.services.bdd.spec.utilops.UtilVerbs.updateLargeFile;
import static com.hedera.services.bdd.spec.utilops.UtilVerbs.withOpContext;
import static com.hedera.services.bdd.suites.HapiApiSuite.GENESIS;
import static com.hedera.services.bdd.suites.contract.Utils.FunctionType.CONSTRUCTOR;
import static com.hedera.services.bdd.suites.contract.Utils.FunctionType.FUNCTION;
import static com.hedera.services.bdd.suites.contract.Utils.extractByteCode;
import static com.hedera.services.bdd.suites.contract.Utils.getABIFor;
import static com.hedera.services.bdd.suites.contract.Utils.getResourcePath;
import static org.apache.commons.lang3.StringUtils.EMPTY;

public class TxnVerbs {
	/* CRYPTO */
	public static HapiCryptoCreate cryptoCreate(String account) {
		return new HapiCryptoCreate(account);
	}

	public static HapiCryptoDelete cryptoDelete(String account) {
		return new HapiCryptoDelete(account);
	}

	public static HapiCryptoDelete cryptoDeleteAliased(final String alias) {
		return new HapiCryptoDelete(alias, ReferenceType.ALIAS_KEY_NAME);
	}

	@SafeVarargs
	public static HapiCryptoTransfer sortedCryptoTransfer(Function<HapiApiSpec, TransferList>... providers) {
		return new HapiCryptoTransfer(true, providers);
	}

	@SafeVarargs
	public static HapiCryptoTransfer cryptoTransfer(Function<HapiApiSpec, TransferList>... providers) {
		return new HapiCryptoTransfer(providers);
	}

	public static HapiCryptoTransfer cryptoTransfer(BiConsumer<HapiApiSpec, CryptoTransferTransactionBody.Builder> def) {
		return new HapiCryptoTransfer(def);
	}

	public static HapiCryptoTransfer cryptoTransfer(TokenMovement... sources) {
		return new HapiCryptoTransfer(sources);
	}

	public static HapiCryptoUpdate cryptoUpdate(String account) {
		return new HapiCryptoUpdate(account);
	}

	public static HapiCryptoUpdate cryptoUpdateAliased(final String alias) {
		return new HapiCryptoUpdate(alias, ReferenceType.ALIAS_KEY_NAME);
	}

	public static HapiCryptoApproveAllowance cryptoApproveAllowance() {
		return new HapiCryptoApproveAllowance();
	}

	public static HapiCryptoDeleteAllowance cryptoDeleteAllowance() {
		return new HapiCryptoDeleteAllowance();
	}

	/* CONSENSUS */
	public static HapiTopicCreate createTopic(String topic) {
		return new HapiTopicCreate(topic);
	}

	public static HapiTopicDelete deleteTopic(String topic) {
		return new HapiTopicDelete(topic);
	}

	public static HapiTopicDelete deleteTopic(Function<HapiApiSpec, TopicID> topicFn) {
		return new HapiTopicDelete(topicFn);
	}

	public static HapiTopicUpdate updateTopic(String topic) {
		return new HapiTopicUpdate(topic);
	}

	public static HapiMessageSubmit submitMessageTo(String topic) {
		return new HapiMessageSubmit(topic);
	}

	public static HapiMessageSubmit submitMessageTo(Function<HapiApiSpec, TopicID> topicFn) {
		return new HapiMessageSubmit(topicFn);
	}

	/* FILE */
	public static HapiFileCreate fileCreate(String fileName) {
		return new HapiFileCreate(fileName);
	}

	public static HapiFileAppend fileAppend(String fileName) {
		return new HapiFileAppend(fileName);
	}

	public static HapiFileUpdate fileUpdate(String fileName) {
		return new HapiFileUpdate(fileName);
	}

	public static HapiFileDelete fileDelete(String fileName) {
		return new HapiFileDelete(fileName);
	}

	public static HapiFileDelete fileDelete(Supplier<String> fileNameSupplier) {
		return new HapiFileDelete(fileNameSupplier);
	}

	/* TOKEN */
	public static HapiTokenDissociate tokenDissociate(String account, String... tokens) {
		return new HapiTokenDissociate(account, tokens);
	}

	public static HapiTokenAssociate tokenAssociate(String account, String... tokens) {
		return new HapiTokenAssociate(account, tokens);
	}

	public static HapiTokenAssociate tokenAssociate(String account, List<String> tokens) {
		return new HapiTokenAssociate(account, tokens);
	}

	public static HapiTokenCreate tokenCreate(String token) {
		return new HapiTokenCreate(token).name(token);
	}

	public static HapiTokenUpdate tokenUpdate(String token) {
		return new HapiTokenUpdate(token);
	}

	public static HapiTokenFeeScheduleUpdate tokenFeeScheduleUpdate(String token) {
		return new HapiTokenFeeScheduleUpdate(token);
	}

	public static HapiTokenPause tokenPause(String token) {
		return new HapiTokenPause(token);
	}

	public static HapiTokenUnpause tokenUnpause(String token) {
		return new HapiTokenUnpause(token);
	}

	public static HapiTokenDelete tokenDelete(String token) {
		return new HapiTokenDelete(token);
	}

	public static HapiTokenFreeze tokenFreeze(String token, String account) {
		return new HapiTokenFreeze(token, account);
	}

	public static HapiTokenUnfreeze tokenUnfreeze(String token, String account) {
		return new HapiTokenUnfreeze(token, account);
	}

	public static HapiTokenKycGrant grantTokenKyc(String token, String account) {
		return new HapiTokenKycGrant(token, account);
	}

	public static HapiTokenKycRevoke revokeTokenKyc(String token, String account) {
		return new HapiTokenKycRevoke(token, account);
	}

	public static HapiTokenWipe wipeTokenAccount(String token, String account, long amount) {
		return new HapiTokenWipe(token, account, amount);
	}

	public static HapiTokenWipe wipeTokenAccount(String token, String account, List<Long> serialNumbers) {
		return new HapiTokenWipe(token, account, serialNumbers);
	}

	public static HapiTokenMint mintToken(String token, long amount) {
		return new HapiTokenMint(token, amount);
	}

	public static HapiTokenMint mintToken(String token, List<ByteString> meta, String txName) {
		return new HapiTokenMint(token, meta, txName);
	}

	public static HapiTokenMint mintToken(String token, List<ByteString> metadata) {
		return new HapiTokenMint(token, metadata);
	}

	public static HapiTokenMint invalidMintToken(String token, List<ByteString> metadata, long amount) {
		return new HapiTokenMint(token, metadata, amount);
	}

	public static HapiTokenBurn burnToken(String token, long amount) {
		return new HapiTokenBurn(token, amount);
	}

	public static HapiTokenBurn burnToken(String token, List<Long> serialNumbers) {
		return new HapiTokenBurn(token, serialNumbers);
	}

	public static HapiTokenBurn invalidBurnToken(String token, List<Long> serialNumbers, long amount) {
		return new HapiTokenBurn(token, serialNumbers, amount);
	}

	/* SCHEDULE */
	public static <T extends HapiTxnOp<T>> HapiScheduleCreate<T> scheduleCreate(String scheduled, HapiTxnOp<T> txn) {
		return new HapiScheduleCreate<>(scheduled, txn);
	}

	public static HapiScheduleSign scheduleSign(String schedule) {
		return new HapiScheduleSign(schedule);
	}

	public static HapiScheduleCreate<HapiCryptoCreate> scheduleCreateFunctionless(String scheduled) {
		return new HapiScheduleCreate<>(scheduled, cryptoCreate("doomed")).functionless();
	}

	public static HapiScheduleDelete scheduleDelete(String schedule) {
		return new HapiScheduleDelete(schedule);
	}

	/* SYSTEM */
	public static HapiSysDelete systemFileDelete(String target) {
		return new HapiSysDelete().file(target);
	}

	public static HapiSysUndelete systemFileUndelete(String target) {
		return new HapiSysUndelete().file(target);
	}


	public static HapiSysDelete systemContractDelete(String target) {
		return new HapiSysDelete().contract(target);
	}

	public static HapiSysUndelete systemContractUndelete(String target) {
		return new HapiSysUndelete().contract(target);
	}

	/* NETWORK */
	public static <T extends HapiTxnOp<T>> HapiUncheckedSubmit<T> uncheckedSubmit(HapiTxnOp<T> subOp) {
		return new HapiUncheckedSubmit<>(subOp);
	}

	/* SMART CONTRACT */
	public static HapiContractCall contractCallFrom(String details) {
		return HapiContractCall.fromDetails(details);
	}

	public static HapiContractCall contractCall(String contract) {
		return new HapiContractCall(contract);
	}

	/**
	 * This method allows the developer to invoke a contract function by the name of the called contract and the name
	 * of the desired function
	 *
	 * @param contract
	 * 		the name of the contract
	 * @param functionName
	 * 		the name of the function
	 * @param params
	 * 		the arguments (if any) passed to the contract's function
	 */
	public static HapiContractCall contractCall(String contract, String functionName, Object... params) {
		final var abi = getABIFor(FUNCTION, functionName, contract);
		return new HapiContractCall(abi, contract, params);
	}

	public static HapiContractCall explicitContractCall(String contract, String abi, Object... params) {
		return new HapiContractCall(abi, contract, params);
	}

	/**
	 * This method allows the developer to invoke a contract function by the name of the called contract and the name
	 * of the desired function and make an ethereum call
	 *
	 * @param contract
	 * 		the name of the contract
	 * @param functionName
	 * 		the name of the function
	 * @param params
	 * 		the arguments (if any) passed to the contract's function
	 */
	public static HapiEthereumCall ethereumCall(String contract, String functionName, Object... params) {
		final var abi = getABIFor(FUNCTION, functionName, contract);
		return new HapiEthereumCall(abi, contract, params);
	}

	/**
	 * This method provides for the proper execution of specs, which execute contract calls with a function ABI instead
	 * of
	 * function name
	 *
	 * @param contract
	 * 		the name of the contract
	 * @param abi
	 * 		the contract's function ABI
	 * @param params
	 * 		the arguments (if any) passed to the contract's function
	 */
	public static HapiContractCall contractCallWithFunctionAbi(String contract, String abi, Object... params) {
		return new HapiContractCall(abi, contract, params);
	}

	public static HapiContractCall contractCall(String contract, String abi, Function<HapiApiSpec, Object[]> fn) {
		return new HapiContractCall(abi, contract, fn);
	}

<<<<<<< HEAD
	public static HapiEthereumContractCreate ethereumContractCreate(final String contractName) {
		return new HapiEthereumContractCreate(contractName).bytecode(contractName);
=======
	public static HapiContractCall explicitContractCall(String contract, String abi, Object... params) {
		return new HapiContractCall(abi, contract, params);
>>>>>>> bf7f7975
	}

	public static HapiContractCreate contractCreate(final String contractName, final Object... constructorParams) {
		if (constructorParams.length > 0) {
			final var constructorABI = getABIFor(CONSTRUCTOR, EMPTY, contractName);
			return new HapiContractCreate(contractName, constructorABI, constructorParams).bytecode(contractName);
		} else {
			return new HapiContractCreate(contractName).bytecode(contractName);
		}
	}

	public static HapiContractCreate createDefaultContract(final String name) {
		return new HapiContractCreate(name);
	}

	/**
	 * Previously - when creating contracts we were passing a name, chosen by the developer, which can differentiate
	 * from the name of the contract.
	 * The new implementation of the contract creation depends on the exact name of the contract, which means, that we
	 * can not create multiple instances of the contract with the same name.
	 * Therefore - in order to provide each contract with a unique name - the developer must attach a suffix to happily
	 * create multiple instances of the same contract, but with different names.
	 * <p><b>Example</b>:</p>
	 * <p>final var contract = "TransferringContract";</p>
	 * <p>contractCreate(contract).balance(10_000L).payingWith(ACCOUNT),</p>
	 * <p>contractCustomCreate(contract, to).balance(10_000L).payingWith(ACCOUNT)</p>
	 *
	 * @param contractName
	 * 		the name of the contract
	 * @param suffix
	 * 		an additional String literal, which provides the instance of the contract with a unique identifier
	 * @param constructorParams
	 * 		the arguments (if any) passed to the contract's constructor
	 */
	public static HapiContractCreate contractCustomCreate(final String contractName, final String suffix,
			final Object... constructorParams) {
		if (constructorParams.length > 0) {
			final var constructorABI = getABIFor(CONSTRUCTOR, EMPTY, contractName);
			return new HapiContractCreate(contractName + suffix, constructorABI, constructorParams).bytecode(
					contractName);
		} else {
			return new HapiContractCreate(contractName + suffix).bytecode(contractName);
		}
	}

	public static HapiContractDelete contractDelete(String contract) {
		return new HapiContractDelete(contract);
	}

	public static HapiContractUpdate contractUpdate(String contract) {
		return new HapiContractUpdate(contract);
	}

	/**
	 * This method enables the developer to upload one or many contract(s) bytecode(s)
	 *
	 * @param contractsNames
	 * 		the name(s) of the contract(s), which are to be deployed
	 */
	public static HapiSpecOperation uploadInitCode(final String... contractsNames) {
		return withOpContext((spec, ctxLog) -> {
			List<HapiSpecOperation> ops = new ArrayList<>();
			for (String contractName : contractsNames) {
				final var path = getResourcePath(contractName, ".bin");
				final var file = new HapiFileCreate(contractName);
				final var updatedFile = updateLargeFile(GENESIS, contractName, extractByteCode(path));
				ops.add(file);
				ops.add(updatedFile);
			}
			allRunFor(spec, ops);
		});
	}

	/**
	 * This method enables uploading a contract bytecode with the constructor parameters (if present) appended at the
	 * end
	 * of the file
	 *
	 * @param contractName
	 * 		the name of the contract, which is to be deployed
	 * @param abi
	 * 		the abi of the contract
	 * @param args
	 * 		the constructor arguments
	 */
	public static HapiSpecOperation uploadInitCodeWithConstructorArguments(final String contractName, final String abi,
			final Object... args) {
		return withOpContext((spec, ctxLog) -> {
			List<HapiSpecOperation> ops = new ArrayList<>();

			final var path = getResourcePath(contractName, ".bin");
			final var file = new HapiFileCreate(contractName);
			final var fileByteCode = extractByteCode(path);
			final byte[] params = args.length == 0 ? new byte[] { } : CallTransaction.Function.fromJsonInterface(
					abi).encodeArguments(args);
			final var updatedFile = updateLargeFile(GENESIS, contractName,
					params.length == 0 ? fileByteCode : fileByteCode.concat(ByteString.copyFrom(params)));
			ops.add(file);
			ops.add(updatedFile);
			allRunFor(spec, ops);
		});
	}

	/* SYSTEM */
	public static HapiFreeze hapiFreeze(final Instant freezeStartTime) {
		return new HapiFreeze().startingAt(freezeStartTime);
	}
}<|MERGE_RESOLUTION|>--- conflicted
+++ resolved
@@ -378,13 +378,12 @@
 		return new HapiContractCall(abi, contract, fn);
 	}
 
-<<<<<<< HEAD
+	public static HapiContractCall explicitContractCall(String contract, String abi, Object... params) {
+		return new HapiContractCall(abi, contract, params);
+	}
+
 	public static HapiEthereumContractCreate ethereumContractCreate(final String contractName) {
 		return new HapiEthereumContractCreate(contractName).bytecode(contractName);
-=======
-	public static HapiContractCall explicitContractCall(String contract, String abi, Object... params) {
-		return new HapiContractCall(abi, contract, params);
->>>>>>> bf7f7975
 	}
 
 	public static HapiContractCreate contractCreate(final String contractName, final Object... constructorParams) {
