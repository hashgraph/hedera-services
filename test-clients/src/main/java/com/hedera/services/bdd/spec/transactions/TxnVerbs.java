--- conflicted
+++ resolved
@@ -70,13 +70,11 @@
 import com.hederahashgraph.api.proto.java.CryptoTransferTransactionBody;
 import com.hederahashgraph.api.proto.java.TopicID;
 import com.hederahashgraph.api.proto.java.TransferList;
-import com.swirlds.common.utility.CommonUtils;
 import org.ethereum.core.CallTransaction;
 
 import java.time.Instant;
 import java.util.ArrayList;
 import java.util.List;
-import java.util.Optional;
 import java.util.function.BiConsumer;
 import java.util.function.Function;
 import java.util.function.Supplier;
@@ -93,7 +91,6 @@
 import static org.apache.commons.lang3.StringUtils.EMPTY;
 
 public class TxnVerbs {
-
 	/* CRYPTO */
 	public static HapiCryptoCreate cryptoCreate(String account) {
 		return new HapiCryptoCreate(account);
@@ -325,11 +322,16 @@
 		return new HapiContractCall(contract);
 	}
 
-	/** This method allows the developer to invoke a contract function by the name of the called contract and the name
+	/**
+	 * This method allows the developer to invoke a contract function by the name of the called contract and the name
 	 * of the desired function
-	 * @param contract the name of the contract
-	 * @param functionName the name of the function
-	 * @param params the arguments (if any) passed to the contract's function
+	 *
+	 * @param contract
+	 * 		the name of the contract
+	 * @param functionName
+	 * 		the name of the function
+	 * @param params
+	 * 		the arguments (if any) passed to the contract's function
 	 */
 	public static HapiContractCall contractCall(String contract, String functionName, Object... params) {
 		final var abi = getABIFor(FUNCTION, functionName, contract);
@@ -340,22 +342,33 @@
 		return new HapiContractCall(abi, contract, params);
 	}
 
-	/** This method allows the developer to invoke a contract function by the name of the called contract and the name
+	/**
+	 * This method allows the developer to invoke a contract function by the name of the called contract and the name
 	 * of the desired function and make an ethereum call
-	 * @param contract the name of the contract
-	 * @param functionName the name of the function
-	 * @param params the arguments (if any) passed to the contract's function
+	 *
+	 * @param contract
+	 * 		the name of the contract
+	 * @param functionName
+	 * 		the name of the function
+	 * @param params
+	 * 		the arguments (if any) passed to the contract's function
 	 */
 	public static HapiEthereumCall ethereumCall(String contract, String functionName, Object... params) {
 		final var abi = getABIFor(FUNCTION, functionName, contract);
 		return new HapiEthereumCall(abi, contract, params);
 	}
 
-	/** This method provides for the proper execution of specs, which execute contract calls with a function ABI instead of
+	/**
+	 * This method provides for the proper execution of specs, which execute contract calls with a function ABI instead
+	 * of
 	 * function name
-	 * @param contract the name of the contract
-	 * @param abi the contract's function ABI
-	 * @param params the arguments (if any) passed to the contract's function
+	 *
+	 * @param contract
+	 * 		the name of the contract
+	 * @param abi
+	 * 		the contract's function ABI
+	 * @param params
+	 * 		the arguments (if any) passed to the contract's function
 	 */
 	public static HapiContractCall contractCallWithFunctionAbi(String contract, String abi, Object... params) {
 		return new HapiContractCall(abi, contract, params);
@@ -365,13 +378,8 @@
 		return new HapiContractCall(abi, contract, fn);
 	}
 
-<<<<<<< HEAD
 	public static HapiEthereumContractCreate ethereumContractCreate(final String contractName) {
 		return new HapiEthereumContractCreate(contractName).bytecode(contractName);
-=======
-	public static HapiContractCall explicitContractCall(String contract, String abi, Object... params) {
-		return new HapiContractCall(abi, contract, params);
->>>>>>> 5981bef7
 	}
 
 	public static HapiContractCreate contractCreate(final String contractName, final Object... constructorParams) {
@@ -387,7 +395,8 @@
 		return new HapiContractCreate(name);
 	}
 
-	/** Previously - when creating contracts we were passing a name, chosen by the developer, which can differentiate
+	/**
+	 * Previously - when creating contracts we were passing a name, chosen by the developer, which can differentiate
 	 * from the name of the contract.
 	 * The new implementation of the contract creation depends on the exact name of the contract, which means, that we
 	 * can not create multiple instances of the contract with the same name.
@@ -397,15 +406,20 @@
 	 * <p>final var contract = "TransferringContract";</p>
 	 * <p>contractCreate(contract).balance(10_000L).payingWith(ACCOUNT),</p>
 	 * <p>contractCustomCreate(contract, to).balance(10_000L).payingWith(ACCOUNT)</p>
-	 * @param contractName the name of the contract
-	 * @param suffix an additional String literal, which provides the instance of the contract with a unique identifier
-	 * @param constructorParams the arguments (if any) passed to the contract's constructor
-	 *
-	 */
-	public static HapiContractCreate contractCustomCreate(final String contractName, final String suffix, final Object... constructorParams) {
+	 *
+	 * @param contractName
+	 * 		the name of the contract
+	 * @param suffix
+	 * 		an additional String literal, which provides the instance of the contract with a unique identifier
+	 * @param constructorParams
+	 * 		the arguments (if any) passed to the contract's constructor
+	 */
+	public static HapiContractCreate contractCustomCreate(final String contractName, final String suffix,
+			final Object... constructorParams) {
 		if (constructorParams.length > 0) {
 			final var constructorABI = getABIFor(CONSTRUCTOR, EMPTY, contractName);
-			return new HapiContractCreate(contractName + suffix, constructorABI, constructorParams).bytecode(contractName);
+			return new HapiContractCreate(contractName + suffix, constructorABI, constructorParams).bytecode(
+					contractName);
 		} else {
 			return new HapiContractCreate(contractName + suffix).bytecode(contractName);
 		}
@@ -421,7 +435,9 @@
 
 	/**
 	 * This method enables the developer to upload one or many contract(s) bytecode(s)
-	 * @param contractsNames the name(s) of the contract(s), which are to be deployed
+	 *
+	 * @param contractsNames
+	 * 		the name(s) of the contract(s), which are to be deployed
 	 */
 	public static HapiSpecOperation uploadInitCode(final String... contractsNames) {
 		return withOpContext((spec, ctxLog) -> {
@@ -438,20 +454,29 @@
 	}
 
 	/**
-	 * This method enables uploading a contract bytecode with the constructor parameters (if present) appended at the end of the file
-	 * @param contractName the name of the contract, which is to be deployed
-	 * @param abi the abi of the contract
-	 * @param args the constructor arguments
-	 */
-	public static HapiSpecOperation uploadInitCodeWithConstructorArguments(final String contractName, final String abi, final Object... args) {
+	 * This method enables uploading a contract bytecode with the constructor parameters (if present) appended at the
+	 * end
+	 * of the file
+	 *
+	 * @param contractName
+	 * 		the name of the contract, which is to be deployed
+	 * @param abi
+	 * 		the abi of the contract
+	 * @param args
+	 * 		the constructor arguments
+	 */
+	public static HapiSpecOperation uploadInitCodeWithConstructorArguments(final String contractName, final String abi,
+			final Object... args) {
 		return withOpContext((spec, ctxLog) -> {
 			List<HapiSpecOperation> ops = new ArrayList<>();
 
 			final var path = getResourcePath(contractName, ".bin");
 			final var file = new HapiFileCreate(contractName);
 			final var fileByteCode = extractByteCode(path);
-			final byte[] params = args.length == 0 ? new byte[]{} : CallTransaction.Function.fromJsonInterface(abi).encodeArguments(args);
-			final var updatedFile = updateLargeFile(GENESIS, contractName, params.length == 0 ? fileByteCode : fileByteCode.concat(ByteString.copyFrom(params)));
+			final byte[] params = args.length == 0 ? new byte[] { } : CallTransaction.Function.fromJsonInterface(
+					abi).encodeArguments(args);
+			final var updatedFile = updateLargeFile(GENESIS, contractName,
+					params.length == 0 ? fileByteCode : fileByteCode.concat(ByteString.copyFrom(params)));
 			ops.add(file);
 			ops.add(updatedFile);
 			allRunFor(spec, ops);
