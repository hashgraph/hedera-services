--- conflicted
+++ resolved
@@ -859,11 +859,6 @@
                 spec.registry()
                         .saveAccountId(
                                 rec.getAlias().toStringUtf8(), rec.getReceipt().getAccountID());
-<<<<<<< HEAD
-                if (rec.getAlias().size() != EVM_ADDRESS_SIZE) {
-                    spec.registry()
-                            .saveKey(rec.getAlias().toStringUtf8(), Key.parseFrom(rec.getAlias()));
-=======
                 try {
                     spec.registry()
                             .saveKey(rec.getAlias().toStringUtf8(), Key.parseFrom(rec.getAlias()));
@@ -871,7 +866,6 @@
                     LOG.debug(
                             "Cannot save alias {} as key, since it is an evmAddress alias.",
                             rec.getAlias()::toStringUtf8);
->>>>>>> e56d3f5a
                 }
                 LOG.info(
                         "{}  Saving alias {} to registry for Account ID {}",
