--- conflicted
+++ resolved
@@ -115,13 +115,9 @@
 	private Optional<Map<AccountID, Long>> expectedDebits = Optional.empty();
 	private Optional<Consumer<Map<AccountID, Long>>> debitsConsumer = Optional.empty();
 	private Optional<ErroringAssertsProvider<List<TransactionRecord>>> duplicateExpectations = Optional.empty();
-<<<<<<< HEAD
-	private Optional<Consumer<TransactionRecord>> observer = Optional.empty();
-=======
 	private Optional<Integer> childRecordsCount = Optional.empty();
 	private Optional<Integer> childRecordNumber = Optional.empty();
 	private Optional<String> aliasKey = Optional.empty();
->>>>>>> 8a1ae1ee
 
 	public HapiGetTxnRecord(String txn) {
 		this.txn = txn;
@@ -563,9 +559,6 @@
 		Query query = getRecordQuery(spec, payment, false);
 		response = spec.clients().getCryptoSvcStub(targetNodeFor(spec), useTls).getTxRecordByTxID(query);
 		final TransactionRecord record = response.getTransactionGetRecord().getTransactionRecord();
-<<<<<<< HEAD
-		observer.ifPresent(obs -> obs.accept(record));
-=======
 		childRecords = response.getTransactionGetRecord().getChildTransactionRecordsList();
 		childRecordsCount.ifPresent(count -> assertEquals(count, childRecords.size()));
 		for (var rec : childRecords) {
@@ -576,7 +569,6 @@
 					rec.getReceipt().getAccountID());
 		}
 
->>>>>>> 8a1ae1ee
 		if (verboseLoggingOn) {
 			if (format.isPresent()) {
 				format.get().accept(record, log);
@@ -585,18 +577,10 @@
 				var rates = spec.ratesProvider();
 				var priceInUsd = sdec(rates.toUsdWithActiveRates(fee), 5);
 				log.info(spec.logPrefix() + "Record (charged ${}): {}", priceInUsd, record);
-<<<<<<< HEAD
-				final var children = response.getTransactionGetRecord().getChildTransactionRecordsList();
-				log.info(spec.logPrefix() + "  And {} child record{}: {}",
-						children.size(),
-						children.size() > 1 ? "s" : "",
-						children);
-=======
 				log.info(spec.logPrefix() + "  And {} child record{}: {}",
 						childRecords.size(),
 						childRecords.size() > 1 ? "s" : "",
 						childRecords);
->>>>>>> 8a1ae1ee
 				log.info("Duplicates: {}",
 						response.getTransactionGetRecord().getDuplicateTransactionRecordsList());
 			}
