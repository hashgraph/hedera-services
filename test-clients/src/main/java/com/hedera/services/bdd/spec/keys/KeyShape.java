--- conflicted
+++ resolved
@@ -30,11 +30,8 @@
 
 public class KeyShape extends SigControl {
 	public static final KeyShape SIMPLE = new KeyShape(Nature.SIG_ON);
-<<<<<<< HEAD
-=======
 	public static final KeyShape ED25519 = new KeyShape(Nature.SIG_ON, KeyAlgo.ED25519);
 	public static final KeyShape SECP256K1 = new KeyShape(Nature.SIG_ON, KeyAlgo.SECP256K1);
->>>>>>> 8a1ae1ee
 	public static final KeyShape CONTRACT = new KeyShape(CONTRACT_ID);
 	public static final KeyShape DELEGATE_CONTRACT = new KeyShape(Nature.DELEGATABLE_CONTRACT_ID);
 
@@ -133,9 +130,6 @@
 			if (!(control instanceof SigControl)) {
 				throw new IllegalArgumentException("Shape is simple but multiple controls given!");
 			}
-<<<<<<< HEAD
-			return (SigControl) control;
-=======
 			final var reqControl = (SigControl) control;
 			switch (keyAlgo) {
 				default:
@@ -146,7 +140,6 @@
 				case SECP256K1:
 					return reqControl.getNature() == Nature.SIG_ON ? SigControl.SECP256K1_ON : SigControl.SECP256K1_OFF;
 			}
->>>>>>> 8a1ae1ee
 		} else if (this == CONTRACT || this == DELEGATE_CONTRACT) {
 			if (!(control instanceof String)) {
 				throw new IllegalArgumentException(
