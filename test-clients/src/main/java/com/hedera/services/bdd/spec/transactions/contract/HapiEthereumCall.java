package com.hedera.services.bdd.spec.transactions.contract;

/*-
 * ‌
 * Hedera Services Test Clients
 * ​
 * Copyright (C) 2018 - 2022 Hedera Hashgraph, LLC
 * ​
 * Licensed under the Apache License, Version 2.0 (the "License");
 * you may not use this file except in compliance with the License.
 * You may obtain a copy of the License at
 *
 *      http://www.apache.org/licenses/LICENSE-2.0
 *
 * Unless required by applicable law or agreed to in writing, software
 * distributed under the License is distributed on an "AS IS" BASIS,
 * WITHOUT WARRANTIES OR CONDITIONS OF ANY KIND, either express or implied.
 * See the License for the specific language governing permissions and
 * limitations under the License.
 * ‍
 */

import com.esaulpaugh.headlong.abi.Tuple;
import com.esaulpaugh.headlong.util.Integers;
import com.google.common.base.MoreObjects;
import com.google.protobuf.ByteString;
import com.hedera.services.bdd.spec.HapiApiSpec;
import com.hedera.services.bdd.spec.infrastructure.meta.ActionableContractCall;
import com.hedera.services.bdd.spec.transactions.TxnUtils;
import com.hedera.services.bdd.spec.transactions.file.HapiFileCreate;
import com.hedera.services.bdd.suites.contract.Utils;
import com.hedera.services.ethereum.EthTxData;
import com.hedera.services.ethereum.EthTxSigs;
import com.hederahashgraph.api.proto.java.EthereumTransactionBody;
import com.hederahashgraph.api.proto.java.FileID;
import com.hederahashgraph.api.proto.java.HederaFunctionality;
import com.hederahashgraph.api.proto.java.Key;
import com.hederahashgraph.api.proto.java.ResponseCodeEnum;
import com.hederahashgraph.api.proto.java.TokenID;
import com.hederahashgraph.api.proto.java.Transaction;
import com.hederahashgraph.api.proto.java.TransactionBody;
import com.hederahashgraph.api.proto.java.TransactionRecord;
import com.hederahashgraph.api.proto.java.TransactionResponse;
import com.swirlds.common.utility.CommonUtils;
import org.ethereum.core.CallTransaction;

import java.math.BigInteger;
import java.util.ArrayList;
import java.util.Arrays;
import java.util.Collections;
import java.util.List;
import java.util.Optional;
import java.util.function.Consumer;
import java.util.function.Function;
import java.util.function.LongConsumer;
import java.util.function.ObjLongConsumer;
import java.util.function.Supplier;

import static com.hedera.services.bdd.spec.keys.TrieSigMapGenerator.uniqueWithFullPrefixesFor;
import static com.hedera.services.bdd.spec.queries.QueryVerbs.getTxnRecord;
import static com.hedera.services.bdd.spec.transactions.TxnUtils.extractTxnId;
import static com.hedera.services.bdd.spec.utilops.CustomSpecAssert.allRunFor;
import static com.hedera.services.bdd.spec.utilops.UtilVerbs.getPrivateKeyFromSpec;
import static com.hedera.services.bdd.spec.utilops.UtilVerbs.updateLargeFile;
import static com.hedera.services.bdd.suites.HapiApiSuite.DEFAULT_CONTRACT_SENDER;
import static com.hedera.services.bdd.suites.HapiApiSuite.FIVE_HBARS;
import static com.hedera.services.bdd.suites.HapiApiSuite.GENESIS;
import static com.hedera.services.bdd.suites.HapiApiSuite.MAX_CALL_DATA_SIZE;
import static com.hedera.services.bdd.suites.HapiApiSuite.RELAYER;
import static com.hedera.services.bdd.suites.HapiApiSuite.SECP_256K1_SOURCE_KEY;
import static com.hedera.services.bdd.suites.HapiApiSuite.WEIBARS_TO_TINYBARS;
import static com.hederahashgraph.api.proto.java.ResponseCodeEnum.OK;

public class HapiEthereumCall extends HapiBaseCall<HapiEthereumCall> {
    public static final String ETH_HASH_KEY = "EthHash";
    private static final String callDataFileName = "CallData";
    private List<String> otherSigs = Collections.emptyList();
    private Optional<String> details = Optional.empty();
    private Optional<Function<HapiApiSpec, Object[]>> paramsFn = Optional.empty();
    private Optional<ObjLongConsumer<ResponseCodeEnum>> gasObserver = Optional.empty();
    private Optional<Supplier<String>> explicitHexedParams = Optional.empty();

    public static  final long DEFAULT_GAS_PRICE_TINYBARS = 50L;
    private EthTxData.EthTransactionType type = EthTxData.EthTransactionType.EIP1559;
    private byte[] chainId = Integers.toBytes(298);
    private long nonce = 0L;
    private boolean useSpecNonce = true;
    private BigInteger gasPrice = WEIBARS_TO_TINYBARS.multiply(BigInteger.valueOf(DEFAULT_GAS_PRICE_TINYBARS));
    private BigInteger maxFeePerGas = WEIBARS_TO_TINYBARS.multiply(BigInteger.valueOf(DEFAULT_GAS_PRICE_TINYBARS));
    private long maxPriorityGas = 1_000L;
    private Optional<Long> maxGasAllowance = Optional.of(FIVE_HBARS);
    private Optional<BigInteger> valueSent = Optional.of(BigInteger.ZERO);
    private String privateKeyRef = SECP_256K1_SOURCE_KEY;
    private Consumer<Object[]> resultObserver = null;
    private Optional<FileID> ethFileID = Optional.empty();
    private boolean createCallDataFile;
    private boolean isTokenFlow;
    private String account = null;

    public HapiEthereumCall withExplicitParams(final Supplier<String> supplier) {
        explicitHexedParams = Optional.of(supplier);
        return this;
    }

    public static HapiEthereumCall fromDetails(String actionable) {
        HapiEthereumCall call = new HapiEthereumCall();
        call.details = Optional.of(actionable);
        return call;
    }

    private HapiEthereumCall() {
    }

    public HapiEthereumCall(String contract) {
        this.abi = FALLBACK_ABI;
        this.params = new Object[0];
        this.contract = contract;
        this.payer = Optional.of(RELAYER);
    }

    public HapiEthereumCall(String account, long amount) {
        this.account = account;
        this.valueSent = Optional.of(WEIBARS_TO_TINYBARS.multiply(BigInteger.valueOf(amount)));
        this.abi = FALLBACK_ABI;
        this.params = new Object[0];
        this.payer = Optional.of(RELAYER);
    }

    public HapiEthereumCall(final HapiContractCall contractCall) {
        this.abi = contractCall.getAbi();
        this.params = contractCall.getParams();
        this.contract = contractCall.getContract();
        this.txnName = contractCall.getTxnName();
        this.gas = contractCall.getGas();
        this.expectedStatus = Optional.of(contractCall.getExpectedStatus());
        this.payer = contractCall.getPayer();
        this.expectedPrecheck = Optional.of(contractCall.getExpectedPrecheck());
        this.fiddler = contractCall.getFiddler();
        this.memo = contractCall.getMemo();
        this.fee = contractCall.getFee();
        this.submitDelay = contractCall.getSubmitDelay();
        this.validDurationSecs = contractCall.getValidDurationSeconds();
        this.customTxnId = contractCall.getCustomTxnId();
        this.node = contractCall.getNode();
        this.usdFee = contractCall.getUsdFee();
        this.retryLimits = contractCall.getRetryLimits();
        this.resultObserver = contractCall.getResultObserver();
        this.explicitHexedParams = contractCall.getExplicitHexedParams();
        if (contractCall.getValueSent().isPresent()) {
            this.valueSent = Optional.of(WEIBARS_TO_TINYBARS.multiply(BigInteger.valueOf(contractCall.getValueSent().get())));
        }
        if (!contractCall.otherSigs.isEmpty()) {
            this.alsoSigningWithFullPrefix(contractCall.otherSigs.toArray(new String[0]));
        }
        shouldRegisterTxn = true;
    }

    public HapiEthereumCall notTryingAsHexedliteral() {
        tryAsHexedAddressIfLenMatches = false;
        return this;
    }

    public HapiEthereumCall(String abi, String contract, Object... params) {
        this.abi = abi;
        this.params = params;
        this.contract = contract;
    }

    public HapiEthereumCall(boolean isTokenFlow, String abi, String contract, Object... params) {
        this.abi = abi;
        this.params = params;
        this.contract = contract;
        this.isTokenFlow = isTokenFlow;
    }

    public HapiEthereumCall(String abi, String contract, Function<HapiApiSpec, Object[]> fn) {
        this(abi, contract);
        paramsFn = Optional.of(fn);
    }

    public HapiEthereumCall exposingResultTo(final Consumer<Object[]> observer) {
        resultObserver = observer;
        return this;
    }

    public HapiEthereumCall exposingGasTo(ObjLongConsumer<ResponseCodeEnum> gasObserver) {
        this.gasObserver = Optional.of(gasObserver);
        return this;
    }

    public HapiEthereumCall alsoSigningWithFullPrefix(String... keys) {
        otherSigs = List.of(keys);
        return sigMapPrefixes(uniqueWithFullPrefixesFor(keys));
    }

    public HapiEthereumCall sending(long amount) {
        valueSent = Optional.of(WEIBARS_TO_TINYBARS.multiply(BigInteger.valueOf(amount)));
        return this;
    }

    public HapiEthereumCall maxGasAllowance(long maxGasAllowance) {
        this.maxGasAllowance = Optional.of(maxGasAllowance);
        return this;
    }

    public HapiEthereumCall signingWith(String signingWith) {
        this.privateKeyRef = signingWith;
        return this;
    }

    public HapiEthereumCall type(EthTxData.EthTransactionType type) {
        this.type = type;
        return this;
    }

    public HapiEthereumCall nonce(long nonce) {
        this.nonce = nonce;
        useSpecNonce = false;
        return this;
    }

    public HapiEthereumCall gasPrice(long gasPrice) {
        this.gasPrice = WEIBARS_TO_TINYBARS.multiply(BigInteger.valueOf(gasPrice));
        return this;
    }

    public HapiEthereumCall maxFeePerGas(long maxFeePerGas) {
        this.maxFeePerGas = WEIBARS_TO_TINYBARS.multiply(BigInteger.valueOf(maxFeePerGas));
        return this;
    }

    public HapiEthereumCall maxPriorityGas(long maxPriorityGas) {
        this.maxPriorityGas = maxPriorityGas;
        return this;
    }

    public HapiEthereumCall gasLimit(long gasLimit) {
        this.gas = Optional.of(gasLimit);
        return this;
    }

    public HapiEthereumCall createCallDataFile() {
        this.createCallDataFile = true;
        return this;
    }

    @Override
    protected HapiEthereumCall self() {
        return this;
    }

    @Override
    protected Function<Transaction, TransactionResponse> callToUse(HapiApiSpec spec) {
        return spec.clients().getScSvcStub(targetNodeFor(spec), useTls)::callEthereum;
    }

    @Override
    public HederaFunctionality type() {
        return HederaFunctionality.EthereumTransaction;
    }

    @Override
    protected long feeFor(HapiApiSpec spec, Transaction txn, int numPayerKeys) throws Throwable {
        return spec.fees().forActivityBasedOp(HederaFunctionality.EthereumTransaction,
                scFees::getEthereumTransactionFeeMatrices, txn, numPayerKeys);
    }

    @Override
    protected Consumer<TransactionBody.Builder> opBodyDef(HapiApiSpec spec) throws Throwable {
        if (details.isPresent()) {
            ActionableContractCall actionable = spec.registry().getActionableCall(details.get());
            contract = actionable.getContract();
            abi = actionable.getDetails().getAbi();
            params = actionable.getDetails().getExampleArgs();
        } else if (paramsFn.isPresent()) {
            params = paramsFn.get().apply(spec);
        }

        byte[] callData;
        if (explicitHexedParams.isPresent()) {
            callData = explicitHexedParams.map(Supplier::get).map(CommonUtils::unhex).get();
        } else {
            final var paramsList = Arrays.asList(params);
            final var tupleExist = paramsList.stream().anyMatch(p -> p instanceof Tuple || p instanceof Tuple[]);
            if (tupleExist) {
                callData = encodeParametersWithTuple(params);
            } else {
                callData = (!abi.equals(FALLBACK_ABI))
                        ? CallTransaction.Function.fromJsonInterface(abi).encode(params) : new byte[] { };
            }
        }

<<<<<<< HEAD
        final byte[] to;
        if (account != null) {
            to = Utils.asAddress(spec.registry().getAccountID(account));
        } else if (isTokenFlow) {
            to = Utils.asAddress(spec.registry().getTokenID(contract));
=======
         ContractID contractID = ContractID.getDefaultInstance();
         TokenID tokenID = TokenID.getDefaultInstance();

        if (isTokenFlow) {
            tokenID = spec.registry().getTokenID(contract);
>>>>>>> 26523fd6
        } else {
            if (!tryAsHexedAddressIfLenMatches) {
                to = Utils.asAddress(spec.registry().getContractId(contract));
            } else {
                to = Utils.asAddress(TxnUtils.asContractId(contract, spec));
            }
        }

        final var gasPriceBytes = gasLongToBytes(gasPrice.longValueExact());;
        final var maxFeePerGasBytes = gasLongToBytes(maxFeePerGas.longValueExact());
        final var maxPriorityGasBytes = gasLongToBytes(maxPriorityGas);

        if (useSpecNonce) {
            nonce = spec.getNonce();
        }
        final var ethTxData = new EthTxData(null, type, chainId, nonce, gasPriceBytes,
                maxPriorityGasBytes, maxFeePerGasBytes, gas.orElse(100_000L),
                to, valueSent.orElse(BigInteger.ZERO), callData, new byte[]{}, 0, null, null, null);

        byte[] privateKeyByteArray = getPrivateKeyFromSpec(spec, privateKeyRef);
        final var signedEthTxData = EthTxSigs.signMessage(ethTxData, privateKeyByteArray);
        spec.registry().saveBytes(ETH_HASH_KEY, ByteString.copyFrom((signedEthTxData.getEthereumHash())));

        System.out.println("Size = " + callData.length + " vs " + MAX_CALL_DATA_SIZE);
        if (createCallDataFile || callData.length > MAX_CALL_DATA_SIZE) {
            final var callDataBytesString = ByteString.copyFrom(callData);
            final var createFile = new HapiFileCreate(callDataFileName);
            final var updateLargeFile = updateLargeFile(payer.orElse(DEFAULT_CONTRACT_SENDER), callDataFileName, callDataBytesString);
            createFile.execFor(spec);
            updateLargeFile.execFor(spec);
            ethFileID = Optional.of(TxnUtils.asFileId(callDataFileName, spec));
        }

        final EthereumTransactionBody ethOpBody = spec
                .txns()
                .<EthereumTransactionBody, EthereumTransactionBody.Builder>body(
                        EthereumTransactionBody.class, builder -> {
                            builder.setEthereumData(ByteString.copyFrom(signedEthTxData.encodeTx()));
                            maxGasAllowance.ifPresent(builder::setMaxGasAllowance);
                            ethFileID.ifPresent(builder::setCallData);
                        }
                );
        return b -> b.setEthereumTransaction(ethOpBody);
    }

    @Override
    protected void updateStateOf(final HapiApiSpec spec) throws Throwable {
        if (actualPrecheck == OK) {
            spec.incrementNonce();
        }
        if (gasObserver.isPresent()) {
            doGasLookup(gas -> gasObserver.get().accept(actualStatus, gas), spec, txnSubmitted, false);
        }
        if (resultObserver != null) {
            doObservedLookup(spec, txnSubmitted, record -> {
                final var function = CallTransaction.Function.fromJsonInterface(abi);
                final var result = function.decodeResult(record
                        .getContractCallResult()
                        .getContractCallResult()
                        .toByteArray());
                resultObserver.accept(result);
            });
        }
    }

    @Override
    protected List<Function<HapiApiSpec, Key>> defaultSigners() {
        final var signers = new ArrayList<Function<HapiApiSpec, Key>>();
        signers.add(spec -> spec.registry().getKey(effectivePayer(spec)));
        for (final var added : otherSigs) {
            signers.add(spec -> spec.registry().getKey(added));
        }
        return signers;
    }

    static void doGasLookup(
            final LongConsumer gasObserver,
            final HapiApiSpec spec,
            final Transaction txn,
            final boolean isCreate
    ) throws Throwable {
        doObservedLookup(spec, txn, record -> {
            final var gasUsed = isCreate
                    ? record.getContractCreateResult().getGasUsed()
                    : record.getContractCallResult().getGasUsed();
            gasObserver.accept(gasUsed);
        });
    }

    static void doObservedLookup(
            final HapiApiSpec spec,
            final Transaction txn,
            Consumer<TransactionRecord> observer
    ) throws Throwable {
        final var txnId = extractTxnId(txn);
        final var lookup = getTxnRecord(txnId)
                .assertingNothing()
                .noLogging()
                .payingWith(GENESIS)
                .nodePayment(1)
                .exposingTo(observer);
        allRunFor(spec, lookup);
    }

    @Override
    protected MoreObjects.ToStringHelper toStringHelper() {
        return super.toStringHelper()
                .add("contract", contract)
                .add("abi", abi)
                .add("params", Arrays.toString(params));
    }
}<|MERGE_RESOLUTION|>--- conflicted
+++ resolved
@@ -290,19 +290,11 @@
             }
         }
 
-<<<<<<< HEAD
         final byte[] to;
         if (account != null) {
             to = Utils.asAddress(spec.registry().getAccountID(account));
         } else if (isTokenFlow) {
             to = Utils.asAddress(spec.registry().getTokenID(contract));
-=======
-         ContractID contractID = ContractID.getDefaultInstance();
-         TokenID tokenID = TokenID.getDefaultInstance();
-
-        if (isTokenFlow) {
-            tokenID = spec.registry().getTokenID(contract);
->>>>>>> 26523fd6
         } else {
             if (!tryAsHexedAddressIfLenMatches) {
                 to = Utils.asAddress(spec.registry().getContractId(contract));
