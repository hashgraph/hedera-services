package com.hedera.services.bdd.spec.transactions.contract;

/*-
 * ‌
 * Hedera Services Test Clients
 * ​
 * Copyright (C) 2018 - 2021 Hedera Hashgraph, LLC
 * ​
 * Licensed under the Apache License, Version 2.0 (the "License");
 * you may not use this file except in compliance with the License.
 * You may obtain a copy of the License at
 *
 *      http://www.apache.org/licenses/LICENSE-2.0
 *
 * Unless required by applicable law or agreed to in writing, software
 * distributed under the License is distributed on an "AS IS" BASIS,
 * WITHOUT WARRANTIES OR CONDITIONS OF ANY KIND, either express or implied.
 * See the License for the specific language governing permissions and
 * limitations under the License.
 * ‍
 */

import com.esaulpaugh.headlong.abi.Tuple;
import com.esaulpaugh.headlong.abi.TupleType;
import com.esaulpaugh.headlong.util.Integers;
import com.google.common.base.MoreObjects;
import com.google.protobuf.ByteString;
import com.hedera.services.bdd.spec.HapiApiSpec;
import com.hedera.services.bdd.spec.infrastructure.meta.ActionableContractCall;
import com.hedera.services.bdd.spec.transactions.TxnUtils;
import com.hedera.services.bdd.suites.contract.Utils;
import com.hedera.services.ethereum.EthTxData;
import com.hedera.services.ethereum.EthTxSigs;
import com.hederahashgraph.api.proto.java.ContractID;
import com.hederahashgraph.api.proto.java.EthereumTransactionBody;
import com.hederahashgraph.api.proto.java.HederaFunctionality;
import com.hederahashgraph.api.proto.java.Key;
import com.hederahashgraph.api.proto.java.ResponseCodeEnum;
import com.hederahashgraph.api.proto.java.Transaction;
import com.hederahashgraph.api.proto.java.TransactionBody;
import com.hederahashgraph.api.proto.java.TransactionRecord;
import com.hederahashgraph.api.proto.java.TransactionResponse;
import com.swirlds.common.utility.CommonUtils;
import org.apache.tuweni.bytes.Bytes;
import org.ethereum.core.CallTransaction;

import java.math.BigInteger;
import java.util.ArrayList;
import java.util.Arrays;
import java.util.Collections;
import java.util.List;
import java.util.Optional;
import java.util.function.Consumer;
import java.util.function.Function;
import java.util.function.LongConsumer;
import java.util.function.ObjLongConsumer;
import java.util.function.Supplier;

import static com.hedera.services.bdd.spec.keys.TrieSigMapGenerator.uniqueWithFullPrefixesFor;
import static com.hedera.services.bdd.spec.queries.QueryVerbs.getTxnRecord;
import static com.hedera.services.bdd.spec.transactions.TxnUtils.extractTxnId;
import static com.hedera.services.bdd.spec.utilops.CustomSpecAssert.allRunFor;
import static com.hedera.services.bdd.spec.utilops.UtilVerbs.getPrivateKeyFromSpec;
import static com.hedera.services.bdd.suites.HapiApiSuite.GENESIS;
import static com.hedera.services.bdd.suites.HapiApiSuite.ONE_HUNDRED_HBARS;
import static com.hedera.services.bdd.suites.HapiApiSuite.RELAYER;
import static com.hedera.services.bdd.suites.HapiApiSuite.SECP_256K1_SOURCE_KEY;
import static com.hederahashgraph.api.proto.java.ResponseCodeEnum.OK;

public class HapiEthereumCall extends HapiBaseCall<HapiEthereumCall> {
    public static final String ETH_HASH_KEY = "EthHash";

    private static final TupleType longTuple = TupleType.parse("(int64)");

    private List<String> otherSigs = Collections.emptyList();
    private Optional<String> details = Optional.empty();
    private Optional<Function<HapiApiSpec, Object[]>> paramsFn = Optional.empty();
    private Optional<ObjLongConsumer<ResponseCodeEnum>> gasObserver = Optional.empty();
    private Optional<Supplier<String>> explicitHexedParams = Optional.empty();

    private static final BigInteger WEIBARS_TO_TINYBARS = BigInteger.valueOf(10_000_000_000L);
    private EthTxData.EthTransactionType type = EthTxData.EthTransactionType.EIP1559;
    private byte[] chainId = Integers.toBytes(298);
    private long nonce = 0L;
<<<<<<< HEAD
    private BigInteger gasPrice = WEIBARS_TO_TINYBARS.multiply(BigInteger.valueOf(50L));
    private BigInteger maxFeePerGas = WEIBARS_TO_TINYBARS.multiply(BigInteger.valueOf(50L));
    private boolean useSpecNonce = true;
=======
    private boolean useSpecNonce = true;
    private long gasPrice = 1L;
>>>>>>> 8db86a36
    private long maxPriorityGas = 1_000L;
    private Optional<Long> maxGasAllowance = Optional.of(ONE_HUNDRED_HBARS);
    private Optional<BigInteger> valueSent = Optional.of(BigInteger.ZERO);
    private String privateKeyRef = SECP_256K1_SOURCE_KEY;
    private Consumer<Object[]> resultObserver = null;

    public HapiEthereumCall withExplicitParams(final Supplier<String> supplier) {
        explicitHexedParams = Optional.of(supplier);
        return this;
    }

    public static HapiEthereumCall fromDetails(String actionable) {
        HapiEthereumCall call = new HapiEthereumCall();
        call.details = Optional.of(actionable);
        return call;
    }

    private HapiEthereumCall() {
    }

    public HapiEthereumCall(String contract) {
        this.abi = FALLBACK_ABI;
        this.params = new Object[0];
        this.contract = contract;
        this.payer = Optional.of(RELAYER);
    }

    public HapiEthereumCall(final HapiContractCall contractCall) {
        this.abi = contractCall.getAbi();
        this.params = contractCall.getParams();
        this.contract = contractCall.getContract();
        this.txnName = contractCall.getTxnName();
        this.gas = contractCall.getGas();
        this.expectedStatus = Optional.of(contractCall.getExpectedStatus());
        this.payer = contractCall.getPayer();
        this.expectedPrecheck = Optional.of(contractCall.getExpectedPrecheck());
        this.fiddler = contractCall.getFiddler();
        this.memo = contractCall.getMemo();
        this.fee = contractCall.getFee();
        this.submitDelay = contractCall.getSubmitDelay();
        this.validDurationSecs = contractCall.getValidDurationSeconds();
        this.customTxnId = contractCall.getCustomTxnId();
        this.node = contractCall.getNode();
        this.usdFee = contractCall.getUsdFee();
        this.retryLimits = contractCall.getRetryLimits();
        this.resultObserver = contractCall.getResultObserver();
        if (contractCall.getValueSent().isPresent()) {
            this.valueSent = Optional.of(WEIBARS_TO_TINYBARS.multiply(BigInteger.valueOf(contractCall.getValueSent().get())));
        }
        if (!contractCall.otherSigs.isEmpty()) {
            this.alsoSigningWithFullPrefix(contractCall.otherSigs.toArray(new String[0]));
        }
        shouldRegisterTxn = true;
    }

    public HapiEthereumCall notTryingAsHexedliteral() {
        tryAsHexedAddressIfLenMatches = false;
        return this;
    }

    public HapiEthereumCall(String abi, String contract, Object... params) {
        this.abi = abi;
        this.params = params;
        this.contract = contract;
    }

    public HapiEthereumCall(String abi, String contract, Function<HapiApiSpec, Object[]> fn) {
        this(abi, contract);
        paramsFn = Optional.of(fn);
    }

    public HapiEthereumCall exposingResultTo(final Consumer<Object[]> observer) {
        resultObserver = observer;
        return this;
    }

    public HapiEthereumCall exposingGasTo(ObjLongConsumer<ResponseCodeEnum> gasObserver) {
        this.gasObserver = Optional.of(gasObserver);
        return this;
    }

    public HapiEthereumCall alsoSigningWithFullPrefix(String... keys) {
        otherSigs = List.of(keys);
        return sigMapPrefixes(uniqueWithFullPrefixesFor(keys));
    }

    public HapiEthereumCall sending(long amount) {
        valueSent = Optional.of(WEIBARS_TO_TINYBARS.multiply(BigInteger.valueOf(amount)));
        return this;
    }

    public HapiEthereumCall maxGasAllowance(long maxGasAllowance) {
        this.maxGasAllowance = Optional.of(maxGasAllowance);
        return this;
    }

    public HapiEthereumCall signingWith(String signingWith) {
        this.privateKeyRef = signingWith;
        return this;
    }

    public HapiEthereumCall type(EthTxData.EthTransactionType type) {
        this.type = type;
        return this;
    }

    public HapiEthereumCall nonce(long nonce) {
        this.nonce = nonce;
        useSpecNonce = false;
        return this;
    }

    public HapiEthereumCall gasPrice(long gasPrice) {
        this.gasPrice = WEIBARS_TO_TINYBARS.multiply(BigInteger.valueOf(gasPrice));
        return this;
    }

    public HapiEthereumCall maxFeePerGas(long maxFeePerGas) {
        this.maxFeePerGas = WEIBARS_TO_TINYBARS.multiply(BigInteger.valueOf(maxFeePerGas));
        return this;
    }

    public HapiEthereumCall maxPriorityGas(long maxPriorityGas) {
        this.maxPriorityGas = maxPriorityGas;
        return this;
    }

    public HapiEthereumCall gasLimit(long gasLimit) {
        this.gas = Optional.of(gasLimit);
        return this;
    }

    @Override
    protected HapiEthereumCall self() {
        return this;
    }

    @Override
    protected Function<Transaction, TransactionResponse> callToUse(HapiApiSpec spec) {
        return spec.clients().getScSvcStub(targetNodeFor(spec), useTls)::callEthereum;
    }

    @Override
    public HederaFunctionality type() {
        return HederaFunctionality.EthereumTransaction;
    }

    @Override
    protected long feeFor(HapiApiSpec spec, Transaction txn, int numPayerKeys) throws Throwable {
        return spec.fees().forActivityBasedOp(HederaFunctionality.EthereumTransaction,
                scFees::getEthereumTransactionFeeMatrices, txn, numPayerKeys);
    }

    @Override
    protected Consumer<TransactionBody.Builder> opBodyDef(HapiApiSpec spec) throws Throwable {
        if (details.isPresent()) {
            ActionableContractCall actionable = spec.registry().getActionableCall(details.get());
            contract = actionable.getContract();
            abi = actionable.getDetails().getAbi();
            params = actionable.getDetails().getExampleArgs();
        } else if (paramsFn.isPresent()) {
            params = paramsFn.get().apply(spec);
        }

        byte[] callData;
        if (explicitHexedParams.isPresent()) {
            callData = explicitHexedParams.map(Supplier::get).map(CommonUtils::unhex).get();
        } else {
            final var paramsList = Arrays.asList(params);
            final var tupleExist = paramsList.stream().anyMatch(p -> p instanceof Tuple || p instanceof Tuple[]);
            if (tupleExist) {
                callData = encodeParametersWithTuple(params);
            } else {
                callData = (!abi.equals(FALLBACK_ABI))
                        ? CallTransaction.Function.fromJsonInterface(abi).encode(params) : new byte[] { };
            }
        }

        final ContractID contractID;
        if (!tryAsHexedAddressIfLenMatches) {
            contractID = spec.registry().getContractId(contract);
        } else {
            contractID = TxnUtils.asContractId(contract, spec);
        }

        final var gasPriceBytes = gasLongToBytes(gasPrice);;
        final var maxFeePerGasBytes = Bytes.wrap(longTuple.encode(Tuple.of(maxFeePerGas.longValueExact())).array()).toArray();
        final var maxPriorityGasBytes = Bytes.wrap(longTuple.encode(Tuple.of(maxPriorityGas)).array()).toArray();

        if (useSpecNonce) {
            nonce = spec.getNonce();
        }
        final var ethTxData = new EthTxData(null, type, chainId, nonce, gasPriceBytes,
                maxPriorityGasBytes, maxFeePerGasBytes, gas.orElse(100_000L),
                Utils.asAddress(contractID), valueSent.orElse(BigInteger.ZERO), callData, new byte[]{}, 0, null, null, null);

        byte[] privateKeyByteArray = getPrivateKeyFromSpec(spec, privateKeyRef);
        final var signedEthTxData = EthTxSigs.signMessage(ethTxData, privateKeyByteArray);
        spec.registry().saveBytes(ETH_HASH_KEY, ByteString.copyFrom((signedEthTxData.getEthereumHash())));

        final EthereumTransactionBody ethOpBody = spec
                .txns()
                .<EthereumTransactionBody, EthereumTransactionBody.Builder>body(
                        EthereumTransactionBody.class, builder -> {
                            builder.setEthereumData(ByteString.copyFrom(signedEthTxData.encodeTx()));
                            maxGasAllowance.ifPresent(builder::setMaxGasAllowance);
                        }
                );
        return b -> b.setEthereumTransaction(ethOpBody);
    }

    @Override
    protected void updateStateOf(final HapiApiSpec spec) throws Throwable {
        if (actualPrecheck == OK) {
            spec.incrementNonce();
        }
        if (gasObserver.isPresent()) {
            doGasLookup(gas -> gasObserver.get().accept(actualStatus, gas), spec, txnSubmitted, false);
        }
        if (resultObserver != null) {
            doObservedLookup(spec, txnSubmitted, record -> {
                final var function = CallTransaction.Function.fromJsonInterface(abi);
                final var result = function.decodeResult(record
                        .getContractCallResult()
                        .getContractCallResult()
                        .toByteArray());
                resultObserver.accept(result);
            });
        }
    }

    @Override
    protected List<Function<HapiApiSpec, Key>> defaultSigners() {
        final var signers = new ArrayList<Function<HapiApiSpec, Key>>();
        signers.add(spec -> spec.registry().getKey(effectivePayer(spec)));
        for (final var added : otherSigs) {
            signers.add(spec -> spec.registry().getKey(added));
        }
        return signers;
    }

    static void doGasLookup(
            final LongConsumer gasObserver,
            final HapiApiSpec spec,
            final Transaction txn,
            final boolean isCreate
    ) throws Throwable {
        doObservedLookup(spec, txn, record -> {
            final var gasUsed = isCreate
                    ? record.getContractCreateResult().getGasUsed()
                    : record.getContractCallResult().getGasUsed();
            gasObserver.accept(gasUsed);
        });
    }

    static void doObservedLookup(
            final HapiApiSpec spec,
            final Transaction txn,
            Consumer<TransactionRecord> observer
    ) throws Throwable {
        final var txnId = extractTxnId(txn);
        final var lookup = getTxnRecord(txnId)
                .assertingNothing()
                .noLogging()
                .payingWith(GENESIS)
                .nodePayment(1)
                .exposingTo(observer);
        allRunFor(spec, lookup);
    }

    @Override
    protected MoreObjects.ToStringHelper toStringHelper() {
        return super.toStringHelper()
                .add("contract", contract)
                .add("abi", abi)
                .add("params", Arrays.toString(params));
    }

    private byte[] gasLongToBytes(BigInteger gas) {
        return Bytes.wrap(longTuple.encode(Tuple.of(gas.longValueExact())).array()).toArray();
    }
}<|MERGE_RESOLUTION|>--- conflicted
+++ resolved
@@ -82,14 +82,9 @@
     private EthTxData.EthTransactionType type = EthTxData.EthTransactionType.EIP1559;
     private byte[] chainId = Integers.toBytes(298);
     private long nonce = 0L;
-<<<<<<< HEAD
+    private boolean useSpecNonce = true;
     private BigInteger gasPrice = WEIBARS_TO_TINYBARS.multiply(BigInteger.valueOf(50L));
     private BigInteger maxFeePerGas = WEIBARS_TO_TINYBARS.multiply(BigInteger.valueOf(50L));
-    private boolean useSpecNonce = true;
-=======
-    private boolean useSpecNonce = true;
-    private long gasPrice = 1L;
->>>>>>> 8db86a36
     private long maxPriorityGas = 1_000L;
     private Optional<Long> maxGasAllowance = Optional.of(ONE_HUNDRED_HBARS);
     private Optional<BigInteger> valueSent = Optional.of(BigInteger.ZERO);
