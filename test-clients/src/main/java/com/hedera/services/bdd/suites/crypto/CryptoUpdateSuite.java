--- conflicted
+++ resolved
@@ -280,11 +280,7 @@
 						cryptoUpdate(firstUser)
 								.maxAutomaticAssociations(tokenAssociations_restrictedNetwork + 1)
 								.hasKnownStatus(REQUESTED_NUM_AUTOMATIC_ASSOCIATIONS_EXCEEDS_ASSOCIATION_LIMIT),
-<<<<<<< HEAD
-						overriding("accounts.limitTokenAssociations", "false"),
-=======
 						overriding( "entities.limitTokenAssociations", "false"),
->>>>>>> 6530f850
 						cryptoUpdate(firstUser)
 								.maxAutomaticAssociations(tokenAssociations_restrictedNetwork + 1),
 						overriding("tokens.maxPerAccount", "" + tokenAssociations_adventurousNetwork)
