--- conflicted
+++ resolved
@@ -58,36 +58,24 @@
 		return List.of(
 				new HapiApiSpec[]{
 						freezeWorks(),
-<<<<<<< HEAD
 						limitOnRetryWorks()
-=======
-						getAccountInfoRetryWorks()
->>>>>>> 57c1cb52
 //						createThenTransferThenUpdateDeleteThenUpdate()
 				}
 		);
 	}
 
-<<<<<<< HEAD
 	private HapiApiSpec limitOnRetryWorks() {
-=======
-	private HapiApiSpec getAccountInfoRetryWorks() {
->>>>>>> 57c1cb52
 		return defaultHapiSpec("GetAccountInfoRetryWorks")
 				.given()
 				.when()
 				.then(
 						getAccountInfo("0.0.2")
 								.hasRetryAnswerOnlyPrecheck(OK)
-<<<<<<< HEAD
 								.setRetryLimit(5),
 						cryptoTransfer(tinyBarsFromTo(GENESIS, NODE, 1L))
 								.hasRetryPrecheckFrom(OK)
-								.setRetryLimit(5),
-						cryptoTransfer(tinyBarsFromTo(NODE, GENESIS, 1L))
-=======
-								.setRetryLimit(5)
->>>>>>> 57c1cb52
+								.setRetryLimit(3),
+						cryptoTransfer(tinyBarsFromTo(GENESIS, FUNDING, 7L))
 				);
 	}
 
