--- conflicted
+++ resolved
@@ -442,7 +442,7 @@
                         /* And this one fails because 8 + 3 = 11 > 10 */
                         contractCall(contract, INSERT_ABI, 3, 9)
                                 .payingWith(GENESIS)
-                                .hasKnownStatus(CONTRACT_REVERT_EXECUTED)
+                                .hasKnownStatus(MAX_CONTRACT_STORAGE_EXCEEDED)
                                 .gas(gasToOffer),
                         /* Confirm the storage size didn't change */
                         getContractInfo(contract).has(contractWith().numKvPairs(8)),
@@ -455,7 +455,7 @@
                                                 AGGREGATE_KV_LIMIT_PROP, "1")),
                         contractCall(contract, INSERT_ABI, 3, 9)
                                 .payingWith(GENESIS)
-                                .hasKnownStatus(CONTRACT_REVERT_EXECUTED)
+                                .hasKnownStatus(MAX_STORAGE_IN_PRICE_REGIME_HAS_BEEN_USED)
                                 .gas(gasToOffer),
                         getContractInfo(contract).has(contractWith().numKvPairs(8)))
                 .then(
@@ -610,7 +610,8 @@
                 .when(
                         cryptoCreate(notToBe)
                                 .hasKnownStatus(MAX_ENTITIES_IN_PRICE_REGIME_HAVE_BEEN_CREATED),
-                        contractCreate("Multipurpose").hasKnownStatus(CONTRACT_REVERT_EXECUTED),
+                        contractCreate("Multipurpose")
+                                .hasKnownStatus(MAX_ENTITIES_IN_PRICE_REGIME_HAVE_BEEN_CREATED),
                         fileCreate(notToBe)
                                 .contents("NOPE")
                                 .hasKnownStatus(MAX_ENTITIES_IN_PRICE_REGIME_HAVE_BEEN_CREATED),
@@ -674,11 +675,7 @@
                         contractCall(slotUser, "consumeA", 2L, 3L)
                                 .gas(oddGasAmount)
                                 .via(failedSet)
-<<<<<<< HEAD
-                                .hasKnownStatus(CONTRACT_REVERT_EXECUTED),
-=======
                                 .hasKnownStatus(INSUFFICIENT_BALANCES_FOR_STORAGE_RENT),
->>>>>>> e65bdb1e
                         // All gas should be consumed
                         getTxnRecord(failedSet)
                                 .logged()
