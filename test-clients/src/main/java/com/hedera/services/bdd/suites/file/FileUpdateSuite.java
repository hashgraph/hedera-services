--- conflicted
+++ resolved
@@ -138,15 +138,9 @@
 				optimisticSpecialFileUpdate(),
 				associateHasExpectedSemantics(),
 				notTooManyFeeScheduleCanBeCreated(),
-<<<<<<< HEAD
 //				numAccountsAllowedIsDynamic(),
-				minChargeIsTXGasUsedByFileUpdate(),
-				maxRefundIsMaxGasRefundConfiguredWhenTXGasPriceIsSmaller(),
-=======
-				numAccountsAllowedIsDynamic(),
 				allUnusedGasIsRefundedIfSoConfigured(),
 				maxRefundIsEnforced(),
->>>>>>> 4dcd307e
 				gasLimitOverMaxGasLimitFailsPrecheck(),
 				autoCreationIsDynamic(),
 				kvLimitsEnforced(),
