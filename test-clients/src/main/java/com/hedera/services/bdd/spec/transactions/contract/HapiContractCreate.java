--- conflicted
+++ resolved
@@ -40,11 +40,6 @@
 import com.hederahashgraph.api.proto.java.TransactionBody;
 import com.hederahashgraph.api.proto.java.TransactionResponse;
 import com.swirlds.common.utility.CommonUtils;
-<<<<<<< HEAD
-import org.apache.logging.log4j.LogManager;
-import org.apache.logging.log4j.Logger;
-=======
->>>>>>> 2f0e26e3
 import org.ethereum.core.CallTransaction;
 
 import java.util.ArrayList;
@@ -67,33 +62,6 @@
 public class HapiContractCreate extends HapiBaseContractCreate<HapiContractCreate> {
 	static final Key DEPRECATED_CID_ADMIN_KEY =
 			Key.newBuilder().setContractID(ContractID.newBuilder().setContractNum(1_234L)).build();
-<<<<<<< HEAD
-	static final Logger log = LogManager.getLogger(HapiContractCreate.class);
-
-	private Key adminKey;
-	private boolean omitAdminKey = false;
-	private boolean makeImmutable = false;
-	private boolean advertiseCreation = false;
-	private boolean shouldAlsoRegisterAsAccount = true;
-	private boolean useDeprecatedAdminKey = false;
-	private final String contract;
-	private OptionalLong gas = OptionalLong.empty();
-	Optional<String> key = Optional.empty();
-	Optional<Long> autoRenewPeriodSecs = Optional.empty();
-	Optional<Long> balance = Optional.empty();
-	Optional<SigControl> adminKeyControl = Optional.empty();
-	Optional<KeyFactory.KeyType> adminKeyType = Optional.empty();
-	Optional<String> memo = Optional.empty();
-	Optional<String> bytecodeFile = Optional.empty();
-	Optional<Supplier<String>> bytecodeFileFn = Optional.empty();
-	Optional<Consumer<HapiSpecRegistry>> successCb = Optional.empty();
-	Optional<String> abi = Optional.empty();
-	Optional<Object[]> args = Optional.empty();
-	Optional<ObjLongConsumer<ResponseCodeEnum>> gasObserver = Optional.empty();
-	Optional<LongConsumer> newNumObserver = Optional.empty();
-	private Optional<String> proxy = Optional.empty();
-	private Optional<Supplier<String>> explicitHexedParams = Optional.empty();
-=======
 
 	public HapiContractCreate(String contract) {
 		super(contract);
@@ -103,7 +71,6 @@
 		super(contract, abi, args);
 	}
 
->>>>>>> 2f0e26e3
 	private Optional<String> autoRenewAccount = Optional.empty();
 
 	public HapiContractCreate exposingNumTo(LongConsumer obs) {
@@ -212,8 +179,6 @@
 		return this;
 	}
 
-<<<<<<< HEAD
-=======
 	@Override
 	public HederaFunctionality type() {
 		return HederaFunctionality.ContractCreate;
@@ -224,7 +189,6 @@
 		return this;
 	}
 
->>>>>>> 2f0e26e3
 	@Override
 	protected List<Function<HapiApiSpec, Key>> defaultSigners() {
 		if (omitAdminKey || useDeprecatedAdminKey) {
