package com.hedera.services.bdd.spec.transactions.contract;

/*-
 * ‌
 * Hedera Services Test Clients
 * ​
 * Copyright (C) 2018 - 2021 Hedera Hashgraph, LLC
 * ​
 * Licensed under the Apache License, Version 2.0 (the "License");
 * you may not use this file except in compliance with the License.
 * You may obtain a copy of the License at
 *
 *      http://www.apache.org/licenses/LICENSE-2.0
 *
 * Unless required by applicable law or agreed to in writing, software
 * distributed under the License is distributed on an "AS IS" BASIS,
 * WITHOUT WARRANTIES OR CONDITIONS OF ANY KIND, either express or implied.
 * See the License for the specific language governing permissions and
 * limitations under the License.
 * ‍
 */

import com.google.common.base.MoreObjects;
import com.google.protobuf.ByteString;
import com.hedera.services.bdd.spec.HapiApiSpec;
import com.hedera.services.bdd.spec.infrastructure.HapiSpecRegistry;
import com.hedera.services.bdd.spec.keys.KeyFactory;
import com.hedera.services.bdd.spec.keys.SigControl;
import com.hedera.services.bdd.spec.transactions.TxnUtils;
import com.hederahashgraph.api.proto.java.ContractCreateTransactionBody;
import com.hederahashgraph.api.proto.java.ContractGetInfoResponse;
import com.hederahashgraph.api.proto.java.ContractID;
import com.hederahashgraph.api.proto.java.Duration;
import com.hederahashgraph.api.proto.java.FileID;
import com.hederahashgraph.api.proto.java.HederaFunctionality;
import com.hederahashgraph.api.proto.java.Key;
import com.hederahashgraph.api.proto.java.KeyList;
import com.hederahashgraph.api.proto.java.ResponseCodeEnum;
import com.hederahashgraph.api.proto.java.Transaction;
import com.hederahashgraph.api.proto.java.TransactionBody;
import com.hederahashgraph.api.proto.java.TransactionResponse;
import com.swirlds.common.utility.CommonUtils;
import org.ethereum.core.CallTransaction;

import java.util.ArrayList;
import java.util.List;
import java.util.Optional;
import java.util.OptionalLong;
import java.util.function.Consumer;
import java.util.function.Function;
import java.util.function.LongConsumer;
import java.util.function.ObjLongConsumer;
import java.util.function.Supplier;

import static com.hedera.services.bdd.spec.transactions.TxnFactory.bannerWith;
import static com.hedera.services.bdd.spec.transactions.TxnUtils.asId;
import static com.hedera.services.bdd.spec.transactions.TxnUtils.equivAccount;
import static com.hedera.services.bdd.spec.transactions.TxnUtils.solidityIdFrom;
import static com.hedera.services.bdd.spec.transactions.contract.HapiContractCall.doGasLookup;
import static com.hederahashgraph.api.proto.java.ResponseCodeEnum.SUCCESS;

public class HapiContractCreate extends HapiBaseContractCreate<HapiContractCreate> {
	static final Key DEPRECATED_CID_ADMIN_KEY =
			Key.newBuilder().setContractID(ContractID.newBuilder().setContractNum(1_234L)).build();

	public HapiContractCreate(String contract) {
		super(contract);
	}

	public HapiContractCreate(String contract, String abi, Object... args) {
		super(contract, abi, args);
	}

	private Optional<String> autoRenewAccount = Optional.empty();
	private Optional<Integer> maxAutomaticTokenAssociations = Optional.empty();

	public HapiContractCreate exposingNumTo(LongConsumer obs) {
		newNumObserver = Optional.of(obs);
		return this;
	}

	public HapiContractCreate maxAutomaticTokenAssociations(int max) {
		maxAutomaticTokenAssociations = Optional.of(max);
		return this;
	}

	public HapiContractCreate withExplicitParams(final Supplier<String> supplier) {
		explicitHexedParams = Optional.of(supplier);
		return this;
	}

	public HapiContractCreate proxy(String proxy) {
		this.proxy = Optional.of(proxy);
		return this;
	}

	public HapiContractCreate advertisingCreation() {
		advertiseCreation = true;
		return this;
	}

	@Override
	protected Key lookupKey(HapiApiSpec spec, String name) {
		return name.equals(contract) ? adminKey : spec.registry().getKey(name);
	}

	public HapiContractCreate exposingGasTo(ObjLongConsumer<ResponseCodeEnum> gasObserver) {
		this.gasObserver = Optional.of(gasObserver);
		return this;
	}

	public HapiContractCreate skipAccountRegistration() {
		shouldAlsoRegisterAsAccount = false;
		return this;
	}

	public HapiContractCreate uponSuccess(Consumer<HapiSpecRegistry> cb) {
		successCb = Optional.of(cb);
		return this;
	}

	public HapiContractCreate bytecode(String fileName) {
		bytecodeFile = Optional.of(fileName);
		return this;
	}

	public HapiContractCreate bytecode(Supplier<String> supplier) {
		bytecodeFileFn = Optional.of(supplier);
		return this;
	}

	public HapiContractCreate adminKey(KeyFactory.KeyType type) {
		adminKeyType = Optional.of(type);
		return this;
	}

	public HapiContractCreate adminKeyShape(SigControl controller) {
		adminKeyControl = Optional.of(controller);
		return this;
	}

	public HapiContractCreate autoRenewSecs(long period) {
		autoRenewPeriodSecs = Optional.of(period);
		return this;
	}

	public HapiContractCreate balance(long initial) {
		balance = Optional.of(initial);
		return this;
	}

	public HapiContractCreate gas(long amount) {
		gas = OptionalLong.of(amount);
		return this;
	}

	public HapiContractCreate entityMemo(String s) {
		memo = Optional.of(s);
		return this;
	}

	public HapiContractCreate omitAdminKey() {
		omitAdminKey = true;
		return this;
	}

	public HapiContractCreate immutable() {
		omitAdminKey = true;
		makeImmutable = true;
		return this;
	}

	public HapiContractCreate useDeprecatedAdminKey() {
		useDeprecatedAdminKey = true;
		return this;
	}

	public HapiContractCreate adminKey(String existingKey) {
		key = Optional.of(existingKey);
		return this;
	}

	public HapiContractCreate autoRenewAccountId(String id) {
		autoRenewAccount = Optional.of(id);
		return this;
	}

	@Override
	public HederaFunctionality type() {
		return HederaFunctionality.ContractCreate;
	}

	@Override
	protected HapiContractCreate self() {
		return this;
	}

	@Override
	protected List<Function<HapiApiSpec, Key>> defaultSigners() {
		if (omitAdminKey || useDeprecatedAdminKey) {
			return super.defaultSigners();
		}
		List<Function<HapiApiSpec, Key>> signers =
				new ArrayList<>(List.of(spec -> spec.registry().getKey(effectivePayer(spec))));
		Optional.ofNullable(adminKey).ifPresent(k -> signers.add(ignore -> k));
		autoRenewAccount.ifPresent(id -> signers.add(spec -> spec.registry().getKey(id)));
		return signers;
	}

	@Override
	protected void updateStateOf(HapiApiSpec spec) throws Throwable {
		if (actualStatus != SUCCESS) {
			if (gasObserver.isPresent()) {
				doGasLookup(gas -> gasObserver.get().accept(actualStatus, gas), spec, txnSubmitted, true);
			}
			return;
		}
		final var newId = lastReceipt.getContractID();
		newNumObserver.ifPresent(obs -> obs.accept(newId.getContractNum()));
		if (shouldAlsoRegisterAsAccount) {
			spec.registry().saveAccountId(contract, equivAccount(lastReceipt.getContractID()));
		}
		spec.registry().saveKey(contract, (omitAdminKey || useDeprecatedAdminKey) ? MISSING_ADMIN_KEY : adminKey);
		spec.registry().saveContractId(contract, newId);
		final var otherInfoBuilder = ContractGetInfoResponse.ContractInfo.newBuilder()
				.setContractAccountID(solidityIdFrom(lastReceipt.getContractID()))
				.setMemo(memo.orElse(spec.setup().defaultMemo()))
				.setAutoRenewPeriod(
						Duration.newBuilder().setSeconds(
								autoRenewPeriodSecs.orElse(spec.setup().defaultAutoRenewPeriod().getSeconds())).build());
		if (!omitAdminKey && !useDeprecatedAdminKey) {
			otherInfoBuilder.setAdminKey(adminKey);
		}
		final var otherInfo = otherInfoBuilder.build();
		spec.registry().saveContractInfo(contract, otherInfo);
		successCb.ifPresent(cb -> cb.accept(spec.registry()));
		if (advertiseCreation) {
			String banner = "\n\n" + bannerWith(
					String.format(
							"Created contract '%s' with id '0.0.%d'.",
							contract,
							lastReceipt.getContractID().getContractNum()));
			log.info(banner);
		}
		if (gasObserver.isPresent()) {
			doGasLookup(gas -> gasObserver.get().accept(SUCCESS, gas), spec, txnSubmitted, true);
		}
	}

	@Override
	protected Consumer<TransactionBody.Builder> opBodyDef(HapiApiSpec spec) throws Throwable {
		if (!omitAdminKey && !useDeprecatedAdminKey) {
			generateAdminKey(spec);
		}
		if (bytecodeFileFn.isPresent()) {
			bytecodeFile = Optional.of(bytecodeFileFn.get().get());
		}
		if (!bytecodeFile.isPresent()) {
			setBytecodeToDefaultContract(spec);
		}
		Optional<byte[]> params;
		if (explicitHexedParams.isPresent()) {
			params = explicitHexedParams.map(Supplier::get).map(CommonUtils::unhex);
		} else {
			params = abi.isPresent()
					? Optional.of(CallTransaction.Function.fromJsonInterface(abi.get()).encodeArguments(args.get()))
					: Optional.empty();
		}
		FileID bytecodeFileId = TxnUtils.asFileId(bytecodeFile.get(), spec);
		ContractCreateTransactionBody opBody = spec
				.txns()
				.<ContractCreateTransactionBody, ContractCreateTransactionBody.Builder>body(
						ContractCreateTransactionBody.class, b -> {
							if (useDeprecatedAdminKey) {
								b.setAdminKey(DEPRECATED_CID_ADMIN_KEY);
							} else if (omitAdminKey) {
								if (makeImmutable) {
									b.setAdminKey(Key.newBuilder().setKeyList(KeyList.getDefaultInstance()));
								}
							} else {
								b.setAdminKey(adminKey);
							}
							b.setFileID(bytecodeFileId);
							autoRenewPeriodSecs.ifPresent(p ->
									b.setAutoRenewPeriod(Duration.newBuilder().setSeconds(p).build()));
							balance.ifPresent(b::setInitialBalance);
							memo.ifPresent(b::setMemo);
							gas.ifPresent(b::setGas);
							proxy.ifPresent(p -> b.setProxyAccountID(asId(p, spec)));
							params.ifPresent(bytes -> b.setConstructorParameters(ByteString.copyFrom(bytes)));
<<<<<<< HEAD
							if (autoRenewAccount.isPresent()) {
								b.setAutoRenewAccountId(asId(autoRenewAccount.get(), spec));
							} else {
								payer.ifPresent(s -> b.setAutoRenewAccountId(asId(s, spec)));
							}
=======
							autoRenewAccount.ifPresent(p -> b.setAutoRenewAccountId(asId(p, spec)));
							maxAutomaticTokenAssociations.ifPresent(b::setMaxAutomaticTokenAssociations);
>>>>>>> 8db86a36
						}
				);
		return b -> b.setContractCreateInstance(opBody);
	}

	@Override
	protected long feeFor(HapiApiSpec spec, Transaction txn, int numPayerSigs) throws Throwable {
		return spec.fees().forActivityBasedOp(
				HederaFunctionality.ContractCreate,
				scFees::getContractCreateTxFeeMatrices, txn, numPayerSigs);
	}

	@Override
	protected Function<Transaction, TransactionResponse> callToUse(HapiApiSpec spec) {
		return spec.clients().getScSvcStub(targetNodeFor(spec), useTls)::createContract;
	}

	@Override
	protected MoreObjects.ToStringHelper toStringHelper() {
		MoreObjects.ToStringHelper helper = super.toStringHelper()
				.add("contract", contract);
		bytecodeFile.ifPresent(f -> helper.add("bytecode", f));
		memo.ifPresent(m -> helper.add("memo", m));
		autoRenewPeriodSecs.ifPresent(p -> helper.add("autoRenewPeriod", p));
		adminKeyControl.ifPresent(c -> helper.add("customKeyShape", Boolean.TRUE));
		Optional.ofNullable(lastReceipt)
				.ifPresent(receipt -> helper.add("created", receipt.getContractID().getContractNum()));
		autoRenewAccount.ifPresent(p -> helper.add("autoRenewAccount", p));
		return helper;
	}

	public long numOfCreatedContract() {
		return Optional
				.ofNullable(lastReceipt)
				.map(receipt -> receipt.getContractID().getContractNum())
				.orElse(-1L);
	}
}<|MERGE_RESOLUTION|>--- conflicted
+++ resolved
@@ -288,16 +288,12 @@
 							gas.ifPresent(b::setGas);
 							proxy.ifPresent(p -> b.setProxyAccountID(asId(p, spec)));
 							params.ifPresent(bytes -> b.setConstructorParameters(ByteString.copyFrom(bytes)));
-<<<<<<< HEAD
 							if (autoRenewAccount.isPresent()) {
 								b.setAutoRenewAccountId(asId(autoRenewAccount.get(), spec));
 							} else {
 								payer.ifPresent(s -> b.setAutoRenewAccountId(asId(s, spec)));
 							}
-=======
-							autoRenewAccount.ifPresent(p -> b.setAutoRenewAccountId(asId(p, spec)));
 							maxAutomaticTokenAssociations.ifPresent(b::setMaxAutomaticTokenAssociations);
->>>>>>> 8db86a36
 						}
 				);
 		return b -> b.setContractCreateInstance(opBody);
