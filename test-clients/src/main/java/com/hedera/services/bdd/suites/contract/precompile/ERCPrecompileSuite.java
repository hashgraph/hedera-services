/*
 * Copyright (C) 2022 Hedera Hashgraph, LLC
 *
 * Licensed under the Apache License, Version 2.0 (the "License");
 * you may not use this file except in compliance with the License.
 * You may obtain a copy of the License at
 *
 *      http://www.apache.org/licenses/LICENSE-2.0
 *
 * Unless required by applicable law or agreed to in writing, software
 * distributed under the License is distributed on an "AS IS" BASIS,
 * WITHOUT WARRANTIES OR CONDITIONS OF ANY KIND, either express or implied.
 * See the License for the specific language governing permissions and
 * limitations under the License.
 */
package com.hedera.services.bdd.suites.contract.precompile;

import static com.hedera.services.bdd.spec.HapiPropertySource.asContractString;
import static com.hedera.services.bdd.spec.HapiPropertySource.asHexedSolidityAddress;
import static com.hedera.services.bdd.spec.HapiPropertySource.contractIdFromHexedMirrorAddress;
import static com.hedera.services.bdd.spec.HapiSpec.defaultHapiSpec;
import static com.hedera.services.bdd.spec.assertions.AccountDetailsAsserts.accountDetailsWith;
import static com.hedera.services.bdd.spec.assertions.AssertUtils.inOrder;
import static com.hedera.services.bdd.spec.assertions.ContractFnResultAsserts.resultWith;
import static com.hedera.services.bdd.spec.assertions.ContractLogAsserts.logWith;
import static com.hedera.services.bdd.spec.assertions.TransactionRecordAsserts.recordWith;
import static com.hedera.services.bdd.spec.keys.KeyShape.SIMPLE;
import static com.hedera.services.bdd.spec.keys.SigControl.ON;
import static com.hedera.services.bdd.spec.queries.QueryVerbs.contractCallLocal;
import static com.hedera.services.bdd.spec.queries.QueryVerbs.getAccountBalance;
import static com.hedera.services.bdd.spec.queries.QueryVerbs.getAccountDetails;
import static com.hedera.services.bdd.spec.queries.QueryVerbs.getAccountInfo;
import static com.hedera.services.bdd.spec.queries.QueryVerbs.getContractInfo;
import static com.hedera.services.bdd.spec.queries.QueryVerbs.getTokenNftInfo;
import static com.hedera.services.bdd.spec.queries.QueryVerbs.getTxnRecord;
import static com.hedera.services.bdd.spec.transactions.TxnVerbs.contractCall;
import static com.hedera.services.bdd.spec.transactions.TxnVerbs.contractCallWithFunctionAbi;
import static com.hedera.services.bdd.spec.transactions.TxnVerbs.contractCreate;
import static com.hedera.services.bdd.spec.transactions.TxnVerbs.cryptoApproveAllowance;
import static com.hedera.services.bdd.spec.transactions.TxnVerbs.cryptoCreate;
import static com.hedera.services.bdd.spec.transactions.TxnVerbs.cryptoTransfer;
import static com.hedera.services.bdd.spec.transactions.TxnVerbs.fileCreate;
import static com.hedera.services.bdd.spec.transactions.TxnVerbs.mintToken;
import static com.hedera.services.bdd.spec.transactions.TxnVerbs.tokenAssociate;
import static com.hedera.services.bdd.spec.transactions.TxnVerbs.tokenCreate;
import static com.hedera.services.bdd.spec.transactions.TxnVerbs.uploadInitCode;
import static com.hedera.services.bdd.spec.transactions.contract.HapiParserUtil.asHeadlongAddress;
import static com.hedera.services.bdd.spec.transactions.token.TokenMovement.moving;
import static com.hedera.services.bdd.spec.transactions.token.TokenMovement.movingUnique;
import static com.hedera.services.bdd.spec.transactions.token.TokenMovement.movingUniqueWithAllowance;
import static com.hedera.services.bdd.spec.utilops.CustomSpecAssert.allRunFor;
import static com.hedera.services.bdd.spec.utilops.UtilVerbs.balanceSnapshot;
import static com.hedera.services.bdd.spec.utilops.UtilVerbs.childRecordsCheck;
import static com.hedera.services.bdd.spec.utilops.UtilVerbs.newKeyNamed;
import static com.hedera.services.bdd.spec.utilops.UtilVerbs.reduceFeeFor;
import static com.hedera.services.bdd.spec.utilops.UtilVerbs.sourcing;
import static com.hedera.services.bdd.spec.utilops.UtilVerbs.withOpContext;
import static com.hedera.services.bdd.suites.contract.Utils.asAddress;
import static com.hedera.services.bdd.suites.contract.Utils.asHexedAddress;
import static com.hedera.services.bdd.suites.contract.Utils.asToken;
import static com.hedera.services.bdd.suites.contract.Utils.captureChildCreate2MetaFor;
import static com.hedera.services.bdd.suites.contract.Utils.eventSignatureOf;
import static com.hedera.services.bdd.suites.contract.Utils.getABIFor;
import static com.hedera.services.bdd.suites.contract.Utils.parsedToByteString;
import static com.hedera.services.bdd.suites.utils.contracts.AddressResult.hexedAddress;
import static com.hedera.services.bdd.suites.utils.contracts.BoolResult.flag;
import static com.hedera.services.bdd.suites.utils.contracts.precompile.HTSPrecompileResult.htsPrecompileResult;
<<<<<<< HEAD
import static com.hederahashgraph.api.proto.java.ResponseCodeEnum.ACCOUNT_REPEATED_IN_ACCOUNT_AMOUNTS;
=======
>>>>>>> 55c39933
import static com.hederahashgraph.api.proto.java.ResponseCodeEnum.AMOUNT_EXCEEDS_ALLOWANCE;
import static com.hederahashgraph.api.proto.java.ResponseCodeEnum.CONTRACT_REVERT_EXECUTED;
import static com.hederahashgraph.api.proto.java.ResponseCodeEnum.INSUFFICIENT_TOKEN_BALANCE;
import static com.hederahashgraph.api.proto.java.ResponseCodeEnum.INVALID_ACCOUNT_ID;
import static com.hederahashgraph.api.proto.java.ResponseCodeEnum.INVALID_ALLOWANCE_OWNER_ID;
import static com.hederahashgraph.api.proto.java.ResponseCodeEnum.INVALID_ALLOWANCE_SPENDER_ID;
import static com.hederahashgraph.api.proto.java.ResponseCodeEnum.INVALID_SOLIDITY_ADDRESS;
import static com.hederahashgraph.api.proto.java.ResponseCodeEnum.INVALID_TOKEN_ID;
<<<<<<< HEAD
=======
import static com.hederahashgraph.api.proto.java.ResponseCodeEnum.MAX_CHILD_RECORDS_EXCEEDED;
>>>>>>> 55c39933
import static com.hederahashgraph.api.proto.java.ResponseCodeEnum.SENDER_DOES_NOT_OWN_NFT_SERIAL_NO;
import static com.hederahashgraph.api.proto.java.ResponseCodeEnum.SPENDER_ACCOUNT_SAME_AS_OWNER;
import static com.hederahashgraph.api.proto.java.ResponseCodeEnum.SPENDER_DOES_NOT_HAVE_ALLOWANCE;
import static com.hederahashgraph.api.proto.java.ResponseCodeEnum.SUCCESS;
import static com.hederahashgraph.api.proto.java.ResponseCodeEnum.TOKEN_NOT_ASSOCIATED_TO_ACCOUNT;
import static com.hederahashgraph.api.proto.java.TokenType.FUNGIBLE_COMMON;
import static com.hederahashgraph.api.proto.java.TokenType.NON_FUNGIBLE_UNIQUE;

import com.esaulpaugh.headlong.abi.Address;
import com.google.protobuf.ByteString;
import com.hedera.node.app.hapi.utils.contracts.ParsingConstants.FunctionType;
import com.hedera.services.bdd.spec.HapiPropertySource;
<<<<<<< HEAD
import com.hedera.services.bdd.spec.queries.crypto.ExpectedTokenRel;
import com.hedera.services.bdd.spec.transactions.contract.HapiParserUtil;
import com.hedera.services.bdd.spec.transactions.token.TokenMovement;
import com.hedera.services.bdd.spec.utilops.UtilVerbs;
import com.hedera.services.bdd.suites.HapiApiSuite;
import com.hedera.services.contracts.ParsingConstants.FunctionType;
=======
import com.hedera.services.bdd.spec.HapiSpec;
import com.hedera.services.bdd.spec.queries.crypto.ExpectedTokenRel;
import com.hedera.services.bdd.spec.transactions.contract.HapiParserUtil;
import com.hedera.services.bdd.spec.transactions.token.TokenMovement;
import com.hedera.services.bdd.suites.HapiSuite;
>>>>>>> 55c39933
import com.hederahashgraph.api.proto.java.AccountID;
import com.hederahashgraph.api.proto.java.HederaFunctionality;
import com.hederahashgraph.api.proto.java.TokenID;
import com.hederahashgraph.api.proto.java.TokenSupplyType;
import com.hederahashgraph.api.proto.java.TokenType;
import java.math.BigInteger;
import java.nio.charset.StandardCharsets;
import java.util.List;
import java.util.concurrent.atomic.AtomicReference;
import org.apache.logging.log4j.LogManager;
import org.apache.logging.log4j.Logger;
import org.apache.tuweni.bytes.Bytes;

public class ERCPrecompileSuite extends HapiSuite {
    private static final Logger log = LogManager.getLogger(ERCPrecompileSuite.class);
    private static final long GAS_TO_OFFER = 1_000_000L;
    private static final String FUNGIBLE_TOKEN = "fungibleToken";
    private static final String NON_FUNGIBLE_TOKEN = "nonFungibleToken";
    private static final String MULTI_KEY = "purpose";
    private static final String ERC_20_CONTRACT_NAME = "erc20Contract";
    private static final String OWNER = "owner";
    private static final String ACCOUNT = "anybody";
    private static final String RECIPIENT = "recipient";
    private static final String FIRST = "FIRST";
    private static final String TOKEN_NAME = "TokenA";
    private static final ByteString FIRST_META =
            ByteString.copyFrom(FIRST.getBytes(StandardCharsets.UTF_8));
    private static final ByteString SECOND_META =
            ByteString.copyFrom(FIRST.getBytes(StandardCharsets.UTF_8));
    private static final String TRANSFER_SIG_NAME = "transferSig";
    private static final String ERC_20_CONTRACT = "ERC20Contract";
    private static final String ERC_721_CONTRACT = "ERC721Contract";
    private static final String NAME_TXN = "nameTxn";
    private static final String SYMBOL_TXN = "symbolTxn";
    private static final String TOTAL_SUPPLY_TXN = "totalSupplyTxn";
    private static final String BALANCE_OF_TXN = "balanceOfTxn";
    private static final String ALLOWANCE_TXN = "allowanceTxn";
    private static final String TRANSFER_TXN = "transferTxn";
    private static final String TRANSFER_FROM_ACCOUNT_TXN = "transferFromAccountTxn";
    private static final String BASE_APPROVE_TXN = "baseApproveTxn";
    private static final String IS_APPROVED_FOR_ALL = "isApprovedForAll";
    private static final String GET_ALLOWANCE = "getAllowance";
    private static final String ALLOWANCE = "allowance";
    private static final String SYMBOL = "symbol";
    private static final String DECIMALS = "decimals";
    private static final String TOTAL_SUPPLY = "totalSupply";
    private static final String BALANCE_OF = "balanceOf";
    private static final String TRANSFER = "transfer";
    private static final String APPROVE = "approve";
    private static final String OWNER_OF = "ownerOf";
    private static final String TOKEN_URI = "tokenURI";
    private static final String TOKEN = "token";
    private static final String SPENDER = "spender";
    private static final String NF_TOKEN = "nfToken";
    private static final String TRANSFER_FROM = "transferFrom";
    private static final String ERC_20_ABI = "ERC20ABI";
    private static final String ERC_721_ABI = "ERC721ABI";
    private static final String MULTI_KEY_NAME = "multiKey";
    private static final String A_CIVILIAN = "aCivilian";
    private static final String B_CIVILIAN = "bCivilian";
    private static final String DO_TRANSFER_FROM = "doTransferFrom";
    private static final String GET_APPROVED = "getApproved";
    private static final String GET_BALANCE_OF = "getBalanceOf";
    private static final String MISSING_FROM = "MISSING_FROM";
    private static final String MISSING_TO = "MISSING_TO";
    private static final String SOME_ERC_20_SCENARIOS = "SomeERC20Scenarios";
    private static final String SOME_ERC_721_SCENARIOS = "SomeERC721Scenarios";
    private static final String GET_OWNER_OF = "getOwnerOf";
    private static final String OPERATOR_DOES_NOT_EXISTS = "OPERATOR_DOES_NOT_EXISTS";
    private static final String SET_APPROVAL_FOR_ALL = "setApprovalForAll";
    private static final String REVOKE_SPECIFIC_APPROVAL = "revokeSpecificApproval";
    private static final String MSG_SENDER_IS_NOT_THE_SAME_AS_FROM =
            "MSG_SENDER_IS_NOT_THE_SAME_AS_FROM";
    private static final String MSG_SENDER_IS_THE_SAME_AS_FROM = "MSG_SENDER_IS_THE_SAME_AS_FROM";
    private static final String MISSING_TOKEN = "MISSING_TOKEN";
    private static final String WITH_SPENDER = "WITH_SPENDER";
    private static final String DO_SPECIFIC_APPROVAL = "doSpecificApproval";
    private static final String NFT_TOKEN_MINT = "nftTokenMint";
    static final String TRANSFER_SIGNATURE = "Transfer(address,address,uint256)";
    private static final String NOT_SUPPORTED_TXN = "NOT_SUPPORTED_TXN";
    private static final String NOT_ENOUGH_GAS_TXN = "NOT_ENOUGH_GAS_TXN";

    public static void main(String... args) {
        new ERCPrecompileSuite().runSuiteAsync();
    }

    @Override
    public boolean canRunConcurrent() {
        return true;
    }

    @Override
    public List<HapiSpec> getSpecsInSuite() {
        return allOf(erc20(), erc721());
    }

    List<HapiSpec> erc20() {
        return List.of(
                getErc20TokenName(),
                getErc20TokenSymbol(),
                getErc20TokenDecimals(),
                getErc20TotalSupply(),
                getErc20BalanceOfAccount(),
                transferErc20Token(),
                erc20Allowance(),
                erc20Approve(),
                someERC20ApproveAllowanceScenariosPass(),
                someERC20NegativeTransferFromScenariosPass(),
                someERC20ApproveAllowanceScenarioInOneCall(),
                getErc20TokenDecimalsFromErc721TokenFails(),
                transferErc20TokenFromErc721TokenFails(),
                transferErc20TokenReceiverContract(),
                transferErc20TokenSenderAccount(),
                transferErc20TokenAliasedSender(),
                directCallsWorkForERC20(),
                erc20TransferFrom(),
<<<<<<< HEAD
                erc20TransferFromSelf());
=======
                erc20TransferFromSelf(),
                getErc20TokenNameExceedingLimits(),
                transferErc20TokenFromContract());
>>>>>>> 55c39933
    }

    List<HapiSpec> erc721() {
        return List.of(
                getErc721TokenName(),
                getErc721Symbol(),
                getErc721TokenURI(),
                getErc721OwnerOf(),
                getErc721BalanceOf(),
                getErc721TotalSupply(),
                erc721TokenApprove(),
                erc721GetApproved(),
                getErc721TokenURIFromErc20TokenFails(),
                getErc721OwnerOfFromErc20TokenFails(),
                directCallsWorkForERC721(),
                someERC721ApproveAndRemoveScenariosPass(),
                someERC721NegativeTransferFromScenariosPass(),
                erc721TransferFromWithApproval(),
                erc721TransferFromWithApproveForAll(),
                someERC721GetApprovedScenariosPass(),
                someERC721BalanceOfScenariosPass(),
                someERC721OwnerOfScenariosPass(),
                someERC721IsApprovedForAllScenariosPass(),
                getErc721IsApprovedForAll(),
                someERC721SetApprovedForAllScenariosPass());
    }

    private HapiSpec getErc20TokenName() {
        return defaultHapiSpec("ERC_20_NAME")
                .given(
                        newKeyNamed(MULTI_KEY),
                        cryptoCreate(ACCOUNT).balance(100 * ONE_HUNDRED_HBARS),
                        cryptoCreate(TOKEN_TREASURY),
                        tokenCreate(FUNGIBLE_TOKEN)
                                .tokenType(TokenType.FUNGIBLE_COMMON)
                                .supplyType(TokenSupplyType.INFINITE)
                                .initialSupply(5)
                                .name(TOKEN_NAME)
                                .treasury(TOKEN_TREASURY)
                                .adminKey(MULTI_KEY)
                                .supplyKey(MULTI_KEY),
                        uploadInitCode(ERC_20_CONTRACT),
                        contractCreate(ERC_20_CONTRACT))
                .when(
                        withOpContext(
                                (spec, opLog) ->
                                        allRunFor(
                                                spec,
                                                contractCall(
                                                                ERC_20_CONTRACT,
                                                                "name",
                                                                asHeadlongAddress(
                                                                        asHexedAddress(
                                                                                spec.registry()
                                                                                        .getTokenID(
                                                                                                FUNGIBLE_TOKEN))))
                                                        .payingWith(ACCOUNT)
                                                        .via(NAME_TXN)
                                                        .gas(4_000_000)
                                                        .hasKnownStatus(SUCCESS))))
                .then(
                        childRecordsCheck(
                                NAME_TXN,
                                SUCCESS,
                                recordWith()
                                        .status(SUCCESS)
                                        .contractCallResult(
                                                resultWith()
                                                        .contractCallResult(
                                                                htsPrecompileResult()
                                                                        .forFunction(
                                                                                FunctionType
                                                                                        .ERC_NAME)
                                                                        .withName(TOKEN_NAME)))));
    }

    private HapiSpec getErc20TokenSymbol() {
        final var tokenSymbol = "F";
        final AtomicReference<String> tokenAddr = new AtomicReference<>();

        return defaultHapiSpec("ERC_20_SYMBOL")
                .given(
                        newKeyNamed(MULTI_KEY),
                        cryptoCreate(ACCOUNT).balance(100 * ONE_HUNDRED_HBARS),
                        cryptoCreate(TOKEN_TREASURY),
                        tokenCreate(FUNGIBLE_TOKEN)
                                .tokenType(TokenType.FUNGIBLE_COMMON)
                                .supplyType(TokenSupplyType.INFINITE)
                                .initialSupply(5)
                                .symbol(tokenSymbol)
                                .treasury(TOKEN_TREASURY)
                                .adminKey(MULTI_KEY)
                                .supplyKey(MULTI_KEY)
                                .exposingCreatedIdTo(
                                        id ->
                                                tokenAddr.set(
                                                        asHexedSolidityAddress(
                                                                HapiPropertySource.asToken(id)))),
                        uploadInitCode(ERC_20_CONTRACT),
                        contractCreate(ERC_20_CONTRACT))
                .when(
                        withOpContext(
                                (spec, opLog) ->
                                        allRunFor(
                                                spec,
                                                contractCall(
                                                                ERC_20_CONTRACT,
                                                                SYMBOL,
                                                                asHeadlongAddress(
                                                                        asHexedAddress(
                                                                                spec.registry()
                                                                                        .getTokenID(
                                                                                                FUNGIBLE_TOKEN))))
                                                        .payingWith(ACCOUNT)
                                                        .via(SYMBOL_TXN)
                                                        .hasKnownStatus(SUCCESS)
                                                        .gas(GAS_TO_OFFER))))
                .then(
                        childRecordsCheck(
                                SYMBOL_TXN,
                                SUCCESS,
                                recordWith()
                                        .status(SUCCESS)
                                        .contractCallResult(
                                                resultWith()
                                                        .contractCallResult(
                                                                htsPrecompileResult()
                                                                        .forFunction(
                                                                                FunctionType
                                                                                        .ERC_SYMBOL)
                                                                        .withSymbol(tokenSymbol)))),
                        sourcing(
                                () ->
                                        contractCallLocal(
                                                ERC_20_CONTRACT,
                                                SYMBOL,
                                                asHeadlongAddress(tokenAddr.get()))));
    }

    private HapiSpec getErc20TokenDecimals() {
        final var decimals = 10;
        final var decimalsTxn = "decimalsTxn";
        final AtomicReference<String> tokenAddr = new AtomicReference<>();

        return defaultHapiSpec("ERC_20_DECIMALS")
                .given(
                        newKeyNamed(MULTI_KEY),
                        cryptoCreate(ACCOUNT).balance(100 * ONE_HUNDRED_HBARS),
                        cryptoCreate(TOKEN_TREASURY),
                        tokenCreate(FUNGIBLE_TOKEN)
                                .tokenType(TokenType.FUNGIBLE_COMMON)
                                .supplyType(TokenSupplyType.INFINITE)
                                .initialSupply(5)
                                .decimals(decimals)
                                .treasury(TOKEN_TREASURY)
                                .adminKey(MULTI_KEY)
                                .supplyKey(MULTI_KEY)
                                .exposingCreatedIdTo(
                                        id ->
                                                tokenAddr.set(
                                                        asHexedSolidityAddress(
                                                                HapiPropertySource.asToken(id)))),
                        fileCreate(ERC_20_CONTRACT_NAME),
                        uploadInitCode(ERC_20_CONTRACT),
                        contractCreate(ERC_20_CONTRACT))
                .when(
                        withOpContext(
                                (spec, opLog) ->
                                        allRunFor(
                                                spec,
                                                contractCall(
                                                                ERC_20_CONTRACT,
                                                                DECIMALS,
                                                                asHeadlongAddress(
                                                                        asHexedAddress(
                                                                                spec.registry()
                                                                                        .getTokenID(
                                                                                                FUNGIBLE_TOKEN))))
                                                        .payingWith(ACCOUNT)
                                                        .via(decimalsTxn)
                                                        .hasKnownStatus(SUCCESS)
                                                        .gas(GAS_TO_OFFER))))
                .then(
                        childRecordsCheck(
                                decimalsTxn,
                                SUCCESS,
                                recordWith()
                                        .status(SUCCESS)
                                        .contractCallResult(
                                                resultWith()
                                                        .contractCallResult(
                                                                htsPrecompileResult()
                                                                        .forFunction(
                                                                                FunctionType
                                                                                        .ERC_DECIMALS)
                                                                        .withDecimals(decimals)))),
                        sourcing(
                                () ->
                                        contractCallLocal(
                                                ERC_20_CONTRACT,
                                                DECIMALS,
                                                asHeadlongAddress(tokenAddr.get()))));
    }

    private HapiSpec getErc20TotalSupply() {
        final var totalSupply = 50;
        final var supplyTxn = "supplyTxn";
        final AtomicReference<String> tokenAddr = new AtomicReference<>();

        return defaultHapiSpec("ERC_20_TOTAL_SUPPLY")
                .given(
                        newKeyNamed(MULTI_KEY),
                        cryptoCreate(ACCOUNT).balance(100 * ONE_HUNDRED_HBARS),
                        cryptoCreate(TOKEN_TREASURY),
                        tokenCreate(FUNGIBLE_TOKEN)
                                .tokenType(TokenType.FUNGIBLE_COMMON)
                                .initialSupply(totalSupply)
                                .treasury(TOKEN_TREASURY)
                                .adminKey(MULTI_KEY)
                                .supplyKey(MULTI_KEY)
                                .exposingCreatedIdTo(
                                        id ->
                                                tokenAddr.set(
                                                        asHexedSolidityAddress(
                                                                HapiPropertySource.asToken(id)))),
                        uploadInitCode(ERC_20_CONTRACT),
                        contractCreate(ERC_20_CONTRACT))
                .when(
                        withOpContext(
                                (spec, opLog) ->
                                        allRunFor(
                                                spec,
                                                contractCall(
                                                                ERC_20_CONTRACT,
                                                                TOTAL_SUPPLY,
                                                                HapiParserUtil.asHeadlongAddress(
                                                                        asAddress(
                                                                                spec.registry()
                                                                                        .getTokenID(
                                                                                                FUNGIBLE_TOKEN))))
                                                        .payingWith(ACCOUNT)
                                                        .via(supplyTxn)
                                                        .hasKnownStatus(SUCCESS)
                                                        .gas(GAS_TO_OFFER))))
                .then(
                        childRecordsCheck(
                                supplyTxn,
                                SUCCESS,
                                recordWith()
                                        .status(SUCCESS)
                                        .contractCallResult(
                                                resultWith()
                                                        .contractCallResult(
                                                                htsPrecompileResult()
                                                                        .forFunction(
                                                                                FunctionType
                                                                                        .ERC_TOTAL_SUPPLY)
                                                                        .withTotalSupply(
                                                                                totalSupply)))),
                        sourcing(
                                () ->
                                        contractCallLocal(
                                                ERC_20_CONTRACT,
                                                DECIMALS,
                                                asHeadlongAddress(tokenAddr.get()))));
    }

    private HapiSpec getErc20BalanceOfAccount() {
        final var balanceTxn = "balanceTxn";
        final var zeroBalanceTxn = "zBalanceTxn";
        final AtomicReference<String> tokenAddr = new AtomicReference<>();
        final AtomicReference<String> accountAddr = new AtomicReference<>();

        return defaultHapiSpec("ERC_20_BALANCE_OF")
                .given(
                        newKeyNamed(MULTI_KEY),
                        cryptoCreate(ACCOUNT)
                                .balance(100 * ONE_HUNDRED_HBARS)
                                .exposingCreatedIdTo(
                                        id -> accountAddr.set(asHexedSolidityAddress(id))),
                        cryptoCreate(TOKEN_TREASURY),
                        tokenCreate(FUNGIBLE_TOKEN)
                                .tokenType(TokenType.FUNGIBLE_COMMON)
                                .supplyType(TokenSupplyType.INFINITE)
                                .initialSupply(5)
                                .treasury(TOKEN_TREASURY)
                                .adminKey(MULTI_KEY)
                                .supplyKey(MULTI_KEY)
                                .exposingCreatedIdTo(
                                        id ->
                                                tokenAddr.set(
                                                        asHexedSolidityAddress(
                                                                HapiPropertySource.asToken(id)))),
                        uploadInitCode(ERC_20_CONTRACT),
                        contractCreate(ERC_20_CONTRACT))
                .when(
                        withOpContext(
                                (spec, opLog) ->
                                        allRunFor(
                                                spec,
                                                contractCall(
                                                                ERC_20_CONTRACT,
                                                                BALANCE_OF,
                                                                HapiParserUtil.asHeadlongAddress(
                                                                        asAddress(
                                                                                spec.registry()
                                                                                        .getTokenID(
                                                                                                FUNGIBLE_TOKEN))),
                                                                HapiParserUtil.asHeadlongAddress(
                                                                        asAddress(
                                                                                spec.registry()
                                                                                        .getAccountID(
                                                                                                ACCOUNT))))
                                                        .payingWith(ACCOUNT)
                                                        .via(zeroBalanceTxn)
                                                        .hasKnownStatus(SUCCESS)
                                                        .gas(GAS_TO_OFFER),
                                                tokenAssociate(ACCOUNT, List.of(FUNGIBLE_TOKEN)),
                                                cryptoTransfer(
                                                        moving(3, FUNGIBLE_TOKEN)
                                                                .between(TOKEN_TREASURY, ACCOUNT)),
                                                contractCall(
                                                                ERC_20_CONTRACT,
                                                                BALANCE_OF,
                                                                HapiParserUtil.asHeadlongAddress(
                                                                        asAddress(
                                                                                spec.registry()
                                                                                        .getTokenID(
                                                                                                FUNGIBLE_TOKEN))),
                                                                HapiParserUtil.asHeadlongAddress(
                                                                        asAddress(
                                                                                spec.registry()
                                                                                        .getAccountID(
                                                                                                ACCOUNT))))
                                                        .payingWith(ACCOUNT)
                                                        .via(balanceTxn)
                                                        .hasKnownStatus(SUCCESS)
                                                        .gas(GAS_TO_OFFER))))
                .then(
                        /* expect 0 returned from balanceOf() if the account and token are not associated */
                        childRecordsCheck(
                                zeroBalanceTxn,
                                SUCCESS,
                                recordWith()
                                        .status(SUCCESS)
                                        .contractCallResult(
                                                resultWith()
                                                        .contractCallResult(
                                                                htsPrecompileResult()
                                                                        .forFunction(
                                                                                FunctionType
                                                                                        .ERC_BALANCE)
                                                                        .withBalance(0)))),
                        childRecordsCheck(
                                balanceTxn,
                                SUCCESS,
                                recordWith()
                                        .status(SUCCESS)
                                        .contractCallResult(
                                                resultWith()
                                                        .contractCallResult(
                                                                htsPrecompileResult()
                                                                        .forFunction(
                                                                                FunctionType
                                                                                        .ERC_BALANCE)
                                                                        .withBalance(3)))),
                        sourcing(
                                () ->
                                        contractCallLocal(
                                                ERC_20_CONTRACT,
                                                BALANCE_OF,
                                                asHeadlongAddress(tokenAddr.get()),
                                                asHeadlongAddress(accountAddr.get()))));
    }

    private HapiSpec transferErc20Token() {
        final AtomicReference<String> tokenAddr = new AtomicReference<>();
        final AtomicReference<String> accountAddr = new AtomicReference<>();

        return defaultHapiSpec("ERC_20_TRANSFER")
                .given(
                        newKeyNamed(MULTI_KEY),
                        cryptoCreate(ACCOUNT)
                                .balance(100 * ONE_HUNDRED_HBARS)
                                .exposingCreatedIdTo(
                                        id -> accountAddr.set(asHexedSolidityAddress(id))),
                        cryptoCreate(RECIPIENT),
                        cryptoCreate(TOKEN_TREASURY),
                        tokenCreate(FUNGIBLE_TOKEN)
                                .tokenType(TokenType.FUNGIBLE_COMMON)
                                .initialSupply(5)
                                .treasury(TOKEN_TREASURY)
                                .adminKey(MULTI_KEY)
                                .supplyKey(MULTI_KEY)
                                .exposingCreatedIdTo(
                                        id ->
                                                tokenAddr.set(
                                                        HapiPropertySource.asHexedSolidityAddress(
                                                                HapiPropertySource.asToken(id)))),
                        uploadInitCode(ERC_20_CONTRACT),
                        contractCreate(ERC_20_CONTRACT),
                        tokenAssociate(ACCOUNT, List.of(FUNGIBLE_TOKEN)),
                        tokenAssociate(RECIPIENT, List.of(FUNGIBLE_TOKEN)),
                        tokenAssociate(ERC_20_CONTRACT, List.of(FUNGIBLE_TOKEN)),
                        cryptoTransfer(
                                moving(5, FUNGIBLE_TOKEN).between(TOKEN_TREASURY, ERC_20_CONTRACT)))
                .when(
                        withOpContext(
                                (spec, opLog) ->
                                        allRunFor(
                                                spec,
                                                contractCall(
                                                                ERC_20_CONTRACT,
                                                                TRANSFER,
                                                                HapiParserUtil.asHeadlongAddress(
                                                                        asAddress(
                                                                                spec.registry()
                                                                                        .getTokenID(
                                                                                                FUNGIBLE_TOKEN))),
                                                                HapiParserUtil.asHeadlongAddress(
                                                                        asAddress(
                                                                                spec.registry()
                                                                                        .getAccountID(
                                                                                                RECIPIENT))),
                                                                BigInteger.TWO)
                                                        .via(TRANSFER_TXN)
                                                        .gas(GAS_TO_OFFER)
                                                        .hasKnownStatus(SUCCESS))))
                .then(
                        getContractInfo(ERC_20_CONTRACT).saveToRegistry(ERC_20_CONTRACT),
                        getAccountInfo(RECIPIENT).savingSnapshot(RECIPIENT),
                        withOpContext(
                                (spec, log) -> {
                                    final var sender =
                                            spec.registry()
                                                    .getContractInfo(ERC_20_CONTRACT)
                                                    .getContractID();
                                    final var receiver =
                                            spec.registry()
                                                    .getAccountInfo(RECIPIENT)
                                                    .getAccountID();
                                    final var idOfToken =
                                            "0.0."
                                                    + (spec.registry()
                                                            .getTokenID(FUNGIBLE_TOKEN)
                                                            .getTokenNum());
                                    var txnRecord =
                                            getTxnRecord(TRANSFER_TXN)
                                                    .hasPriority(
                                                            recordWith()
                                                                    .contractCallResult(
                                                                            resultWith()
                                                                                    .logs(
                                                                                            inOrder(
                                                                                                    logWith()
                                                                                                            .contract(
                                                                                                                    idOfToken)
                                                                                                            .withTopicsInOrder(
                                                                                                                    List
                                                                                                                            .of(
                                                                                                                                    eventSignatureOf(
                                                                                                                                            TRANSFER_SIGNATURE),
                                                                                                                                    parsedToByteString(
                                                                                                                                            sender
                                                                                                                                                    .getContractNum()),
                                                                                                                                    parsedToByteString(
                                                                                                                                            receiver
                                                                                                                                                    .getAccountNum())))
                                                                                                            .longValue(
                                                                                                                    2)))))
                                                    .andAllChildRecords()
                                                    .logged();
                                    allRunFor(spec, txnRecord);
                                }),
                        childRecordsCheck(
                                TRANSFER_TXN,
                                SUCCESS,
                                recordWith()
                                        .status(SUCCESS)
                                        .contractCallResult(
                                                resultWith()
                                                        .contractCallResult(
                                                                htsPrecompileResult()
                                                                        .forFunction(
                                                                                FunctionType
                                                                                        .ERC_TRANSFER)
                                                                        .withErcFungibleTransferStatus(
                                                                                true)))),
                        getAccountBalance(ERC_20_CONTRACT).hasTokenBalance(FUNGIBLE_TOKEN, 3),
                        getAccountBalance(RECIPIENT).hasTokenBalance(FUNGIBLE_TOKEN, 2),
                        sourcing(
                                () ->
                                        contractCallLocal(
                                                        ERC_20_CONTRACT,
                                                        TRANSFER,
                                                        asHeadlongAddress(tokenAddr.get()),
                                                        asHeadlongAddress(accountAddr.get()),
                                                        BigInteger.ONE)
                                                .hasAnswerOnlyPrecheck(CONTRACT_REVERT_EXECUTED)));
    }

<<<<<<< HEAD
    private HapiApiSpec transferErc20TokenReceiverContract() {
=======
    private HapiSpec transferErc20TokenReceiverContract() {
>>>>>>> 55c39933
        final var nestedContract = "NestedERC20Contract";

        return defaultHapiSpec("ERC_20_TRANSFER_RECEIVER_CONTRACT")
                .given(
                        newKeyNamed(MULTI_KEY),
                        cryptoCreate(ACCOUNT).balance(100 * ONE_MILLION_HBARS),
                        cryptoCreate(RECIPIENT),
                        cryptoCreate(TOKEN_TREASURY),
                        tokenCreate(FUNGIBLE_TOKEN)
                                .tokenType(TokenType.FUNGIBLE_COMMON)
                                .initialSupply(5)
                                .treasury(TOKEN_TREASURY)
                                .adminKey(MULTI_KEY)
                                .supplyKey(MULTI_KEY),
                        uploadInitCode(ERC_20_CONTRACT, nestedContract),
                        contractCreate(ERC_20_CONTRACT),
                        contractCreate(nestedContract),
                        tokenAssociate(ACCOUNT, List.of(FUNGIBLE_TOKEN)),
                        tokenAssociate(RECIPIENT, List.of(FUNGIBLE_TOKEN)),
                        tokenAssociate(ERC_20_CONTRACT, List.of(FUNGIBLE_TOKEN)),
                        tokenAssociate(nestedContract, List.of(FUNGIBLE_TOKEN)),
                        cryptoTransfer(
                                moving(5, FUNGIBLE_TOKEN).between(TOKEN_TREASURY, ERC_20_CONTRACT)))
                .when(
                        withOpContext(
                                (spec, opLog) ->
                                        allRunFor(
                                                spec,
                                                contractCall(
                                                                ERC_20_CONTRACT,
                                                                TRANSFER,
                                                                HapiParserUtil.asHeadlongAddress(
                                                                        asAddress(
                                                                                spec.registry()
                                                                                        .getTokenID(
                                                                                                FUNGIBLE_TOKEN))),
                                                                HapiParserUtil.asHeadlongAddress(
                                                                        asAddress(
                                                                                spec.registry()
                                                                                        .getContractId(
                                                                                                nestedContract))),
                                                                BigInteger.TWO)
                                                        .via(TRANSFER_TXN)
                                                        .gas(GAS_TO_OFFER)
                                                        .hasKnownStatus(SUCCESS))))
                .then(
                        getContractInfo(ERC_20_CONTRACT).saveToRegistry(ERC_20_CONTRACT),
                        getContractInfo(nestedContract).saveToRegistry(nestedContract),
                        withOpContext(
                                (spec, log) -> {
                                    final var sender =
                                            spec.registry()
                                                    .getContractInfo(ERC_20_CONTRACT)
                                                    .getContractID();
                                    final var receiver =
                                            spec.registry()
                                                    .getContractInfo(nestedContract)
                                                    .getContractID();

                                    var txnRecord =
                                            getTxnRecord(TRANSFER_TXN)
                                                    .hasPriority(
                                                            recordWith()
                                                                    .contractCallResult(
                                                                            resultWith()
                                                                                    .logs(
                                                                                            inOrder(
                                                                                                    logWith()
                                                                                                            .withTopicsInOrder(
                                                                                                                    List
                                                                                                                            .of(
                                                                                                                                    eventSignatureOf(
                                                                                                                                            TRANSFER_SIGNATURE),
                                                                                                                                    parsedToByteString(
                                                                                                                                            sender
                                                                                                                                                    .getContractNum()),
                                                                                                                                    parsedToByteString(
                                                                                                                                            receiver
                                                                                                                                                    .getContractNum())))
                                                                                                            .longValue(
                                                                                                                    2)))))
                                                    .andAllChildRecords()
                                                    .logged();
                                    allRunFor(spec, txnRecord);
                                }),
                        childRecordsCheck(
                                TRANSFER_TXN,
                                SUCCESS,
                                recordWith()
                                        .status(SUCCESS)
                                        .contractCallResult(
                                                resultWith()
                                                        .contractCallResult(
                                                                htsPrecompileResult()
                                                                        .forFunction(
                                                                                FunctionType
                                                                                        .ERC_TRANSFER)
                                                                        .withErcFungibleTransferStatus(
                                                                                true)))),
                        getAccountBalance(ERC_20_CONTRACT).hasTokenBalance(FUNGIBLE_TOKEN, 3),
                        getAccountBalance(nestedContract).hasTokenBalance(FUNGIBLE_TOKEN, 2));
    }

    private HapiSpec transferErc20TokenSenderAccount() {
        return defaultHapiSpec("ERC_20_TRANSFER_SENDER_ACCOUNT")
                .given(
                        newKeyNamed(MULTI_KEY),
                        cryptoCreate(ACCOUNT).balance(100 * ONE_MILLION_HBARS),
                        cryptoCreate(RECIPIENT),
                        cryptoCreate(TOKEN_TREASURY),
                        tokenCreate(FUNGIBLE_TOKEN)
                                .tokenType(TokenType.FUNGIBLE_COMMON)
                                .initialSupply(5)
                                .treasury(TOKEN_TREASURY)
                                .adminKey(MULTI_KEY)
                                .supplyKey(MULTI_KEY),
                        tokenAssociate(ACCOUNT, List.of(FUNGIBLE_TOKEN)),
                        tokenAssociate(RECIPIENT, List.of(FUNGIBLE_TOKEN)),
                        cryptoTransfer(moving(5, FUNGIBLE_TOKEN).between(TOKEN_TREASURY, ACCOUNT)),
                        uploadInitCode(ERC_20_CONTRACT),
                        contractCreate(ERC_20_CONTRACT))
                .when(
                        withOpContext(
                                (spec, opLog) ->
                                        allRunFor(
                                                spec,
                                                contractCall(
                                                                ERC_20_CONTRACT,
                                                                "delegateTransfer",
                                                                HapiParserUtil.asHeadlongAddress(
                                                                        asAddress(
                                                                                spec.registry()
                                                                                        .getTokenID(
                                                                                                FUNGIBLE_TOKEN))),
                                                                HapiParserUtil.asHeadlongAddress(
                                                                        asAddress(
                                                                                spec.registry()
                                                                                        .getAccountID(
                                                                                                RECIPIENT))),
                                                                BigInteger.TWO)
                                                        .payingWith(ACCOUNT)
                                                        .alsoSigningWithFullPrefix(MULTI_KEY)
                                                        .via(TRANSFER_TXN)
                                                        .gas(GAS_TO_OFFER)
                                                        .hasKnownStatus(SUCCESS))))
                .then(
                        getAccountInfo(ACCOUNT).savingSnapshot(ACCOUNT),
                        getAccountInfo(RECIPIENT).savingSnapshot(RECIPIENT),
                        withOpContext(
                                (spec, log) -> {
                                    final var sender =
                                            spec.registry().getAccountInfo(ACCOUNT).getAccountID();
                                    final var receiver =
                                            spec.registry()
                                                    .getAccountInfo(RECIPIENT)
                                                    .getAccountID();

                                    var txnRecord =
                                            getTxnRecord(TRANSFER_TXN)
                                                    .hasPriority(
                                                            recordWith()
                                                                    .contractCallResult(
                                                                            resultWith()
                                                                                    .logs(
                                                                                            inOrder(
                                                                                                    logWith()
                                                                                                            .withTopicsInOrder(
                                                                                                                    List
                                                                                                                            .of(
                                                                                                                                    eventSignatureOf(
                                                                                                                                            TRANSFER_SIGNATURE),
                                                                                                                                    parsedToByteString(
                                                                                                                                            sender
                                                                                                                                                    .getAccountNum()),
                                                                                                                                    parsedToByteString(
                                                                                                                                            receiver
                                                                                                                                                    .getAccountNum())))
                                                                                                            .longValue(
                                                                                                                    2)))))
                                                    .andAllChildRecords()
                                                    .logged();
                                    allRunFor(spec, txnRecord);
                                }),
                        childRecordsCheck(
                                TRANSFER_TXN,
                                SUCCESS,
                                recordWith()
                                        .status(SUCCESS)
                                        .contractCallResult(
                                                resultWith()
                                                        .contractCallResult(
                                                                htsPrecompileResult()
                                                                        .forFunction(
                                                                                FunctionType
                                                                                        .ERC_TRANSFER)
                                                                        .withErcFungibleTransferStatus(
                                                                                true)))),
                        getAccountBalance(ACCOUNT).hasTokenBalance(FUNGIBLE_TOKEN, 3),
                        getAccountBalance(RECIPIENT).hasTokenBalance(FUNGIBLE_TOKEN, 2));
    }

    private HapiSpec transferErc20TokenAliasedSender() {
        final var aliasedTransferTxn = "aliasedTransferTxn";
        final var addLiquidityTxn = "addLiquidityTxn";
        final var create2Txn = "create2Txn";

        final var ACCOUNT_A = "AccountA";
        final var ACCOUNT_B = "AccountB";

        final var ALIASED_TRANSFER = "AliasedTransfer";
        final byte[][] ALIASED_ADDRESS = new byte[1][1];

        final AtomicReference<String> childMirror = new AtomicReference<>();
        final AtomicReference<String> childEip1014 = new AtomicReference<>();

        return defaultHapiSpec("ERC_20_TRANSFER_ALIASED_SENDER")
                .given(
                        newKeyNamed(MULTI_KEY),
                        cryptoCreate(OWNER),
                        cryptoCreate(ACCOUNT),
                        cryptoCreate(ACCOUNT_A).key(MULTI_KEY).balance(ONE_MILLION_HBARS),
                        cryptoCreate(ACCOUNT_B).balance(ONE_MILLION_HBARS),
                        tokenCreate(TOKEN_NAME)
                                .adminKey(MULTI_KEY)
                                .initialSupply(10000)
                                .treasury(ACCOUNT_A),
                        tokenAssociate(ACCOUNT_B, TOKEN_NAME),
                        uploadInitCode(ALIASED_TRANSFER),
                        contractCreate(ALIASED_TRANSFER).gas(300_000),
                        withOpContext(
                                (spec, opLog) ->
                                        allRunFor(
                                                spec,
                                                contractCall(
                                                                ALIASED_TRANSFER,
                                                                "deployWithCREATE2",
                                                                asHeadlongAddress(
                                                                        asHexedAddress(
                                                                                spec.registry()
                                                                                        .getTokenID(
                                                                                                TOKEN_NAME))))
                                                        .exposingResultTo(
                                                                result -> {
                                                                    final var res =
                                                                            (Address) result[0];
                                                                    ALIASED_ADDRESS[0] =
                                                                            res.value()
                                                                                    .toByteArray();
                                                                })
                                                        .payingWith(ACCOUNT)
                                                        .alsoSigningWithFullPrefix(MULTI_KEY)
                                                        .via(create2Txn)
                                                        .gas(GAS_TO_OFFER)
                                                        .hasKnownStatus(SUCCESS))))
                .when(
                        captureChildCreate2MetaFor(
                                2, 0, "setup", create2Txn, childMirror, childEip1014),
                        withOpContext(
                                (spec, opLog) ->
                                        allRunFor(
                                                spec,
                                                contractCall(
                                                                ALIASED_TRANSFER,
                                                                "giveTokensToOperator",
                                                                HapiParserUtil.asHeadlongAddress(
                                                                        asAddress(
                                                                                spec.registry()
                                                                                        .getTokenID(
                                                                                                TOKEN_NAME))),
                                                                HapiParserUtil.asHeadlongAddress(
                                                                        asAddress(
                                                                                spec.registry()
                                                                                        .getAccountID(
                                                                                                ACCOUNT_A))),
                                                                1500L)
                                                        .payingWith(ACCOUNT)
                                                        .alsoSigningWithFullPrefix(MULTI_KEY)
                                                        .via(addLiquidityTxn)
                                                        .gas(GAS_TO_OFFER)
                                                        .hasKnownStatus(SUCCESS))),
                        withOpContext(
                                (spec, opLog) ->
                                        allRunFor(
                                                spec,
                                                contractCall(
                                                                ALIASED_TRANSFER,
                                                                TRANSFER,
                                                                HapiParserUtil.asHeadlongAddress(
                                                                        asAddress(
                                                                                spec.registry()
                                                                                        .getAccountID(
                                                                                                ACCOUNT_B))),
                                                                BigInteger.valueOf(1000))
                                                        .payingWith(ACCOUNT)
                                                        .alsoSigningWithFullPrefix(MULTI_KEY)
                                                        .via(aliasedTransferTxn)
                                                        .gas(GAS_TO_OFFER)
                                                        .hasKnownStatus(SUCCESS))))
                .then(
                        sourcing(
                                () ->
                                        getContractInfo(
                                                        asContractString(
                                                                contractIdFromHexedMirrorAddress(
                                                                        childMirror.get())))
                                                .hasToken(
                                                        ExpectedTokenRel.relationshipWith(
                                                                        TOKEN_NAME)
                                                                .balance(500))
                                                .logged()),
                        getAccountBalance(ACCOUNT_B).hasTokenBalance(TOKEN_NAME, 1000),
                        getAccountBalance(ACCOUNT_A).hasTokenBalance(TOKEN_NAME, 8500));
    }

<<<<<<< HEAD
    private HapiApiSpec transferErc20TokenFromContract() {
=======
    private HapiSpec transferErc20TokenFromContract() {
>>>>>>> 55c39933
        final var transferFromOtherContractWithSignaturesTxn =
                "transferFromOtherContractWithSignaturesTxn";
        final var nestedContract = "NestedERC20Contract";

        return defaultHapiSpec("ERC_20_TRANSFER_FROM_CONTRACT")
<<<<<<< HEAD
=======
                .given(
                        newKeyNamed(MULTI_KEY),
                        cryptoCreate(ACCOUNT).balance(10 * ONE_MILLION_HBARS),
                        cryptoCreate(RECIPIENT),
                        cryptoCreate(TOKEN_TREASURY),
                        tokenCreate(FUNGIBLE_TOKEN)
                                .tokenType(TokenType.FUNGIBLE_COMMON)
                                .initialSupply(35)
                                .treasury(TOKEN_TREASURY)
                                .adminKey(MULTI_KEY)
                                .supplyKey(MULTI_KEY),
                        uploadInitCode(ERC_20_CONTRACT, nestedContract),
                        newKeyNamed(TRANSFER_SIG_NAME).shape(SIMPLE.signedWith(ON)),
                        contractCreate(ERC_20_CONTRACT).adminKey(TRANSFER_SIG_NAME),
                        contractCreate(nestedContract).adminKey(TRANSFER_SIG_NAME))
                .when(
                        withOpContext(
                                (spec, opLog) ->
                                        allRunFor(
                                                spec,
                                                tokenAssociate(ACCOUNT, List.of(FUNGIBLE_TOKEN)),
                                                tokenAssociate(RECIPIENT, List.of(FUNGIBLE_TOKEN)),
                                                tokenAssociate(
                                                        ERC_20_CONTRACT, List.of(FUNGIBLE_TOKEN)),
                                                tokenAssociate(
                                                        nestedContract, List.of(FUNGIBLE_TOKEN)),
                                                cryptoTransfer(
                                                                TokenMovement.moving(
                                                                                20, FUNGIBLE_TOKEN)
                                                                        .between(
                                                                                TOKEN_TREASURY,
                                                                                ERC_20_CONTRACT))
                                                        .payingWith(ACCOUNT),
                                                contractCall(
                                                                ERC_20_CONTRACT,
                                                                TRANSFER_FROM,
                                                                HapiParserUtil.asHeadlongAddress(
                                                                        asAddress(
                                                                                spec.registry()
                                                                                        .getTokenID(
                                                                                                FUNGIBLE_TOKEN))),
                                                                HapiParserUtil.asHeadlongAddress(
                                                                        asAddress(
                                                                                spec.registry()
                                                                                        .getContractId(
                                                                                                ERC_20_CONTRACT))),
                                                                HapiParserUtil.asHeadlongAddress(
                                                                        asAddress(
                                                                                spec.registry()
                                                                                        .getContractId(
                                                                                                nestedContract))),
                                                                BigInteger.valueOf(5))
                                                        .via(TRANSFER_TXN)
                                                        .hasKnownStatus(SUCCESS),
                                                contractCall(
                                                                ERC_20_CONTRACT,
                                                                TRANSFER_FROM,
                                                                HapiParserUtil.asHeadlongAddress(
                                                                        asAddress(
                                                                                spec.registry()
                                                                                        .getTokenID(
                                                                                                FUNGIBLE_TOKEN))),
                                                                HapiParserUtil.asHeadlongAddress(
                                                                        asAddress(
                                                                                spec.registry()
                                                                                        .getContractId(
                                                                                                ERC_20_CONTRACT))),
                                                                HapiParserUtil.asHeadlongAddress(
                                                                        asAddress(
                                                                                spec.registry()
                                                                                        .getContractId(
                                                                                                nestedContract))),
                                                                BigInteger.valueOf(5))
                                                        .payingWith(GENESIS)
                                                        .alsoSigningWithFullPrefix(
                                                                TRANSFER_SIG_NAME)
                                                        .via(
                                                                transferFromOtherContractWithSignaturesTxn))))
                .then(
                        getContractInfo(ERC_20_CONTRACT).saveToRegistry(ERC_20_CONTRACT),
                        getContractInfo(nestedContract).saveToRegistry(nestedContract),
                        withOpContext(
                                (spec, log) -> {
                                    final var sender =
                                            spec.registry()
                                                    .getContractInfo(ERC_20_CONTRACT)
                                                    .getContractID();
                                    final var receiver =
                                            spec.registry()
                                                    .getContractInfo(nestedContract)
                                                    .getContractID();

                                    var transferRecord =
                                            getTxnRecord(TRANSFER_TXN)
                                                    .hasPriority(
                                                            recordWith()
                                                                    .contractCallResult(
                                                                            resultWith()
                                                                                    .logs(
                                                                                            inOrder(
                                                                                                    logWith()
                                                                                                            .withTopicsInOrder(
                                                                                                                    List
                                                                                                                            .of(
                                                                                                                                    eventSignatureOf(
                                                                                                                                            TRANSFER_SIGNATURE),
                                                                                                                                    parsedToByteString(
                                                                                                                                            sender
                                                                                                                                                    .getContractNum()),
                                                                                                                                    parsedToByteString(
                                                                                                                                            receiver
                                                                                                                                                    .getContractNum())))
                                                                                                            .longValue(
                                                                                                                    5)))))
                                                    .andAllChildRecords();

                                    var transferFromOtherContractWithSignaturesTxnRecord =
                                            getTxnRecord(transferFromOtherContractWithSignaturesTxn)
                                                    .hasPriority(
                                                            recordWith()
                                                                    .contractCallResult(
                                                                            resultWith()
                                                                                    .logs(
                                                                                            inOrder(
                                                                                                    logWith()
                                                                                                            .withTopicsInOrder(
                                                                                                                    List
                                                                                                                            .of(
                                                                                                                                    eventSignatureOf(
                                                                                                                                            TRANSFER_SIGNATURE),
                                                                                                                                    parsedToByteString(
                                                                                                                                            sender
                                                                                                                                                    .getContractNum()),
                                                                                                                                    parsedToByteString(
                                                                                                                                            receiver
                                                                                                                                                    .getContractNum())))
                                                                                                            .longValue(
                                                                                                                    5)))))
                                                    .andAllChildRecords();

                                    allRunFor(
                                            spec,
                                            transferRecord,
                                            transferFromOtherContractWithSignaturesTxnRecord);
                                }),
                        childRecordsCheck(
                                TRANSFER_TXN,
                                SUCCESS,
                                recordWith()
                                        .status(SUCCESS)
                                        .contractCallResult(
                                                resultWith()
                                                        .contractCallResult(
                                                                htsPrecompileResult()
                                                                        .forFunction(
                                                                                FunctionType
                                                                                        .ERC_TRANSFER)
                                                                        .withErcFungibleTransferStatus(
                                                                                true)))),
                        childRecordsCheck(
                                transferFromOtherContractWithSignaturesTxn,
                                SUCCESS,
                                recordWith()
                                        .status(SUCCESS)
                                        .contractCallResult(
                                                resultWith()
                                                        .contractCallResult(
                                                                htsPrecompileResult()
                                                                        .forFunction(
                                                                                FunctionType
                                                                                        .ERC_TRANSFER)
                                                                        .withErcFungibleTransferStatus(
                                                                                true)))),
                        getAccountBalance(ERC_20_CONTRACT).hasTokenBalance(FUNGIBLE_TOKEN, 10),
                        getAccountBalance(nestedContract).hasTokenBalance(FUNGIBLE_TOKEN, 10));
    }

    private HapiSpec erc20Allowance() {
        return defaultHapiSpec("ERC_20_ALLOWANCE")
>>>>>>> 55c39933
                .given(
                        newKeyNamed(MULTI_KEY),
                        cryptoCreate(OWNER).balance(100 * ONE_HUNDRED_HBARS),
                        cryptoCreate(SPENDER),
                        cryptoCreate(TOKEN_TREASURY),
                        tokenCreate(FUNGIBLE_TOKEN)
                                .tokenType(TokenType.FUNGIBLE_COMMON)
                                .supplyType(TokenSupplyType.FINITE)
                                .initialSupply(10L)
                                .maxSupply(1000L)
                                .treasury(TOKEN_TREASURY)
                                .adminKey(MULTI_KEY)
                                .supplyKey(MULTI_KEY),
                        uploadInitCode(ERC_20_CONTRACT),
                        contractCreate(ERC_20_CONTRACT),
                        tokenAssociate(OWNER, FUNGIBLE_TOKEN),
                        cryptoTransfer(moving(10, FUNGIBLE_TOKEN).between(TOKEN_TREASURY, OWNER)),
                        cryptoApproveAllowance()
                                .payingWith(DEFAULT_PAYER)
                                .addTokenAllowance(OWNER, FUNGIBLE_TOKEN, SPENDER, 2L)
                                .via(BASE_APPROVE_TXN)
                                .logged()
                                .signedBy(DEFAULT_PAYER, OWNER)
                                .fee(ONE_HBAR))
                .when(
                        withOpContext(
                                (spec, opLog) ->
                                        allRunFor(
                                                spec,
                                                contractCall(
                                                                ERC_20_CONTRACT,
                                                                ALLOWANCE,
                                                                HapiParserUtil.asHeadlongAddress(
                                                                        asAddress(
                                                                                spec.registry()
                                                                                        .getTokenID(
                                                                                                FUNGIBLE_TOKEN))),
                                                                HapiParserUtil.asHeadlongAddress(
                                                                        asAddress(
                                                                                spec.registry()
                                                                                        .getAccountID(
                                                                                                OWNER))),
                                                                HapiParserUtil.asHeadlongAddress(
                                                                        asAddress(
                                                                                spec.registry()
                                                                                        .getAccountID(
                                                                                                SPENDER))))
                                                        .payingWith(OWNER)
                                                        .via(ALLOWANCE_TXN)
                                                        .hasKnownStatus(SUCCESS))))
                .then(
                        getTxnRecord(ALLOWANCE_TXN).andAllChildRecords().logged(),
                        childRecordsCheck(
                                ALLOWANCE_TXN,
                                SUCCESS,
                                recordWith()
                                        .status(SUCCESS)
                                        .contractCallResult(
                                                resultWith()
                                                        .contractCallResult(
                                                                htsPrecompileResult()
                                                                        .forFunction(
                                                                                FunctionType
                                                                                        .ERC_ALLOWANCE)
                                                                        .withAllowance(2)))));
    }

    private HapiSpec erc20Approve() {
        final var approveTxn = "approveTxn";

        return defaultHapiSpec("ERC_20_APPROVE")
                .given(
                        newKeyNamed(MULTI_KEY),
                        cryptoCreate(OWNER).balance(100 * ONE_HUNDRED_HBARS),
                        cryptoCreate(SPENDER),
                        cryptoCreate(TOKEN_TREASURY),
                        tokenCreate(FUNGIBLE_TOKEN)
                                .tokenType(TokenType.FUNGIBLE_COMMON)
                                .supplyType(TokenSupplyType.FINITE)
                                .initialSupply(10L)
                                .maxSupply(1000L)
                                .treasury(TOKEN_TREASURY)
                                .adminKey(MULTI_KEY)
                                .supplyKey(MULTI_KEY),
                        uploadInitCode(ERC_20_CONTRACT),
                        contractCreate(ERC_20_CONTRACT),
                        tokenAssociate(OWNER, FUNGIBLE_TOKEN),
                        tokenAssociate(ERC_20_CONTRACT, FUNGIBLE_TOKEN))
                .when(
                        withOpContext(
                                (spec, opLog) ->
                                        allRunFor(
                                                spec,
                                                contractCall(
                                                                ERC_20_CONTRACT,
                                                                APPROVE,
                                                                HapiParserUtil.asHeadlongAddress(
                                                                        asAddress(
                                                                                spec.registry()
                                                                                        .getTokenID(
                                                                                                FUNGIBLE_TOKEN))),
                                                                HapiParserUtil.asHeadlongAddress(
                                                                        asAddress(
                                                                                spec.registry()
                                                                                        .getAccountID(
                                                                                                SPENDER))),
                                                                BigInteger.valueOf(10))
                                                        .payingWith(OWNER)
                                                        .gas(4_000_000L)
                                                        .via(approveTxn)
                                                        .hasKnownStatus(SUCCESS))))
                .then(
                        childRecordsCheck(approveTxn, SUCCESS, recordWith().status(SUCCESS)),
                        getTxnRecord(approveTxn).andAllChildRecords().logged());
    }

    private HapiSpec getErc20TokenDecimalsFromErc721TokenFails() {
        final var invalidDecimalsTxn = "decimalsFromErc721Txn";

        return defaultHapiSpec("ERC_20_DECIMALS_FROM_ERC_721_TOKEN")
                .given(
                        newKeyNamed(MULTI_KEY),
                        cryptoCreate(ACCOUNT).balance(100 * ONE_HUNDRED_HBARS),
                        cryptoCreate(TOKEN_TREASURY),
                        tokenCreate(NON_FUNGIBLE_TOKEN)
                                .tokenType(TokenType.NON_FUNGIBLE_UNIQUE)
                                .initialSupply(0)
                                .treasury(TOKEN_TREASURY)
                                .adminKey(MULTI_KEY)
                                .supplyKey(MULTI_KEY),
                        mintToken(NON_FUNGIBLE_TOKEN, List.of(FIRST_META)),
                        fileCreate(ERC_20_CONTRACT_NAME),
                        uploadInitCode(ERC_20_CONTRACT),
                        contractCreate(ERC_20_CONTRACT))
                .when(
                        withOpContext(
                                (spec, opLog) ->
                                        allRunFor(
                                                spec,
                                                contractCall(
                                                                ERC_20_CONTRACT,
                                                                DECIMALS,
                                                                asHeadlongAddress(
                                                                        asHexedAddress(
                                                                                spec.registry()
                                                                                        .getTokenID(
                                                                                                NON_FUNGIBLE_TOKEN))))
                                                        .payingWith(ACCOUNT)
                                                        .via(invalidDecimalsTxn)
                                                        .hasKnownStatus(INVALID_TOKEN_ID)
                                                        .gas(GAS_TO_OFFER))))
                .then(getTxnRecord(invalidDecimalsTxn).andAllChildRecords().logged());
    }

    private HapiSpec transferErc20TokenFromErc721TokenFails() {
        return defaultHapiSpec("ERC_20_TRANSFER_FROM_ERC_721_TOKEN")
                .given(
                        newKeyNamed(MULTI_KEY),
                        cryptoCreate(ACCOUNT).balance(100 * ONE_MILLION_HBARS),
                        cryptoCreate(RECIPIENT),
                        cryptoCreate(TOKEN_TREASURY),
                        tokenCreate(NON_FUNGIBLE_TOKEN)
                                .tokenType(TokenType.NON_FUNGIBLE_UNIQUE)
                                .initialSupply(0)
                                .treasury(TOKEN_TREASURY)
                                .adminKey(MULTI_KEY)
                                .supplyKey(MULTI_KEY),
                        mintToken(NON_FUNGIBLE_TOKEN, List.of(FIRST_META)),
                        tokenAssociate(ACCOUNT, List.of(NON_FUNGIBLE_TOKEN)),
                        tokenAssociate(RECIPIENT, List.of(NON_FUNGIBLE_TOKEN)),
                        cryptoTransfer(
                                        movingUnique(NON_FUNGIBLE_TOKEN, 1)
                                                .between(TOKEN_TREASURY, ACCOUNT))
                                .payingWith(ACCOUNT),
                        uploadInitCode(ERC_20_CONTRACT),
                        contractCreate(ERC_20_CONTRACT))
                .when(
                        withOpContext(
                                (spec, opLog) ->
                                        allRunFor(
                                                spec,
                                                contractCall(
                                                                ERC_20_CONTRACT,
                                                                TRANSFER,
                                                                HapiParserUtil.asHeadlongAddress(
                                                                        asAddress(
                                                                                spec.registry()
                                                                                        .getTokenID(
                                                                                                NON_FUNGIBLE_TOKEN))),
                                                                HapiParserUtil.asHeadlongAddress(
                                                                        asAddress(
                                                                                spec.registry()
                                                                                        .getAccountID(
                                                                                                RECIPIENT))),
                                                                BigInteger.TWO)
                                                        .payingWith(ACCOUNT)
                                                        .alsoSigningWithFullPrefix(MULTI_KEY)
                                                        .via(TRANSFER_TXN)
                                                        .gas(GAS_TO_OFFER)
                                                        .hasKnownStatus(INVALID_TOKEN_ID))))
                .then(getTxnRecord(TRANSFER_TXN).andAllChildRecords().logged());
    }

    private HapiSpec getErc721TokenName() {
        return defaultHapiSpec("ERC_721_NAME")
                .given(
                        newKeyNamed(MULTI_KEY),
                        cryptoCreate(ACCOUNT).balance(100 * ONE_HUNDRED_HBARS),
                        cryptoCreate(TOKEN_TREASURY),
                        tokenCreate(NON_FUNGIBLE_TOKEN)
                                .tokenType(TokenType.NON_FUNGIBLE_UNIQUE)
                                .name(TOKEN_NAME)
                                .initialSupply(0)
                                .treasury(TOKEN_TREASURY)
                                .adminKey(MULTI_KEY)
                                .supplyKey(MULTI_KEY),
                        mintToken(NON_FUNGIBLE_TOKEN, List.of(FIRST_META)),
                        uploadInitCode(ERC_721_CONTRACT),
                        contractCreate(ERC_721_CONTRACT))
                .when(
                        withOpContext(
                                (spec, opLog) ->
                                        allRunFor(
                                                spec,
                                                contractCall(
                                                                ERC_721_CONTRACT,
                                                                "name",
                                                                asHeadlongAddress(
                                                                        asHexedAddress(
                                                                                spec.registry()
                                                                                        .getTokenID(
                                                                                                NON_FUNGIBLE_TOKEN))))
                                                        .payingWith(ACCOUNT)
                                                        .via(NAME_TXN)
                                                        .hasKnownStatus(SUCCESS)
                                                        .gas(GAS_TO_OFFER))))
                .then(
                        childRecordsCheck(
                                NAME_TXN,
                                SUCCESS,
                                recordWith()
                                        .status(SUCCESS)
                                        .contractCallResult(
                                                resultWith()
                                                        .contractCallResult(
                                                                htsPrecompileResult()
                                                                        .forFunction(
                                                                                FunctionType
                                                                                        .ERC_NAME)
                                                                        .withName(TOKEN_NAME)))));
    }

    private HapiSpec getErc20TokenNameExceedingLimits() {
        final var REDUCED_NETWORK_FEE = 1L;
        final var REDUCED_NODE_FEE = 1L;
        final var REDUCED_SERVICE_FEE = 1L;
        final var INIT_ACCOUNT_BALANCE = 100 * ONE_HUNDRED_HBARS;
        return defaultHapiSpec("getErc20TokenNameExceedingLimits")
                .given(
                        newKeyNamed(MULTI_KEY),
                        cryptoCreate(ACCOUNT).balance(INIT_ACCOUNT_BALANCE),
                        cryptoCreate(TOKEN_TREASURY),
                        tokenCreate(FUNGIBLE_TOKEN)
                                .tokenType(TokenType.FUNGIBLE_COMMON)
                                .supplyType(TokenSupplyType.INFINITE)
                                .initialSupply(5)
                                .name(TOKEN_NAME)
                                .treasury(TOKEN_TREASURY)
                                .adminKey(MULTI_KEY)
                                .supplyKey(MULTI_KEY),
                        uploadInitCode(ERC_20_CONTRACT),
                        contractCreate(ERC_20_CONTRACT))
                .when(
                        balanceSnapshot("accountSnapshot", ACCOUNT),
                        reduceFeeFor(
                                HederaFunctionality.ContractCall,
                                REDUCED_NODE_FEE,
                                REDUCED_NETWORK_FEE,
                                REDUCED_SERVICE_FEE),
                        withOpContext(
                                (spec, opLog) ->
                                        allRunFor(
                                                spec,
                                                contractCall(
                                                                ERC_20_CONTRACT,
                                                                "nameNTimes",
                                                                asHeadlongAddress(
                                                                        asHexedAddress(
                                                                                spec.registry()
                                                                                        .getTokenID(
                                                                                                FUNGIBLE_TOKEN))),
                                                                BigInteger.valueOf(51))
                                                        .payingWith(ACCOUNT)
                                                        .via(NAME_TXN)
                                                        .gas(4_000_000)
                                                        .hasKnownStatus(
                                                                MAX_CHILD_RECORDS_EXCEEDED))))
                .then(
                        getTxnRecord(NAME_TXN)
                                .andAllChildRecords()
                                .logged()
                                .hasPriority(
                                        recordWith()
                                                .contractCallResult(
                                                        resultWith()
                                                                .error(
                                                                        Bytes.of(
                                                                                        MAX_CHILD_RECORDS_EXCEEDED
                                                                                                .name()
                                                                                                .getBytes())
                                                                                .toHexString())
                                                                .gasUsed(4_000_000))),
                        getAccountDetails(ACCOUNT)
                                .has(
                                        accountDetailsWith()
                                                .balanceLessThan(
                                                        INIT_ACCOUNT_BALANCE
                                                                - REDUCED_NETWORK_FEE
                                                                - REDUCED_NODE_FEE)));
    }

    private HapiSpec getErc721Symbol() {
        final var tokenSymbol = "N";

        return defaultHapiSpec("ERC_721_SYMBOL")
                .given(
                        newKeyNamed(MULTI_KEY),
                        cryptoCreate(ACCOUNT).balance(100 * ONE_HUNDRED_HBARS),
                        cryptoCreate(TOKEN_TREASURY),
                        tokenCreate(NON_FUNGIBLE_TOKEN)
                                .tokenType(TokenType.NON_FUNGIBLE_UNIQUE)
                                .symbol(tokenSymbol)
                                .initialSupply(0)
                                .treasury(TOKEN_TREASURY)
                                .adminKey(MULTI_KEY)
                                .supplyKey(MULTI_KEY),
                        mintToken(NON_FUNGIBLE_TOKEN, List.of(FIRST_META)),
                        uploadInitCode(ERC_721_CONTRACT),
                        contractCreate(ERC_721_CONTRACT))
                .when(
                        withOpContext(
                                (spec, opLog) ->
                                        allRunFor(
                                                spec,
                                                contractCall(
                                                                ERC_721_CONTRACT,
                                                                SYMBOL,
                                                                HapiParserUtil.asHeadlongAddress(
                                                                        asAddress(
                                                                                spec.registry()
                                                                                        .getTokenID(
                                                                                                NON_FUNGIBLE_TOKEN))))
                                                        .payingWith(ACCOUNT)
                                                        .via(SYMBOL_TXN)
                                                        .hasKnownStatus(SUCCESS)
                                                        .gas(GAS_TO_OFFER))))
                .then(
                        childRecordsCheck(
                                SYMBOL_TXN,
                                SUCCESS,
                                recordWith()
                                        .status(SUCCESS)
                                        .contractCallResult(
                                                resultWith()
                                                        .contractCallResult(
                                                                htsPrecompileResult()
                                                                        .forFunction(
                                                                                FunctionType
                                                                                        .ERC_SYMBOL)
                                                                        .withSymbol(
                                                                                tokenSymbol)))));
    }

    private HapiSpec getErc721TokenURI() {
        final var tokenURITxn = "tokenURITxn";
        final var nonExistingTokenURITxn = "nonExistingTokenURITxn";
        final var ERC721MetadataNonExistingToken =
                "ERC721Metadata: URI query for nonexistent token";

        return defaultHapiSpec("ERC_721_TOKEN_URI")
                .given(
                        newKeyNamed(MULTI_KEY),
                        cryptoCreate(ACCOUNT).balance(100 * ONE_HUNDRED_HBARS),
                        cryptoCreate(TOKEN_TREASURY),
                        tokenCreate(NON_FUNGIBLE_TOKEN)
                                .tokenType(TokenType.NON_FUNGIBLE_UNIQUE)
                                .initialSupply(0)
                                .treasury(TOKEN_TREASURY)
                                .adminKey(MULTI_KEY)
                                .supplyKey(MULTI_KEY),
                        mintToken(NON_FUNGIBLE_TOKEN, List.of(FIRST_META)),
                        uploadInitCode(ERC_721_CONTRACT),
                        contractCreate(ERC_721_CONTRACT))
                .when(
                        withOpContext(
                                (spec, opLog) ->
                                        allRunFor(
                                                spec,
                                                contractCall(
                                                                ERC_721_CONTRACT,
                                                                TOKEN_URI,
                                                                HapiParserUtil.asHeadlongAddress(
                                                                        asAddress(
                                                                                spec.registry()
                                                                                        .getTokenID(
                                                                                                NON_FUNGIBLE_TOKEN))),
                                                                BigInteger.ONE)
                                                        .payingWith(ACCOUNT)
                                                        .via(tokenURITxn)
                                                        .hasKnownStatus(SUCCESS)
                                                        .gas(GAS_TO_OFFER),
                                                contractCall(
                                                                ERC_721_CONTRACT,
                                                                TOKEN_URI,
                                                                HapiParserUtil.asHeadlongAddress(
                                                                        asAddress(
                                                                                spec.registry()
                                                                                        .getTokenID(
                                                                                                NON_FUNGIBLE_TOKEN))),
                                                                BigInteger.TWO)
                                                        .payingWith(ACCOUNT)
                                                        .via(nonExistingTokenURITxn)
                                                        .hasKnownStatus(SUCCESS)
                                                        .gas(GAS_TO_OFFER))))
                .then(
                        childRecordsCheck(
                                tokenURITxn,
                                SUCCESS,
                                recordWith()
                                        .status(SUCCESS)
                                        .contractCallResult(
                                                resultWith()
                                                        .contractCallResult(
                                                                htsPrecompileResult()
                                                                        .forFunction(
                                                                                FunctionType
                                                                                        .ERC_TOKEN_URI)
                                                                        .withTokenUri(FIRST)))),
                        childRecordsCheck(
                                nonExistingTokenURITxn,
                                SUCCESS,
                                recordWith()
                                        .status(SUCCESS)
                                        .contractCallResult(
                                                resultWith()
                                                        .contractCallResult(
                                                                htsPrecompileResult()
                                                                        .forFunction(
                                                                                FunctionType
                                                                                        .ERC_TOKEN_URI)
                                                                        .withTokenUri(
                                                                                ERC721MetadataNonExistingToken)))));
    }

    private HapiSpec getErc721TotalSupply() {
        return defaultHapiSpec("ERC_721_TOTAL_SUPPLY")
                .given(
                        newKeyNamed(MULTI_KEY),
                        cryptoCreate(ACCOUNT).balance(100 * ONE_HUNDRED_HBARS),
                        cryptoCreate(TOKEN_TREASURY),
                        tokenCreate(NON_FUNGIBLE_TOKEN)
                                .tokenType(TokenType.NON_FUNGIBLE_UNIQUE)
                                .initialSupply(0)
                                .treasury(TOKEN_TREASURY)
                                .adminKey(MULTI_KEY)
                                .supplyKey(MULTI_KEY),
                        mintToken(NON_FUNGIBLE_TOKEN, List.of(FIRST_META)),
                        uploadInitCode(ERC_721_CONTRACT),
                        contractCreate(ERC_721_CONTRACT))
                .when(
                        withOpContext(
                                (spec, opLog) ->
                                        allRunFor(
                                                spec,
                                                contractCall(
                                                                ERC_721_CONTRACT,
                                                                TOTAL_SUPPLY,
                                                                asHeadlongAddress(
                                                                        asHexedAddress(
                                                                                spec.registry()
                                                                                        .getTokenID(
                                                                                                NON_FUNGIBLE_TOKEN))))
                                                        .payingWith(ACCOUNT)
                                                        .via(TOTAL_SUPPLY_TXN)
                                                        .hasKnownStatus(SUCCESS)
                                                        .gas(GAS_TO_OFFER))))
                .then(
                        childRecordsCheck(
                                TOTAL_SUPPLY_TXN,
                                SUCCESS,
                                recordWith()
                                        .status(SUCCESS)
                                        .contractCallResult(
                                                resultWith()
                                                        .contractCallResult(
                                                                htsPrecompileResult()
                                                                        .forFunction(
                                                                                FunctionType
                                                                                        .ERC_TOTAL_SUPPLY)
                                                                        .withTotalSupply(1)))));
    }

    private HapiSpec getErc721BalanceOf() {
        final var zeroBalanceOfTxn = "zbalanceOfTxn";

        return defaultHapiSpec("ERC_721_BALANCE_OF")
                .given(
                        newKeyNamed(MULTI_KEY),
                        cryptoCreate(OWNER).balance(100 * ONE_HUNDRED_HBARS),
                        cryptoCreate(TOKEN_TREASURY),
                        tokenCreate(NON_FUNGIBLE_TOKEN)
                                .tokenType(TokenType.NON_FUNGIBLE_UNIQUE)
                                .initialSupply(0)
                                .treasury(TOKEN_TREASURY)
                                .adminKey(MULTI_KEY)
                                .supplyKey(MULTI_KEY),
                        mintToken(NON_FUNGIBLE_TOKEN, List.of(FIRST_META)),
                        uploadInitCode(ERC_721_CONTRACT),
                        contractCreate(ERC_721_CONTRACT))
                .when(
                        withOpContext(
                                (spec, opLog) ->
                                        allRunFor(
                                                spec,
                                                contractCall(
                                                                ERC_721_CONTRACT,
                                                                BALANCE_OF,
                                                                HapiParserUtil.asHeadlongAddress(
                                                                        asAddress(
                                                                                spec.registry()
                                                                                        .getTokenID(
                                                                                                NON_FUNGIBLE_TOKEN))),
                                                                HapiParserUtil.asHeadlongAddress(
                                                                        asAddress(
                                                                                spec.registry()
                                                                                        .getAccountID(
                                                                                                OWNER))))
                                                        .payingWith(OWNER)
                                                        .via(zeroBalanceOfTxn)
                                                        .hasKnownStatus(SUCCESS)
                                                        .gas(GAS_TO_OFFER),
                                                tokenAssociate(OWNER, List.of(NON_FUNGIBLE_TOKEN)),
                                                cryptoTransfer(
                                                        movingUnique(NON_FUNGIBLE_TOKEN, 1)
                                                                .between(TOKEN_TREASURY, OWNER)),
                                                contractCall(
                                                                ERC_721_CONTRACT,
                                                                BALANCE_OF,
                                                                HapiParserUtil.asHeadlongAddress(
                                                                        asAddress(
                                                                                spec.registry()
                                                                                        .getTokenID(
                                                                                                NON_FUNGIBLE_TOKEN))),
                                                                HapiParserUtil.asHeadlongAddress(
                                                                        asAddress(
                                                                                spec.registry()
                                                                                        .getAccountID(
                                                                                                OWNER))))
                                                        .payingWith(OWNER)
                                                        .via(BALANCE_OF_TXN)
                                                        .hasKnownStatus(SUCCESS)
                                                        .gas(GAS_TO_OFFER))))
                .then(
                        /* expect 0 returned from balanceOf() if the account and token are not associated */
                        childRecordsCheck(
                                zeroBalanceOfTxn,
                                SUCCESS,
                                recordWith()
                                        .status(SUCCESS)
                                        .contractCallResult(
                                                resultWith()
                                                        .contractCallResult(
                                                                htsPrecompileResult()
                                                                        .forFunction(
                                                                                FunctionType
                                                                                        .ERC_BALANCE)
                                                                        .withBalance(0)))),
                        childRecordsCheck(
                                BALANCE_OF_TXN,
                                SUCCESS,
                                recordWith()
                                        .status(SUCCESS)
                                        .contractCallResult(
                                                resultWith()
                                                        .contractCallResult(
                                                                htsPrecompileResult()
                                                                        .forFunction(
                                                                                FunctionType
                                                                                        .ERC_BALANCE)
                                                                        .withBalance(1)))));
    }

    private HapiSpec getErc721OwnerOf() {
        final var ownerOfTxn = "ownerOfTxn";
        final AtomicReference<byte[]> ownerAddr = new AtomicReference<>();
        final AtomicReference<String> tokenAddr = new AtomicReference<>();

        return defaultHapiSpec("ERC_721_OWNER_OF")
                .given(
                        newKeyNamed(MULTI_KEY),
                        cryptoCreate(OWNER).balance(100 * ONE_HUNDRED_HBARS),
                        cryptoCreate(TOKEN_TREASURY),
                        tokenCreate(NON_FUNGIBLE_TOKEN)
                                .tokenType(TokenType.NON_FUNGIBLE_UNIQUE)
                                .initialSupply(0)
                                .treasury(TOKEN_TREASURY)
                                .adminKey(MULTI_KEY)
                                .supplyKey(MULTI_KEY)
                                .exposingCreatedIdTo(
                                        id ->
                                                tokenAddr.set(
                                                        asHexedSolidityAddress(
                                                                HapiPropertySource.asToken(id)))),
                        mintToken(NON_FUNGIBLE_TOKEN, List.of(FIRST_META)),
                        tokenAssociate(OWNER, List.of(NON_FUNGIBLE_TOKEN)),
                        cryptoTransfer(
                                movingUnique(NON_FUNGIBLE_TOKEN, 1).between(TOKEN_TREASURY, OWNER)),
                        uploadInitCode(ERC_721_CONTRACT),
                        contractCreate(ERC_721_CONTRACT))
                .when(
                        withOpContext(
                                (spec, opLog) ->
                                        allRunFor(
                                                spec,
                                                contractCall(
                                                                ERC_721_CONTRACT,
                                                                OWNER_OF,
                                                                HapiParserUtil.asHeadlongAddress(
                                                                        asAddress(
                                                                                spec.registry()
                                                                                        .getTokenID(
                                                                                                NON_FUNGIBLE_TOKEN))),
                                                                BigInteger.ONE)
                                                        .payingWith(OWNER)
                                                        .via(ownerOfTxn)
                                                        .hasKnownStatus(SUCCESS)
                                                        .gas(GAS_TO_OFFER))))
                .then(
                        withOpContext(
                                (spec, opLog) -> {
                                    ownerAddr.set(asAddress(spec.registry().getAccountID(OWNER)));
                                    allRunFor(
                                            spec,
                                            childRecordsCheck(
                                                    ownerOfTxn,
                                                    SUCCESS,
                                                    recordWith()
                                                            .status(SUCCESS)
                                                            .contractCallResult(
                                                                    resultWith()
                                                                            .contractCallResult(
                                                                                    htsPrecompileResult()
                                                                                            .forFunction(
                                                                                                    FunctionType
                                                                                                            .ERC_OWNER)
                                                                                            .withOwner(
                                                                                                    ownerAddr
                                                                                                            .get())))));
                                }),
                        sourcing(
                                () ->
                                        contractCallLocal(
                                                        ERC_721_CONTRACT,
                                                        OWNER_OF,
                                                        asHeadlongAddress(tokenAddr.get()),
                                                        BigInteger.ONE)
                                                .payingWith(OWNER)
                                                .gas(GAS_TO_OFFER)));
    }

    private HapiSpec getErc721TokenURIFromErc20TokenFails() {
        final var invalidTokenURITxn = "tokenURITxnFromErc20";

        return defaultHapiSpec("ERC_721_TOKEN_URI_FROM_ERC_20_TOKEN")
                .given(
                        newKeyNamed(MULTI_KEY),
                        cryptoCreate(ACCOUNT).balance(100 * ONE_HUNDRED_HBARS),
                        cryptoCreate(TOKEN_TREASURY),
                        tokenCreate(FUNGIBLE_TOKEN)
                                .tokenType(TokenType.FUNGIBLE_COMMON)
                                .initialSupply(10)
                                .treasury(TOKEN_TREASURY)
                                .adminKey(MULTI_KEY)
                                .supplyKey(MULTI_KEY),
                        uploadInitCode(ERC_721_CONTRACT),
                        contractCreate(ERC_721_CONTRACT))
                .when(
                        withOpContext(
                                (spec, opLog) ->
                                        allRunFor(
                                                spec,
                                                contractCall(
                                                                ERC_721_CONTRACT,
                                                                TOKEN_URI,
                                                                HapiParserUtil.asHeadlongAddress(
                                                                        asAddress(
                                                                                spec.registry()
                                                                                        .getTokenID(
                                                                                                FUNGIBLE_TOKEN))),
                                                                BigInteger.ONE)
                                                        .payingWith(ACCOUNT)
                                                        .via(invalidTokenURITxn)
                                                        .hasKnownStatus(INVALID_TOKEN_ID)
                                                        .gas(GAS_TO_OFFER))))
                .then(getTxnRecord(invalidTokenURITxn).andAllChildRecords().logged());
    }

    private HapiSpec getErc721OwnerOfFromErc20TokenFails() {
        final var invalidOwnerOfTxn = "ownerOfTxnFromErc20Token";

        return defaultHapiSpec("ERC_721_OWNER_OF_FROM_ERC_20_TOKEN")
                .given(
                        newKeyNamed(MULTI_KEY),
                        cryptoCreate(OWNER).balance(100 * ONE_HUNDRED_HBARS),
                        cryptoCreate(TOKEN_TREASURY),
                        tokenCreate(FUNGIBLE_TOKEN)
                                .tokenType(TokenType.FUNGIBLE_COMMON)
                                .initialSupply(10)
                                .treasury(TOKEN_TREASURY)
                                .adminKey(MULTI_KEY)
                                .supplyKey(MULTI_KEY),
                        tokenAssociate(OWNER, List.of(FUNGIBLE_TOKEN)),
                        cryptoTransfer(moving(3, FUNGIBLE_TOKEN).between(TOKEN_TREASURY, OWNER)),
                        uploadInitCode(ERC_721_CONTRACT),
                        contractCreate(ERC_721_CONTRACT))
                .when(
                        withOpContext(
                                (spec, opLog) ->
                                        allRunFor(
                                                spec,
                                                contractCall(
                                                                ERC_721_CONTRACT,
                                                                OWNER_OF,
                                                                HapiParserUtil.asHeadlongAddress(
                                                                        asAddress(
                                                                                spec.registry()
                                                                                        .getTokenID(
                                                                                                FUNGIBLE_TOKEN))),
                                                                BigInteger.ONE)
                                                        .payingWith(OWNER)
                                                        .via(invalidOwnerOfTxn)
                                                        .hasKnownStatus(INVALID_TOKEN_ID)
                                                        .gas(GAS_TO_OFFER))))
                .then(getTxnRecord(invalidOwnerOfTxn).andAllChildRecords().logged());
    }

    private HapiSpec directCallsWorkForERC20() {
        final AtomicReference<String> tokenNum = new AtomicReference<>();

        final var tokenSymbol = "FDFGF";
        final var tokenDecimals = 10;
        final var tokenTotalSupply = 5;
        final var tokenTransferAmount = 3;

        final var decimalsTxn = "decimalsTxn";

        return defaultHapiSpec("DirectCallsWorkForERC20")
                .given(
                        newKeyNamed(MULTI_KEY),
                        cryptoCreate(ACCOUNT).balance(100 * ONE_HUNDRED_HBARS),
                        cryptoCreate(RECIPIENT).balance(100 * ONE_HUNDRED_HBARS),
                        cryptoCreate(TOKEN_TREASURY),
                        tokenCreate(FUNGIBLE_TOKEN)
                                .tokenType(TokenType.FUNGIBLE_COMMON)
                                .supplyType(TokenSupplyType.INFINITE)
                                .initialSupply(tokenTotalSupply)
                                .name(TOKEN_NAME)
                                .symbol(tokenSymbol)
                                .decimals(tokenDecimals)
                                .treasury(TOKEN_TREASURY)
                                .adminKey(MULTI_KEY)
                                .supplyKey(MULTI_KEY)
                                .exposingCreatedIdTo(tokenNum::set),
                        tokenAssociate(ACCOUNT, FUNGIBLE_TOKEN),
                        tokenAssociate(RECIPIENT, FUNGIBLE_TOKEN),
                        cryptoTransfer(
                                moving(tokenTransferAmount, FUNGIBLE_TOKEN)
                                        .between(TOKEN_TREASURY, ACCOUNT)))
                .when(
                        withOpContext(
                                (spec, ignore) -> {
                                    var tokenAddress =
                                            asHexedSolidityAddress(asToken(tokenNum.get()));
                                    allRunFor(
                                            spec,
                                            contractCallWithFunctionAbi(
                                                            tokenAddress,
                                                            getABIFor(
                                                                    com.hedera.services.bdd.suites
                                                                            .contract.Utils
                                                                            .FunctionType.FUNCTION,
                                                                    "name",
                                                                    ERC_20_ABI))
                                                    .via(NAME_TXN),
                                            contractCallWithFunctionAbi(
                                                            tokenAddress,
                                                            getABIFor(
                                                                    com.hedera.services.bdd.suites
                                                                            .contract.Utils
                                                                            .FunctionType.FUNCTION,
                                                                    SYMBOL,
                                                                    ERC_20_ABI))
                                                    .via(SYMBOL_TXN),
                                            contractCallWithFunctionAbi(
                                                            tokenAddress,
                                                            getABIFor(
                                                                    com.hedera.services.bdd.suites
                                                                            .contract.Utils
                                                                            .FunctionType.FUNCTION,
                                                                    DECIMALS,
                                                                    ERC_20_ABI))
                                                    .via(decimalsTxn),
                                            contractCallWithFunctionAbi(
                                                            tokenAddress,
                                                            getABIFor(
                                                                    com.hedera.services.bdd.suites
                                                                            .contract.Utils
                                                                            .FunctionType.FUNCTION,
                                                                    TOTAL_SUPPLY,
                                                                    ERC_20_ABI))
                                                    .via(TOTAL_SUPPLY_TXN),
                                            contractCallWithFunctionAbi(
                                                            tokenAddress,
                                                            getABIFor(
                                                                    com.hedera.services.bdd.suites
                                                                            .contract.Utils
                                                                            .FunctionType.FUNCTION,
                                                                    BALANCE_OF,
                                                                    ERC_20_ABI),
                                                            asHeadlongAddress(
                                                                    asHexedSolidityAddress(
                                                                            spec.registry()
                                                                                    .getAccountID(
                                                                                            ACCOUNT))))
                                                    .via(BALANCE_OF_TXN),
                                            contractCallWithFunctionAbi(
                                                            tokenAddress,
                                                            getABIFor(
                                                                    com.hedera.services.bdd.suites
                                                                            .contract.Utils
                                                                            .FunctionType.FUNCTION,
                                                                    TRANSFER,
                                                                    ERC_20_ABI),
                                                            asHeadlongAddress(
                                                                    asHexedSolidityAddress(
                                                                            spec.registry()
                                                                                    .getAccountID(
                                                                                            RECIPIENT))),
                                                            BigInteger.valueOf(tokenTransferAmount))
                                                    .via(TRANSFER_TXN)
                                                    .payingWith(ACCOUNT));
                                }))
                .then(
                        withOpContext(
                                (spec, ignore) ->
                                        allRunFor(
                                                spec,
                                                childRecordsCheck(
                                                        NAME_TXN,
                                                        SUCCESS,
                                                        recordWith()
                                                                .status(SUCCESS)
                                                                .contractCallResult(
                                                                        resultWith()
                                                                                .contractCallResult(
                                                                                        htsPrecompileResult()
                                                                                                .forFunction(
                                                                                                        FunctionType
                                                                                                                .ERC_NAME)
                                                                                                .withName(
                                                                                                        TOKEN_NAME)))),
                                                childRecordsCheck(
                                                        SYMBOL_TXN,
                                                        SUCCESS,
                                                        recordWith()
                                                                .status(SUCCESS)
                                                                .contractCallResult(
                                                                        resultWith()
                                                                                .contractCallResult(
                                                                                        htsPrecompileResult()
                                                                                                .forFunction(
                                                                                                        FunctionType
                                                                                                                .ERC_SYMBOL)
                                                                                                .withSymbol(
                                                                                                        tokenSymbol)))),
                                                childRecordsCheck(
                                                        decimalsTxn,
                                                        SUCCESS,
                                                        recordWith()
                                                                .status(SUCCESS)
                                                                .contractCallResult(
                                                                        resultWith()
                                                                                .contractCallResult(
                                                                                        htsPrecompileResult()
                                                                                                .forFunction(
                                                                                                        FunctionType
                                                                                                                .ERC_DECIMALS)
                                                                                                .withDecimals(
                                                                                                        tokenDecimals)))),
                                                childRecordsCheck(
                                                        TOTAL_SUPPLY_TXN,
                                                        SUCCESS,
                                                        recordWith()
                                                                .status(SUCCESS)
                                                                .contractCallResult(
                                                                        resultWith()
                                                                                .contractCallResult(
                                                                                        htsPrecompileResult()
                                                                                                .forFunction(
                                                                                                        FunctionType
                                                                                                                .ERC_TOTAL_SUPPLY)
                                                                                                .withTotalSupply(
                                                                                                        tokenTotalSupply)))),
                                                childRecordsCheck(
                                                        BALANCE_OF_TXN,
                                                        SUCCESS,
                                                        recordWith()
                                                                .status(SUCCESS)
                                                                .contractCallResult(
                                                                        resultWith()
                                                                                .contractCallResult(
                                                                                        htsPrecompileResult()
                                                                                                .forFunction(
                                                                                                        FunctionType
                                                                                                                .ERC_BALANCE)
                                                                                                .withBalance(
                                                                                                        tokenTransferAmount)))),
                                                childRecordsCheck(
                                                        TRANSFER_TXN,
                                                        SUCCESS,
                                                        recordWith()
                                                                .status(SUCCESS)
                                                                .contractCallResult(
                                                                        resultWith()
                                                                                .contractCallResult(
                                                                                        htsPrecompileResult()
                                                                                                .forFunction(
                                                                                                        FunctionType
                                                                                                                .ERC_TRANSFER)
                                                                                                .withErcFungibleTransferStatus(
                                                                                                        true)))))));
    }

    private HapiSpec someERC721NegativeTransferFromScenariosPass() {
        final AtomicReference<String> tokenMirrorAddr = new AtomicReference<>();
        final AtomicReference<String> contractMirrorAddr = new AtomicReference<>();
        final AtomicReference<String> aCivilianMirrorAddr = new AtomicReference<>();
        final AtomicReference<String> bCivilianMirrorAddr = new AtomicReference<>();
        final AtomicReference<String> zCivilianMirrorAddr = new AtomicReference<>();

        return defaultHapiSpec("SomeERC721NegativeTransferFromScenariosPass")
                .given(
                        newKeyNamed(MULTI_KEY_NAME),
                        cryptoCreate(A_CIVILIAN)
                                .exposingCreatedIdTo(
                                        id -> aCivilianMirrorAddr.set(asHexedSolidityAddress(id))),
                        cryptoCreate(B_CIVILIAN)
                                .exposingCreatedIdTo(
                                        id -> bCivilianMirrorAddr.set(asHexedSolidityAddress(id))),
                        uploadInitCode(SOME_ERC_721_SCENARIOS),
                        contractCreate(SOME_ERC_721_SCENARIOS).adminKey(MULTI_KEY_NAME),
                        tokenCreate(NF_TOKEN)
                                .supplyKey(MULTI_KEY_NAME)
                                .tokenType(NON_FUNGIBLE_UNIQUE)
                                .treasury(SOME_ERC_721_SCENARIOS)
                                .initialSupply(0)
                                .exposingCreatedIdTo(
                                        idLit ->
                                                tokenMirrorAddr.set(
                                                        asHexedSolidityAddress(
                                                                HapiPropertySource.asToken(
                                                                        idLit)))),
                        mintToken(NF_TOKEN, List.of(ByteString.copyFromUtf8("I"))),
                        tokenAssociate(A_CIVILIAN, NF_TOKEN),
                        tokenAssociate(B_CIVILIAN, NF_TOKEN))
                .when(
                        withOpContext(
                                (spec, opLog) -> {
                                    zCivilianMirrorAddr.set(
                                            asHexedSolidityAddress(
                                                    AccountID.newBuilder()
                                                            .setAccountNum(666_666_666L)
                                                            .build()));
                                    contractMirrorAddr.set(
                                            asHexedSolidityAddress(
                                                    spec.registry()
                                                            .getAccountID(SOME_ERC_721_SCENARIOS)));
                                }),
                        // --- Negative cases for transfer ---
                        // * Can't transfer a non-existent serial number
                        sourcing(
                                () ->
                                        contractCall(
                                                        SOME_ERC_721_SCENARIOS,
                                                        "iMustOwnAfterReceiving",
                                                        asHeadlongAddress(tokenMirrorAddr.get()),
                                                        BigInteger.valueOf(5))
                                                .payingWith(B_CIVILIAN)
                                                .via("D")
                                                .hasKnownStatus(CONTRACT_REVERT_EXECUTED)),
                        // * Can't transfer with missing "from"
                        sourcing(
                                () ->
                                        contractCall(
                                                        SOME_ERC_721_SCENARIOS,
                                                        TRANSFER_FROM,
                                                        asHeadlongAddress(tokenMirrorAddr.get()),
                                                        asHeadlongAddress(
                                                                zCivilianMirrorAddr.get()),
                                                        asHeadlongAddress(
                                                                bCivilianMirrorAddr.get()),
                                                        BigInteger.ONE)
                                                .payingWith(GENESIS)
                                                .via(MISSING_FROM)
                                                .hasKnownStatus(CONTRACT_REVERT_EXECUTED)),
                        sourcing(
                                () ->
                                        contractCall(
                                                        SOME_ERC_721_SCENARIOS,
                                                        TRANSFER_FROM,
                                                        asHeadlongAddress(tokenMirrorAddr.get()),
                                                        asHeadlongAddress(contractMirrorAddr.get()),
                                                        asHeadlongAddress(
                                                                bCivilianMirrorAddr.get()),
                                                        BigInteger.ONE)
                                                .payingWith(GENESIS)
                                                .via(MSG_SENDER_IS_THE_SAME_AS_FROM)),
                        cryptoTransfer(movingUnique(NF_TOKEN, 1L).between(B_CIVILIAN, A_CIVILIAN)),
                        sourcing(
                                () ->
                                        contractCall(
                                                        SOME_ERC_721_SCENARIOS,
                                                        TRANSFER_FROM,
                                                        asHeadlongAddress(tokenMirrorAddr.get()),
                                                        asHeadlongAddress(
                                                                aCivilianMirrorAddr.get()),
                                                        asHeadlongAddress(
                                                                bCivilianMirrorAddr.get()),
                                                        BigInteger.ONE)
                                                .payingWith(GENESIS)
                                                .via(MSG_SENDER_IS_NOT_THE_SAME_AS_FROM)
                                                .hasKnownStatus(CONTRACT_REVERT_EXECUTED)),
                        cryptoApproveAllowance()
                                .payingWith(A_CIVILIAN)
                                .addNftAllowance(
                                        A_CIVILIAN,
                                        NF_TOKEN,
                                        SOME_ERC_721_SCENARIOS,
                                        false,
                                        List.of(1L))
                                .signedBy(DEFAULT_PAYER, A_CIVILIAN)
                                .fee(ONE_HBAR),
                        sourcing(
                                () ->
                                        contractCall(
                                                        SOME_ERC_721_SCENARIOS,
                                                        TRANSFER_FROM,
                                                        asHeadlongAddress(tokenMirrorAddr.get()),
                                                        asHeadlongAddress(contractMirrorAddr.get()),
                                                        asHeadlongAddress(
                                                                bCivilianMirrorAddr.get()),
                                                        BigInteger.ONE)
                                                .payingWith(GENESIS)
                                                .via("SERIAL_NOT_OWNED_BY_FROM")
                                                .hasKnownStatus(CONTRACT_REVERT_EXECUTED)))
                .then(
                        childRecordsCheck(
                                MISSING_FROM,
                                CONTRACT_REVERT_EXECUTED,
                                recordWith().status(INVALID_ACCOUNT_ID)),
                        childRecordsCheck(
                                "SERIAL_NOT_OWNED_BY_FROM",
                                CONTRACT_REVERT_EXECUTED,
                                recordWith().status(SENDER_DOES_NOT_OWN_NFT_SERIAL_NO)),
                        childRecordsCheck(
                                MSG_SENDER_IS_THE_SAME_AS_FROM,
                                SUCCESS,
                                recordWith().status(SUCCESS)),
                        childRecordsCheck(
                                MSG_SENDER_IS_NOT_THE_SAME_AS_FROM,
                                CONTRACT_REVERT_EXECUTED,
                                recordWith().status(SPENDER_DOES_NOT_HAVE_ALLOWANCE)));
    }

    private HapiSpec someERC721ApproveAndRemoveScenariosPass() {
        final AtomicReference<String> tokenMirrorAddr = new AtomicReference<>();
        final AtomicReference<String> aCivilianMirrorAddr = new AtomicReference<>();
        final AtomicReference<String> bCivilianMirrorAddr = new AtomicReference<>();
        final AtomicReference<String> zCivilianMirrorAddr = new AtomicReference<>();

        return defaultHapiSpec("SomeERC721ApproveAndRemoveScenariosPass")
                .given(
                        newKeyNamed(MULTI_KEY_NAME),
                        cryptoCreate(A_CIVILIAN)
                                .exposingCreatedIdTo(
                                        id -> aCivilianMirrorAddr.set(asHexedSolidityAddress(id))),
                        cryptoCreate(B_CIVILIAN)
                                .exposingCreatedIdTo(
                                        id -> bCivilianMirrorAddr.set(asHexedSolidityAddress(id))),
                        uploadInitCode(SOME_ERC_721_SCENARIOS),
                        contractCreate(SOME_ERC_721_SCENARIOS).adminKey(MULTI_KEY_NAME),
                        tokenCreate(NF_TOKEN)
                                .supplyKey(MULTI_KEY_NAME)
                                .tokenType(NON_FUNGIBLE_UNIQUE)
                                .treasury(SOME_ERC_721_SCENARIOS)
                                .initialSupply(0)
                                .exposingCreatedIdTo(
                                        idLit ->
                                                tokenMirrorAddr.set(
                                                        asHexedSolidityAddress(
                                                                HapiPropertySource.asToken(
                                                                        idLit)))),
                        mintToken(
                                NF_TOKEN,
                                List.of(
                                        // 1
                                        ByteString.copyFromUtf8("I"),
                                        // 2
                                        ByteString.copyFromUtf8("turn"),
                                        // 3
                                        ByteString.copyFromUtf8("the"),
                                        // 4
                                        ByteString.copyFromUtf8("page"),
                                        // 5
                                        ByteString.copyFromUtf8("and"),
                                        // 6
                                        ByteString.copyFromUtf8("read"),
                                        // 7
                                        ByteString.copyFromUtf8("I dream of silent verses"))),
                        tokenAssociate(A_CIVILIAN, NF_TOKEN),
                        tokenAssociate(B_CIVILIAN, NF_TOKEN))
                .when(
                        withOpContext(
                                (spec, opLog) -> {
                                    zCivilianMirrorAddr.set(
                                            asHexedSolidityAddress(
                                                    AccountID.newBuilder()
                                                            .setAccountNum(666_666_666L)
                                                            .build()));
                                }),
                        // --- Negative cases for approve ---
                        // * Can't approve a non-existent serial number
                        sourcing(
                                () ->
                                        contractCall(
                                                        SOME_ERC_721_SCENARIOS,
                                                        DO_SPECIFIC_APPROVAL,
                                                        asHeadlongAddress(tokenMirrorAddr.get()),
                                                        asHeadlongAddress(
                                                                aCivilianMirrorAddr.get()),
                                                        BigInteger.valueOf(666))
                                                .via("MISSING_SERIAL_NO")
                                                .gas(1_000_000)
                                                .hasKnownStatus(CONTRACT_REVERT_EXECUTED)),
                        // * Can't approve a non-existent spender
                        sourcing(
                                () ->
                                        contractCall(
                                                        SOME_ERC_721_SCENARIOS,
                                                        DO_SPECIFIC_APPROVAL,
                                                        asHeadlongAddress(tokenMirrorAddr.get()),
                                                        asHeadlongAddress(
                                                                zCivilianMirrorAddr.get()),
                                                        BigInteger.valueOf(5))
                                                .via(MISSING_TO)
                                                .gas(1_000_000)
                                                .hasKnownStatus(CONTRACT_REVERT_EXECUTED)),
                        getTokenNftInfo(NF_TOKEN, 5L).logged(),
                        childRecordsCheck(
                                MISSING_TO,
                                CONTRACT_REVERT_EXECUTED,
                                recordWith()
                                        .status(INVALID_ALLOWANCE_SPENDER_ID)
                                        .contractCallResult(
                                                resultWith()
                                                        .contractCallResult(
                                                                htsPrecompileResult()
                                                                        .withStatus(
                                                                                INVALID_ALLOWANCE_SPENDER_ID)))),
                        // * Can't approve if msg.sender != owner and not an operator
                        cryptoTransfer(
                                movingUnique(NF_TOKEN, 1L, 2L)
                                        .between(SOME_ERC_721_SCENARIOS, A_CIVILIAN)),
                        cryptoTransfer(
                                movingUnique(NF_TOKEN, 3L, 4L)
                                        .between(SOME_ERC_721_SCENARIOS, B_CIVILIAN)),
                        getTokenNftInfo(NF_TOKEN, 1L).hasAccountID(A_CIVILIAN),
                        getTokenNftInfo(NF_TOKEN, 2L).hasAccountID(A_CIVILIAN),
                        sourcing(
                                () ->
                                        contractCall(
                                                        SOME_ERC_721_SCENARIOS,
                                                        DO_SPECIFIC_APPROVAL,
                                                        asHeadlongAddress(tokenMirrorAddr.get()),
                                                        asHeadlongAddress(
                                                                aCivilianMirrorAddr.get()),
                                                        BigInteger.valueOf(3))
                                                .via("NOT_AN_OPERATOR")
                                                .gas(1_000_000)
                                                .hasKnownStatus(CONTRACT_REVERT_EXECUTED)),
                        // * Can't revoke if not owner or approvedForAll
                        sourcing(
                                () ->
                                        contractCall(
                                                        SOME_ERC_721_SCENARIOS,
                                                        REVOKE_SPECIFIC_APPROVAL,
                                                        asHeadlongAddress(tokenMirrorAddr.get()),
                                                        BigInteger.ONE)
                                                .via("MISSING_REVOKE")
                                                .gas(1_000_000)
                                                .hasKnownStatus(CONTRACT_REVERT_EXECUTED)),
                        cryptoApproveAllowance()
                                .payingWith(B_CIVILIAN)
                                .addNftAllowance(
                                        B_CIVILIAN,
                                        NF_TOKEN,
                                        SOME_ERC_721_SCENARIOS,
                                        false,
                                        List.of(3L))
                                .signedBy(DEFAULT_PAYER, B_CIVILIAN)
                                .fee(ONE_HBAR),
                        // * Still can't approve if msg.sender != owner and not an operator
                        sourcing(
                                () ->
                                        contractCall(
                                                        SOME_ERC_721_SCENARIOS,
                                                        DO_SPECIFIC_APPROVAL,
                                                        asHeadlongAddress(tokenMirrorAddr.get()),
                                                        asHeadlongAddress(
                                                                aCivilianMirrorAddr.get()),
                                                        BigInteger.valueOf(3))
                                                .via("E")
                                                .gas(1_000_000)
                                                .hasKnownStatus(CONTRACT_REVERT_EXECUTED)),
                        // --- Positive cases for approve ---
                        // * owner == msg.sender can approve
                        sourcing(
                                () ->
                                        contractCall(
                                                        SOME_ERC_721_SCENARIOS,
                                                        DO_SPECIFIC_APPROVAL,
                                                        asHeadlongAddress(tokenMirrorAddr.get()),
                                                        asHeadlongAddress(
                                                                bCivilianMirrorAddr.get()),
                                                        BigInteger.valueOf(6))
                                                .via("EXTANT_TO")
                                                .gas(1_000_000)),
                        getTokenNftInfo(NF_TOKEN, 6L).hasSpenderID(B_CIVILIAN),
                        // Approve the contract as an operator of aCivilian's NFTs
                        cryptoApproveAllowance()
                                .payingWith(A_CIVILIAN)
                                .addNftAllowance(
                                        A_CIVILIAN,
                                        NF_TOKEN,
                                        SOME_ERC_721_SCENARIOS,
                                        true,
                                        List.of())
                                .signedBy(DEFAULT_PAYER, A_CIVILIAN)
                                .fee(ONE_HBAR),
                        sourcing(
                                () ->
                                        contractCall(
                                                        SOME_ERC_721_SCENARIOS,
                                                        REVOKE_SPECIFIC_APPROVAL,
                                                        asHeadlongAddress(tokenMirrorAddr.get()),
                                                        BigInteger.ONE)
                                                .via("B")
                                                .gas(1_000_000)),
                        // These should work because the contract is an operator for aCivilian
                        sourcing(
                                () ->
                                        contractCall(
                                                        SOME_ERC_721_SCENARIOS,
                                                        DO_SPECIFIC_APPROVAL,
                                                        asHeadlongAddress(tokenMirrorAddr.get()),
                                                        asHeadlongAddress(
                                                                bCivilianMirrorAddr.get()),
                                                        BigInteger.TWO)
                                                .via("C")
                                                .gas(1_000_000)),
                        sourcing(
                                () ->
                                        contractCall(
                                                        SOME_ERC_721_SCENARIOS,
                                                        "iMustOwnAfterReceiving",
                                                        asHeadlongAddress(tokenMirrorAddr.get()),
                                                        BigInteger.valueOf(5))
                                                .payingWith(B_CIVILIAN)
                                                .via("D")),
                        getTxnRecord("D").andAllChildRecords().logged())
                .then(
                        // Now make contract operator for bCivilian, approve aCivilian, have it grab
                        // serial number 3
                        cryptoApproveAllowance()
                                .payingWith(B_CIVILIAN)
                                .addNftAllowance(
                                        B_CIVILIAN,
                                        NF_TOKEN,
                                        SOME_ERC_721_SCENARIOS,
                                        true,
                                        List.of())
                                .signedBy(DEFAULT_PAYER, B_CIVILIAN)
                                .fee(ONE_HBAR),
                        sourcing(
                                () ->
                                        contractCall(
                                                        SOME_ERC_721_SCENARIOS,
                                                        DO_SPECIFIC_APPROVAL,
                                                        asHeadlongAddress(tokenMirrorAddr.get()),
                                                        asHeadlongAddress(
                                                                aCivilianMirrorAddr.get()),
                                                        BigInteger.valueOf(3))
                                                .gas(1_000_000)),
                        cryptoTransfer(
                                        movingUniqueWithAllowance(NF_TOKEN, 3L)
                                                .between(B_CIVILIAN, A_CIVILIAN))
                                .payingWith(A_CIVILIAN)
                                .fee(ONE_HBAR),
                        getTokenNftInfo(NF_TOKEN, 3L).hasAccountID(A_CIVILIAN),
                        cryptoApproveAllowance()
                                .payingWith(B_CIVILIAN)
                                .addNftAllowance(
                                        B_CIVILIAN, NF_TOKEN, A_CIVILIAN, false, List.of(5L))
                                .signedBy(DEFAULT_PAYER, B_CIVILIAN)
                                .fee(ONE_HBAR),
                        getTokenNftInfo(NF_TOKEN, 5L)
                                .hasAccountID(B_CIVILIAN)
                                .hasSpenderID(A_CIVILIAN),
                        // * Because contract is operator for bCivilian, it can revoke aCivilian as
                        // spender for 5L
                        sourcing(
                                () ->
                                        contractCall(
                                                        SOME_ERC_721_SCENARIOS,
                                                        REVOKE_SPECIFIC_APPROVAL,
                                                        asHeadlongAddress(tokenMirrorAddr.get()),
                                                        BigInteger.valueOf(5))
                                                .gas(1_000_000)),
                        getTokenNftInfo(NF_TOKEN, 5L).hasAccountID(B_CIVILIAN).hasNoSpender());
    }

    private HapiSpec someERC20ApproveAllowanceScenariosPass() {
        final AtomicReference<String> tokenMirrorAddr = new AtomicReference<>();
        final AtomicReference<String> contractMirrorAddr = new AtomicReference<>();
        final AtomicReference<String> aCivilianMirrorAddr = new AtomicReference<>();
        final AtomicReference<String> bCivilianMirrorAddr = new AtomicReference<>();
        final AtomicReference<String> zCivilianMirrorAddr = new AtomicReference<>();

        return defaultHapiSpec("someERC20ApproveAllowanceScenariosPass")
                .given(
                        newKeyNamed(MULTI_KEY_NAME),
                        cryptoCreate(A_CIVILIAN)
                                .exposingCreatedIdTo(
                                        id -> aCivilianMirrorAddr.set(asHexedSolidityAddress(id))),
                        cryptoCreate(B_CIVILIAN)
                                .exposingCreatedIdTo(
                                        id -> bCivilianMirrorAddr.set(asHexedSolidityAddress(id))),
                        uploadInitCode(SOME_ERC_20_SCENARIOS),
                        contractCreate(SOME_ERC_20_SCENARIOS).adminKey(MULTI_KEY_NAME),
                        tokenCreate(TOKEN)
                                .supplyKey(MULTI_KEY_NAME)
                                .tokenType(FUNGIBLE_COMMON)
                                .treasury(B_CIVILIAN)
                                .initialSupply(10)
                                .exposingCreatedIdTo(
                                        idLit ->
                                                tokenMirrorAddr.set(
                                                        asHexedSolidityAddress(
                                                                HapiPropertySource.asToken(
                                                                        idLit)))))
                .when(
                        withOpContext(
                                (spec, opLog) -> {
                                    zCivilianMirrorAddr.set(
                                            asHexedSolidityAddress(
                                                    AccountID.newBuilder()
                                                            .setAccountNum(666_666_666L)
                                                            .build()));
                                    contractMirrorAddr.set(
                                            asHexedSolidityAddress(
                                                    spec.registry()
                                                            .getAccountID(SOME_ERC_20_SCENARIOS)));
                                }),
                        sourcing(
                                () ->
                                        contractCall(
                                                        SOME_ERC_20_SCENARIOS,
                                                        DO_SPECIFIC_APPROVAL,
                                                        asHeadlongAddress(tokenMirrorAddr.get()),
                                                        asHeadlongAddress(
                                                                aCivilianMirrorAddr.get()),
                                                        BigInteger.ZERO)
                                                .via("ACCOUNT_NOT_ASSOCIATED_TXN")
                                                .gas(1_000_000)
                                                .hasKnownStatus(CONTRACT_REVERT_EXECUTED)),
                        tokenAssociate(SOME_ERC_20_SCENARIOS, TOKEN),
                        sourcing(
                                () ->
                                        contractCall(
                                                        SOME_ERC_20_SCENARIOS,
                                                        DO_SPECIFIC_APPROVAL,
                                                        asHeadlongAddress(tokenMirrorAddr.get()),
                                                        asHeadlongAddress(
                                                                zCivilianMirrorAddr.get()),
                                                        BigInteger.valueOf(5))
                                                .via(MISSING_TO)
                                                .gas(1_000_000)
                                                .hasKnownStatus(CONTRACT_REVERT_EXECUTED)),
                        sourcing(
                                () ->
                                        contractCall(
                                                        SOME_ERC_20_SCENARIOS,
                                                        DO_SPECIFIC_APPROVAL,
                                                        asHeadlongAddress(tokenMirrorAddr.get()),
                                                        asHeadlongAddress(contractMirrorAddr.get()),
                                                        BigInteger.valueOf(5))
                                                .via("SPENDER_SAME_AS_OWNER_TXN")
                                                .gas(1_000_000)
                                                .hasKnownStatus(CONTRACT_REVERT_EXECUTED)),
                        sourcing(
                                () ->
                                        contractCall(
                                                        SOME_ERC_20_SCENARIOS,
                                                        DO_SPECIFIC_APPROVAL,
                                                        asHeadlongAddress(tokenMirrorAddr.get()),
                                                        asHeadlongAddress(
                                                                aCivilianMirrorAddr.get()),
                                                        BigInteger.valueOf(5))
                                                .via("SUCCESSFUL_APPROVE_TXN")
                                                .gas(1_000_000)
                                                .hasKnownStatus(SUCCESS)),
                        sourcing(
                                () ->
                                        contractCall(
                                                        SOME_ERC_20_SCENARIOS,
                                                        GET_ALLOWANCE,
                                                        asHeadlongAddress(tokenMirrorAddr.get()),
                                                        asHeadlongAddress(contractMirrorAddr.get()),
                                                        asHeadlongAddress(
                                                                aCivilianMirrorAddr.get()))
                                                .via("ALLOWANCE_TXN")
                                                .gas(1_000_000)
                                                .hasKnownStatus(SUCCESS)),
                        sourcing(
                                () ->
                                        contractCallLocal(
                                                SOME_ERC_20_SCENARIOS,
                                                GET_ALLOWANCE,
                                                asHeadlongAddress(tokenMirrorAddr.get()),
                                                asHeadlongAddress(contractMirrorAddr.get()),
                                                asHeadlongAddress(aCivilianMirrorAddr.get()))),
                        sourcing(
                                () ->
                                        contractCall(
                                                        SOME_ERC_20_SCENARIOS,
                                                        DO_SPECIFIC_APPROVAL,
                                                        asHeadlongAddress(tokenMirrorAddr.get()),
                                                        asHeadlongAddress(
                                                                aCivilianMirrorAddr.get()),
                                                        BigInteger.ZERO)
                                                .via("SUCCESSFUL_REVOKE_TXN")
                                                .gas(1_000_000)
                                                .hasKnownStatus(SUCCESS)),
                        sourcing(
                                () ->
                                        contractCall(
                                                        SOME_ERC_20_SCENARIOS,
                                                        GET_ALLOWANCE,
                                                        asHeadlongAddress(tokenMirrorAddr.get()),
                                                        asHeadlongAddress(contractMirrorAddr.get()),
                                                        asHeadlongAddress(
                                                                aCivilianMirrorAddr.get()))
                                                .via("ALLOWANCE_AFTER_REVOKE_TXN")
                                                .gas(1_000_000)
                                                .hasKnownStatus(SUCCESS)),
                        sourcing(
                                () ->
                                        contractCall(
                                                        SOME_ERC_20_SCENARIOS,
                                                        GET_ALLOWANCE,
                                                        asHeadlongAddress(tokenMirrorAddr.get()),
                                                        asHeadlongAddress(
                                                                zCivilianMirrorAddr.get()),
                                                        asHeadlongAddress(
                                                                aCivilianMirrorAddr.get()))
                                                .via("MISSING_OWNER_ID")
                                                .gas(1_000_000)
                                                .hasKnownStatus(CONTRACT_REVERT_EXECUTED)))
                .then(
                        childRecordsCheck(
                                "ACCOUNT_NOT_ASSOCIATED_TXN",
                                CONTRACT_REVERT_EXECUTED,
                                recordWith().status(TOKEN_NOT_ASSOCIATED_TO_ACCOUNT)),
                        childRecordsCheck(
                                MISSING_TO,
                                CONTRACT_REVERT_EXECUTED,
                                recordWith().status(INVALID_ALLOWANCE_SPENDER_ID)),
                        childRecordsCheck(
                                "SPENDER_SAME_AS_OWNER_TXN",
                                CONTRACT_REVERT_EXECUTED,
                                recordWith().status(SPENDER_ACCOUNT_SAME_AS_OWNER)),
                        childRecordsCheck(
                                "SUCCESSFUL_APPROVE_TXN", SUCCESS, recordWith().status(SUCCESS)),
                        childRecordsCheck(
                                "SUCCESSFUL_REVOKE_TXN", SUCCESS, recordWith().status(SUCCESS)),
                        childRecordsCheck(
                                "MISSING_OWNER_ID",
                                CONTRACT_REVERT_EXECUTED,
                                recordWith().status(INVALID_ALLOWANCE_OWNER_ID)),
                        childRecordsCheck(
                                "ALLOWANCE_TXN",
                                SUCCESS,
                                recordWith()
                                        .status(SUCCESS)
                                        .contractCallResult(
                                                resultWith()
                                                        .contractCallResult(
                                                                htsPrecompileResult()
                                                                        .forFunction(
                                                                                FunctionType
                                                                                        .ERC_ALLOWANCE)
                                                                        .withAllowance(5L)))),
                        childRecordsCheck(
                                "ALLOWANCE_AFTER_REVOKE_TXN",
                                SUCCESS,
                                recordWith()
                                        .status(SUCCESS)
                                        .contractCallResult(
                                                resultWith()
                                                        .contractCallResult(
                                                                htsPrecompileResult()
                                                                        .forFunction(
                                                                                FunctionType
                                                                                        .ERC_ALLOWANCE)
                                                                        .withAllowance(0L)))));
    }

    private HapiSpec someERC20NegativeTransferFromScenariosPass() {
        final AtomicReference<String> tokenMirrorAddr = new AtomicReference<>();
        final AtomicReference<String> contractMirrorAddr = new AtomicReference<>();
        final AtomicReference<String> aCivilianMirrorAddr = new AtomicReference<>();
        final AtomicReference<String> bCivilianMirrorAddr = new AtomicReference<>();
        final AtomicReference<String> zCivilianMirrorAddr = new AtomicReference<>();

        return defaultHapiSpec("someERC20NegativeTransferFromScenariosPass")
                .given(
                        newKeyNamed(MULTI_KEY_NAME),
                        cryptoCreate(A_CIVILIAN)
                                .exposingCreatedIdTo(
                                        id -> aCivilianMirrorAddr.set(asHexedSolidityAddress(id))),
                        cryptoCreate(B_CIVILIAN)
                                .exposingCreatedIdTo(
                                        id -> bCivilianMirrorAddr.set(asHexedSolidityAddress(id))),
                        uploadInitCode(SOME_ERC_20_SCENARIOS),
                        contractCreate(SOME_ERC_20_SCENARIOS).adminKey(MULTI_KEY_NAME),
                        tokenCreate(TOKEN)
                                .supplyKey(MULTI_KEY_NAME)
                                .tokenType(FUNGIBLE_COMMON)
                                .treasury(SOME_ERC_20_SCENARIOS)
                                .initialSupply(10)
                                .exposingCreatedIdTo(
                                        idLit ->
                                                tokenMirrorAddr.set(
                                                        asHexedSolidityAddress(
                                                                HapiPropertySource.asToken(
                                                                        idLit)))))
                .when(
                        withOpContext(
                                (spec, opLog) -> {
                                    zCivilianMirrorAddr.set(
                                            asHexedSolidityAddress(
                                                    AccountID.newBuilder()
                                                            .setAccountNum(666_666_666L)
                                                            .build()));
                                    contractMirrorAddr.set(
                                            asHexedSolidityAddress(
                                                    spec.registry()
                                                            .getAccountID(SOME_ERC_20_SCENARIOS)));
                                }),
                        sourcing(
                                () ->
                                        contractCall(
                                                        SOME_ERC_20_SCENARIOS,
                                                        DO_TRANSFER_FROM,
                                                        asHeadlongAddress(tokenMirrorAddr.get()),
                                                        asHeadlongAddress(contractMirrorAddr.get()),
                                                        asHeadlongAddress(
                                                                bCivilianMirrorAddr.get()),
                                                        BigInteger.ONE)
                                                .payingWith(GENESIS)
                                                .via("TOKEN_NOT_ASSOCIATED_TO_ACCOUNT_TXN")
                                                .hasKnownStatus(CONTRACT_REVERT_EXECUTED)),
                        tokenAssociate(B_CIVILIAN, TOKEN),
                        sourcing(
                                () ->
                                        contractCall(
                                                        SOME_ERC_20_SCENARIOS,
                                                        DO_TRANSFER_FROM,
                                                        asHeadlongAddress(tokenMirrorAddr.get()),
                                                        asHeadlongAddress(
                                                                zCivilianMirrorAddr.get()),
                                                        asHeadlongAddress(
                                                                bCivilianMirrorAddr.get()),
                                                        BigInteger.ONE)
                                                .payingWith(GENESIS)
                                                .via(MISSING_FROM)
                                                .hasKnownStatus(CONTRACT_REVERT_EXECUTED)),
                        sourcing(
                                () ->
                                        contractCall(
                                                        SOME_ERC_20_SCENARIOS,
                                                        DO_TRANSFER_FROM,
                                                        asHeadlongAddress(tokenMirrorAddr.get()),
                                                        asHeadlongAddress(contractMirrorAddr.get()),
                                                        asHeadlongAddress(
                                                                bCivilianMirrorAddr.get()),
                                                        BigInteger.ONE)
                                                .payingWith(GENESIS)
                                                .via(MSG_SENDER_IS_THE_SAME_AS_FROM)
                                                .hasKnownStatus(SUCCESS)),
                        cryptoTransfer(
                                moving(9L, TOKEN).between(SOME_ERC_20_SCENARIOS, B_CIVILIAN)),
                        tokenAssociate(A_CIVILIAN, TOKEN),
                        sourcing(
                                () ->
                                        contractCall(
                                                        SOME_ERC_20_SCENARIOS,
                                                        DO_TRANSFER_FROM,
                                                        asHeadlongAddress(tokenMirrorAddr.get()),
                                                        asHeadlongAddress(
                                                                bCivilianMirrorAddr.get()),
                                                        asHeadlongAddress(
                                                                aCivilianMirrorAddr.get()),
                                                        BigInteger.ONE)
                                                .payingWith(GENESIS)
                                                .via(MSG_SENDER_IS_NOT_THE_SAME_AS_FROM)
                                                .hasKnownStatus(CONTRACT_REVERT_EXECUTED)),
                        cryptoApproveAllowance()
                                .payingWith(B_CIVILIAN)
                                .addTokenAllowance(B_CIVILIAN, TOKEN, SOME_ERC_20_SCENARIOS, 1L)
                                .signedBy(DEFAULT_PAYER, B_CIVILIAN)
                                .fee(ONE_HBAR),
                        sourcing(
                                () ->
                                        contractCall(
                                                        SOME_ERC_20_SCENARIOS,
                                                        DO_TRANSFER_FROM,
                                                        asHeadlongAddress(tokenMirrorAddr.get()),
                                                        asHeadlongAddress(
                                                                bCivilianMirrorAddr.get()),
                                                        asHeadlongAddress(
                                                                aCivilianMirrorAddr.get()),
                                                        BigInteger.valueOf(5))
                                                .payingWith(GENESIS)
                                                .via(
                                                        "TRY_TO_TRANSFER_MORE_THAN_APPROVED_AMOUNT_TXN")
                                                .hasKnownStatus(CONTRACT_REVERT_EXECUTED)),
                        cryptoApproveAllowance()
                                .payingWith(B_CIVILIAN)
                                .addTokenAllowance(B_CIVILIAN, TOKEN, SOME_ERC_20_SCENARIOS, 20L)
                                .signedBy(DEFAULT_PAYER, B_CIVILIAN)
                                .fee(ONE_HBAR),
                        sourcing(
                                () ->
                                        contractCall(
                                                        SOME_ERC_20_SCENARIOS,
                                                        DO_TRANSFER_FROM,
                                                        asHeadlongAddress(tokenMirrorAddr.get()),
                                                        asHeadlongAddress(
                                                                bCivilianMirrorAddr.get()),
                                                        asHeadlongAddress(
                                                                aCivilianMirrorAddr.get()),
                                                        BigInteger.valueOf(20))
                                                .payingWith(GENESIS)
                                                .via("TRY_TO_TRANSFER_MORE_THAN_OWNERS_BALANCE_TXN")
                                                .hasKnownStatus(CONTRACT_REVERT_EXECUTED)))
                .then(
                        childRecordsCheck(
                                "TOKEN_NOT_ASSOCIATED_TO_ACCOUNT_TXN",
                                CONTRACT_REVERT_EXECUTED,
                                recordWith().status(TOKEN_NOT_ASSOCIATED_TO_ACCOUNT)),
                        childRecordsCheck(
                                MISSING_FROM,
                                CONTRACT_REVERT_EXECUTED,
                                recordWith().status(INVALID_ACCOUNT_ID)),
                        childRecordsCheck(
                                MSG_SENDER_IS_THE_SAME_AS_FROM,
                                SUCCESS,
                                recordWith().status(SUCCESS)),
                        childRecordsCheck(
                                MSG_SENDER_IS_NOT_THE_SAME_AS_FROM,
                                CONTRACT_REVERT_EXECUTED,
                                recordWith().status(SPENDER_DOES_NOT_HAVE_ALLOWANCE)),
                        childRecordsCheck(
                                "TRY_TO_TRANSFER_MORE_THAN_APPROVED_AMOUNT_TXN",
                                CONTRACT_REVERT_EXECUTED,
                                recordWith().status(AMOUNT_EXCEEDS_ALLOWANCE)),
                        childRecordsCheck(
                                "TRY_TO_TRANSFER_MORE_THAN_OWNERS_BALANCE_TXN",
                                CONTRACT_REVERT_EXECUTED,
                                recordWith().status(INSUFFICIENT_TOKEN_BALANCE)));
    }

    private HapiSpec someERC20ApproveAllowanceScenarioInOneCall() {
        final AtomicReference<String> tokenMirrorAddr = new AtomicReference<>();
        final AtomicReference<String> contractMirrorAddr = new AtomicReference<>();
        final AtomicReference<String> aCivilianMirrorAddr = new AtomicReference<>();
        final AtomicReference<String> bCivilianMirrorAddr = new AtomicReference<>();
        final AtomicReference<String> zCivilianMirrorAddr = new AtomicReference<>();

        return defaultHapiSpec("someERC20ApproveAllowanceScenarioInOneCall")
                .given(
                        newKeyNamed(MULTI_KEY_NAME),
                        cryptoCreate(A_CIVILIAN)
                                .exposingCreatedIdTo(
                                        id -> aCivilianMirrorAddr.set(asHexedSolidityAddress(id))),
                        cryptoCreate(B_CIVILIAN)
                                .exposingCreatedIdTo(
                                        id -> bCivilianMirrorAddr.set(asHexedSolidityAddress(id))),
                        uploadInitCode(SOME_ERC_20_SCENARIOS),
                        contractCreate(SOME_ERC_20_SCENARIOS).adminKey(MULTI_KEY_NAME),
                        tokenCreate(TOKEN)
                                .supplyKey(MULTI_KEY_NAME)
                                .tokenType(FUNGIBLE_COMMON)
                                .treasury(B_CIVILIAN)
                                .initialSupply(10)
                                .exposingCreatedIdTo(
                                        idLit ->
                                                tokenMirrorAddr.set(
                                                        asHexedSolidityAddress(
                                                                HapiPropertySource.asToken(
                                                                        idLit)))),
                        tokenAssociate(SOME_ERC_20_SCENARIOS, TOKEN))
                .when(
                        withOpContext(
                                (spec, opLog) -> {
                                    zCivilianMirrorAddr.set(
                                            asHexedSolidityAddress(
                                                    AccountID.newBuilder()
                                                            .setAccountNum(666_666_666L)
                                                            .build()));
                                    contractMirrorAddr.set(
                                            asHexedSolidityAddress(
                                                    spec.registry()
                                                            .getAccountID(SOME_ERC_20_SCENARIOS)));
                                }),
                        sourcing(
                                () ->
                                        contractCall(
                                                        SOME_ERC_20_SCENARIOS,
                                                        "approveAndGetAllowanceAmount",
                                                        asHeadlongAddress(tokenMirrorAddr.get()),
                                                        asHeadlongAddress(
                                                                aCivilianMirrorAddr.get()),
                                                        BigInteger.valueOf(5))
                                                .via("APPROVE_AND_GET_ALLOWANCE_TXN")
                                                .gas(1_000_000)
                                                .hasKnownStatus(SUCCESS)
                                                .logged()))
                .then(
                        childRecordsCheck(
                                "APPROVE_AND_GET_ALLOWANCE_TXN",
                                SUCCESS,
                                recordWith().status(SUCCESS),
                                recordWith()
                                        .status(SUCCESS)
                                        .contractCallResult(
                                                resultWith()
                                                        .contractCallResult(
                                                                htsPrecompileResult()
                                                                        .forFunction(
                                                                                FunctionType
                                                                                        .ERC_ALLOWANCE)
                                                                        .withAllowance(5L)))));
    }

    private HapiSpec directCallsWorkForERC721() {

        final AtomicReference<String> tokenNum = new AtomicReference<>();

        final var tokenSymbol = "FDFDFD";
        final var tokenTotalSupply = 1;

        final var tokenURITxn = "tokenURITxn";
        final var ownerOfTxn = "ownerOfTxn";

        return defaultHapiSpec("DirectCallsWorkForERC721")
                .given(
                        newKeyNamed(MULTI_KEY),
                        cryptoCreate(ACCOUNT).balance(100 * ONE_HUNDRED_HBARS),
                        cryptoCreate(RECIPIENT).balance(100 * ONE_HUNDRED_HBARS),
                        cryptoCreate(TOKEN_TREASURY),
                        tokenCreate(NON_FUNGIBLE_TOKEN)
                                .tokenType(TokenType.NON_FUNGIBLE_UNIQUE)
                                .name(TOKEN_NAME)
                                .symbol(tokenSymbol)
                                .initialSupply(0)
                                .treasury(TOKEN_TREASURY)
                                .adminKey(MULTI_KEY)
                                .supplyKey(MULTI_KEY)
                                .exposingCreatedIdTo(tokenNum::set),
                        mintToken(NON_FUNGIBLE_TOKEN, List.of(FIRST_META)),
                        tokenAssociate(ACCOUNT, NON_FUNGIBLE_TOKEN),
                        tokenAssociate(RECIPIENT, NON_FUNGIBLE_TOKEN),
                        cryptoTransfer(
                                movingUnique(NON_FUNGIBLE_TOKEN, 1)
                                        .between(TOKEN_TREASURY, ACCOUNT)))
                .when(
                        withOpContext(
                                (spec, ignore) -> {
                                    var tokenAddress =
                                            asHexedSolidityAddress(asToken(tokenNum.get()));
                                    allRunFor(
                                            spec,
                                            contractCallWithFunctionAbi(
                                                            tokenAddress,
                                                            getABIFor(
                                                                    com.hedera.services.bdd.suites
                                                                            .contract.Utils
                                                                            .FunctionType.FUNCTION,
                                                                    "name",
                                                                    ERC_721_ABI))
                                                    .via(NAME_TXN),
                                            contractCallWithFunctionAbi(
                                                            tokenAddress,
                                                            getABIFor(
                                                                    com.hedera.services.bdd.suites
                                                                            .contract.Utils
                                                                            .FunctionType.FUNCTION,
                                                                    SYMBOL,
                                                                    ERC_721_ABI))
                                                    .via(SYMBOL_TXN),
                                            contractCallWithFunctionAbi(
                                                            tokenAddress,
                                                            getABIFor(
                                                                    com.hedera.services.bdd.suites
                                                                            .contract.Utils
                                                                            .FunctionType.FUNCTION,
                                                                    TOKEN_URI,
                                                                    ERC_721_ABI),
                                                            BigInteger.ONE)
                                                    .via(tokenURITxn),
                                            contractCallWithFunctionAbi(
                                                            tokenAddress,
                                                            getABIFor(
                                                                    com.hedera.services.bdd.suites
                                                                            .contract.Utils
                                                                            .FunctionType.FUNCTION,
                                                                    TOTAL_SUPPLY,
                                                                    ERC_721_ABI))
                                                    .via(TOTAL_SUPPLY_TXN),
                                            contractCallWithFunctionAbi(
                                                            tokenAddress,
                                                            getABIFor(
                                                                    com.hedera.services.bdd.suites
                                                                            .contract.Utils
                                                                            .FunctionType.FUNCTION,
                                                                    BALANCE_OF,
                                                                    ERC_721_ABI),
                                                            asHeadlongAddress(
                                                                    asHexedSolidityAddress(
                                                                            spec.registry()
                                                                                    .getAccountID(
                                                                                            ACCOUNT))))
                                                    .via(BALANCE_OF_TXN),
                                            contractCallWithFunctionAbi(
                                                            tokenAddress,
                                                            getABIFor(
                                                                    com.hedera.services.bdd.suites
                                                                            .contract.Utils
                                                                            .FunctionType.FUNCTION,
                                                                    OWNER_OF,
                                                                    ERC_721_ABI),
                                                            BigInteger.ONE)
                                                    .via(ownerOfTxn));
                                }))
                .then(
                        withOpContext(
                                (spec, ignore) ->
                                        allRunFor(
                                                spec,
                                                childRecordsCheck(
                                                        NAME_TXN,
                                                        SUCCESS,
                                                        recordWith()
                                                                .status(SUCCESS)
                                                                .contractCallResult(
                                                                        resultWith()
                                                                                .contractCallResult(
                                                                                        htsPrecompileResult()
                                                                                                .forFunction(
                                                                                                        FunctionType
                                                                                                                .ERC_NAME)
                                                                                                .withName(
                                                                                                        TOKEN_NAME)))),
                                                childRecordsCheck(
                                                        SYMBOL_TXN,
                                                        SUCCESS,
                                                        recordWith()
                                                                .status(SUCCESS)
                                                                .contractCallResult(
                                                                        resultWith()
                                                                                .contractCallResult(
                                                                                        htsPrecompileResult()
                                                                                                .forFunction(
                                                                                                        FunctionType
                                                                                                                .ERC_SYMBOL)
                                                                                                .withSymbol(
                                                                                                        tokenSymbol)))),
                                                childRecordsCheck(
                                                        tokenURITxn,
                                                        SUCCESS,
                                                        recordWith()
                                                                .status(SUCCESS)
                                                                .contractCallResult(
                                                                        resultWith()
                                                                                .contractCallResult(
                                                                                        htsPrecompileResult()
                                                                                                .forFunction(
                                                                                                        FunctionType
                                                                                                                .ERC_TOKEN_URI)
                                                                                                .withTokenUri(
                                                                                                        FIRST)))),
                                                childRecordsCheck(
                                                        TOTAL_SUPPLY_TXN,
                                                        SUCCESS,
                                                        recordWith()
                                                                .status(SUCCESS)
                                                                .contractCallResult(
                                                                        resultWith()
                                                                                .contractCallResult(
                                                                                        htsPrecompileResult()
                                                                                                .forFunction(
                                                                                                        FunctionType
                                                                                                                .ERC_TOTAL_SUPPLY)
                                                                                                .withTotalSupply(
                                                                                                        tokenTotalSupply)))),
                                                childRecordsCheck(
                                                        BALANCE_OF_TXN,
                                                        SUCCESS,
                                                        recordWith()
                                                                .status(SUCCESS)
                                                                .contractCallResult(
                                                                        resultWith()
                                                                                .contractCallResult(
                                                                                        htsPrecompileResult()
                                                                                                .forFunction(
                                                                                                        FunctionType
                                                                                                                .ERC_BALANCE)
                                                                                                .withBalance(
                                                                                                        1)))),
                                                childRecordsCheck(
                                                        ownerOfTxn,
                                                        SUCCESS,
                                                        recordWith()
                                                                .status(SUCCESS)
                                                                .contractCallResult(
                                                                        resultWith()
                                                                                .contractCallResult(
                                                                                        htsPrecompileResult()
                                                                                                .forFunction(
                                                                                                        FunctionType
                                                                                                                .ERC_OWNER)
                                                                                                .withOwner(
                                                                                                        asAddress(
                                                                                                                spec.registry()
                                                                                                                        .getAccountID(
                                                                                                                                ACCOUNT)))))))));
    }

    private HapiSpec someERC721GetApprovedScenariosPass() {
        final AtomicReference<String> tokenMirrorAddr = new AtomicReference<>();
        final AtomicReference<String> aCivilianMirrorAddr = new AtomicReference<>();
        final AtomicReference<String> zCivilianMirrorAddr = new AtomicReference<>();
        final AtomicReference<String> zTokenMirrorAddr = new AtomicReference<>();

        return defaultHapiSpec("someERC721GetApprovedScenariosPass")
                .given(
                        newKeyNamed(MULTI_KEY_NAME),
                        cryptoCreate(A_CIVILIAN)
                                .exposingCreatedIdTo(
                                        id -> aCivilianMirrorAddr.set(asHexedSolidityAddress(id))),
                        uploadInitCode(SOME_ERC_721_SCENARIOS),
                        contractCreate(SOME_ERC_721_SCENARIOS).adminKey(MULTI_KEY_NAME),
                        tokenCreate(NF_TOKEN)
                                .supplyKey(MULTI_KEY_NAME)
                                .tokenType(NON_FUNGIBLE_UNIQUE)
                                .treasury(SOME_ERC_721_SCENARIOS)
                                .initialSupply(0)
                                .exposingCreatedIdTo(
                                        idLit ->
                                                tokenMirrorAddr.set(
                                                        asHexedSolidityAddress(
                                                                HapiPropertySource.asToken(
                                                                        idLit)))),
                        mintToken(
                                NF_TOKEN,
                                List.of(
                                        // 1
                                        ByteString.copyFromUtf8("A"),
                                        // 2
                                        ByteString.copyFromUtf8("B"))),
                        tokenAssociate(A_CIVILIAN, NF_TOKEN))
                .when(
                        withOpContext(
                                (spec, opLog) -> {
                                    zCivilianMirrorAddr.set(
                                            asHexedSolidityAddress(
                                                    AccountID.newBuilder()
                                                            .setAccountNum(666_666_666L)
                                                            .build()));
                                    zTokenMirrorAddr.set(
                                            asHexedSolidityAddress(
                                                    TokenID.newBuilder()
                                                            .setTokenNum(666_666L)
                                                            .build()));
                                }),
                        sourcing(
                                () ->
                                        contractCall(
                                                        SOME_ERC_721_SCENARIOS,
                                                        GET_APPROVED,
                                                        asHeadlongAddress(zTokenMirrorAddr.get()),
                                                        BigInteger.ONE)
                                                .via(MISSING_TOKEN)
                                                .gas(1_000_000)
                                                .hasKnownStatus(INVALID_SOLIDITY_ADDRESS)),
                        sourcing(
                                () ->
                                        contractCall(
                                                        SOME_ERC_721_SCENARIOS,
                                                        DO_SPECIFIC_APPROVAL,
                                                        asHeadlongAddress(tokenMirrorAddr.get()),
                                                        asHeadlongAddress(
                                                                aCivilianMirrorAddr.get()),
                                                        BigInteger.ONE)
                                                .gas(1_000_000)),
                        sourcing(
                                () ->
                                        contractCall(
                                                        SOME_ERC_721_SCENARIOS,
                                                        GET_APPROVED,
                                                        asHeadlongAddress(tokenMirrorAddr.get()),
                                                        BigInteger.valueOf(55))
                                                .via("MISSING_SERIAL")
                                                .gas(1_000_000)
                                                .hasKnownStatus(CONTRACT_REVERT_EXECUTED)),
                        getTokenNftInfo(NF_TOKEN, 1L).logged(),
                        sourcing(
                                () ->
                                        contractCall(
                                                        SOME_ERC_721_SCENARIOS,
                                                        GET_APPROVED,
                                                        asHeadlongAddress(tokenMirrorAddr.get()),
                                                        BigInteger.TWO)
                                                .via("MISSING_SPENDER")
                                                .gas(1_000_000)
                                                .hasKnownStatus(SUCCESS)),
                        sourcing(
                                () ->
                                        contractCall(
                                                        SOME_ERC_721_SCENARIOS,
                                                        GET_APPROVED,
                                                        asHeadlongAddress(tokenMirrorAddr.get()),
                                                        BigInteger.ONE)
                                                .via(WITH_SPENDER)
                                                .gas(1_000_000)
                                                .hasKnownStatus(SUCCESS)),
                        getTxnRecord(WITH_SPENDER).andAllChildRecords().logged(),
                        sourcing(
                                () ->
                                        contractCallLocal(
                                                        SOME_ERC_721_SCENARIOS,
                                                        GET_APPROVED,
                                                        asHeadlongAddress(tokenMirrorAddr.get()),
                                                        BigInteger.ONE)
                                                .logged()
                                                .gas(1_000_000)
                                                .has(
                                                        resultWith()
                                                                .contractCallResult(
                                                                        hexedAddress(
                                                                                aCivilianMirrorAddr
                                                                                        .get())))))
                .then(
                        withOpContext(
                                (spec, opLog) ->
                                        allRunFor(
                                                spec,
                                                childRecordsCheck(
                                                        "MISSING_SPENDER",
                                                        SUCCESS,
                                                        recordWith()
                                                                .status(SUCCESS)
                                                                .contractCallResult(
                                                                        resultWith()
                                                                                .contractCallResult(
                                                                                        htsPrecompileResult()
                                                                                                .forFunction(
                                                                                                        FunctionType
                                                                                                                .ERC_GET_APPROVED)
                                                                                                .withSpender(
                                                                                                        new byte
                                                                                                                [0])))),
                                                childRecordsCheck(
                                                        WITH_SPENDER,
                                                        SUCCESS,
                                                        recordWith()
                                                                .status(SUCCESS)
                                                                .contractCallResult(
                                                                        resultWith()
                                                                                .contractCallResult(
                                                                                        htsPrecompileResult()
                                                                                                .forFunction(
                                                                                                        FunctionType
                                                                                                                .ERC_GET_APPROVED)
                                                                                                .withSpender(
                                                                                                        asAddress(
                                                                                                                spec.registry()
                                                                                                                        .getAccountID(
                                                                                                                                A_CIVILIAN)))))))));
    }

    private HapiSpec someERC721BalanceOfScenariosPass() {
        final AtomicReference<String> tokenMirrorAddr = new AtomicReference<>();
        final AtomicReference<String> aCivilianMirrorAddr = new AtomicReference<>();
        final AtomicReference<String> bCivilianMirrorAddr = new AtomicReference<>();
        final AtomicReference<String> zTokenMirrorAddr = new AtomicReference<>();

        return defaultHapiSpec("someERC721BalanceOfScenariosPass")
                .given(
                        newKeyNamed(MULTI_KEY_NAME),
                        cryptoCreate(A_CIVILIAN)
                                .exposingCreatedIdTo(
                                        id -> aCivilianMirrorAddr.set(asHexedSolidityAddress(id))),
                        cryptoCreate(B_CIVILIAN)
                                .exposingCreatedIdTo(
                                        id -> bCivilianMirrorAddr.set(asHexedSolidityAddress(id))),
                        uploadInitCode(SOME_ERC_721_SCENARIOS),
                        contractCreate(SOME_ERC_721_SCENARIOS).adminKey(MULTI_KEY_NAME),
                        tokenCreate(NF_TOKEN)
                                .supplyKey(MULTI_KEY_NAME)
                                .tokenType(NON_FUNGIBLE_UNIQUE)
                                .treasury(SOME_ERC_721_SCENARIOS)
                                .initialSupply(0)
                                .exposingCreatedIdTo(
                                        idLit ->
                                                tokenMirrorAddr.set(
                                                        asHexedSolidityAddress(
                                                                HapiPropertySource.asToken(
                                                                        idLit)))),
                        mintToken(
                                NF_TOKEN,
                                List.of(
                                        // 1
                                        ByteString.copyFromUtf8("A"),
                                        // 2
                                        ByteString.copyFromUtf8("B"))),
                        tokenAssociate(A_CIVILIAN, NF_TOKEN),
                        cryptoTransfer(
                                movingUnique(NF_TOKEN, 1L, 2L)
                                        .between(SOME_ERC_721_SCENARIOS, A_CIVILIAN)))
                .when(
                        withOpContext(
                                (spec, opLog) ->
                                        zTokenMirrorAddr.set(
                                                asHexedSolidityAddress(
                                                        TokenID.newBuilder()
                                                                .setTokenNum(666_666L)
                                                                .build()))),
                        sourcing(
                                () ->
                                        contractCall(
                                                        SOME_ERC_721_SCENARIOS,
                                                        GET_BALANCE_OF,
                                                        asHeadlongAddress(tokenMirrorAddr.get()),
                                                        asHeadlongAddress(
                                                                aCivilianMirrorAddr.get()))
                                                .via("BALANCE_OF")
                                                .gas(1_000_000)
                                                .hasKnownStatus(SUCCESS)),
                        sourcing(
                                () ->
                                        contractCall(
                                                        SOME_ERC_721_SCENARIOS,
                                                        GET_BALANCE_OF,
                                                        asHeadlongAddress(zTokenMirrorAddr.get()),
                                                        asHeadlongAddress(
                                                                aCivilianMirrorAddr.get()))
                                                .via(MISSING_TOKEN)
                                                .gas(1_000_000)
                                                .hasKnownStatus(INVALID_SOLIDITY_ADDRESS)),
                        sourcing(
                                () ->
                                        contractCall(
                                                        SOME_ERC_721_SCENARIOS,
                                                        GET_BALANCE_OF,
                                                        asHeadlongAddress(tokenMirrorAddr.get()),
                                                        asHeadlongAddress(
                                                                bCivilianMirrorAddr.get()))
                                                .via("NOT_ASSOCIATED")
                                                .gas(1_000_000)
                                                .hasKnownStatus(SUCCESS)))
                .then(
                        childRecordsCheck(
                                "BALANCE_OF",
                                SUCCESS,
                                recordWith()
                                        .status(SUCCESS)
                                        .contractCallResult(
                                                resultWith()
                                                        .contractCallResult(
                                                                htsPrecompileResult()
                                                                        .forFunction(
                                                                                FunctionType
                                                                                        .ERC_BALANCE)
                                                                        .withBalance(2)))),
                        childRecordsCheck(
                                "NOT_ASSOCIATED",
                                SUCCESS,
                                recordWith()
                                        .status(SUCCESS)
                                        .contractCallResult(
                                                resultWith()
                                                        .contractCallResult(
                                                                htsPrecompileResult()
                                                                        .forFunction(
                                                                                FunctionType
                                                                                        .ERC_BALANCE)
                                                                        .withBalance(0)))));
    }

    private HapiSpec someERC721OwnerOfScenariosPass() {
        final AtomicReference<String> tokenMirrorAddr = new AtomicReference<>();
        final AtomicReference<String> aCivilianMirrorAddr = new AtomicReference<>();
        final AtomicReference<String> zCivilianMirrorAddr = new AtomicReference<>();
        final AtomicReference<String> zTokenMirrorAddr = new AtomicReference<>();

        return defaultHapiSpec("someERC721OwnerOfScenariosPass")
                .given(
                        newKeyNamed(MULTI_KEY_NAME),
                        cryptoCreate(A_CIVILIAN)
                                .exposingCreatedIdTo(
                                        id -> aCivilianMirrorAddr.set(asHexedSolidityAddress(id))),
                        uploadInitCode(SOME_ERC_721_SCENARIOS),
                        contractCreate(SOME_ERC_721_SCENARIOS).adminKey(MULTI_KEY_NAME),
                        tokenCreate(NF_TOKEN)
                                .supplyKey(MULTI_KEY_NAME)
                                .tokenType(NON_FUNGIBLE_UNIQUE)
                                .treasury(SOME_ERC_721_SCENARIOS)
                                .initialSupply(0)
                                .exposingCreatedIdTo(
                                        idLit ->
                                                tokenMirrorAddr.set(
                                                        asHexedSolidityAddress(
                                                                HapiPropertySource.asToken(
                                                                        idLit)))),
                        mintToken(
                                NF_TOKEN,
                                List.of(
                                        // 1
                                        ByteString.copyFromUtf8("A"),
                                        // 2
                                        ByteString.copyFromUtf8("B"))),
                        tokenAssociate(A_CIVILIAN, NF_TOKEN))
                .when(
                        withOpContext(
                                (spec, opLog) -> {
                                    zCivilianMirrorAddr.set(
                                            asHexedSolidityAddress(
                                                    AccountID.newBuilder()
                                                            .setAccountNum(666_666_666L)
                                                            .build()));
                                    zTokenMirrorAddr.set(
                                            asHexedSolidityAddress(
                                                    TokenID.newBuilder()
                                                            .setTokenNum(666_666L)
                                                            .build()));
                                }),
                        sourcing(
                                () ->
                                        contractCall(
                                                        SOME_ERC_721_SCENARIOS,
                                                        GET_OWNER_OF,
                                                        asHeadlongAddress(zTokenMirrorAddr.get()),
                                                        BigInteger.ONE)
                                                .via(MISSING_TOKEN)
                                                .gas(1_000_000)
                                                .hasKnownStatus(INVALID_SOLIDITY_ADDRESS)),
                        sourcing(
                                () ->
                                        contractCall(
                                                        SOME_ERC_721_SCENARIOS,
                                                        GET_OWNER_OF,
                                                        asHeadlongAddress(tokenMirrorAddr.get()),
                                                        BigInteger.valueOf(55))
                                                .gas(1_000_000)
                                                .hasKnownStatus(CONTRACT_REVERT_EXECUTED)),
                        sourcing(
                                () ->
                                        contractCall(
                                                        SOME_ERC_721_SCENARIOS,
                                                        GET_OWNER_OF,
                                                        asHeadlongAddress(tokenMirrorAddr.get()),
                                                        BigInteger.TWO)
                                                .via("TREASURY_OWNER")
                                                .gas(1_000_000)
                                                .hasKnownStatus(SUCCESS)),
                        cryptoTransfer(
                                movingUnique(NF_TOKEN, 1L)
                                        .between(SOME_ERC_721_SCENARIOS, A_CIVILIAN)),
                        sourcing(
                                () ->
                                        contractCall(
                                                        SOME_ERC_721_SCENARIOS,
                                                        GET_OWNER_OF,
                                                        asHeadlongAddress(tokenMirrorAddr.get()),
                                                        BigInteger.ONE)
                                                .via("CIVILIAN_OWNER")
                                                .gas(1_000_000)
                                                .hasKnownStatus(SUCCESS)))
                .then(
                        withOpContext(
                                (spec, opLog) ->
                                        allRunFor(
                                                spec,
                                                childRecordsCheck(
                                                        "TREASURY_OWNER",
                                                        SUCCESS,
                                                        recordWith()
                                                                .status(SUCCESS)
                                                                .contractCallResult(
                                                                        resultWith()
                                                                                .contractCallResult(
                                                                                        htsPrecompileResult()
                                                                                                .forFunction(
                                                                                                        FunctionType
                                                                                                                .ERC_OWNER)
                                                                                                .withOwner(
                                                                                                        asAddress(
                                                                                                                spec.registry()
                                                                                                                        .getAccountID(
                                                                                                                                SOME_ERC_721_SCENARIOS)))))),
                                                childRecordsCheck(
                                                        "CIVILIAN_OWNER",
                                                        SUCCESS,
                                                        recordWith()
                                                                .status(SUCCESS)
                                                                .contractCallResult(
                                                                        resultWith()
                                                                                .contractCallResult(
                                                                                        htsPrecompileResult()
                                                                                                .forFunction(
                                                                                                        FunctionType
                                                                                                                .ERC_GET_APPROVED)
                                                                                                .withSpender(
                                                                                                        asAddress(
                                                                                                                spec.registry()
                                                                                                                        .getAccountID(
                                                                                                                                A_CIVILIAN)))))))));
    }

    private HapiSpec someERC721IsApprovedForAllScenariosPass() {
        final AtomicReference<String> tokenMirrorAddr = new AtomicReference<>();
        final AtomicReference<String> contractMirrorAddr = new AtomicReference<>();
        final AtomicReference<String> aCivilianMirrorAddr = new AtomicReference<>();
        final AtomicReference<String> zCivilianMirrorAddr = new AtomicReference<>();
        final AtomicReference<String> zTokenMirrorAddr = new AtomicReference<>();

        return defaultHapiSpec("someERC721IsApprovedForAllScenariosPass")
                .given(
                        newKeyNamed(MULTI_KEY_NAME),
                        cryptoCreate(A_CIVILIAN)
                                .exposingCreatedIdTo(
                                        id -> aCivilianMirrorAddr.set(asHexedSolidityAddress(id))),
                        uploadInitCode(SOME_ERC_721_SCENARIOS),
                        contractCreate(SOME_ERC_721_SCENARIOS).adminKey(MULTI_KEY_NAME),
                        tokenCreate(NF_TOKEN)
                                .supplyKey(MULTI_KEY_NAME)
                                .tokenType(NON_FUNGIBLE_UNIQUE)
                                .treasury(SOME_ERC_721_SCENARIOS)
                                .initialSupply(0)
                                .exposingCreatedIdTo(
                                        idLit ->
                                                tokenMirrorAddr.set(
                                                        asHexedSolidityAddress(
                                                                HapiPropertySource.asToken(
                                                                        idLit)))),
                        mintToken(
                                NF_TOKEN,
                                List.of(
                                        // 1
                                        ByteString.copyFromUtf8("A"),
                                        // 2
                                        ByteString.copyFromUtf8("B"))),
                        tokenAssociate(A_CIVILIAN, NF_TOKEN),
                        cryptoTransfer(
                                movingUnique(NF_TOKEN, 1L, 2L)
                                        .between(SOME_ERC_721_SCENARIOS, A_CIVILIAN)))
                .when(
                        withOpContext(
                                (spec, opLog) -> {
                                    zCivilianMirrorAddr.set(
                                            asHexedSolidityAddress(
                                                    AccountID.newBuilder()
                                                            .setAccountNum(666_666_666L)
                                                            .build()));
                                    zTokenMirrorAddr.set(
                                            asHexedSolidityAddress(
                                                    TokenID.newBuilder()
                                                            .setTokenNum(666_666L)
                                                            .build()));
                                    contractMirrorAddr.set(
                                            asHexedSolidityAddress(
                                                    spec.registry()
                                                            .getAccountID(SOME_ERC_721_SCENARIOS)));
                                }),
                        sourcing(
                                () ->
                                        contractCall(
                                                        SOME_ERC_721_SCENARIOS,
                                                        IS_APPROVED_FOR_ALL,
                                                        asHeadlongAddress(tokenMirrorAddr.get()),
                                                        asHeadlongAddress(
                                                                zCivilianMirrorAddr.get()),
                                                        asHeadlongAddress(contractMirrorAddr.get()))
                                                .via("OWNER_DOES_NOT_EXISTS")
                                                .gas(1_000_000)),
                        sourcing(
                                () ->
                                        contractCall(
                                                        SOME_ERC_721_SCENARIOS,
                                                        IS_APPROVED_FOR_ALL,
                                                        asHeadlongAddress(tokenMirrorAddr.get()),
                                                        asHeadlongAddress(
                                                                aCivilianMirrorAddr.get()),
                                                        asHeadlongAddress(
                                                                zCivilianMirrorAddr.get()))
                                                .via(OPERATOR_DOES_NOT_EXISTS)
                                                .gas(1_000_000)
                                                .hasKnownStatus(SUCCESS)),
                        sourcing(
                                () ->
                                        contractCall(
                                                        SOME_ERC_721_SCENARIOS,
                                                        IS_APPROVED_FOR_ALL,
                                                        asHeadlongAddress(tokenMirrorAddr.get()),
                                                        asHeadlongAddress(
                                                                aCivilianMirrorAddr.get()),
                                                        asHeadlongAddress(contractMirrorAddr.get()))
                                                .via("OPERATOR_IS_NOT_APPROVED")
                                                .gas(1_000_000)
                                                .hasKnownStatus(SUCCESS)),
                        cryptoApproveAllowance()
                                .payingWith(A_CIVILIAN)
                                .addNftAllowance(
                                        A_CIVILIAN,
                                        NF_TOKEN,
                                        SOME_ERC_721_SCENARIOS,
                                        true,
                                        List.of())
                                .signedBy(DEFAULT_PAYER, A_CIVILIAN)
                                .fee(ONE_HBAR),
                        getAccountDetails(A_CIVILIAN)
                                .payingWith(GENESIS)
                                .has(
                                        accountDetailsWith()
                                                .cryptoAllowancesCount(0)
                                                .nftApprovedForAllAllowancesCount(1)
                                                .tokenAllowancesCount(0)
                                                .nftApprovedAllowancesContaining(
                                                        NF_TOKEN, SOME_ERC_721_SCENARIOS)),
                        sourcing(
                                () ->
                                        contractCall(
                                                        SOME_ERC_721_SCENARIOS,
                                                        IS_APPROVED_FOR_ALL,
                                                        asHeadlongAddress(tokenMirrorAddr.get()),
                                                        asHeadlongAddress(
                                                                aCivilianMirrorAddr.get()),
                                                        asHeadlongAddress(contractMirrorAddr.get()))
                                                .via("OPERATOR_IS_APPROVED_FOR_ALL")
                                                .gas(1_000_000)
                                                .hasKnownStatus(SUCCESS)),
                        sourcing(
                                () ->
                                        contractCallLocal(
                                                        SOME_ERC_721_SCENARIOS,
                                                        IS_APPROVED_FOR_ALL,
                                                        asHeadlongAddress(tokenMirrorAddr.get()),
                                                        asHeadlongAddress(
                                                                aCivilianMirrorAddr.get()),
                                                        asHeadlongAddress(contractMirrorAddr.get()))
                                                .gas(1_000_000)
                                                .has(resultWith().contractCallResult(flag(true)))))
                .then(
                        withOpContext(
                                (spec, opLog) ->
                                        allRunFor(
                                                spec,
                                                childRecordsCheck(
                                                        OPERATOR_DOES_NOT_EXISTS,
                                                        SUCCESS,
                                                        recordWith()
                                                                .status(SUCCESS)
                                                                .contractCallResult(
                                                                        resultWith()
                                                                                .contractCallResult(
                                                                                        htsPrecompileResult()
                                                                                                .forFunction(
                                                                                                        FunctionType
                                                                                                                .ERC_IS_APPROVED_FOR_ALL)
                                                                                                .withIsApprovedForAll(
                                                                                                        false)))),
                                                childRecordsCheck(
                                                        "OPERATOR_IS_NOT_APPROVED",
                                                        SUCCESS,
                                                        recordWith()
                                                                .status(SUCCESS)
                                                                .contractCallResult(
                                                                        resultWith()
                                                                                .contractCallResult(
                                                                                        htsPrecompileResult()
                                                                                                .forFunction(
                                                                                                        FunctionType
                                                                                                                .ERC_IS_APPROVED_FOR_ALL)
                                                                                                .withIsApprovedForAll(
                                                                                                        false)))),
                                                childRecordsCheck(
                                                        "OPERATOR_IS_APPROVED_FOR_ALL",
                                                        SUCCESS,
                                                        recordWith()
                                                                .status(SUCCESS)
                                                                .contractCallResult(
                                                                        resultWith()
                                                                                .contractCallResult(
                                                                                        htsPrecompileResult()
                                                                                                .forFunction(
                                                                                                        FunctionType
                                                                                                                .ERC_IS_APPROVED_FOR_ALL)
                                                                                                .withIsApprovedForAll(
                                                                                                        true)))))));
    }

    private HapiSpec someERC721SetApprovedForAllScenariosPass() {
        final AtomicReference<String> tokenMirrorAddr = new AtomicReference<>();
        final AtomicReference<String> contractMirrorAddr = new AtomicReference<>();
        final AtomicReference<String> aCivilianMirrorAddr = new AtomicReference<>();
        final AtomicReference<String> zCivilianMirrorAddr = new AtomicReference<>();
        final AtomicReference<String> zTokenMirrorAddr = new AtomicReference<>();

        return defaultHapiSpec("someERC721SetApprovedForAllScenariosPass")
                .given(
                        newKeyNamed(MULTI_KEY_NAME),
                        cryptoCreate(A_CIVILIAN)
                                .exposingCreatedIdTo(
                                        id -> aCivilianMirrorAddr.set(asHexedSolidityAddress(id))),
                        uploadInitCode(SOME_ERC_721_SCENARIOS),
                        contractCreate(SOME_ERC_721_SCENARIOS).adminKey(MULTI_KEY_NAME),
                        tokenCreate(NF_TOKEN)
                                .supplyKey(MULTI_KEY_NAME)
                                .tokenType(NON_FUNGIBLE_UNIQUE)
                                .treasury(SOME_ERC_721_SCENARIOS)
                                .initialSupply(0)
                                .exposingCreatedIdTo(
                                        idLit ->
                                                tokenMirrorAddr.set(
                                                        asHexedSolidityAddress(
                                                                HapiPropertySource.asToken(
                                                                        idLit)))),
                        mintToken(
                                NF_TOKEN,
                                List.of(
                                        // 1
                                        ByteString.copyFromUtf8("A"),
                                        // 2
                                        ByteString.copyFromUtf8("B"))),
                        tokenAssociate(A_CIVILIAN, NF_TOKEN))
                .when(
                        withOpContext(
                                (spec, opLog) -> {
                                    zCivilianMirrorAddr.set(
                                            asHexedSolidityAddress(
                                                    AccountID.newBuilder()
                                                            .setAccountNum(666_666_666L)
                                                            .build()));
                                    zTokenMirrorAddr.set(
                                            asHexedSolidityAddress(
                                                    TokenID.newBuilder()
                                                            .setTokenNum(666_666L)
                                                            .build()));
                                    contractMirrorAddr.set(
                                            asHexedSolidityAddress(
                                                    spec.registry()
                                                            .getAccountID(SOME_ERC_721_SCENARIOS)));
                                }),
                        sourcing(
                                () ->
                                        contractCall(
                                                        SOME_ERC_721_SCENARIOS,
                                                        SET_APPROVAL_FOR_ALL,
                                                        asHeadlongAddress(tokenMirrorAddr.get()),
                                                        asHeadlongAddress(contractMirrorAddr.get()),
                                                        true)
                                                .via("OPERATOR_SAME_AS_MSG_SENDER")
                                                .gas(1_000_000)
                                                .hasKnownStatus(CONTRACT_REVERT_EXECUTED)),
                        sourcing(
                                () ->
                                        contractCall(
                                                        SOME_ERC_721_SCENARIOS,
                                                        SET_APPROVAL_FOR_ALL,
                                                        asHeadlongAddress(tokenMirrorAddr.get()),
                                                        asHeadlongAddress(
                                                                zCivilianMirrorAddr.get()),
                                                        true)
                                                .via(OPERATOR_DOES_NOT_EXISTS)
                                                .gas(1_000_000)
                                                .hasKnownStatus(SUCCESS)),
                        sourcing(
                                () ->
                                        contractCall(
                                                        SOME_ERC_721_SCENARIOS,
                                                        SET_APPROVAL_FOR_ALL,
                                                        asHeadlongAddress(tokenMirrorAddr.get()),
                                                        asHeadlongAddress(
                                                                aCivilianMirrorAddr.get()),
                                                        true)
                                                .via("OPERATOR_EXISTS")
                                                .gas(1_000_000)
                                                .hasKnownStatus(SUCCESS)),
                        sourcing(
                                () ->
                                        contractCall(
                                                        SOME_ERC_721_SCENARIOS,
                                                        IS_APPROVED_FOR_ALL,
                                                        asHeadlongAddress(tokenMirrorAddr.get()),
                                                        asHeadlongAddress(contractMirrorAddr.get()),
                                                        asHeadlongAddress(
                                                                aCivilianMirrorAddr.get()))
                                                .via("SUCCESSFULLY_APPROVED_CHECK_TXN")
                                                .gas(1_000_000)
                                                .hasKnownStatus(SUCCESS)),
                        sourcing(
                                () ->
                                        contractCall(
                                                        SOME_ERC_721_SCENARIOS,
                                                        SET_APPROVAL_FOR_ALL,
                                                        asHeadlongAddress(tokenMirrorAddr.get()),
                                                        asHeadlongAddress(
                                                                aCivilianMirrorAddr.get()),
                                                        false)
                                                .via("OPERATOR_EXISTS_REVOKE_APPROVE_FOR_ALL")
                                                .gas(1_000_000)
                                                .hasKnownStatus(SUCCESS)),
                        sourcing(
                                () ->
                                        contractCall(
                                                        SOME_ERC_721_SCENARIOS,
                                                        IS_APPROVED_FOR_ALL,
                                                        asHeadlongAddress(tokenMirrorAddr.get()),
                                                        asHeadlongAddress(contractMirrorAddr.get()),
                                                        asHeadlongAddress(
                                                                aCivilianMirrorAddr.get()))
                                                .via("SUCCESSFULLY_REVOKED_CHECK_TXN")
                                                .gas(1_000_000)
                                                .hasKnownStatus(SUCCESS)))
                .then(
                        childRecordsCheck(
                                "OPERATOR_SAME_AS_MSG_SENDER",
                                CONTRACT_REVERT_EXECUTED,
                                recordWith().status(SPENDER_ACCOUNT_SAME_AS_OWNER)),
                        childRecordsCheck(
                                OPERATOR_DOES_NOT_EXISTS,
                                SUCCESS,
                                recordWith().status(INVALID_ALLOWANCE_SPENDER_ID)),
                        childRecordsCheck("OPERATOR_EXISTS", SUCCESS, recordWith().status(SUCCESS)),
                        childRecordsCheck(
                                "OPERATOR_EXISTS_REVOKE_APPROVE_FOR_ALL",
                                SUCCESS,
                                recordWith().status(SUCCESS)),
                        withOpContext(
                                (spec, opLog) ->
                                        allRunFor(
                                                spec,
                                                childRecordsCheck(
                                                        "SUCCESSFULLY_APPROVED_CHECK_TXN",
                                                        SUCCESS,
                                                        recordWith()
                                                                .status(SUCCESS)
                                                                .contractCallResult(
                                                                        resultWith()
                                                                                .contractCallResult(
                                                                                        htsPrecompileResult()
                                                                                                .forFunction(
                                                                                                        FunctionType
                                                                                                                .ERC_IS_APPROVED_FOR_ALL)
                                                                                                .withIsApprovedForAll(
                                                                                                        true)))),
                                                childRecordsCheck(
                                                        "SUCCESSFULLY_REVOKED_CHECK_TXN",
                                                        SUCCESS,
                                                        recordWith()
                                                                .status(SUCCESS)
                                                                .contractCallResult(
                                                                        resultWith()
                                                                                .contractCallResult(
                                                                                        htsPrecompileResult()
                                                                                                .forFunction(
                                                                                                        FunctionType
                                                                                                                .ERC_IS_APPROVED_FOR_ALL)
                                                                                                .withIsApprovedForAll(
                                                                                                        false)))))));
    }

    private HapiSpec getErc721IsApprovedForAll() {
        final var notApprovedTxn = "notApprovedTxn";
        final var approvedForAllTxn = "approvedForAllTxn";

        return defaultHapiSpec("getErc721IsApprovedForAll")
                .given(
                        newKeyNamed(MULTI_KEY),
                        cryptoCreate(OWNER).balance(100 * ONE_HUNDRED_HBARS),
                        cryptoCreate(RECIPIENT).balance(100 * ONE_HUNDRED_HBARS),
                        cryptoCreate(ACCOUNT).balance(100 * ONE_HUNDRED_HBARS),
                        cryptoCreate(TOKEN_TREASURY),
                        tokenCreate(NON_FUNGIBLE_TOKEN)
                                .tokenType(TokenType.NON_FUNGIBLE_UNIQUE)
                                .initialSupply(0)
                                .treasury(TOKEN_TREASURY)
                                .adminKey(MULTI_KEY)
                                .supplyKey(MULTI_KEY),
                        mintToken(
                                NON_FUNGIBLE_TOKEN,
                                List.of(
                                        ByteString.copyFromUtf8("A"),
                                        ByteString.copyFromUtf8("B"))),
                        uploadInitCode(ERC_721_CONTRACT),
                        contractCreate(ERC_721_CONTRACT),
                        tokenAssociate(OWNER, NON_FUNGIBLE_TOKEN),
                        cryptoTransfer(
                                movingUnique(NON_FUNGIBLE_TOKEN, 1L, 2L)
                                        .between(TOKEN_TREASURY, OWNER)),
                        cryptoApproveAllowance()
                                .payingWith(OWNER)
                                .addNftAllowance(
                                        OWNER, NON_FUNGIBLE_TOKEN, RECIPIENT, true, List.of(1L, 2L))
                                .signedBy(DEFAULT_PAYER, OWNER)
                                .fee(ONE_HBAR),
                        getAccountDetails(OWNER)
                                .payingWith(GENESIS)
                                .has(
                                        accountDetailsWith()
                                                .cryptoAllowancesCount(0)
                                                .nftApprovedForAllAllowancesCount(1)
                                                .tokenAllowancesCount(0)
                                                .nftApprovedAllowancesContaining(
                                                        NON_FUNGIBLE_TOKEN, RECIPIENT)),
                        getTokenNftInfo(NON_FUNGIBLE_TOKEN, 1L).hasSpenderID(RECIPIENT),
                        getTokenNftInfo(NON_FUNGIBLE_TOKEN, 2L).hasSpenderID(RECIPIENT))
                .when(
                        withOpContext(
                                (spec, opLog) ->
                                        allRunFor(
                                                spec,
                                                contractCall(
                                                                ERC_721_CONTRACT,
                                                                IS_APPROVED_FOR_ALL,
                                                                HapiParserUtil.asHeadlongAddress(
                                                                        asAddress(
                                                                                spec.registry()
                                                                                        .getTokenID(
                                                                                                NON_FUNGIBLE_TOKEN))),
                                                                HapiParserUtil.asHeadlongAddress(
                                                                        asAddress(
                                                                                spec.registry()
                                                                                        .getAccountID(
                                                                                                OWNER))),
                                                                HapiParserUtil.asHeadlongAddress(
                                                                        asAddress(
                                                                                spec.registry()
                                                                                        .getAccountID(
                                                                                                RECIPIENT))))
                                                        .payingWith(OWNER)
                                                        .via(approvedForAllTxn)
                                                        .hasKnownStatus(SUCCESS)
                                                        .gas(GAS_TO_OFFER),
                                                contractCall(
                                                                ERC_721_CONTRACT,
                                                                IS_APPROVED_FOR_ALL,
                                                                HapiParserUtil.asHeadlongAddress(
                                                                        asAddress(
                                                                                spec.registry()
                                                                                        .getTokenID(
                                                                                                NON_FUNGIBLE_TOKEN))),
                                                                HapiParserUtil.asHeadlongAddress(
                                                                        asAddress(
                                                                                spec.registry()
                                                                                        .getAccountID(
                                                                                                OWNER))),
                                                                HapiParserUtil.asHeadlongAddress(
                                                                        asAddress(
                                                                                spec.registry()
                                                                                        .getAccountID(
                                                                                                ACCOUNT))))
                                                        .payingWith(OWNER)
                                                        .via(notApprovedTxn)
                                                        .hasKnownStatus(SUCCESS)
                                                        .gas(GAS_TO_OFFER))))
                .then(
                        childRecordsCheck(
                                approvedForAllTxn,
                                SUCCESS,
                                recordWith()
                                        .status(SUCCESS)
                                        .contractCallResult(
                                                resultWith()
                                                        .contractCallResult(
                                                                htsPrecompileResult()
                                                                        .forFunction(
                                                                                FunctionType
                                                                                        .ERC_IS_APPROVED_FOR_ALL)
                                                                        .withIsApprovedForAll(
                                                                                true)))),
                        childRecordsCheck(
                                notApprovedTxn,
                                SUCCESS,
                                recordWith()
                                        .status(SUCCESS)
                                        .contractCallResult(
                                                resultWith()
                                                        .contractCallResult(
                                                                htsPrecompileResult()
                                                                        .forFunction(
                                                                                FunctionType
                                                                                        .ERC_IS_APPROVED_FOR_ALL)
                                                                        .withIsApprovedForAll(
                                                                                false)))));
    }

    private HapiSpec erc721TokenApprove() {
        return defaultHapiSpec("Erc721TokenApprove")
                .given(
                        newKeyNamed(MULTI_KEY),
                        cryptoCreate(ACCOUNT).balance(100 * ONE_HUNDRED_HBARS),
                        cryptoCreate(RECIPIENT).balance(100 * ONE_HUNDRED_HBARS),
                        cryptoCreate(TOKEN_TREASURY),
                        tokenCreate(NON_FUNGIBLE_TOKEN)
                                .tokenType(TokenType.NON_FUNGIBLE_UNIQUE)
                                .initialSupply(0)
                                .treasury(TOKEN_TREASURY)
                                .adminKey(MULTI_KEY)
                                .supplyKey(MULTI_KEY),
                        uploadInitCode(ERC_721_CONTRACT),
                        contractCreate(ERC_721_CONTRACT),
                        mintToken(NON_FUNGIBLE_TOKEN, List.of(FIRST_META)),
                        tokenAssociate(ACCOUNT, List.of(NON_FUNGIBLE_TOKEN)),
                        tokenAssociate(RECIPIENT, List.of(NON_FUNGIBLE_TOKEN)),
                        tokenAssociate(ERC_721_CONTRACT, List.of(NON_FUNGIBLE_TOKEN)),
                        cryptoTransfer(
                                movingUnique(NON_FUNGIBLE_TOKEN, 1L)
                                        .between(TOKEN_TREASURY, ERC_721_CONTRACT)))
                .when(
                        withOpContext(
                                (spec, opLog) ->
                                        allRunFor(
                                                spec,
                                                contractCall(
                                                                ERC_721_CONTRACT,
                                                                APPROVE,
                                                                HapiParserUtil.asHeadlongAddress(
                                                                        asAddress(
                                                                                spec.registry()
                                                                                        .getTokenID(
                                                                                                NON_FUNGIBLE_TOKEN))),
                                                                HapiParserUtil.asHeadlongAddress(
                                                                        asAddress(
                                                                                spec.registry()
                                                                                        .getAccountID(
                                                                                                RECIPIENT))),
                                                                BigInteger.ONE)
                                                        .payingWith(ACCOUNT)
                                                        .via(NAME_TXN)
                                                        .hasKnownStatus(SUCCESS)
                                                        .gas(GAS_TO_OFFER))))
                .then(getTxnRecord(NAME_TXN).andAllChildRecords().logged());
    }

    private HapiSpec erc721GetApproved() {
        final var theSpender2 = "spender2";

        return defaultHapiSpec("Erc721GetApproved")
                .given(
                        newKeyNamed(MULTI_KEY),
                        cryptoCreate(OWNER)
                                .balance(100 * ONE_HUNDRED_HBARS)
                                .maxAutomaticTokenAssociations(10),
                        cryptoCreate(SPENDER),
                        cryptoCreate(theSpender2),
                        cryptoCreate(TOKEN_TREASURY),
                        tokenCreate(NON_FUNGIBLE_TOKEN)
                                .initialSupply(0)
                                .tokenType(NON_FUNGIBLE_UNIQUE)
                                .supplyKey(MULTI_KEY)
                                .adminKey(MULTI_KEY)
                                .treasury(TOKEN_TREASURY),
                        uploadInitCode(ERC_721_CONTRACT),
                        contractCreate(ERC_721_CONTRACT),
                        tokenAssociate(OWNER, NON_FUNGIBLE_TOKEN),
                        mintToken(NON_FUNGIBLE_TOKEN, List.of(ByteString.copyFromUtf8("a")))
                                .via(NFT_TOKEN_MINT),
                        cryptoTransfer(
                                movingUnique(NON_FUNGIBLE_TOKEN, 1L)
                                        .between(TOKEN_TREASURY, OWNER)),
                        cryptoApproveAllowance()
                                .payingWith(DEFAULT_PAYER)
                                .addNftAllowance(
                                        OWNER, NON_FUNGIBLE_TOKEN, SPENDER, false, List.of(1L))
                                .via(BASE_APPROVE_TXN)
                                .logged()
                                .signedBy(DEFAULT_PAYER, OWNER)
                                .fee(ONE_HBAR))
                .when(
                        withOpContext(
                                (spec, opLog) ->
                                        allRunFor(
                                                spec,
                                                contractCall(
                                                                ERC_721_CONTRACT,
                                                                GET_APPROVED,
                                                                HapiParserUtil.asHeadlongAddress(
                                                                        asAddress(
                                                                                spec.registry()
                                                                                        .getTokenID(
                                                                                                NON_FUNGIBLE_TOKEN))),
                                                                BigInteger.ONE)
                                                        .payingWith(OWNER)
                                                        .via(ALLOWANCE_TXN)
                                                        .hasKnownStatus(SUCCESS))))
                .then(
                        withOpContext(
                                (spec, opLog) ->
                                        allRunFor(
                                                spec,
                                                childRecordsCheck(
                                                        ALLOWANCE_TXN,
                                                        SUCCESS,
                                                        recordWith()
                                                                .status(SUCCESS)
                                                                .contractCallResult(
                                                                        resultWith()
                                                                                .contractCallResult(
                                                                                        htsPrecompileResult()
                                                                                                .forFunction(
                                                                                                        FunctionType
                                                                                                                .ERC_GET_APPROVED)
                                                                                                .withSpender(
                                                                                                        asAddress(
                                                                                                                spec.registry()
                                                                                                                        .getAccountID(
                                                                                                                                SPENDER)))))))),
                        getTxnRecord(ALLOWANCE_TXN).andAllChildRecords().logged());
    }

    private HapiSpec erc20TransferFrom() {
        final var allowanceTxn2 = "allowanceTxn2";

        return defaultHapiSpec("ERC_20_ALLOWANCE")
                .given(
                        newKeyNamed(MULTI_KEY),
                        cryptoCreate(OWNER).balance(100 * ONE_HUNDRED_HBARS),
                        cryptoCreate(RECIPIENT),
                        cryptoCreate(TOKEN_TREASURY),
                        tokenCreate(FUNGIBLE_TOKEN)
                                .tokenType(TokenType.FUNGIBLE_COMMON)
                                .supplyType(TokenSupplyType.FINITE)
                                .initialSupply(10L)
                                .maxSupply(1000L)
                                .treasury(TOKEN_TREASURY)
                                .adminKey(MULTI_KEY)
                                .supplyKey(MULTI_KEY),
                        uploadInitCode(ERC_20_CONTRACT),
                        contractCreate(ERC_20_CONTRACT),
                        tokenAssociate(OWNER, FUNGIBLE_TOKEN),
                        tokenAssociate(RECIPIENT, FUNGIBLE_TOKEN),
                        tokenAssociate(ERC_20_CONTRACT, FUNGIBLE_TOKEN),
                        cryptoTransfer(moving(10, FUNGIBLE_TOKEN).between(TOKEN_TREASURY, OWNER)))
                .when(
                        withOpContext(
                                (spec, opLog) ->
                                        allRunFor(
                                                spec,
                                                // ERC_20_CONTRACT is approved as spender of
                                                // fungible tokens for OWNER
                                                cryptoApproveAllowance()
                                                        .payingWith(DEFAULT_PAYER)
                                                        .addTokenAllowance(
                                                                OWNER,
                                                                FUNGIBLE_TOKEN,
                                                                ERC_20_CONTRACT,
                                                                2L)
                                                        .via(BASE_APPROVE_TXN)
                                                        .logged()
                                                        .signedBy(DEFAULT_PAYER, OWNER)
                                                        .fee(ONE_HBAR),
                                                // Check that ERC_20_CONTRACT has allowance of 2
                                                contractCall(
                                                                ERC_20_CONTRACT,
                                                                ALLOWANCE,
                                                                HapiParserUtil.asHeadlongAddress(
                                                                        asAddress(
                                                                                spec.registry()
                                                                                        .getTokenID(
                                                                                                FUNGIBLE_TOKEN))),
                                                                HapiParserUtil.asHeadlongAddress(
                                                                        asAddress(
                                                                                spec.registry()
                                                                                        .getAccountID(
                                                                                                OWNER))),
                                                                HapiParserUtil.asHeadlongAddress(
                                                                        asAddress(
                                                                                spec.registry()
                                                                                        .getAccountID(
                                                                                                ERC_20_CONTRACT))))
                                                        .gas(500_000L)
                                                        .via(ALLOWANCE_TXN)
                                                        .hasKnownStatus(SUCCESS),
                                                // ERC_20_CONTRACT calls the precompile transferFrom
                                                // as the spender
                                                contractCall(
                                                                ERC_20_CONTRACT,
                                                                TRANSFER_FROM,
                                                                HapiParserUtil.asHeadlongAddress(
                                                                        asAddress(
                                                                                spec.registry()
                                                                                        .getTokenID(
                                                                                                FUNGIBLE_TOKEN))),
                                                                HapiParserUtil.asHeadlongAddress(
                                                                        asAddress(
                                                                                spec.registry()
                                                                                        .getAccountID(
                                                                                                OWNER))),
                                                                HapiParserUtil.asHeadlongAddress(
                                                                        asAddress(
                                                                                spec.registry()
                                                                                        .getAccountID(
                                                                                                RECIPIENT))),
                                                                BigInteger.TWO)
                                                        .gas(500_000L)
                                                        .via(TRANSFER_FROM_ACCOUNT_TXN)
                                                        .hasKnownStatus(SUCCESS),
                                                // ERC_20_CONTRACT should have spent its allowance
                                                contractCall(
                                                                ERC_20_CONTRACT,
                                                                ALLOWANCE,
                                                                HapiParserUtil.asHeadlongAddress(
                                                                        asAddress(
                                                                                spec.registry()
                                                                                        .getTokenID(
                                                                                                FUNGIBLE_TOKEN))),
                                                                HapiParserUtil.asHeadlongAddress(
                                                                        asAddress(
                                                                                spec.registry()
                                                                                        .getAccountID(
                                                                                                OWNER))),
                                                                HapiParserUtil.asHeadlongAddress(
                                                                        asAddress(
                                                                                spec.registry()
                                                                                        .getAccountID(
                                                                                                ERC_20_CONTRACT))))
                                                        .gas(500_000L)
                                                        .via(allowanceTxn2)
                                                        .hasKnownStatus(SUCCESS))))
                .then(
                        childRecordsCheck(
                                ALLOWANCE_TXN,
                                SUCCESS,
                                recordWith()
                                        .status(SUCCESS)
                                        .contractCallResult(
                                                resultWith()
                                                        .contractCallResult(
                                                                htsPrecompileResult()
                                                                        .forFunction(
                                                                                FunctionType
                                                                                        .ERC_ALLOWANCE)
                                                                        .withAllowance(2)))),
                        childRecordsCheck(
                                allowanceTxn2,
                                SUCCESS,
                                recordWith()
                                        .status(SUCCESS)
                                        .contractCallResult(
                                                resultWith()
                                                        .contractCallResult(
                                                                htsPrecompileResult()
                                                                        .forFunction(
                                                                                FunctionType
                                                                                        .ERC_ALLOWANCE)
                                                                        .withAllowance(0)))));
    }

    private HapiSpec erc20TransferFromSelf() {
        return defaultHapiSpec("Erc20TransferFromSelf")
                .given(
                        newKeyNamed(MULTI_KEY),
                        cryptoCreate(RECIPIENT),
                        cryptoCreate(TOKEN_TREASURY),
                        tokenCreate(FUNGIBLE_TOKEN)
                                .tokenType(TokenType.FUNGIBLE_COMMON)
                                .supplyType(TokenSupplyType.FINITE)
                                .initialSupply(10L)
                                .maxSupply(1000L)
                                .treasury(TOKEN_TREASURY)
                                .adminKey(MULTI_KEY)
                                .supplyKey(MULTI_KEY),
                        uploadInitCode(ERC_20_CONTRACT),
                        contractCreate(ERC_20_CONTRACT),
                        tokenAssociate(RECIPIENT, FUNGIBLE_TOKEN),
                        tokenAssociate(ERC_20_CONTRACT, FUNGIBLE_TOKEN),
                        cryptoTransfer(
                                moving(10, FUNGIBLE_TOKEN)
                                        .between(TOKEN_TREASURY, ERC_20_CONTRACT)))
                .when(
                        withOpContext(
                                (spec, opLog) ->
                                        allRunFor(
                                                spec,
                                                // ERC_20_CONTRACT should be able to transfer its
                                                // own tokens
                                                contractCall(
                                                                ERC_20_CONTRACT,
                                                                TRANSFER_FROM,
                                                                HapiParserUtil.asHeadlongAddress(
                                                                        asAddress(
                                                                                spec.registry()
                                                                                        .getTokenID(
                                                                                                FUNGIBLE_TOKEN))),
                                                                HapiParserUtil.asHeadlongAddress(
                                                                        asAddress(
                                                                                spec.registry()
                                                                                        .getAccountID(
                                                                                                ERC_20_CONTRACT))),
                                                                HapiParserUtil.asHeadlongAddress(
                                                                        asAddress(
                                                                                spec.registry()
                                                                                        .getAccountID(
                                                                                                RECIPIENT))),
                                                                BigInteger.TWO)
                                                        .gas(500_000L)
                                                        .via(TRANSFER_FROM_ACCOUNT_TXN)
                                                        .hasKnownStatus(SUCCESS))))
                .then(getAccountBalance(RECIPIENT).hasTokenBalance(FUNGIBLE_TOKEN, 2));
    }

    private HapiSpec erc721TransferFromWithApproval() {
        return defaultHapiSpec("ERC_721_TRANSFER_FROM_WITH_APPROVAL")
                .given(
                        newKeyNamed(MULTI_KEY),
                        cryptoCreate(OWNER).balance(100 * ONE_HUNDRED_HBARS),
                        cryptoCreate(SPENDER),
                        cryptoCreate(RECIPIENT),
                        cryptoCreate(TOKEN_TREASURY),
                        tokenCreate(NON_FUNGIBLE_TOKEN)
                                .tokenType(TokenType.NON_FUNGIBLE_UNIQUE)
                                .initialSupply(0)
                                .treasury(TOKEN_TREASURY)
                                .adminKey(MULTI_KEY)
                                .supplyKey(MULTI_KEY),
                        uploadInitCode(ERC_721_CONTRACT),
                        contractCreate(ERC_721_CONTRACT),
                        tokenAssociate(OWNER, NON_FUNGIBLE_TOKEN),
                        tokenAssociate(SPENDER, NON_FUNGIBLE_TOKEN),
                        tokenAssociate(RECIPIENT, NON_FUNGIBLE_TOKEN),
                        tokenAssociate(ERC_721_CONTRACT, NON_FUNGIBLE_TOKEN),
                        mintToken(NON_FUNGIBLE_TOKEN, List.of(FIRST_META, SECOND_META)),
                        cryptoTransfer(
                                movingUnique(NON_FUNGIBLE_TOKEN, 1L)
                                        .between(TOKEN_TREASURY, OWNER)))
                .when(
                        withOpContext(
                                (spec, opLog) ->
                                        allRunFor(
                                                spec,
                                                cryptoApproveAllowance()
                                                        .payingWith(DEFAULT_PAYER)
                                                        .addNftAllowance(
                                                                OWNER,
                                                                NON_FUNGIBLE_TOKEN,
                                                                ERC_721_CONTRACT,
                                                                false,
                                                                List.of(1L))
                                                        .via(BASE_APPROVE_TXN)
                                                        .logged()
                                                        .signedBy(DEFAULT_PAYER, OWNER)
                                                        .fee(ONE_HBAR),
                                                getTokenNftInfo(NON_FUNGIBLE_TOKEN, 1L)
                                                        .hasSpenderID(ERC_721_CONTRACT),
                                                contractCall(
                                                                ERC_721_CONTRACT,
                                                                TRANSFER_FROM,
                                                                HapiParserUtil.asHeadlongAddress(
                                                                        asAddress(
                                                                                spec.registry()
                                                                                        .getTokenID(
                                                                                                NON_FUNGIBLE_TOKEN))),
                                                                HapiParserUtil.asHeadlongAddress(
                                                                        asAddress(
                                                                                spec.registry()
                                                                                        .getAccountID(
                                                                                                OWNER))),
                                                                HapiParserUtil.asHeadlongAddress(
                                                                        asAddress(
                                                                                spec.registry()
                                                                                        .getAccountID(
                                                                                                RECIPIENT))),
                                                                BigInteger.ONE)
                                                        .via(TRANSFER_FROM_ACCOUNT_TXN)
                                                        .hasKnownStatus(SUCCESS),
                                                getTxnRecord(TRANSFER_FROM_ACCOUNT_TXN)
                                                        .andAllChildRecords()
                                                        .logged(),
                                                getAccountDetails(RECIPIENT).logged(),
                                                getAccountDetails(OWNER).logged(),
                                                getTokenNftInfo(NON_FUNGIBLE_TOKEN, 1L)
                                                        .hasNoSpender())))
                .then(
                        getAccountInfo(OWNER).savingSnapshot(OWNER),
                        getAccountInfo(RECIPIENT).savingSnapshot(RECIPIENT),
                        withOpContext(
                                (spec, log) -> {
                                    final var sender =
                                            spec.registry().getAccountInfo(OWNER).getAccountID();
                                    final var receiver =
                                            spec.registry()
                                                    .getAccountInfo(RECIPIENT)
                                                    .getAccountID();
                                    final var idOfToken =
                                            "0.0."
                                                    + (spec.registry()
                                                            .getTokenID(NON_FUNGIBLE_TOKEN)
                                                            .getTokenNum());
                                    var txnRecord =
                                            getTxnRecord(TRANSFER_FROM_ACCOUNT_TXN)
                                                    .hasPriority(
                                                            recordWith()
                                                                    .contractCallResult(
                                                                            resultWith()
                                                                                    .logs(
                                                                                            inOrder(
                                                                                                    logWith()
                                                                                                            .contract(
                                                                                                                    idOfToken)
                                                                                                            .withTopicsInOrder(
                                                                                                                    List
                                                                                                                            .of(
                                                                                                                                    eventSignatureOf(
                                                                                                                                            TRANSFER_SIGNATURE),
                                                                                                                                    parsedToByteString(
                                                                                                                                            sender
                                                                                                                                                    .getAccountNum()),
                                                                                                                                    parsedToByteString(
                                                                                                                                            receiver
                                                                                                                                                    .getAccountNum()),
                                                                                                                                    parsedToByteString(
                                                                                                                                            1L)))))))
                                                    .andAllChildRecords()
                                                    .logged();
                                    allRunFor(spec, txnRecord);
                                }));
    }

<<<<<<< HEAD
    private HapiApiSpec erc721TransferFromWithApproveForAll() {
=======
    private HapiSpec erc721TransferFromWithApproveForAll() {
>>>>>>> 55c39933
        return defaultHapiSpec("ERC_721_TRANSFER_FROM_WITH_APPROVAL_FOR_ALL")
                .given(
                        newKeyNamed(MULTI_KEY),
                        cryptoCreate(OWNER).balance(100 * ONE_HUNDRED_HBARS),
                        cryptoCreate(SPENDER),
                        cryptoCreate(RECIPIENT),
                        cryptoCreate(TOKEN_TREASURY),
                        tokenCreate(NON_FUNGIBLE_TOKEN)
                                .tokenType(TokenType.NON_FUNGIBLE_UNIQUE)
                                .initialSupply(0)
                                .treasury(TOKEN_TREASURY)
                                .adminKey(MULTI_KEY)
                                .supplyKey(MULTI_KEY),
                        uploadInitCode(ERC_721_CONTRACT),
                        contractCreate(ERC_721_CONTRACT),
                        tokenAssociate(OWNER, NON_FUNGIBLE_TOKEN),
                        tokenAssociate(SPENDER, NON_FUNGIBLE_TOKEN),
                        tokenAssociate(RECIPIENT, NON_FUNGIBLE_TOKEN),
                        tokenAssociate(ERC_721_CONTRACT, NON_FUNGIBLE_TOKEN),
                        mintToken(NON_FUNGIBLE_TOKEN, List.of(FIRST_META, SECOND_META)),
                        cryptoTransfer(
                                movingUnique(NON_FUNGIBLE_TOKEN, 1L, 2L)
                                        .between(TOKEN_TREASURY, OWNER)))
                .when(
                        withOpContext(
                                (spec, opLog) ->
                                        allRunFor(
                                                spec,
                                                cryptoApproveAllowance()
                                                        .payingWith(DEFAULT_PAYER)
                                                        .addNftAllowance(
                                                                OWNER,
                                                                NON_FUNGIBLE_TOKEN,
                                                                ERC_721_CONTRACT,
                                                                true,
                                                                List.of(1L, 2L))
                                                        .via(BASE_APPROVE_TXN)
                                                        .logged()
                                                        .signedBy(DEFAULT_PAYER, OWNER)
                                                        .fee(ONE_HBAR),
                                                getTokenNftInfo(NON_FUNGIBLE_TOKEN, 1L)
                                                        .hasSpenderID(ERC_721_CONTRACT),
                                                getTokenNftInfo(NON_FUNGIBLE_TOKEN, 2L)
                                                        .hasSpenderID(ERC_721_CONTRACT),
                                                getAccountDetails(OWNER).logged(),
                                                getAccountDetails(OWNER)
                                                        .payingWith(GENESIS)
                                                        .has(
                                                                accountDetailsWith()
                                                                        .nftApprovedForAllAllowancesCount(
                                                                                1)),
                                                contractCall(
                                                                ERC_721_CONTRACT,
                                                                TRANSFER_FROM,
                                                                HapiParserUtil.asHeadlongAddress(
                                                                        asAddress(
                                                                                spec.registry()
                                                                                        .getTokenID(
                                                                                                NON_FUNGIBLE_TOKEN))),
                                                                HapiParserUtil.asHeadlongAddress(
                                                                        asAddress(
                                                                                spec.registry()
                                                                                        .getAccountID(
                                                                                                OWNER))),
                                                                HapiParserUtil.asHeadlongAddress(
                                                                        asAddress(
                                                                                spec.registry()
                                                                                        .getAccountID(
                                                                                                RECIPIENT))),
                                                                BigInteger.ONE)
                                                        .via(TRANSFER_FROM_ACCOUNT_TXN)
                                                        .hasKnownStatus(SUCCESS),
                                                getAccountDetails(RECIPIENT).logged(),
                                                getAccountDetails(OWNER).logged())))
                .then();
    }

    @Override
    protected Logger getResultsLogger() {
        return log;
    }
}<|MERGE_RESOLUTION|>--- conflicted
+++ resolved
@@ -65,10 +65,6 @@
 import static com.hedera.services.bdd.suites.utils.contracts.AddressResult.hexedAddress;
 import static com.hedera.services.bdd.suites.utils.contracts.BoolResult.flag;
 import static com.hedera.services.bdd.suites.utils.contracts.precompile.HTSPrecompileResult.htsPrecompileResult;
-<<<<<<< HEAD
-import static com.hederahashgraph.api.proto.java.ResponseCodeEnum.ACCOUNT_REPEATED_IN_ACCOUNT_AMOUNTS;
-=======
->>>>>>> 55c39933
 import static com.hederahashgraph.api.proto.java.ResponseCodeEnum.AMOUNT_EXCEEDS_ALLOWANCE;
 import static com.hederahashgraph.api.proto.java.ResponseCodeEnum.CONTRACT_REVERT_EXECUTED;
 import static com.hederahashgraph.api.proto.java.ResponseCodeEnum.INSUFFICIENT_TOKEN_BALANCE;
@@ -77,10 +73,7 @@
 import static com.hederahashgraph.api.proto.java.ResponseCodeEnum.INVALID_ALLOWANCE_SPENDER_ID;
 import static com.hederahashgraph.api.proto.java.ResponseCodeEnum.INVALID_SOLIDITY_ADDRESS;
 import static com.hederahashgraph.api.proto.java.ResponseCodeEnum.INVALID_TOKEN_ID;
-<<<<<<< HEAD
-=======
 import static com.hederahashgraph.api.proto.java.ResponseCodeEnum.MAX_CHILD_RECORDS_EXCEEDED;
->>>>>>> 55c39933
 import static com.hederahashgraph.api.proto.java.ResponseCodeEnum.SENDER_DOES_NOT_OWN_NFT_SERIAL_NO;
 import static com.hederahashgraph.api.proto.java.ResponseCodeEnum.SPENDER_ACCOUNT_SAME_AS_OWNER;
 import static com.hederahashgraph.api.proto.java.ResponseCodeEnum.SPENDER_DOES_NOT_HAVE_ALLOWANCE;
@@ -93,20 +86,11 @@
 import com.google.protobuf.ByteString;
 import com.hedera.node.app.hapi.utils.contracts.ParsingConstants.FunctionType;
 import com.hedera.services.bdd.spec.HapiPropertySource;
-<<<<<<< HEAD
-import com.hedera.services.bdd.spec.queries.crypto.ExpectedTokenRel;
-import com.hedera.services.bdd.spec.transactions.contract.HapiParserUtil;
-import com.hedera.services.bdd.spec.transactions.token.TokenMovement;
-import com.hedera.services.bdd.spec.utilops.UtilVerbs;
-import com.hedera.services.bdd.suites.HapiApiSuite;
-import com.hedera.services.contracts.ParsingConstants.FunctionType;
-=======
 import com.hedera.services.bdd.spec.HapiSpec;
 import com.hedera.services.bdd.spec.queries.crypto.ExpectedTokenRel;
 import com.hedera.services.bdd.spec.transactions.contract.HapiParserUtil;
 import com.hedera.services.bdd.spec.transactions.token.TokenMovement;
 import com.hedera.services.bdd.suites.HapiSuite;
->>>>>>> 55c39933
 import com.hederahashgraph.api.proto.java.AccountID;
 import com.hederahashgraph.api.proto.java.HederaFunctionality;
 import com.hederahashgraph.api.proto.java.TokenID;
@@ -223,13 +207,9 @@
                 transferErc20TokenAliasedSender(),
                 directCallsWorkForERC20(),
                 erc20TransferFrom(),
-<<<<<<< HEAD
-                erc20TransferFromSelf());
-=======
                 erc20TransferFromSelf(),
                 getErc20TokenNameExceedingLimits(),
                 transferErc20TokenFromContract());
->>>>>>> 55c39933
     }
 
     List<HapiSpec> erc721() {
@@ -731,11 +711,7 @@
                                                 .hasAnswerOnlyPrecheck(CONTRACT_REVERT_EXECUTED)));
     }
 
-<<<<<<< HEAD
-    private HapiApiSpec transferErc20TokenReceiverContract() {
-=======
     private HapiSpec transferErc20TokenReceiverContract() {
->>>>>>> 55c39933
         final var nestedContract = "NestedERC20Contract";
 
         return defaultHapiSpec("ERC_20_TRANSFER_RECEIVER_CONTRACT")
@@ -1050,18 +1026,12 @@
                         getAccountBalance(ACCOUNT_A).hasTokenBalance(TOKEN_NAME, 8500));
     }
 
-<<<<<<< HEAD
-    private HapiApiSpec transferErc20TokenFromContract() {
-=======
     private HapiSpec transferErc20TokenFromContract() {
->>>>>>> 55c39933
         final var transferFromOtherContractWithSignaturesTxn =
                 "transferFromOtherContractWithSignaturesTxn";
         final var nestedContract = "NestedERC20Contract";
 
         return defaultHapiSpec("ERC_20_TRANSFER_FROM_CONTRACT")
-<<<<<<< HEAD
-=======
                 .given(
                         newKeyNamed(MULTI_KEY),
                         cryptoCreate(ACCOUNT).balance(10 * ONE_MILLION_HBARS),
@@ -1241,7 +1211,6 @@
 
     private HapiSpec erc20Allowance() {
         return defaultHapiSpec("ERC_20_ALLOWANCE")
->>>>>>> 55c39933
                 .given(
                         newKeyNamed(MULTI_KEY),
                         cryptoCreate(OWNER).balance(100 * ONE_HUNDRED_HBARS),
@@ -4514,11 +4483,7 @@
                                 }));
     }
 
-<<<<<<< HEAD
-    private HapiApiSpec erc721TransferFromWithApproveForAll() {
-=======
     private HapiSpec erc721TransferFromWithApproveForAll() {
->>>>>>> 55c39933
         return defaultHapiSpec("ERC_721_TRANSFER_FROM_WITH_APPROVAL_FOR_ALL")
                 .given(
                         newKeyNamed(MULTI_KEY),
