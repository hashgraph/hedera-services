package com.hedera.services.bdd.suites.contract.precompile;

/*-
 * ‌
 * Hedera Services Test Clients
 * ​
 * Copyright (C) 2018 - 2021 Hedera Hashgraph, LLC
 * ​
 * Licensed under the Apache License, Version 2.0 (the "License");
 * you may not use this file except in compliance with the License.
 * You may obtain a copy of the License at
 *
 *      http://www.apache.org/licenses/LICENSE-2.0
 *
 * Unless required by applicable law or agreed to in writing, software
 * distributed under the License is distributed on an "AS IS" BASIS,
 * WITHOUT WARRANTIES OR CONDITIONS OF ANY KIND, either express or implied.
 * See the License for the specific language governing permissions and
 * limitations under the License.
 * ‍
 */

import com.google.protobuf.ByteString;
import com.hedera.services.bdd.spec.HapiApiSpec;
import com.hedera.services.bdd.spec.queries.crypto.ExpectedTokenRel;
import com.hedera.services.bdd.spec.utilops.UtilVerbs;
import com.hedera.services.bdd.suites.HapiApiSuite;
import com.hedera.services.bdd.suites.utils.contracts.precompile.HTSPrecompileResult;
import com.hederahashgraph.api.proto.java.TokenSupplyType;
import com.hederahashgraph.api.proto.java.TokenType;
import org.apache.logging.log4j.LogManager;
import org.apache.logging.log4j.Logger;

import java.nio.charset.StandardCharsets;
import java.util.List;
import java.util.concurrent.atomic.AtomicReference;

import static com.hedera.services.bdd.spec.HapiApiSpec.defaultHapiSpec;
import static com.hedera.services.bdd.spec.HapiPropertySource.asContractString;
import static com.hedera.services.bdd.spec.HapiPropertySource.contractIdFromHexedMirrorAddress;
import static com.hedera.services.bdd.spec.assertions.AssertUtils.inOrder;
import static com.hedera.services.bdd.spec.assertions.ContractFnResultAsserts.resultWith;
import static com.hedera.services.bdd.spec.assertions.ContractLogAsserts.logWith;
import static com.hedera.services.bdd.spec.assertions.TransactionRecordAsserts.recordWith;
import static com.hedera.services.bdd.spec.infrastructure.meta.ContractResources.ERC_20_BALANCE_OF_CALL;
import static com.hedera.services.bdd.spec.infrastructure.meta.ContractResources.ERC_20_DECIMALS_CALL;
import static com.hedera.services.bdd.spec.infrastructure.meta.ContractResources.ERC_20_SYMBOL_CALL;
import static com.hedera.services.bdd.spec.infrastructure.meta.ContractResources.ERC_20_TRANSFER_CALL;
import static com.hedera.services.bdd.spec.infrastructure.meta.ContractResources.ERC_721_OWNER_OF_CALL;
import static com.hedera.services.bdd.spec.queries.QueryVerbs.contractCallLocal;
import static com.hedera.services.bdd.spec.queries.QueryVerbs.getAccountBalance;
import static com.hedera.services.bdd.spec.queries.QueryVerbs.getAccountInfo;
import static com.hedera.services.bdd.spec.queries.QueryVerbs.getContractInfo;
import static com.hedera.services.bdd.spec.queries.QueryVerbs.getTxnRecord;
import static com.hedera.services.bdd.spec.transactions.TxnVerbs.contractCall;
import static com.hedera.services.bdd.spec.transactions.TxnVerbs.contractCreate;
import static com.hedera.services.bdd.spec.transactions.TxnVerbs.cryptoCreate;
import static com.hedera.services.bdd.spec.transactions.TxnVerbs.cryptoTransfer;
import static com.hedera.services.bdd.spec.transactions.TxnVerbs.fileCreate;
import static com.hedera.services.bdd.spec.transactions.TxnVerbs.mintToken;
import static com.hedera.services.bdd.spec.transactions.TxnVerbs.tokenAssociate;
import static com.hedera.services.bdd.spec.transactions.TxnVerbs.tokenCreate;
import static com.hedera.services.bdd.spec.transactions.TxnVerbs.uploadInitCode;
import static com.hedera.services.bdd.spec.transactions.token.TokenMovement.moving;
import static com.hedera.services.bdd.spec.transactions.token.TokenMovement.movingUnique;
import static com.hedera.services.bdd.spec.utilops.CustomSpecAssert.allRunFor;
import static com.hedera.services.bdd.spec.utilops.UtilVerbs.childRecordsCheck;
import static com.hedera.services.bdd.spec.utilops.UtilVerbs.newKeyNamed;
import static com.hedera.services.bdd.spec.utilops.UtilVerbs.sourcing;
import static com.hedera.services.bdd.spec.utilops.UtilVerbs.withOpContext;
import static com.hedera.services.bdd.suites.contract.Utils.asAddress;
import static com.hedera.services.bdd.suites.contract.Utils.eventSignatureOf;
import static com.hedera.services.bdd.suites.contract.Utils.parsedToByteString;
import static com.hedera.services.bdd.suites.contract.precompile.DynamicGasCostSuite.captureChildCreate2MetaFor;
import static com.hedera.services.bdd.suites.utils.contracts.precompile.HTSPrecompileResult.htsPrecompileResult;
import static com.hederahashgraph.api.proto.java.ResponseCodeEnum.CONTRACT_REVERT_EXECUTED;
import static com.hederahashgraph.api.proto.java.ResponseCodeEnum.INVALID_TOKEN_ID;
import static com.hederahashgraph.api.proto.java.ResponseCodeEnum.NOT_SUPPORTED;
import static com.hederahashgraph.api.proto.java.ResponseCodeEnum.SUCCESS;

public class ERCPrecompileSuite extends HapiApiSuite {
	private static final Logger log = LogManager.getLogger(ERCPrecompileSuite.class);
	private static final long GAS_TO_OFFER = 4_000_000L;
	private static final String FUNGIBLE_TOKEN = "fungibleToken";
	private static final String NON_FUNGIBLE_TOKEN = "nonFungibleToken";
	private static final String MULTI_KEY = "purpose";
	private static final String ERC_20_CONTRACT_NAME = "erc20Contract";
	private static final String OWNER = "owner";
	private static final String ACCOUNT = "anybody";
	private static final String RECIPIENT = "recipient";
	private static final ByteString FIRST_META = ByteString.copyFrom("FIRST".getBytes(StandardCharsets.UTF_8));
	private static final String TRANSFER_SIGNATURE = "Transfer(address,address,uint256)";
	private static final String ERC_20_CONTRACT = "ERC20Contract";
	private static final String ERC_721_CONTRACT = "ERC721Contract";

	public static void main(String... args) {
		new ERCPrecompileSuite().runSuiteSync();
	}

	@Override
	public boolean canRunAsync() {
		return false;
	}

	@Override
	public List<HapiApiSpec> getSpecsInSuite() {
		return allOf(
				ERC_20(),
				ERC_721()
		);
	}

	List<HapiApiSpec> ERC_20() {
		return List.of(new HapiApiSpec[] {
				getErc20TokenName(),
				getErc20TokenSymbol(),
				getErc20TokenDecimals(),
				getErc20TotalSupply(),
				getErc20BalanceOfAccount(),
				transferErc20Token(),
				erc20AllowanceReturnsFails(),
				erc20ApproveReturnsFails(),
				getErc20TokenDecimalsFromErc721TokenFails(),
				transferErc20TokenFromErc721TokenFails(),
				transferErc20TokenReceiverContract(),
				transferErc20TokenSenderAccount(),
				transferErc20TokenAliasedSender()
		});
	}

	List<HapiApiSpec> ERC_721() {
		return List.of(new HapiApiSpec[] {
				getErc721TokenName(),
				getErc721Symbol(),
				getErc721TokenURI(),
				getErc721OwnerOf(),
				getErc721BalanceOf(),
				getErc721TotalSupply(),
				getErc721TokenURIFromErc20TokenFails(),
				getErc721OwnerOfFromErc20TokenFails()
		});
	}

	private HapiApiSpec getErc20TokenName() {
		final var tokenName = "TokenA";
		final var nameTxn = "nameTxn";

		return defaultHapiSpec("ERC_20_NAME")
				.given(
						newKeyNamed(MULTI_KEY),
						cryptoCreate(ACCOUNT).balance(100 * ONE_HUNDRED_HBARS),
						cryptoCreate(TOKEN_TREASURY),
						tokenCreate(FUNGIBLE_TOKEN)
								.tokenType(TokenType.FUNGIBLE_COMMON)
								.supplyType(TokenSupplyType.INFINITE)
								.initialSupply(5)
								.name(tokenName)
								.treasury(TOKEN_TREASURY)
								.adminKey(MULTI_KEY)
								.supplyKey(MULTI_KEY),
<<<<<<< HEAD
						uploadInitCode(ERC_20_CONTRACT),
						contractCreate(ERC_20_CONTRACT)
=======
						fileCreate(ERC_20_CONTRACT_NAME),
						updateLargeFile(ACCOUNT, ERC_20_CONTRACT_NAME,
								extractByteCode(ContractResources.ERC_20_CONTRACT)),
						contractCreate(ERC_20_CONTRACT_NAME)
								.bytecode(ERC_20_CONTRACT_NAME)
								.gas(300_000)
>>>>>>> 8e40e09d
				).when(withOpContext(
								(spec, opLog) ->
										allRunFor(
												spec,
												contractCall(ERC_20_CONTRACT, "name", asAddress(spec.registry().getTokenID(FUNGIBLE_TOKEN))
												)
														.payingWith(ACCOUNT)
														.via(nameTxn)
														.gas(4_000_000)
														.hasKnownStatus(SUCCESS)
										)
						)
				).then(
						childRecordsCheck(nameTxn, SUCCESS,
								recordWith()
										.status(SUCCESS)
										.contractCallResult(
												resultWith()
														.contractCallResult(htsPrecompileResult()
																.forFunction(HTSPrecompileResult.FunctionType.NAME)
																.withName(tokenName)
														)
										)
						)
				);
	}

	private HapiApiSpec getErc20TokenSymbol() {
		final var tokenSymbol = "F";
		final var symbolTxn = "symbolTxn";
		final AtomicReference<byte[]> tokenAddr = new AtomicReference<>();

		return defaultHapiSpec("ERC_20_SYMBOL")
				.given(
						newKeyNamed(MULTI_KEY),
						cryptoCreate(ACCOUNT).balance(100 * ONE_HUNDRED_HBARS),
						cryptoCreate(TOKEN_TREASURY),
						tokenCreate(FUNGIBLE_TOKEN)
								.tokenType(TokenType.FUNGIBLE_COMMON)
								.supplyType(TokenSupplyType.INFINITE)
								.initialSupply(5)
								.symbol(tokenSymbol)
								.treasury(TOKEN_TREASURY)
								.adminKey(MULTI_KEY)
								.supplyKey(MULTI_KEY),
<<<<<<< HEAD
						uploadInitCode(ERC_20_CONTRACT),
						contractCreate(ERC_20_CONTRACT)
				).when(withOpContext(
								(spec, opLog) ->
										allRunFor(
												spec,
												contractCall(ERC_20_CONTRACT, "symbol", asAddress(spec.registry().getTokenID(FUNGIBLE_TOKEN))
												)
														.payingWith(ACCOUNT)
														.via(symbolTxn)
														.hasKnownStatus(SUCCESS)
														.gas(GAS_TO_OFFER)
										)
=======
						fileCreate(ERC_20_CONTRACT_NAME),
						updateLargeFile(ACCOUNT, ERC_20_CONTRACT_NAME,
								extractByteCode(ContractResources.ERC_20_CONTRACT)),
						contractCreate(ERC_20_CONTRACT_NAME)
								.bytecode(ERC_20_CONTRACT_NAME)
								.gas(300_000)
				).when(withOpContext(
								(spec, opLog) -> {
									tokenAddr.set(asAddress(spec.registry().getTokenID(FUNGIBLE_TOKEN)));
									allRunFor(
											spec,
											contractCall(ERC_20_CONTRACT_NAME,
													ContractResources.ERC_20_SYMBOL_CALL,
													tokenAddr.get()
											)
													.payingWith(ACCOUNT)
													.via(symbolTxn)
													.hasKnownStatus(SUCCESS)
													.gas(GAS_TO_OFFER)
									);
								}
>>>>>>> 8e40e09d
						)
				).then(
						childRecordsCheck(symbolTxn, SUCCESS,
								recordWith()
										.status(SUCCESS)
										.contractCallResult(
												resultWith()
														.contractCallResult(htsPrecompileResult()
																.forFunction(HTSPrecompileResult.FunctionType.SYMBOL)
																.withSymbol(tokenSymbol)
														)
										)
						),
						sourcing(() -> contractCallLocal(ERC_20_CONTRACT_NAME, ERC_20_SYMBOL_CALL, tokenAddr.get()))
				);
	}

	private HapiApiSpec getErc20TokenDecimals() {
		final var decimals = 10;
		final var decimalsTxn = "decimalsTxn";
		final AtomicReference<byte[]> tokenAddr = new AtomicReference<>();

		return defaultHapiSpec("ERC_20_DECIMALS")
				.given(
						newKeyNamed(MULTI_KEY),
						cryptoCreate(ACCOUNT).balance(100 * ONE_HUNDRED_HBARS),
						cryptoCreate(TOKEN_TREASURY),
						tokenCreate(FUNGIBLE_TOKEN)
								.tokenType(TokenType.FUNGIBLE_COMMON)
								.supplyType(TokenSupplyType.INFINITE)
								.initialSupply(5)
								.decimals(decimals)
								.treasury(TOKEN_TREASURY)
								.adminKey(MULTI_KEY)
								.supplyKey(MULTI_KEY),
						fileCreate(ERC_20_CONTRACT_NAME),
<<<<<<< HEAD
						uploadInitCode(ERC_20_CONTRACT),
						contractCreate(ERC_20_CONTRACT)
				).when(withOpContext(
								(spec, opLog) ->
										allRunFor(
												spec,
												contractCall(ERC_20_CONTRACT, "decimals", asAddress(spec.registry().getTokenID(FUNGIBLE_TOKEN))
												)
														.payingWith(ACCOUNT)
														.via(decimalsTxn)
														.hasKnownStatus(SUCCESS)
														.gas(GAS_TO_OFFER)
										)
=======
						updateLargeFile(ACCOUNT, ERC_20_CONTRACT_NAME,
								extractByteCode(ContractResources.ERC_20_CONTRACT)),
						contractCreate(ERC_20_CONTRACT_NAME)
								.bytecode(ERC_20_CONTRACT_NAME)
								.gas(300_000)
				).when(withOpContext(
								(spec, opLog) -> {
									tokenAddr.set(asAddress(spec.registry().getTokenID(FUNGIBLE_TOKEN)));
									final var nonStaticLookup = contractCall(ERC_20_CONTRACT_NAME,
											ERC_20_DECIMALS_CALL,
											tokenAddr.get()
									)
											.payingWith(ACCOUNT)
											.via(decimalsTxn)
											.hasKnownStatus(SUCCESS)
											.gas(GAS_TO_OFFER);
									allRunFor(spec, nonStaticLookup);
								}
>>>>>>> 8e40e09d
						)
				).then(
						childRecordsCheck(decimalsTxn, SUCCESS,
								recordWith()
										.status(SUCCESS)
										.contractCallResult(
												resultWith()
														.contractCallResult(htsPrecompileResult()
																.forFunction(HTSPrecompileResult.FunctionType.DECIMALS)
																.withDecimals(decimals)))),
						sourcing(() -> contractCallLocal(ERC_20_CONTRACT_NAME, ERC_20_DECIMALS_CALL, tokenAddr.get()))
				);
	}

	private HapiApiSpec getErc20TotalSupply() {
		final var totalSupply = 50;
		final var supplyTxn = "supplyTxn";
		final AtomicReference<byte[]> tokenAddr = new AtomicReference<>();

		return defaultHapiSpec("ERC_20_TOTAL_SUPPLY")
				.given(
						newKeyNamed(MULTI_KEY),
						cryptoCreate(ACCOUNT).balance(100 * ONE_HUNDRED_HBARS),
						cryptoCreate(TOKEN_TREASURY),
						tokenCreate(FUNGIBLE_TOKEN)
								.tokenType(TokenType.FUNGIBLE_COMMON)
								.initialSupply(totalSupply)
								.treasury(TOKEN_TREASURY)
								.adminKey(MULTI_KEY)
								.supplyKey(MULTI_KEY),
<<<<<<< HEAD
						uploadInitCode(ERC_20_CONTRACT),
						contractCreate(ERC_20_CONTRACT)
				).when(withOpContext(
								(spec, opLog) ->
										allRunFor(
												spec,
												contractCall(ERC_20_CONTRACT, "totalSupply", asAddress(spec.registry().getTokenID(FUNGIBLE_TOKEN))
												)
														.payingWith(ACCOUNT)
														.via(supplyTxn)
														.hasKnownStatus(SUCCESS)
														.gas(GAS_TO_OFFER)
										)
=======
						fileCreate(ERC_20_CONTRACT_NAME),
						updateLargeFile(ACCOUNT, ERC_20_CONTRACT_NAME,
								extractByteCode(ContractResources.ERC_20_CONTRACT)),
						contractCreate(ERC_20_CONTRACT_NAME)
								.bytecode(ERC_20_CONTRACT_NAME)
								.gas(300_000)
				).when(withOpContext(
								(spec, opLog) -> {
									tokenAddr.set(asAddress(spec.registry().getTokenID(FUNGIBLE_TOKEN)));
									allRunFor(
											spec,
											contractCall(ERC_20_CONTRACT_NAME,
													ContractResources.ERC_20_TOTAL_SUPPLY_CALL,
													tokenAddr.get()
											)
													.payingWith(ACCOUNT)
													.via(supplyTxn)
													.hasKnownStatus(SUCCESS)
													.gas(GAS_TO_OFFER)
									);
								}
>>>>>>> 8e40e09d
						)
				).then(
						childRecordsCheck(supplyTxn, SUCCESS,
								recordWith()
										.status(SUCCESS)
										.contractCallResult(
												resultWith()
														.contractCallResult(htsPrecompileResult()
																.forFunction(
																		HTSPrecompileResult.FunctionType.TOTAL_SUPPLY)
																.withTotalSupply(totalSupply)
														)
										)
						),
						sourcing(() -> contractCallLocal(ERC_20_CONTRACT_NAME, ERC_20_DECIMALS_CALL, tokenAddr.get()))
				);
	}

	private HapiApiSpec getErc20BalanceOfAccount() {
		final var balanceTxn = "balanceTxn";
		final var zeroBalanceTxn = "zBalanceTxn";
		final AtomicReference<byte[]> tokenAddr = new AtomicReference<>();
		final AtomicReference<byte[]> accountAddr = new AtomicReference<>();

		return defaultHapiSpec("ERC_20_BALANCE_OF")
				.given(
						newKeyNamed(MULTI_KEY),
						cryptoCreate(ACCOUNT).balance(100 * ONE_HUNDRED_HBARS),
						cryptoCreate(TOKEN_TREASURY),
						tokenCreate(FUNGIBLE_TOKEN)
								.tokenType(TokenType.FUNGIBLE_COMMON)
								.supplyType(TokenSupplyType.INFINITE)
								.initialSupply(5)
								.treasury(TOKEN_TREASURY)
								.adminKey(MULTI_KEY)
								.supplyKey(MULTI_KEY),
<<<<<<< HEAD
						tokenAssociate(ACCOUNT, List.of(FUNGIBLE_TOKEN)),
						cryptoTransfer(moving(3, FUNGIBLE_TOKEN).between(TOKEN_TREASURY, ACCOUNT)),
						uploadInitCode(ERC_20_CONTRACT),
						contractCreate(ERC_20_CONTRACT)
				).when(withOpContext(
								(spec, opLog) ->
										allRunFor(
												spec,
												contractCall(ERC_20_CONTRACT, "balanceOf",
														asAddress(spec.registry().getTokenID(FUNGIBLE_TOKEN)),
														asAddress(spec.registry().getAccountID(ACCOUNT)))
														.payingWith(ACCOUNT)
														.via(balanceTxn)
														.hasKnownStatus(SUCCESS)
														.gas(GAS_TO_OFFER)
										)
=======
						fileCreate(ERC_20_CONTRACT_NAME),
						updateLargeFile(ACCOUNT, ERC_20_CONTRACT_NAME,
								extractByteCode(ContractResources.ERC_20_CONTRACT)),
						contractCreate(ERC_20_CONTRACT_NAME)
								.bytecode(ERC_20_CONTRACT_NAME)
								.gas(300_000)
				).when(withOpContext(
								(spec, opLog) -> {
									tokenAddr.set(asAddress(spec.registry().getTokenID(FUNGIBLE_TOKEN)));
									accountAddr.set(asAddress(spec.registry().getAccountID(ACCOUNT)));
									allRunFor(
											spec,
											contractCall(ERC_20_CONTRACT_NAME,
													ERC_20_BALANCE_OF_CALL,
													tokenAddr.get(),
													accountAddr.get()
											)
													.payingWith(ACCOUNT)
													.via(zeroBalanceTxn)
													.hasKnownStatus(SUCCESS)
													.gas(GAS_TO_OFFER),
											tokenAssociate(ACCOUNT, List.of(FUNGIBLE_TOKEN)),
											cryptoTransfer(moving(3, FUNGIBLE_TOKEN).between(TOKEN_TREASURY,
													ACCOUNT)),
											contractCall(ERC_20_CONTRACT_NAME,
													ERC_20_BALANCE_OF_CALL,
													asAddress(spec.registry().getTokenID(FUNGIBLE_TOKEN)),
													asAddress(spec.registry().getAccountID(ACCOUNT)))
													.payingWith(ACCOUNT)
													.via(balanceTxn)
													.hasKnownStatus(SUCCESS)
													.gas(GAS_TO_OFFER)
									);
								}
>>>>>>> 8e40e09d
						)
				).then(
						/* expect 0 returned from balanceOf() if the account and token are not associated -*/
						childRecordsCheck(zeroBalanceTxn, SUCCESS,
								recordWith()
										.status(SUCCESS)
										.contractCallResult(
												resultWith()
														.contractCallResult(htsPrecompileResult()
																.forFunction(HTSPrecompileResult.FunctionType.BALANCE)
																.withBalance(0)
														)
										)
						),
						childRecordsCheck(balanceTxn, SUCCESS,
								recordWith()
										.status(SUCCESS)
										.contractCallResult(
												resultWith()
														.contractCallResult(htsPrecompileResult()
																.forFunction(HTSPrecompileResult.FunctionType.BALANCE)
																.withBalance(3)
														)
										)
						),
						sourcing(() -> contractCallLocal(
								ERC_20_CONTRACT_NAME, ERC_20_BALANCE_OF_CALL,
								tokenAddr.get(), accountAddr.get()))
				);
	}

	private HapiApiSpec transferErc20Token() {
		final var transferTxn = "transferTxn";
		final AtomicReference<byte[]> tokenAddr = new AtomicReference<>();
		final AtomicReference<byte[]> accountAddr = new AtomicReference<>();

		return defaultHapiSpec("ERC_20_TRANSFER")
				.given(
						newKeyNamed(MULTI_KEY),
						cryptoCreate(ACCOUNT).balance(100 * ONE_MILLION_HBARS),
						cryptoCreate(RECIPIENT),
						cryptoCreate(TOKEN_TREASURY),
						tokenCreate(FUNGIBLE_TOKEN)
								.tokenType(TokenType.FUNGIBLE_COMMON)
								.initialSupply(5)
								.treasury(TOKEN_TREASURY)
								.adminKey(MULTI_KEY)
								.supplyKey(MULTI_KEY),
<<<<<<< HEAD
						uploadInitCode(ERC_20_CONTRACT),
						contractCreate(ERC_20_CONTRACT),
=======
						fileCreate(ERC_20_CONTRACT_NAME),
						updateLargeFile(ACCOUNT, ERC_20_CONTRACT_NAME,
								extractByteCode(ContractResources.ERC_20_CONTRACT)),
						contractCreate(ERC_20_CONTRACT_NAME)
								.bytecode(ERC_20_CONTRACT_NAME),
>>>>>>> 8e40e09d
						tokenAssociate(ACCOUNT, List.of(FUNGIBLE_TOKEN)),
						tokenAssociate(RECIPIENT, List.of(FUNGIBLE_TOKEN)),
						tokenAssociate(ERC_20_CONTRACT, List.of(FUNGIBLE_TOKEN)),
						cryptoTransfer(moving(5, FUNGIBLE_TOKEN).between(TOKEN_TREASURY, ERC_20_CONTRACT))
				).when(withOpContext(
<<<<<<< HEAD
								(spec, opLog) ->
										allRunFor(
												spec,
												contractCall(ERC_20_CONTRACT, "transfer",
														asAddress(spec.registry().getTokenID(FUNGIBLE_TOKEN)),
														asAddress(spec.registry().getAccountID(RECIPIENT)), 2)
														.via(transferTxn).gas(GAS_TO_OFFER)
														.hasKnownStatus(SUCCESS)
										)
=======
								(spec, opLog) -> {
									tokenAddr.set(asAddress(spec.registry().getTokenID(FUNGIBLE_TOKEN)));
									accountAddr.set(asAddress(spec.registry().getAccountID(RECIPIENT)));
									allRunFor(
											spec,
											contractCall(ERC_20_CONTRACT_NAME,
													ERC_20_TRANSFER_CALL,
													tokenAddr.get(),
													accountAddr.get(), 2)
													.via(transferTxn).gas(GAS_TO_OFFER)
													.hasKnownStatus(SUCCESS)
									);
								}
>>>>>>> 8e40e09d
						)
				).then(
						getContractInfo(ERC_20_CONTRACT).saveToRegistry(ERC_20_CONTRACT),
						getAccountInfo(RECIPIENT).savingSnapshot(RECIPIENT),
						withOpContext((spec, log) -> {
							final var sender = spec.registry().getContractInfo(ERC_20_CONTRACT).getContractID();
							final var receiver = spec.registry().getAccountInfo(RECIPIENT).getAccountID();

							var txnRecord =
									getTxnRecord(transferTxn).hasPriority(recordWith().contractCallResult(resultWith()
													.logs(inOrder(logWith().withTopicsInOrder(List.of(
																	eventSignatureOf(TRANSFER_SIGNATURE),
																	parsedToByteString(sender.getContractNum()),
																	parsedToByteString(receiver.getAccountNum())
															)).longValue(2))
													)))
											.andAllChildRecords().logged();
							allRunFor(spec, txnRecord);
						}),
						childRecordsCheck(transferTxn, SUCCESS,
								recordWith()
										.status(SUCCESS)
										.contractCallResult(
												resultWith()
														.contractCallResult(htsPrecompileResult()
																.forFunction(
																		HTSPrecompileResult.FunctionType.ERC_TRANSFER)
																.withErcFungibleTransferStatus(true)
														)
										)
						),
						getAccountBalance(ERC_20_CONTRACT)
								.hasTokenBalance(FUNGIBLE_TOKEN, 3),
						getAccountBalance(RECIPIENT)
								.hasTokenBalance(FUNGIBLE_TOKEN, 2),
						sourcing(() -> contractCallLocal(
										ERC_20_CONTRACT_NAME, ERC_20_TRANSFER_CALL,
										tokenAddr.get(), accountAddr.get(), 1
								).hasAnswerOnlyPrecheck(NOT_SUPPORTED)
						)
				);
	}

	private HapiApiSpec transferErc20TokenReceiverContract() {
		final var transferTxn = "transferTxn";
		final var nestedContract = "NestedERC20Contract";

		return defaultHapiSpec("ERC_20_TRANSFER_RECEIVER_CONTRACT")
				.given(
						newKeyNamed(MULTI_KEY),
						cryptoCreate(ACCOUNT).balance(100 * ONE_MILLION_HBARS),
						cryptoCreate(RECIPIENT),
						cryptoCreate(TOKEN_TREASURY),
						tokenCreate(FUNGIBLE_TOKEN)
								.tokenType(TokenType.FUNGIBLE_COMMON)
								.initialSupply(5)
								.treasury(TOKEN_TREASURY)
								.adminKey(MULTI_KEY)
								.supplyKey(MULTI_KEY),
<<<<<<< HEAD
						uploadInitCode(ERC_20_CONTRACT, nestedContract),
						contractCreate(ERC_20_CONTRACT),
						contractCreate(nestedContract),
=======
						fileCreate(ERC_20_CONTRACT_NAME),
						updateLargeFile(ACCOUNT, ERC_20_CONTRACT_NAME,
								extractByteCode(ContractResources.ERC_20_CONTRACT)),

						fileCreate(NESTED_ERC_20_CONTRACT_NAME),
						updateLargeFile(ACCOUNT, NESTED_ERC_20_CONTRACT_NAME,
								extractByteCode(ContractResources.NESTED_ERC_20_CONTRACT)),

						contractCreate(ERC_20_CONTRACT_NAME)
								.bytecode(ERC_20_CONTRACT_NAME),

						contractCreate(NESTED_ERC_20_CONTRACT_NAME)
								.bytecode(NESTED_ERC_20_CONTRACT_NAME),

>>>>>>> 8e40e09d
						tokenAssociate(ACCOUNT, List.of(FUNGIBLE_TOKEN)),
						tokenAssociate(RECIPIENT, List.of(FUNGIBLE_TOKEN)),
						tokenAssociate(ERC_20_CONTRACT, List.of(FUNGIBLE_TOKEN)),
						tokenAssociate(nestedContract, List.of(FUNGIBLE_TOKEN)),
						cryptoTransfer(moving(5, FUNGIBLE_TOKEN).between(TOKEN_TREASURY, ERC_20_CONTRACT))
				).when(withOpContext(
								(spec, opLog) ->
										allRunFor(
												spec,
<<<<<<< HEAD
												contractCall(ERC_20_CONTRACT, "transfer",
=======
												contractCall(ERC_20_CONTRACT_NAME,
														ERC_20_TRANSFER_CALL,
>>>>>>> 8e40e09d
														asAddress(spec.registry().getTokenID(FUNGIBLE_TOKEN)),
														asAddress(spec.registry().getContractId(nestedContract)), 2
												)
														.via(transferTxn).gas(GAS_TO_OFFER)
														.hasKnownStatus(SUCCESS)
										)
						)
				).then(
						getContractInfo(ERC_20_CONTRACT).saveToRegistry(ERC_20_CONTRACT),
						getContractInfo(nestedContract).saveToRegistry(nestedContract),
						withOpContext((spec, log) -> {
<<<<<<< HEAD
							final var sender = spec.registry().getContractInfo(ERC_20_CONTRACT).getContractID();
							final var receiver = spec.registry().getContractInfo(nestedContract).getContractID();
=======
							final var sender = spec.registry().getContractInfo(ERC_20_CONTRACT_NAME).getContractID();
							final var receiver = spec.registry().getContractInfo(
									NESTED_ERC_20_CONTRACT_NAME).getContractID();
>>>>>>> 8e40e09d

							var txnRecord =
									getTxnRecord(transferTxn).hasPriority(recordWith().contractCallResult(resultWith()
													.logs(inOrder(logWith().withTopicsInOrder(List.of(
																	eventSignatureOf(TRANSFER_SIGNATURE),
																	parsedToByteString(sender.getContractNum()),
																	parsedToByteString(receiver.getContractNum())
															)).longValue(2))
													)))
											.andAllChildRecords().logged();
							allRunFor(spec, txnRecord);
						}),
						childRecordsCheck(transferTxn, SUCCESS,
								recordWith()
										.status(SUCCESS)
										.contractCallResult(
												resultWith()
														.contractCallResult(htsPrecompileResult()
																.forFunction(
																		HTSPrecompileResult.FunctionType.ERC_TRANSFER)
																.withErcFungibleTransferStatus(true)
														)
										)
						),
						getAccountBalance(ERC_20_CONTRACT)
								.hasTokenBalance(FUNGIBLE_TOKEN, 3),
						getAccountBalance(nestedContract)
								.hasTokenBalance(FUNGIBLE_TOKEN, 2),
						UtilVerbs.resetAppPropertiesTo("src/main/resource/bootstrap.properties")
				);
	}

	private HapiApiSpec transferErc20TokenSenderAccount() {
		final var transferTxn = "transferTxn";

		return defaultHapiSpec("ERC_20_TRANSFER_SENDER_ACCOUNT")
				.given(
						newKeyNamed(MULTI_KEY),
						cryptoCreate(ACCOUNT).balance(100 * ONE_MILLION_HBARS),
						cryptoCreate(RECIPIENT),
						cryptoCreate(TOKEN_TREASURY),
						tokenCreate(FUNGIBLE_TOKEN)
								.tokenType(TokenType.FUNGIBLE_COMMON)
								.initialSupply(5)
								.treasury(TOKEN_TREASURY)
								.adminKey(MULTI_KEY)
								.supplyKey(MULTI_KEY),
<<<<<<< HEAD
=======
						fileCreate(ERC_20_CONTRACT_NAME),
						updateLargeFile(ACCOUNT, ERC_20_CONTRACT_NAME,
								extractByteCode(ContractResources.ERC_20_CONTRACT)),
						contractCreate(ERC_20_CONTRACT_NAME)
								.bytecode(ERC_20_CONTRACT_NAME),
>>>>>>> 8e40e09d
						tokenAssociate(ACCOUNT, List.of(FUNGIBLE_TOKEN)),
						tokenAssociate(RECIPIENT, List.of(FUNGIBLE_TOKEN)),
						cryptoTransfer(moving(5, FUNGIBLE_TOKEN).between(TOKEN_TREASURY, ACCOUNT)),
						uploadInitCode(ERC_20_CONTRACT),
						contractCreate(ERC_20_CONTRACT)
				).when(withOpContext(
								(spec, opLog) ->
										allRunFor(
												spec,
												contractCall(ERC_20_CONTRACT, "delegateTransfer",
														asAddress(spec.registry().getTokenID(FUNGIBLE_TOKEN)),
														asAddress(spec.registry().getAccountID(RECIPIENT)), 2
												)
														.payingWith(ACCOUNT)
														.alsoSigningWithFullPrefix(MULTI_KEY)
														.via(transferTxn).gas(GAS_TO_OFFER)
														.hasKnownStatus(SUCCESS)
										)
						)
				).then(
						getAccountInfo(ACCOUNT).savingSnapshot(ACCOUNT),
						getAccountInfo(RECIPIENT).savingSnapshot(RECIPIENT),
						withOpContext((spec, log) -> {
							final var sender = spec.registry().getAccountInfo(ACCOUNT).getAccountID();
							final var receiver = spec.registry().getAccountInfo(RECIPIENT).getAccountID();

							var txnRecord =
									getTxnRecord(transferTxn).hasPriority(recordWith().contractCallResult(resultWith()
													.logs(inOrder(logWith().withTopicsInOrder(List.of(
																	eventSignatureOf(TRANSFER_SIGNATURE),
																	parsedToByteString(sender.getAccountNum()),
																	parsedToByteString(receiver.getAccountNum())
															)).longValue(2))
													)))
											.andAllChildRecords().logged();
							allRunFor(spec, txnRecord);
						}),

						childRecordsCheck(transferTxn, SUCCESS,
								recordWith()
										.status(SUCCESS)
										.contractCallResult(
												resultWith()
														.contractCallResult(htsPrecompileResult()
																.forFunction(
																		HTSPrecompileResult.FunctionType.ERC_TRANSFER)
																.withErcFungibleTransferStatus(true)
														)
										)
						),
						getAccountBalance(ACCOUNT)
								.hasTokenBalance(FUNGIBLE_TOKEN, 3),
						getAccountBalance(RECIPIENT)
								.hasTokenBalance(FUNGIBLE_TOKEN, 2)
				);
	}

	private HapiApiSpec transferErc20TokenAliasedSender() {
		final var aliasedTransferTxn = "aliasedTransferTxn";
		final var addLiquidityTxn = "addLiquidityTxn";
		final var create2Txn = "create2Txn";

		final var ACCOUNT_A = "AccountA";
		final var ACCOUNT_B = "AccountB";
		final var TOKEN_A = "TokenA";

		final var ALIASED_TRANSFER = "AliasedTransfer";
		final byte[][] ALIASED_ADDRESS = new byte[1][1];

		final AtomicReference<String> childMirror = new AtomicReference<>();
		final AtomicReference<String> childEip1014 = new AtomicReference<>();

		return defaultHapiSpec("ERC_20_TRANSFER_ALIASED_SENDER")
				.given(
						UtilVerbs.overriding("contracts.throttle.throttleByGas", "false"),
						newKeyNamed(MULTI_KEY),
						cryptoCreate(OWNER),
						cryptoCreate(ACCOUNT),
						cryptoCreate(ACCOUNT_A).key(MULTI_KEY).balance(ONE_MILLION_HBARS),
						cryptoCreate(ACCOUNT_B).balance(ONE_MILLION_HBARS),
						tokenCreate("TokenA")
								.adminKey(MULTI_KEY)
								.initialSupply(10000)
								.treasury(ACCOUNT_A),
						tokenAssociate(ACCOUNT_B, TOKEN_A),
						uploadInitCode(ALIASED_TRANSFER),
						contractCreate(ALIASED_TRANSFER)
								.gas(300_000),
						withOpContext(
								(spec, opLog) -> allRunFor(
										spec,
										contractCall(ALIASED_TRANSFER,
												"deployWithCREATE2",
												asAddress(spec.registry().getTokenID(TOKEN_A)))
												.exposingResultTo(result -> {
													final var res = (byte[]) result[0];
													ALIASED_ADDRESS[0] = res;
												})
												.payingWith(ACCOUNT)
												.alsoSigningWithFullPrefix(MULTI_KEY)
												.via(create2Txn).gas(GAS_TO_OFFER)
												.hasKnownStatus(SUCCESS)
								)
						)
				).when(
						captureChildCreate2MetaFor(
								2, 0,
								"setup", create2Txn, childMirror, childEip1014),
						withOpContext(
								(spec, opLog) -> allRunFor(
										spec,
										contractCall(ALIASED_TRANSFER,
												"giveTokensToOperator",
												asAddress(spec.registry().getTokenID(TOKEN_A)),
												asAddress(spec.registry().getAccountID(ACCOUNT_A)),
												1500)
												.payingWith(ACCOUNT)
												.alsoSigningWithFullPrefix(MULTI_KEY)
												.via(addLiquidityTxn).gas(GAS_TO_OFFER)
												.hasKnownStatus(SUCCESS)
								)
						),
						withOpContext(
								(spec, opLog) -> allRunFor(
										spec,
										contractCall(ALIASED_TRANSFER,
												"transfer",
												asAddress(spec.registry().getAccountID(ACCOUNT_B)),
												1000)
												.payingWith(ACCOUNT)
												.alsoSigningWithFullPrefix(MULTI_KEY)
												.via(aliasedTransferTxn).gas(GAS_TO_OFFER)
												.hasKnownStatus(SUCCESS)
								))
				).then(
						sourcing(
								() -> getContractInfo(asContractString(
										contractIdFromHexedMirrorAddress(childMirror.get())))
										.hasToken(ExpectedTokenRel.relationshipWith(TOKEN_A).balance(500))
										.logged()
						),
						getAccountBalance(ACCOUNT_B).hasTokenBalance(TOKEN_A, 1000),
						getAccountBalance(ACCOUNT_A).hasTokenBalance(TOKEN_A, 8500)
				);
	}

	private HapiApiSpec erc20AllowanceReturnsFails() {
		final var theSpender = "spender";
		final var allowanceTxn = "allowanceTxn";

		return defaultHapiSpec("ERC_20_ALLOWANCE_RETURNS_FAILURE")
				.given(
						newKeyNamed(MULTI_KEY),
						cryptoCreate(OWNER).balance(100 * ONE_HUNDRED_HBARS),
						cryptoCreate(theSpender),
						cryptoCreate(TOKEN_TREASURY),
						tokenCreate(FUNGIBLE_TOKEN)
								.tokenType(TokenType.FUNGIBLE_COMMON)
								.supplyType(TokenSupplyType.INFINITE)
								.initialSupply(5)
								.treasury(TOKEN_TREASURY)
								.adminKey(MULTI_KEY)
								.supplyKey(MULTI_KEY),
<<<<<<< HEAD
						uploadInitCode(ERC_20_CONTRACT),
						contractCreate(ERC_20_CONTRACT)
=======
						fileCreate(ERC_20_CONTRACT_NAME),
						updateLargeFile(OWNER, ERC_20_CONTRACT_NAME,
								extractByteCode(ContractResources.ERC_20_CONTRACT)),
						contractCreate(ERC_20_CONTRACT_NAME)
								.bytecode(ERC_20_CONTRACT_NAME)
								.gas(300_000)
>>>>>>> 8e40e09d
				).when(withOpContext(
								(spec, opLog) ->
										allRunFor(
												spec,
												contractCall(ERC_20_CONTRACT, "allowance",
														asAddress(spec.registry().getTokenID(FUNGIBLE_TOKEN)),
														asAddress(spec.registry().getAccountID(OWNER)),
														asAddress(spec.registry().getAccountID(theSpender))
												)
														.payingWith(OWNER)
														.via(allowanceTxn)
														.hasKnownStatus(CONTRACT_REVERT_EXECUTED)
										)
						)
				).then(
						getTxnRecord(allowanceTxn).andAllChildRecords().logged()
				);
	}

	private HapiApiSpec erc20ApproveReturnsFails() {
		final var approveTxn = "approveTxn";

		return defaultHapiSpec("ERC_20_APPROVE_RETURNS_FAILURE")
				.given(
						newKeyNamed(MULTI_KEY),
						cryptoCreate(OWNER).balance(100 * ONE_HUNDRED_HBARS),
						cryptoCreate(TOKEN_TREASURY),
						tokenCreate(FUNGIBLE_TOKEN)
								.tokenType(TokenType.FUNGIBLE_COMMON)
								.supplyType(TokenSupplyType.INFINITE)
								.initialSupply(5)
								.treasury(TOKEN_TREASURY)
								.adminKey(MULTI_KEY)
								.supplyKey(MULTI_KEY),
<<<<<<< HEAD
						uploadInitCode(ERC_20_CONTRACT),
						contractCreate(ERC_20_CONTRACT)
=======
						fileCreate(ERC_20_CONTRACT_NAME),
						updateLargeFile(OWNER, ERC_20_CONTRACT_NAME,
								extractByteCode(ContractResources.ERC_20_CONTRACT)),
						contractCreate(ERC_20_CONTRACT_NAME)
								.bytecode(ERC_20_CONTRACT_NAME)
								.gas(300_000)
>>>>>>> 8e40e09d
				).when(withOpContext(
								(spec, opLog) ->
										allRunFor(
												spec,
												contractCall(ERC_20_CONTRACT, "approve",
														asAddress(spec.registry().getTokenID(FUNGIBLE_TOKEN)),
														asAddress(spec.registry().getAccountID(OWNER)), 10
												)
														.payingWith(OWNER)
														.via(approveTxn)
														.hasKnownStatus(CONTRACT_REVERT_EXECUTED)
										)
						)
				).then(
						getTxnRecord(approveTxn).andAllChildRecords().logged()
				);
	}

	private HapiApiSpec getErc20TokenDecimalsFromErc721TokenFails() {
		final var invalidDecimalsTxn = "decimalsFromErc721Txn";

		return defaultHapiSpec("ERC_20_DECIMALS_FROM_ERC_721_TOKEN")
				.given(
						newKeyNamed(MULTI_KEY),
						cryptoCreate(ACCOUNT).balance(100 * ONE_HUNDRED_HBARS),
						cryptoCreate(TOKEN_TREASURY),
						tokenCreate(NON_FUNGIBLE_TOKEN)
								.tokenType(TokenType.NON_FUNGIBLE_UNIQUE)
								.initialSupply(0)
								.treasury(TOKEN_TREASURY)
								.adminKey(MULTI_KEY)
								.supplyKey(MULTI_KEY),
						mintToken(NON_FUNGIBLE_TOKEN, List.of(FIRST_META)),
						fileCreate(ERC_20_CONTRACT_NAME),
<<<<<<< HEAD
						uploadInitCode(ERC_20_CONTRACT),
						contractCreate(ERC_20_CONTRACT)
=======
						updateLargeFile(ACCOUNT, ERC_20_CONTRACT_NAME,
								extractByteCode(ContractResources.ERC_20_CONTRACT)),
						contractCreate(ERC_20_CONTRACT_NAME)
								.bytecode(ERC_20_CONTRACT_NAME)
								.gas(300_000)
>>>>>>> 8e40e09d
				).when(withOpContext(
								(spec, opLog) ->
										allRunFor(
												spec,
<<<<<<< HEAD
												contractCall(ERC_20_CONTRACT, "decimals", asAddress(spec.registry().getTokenID(NON_FUNGIBLE_TOKEN))
												)
=======
												contractCall(ERC_20_CONTRACT_NAME,
														ERC_20_DECIMALS_CALL,
														asAddress(spec.registry().getTokenID(NON_FUNGIBLE_TOKEN)))
>>>>>>> 8e40e09d
														.payingWith(ACCOUNT)
														.via(invalidDecimalsTxn)
														.hasKnownStatus(INVALID_TOKEN_ID)
														.gas(GAS_TO_OFFER)
										)
						)
				).then(
						getTxnRecord(invalidDecimalsTxn).andAllChildRecords().logged()
				);
	}

	private HapiApiSpec transferErc20TokenFromErc721TokenFails() {
		final var invalidTransferTxn = "transferTxn";

		return defaultHapiSpec("ERC_20_TRANSFER_FROM_ERC_721_TOKEN")
				.given(
						newKeyNamed(MULTI_KEY),
						cryptoCreate(ACCOUNT).balance(100 * ONE_MILLION_HBARS),
						cryptoCreate(RECIPIENT),
						cryptoCreate(TOKEN_TREASURY),
						tokenCreate(NON_FUNGIBLE_TOKEN)
								.tokenType(TokenType.NON_FUNGIBLE_UNIQUE)
								.initialSupply(0)
								.treasury(TOKEN_TREASURY)
								.adminKey(MULTI_KEY)
								.supplyKey(MULTI_KEY),
						mintToken(NON_FUNGIBLE_TOKEN, List.of(FIRST_META)),
<<<<<<< HEAD
						tokenAssociate(ACCOUNT, List.of(NON_FUNGIBLE_TOKEN)),
						tokenAssociate(RECIPIENT, List.of(NON_FUNGIBLE_TOKEN)),
						cryptoTransfer(TokenMovement.movingUnique(NON_FUNGIBLE_TOKEN, 1).
								between(TOKEN_TREASURY, ACCOUNT)).payingWith(ACCOUNT),
						uploadInitCode(ERC_20_CONTRACT),
						contractCreate(ERC_20_CONTRACT)
=======
						fileCreate(ERC_20_CONTRACT_NAME),
						updateLargeFile(ACCOUNT, ERC_20_CONTRACT_NAME,
								extractByteCode(ContractResources.ERC_20_CONTRACT)),
						contractCreate(ERC_20_CONTRACT_NAME)
								.bytecode(ERC_20_CONTRACT_NAME),
						tokenAssociate(ACCOUNT, List.of(NON_FUNGIBLE_TOKEN)),
						tokenAssociate(RECIPIENT, List.of(NON_FUNGIBLE_TOKEN)),
						cryptoTransfer(movingUnique(NON_FUNGIBLE_TOKEN, 1).
								between(TOKEN_TREASURY, ACCOUNT)).payingWith(ACCOUNT)
>>>>>>> 8e40e09d
				).when(withOpContext(
								(spec, opLog) ->
										allRunFor(
												spec,
<<<<<<< HEAD
												contractCall(ERC_20_CONTRACT, "transfer",
=======
												contractCall(ERC_20_CONTRACT_NAME,
														ERC_20_TRANSFER_CALL,
>>>>>>> 8e40e09d
														asAddress(spec.registry().getTokenID(NON_FUNGIBLE_TOKEN)),
														asAddress(spec.registry().getAccountID(RECIPIENT)), 2
												)
														.payingWith(ACCOUNT).alsoSigningWithFullPrefix(MULTI_KEY)
														.via(invalidTransferTxn).gas(GAS_TO_OFFER)
														.hasKnownStatus(INVALID_TOKEN_ID)
										)
						)
				).then(
						getTxnRecord(invalidTransferTxn).andAllChildRecords().logged()
				);
	}

	private HapiApiSpec getErc721TokenName() {
		final var tokenName = "TokenA";
		final var nameTxn = "nameTxn";

		return defaultHapiSpec("ERC_721_NAME")
				.given(
						newKeyNamed(MULTI_KEY),
						cryptoCreate(ACCOUNT).balance(100 * ONE_HUNDRED_HBARS),
						cryptoCreate(TOKEN_TREASURY),
						tokenCreate(NON_FUNGIBLE_TOKEN)
								.tokenType(TokenType.NON_FUNGIBLE_UNIQUE)
								.name(tokenName)
								.initialSupply(0)
								.treasury(TOKEN_TREASURY)
								.adminKey(MULTI_KEY)
								.supplyKey(MULTI_KEY),
<<<<<<< HEAD
						mintToken(NON_FUNGIBLE_TOKEN, List.of(FIRST_META)),
						uploadInitCode(ERC_721_CONTRACT),
						contractCreate(ERC_721_CONTRACT)
=======
						fileCreate(ERC_721_CONTRACT_NAME),
						updateLargeFile(ACCOUNT, ERC_721_CONTRACT_NAME,
								extractByteCode(ContractResources.ERC_721_CONTRACT)),
						contractCreate(ERC_721_CONTRACT_NAME)
								.bytecode(ERC_721_CONTRACT_NAME)
								.gas(300_000),
						mintToken(NON_FUNGIBLE_TOKEN, List.of(FIRST_META))
>>>>>>> 8e40e09d
				).when(withOpContext(
								(spec, opLog) ->
										allRunFor(
												spec,
												contractCall(ERC_721_CONTRACT, "name",
														asAddress(spec.registry().getTokenID(NON_FUNGIBLE_TOKEN))
												)
														.payingWith(ACCOUNT)
														.via(nameTxn)
														.hasKnownStatus(SUCCESS)
														.gas(GAS_TO_OFFER)
										)
						)
				).then(
						childRecordsCheck(nameTxn, SUCCESS,
								recordWith()
										.status(SUCCESS)
										.contractCallResult(
												resultWith()
														.contractCallResult(htsPrecompileResult()
																.forFunction(HTSPrecompileResult.FunctionType.NAME)
																.withName(tokenName)
														)
										)
						)
				);
	}

	private HapiApiSpec getErc721Symbol() {
		final var tokenSymbol = "N";
		final var symbolTxn = "symbolTxn";

		return defaultHapiSpec("ERC_721_SYMBOL")
				.given(
						newKeyNamed(MULTI_KEY),
						cryptoCreate(ACCOUNT).balance(100 * ONE_HUNDRED_HBARS),
						cryptoCreate(TOKEN_TREASURY),
						tokenCreate(NON_FUNGIBLE_TOKEN)
								.tokenType(TokenType.NON_FUNGIBLE_UNIQUE)
								.symbol(tokenSymbol)
								.initialSupply(0)
								.treasury(TOKEN_TREASURY)
								.adminKey(MULTI_KEY)
								.supplyKey(MULTI_KEY),
<<<<<<< HEAD
						mintToken(NON_FUNGIBLE_TOKEN, List.of(FIRST_META)),
						uploadInitCode(ERC_721_CONTRACT),
						contractCreate(ERC_721_CONTRACT)
=======
						fileCreate(ERC_721_CONTRACT_NAME),
						updateLargeFile(ACCOUNT, ERC_721_CONTRACT_NAME,
								extractByteCode(ContractResources.ERC_721_CONTRACT)),
						contractCreate(ERC_721_CONTRACT_NAME)
								.bytecode(ERC_721_CONTRACT_NAME)
								.gas(300_000),
						mintToken(NON_FUNGIBLE_TOKEN, List.of(FIRST_META))
>>>>>>> 8e40e09d
				).when(withOpContext(
								(spec, opLog) ->
										allRunFor(
												spec,
												contractCall(ERC_721_CONTRACT, "symbol",
														asAddress(spec.registry().getTokenID(NON_FUNGIBLE_TOKEN))
												)
														.payingWith(ACCOUNT)
														.via(symbolTxn)
														.hasKnownStatus(SUCCESS)
														.gas(GAS_TO_OFFER)
										)
						)
				).then(
						childRecordsCheck(symbolTxn, SUCCESS,
								recordWith()
										.status(SUCCESS)
										.contractCallResult(
												resultWith()
														.contractCallResult(htsPrecompileResult()
																.forFunction(HTSPrecompileResult.FunctionType.SYMBOL)
																.withSymbol(tokenSymbol)
														)
										)
						)
				);
	}

	private HapiApiSpec getErc721TokenURI() {
		final var tokenURITxn = "tokenURITxn";
		final var nonExistingTokenURITxn = "nonExistingTokenURITxn";
		final var ERC721MetadataNonExistingToken = "ERC721Metadata: URI query for nonexistent token";

		return defaultHapiSpec("ERC_721_TOKEN_URI")
				.given(
						newKeyNamed(MULTI_KEY),
						cryptoCreate(ACCOUNT).balance(100 * ONE_HUNDRED_HBARS),
						cryptoCreate(TOKEN_TREASURY),
						tokenCreate(NON_FUNGIBLE_TOKEN)
								.tokenType(TokenType.NON_FUNGIBLE_UNIQUE)
								.initialSupply(0)
								.treasury(TOKEN_TREASURY)
								.adminKey(MULTI_KEY)
								.supplyKey(MULTI_KEY),
<<<<<<< HEAD
						mintToken(NON_FUNGIBLE_TOKEN, List.of(FIRST_META)),
						uploadInitCode(ERC_721_CONTRACT),
						contractCreate(ERC_721_CONTRACT)
=======
						fileCreate(ERC_721_CONTRACT_NAME),
						updateLargeFile(ACCOUNT, ERC_721_CONTRACT_NAME,
								extractByteCode(ContractResources.ERC_721_CONTRACT)),
						contractCreate(ERC_721_CONTRACT_NAME)
								.bytecode(ERC_721_CONTRACT_NAME)
								.gas(300_000),
						mintToken(NON_FUNGIBLE_TOKEN, List.of(FIRST_META))
>>>>>>> 8e40e09d
				).when(withOpContext(
								(spec, opLog) ->
										allRunFor(
												spec,
												contractCall(ERC_721_CONTRACT, "tokenURI",
														asAddress(spec.registry().getTokenID(NON_FUNGIBLE_TOKEN)), 1
												)
														.payingWith(ACCOUNT)
														.via(tokenURITxn)
														.hasKnownStatus(SUCCESS)
														.gas(GAS_TO_OFFER),
												contractCall(ERC_721_CONTRACT,
														"tokenURI",
														asAddress(spec.registry().getTokenID(NON_FUNGIBLE_TOKEN)), 2)
														.payingWith(ACCOUNT)
														.via(nonExistingTokenURITxn)
														.hasKnownStatus(SUCCESS)
														.gas(GAS_TO_OFFER)
										)
						)
				).then(
						childRecordsCheck(tokenURITxn, SUCCESS,
								recordWith()
										.status(SUCCESS)
										.contractCallResult(
												resultWith()
														.contractCallResult(htsPrecompileResult()
																.forFunction(HTSPrecompileResult.FunctionType.TOKEN_URI)
																.withTokenUri("FIRST")
														)
										)
						),
						childRecordsCheck(nonExistingTokenURITxn, SUCCESS,
								recordWith()
										.status(SUCCESS)
										.contractCallResult(
												resultWith()
														.contractCallResult(htsPrecompileResult()
																.forFunction(HTSPrecompileResult.FunctionType.TOKEN_URI)
																.withTokenUri(ERC721MetadataNonExistingToken)
														)
										)
						)
				);
	}

	private HapiApiSpec getErc721TotalSupply() {
		final var totalSupplyTxn = "totalSupplyTxn";

		return defaultHapiSpec("ERC_721_TOTAL_SUPPLY")
				.given(
						newKeyNamed(MULTI_KEY),
						cryptoCreate(ACCOUNT).balance(100 * ONE_HUNDRED_HBARS),
						cryptoCreate(TOKEN_TREASURY),
						tokenCreate(NON_FUNGIBLE_TOKEN)
								.tokenType(TokenType.NON_FUNGIBLE_UNIQUE)
								.initialSupply(0)
								.treasury(TOKEN_TREASURY)
								.adminKey(MULTI_KEY)
								.supplyKey(MULTI_KEY),
<<<<<<< HEAD
						mintToken(NON_FUNGIBLE_TOKEN, List.of(FIRST_META)),
						uploadInitCode(ERC_721_CONTRACT),
						contractCreate(ERC_721_CONTRACT)
=======
						fileCreate(ERC_721_CONTRACT_NAME),
						updateLargeFile(ACCOUNT, ERC_721_CONTRACT_NAME,
								extractByteCode(ContractResources.ERC_721_CONTRACT)),
						contractCreate(ERC_721_CONTRACT_NAME)
								.bytecode(ERC_721_CONTRACT_NAME)
								.gas(300_000),
						mintToken(NON_FUNGIBLE_TOKEN, List.of(FIRST_META))
>>>>>>> 8e40e09d
				).when(withOpContext(
								(spec, opLog) ->
										allRunFor(
												spec,
												contractCall(ERC_721_CONTRACT, "totalSupply",
														asAddress(spec.registry().getTokenID(NON_FUNGIBLE_TOKEN))
												)
														.payingWith(ACCOUNT)
														.via(totalSupplyTxn)
														.hasKnownStatus(SUCCESS)
														.gas(GAS_TO_OFFER)
										)
						)
				).then(
						childRecordsCheck(totalSupplyTxn, SUCCESS,
								recordWith()
										.status(SUCCESS)
										.contractCallResult(
												resultWith()
														.contractCallResult(htsPrecompileResult()
																.forFunction(
																		HTSPrecompileResult.FunctionType.TOTAL_SUPPLY)
																.withTotalSupply(1)
														)
										)
						)
				);
	}


	private HapiApiSpec getErc721BalanceOf() {
		final var balanceOfTxn = "balanceOfTxn";
		final var zeroBalanceOfTxn = "zbalanceOfTxn";

		return defaultHapiSpec("ERC_721_BALANCE_OF")
				.given(
						newKeyNamed(MULTI_KEY),
						cryptoCreate(OWNER).balance(100 * ONE_HUNDRED_HBARS),
						cryptoCreate(TOKEN_TREASURY),
						tokenCreate(NON_FUNGIBLE_TOKEN)
								.tokenType(TokenType.NON_FUNGIBLE_UNIQUE)
								.initialSupply(0)
								.treasury(TOKEN_TREASURY)
								.adminKey(MULTI_KEY)
								.supplyKey(MULTI_KEY),
<<<<<<< HEAD
						mintToken(NON_FUNGIBLE_TOKEN, List.of(FIRST_META)),
						tokenAssociate(OWNER, List.of(NON_FUNGIBLE_TOKEN)),
						cryptoTransfer(TokenMovement.movingUnique(NON_FUNGIBLE_TOKEN, 1).between(TOKEN_TREASURY, OWNER)),
						uploadInitCode(ERC_721_CONTRACT),
						contractCreate(ERC_721_CONTRACT)
=======
						fileCreate(ERC_721_CONTRACT_NAME),
						updateLargeFile(OWNER, ERC_721_CONTRACT_NAME,
								extractByteCode(ContractResources.ERC_721_CONTRACT)),
						contractCreate(ERC_721_CONTRACT_NAME)
								.bytecode(ERC_721_CONTRACT_NAME)
								.gas(300_000),
						mintToken(NON_FUNGIBLE_TOKEN, List.of(FIRST_META))
>>>>>>> 8e40e09d
				).when(withOpContext(
								(spec, opLog) ->
										allRunFor(
												spec,
												contractCall(ERC_721_CONTRACT, "balanceOf",
														asAddress(spec.registry().getTokenID(NON_FUNGIBLE_TOKEN)),
														asAddress(spec.registry().getAccountID(OWNER))
												)
														.payingWith(OWNER)
														.via(zeroBalanceOfTxn)
														.hasKnownStatus(SUCCESS)
														.gas(GAS_TO_OFFER),
												tokenAssociate(OWNER, List.of(NON_FUNGIBLE_TOKEN)),
												cryptoTransfer(movingUnique(NON_FUNGIBLE_TOKEN, 1)
														.between(TOKEN_TREASURY, OWNER)),
												contractCall(ERC_721_CONTRACT,
														"balanceOf",
														asAddress(spec.registry().getTokenID(NON_FUNGIBLE_TOKEN)),
														asAddress(spec.registry().getAccountID(OWNER)))
														.payingWith(OWNER)
														.via(balanceOfTxn)
														.hasKnownStatus(SUCCESS)
														.gas(GAS_TO_OFFER)
										)
						)
				).then(
						/* expect 0 returned from balanceOf() if the account and token are not associated -*/
						childRecordsCheck(zeroBalanceOfTxn, SUCCESS,
								recordWith()
										.status(SUCCESS)
										.contractCallResult(
												resultWith()
														.contractCallResult(htsPrecompileResult()
																.forFunction(HTSPrecompileResult.FunctionType.BALANCE)
																.withBalance(0)
														)
										)
						),
						childRecordsCheck(balanceOfTxn, SUCCESS,
								recordWith()
										.status(SUCCESS)
										.contractCallResult(
												resultWith()
														.contractCallResult(htsPrecompileResult()
																.forFunction(HTSPrecompileResult.FunctionType.BALANCE)
																.withBalance(1)
														)
										)
						)
				);
	}

	private HapiApiSpec getErc721OwnerOf() {
		final var ownerOfTxn = "ownerOfTxn";
		final AtomicReference<byte[]> ownerAddr = new AtomicReference<>();
		final AtomicReference<byte[]> tokenAddr = new AtomicReference<>();

		HapiApiSpec then = defaultHapiSpec("ERC_721_OWNER_OF")
				.given(
						newKeyNamed(MULTI_KEY),
						cryptoCreate(OWNER).balance(100 * ONE_HUNDRED_HBARS),
						cryptoCreate(TOKEN_TREASURY),
						tokenCreate(NON_FUNGIBLE_TOKEN)
								.tokenType(TokenType.NON_FUNGIBLE_UNIQUE)
								.initialSupply(0)
								.treasury(TOKEN_TREASURY)
								.adminKey(MULTI_KEY)
								.supplyKey(MULTI_KEY),
<<<<<<< HEAD
						mintToken(NON_FUNGIBLE_TOKEN, List.of(FIRST_META)),
						tokenAssociate(OWNER, List.of(NON_FUNGIBLE_TOKEN)),
						cryptoTransfer(TokenMovement.movingUnique(NON_FUNGIBLE_TOKEN, 1).between(TOKEN_TREASURY, OWNER)),
						uploadInitCode(ERC_721_CONTRACT),
						contractCreate(ERC_721_CONTRACT)
				).when(withOpContext(
								(spec, opLog) ->
										allRunFor(
												spec,
												contractCall(ERC_721_CONTRACT, "ownerOf",
														asAddress(spec.registry().getTokenID(NON_FUNGIBLE_TOKEN)), 1
												)
														.payingWith(OWNER)
														.via(ownerOfTxn)
														.hasKnownStatus(SUCCESS)
														.gas(GAS_TO_OFFER)
										)
=======
						fileCreate(ERC_721_CONTRACT_NAME),
						updateLargeFile(OWNER, ERC_721_CONTRACT_NAME,
								extractByteCode(ContractResources.ERC_721_CONTRACT)),
						contractCreate(ERC_721_CONTRACT_NAME)
								.bytecode(ERC_721_CONTRACT_NAME)
								.gas(300_000),
						mintToken(NON_FUNGIBLE_TOKEN, List.of(FIRST_META)),
						tokenAssociate(OWNER, List.of(NON_FUNGIBLE_TOKEN)),
						cryptoTransfer(movingUnique(NON_FUNGIBLE_TOKEN, 1).between(TOKEN_TREASURY, OWNER))
				).when(withOpContext(
								(spec, opLog) -> {
									tokenAddr.set(asAddress(spec.registry().getTokenID(NON_FUNGIBLE_TOKEN)));
									allRunFor(
											spec,
											contractCall(ERC_721_CONTRACT_NAME,
													ERC_721_OWNER_OF_CALL,
													tokenAddr.get(), 1)
													.payingWith(OWNER)
													.via(ownerOfTxn)
													.hasKnownStatus(SUCCESS)
													.gas(GAS_TO_OFFER)
									);
								}
>>>>>>> 8e40e09d
						)
				).then(
						withOpContext(
								(spec, opLog) -> {
									ownerAddr.set(asAddress(spec.registry().getAccountID(OWNER)));
									allRunFor(
											spec,
											childRecordsCheck(ownerOfTxn, SUCCESS,
													recordWith()
															.status(SUCCESS)
															.contractCallResult(
																	resultWith()
																			.contractCallResult(htsPrecompileResult()
																					.forFunction(
																							HTSPrecompileResult.FunctionType.OWNER)
																					.withOwner(ownerAddr.get())
																			)
															)
											)
									);
								}
						),
						sourcing(() ->
								contractCallLocal(
										ERC_721_CONTRACT_NAME, ERC_721_OWNER_OF_CALL, tokenAddr.get(), 1
								)
										.payingWith(OWNER)
										.gas(GAS_TO_OFFER))
				);
		return then;
	}

	private HapiApiSpec getErc721TokenURIFromErc20TokenFails() {
		final var invalidTokenURITxn = "tokenURITxnFromErc20";

		return defaultHapiSpec("ERC_721_TOKEN_URI_FROM_ERC_20_TOKEN")
				.given(
						newKeyNamed(MULTI_KEY),
						cryptoCreate(ACCOUNT).balance(100 * ONE_HUNDRED_HBARS),
						cryptoCreate(TOKEN_TREASURY),
						tokenCreate(FUNGIBLE_TOKEN)
								.tokenType(TokenType.FUNGIBLE_COMMON)
								.initialSupply(10)
								.treasury(TOKEN_TREASURY)
								.adminKey(MULTI_KEY)
								.supplyKey(MULTI_KEY),
<<<<<<< HEAD
						uploadInitCode(ERC_721_CONTRACT),
						contractCreate(ERC_721_CONTRACT)
=======
						fileCreate(ERC_721_CONTRACT_NAME),
						updateLargeFile(ACCOUNT, ERC_721_CONTRACT_NAME,
								extractByteCode(ContractResources.ERC_721_CONTRACT)),
						contractCreate(ERC_721_CONTRACT_NAME)
								.bytecode(ERC_721_CONTRACT_NAME)
								.gas(300_000)
>>>>>>> 8e40e09d
				).when(withOpContext(
								(spec, opLog) ->
										allRunFor(
												spec,
												contractCall(ERC_721_CONTRACT, "tokenURI",
														asAddress(spec.registry().getTokenID(FUNGIBLE_TOKEN)), 1
												)
														.payingWith(ACCOUNT)
														.via(invalidTokenURITxn)
														.hasKnownStatus(INVALID_TOKEN_ID)
														.gas(GAS_TO_OFFER)
										)
						)
				).then(
						getTxnRecord(invalidTokenURITxn).andAllChildRecords().logged()
				);
	}

	private HapiApiSpec getErc721OwnerOfFromErc20TokenFails() {
		final var invalidOwnerOfTxn = "ownerOfTxnFromErc20Token";

		return defaultHapiSpec("ERC_721_OWNER_OF_FROM_ERC_20_TOKEN")
				.given(
						newKeyNamed(MULTI_KEY),
						cryptoCreate(OWNER).balance(100 * ONE_HUNDRED_HBARS),
						cryptoCreate(TOKEN_TREASURY),
						tokenCreate(FUNGIBLE_TOKEN)
								.tokenType(TokenType.FUNGIBLE_COMMON)
								.initialSupply(10)
								.treasury(TOKEN_TREASURY)
								.adminKey(MULTI_KEY)
								.supplyKey(MULTI_KEY),
<<<<<<< HEAD
=======
						fileCreate(ERC_721_CONTRACT_NAME),
						updateLargeFile(OWNER, ERC_721_CONTRACT_NAME,
								extractByteCode(ContractResources.ERC_721_CONTRACT)),
						contractCreate(ERC_721_CONTRACT_NAME)
								.bytecode(ERC_721_CONTRACT_NAME)
								.gas(300_000),
>>>>>>> 8e40e09d
						tokenAssociate(OWNER, List.of(FUNGIBLE_TOKEN)),
						cryptoTransfer(moving(3, FUNGIBLE_TOKEN).between(TOKEN_TREASURY, OWNER)),
						uploadInitCode(ERC_721_CONTRACT),
						contractCreate(ERC_721_CONTRACT)
				).when(withOpContext(
								(spec, opLog) ->
										allRunFor(
												spec,
<<<<<<< HEAD
												contractCall(ERC_721_CONTRACT, "ownerOf",
														asAddress(spec.registry().getTokenID(FUNGIBLE_TOKEN)), 1
												)
=======
												contractCall(ERC_721_CONTRACT_NAME,
														ERC_721_OWNER_OF_CALL,
														asAddress(spec.registry().getTokenID(FUNGIBLE_TOKEN)), 1)
>>>>>>> 8e40e09d
														.payingWith(OWNER)
														.via(invalidOwnerOfTxn)
														.hasKnownStatus(INVALID_TOKEN_ID)
														.gas(GAS_TO_OFFER)
										)
						)
				).then(
						getTxnRecord(invalidOwnerOfTxn).andAllChildRecords().logged()
				);
	}

	@Override
	protected Logger getResultsLogger() {
		return log;
	}
}<|MERGE_RESOLUTION|>--- conflicted
+++ resolved
@@ -42,41 +42,16 @@
 import static com.hedera.services.bdd.spec.assertions.ContractFnResultAsserts.resultWith;
 import static com.hedera.services.bdd.spec.assertions.ContractLogAsserts.logWith;
 import static com.hedera.services.bdd.spec.assertions.TransactionRecordAsserts.recordWith;
-import static com.hedera.services.bdd.spec.infrastructure.meta.ContractResources.ERC_20_BALANCE_OF_CALL;
-import static com.hedera.services.bdd.spec.infrastructure.meta.ContractResources.ERC_20_DECIMALS_CALL;
-import static com.hedera.services.bdd.spec.infrastructure.meta.ContractResources.ERC_20_SYMBOL_CALL;
-import static com.hedera.services.bdd.spec.infrastructure.meta.ContractResources.ERC_20_TRANSFER_CALL;
-import static com.hedera.services.bdd.spec.infrastructure.meta.ContractResources.ERC_721_OWNER_OF_CALL;
-import static com.hedera.services.bdd.spec.queries.QueryVerbs.contractCallLocal;
-import static com.hedera.services.bdd.spec.queries.QueryVerbs.getAccountBalance;
-import static com.hedera.services.bdd.spec.queries.QueryVerbs.getAccountInfo;
-import static com.hedera.services.bdd.spec.queries.QueryVerbs.getContractInfo;
-import static com.hedera.services.bdd.spec.queries.QueryVerbs.getTxnRecord;
-import static com.hedera.services.bdd.spec.transactions.TxnVerbs.contractCall;
-import static com.hedera.services.bdd.spec.transactions.TxnVerbs.contractCreate;
-import static com.hedera.services.bdd.spec.transactions.TxnVerbs.cryptoCreate;
-import static com.hedera.services.bdd.spec.transactions.TxnVerbs.cryptoTransfer;
-import static com.hedera.services.bdd.spec.transactions.TxnVerbs.fileCreate;
-import static com.hedera.services.bdd.spec.transactions.TxnVerbs.mintToken;
-import static com.hedera.services.bdd.spec.transactions.TxnVerbs.tokenAssociate;
-import static com.hedera.services.bdd.spec.transactions.TxnVerbs.tokenCreate;
-import static com.hedera.services.bdd.spec.transactions.TxnVerbs.uploadInitCode;
+import static com.hedera.services.bdd.spec.queries.QueryVerbs.*;
+import static com.hedera.services.bdd.spec.transactions.TxnVerbs.*;
 import static com.hedera.services.bdd.spec.transactions.token.TokenMovement.moving;
 import static com.hedera.services.bdd.spec.transactions.token.TokenMovement.movingUnique;
 import static com.hedera.services.bdd.spec.utilops.CustomSpecAssert.allRunFor;
-import static com.hedera.services.bdd.spec.utilops.UtilVerbs.childRecordsCheck;
-import static com.hedera.services.bdd.spec.utilops.UtilVerbs.newKeyNamed;
-import static com.hedera.services.bdd.spec.utilops.UtilVerbs.sourcing;
-import static com.hedera.services.bdd.spec.utilops.UtilVerbs.withOpContext;
-import static com.hedera.services.bdd.suites.contract.Utils.asAddress;
-import static com.hedera.services.bdd.suites.contract.Utils.eventSignatureOf;
-import static com.hedera.services.bdd.suites.contract.Utils.parsedToByteString;
+import static com.hedera.services.bdd.spec.utilops.UtilVerbs.*;
+import static com.hedera.services.bdd.suites.contract.Utils.*;
 import static com.hedera.services.bdd.suites.contract.precompile.DynamicGasCostSuite.captureChildCreate2MetaFor;
 import static com.hedera.services.bdd.suites.utils.contracts.precompile.HTSPrecompileResult.htsPrecompileResult;
-import static com.hederahashgraph.api.proto.java.ResponseCodeEnum.CONTRACT_REVERT_EXECUTED;
-import static com.hederahashgraph.api.proto.java.ResponseCodeEnum.INVALID_TOKEN_ID;
-import static com.hederahashgraph.api.proto.java.ResponseCodeEnum.NOT_SUPPORTED;
-import static com.hederahashgraph.api.proto.java.ResponseCodeEnum.SUCCESS;
+import static com.hederahashgraph.api.proto.java.ResponseCodeEnum.*;
 
 public class ERCPrecompileSuite extends HapiApiSuite {
 	private static final Logger log = LogManager.getLogger(ERCPrecompileSuite.class);
@@ -158,17 +133,8 @@
 								.treasury(TOKEN_TREASURY)
 								.adminKey(MULTI_KEY)
 								.supplyKey(MULTI_KEY),
-<<<<<<< HEAD
 						uploadInitCode(ERC_20_CONTRACT),
 						contractCreate(ERC_20_CONTRACT)
-=======
-						fileCreate(ERC_20_CONTRACT_NAME),
-						updateLargeFile(ACCOUNT, ERC_20_CONTRACT_NAME,
-								extractByteCode(ContractResources.ERC_20_CONTRACT)),
-						contractCreate(ERC_20_CONTRACT_NAME)
-								.bytecode(ERC_20_CONTRACT_NAME)
-								.gas(300_000)
->>>>>>> 8e40e09d
 				).when(withOpContext(
 								(spec, opLog) ->
 										allRunFor(
@@ -214,7 +180,6 @@
 								.treasury(TOKEN_TREASURY)
 								.adminKey(MULTI_KEY)
 								.supplyKey(MULTI_KEY),
-<<<<<<< HEAD
 						uploadInitCode(ERC_20_CONTRACT),
 						contractCreate(ERC_20_CONTRACT)
 				).when(withOpContext(
@@ -228,29 +193,6 @@
 														.hasKnownStatus(SUCCESS)
 														.gas(GAS_TO_OFFER)
 										)
-=======
-						fileCreate(ERC_20_CONTRACT_NAME),
-						updateLargeFile(ACCOUNT, ERC_20_CONTRACT_NAME,
-								extractByteCode(ContractResources.ERC_20_CONTRACT)),
-						contractCreate(ERC_20_CONTRACT_NAME)
-								.bytecode(ERC_20_CONTRACT_NAME)
-								.gas(300_000)
-				).when(withOpContext(
-								(spec, opLog) -> {
-									tokenAddr.set(asAddress(spec.registry().getTokenID(FUNGIBLE_TOKEN)));
-									allRunFor(
-											spec,
-											contractCall(ERC_20_CONTRACT_NAME,
-													ContractResources.ERC_20_SYMBOL_CALL,
-													tokenAddr.get()
-											)
-													.payingWith(ACCOUNT)
-													.via(symbolTxn)
-													.hasKnownStatus(SUCCESS)
-													.gas(GAS_TO_OFFER)
-									);
-								}
->>>>>>> 8e40e09d
 						)
 				).then(
 						childRecordsCheck(symbolTxn, SUCCESS,
@@ -264,7 +206,7 @@
 														)
 										)
 						),
-						sourcing(() -> contractCallLocal(ERC_20_CONTRACT_NAME, ERC_20_SYMBOL_CALL, tokenAddr.get()))
+						sourcing(() -> contractCallLocal(ERC_20_CONTRACT_NAME, "symbol", tokenAddr.get()))
 				);
 	}
 
@@ -287,7 +229,6 @@
 								.adminKey(MULTI_KEY)
 								.supplyKey(MULTI_KEY),
 						fileCreate(ERC_20_CONTRACT_NAME),
-<<<<<<< HEAD
 						uploadInitCode(ERC_20_CONTRACT),
 						contractCreate(ERC_20_CONTRACT)
 				).when(withOpContext(
@@ -301,26 +242,6 @@
 														.hasKnownStatus(SUCCESS)
 														.gas(GAS_TO_OFFER)
 										)
-=======
-						updateLargeFile(ACCOUNT, ERC_20_CONTRACT_NAME,
-								extractByteCode(ContractResources.ERC_20_CONTRACT)),
-						contractCreate(ERC_20_CONTRACT_NAME)
-								.bytecode(ERC_20_CONTRACT_NAME)
-								.gas(300_000)
-				).when(withOpContext(
-								(spec, opLog) -> {
-									tokenAddr.set(asAddress(spec.registry().getTokenID(FUNGIBLE_TOKEN)));
-									final var nonStaticLookup = contractCall(ERC_20_CONTRACT_NAME,
-											ERC_20_DECIMALS_CALL,
-											tokenAddr.get()
-									)
-											.payingWith(ACCOUNT)
-											.via(decimalsTxn)
-											.hasKnownStatus(SUCCESS)
-											.gas(GAS_TO_OFFER);
-									allRunFor(spec, nonStaticLookup);
-								}
->>>>>>> 8e40e09d
 						)
 				).then(
 						childRecordsCheck(decimalsTxn, SUCCESS,
@@ -331,7 +252,7 @@
 														.contractCallResult(htsPrecompileResult()
 																.forFunction(HTSPrecompileResult.FunctionType.DECIMALS)
 																.withDecimals(decimals)))),
-						sourcing(() -> contractCallLocal(ERC_20_CONTRACT_NAME, ERC_20_DECIMALS_CALL, tokenAddr.get()))
+						sourcing(() -> contractCallLocal(ERC_20_CONTRACT_NAME, "decimals", tokenAddr.get()))
 				);
 	}
 
@@ -351,7 +272,6 @@
 								.treasury(TOKEN_TREASURY)
 								.adminKey(MULTI_KEY)
 								.supplyKey(MULTI_KEY),
-<<<<<<< HEAD
 						uploadInitCode(ERC_20_CONTRACT),
 						contractCreate(ERC_20_CONTRACT)
 				).when(withOpContext(
@@ -365,29 +285,6 @@
 														.hasKnownStatus(SUCCESS)
 														.gas(GAS_TO_OFFER)
 										)
-=======
-						fileCreate(ERC_20_CONTRACT_NAME),
-						updateLargeFile(ACCOUNT, ERC_20_CONTRACT_NAME,
-								extractByteCode(ContractResources.ERC_20_CONTRACT)),
-						contractCreate(ERC_20_CONTRACT_NAME)
-								.bytecode(ERC_20_CONTRACT_NAME)
-								.gas(300_000)
-				).when(withOpContext(
-								(spec, opLog) -> {
-									tokenAddr.set(asAddress(spec.registry().getTokenID(FUNGIBLE_TOKEN)));
-									allRunFor(
-											spec,
-											contractCall(ERC_20_CONTRACT_NAME,
-													ContractResources.ERC_20_TOTAL_SUPPLY_CALL,
-													tokenAddr.get()
-											)
-													.payingWith(ACCOUNT)
-													.via(supplyTxn)
-													.hasKnownStatus(SUCCESS)
-													.gas(GAS_TO_OFFER)
-									);
-								}
->>>>>>> 8e40e09d
 						)
 				).then(
 						childRecordsCheck(supplyTxn, SUCCESS,
@@ -402,7 +299,7 @@
 														)
 										)
 						),
-						sourcing(() -> contractCallLocal(ERC_20_CONTRACT_NAME, ERC_20_DECIMALS_CALL, tokenAddr.get()))
+						sourcing(() -> contractCallLocal(ERC_20_CONTRACT_NAME, "decimals", tokenAddr.get()))
 				);
 	}
 
@@ -424,7 +321,6 @@
 								.treasury(TOKEN_TREASURY)
 								.adminKey(MULTI_KEY)
 								.supplyKey(MULTI_KEY),
-<<<<<<< HEAD
 						tokenAssociate(ACCOUNT, List.of(FUNGIBLE_TOKEN)),
 						cryptoTransfer(moving(3, FUNGIBLE_TOKEN).between(TOKEN_TREASURY, ACCOUNT)),
 						uploadInitCode(ERC_20_CONTRACT),
@@ -441,42 +337,6 @@
 														.hasKnownStatus(SUCCESS)
 														.gas(GAS_TO_OFFER)
 										)
-=======
-						fileCreate(ERC_20_CONTRACT_NAME),
-						updateLargeFile(ACCOUNT, ERC_20_CONTRACT_NAME,
-								extractByteCode(ContractResources.ERC_20_CONTRACT)),
-						contractCreate(ERC_20_CONTRACT_NAME)
-								.bytecode(ERC_20_CONTRACT_NAME)
-								.gas(300_000)
-				).when(withOpContext(
-								(spec, opLog) -> {
-									tokenAddr.set(asAddress(spec.registry().getTokenID(FUNGIBLE_TOKEN)));
-									accountAddr.set(asAddress(spec.registry().getAccountID(ACCOUNT)));
-									allRunFor(
-											spec,
-											contractCall(ERC_20_CONTRACT_NAME,
-													ERC_20_BALANCE_OF_CALL,
-													tokenAddr.get(),
-													accountAddr.get()
-											)
-													.payingWith(ACCOUNT)
-													.via(zeroBalanceTxn)
-													.hasKnownStatus(SUCCESS)
-													.gas(GAS_TO_OFFER),
-											tokenAssociate(ACCOUNT, List.of(FUNGIBLE_TOKEN)),
-											cryptoTransfer(moving(3, FUNGIBLE_TOKEN).between(TOKEN_TREASURY,
-													ACCOUNT)),
-											contractCall(ERC_20_CONTRACT_NAME,
-													ERC_20_BALANCE_OF_CALL,
-													asAddress(spec.registry().getTokenID(FUNGIBLE_TOKEN)),
-													asAddress(spec.registry().getAccountID(ACCOUNT)))
-													.payingWith(ACCOUNT)
-													.via(balanceTxn)
-													.hasKnownStatus(SUCCESS)
-													.gas(GAS_TO_OFFER)
-									);
-								}
->>>>>>> 8e40e09d
 						)
 				).then(
 						/* expect 0 returned from balanceOf() if the account and token are not associated -*/
@@ -503,7 +363,7 @@
 										)
 						),
 						sourcing(() -> contractCallLocal(
-								ERC_20_CONTRACT_NAME, ERC_20_BALANCE_OF_CALL,
+								ERC_20_CONTRACT_NAME, "balanceOf",
 								tokenAddr.get(), accountAddr.get()))
 				);
 	}
@@ -525,22 +385,13 @@
 								.treasury(TOKEN_TREASURY)
 								.adminKey(MULTI_KEY)
 								.supplyKey(MULTI_KEY),
-<<<<<<< HEAD
 						uploadInitCode(ERC_20_CONTRACT),
 						contractCreate(ERC_20_CONTRACT),
-=======
-						fileCreate(ERC_20_CONTRACT_NAME),
-						updateLargeFile(ACCOUNT, ERC_20_CONTRACT_NAME,
-								extractByteCode(ContractResources.ERC_20_CONTRACT)),
-						contractCreate(ERC_20_CONTRACT_NAME)
-								.bytecode(ERC_20_CONTRACT_NAME),
->>>>>>> 8e40e09d
 						tokenAssociate(ACCOUNT, List.of(FUNGIBLE_TOKEN)),
 						tokenAssociate(RECIPIENT, List.of(FUNGIBLE_TOKEN)),
 						tokenAssociate(ERC_20_CONTRACT, List.of(FUNGIBLE_TOKEN)),
 						cryptoTransfer(moving(5, FUNGIBLE_TOKEN).between(TOKEN_TREASURY, ERC_20_CONTRACT))
 				).when(withOpContext(
-<<<<<<< HEAD
 								(spec, opLog) ->
 										allRunFor(
 												spec,
@@ -550,21 +401,6 @@
 														.via(transferTxn).gas(GAS_TO_OFFER)
 														.hasKnownStatus(SUCCESS)
 										)
-=======
-								(spec, opLog) -> {
-									tokenAddr.set(asAddress(spec.registry().getTokenID(FUNGIBLE_TOKEN)));
-									accountAddr.set(asAddress(spec.registry().getAccountID(RECIPIENT)));
-									allRunFor(
-											spec,
-											contractCall(ERC_20_CONTRACT_NAME,
-													ERC_20_TRANSFER_CALL,
-													tokenAddr.get(),
-													accountAddr.get(), 2)
-													.via(transferTxn).gas(GAS_TO_OFFER)
-													.hasKnownStatus(SUCCESS)
-									);
-								}
->>>>>>> 8e40e09d
 						)
 				).then(
 						getContractInfo(ERC_20_CONTRACT).saveToRegistry(ERC_20_CONTRACT),
@@ -601,7 +437,7 @@
 						getAccountBalance(RECIPIENT)
 								.hasTokenBalance(FUNGIBLE_TOKEN, 2),
 						sourcing(() -> contractCallLocal(
-										ERC_20_CONTRACT_NAME, ERC_20_TRANSFER_CALL,
+										ERC_20_CONTRACT_NAME, "transfer",
 										tokenAddr.get(), accountAddr.get(), 1
 								).hasAnswerOnlyPrecheck(NOT_SUPPORTED)
 						)
@@ -624,26 +460,9 @@
 								.treasury(TOKEN_TREASURY)
 								.adminKey(MULTI_KEY)
 								.supplyKey(MULTI_KEY),
-<<<<<<< HEAD
 						uploadInitCode(ERC_20_CONTRACT, nestedContract),
 						contractCreate(ERC_20_CONTRACT),
 						contractCreate(nestedContract),
-=======
-						fileCreate(ERC_20_CONTRACT_NAME),
-						updateLargeFile(ACCOUNT, ERC_20_CONTRACT_NAME,
-								extractByteCode(ContractResources.ERC_20_CONTRACT)),
-
-						fileCreate(NESTED_ERC_20_CONTRACT_NAME),
-						updateLargeFile(ACCOUNT, NESTED_ERC_20_CONTRACT_NAME,
-								extractByteCode(ContractResources.NESTED_ERC_20_CONTRACT)),
-
-						contractCreate(ERC_20_CONTRACT_NAME)
-								.bytecode(ERC_20_CONTRACT_NAME),
-
-						contractCreate(NESTED_ERC_20_CONTRACT_NAME)
-								.bytecode(NESTED_ERC_20_CONTRACT_NAME),
-
->>>>>>> 8e40e09d
 						tokenAssociate(ACCOUNT, List.of(FUNGIBLE_TOKEN)),
 						tokenAssociate(RECIPIENT, List.of(FUNGIBLE_TOKEN)),
 						tokenAssociate(ERC_20_CONTRACT, List.of(FUNGIBLE_TOKEN)),
@@ -653,12 +472,7 @@
 								(spec, opLog) ->
 										allRunFor(
 												spec,
-<<<<<<< HEAD
 												contractCall(ERC_20_CONTRACT, "transfer",
-=======
-												contractCall(ERC_20_CONTRACT_NAME,
-														ERC_20_TRANSFER_CALL,
->>>>>>> 8e40e09d
 														asAddress(spec.registry().getTokenID(FUNGIBLE_TOKEN)),
 														asAddress(spec.registry().getContractId(nestedContract)), 2
 												)
@@ -670,14 +484,8 @@
 						getContractInfo(ERC_20_CONTRACT).saveToRegistry(ERC_20_CONTRACT),
 						getContractInfo(nestedContract).saveToRegistry(nestedContract),
 						withOpContext((spec, log) -> {
-<<<<<<< HEAD
 							final var sender = spec.registry().getContractInfo(ERC_20_CONTRACT).getContractID();
 							final var receiver = spec.registry().getContractInfo(nestedContract).getContractID();
-=======
-							final var sender = spec.registry().getContractInfo(ERC_20_CONTRACT_NAME).getContractID();
-							final var receiver = spec.registry().getContractInfo(
-									NESTED_ERC_20_CONTRACT_NAME).getContractID();
->>>>>>> 8e40e09d
 
 							var txnRecord =
 									getTxnRecord(transferTxn).hasPriority(recordWith().contractCallResult(resultWith()
@@ -725,14 +533,6 @@
 								.treasury(TOKEN_TREASURY)
 								.adminKey(MULTI_KEY)
 								.supplyKey(MULTI_KEY),
-<<<<<<< HEAD
-=======
-						fileCreate(ERC_20_CONTRACT_NAME),
-						updateLargeFile(ACCOUNT, ERC_20_CONTRACT_NAME,
-								extractByteCode(ContractResources.ERC_20_CONTRACT)),
-						contractCreate(ERC_20_CONTRACT_NAME)
-								.bytecode(ERC_20_CONTRACT_NAME),
->>>>>>> 8e40e09d
 						tokenAssociate(ACCOUNT, List.of(FUNGIBLE_TOKEN)),
 						tokenAssociate(RECIPIENT, List.of(FUNGIBLE_TOKEN)),
 						cryptoTransfer(moving(5, FUNGIBLE_TOKEN).between(TOKEN_TREASURY, ACCOUNT)),
@@ -896,17 +696,8 @@
 								.treasury(TOKEN_TREASURY)
 								.adminKey(MULTI_KEY)
 								.supplyKey(MULTI_KEY),
-<<<<<<< HEAD
 						uploadInitCode(ERC_20_CONTRACT),
 						contractCreate(ERC_20_CONTRACT)
-=======
-						fileCreate(ERC_20_CONTRACT_NAME),
-						updateLargeFile(OWNER, ERC_20_CONTRACT_NAME,
-								extractByteCode(ContractResources.ERC_20_CONTRACT)),
-						contractCreate(ERC_20_CONTRACT_NAME)
-								.bytecode(ERC_20_CONTRACT_NAME)
-								.gas(300_000)
->>>>>>> 8e40e09d
 				).when(withOpContext(
 								(spec, opLog) ->
 										allRunFor(
@@ -941,17 +732,8 @@
 								.treasury(TOKEN_TREASURY)
 								.adminKey(MULTI_KEY)
 								.supplyKey(MULTI_KEY),
-<<<<<<< HEAD
 						uploadInitCode(ERC_20_CONTRACT),
 						contractCreate(ERC_20_CONTRACT)
-=======
-						fileCreate(ERC_20_CONTRACT_NAME),
-						updateLargeFile(OWNER, ERC_20_CONTRACT_NAME,
-								extractByteCode(ContractResources.ERC_20_CONTRACT)),
-						contractCreate(ERC_20_CONTRACT_NAME)
-								.bytecode(ERC_20_CONTRACT_NAME)
-								.gas(300_000)
->>>>>>> 8e40e09d
 				).when(withOpContext(
 								(spec, opLog) ->
 										allRunFor(
@@ -986,28 +768,14 @@
 								.supplyKey(MULTI_KEY),
 						mintToken(NON_FUNGIBLE_TOKEN, List.of(FIRST_META)),
 						fileCreate(ERC_20_CONTRACT_NAME),
-<<<<<<< HEAD
 						uploadInitCode(ERC_20_CONTRACT),
 						contractCreate(ERC_20_CONTRACT)
-=======
-						updateLargeFile(ACCOUNT, ERC_20_CONTRACT_NAME,
-								extractByteCode(ContractResources.ERC_20_CONTRACT)),
-						contractCreate(ERC_20_CONTRACT_NAME)
-								.bytecode(ERC_20_CONTRACT_NAME)
-								.gas(300_000)
->>>>>>> 8e40e09d
-				).when(withOpContext(
-								(spec, opLog) ->
-										allRunFor(
-												spec,
-<<<<<<< HEAD
+				).when(withOpContext(
+								(spec, opLog) ->
+										allRunFor(
+												spec,
 												contractCall(ERC_20_CONTRACT, "decimals", asAddress(spec.registry().getTokenID(NON_FUNGIBLE_TOKEN))
 												)
-=======
-												contractCall(ERC_20_CONTRACT_NAME,
-														ERC_20_DECIMALS_CALL,
-														asAddress(spec.registry().getTokenID(NON_FUNGIBLE_TOKEN)))
->>>>>>> 8e40e09d
 														.payingWith(ACCOUNT)
 														.via(invalidDecimalsTxn)
 														.hasKnownStatus(INVALID_TOKEN_ID)
@@ -1035,34 +803,17 @@
 								.adminKey(MULTI_KEY)
 								.supplyKey(MULTI_KEY),
 						mintToken(NON_FUNGIBLE_TOKEN, List.of(FIRST_META)),
-<<<<<<< HEAD
 						tokenAssociate(ACCOUNT, List.of(NON_FUNGIBLE_TOKEN)),
 						tokenAssociate(RECIPIENT, List.of(NON_FUNGIBLE_TOKEN)),
-						cryptoTransfer(TokenMovement.movingUnique(NON_FUNGIBLE_TOKEN, 1).
+						cryptoTransfer(movingUnique(NON_FUNGIBLE_TOKEN, 1).
 								between(TOKEN_TREASURY, ACCOUNT)).payingWith(ACCOUNT),
 						uploadInitCode(ERC_20_CONTRACT),
 						contractCreate(ERC_20_CONTRACT)
-=======
-						fileCreate(ERC_20_CONTRACT_NAME),
-						updateLargeFile(ACCOUNT, ERC_20_CONTRACT_NAME,
-								extractByteCode(ContractResources.ERC_20_CONTRACT)),
-						contractCreate(ERC_20_CONTRACT_NAME)
-								.bytecode(ERC_20_CONTRACT_NAME),
-						tokenAssociate(ACCOUNT, List.of(NON_FUNGIBLE_TOKEN)),
-						tokenAssociate(RECIPIENT, List.of(NON_FUNGIBLE_TOKEN)),
-						cryptoTransfer(movingUnique(NON_FUNGIBLE_TOKEN, 1).
-								between(TOKEN_TREASURY, ACCOUNT)).payingWith(ACCOUNT)
->>>>>>> 8e40e09d
-				).when(withOpContext(
-								(spec, opLog) ->
-										allRunFor(
-												spec,
-<<<<<<< HEAD
+				).when(withOpContext(
+								(spec, opLog) ->
+										allRunFor(
+												spec,
 												contractCall(ERC_20_CONTRACT, "transfer",
-=======
-												contractCall(ERC_20_CONTRACT_NAME,
-														ERC_20_TRANSFER_CALL,
->>>>>>> 8e40e09d
 														asAddress(spec.registry().getTokenID(NON_FUNGIBLE_TOKEN)),
 														asAddress(spec.registry().getAccountID(RECIPIENT)), 2
 												)
@@ -1092,19 +843,9 @@
 								.treasury(TOKEN_TREASURY)
 								.adminKey(MULTI_KEY)
 								.supplyKey(MULTI_KEY),
-<<<<<<< HEAD
 						mintToken(NON_FUNGIBLE_TOKEN, List.of(FIRST_META)),
 						uploadInitCode(ERC_721_CONTRACT),
 						contractCreate(ERC_721_CONTRACT)
-=======
-						fileCreate(ERC_721_CONTRACT_NAME),
-						updateLargeFile(ACCOUNT, ERC_721_CONTRACT_NAME,
-								extractByteCode(ContractResources.ERC_721_CONTRACT)),
-						contractCreate(ERC_721_CONTRACT_NAME)
-								.bytecode(ERC_721_CONTRACT_NAME)
-								.gas(300_000),
-						mintToken(NON_FUNGIBLE_TOKEN, List.of(FIRST_META))
->>>>>>> 8e40e09d
 				).when(withOpContext(
 								(spec, opLog) ->
 										allRunFor(
@@ -1149,19 +890,9 @@
 								.treasury(TOKEN_TREASURY)
 								.adminKey(MULTI_KEY)
 								.supplyKey(MULTI_KEY),
-<<<<<<< HEAD
 						mintToken(NON_FUNGIBLE_TOKEN, List.of(FIRST_META)),
 						uploadInitCode(ERC_721_CONTRACT),
 						contractCreate(ERC_721_CONTRACT)
-=======
-						fileCreate(ERC_721_CONTRACT_NAME),
-						updateLargeFile(ACCOUNT, ERC_721_CONTRACT_NAME,
-								extractByteCode(ContractResources.ERC_721_CONTRACT)),
-						contractCreate(ERC_721_CONTRACT_NAME)
-								.bytecode(ERC_721_CONTRACT_NAME)
-								.gas(300_000),
-						mintToken(NON_FUNGIBLE_TOKEN, List.of(FIRST_META))
->>>>>>> 8e40e09d
 				).when(withOpContext(
 								(spec, opLog) ->
 										allRunFor(
@@ -1206,19 +937,9 @@
 								.treasury(TOKEN_TREASURY)
 								.adminKey(MULTI_KEY)
 								.supplyKey(MULTI_KEY),
-<<<<<<< HEAD
 						mintToken(NON_FUNGIBLE_TOKEN, List.of(FIRST_META)),
 						uploadInitCode(ERC_721_CONTRACT),
 						contractCreate(ERC_721_CONTRACT)
-=======
-						fileCreate(ERC_721_CONTRACT_NAME),
-						updateLargeFile(ACCOUNT, ERC_721_CONTRACT_NAME,
-								extractByteCode(ContractResources.ERC_721_CONTRACT)),
-						contractCreate(ERC_721_CONTRACT_NAME)
-								.bytecode(ERC_721_CONTRACT_NAME)
-								.gas(300_000),
-						mintToken(NON_FUNGIBLE_TOKEN, List.of(FIRST_META))
->>>>>>> 8e40e09d
 				).when(withOpContext(
 								(spec, opLog) ->
 										allRunFor(
@@ -1279,19 +1000,9 @@
 								.treasury(TOKEN_TREASURY)
 								.adminKey(MULTI_KEY)
 								.supplyKey(MULTI_KEY),
-<<<<<<< HEAD
 						mintToken(NON_FUNGIBLE_TOKEN, List.of(FIRST_META)),
 						uploadInitCode(ERC_721_CONTRACT),
 						contractCreate(ERC_721_CONTRACT)
-=======
-						fileCreate(ERC_721_CONTRACT_NAME),
-						updateLargeFile(ACCOUNT, ERC_721_CONTRACT_NAME,
-								extractByteCode(ContractResources.ERC_721_CONTRACT)),
-						contractCreate(ERC_721_CONTRACT_NAME)
-								.bytecode(ERC_721_CONTRACT_NAME)
-								.gas(300_000),
-						mintToken(NON_FUNGIBLE_TOKEN, List.of(FIRST_META))
->>>>>>> 8e40e09d
 				).when(withOpContext(
 								(spec, opLog) ->
 										allRunFor(
@@ -1337,21 +1048,11 @@
 								.treasury(TOKEN_TREASURY)
 								.adminKey(MULTI_KEY)
 								.supplyKey(MULTI_KEY),
-<<<<<<< HEAD
 						mintToken(NON_FUNGIBLE_TOKEN, List.of(FIRST_META)),
 						tokenAssociate(OWNER, List.of(NON_FUNGIBLE_TOKEN)),
-						cryptoTransfer(TokenMovement.movingUnique(NON_FUNGIBLE_TOKEN, 1).between(TOKEN_TREASURY, OWNER)),
+						cryptoTransfer(movingUnique(NON_FUNGIBLE_TOKEN, 1).between(TOKEN_TREASURY, OWNER)),
 						uploadInitCode(ERC_721_CONTRACT),
 						contractCreate(ERC_721_CONTRACT)
-=======
-						fileCreate(ERC_721_CONTRACT_NAME),
-						updateLargeFile(OWNER, ERC_721_CONTRACT_NAME,
-								extractByteCode(ContractResources.ERC_721_CONTRACT)),
-						contractCreate(ERC_721_CONTRACT_NAME)
-								.bytecode(ERC_721_CONTRACT_NAME)
-								.gas(300_000),
-						mintToken(NON_FUNGIBLE_TOKEN, List.of(FIRST_META))
->>>>>>> 8e40e09d
 				).when(withOpContext(
 								(spec, opLog) ->
 										allRunFor(
@@ -1420,10 +1121,9 @@
 								.treasury(TOKEN_TREASURY)
 								.adminKey(MULTI_KEY)
 								.supplyKey(MULTI_KEY),
-<<<<<<< HEAD
 						mintToken(NON_FUNGIBLE_TOKEN, List.of(FIRST_META)),
 						tokenAssociate(OWNER, List.of(NON_FUNGIBLE_TOKEN)),
-						cryptoTransfer(TokenMovement.movingUnique(NON_FUNGIBLE_TOKEN, 1).between(TOKEN_TREASURY, OWNER)),
+						cryptoTransfer(movingUnique(NON_FUNGIBLE_TOKEN, 1).between(TOKEN_TREASURY, OWNER)),
 						uploadInitCode(ERC_721_CONTRACT),
 						contractCreate(ERC_721_CONTRACT)
 				).when(withOpContext(
@@ -1438,31 +1138,6 @@
 														.hasKnownStatus(SUCCESS)
 														.gas(GAS_TO_OFFER)
 										)
-=======
-						fileCreate(ERC_721_CONTRACT_NAME),
-						updateLargeFile(OWNER, ERC_721_CONTRACT_NAME,
-								extractByteCode(ContractResources.ERC_721_CONTRACT)),
-						contractCreate(ERC_721_CONTRACT_NAME)
-								.bytecode(ERC_721_CONTRACT_NAME)
-								.gas(300_000),
-						mintToken(NON_FUNGIBLE_TOKEN, List.of(FIRST_META)),
-						tokenAssociate(OWNER, List.of(NON_FUNGIBLE_TOKEN)),
-						cryptoTransfer(movingUnique(NON_FUNGIBLE_TOKEN, 1).between(TOKEN_TREASURY, OWNER))
-				).when(withOpContext(
-								(spec, opLog) -> {
-									tokenAddr.set(asAddress(spec.registry().getTokenID(NON_FUNGIBLE_TOKEN)));
-									allRunFor(
-											spec,
-											contractCall(ERC_721_CONTRACT_NAME,
-													ERC_721_OWNER_OF_CALL,
-													tokenAddr.get(), 1)
-													.payingWith(OWNER)
-													.via(ownerOfTxn)
-													.hasKnownStatus(SUCCESS)
-													.gas(GAS_TO_OFFER)
-									);
-								}
->>>>>>> 8e40e09d
 						)
 				).then(
 						withOpContext(
@@ -1487,7 +1162,7 @@
 						),
 						sourcing(() ->
 								contractCallLocal(
-										ERC_721_CONTRACT_NAME, ERC_721_OWNER_OF_CALL, tokenAddr.get(), 1
+										ERC_721_CONTRACT, "ownerOf", tokenAddr.get(), 1
 								)
 										.payingWith(OWNER)
 										.gas(GAS_TO_OFFER))
@@ -1509,17 +1184,8 @@
 								.treasury(TOKEN_TREASURY)
 								.adminKey(MULTI_KEY)
 								.supplyKey(MULTI_KEY),
-<<<<<<< HEAD
 						uploadInitCode(ERC_721_CONTRACT),
 						contractCreate(ERC_721_CONTRACT)
-=======
-						fileCreate(ERC_721_CONTRACT_NAME),
-						updateLargeFile(ACCOUNT, ERC_721_CONTRACT_NAME,
-								extractByteCode(ContractResources.ERC_721_CONTRACT)),
-						contractCreate(ERC_721_CONTRACT_NAME)
-								.bytecode(ERC_721_CONTRACT_NAME)
-								.gas(300_000)
->>>>>>> 8e40e09d
 				).when(withOpContext(
 								(spec, opLog) ->
 										allRunFor(
@@ -1552,15 +1218,6 @@
 								.treasury(TOKEN_TREASURY)
 								.adminKey(MULTI_KEY)
 								.supplyKey(MULTI_KEY),
-<<<<<<< HEAD
-=======
-						fileCreate(ERC_721_CONTRACT_NAME),
-						updateLargeFile(OWNER, ERC_721_CONTRACT_NAME,
-								extractByteCode(ContractResources.ERC_721_CONTRACT)),
-						contractCreate(ERC_721_CONTRACT_NAME)
-								.bytecode(ERC_721_CONTRACT_NAME)
-								.gas(300_000),
->>>>>>> 8e40e09d
 						tokenAssociate(OWNER, List.of(FUNGIBLE_TOKEN)),
 						cryptoTransfer(moving(3, FUNGIBLE_TOKEN).between(TOKEN_TREASURY, OWNER)),
 						uploadInitCode(ERC_721_CONTRACT),
@@ -1569,15 +1226,9 @@
 								(spec, opLog) ->
 										allRunFor(
 												spec,
-<<<<<<< HEAD
 												contractCall(ERC_721_CONTRACT, "ownerOf",
 														asAddress(spec.registry().getTokenID(FUNGIBLE_TOKEN)), 1
 												)
-=======
-												contractCall(ERC_721_CONTRACT_NAME,
-														ERC_721_OWNER_OF_CALL,
-														asAddress(spec.registry().getTokenID(FUNGIBLE_TOKEN)), 1)
->>>>>>> 8e40e09d
 														.payingWith(OWNER)
 														.via(invalidOwnerOfTxn)
 														.hasKnownStatus(INVALID_TOKEN_ID)
