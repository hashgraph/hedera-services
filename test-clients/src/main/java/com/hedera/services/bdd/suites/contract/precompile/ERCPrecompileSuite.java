--- conflicted
+++ resolved
@@ -22,11 +22,8 @@
 
 import com.google.protobuf.ByteString;
 import com.hedera.services.bdd.spec.HapiApiSpec;
-<<<<<<< HEAD
-=======
 import com.hedera.services.bdd.spec.infrastructure.meta.ContractResources;
 import com.hedera.services.bdd.spec.queries.crypto.ExpectedTokenRel;
->>>>>>> 6d6fee85
 import com.hedera.services.bdd.spec.transactions.token.TokenMovement;
 import com.hedera.services.bdd.spec.utilops.UtilVerbs;
 import com.hedera.services.bdd.suites.HapiApiSuite;
@@ -64,11 +61,8 @@
 import static com.hedera.services.bdd.spec.utilops.CustomSpecAssert.allRunFor;
 import static com.hedera.services.bdd.spec.utilops.UtilVerbs.childRecordsCheck;
 import static com.hedera.services.bdd.spec.utilops.UtilVerbs.newKeyNamed;
-<<<<<<< HEAD
-=======
 import static com.hedera.services.bdd.spec.utilops.UtilVerbs.sourcing;
 import static com.hedera.services.bdd.spec.utilops.UtilVerbs.updateLargeFile;
->>>>>>> 6d6fee85
 import static com.hedera.services.bdd.spec.utilops.UtilVerbs.withOpContext;
 import static com.hedera.services.bdd.suites.contract.Utils.asAddress;
 import static com.hedera.services.bdd.suites.contract.Utils.eventSignatureOf;
@@ -341,33 +335,15 @@
 								.treasury(TOKEN_TREASURY)
 								.adminKey(MULTI_KEY)
 								.supplyKey(MULTI_KEY),
-<<<<<<< HEAD
 						tokenAssociate(ACCOUNT, List.of(FUNGIBLE_TOKEN)),
 						cryptoTransfer(moving(3, FUNGIBLE_TOKEN).between(TOKEN_TREASURY, ACCOUNT)),
 						uploadInitCode(ERC_20_CONTRACT),
 						contractCreate(ERC_20_CONTRACT)
-=======
-						fileCreate(ERC_20_CONTRACT_NAME),
-						updateLargeFile(ACCOUNT, ERC_20_CONTRACT_NAME, extractByteCode(ContractResources.ERC_20_CONTRACT)),
-						contractCreate(ERC_20_CONTRACT_NAME)
-								.bytecode(ERC_20_CONTRACT_NAME)
-								.gas(300_000)
->>>>>>> 6d6fee85
 				).when(withOpContext(
 								(spec, opLog) ->
 										allRunFor(
 												spec,
 												contractCall(ERC_20_CONTRACT, "balanceOf",
-														asAddress(spec.registry().getTokenID(FUNGIBLE_TOKEN)),
-														asAddress(spec.registry().getAccountID(ACCOUNT)))
-														.payingWith(ACCOUNT)
-														.via(zeroBalanceTxn)
-														.hasKnownStatus(SUCCESS)
-														.gas(GAS_TO_OFFER),
-												tokenAssociate(ACCOUNT, List.of(FUNGIBLE_TOKEN)),
-												cryptoTransfer(moving(3, FUNGIBLE_TOKEN).between(TOKEN_TREASURY, ACCOUNT)),
-												contractCall(ERC_20_CONTRACT_NAME,
-														ContractResources.ERC_20_BALANCE_OF_CALL,
 														asAddress(spec.registry().getTokenID(FUNGIBLE_TOKEN)),
 														asAddress(spec.registry().getAccountID(ACCOUNT)))
 														.payingWith(ACCOUNT)
@@ -539,14 +515,9 @@
 						),
 						getAccountBalance(ERC_20_CONTRACT)
 								.hasTokenBalance(FUNGIBLE_TOKEN, 3),
-<<<<<<< HEAD
 						getAccountBalance(nestedContract)
 								.hasTokenBalance(FUNGIBLE_TOKEN, 2),
 						UtilVerbs.resetAppPropertiesTo("src/main/resource/bootstrap.properties")
-=======
-						getAccountBalance(NESTED_ERC_20_CONTRACT_NAME)
-								.hasTokenBalance(FUNGIBLE_TOKEN, 2)
->>>>>>> 6d6fee85
 				);
 	}
 
@@ -1081,20 +1052,11 @@
 								.treasury(TOKEN_TREASURY)
 								.adminKey(MULTI_KEY)
 								.supplyKey(MULTI_KEY),
-<<<<<<< HEAD
 						mintToken(NON_FUNGIBLE_TOKEN, List.of(FIRST_META)),
 						tokenAssociate(OWNER, List.of(NON_FUNGIBLE_TOKEN)),
 						cryptoTransfer(TokenMovement.movingUnique(NON_FUNGIBLE_TOKEN, 1).between(TOKEN_TREASURY, OWNER)),
 						uploadInitCode(ERC_721_CONTRACT),
 						contractCreate(ERC_721_CONTRACT)
-=======
-						fileCreate(ERC_721_CONTRACT_NAME),
-						updateLargeFile(OWNER, ERC_721_CONTRACT_NAME, extractByteCode(ContractResources.ERC_721_CONTRACT)),
-						contractCreate(ERC_721_CONTRACT_NAME)
-								.bytecode(ERC_721_CONTRACT_NAME)
-								.gas(300_000),
-						mintToken(NON_FUNGIBLE_TOKEN, List.of(FIRST_META))
->>>>>>> 6d6fee85
 				).when(withOpContext(
 								(spec, opLog) ->
 										allRunFor(
