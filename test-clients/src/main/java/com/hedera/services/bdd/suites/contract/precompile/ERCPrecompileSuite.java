--- conflicted
+++ resolved
@@ -45,33 +45,22 @@
 import static com.hedera.services.bdd.spec.assertions.ContractFnResultAsserts.resultWith;
 import static com.hedera.services.bdd.spec.assertions.ContractLogAsserts.logWith;
 import static com.hedera.services.bdd.spec.assertions.TransactionRecordAsserts.recordWith;
-<<<<<<< HEAD
-=======
 import static com.hedera.services.bdd.spec.keys.KeyShape.SIMPLE;
 import static com.hedera.services.bdd.spec.keys.SigControl.ON;
->>>>>>> bf7f7975
 import static com.hedera.services.bdd.spec.queries.QueryVerbs.contractCallLocal;
 import static com.hedera.services.bdd.spec.queries.QueryVerbs.getAccountBalance;
 import static com.hedera.services.bdd.spec.queries.QueryVerbs.getAccountInfo;
 import static com.hedera.services.bdd.spec.queries.QueryVerbs.getContractInfo;
-<<<<<<< HEAD
+import static com.hedera.services.bdd.spec.queries.QueryVerbs.getTokenNftInfo;
 import static com.hedera.services.bdd.spec.queries.QueryVerbs.getTxnRecord;
 import static com.hedera.services.bdd.spec.transactions.TxnVerbs.contractCall;
 import static com.hedera.services.bdd.spec.transactions.TxnVerbs.contractCallWithFunctionAbi;
-import static com.hedera.services.bdd.spec.transactions.TxnVerbs.contractCreate;
-import static com.hedera.services.bdd.spec.transactions.TxnVerbs.cryptoCreate;
-import static com.hedera.services.bdd.spec.transactions.TxnVerbs.cryptoTransfer;
-=======
-import static com.hedera.services.bdd.spec.queries.QueryVerbs.getTokenNftInfo;
-import static com.hedera.services.bdd.spec.queries.QueryVerbs.getTxnRecord;
-import static com.hedera.services.bdd.spec.transactions.TxnVerbs.contractCall;
 import static com.hedera.services.bdd.spec.transactions.TxnVerbs.contractCreate;
 import static com.hedera.services.bdd.spec.transactions.TxnVerbs.cryptoApproveAllowance;
 import static com.hedera.services.bdd.spec.transactions.TxnVerbs.cryptoCreate;
 import static com.hedera.services.bdd.spec.transactions.TxnVerbs.cryptoTransfer;
 import static com.hedera.services.bdd.spec.transactions.TxnVerbs.cryptoUpdate;
 import static com.hedera.services.bdd.spec.transactions.TxnVerbs.fileCreate;
->>>>>>> bf7f7975
 import static com.hedera.services.bdd.spec.transactions.TxnVerbs.mintToken;
 import static com.hedera.services.bdd.spec.transactions.TxnVerbs.tokenAssociate;
 import static com.hedera.services.bdd.spec.transactions.TxnVerbs.tokenCreate;
@@ -83,22 +72,11 @@
 import static com.hedera.services.bdd.spec.utilops.UtilVerbs.newKeyNamed;
 import static com.hedera.services.bdd.spec.utilops.UtilVerbs.sourcing;
 import static com.hedera.services.bdd.spec.utilops.UtilVerbs.withOpContext;
-<<<<<<< HEAD
 import static com.hedera.services.bdd.suites.contract.Utils.FunctionType;
 import static com.hedera.services.bdd.suites.contract.Utils.asAddress;
 import static com.hedera.services.bdd.suites.contract.Utils.asToken;
 import static com.hedera.services.bdd.suites.contract.Utils.eventSignatureOf;
 import static com.hedera.services.bdd.suites.contract.Utils.getABIFor;
-import static com.hedera.services.bdd.suites.contract.Utils.parsedToByteString;
-import static com.hedera.services.bdd.suites.contract.precompile.DynamicGasCostSuite.captureChildCreate2MetaFor;
-import static com.hedera.services.bdd.suites.utils.contracts.precompile.HTSPrecompileResult.htsPrecompileResult;
-import static com.hederahashgraph.api.proto.java.ResponseCodeEnum.CONTRACT_REVERT_EXECUTED;
-import static com.hederahashgraph.api.proto.java.ResponseCodeEnum.INVALID_TOKEN_ID;
-import static com.hederahashgraph.api.proto.java.ResponseCodeEnum.NOT_SUPPORTED;
-import static com.hederahashgraph.api.proto.java.ResponseCodeEnum.SUCCESS;
-=======
-import static com.hedera.services.bdd.suites.contract.Utils.asAddress;
-import static com.hedera.services.bdd.suites.contract.Utils.eventSignatureOf;
 import static com.hedera.services.bdd.suites.contract.Utils.parsedToByteString;
 import static com.hedera.services.bdd.suites.contract.precompile.DynamicGasCostSuite.captureChildCreate2MetaFor;
 import static com.hedera.services.bdd.suites.utils.contracts.precompile.HTSPrecompileResult.htsPrecompileResult;
@@ -110,7 +88,6 @@
 import static com.hederahashgraph.api.proto.java.ResponseCodeEnum.NOT_SUPPORTED;
 import static com.hederahashgraph.api.proto.java.ResponseCodeEnum.SUCCESS;
 import static com.hederahashgraph.api.proto.java.TokenType.NON_FUNGIBLE_UNIQUE;
->>>>>>> bf7f7975
 
 public class ERCPrecompileSuite extends HapiApiSuite {
 	private static final Logger log = LogManager.getLogger(ERCPrecompileSuite.class);
@@ -1756,7 +1733,6 @@
 				);
 	}
 
-<<<<<<< HEAD
 	private HapiApiSpec directCallsWorkForERC20() {
 
 		final AtomicReference<String> tokenNum = new AtomicReference<>();
@@ -1776,21 +1752,10 @@
 
 		return defaultHapiSpec("DirectCallsWorkForERC20")
 				.given(
-=======
-	private HapiApiSpec erc721TokenApprove() {
-		final var tokenName = "TokenA";
-		final var nameTxn = "nameTxn";
-
-		return defaultHapiSpec("ERC_721_APPROVE")
-				.given(
-						UtilVerbs.overriding("contracts.redirectTokenCalls", "true"),
-						UtilVerbs.overriding("contracts.precompile.exportRecordResults", "true"),
->>>>>>> bf7f7975
 						newKeyNamed(MULTI_KEY),
 						cryptoCreate(ACCOUNT).balance(100 * ONE_HUNDRED_HBARS),
 						cryptoCreate(RECIPIENT).balance(100 * ONE_HUNDRED_HBARS),
 						cryptoCreate(TOKEN_TREASURY),
-<<<<<<< HEAD
 						tokenCreate(FUNGIBLE_TOKEN)
 								.tokenType(TokenType.FUNGIBLE_COMMON)
 								.supplyType(TokenSupplyType.INFINITE)
@@ -1843,104 +1808,11 @@
 								(spec, ignore) ->
 										allRunFor(spec,
 												childRecordsCheck(nameTxn, SUCCESS,
-=======
-						tokenCreate(NON_FUNGIBLE_TOKEN)
-								.tokenType(TokenType.NON_FUNGIBLE_UNIQUE)
-								.initialSupply(0)
-								.treasury(TOKEN_TREASURY)
-								.adminKey(MULTI_KEY)
-								.supplyKey(MULTI_KEY),
-						uploadInitCode(ERC_721_CONTRACT),
-						contractCreate(ERC_721_CONTRACT),
-						mintToken(NON_FUNGIBLE_TOKEN, List.of(FIRST_META)),
-						tokenAssociate(ACCOUNT, List.of(NON_FUNGIBLE_TOKEN)),
-						tokenAssociate(RECIPIENT, List.of(NON_FUNGIBLE_TOKEN)),
-						tokenAssociate(ERC_721_CONTRACT, List.of(NON_FUNGIBLE_TOKEN)),
-						cryptoTransfer(movingUnique(NON_FUNGIBLE_TOKEN, 1L).between(TOKEN_TREASURY, ERC_721_CONTRACT)
-						)
-				).when(withOpContext(
-								(spec, opLog) ->
-										allRunFor(
-												spec,
-												contractCall(ERC_721_CONTRACT, "approve",
-														asAddress(spec.registry().getTokenID(NON_FUNGIBLE_TOKEN)),
-														asAddress(spec.registry().getAccountID(RECIPIENT)),
-														1)
-														.payingWith(ACCOUNT)
-														.via(nameTxn)
-														.hasKnownStatus(SUCCESS)
-														.gas(GAS_TO_OFFER)
-										)
-						)
-				).then(
-						getTxnRecord(nameTxn).andAllChildRecords().logged(),
-						UtilVerbs.resetAppPropertiesTo("src/main/resource/bootstrap.properties")
-				);
-	}
-
-	private HapiApiSpec erc721GetApproved() {
-		final var theSpender = "spender";
-		final var theSpender2 = "spender2";
-		final var allowanceTxn = "allowanceTxn";
-
-		return defaultHapiSpec("ERC_721_GET_APPROVED")
-				.given(
-						UtilVerbs.overriding("contracts.redirectTokenCalls", "true"),
-						UtilVerbs.overriding("contracts.precompile.exportRecordResults", "true"),
-						newKeyNamed(MULTI_KEY),
-						cryptoCreate(OWNER)
-								.balance(100 * ONE_HUNDRED_HBARS)
-								.maxAutomaticTokenAssociations(10),
-						cryptoCreate(theSpender),
-						cryptoCreate(theSpender2),
-						cryptoCreate(TOKEN_TREASURY),
-						tokenCreate(NON_FUNGIBLE_TOKEN)
-								.initialSupply(0)
-								.tokenType(NON_FUNGIBLE_UNIQUE)
-								.supplyKey(MULTI_KEY)
-								.adminKey(MULTI_KEY)
-								.treasury(TOKEN_TREASURY),
-						uploadInitCode(ERC_721_CONTRACT),
-						contractCreate(ERC_721_CONTRACT),
-						tokenAssociate(OWNER, NON_FUNGIBLE_TOKEN),
-						mintToken(NON_FUNGIBLE_TOKEN, List.of(
-								ByteString.copyFromUtf8("a")
-						)).via("nftTokenMint"),
-						cryptoTransfer(
-								movingUnique(NON_FUNGIBLE_TOKEN, 1L).between(TOKEN_TREASURY, OWNER)
-						),
-						cryptoApproveAllowance()
-								.payingWith(DEFAULT_PAYER)
-								.addNftAllowance(OWNER, NON_FUNGIBLE_TOKEN, theSpender, false, List.of(1L))
-								.via("baseApproveTxn")
-								.logged()
-								.signedBy(DEFAULT_PAYER, OWNER)
-								.fee(ONE_HBAR)
-				).when(withOpContext(
-								(spec, opLog) ->
-										allRunFor(
-												spec,
-												contractCall(ERC_721_CONTRACT, "getApproved",
-														asAddress(spec.registry().getTokenID(NON_FUNGIBLE_TOKEN)),
-														1)
-														.payingWith(OWNER)
-														.via(allowanceTxn)
-														.hasKnownStatus(SUCCESS)
-										)
-						)
-				).then(
-						withOpContext(
-								(spec, opLog) ->
-										allRunFor(
-												spec,
-												childRecordsCheck(allowanceTxn, SUCCESS,
->>>>>>> bf7f7975
 														recordWith()
 																.status(SUCCESS)
 																.contractCallResult(
 																		resultWith()
 																				.contractCallResult(htsPrecompileResult()
-<<<<<<< HEAD
 																						.forFunction(HTSPrecompileResult.FunctionType.NAME)
 																						.withName(tokenName)
 																				)
@@ -2142,7 +2014,116 @@
 																				)
 																)
 												)))
-=======
+				);
+	}
+
+	private HapiApiSpec erc721TokenApprove() {
+		final var tokenName = "TokenA";
+		final var nameTxn = "nameTxn";
+
+		return defaultHapiSpec("ERC_721_APPROVE")
+				.given(
+						UtilVerbs.overriding("contracts.redirectTokenCalls", "true"),
+						UtilVerbs.overriding("contracts.precompile.exportRecordResults", "true"),
+						newKeyNamed(MULTI_KEY),
+						cryptoCreate(ACCOUNT).balance(100 * ONE_HUNDRED_HBARS),
+						cryptoCreate(RECIPIENT).balance(100 * ONE_HUNDRED_HBARS),
+						cryptoCreate(TOKEN_TREASURY),
+						tokenCreate(NON_FUNGIBLE_TOKEN)
+								.tokenType(TokenType.NON_FUNGIBLE_UNIQUE)
+								.initialSupply(0)
+								.treasury(TOKEN_TREASURY)
+								.adminKey(MULTI_KEY)
+								.supplyKey(MULTI_KEY),
+						uploadInitCode(ERC_721_CONTRACT),
+						contractCreate(ERC_721_CONTRACT),
+						mintToken(NON_FUNGIBLE_TOKEN, List.of(FIRST_META)),
+						tokenAssociate(ACCOUNT, List.of(NON_FUNGIBLE_TOKEN)),
+						tokenAssociate(RECIPIENT, List.of(NON_FUNGIBLE_TOKEN)),
+						tokenAssociate(ERC_721_CONTRACT, List.of(NON_FUNGIBLE_TOKEN)),
+						cryptoTransfer(movingUnique(NON_FUNGIBLE_TOKEN, 1L).between(TOKEN_TREASURY, ERC_721_CONTRACT)
+						)
+				).when(withOpContext(
+								(spec, opLog) ->
+										allRunFor(
+												spec,
+												contractCall(ERC_721_CONTRACT, "approve",
+														asAddress(spec.registry().getTokenID(NON_FUNGIBLE_TOKEN)),
+														asAddress(spec.registry().getAccountID(RECIPIENT)),
+														1)
+														.payingWith(ACCOUNT)
+														.via(nameTxn)
+														.hasKnownStatus(SUCCESS)
+														.gas(GAS_TO_OFFER)
+										)
+						)
+				).then(
+						getTxnRecord(nameTxn).andAllChildRecords().logged(),
+						UtilVerbs.resetAppPropertiesTo("src/main/resource/bootstrap.properties")
+				);
+	}
+
+	private HapiApiSpec erc721GetApproved() {
+		final var theSpender = "spender";
+		final var theSpender2 = "spender2";
+		final var allowanceTxn = "allowanceTxn";
+
+		return defaultHapiSpec("ERC_721_GET_APPROVED")
+				.given(
+						UtilVerbs.overriding("contracts.redirectTokenCalls", "true"),
+						UtilVerbs.overriding("contracts.precompile.exportRecordResults", "true"),
+						newKeyNamed(MULTI_KEY),
+						cryptoCreate(OWNER)
+								.balance(100 * ONE_HUNDRED_HBARS)
+								.maxAutomaticTokenAssociations(10),
+						cryptoCreate(theSpender),
+						cryptoCreate(theSpender2),
+						cryptoCreate(TOKEN_TREASURY),
+						tokenCreate(NON_FUNGIBLE_TOKEN)
+								.initialSupply(0)
+								.tokenType(NON_FUNGIBLE_UNIQUE)
+								.supplyKey(MULTI_KEY)
+								.adminKey(MULTI_KEY)
+								.treasury(TOKEN_TREASURY),
+						uploadInitCode(ERC_721_CONTRACT),
+						contractCreate(ERC_721_CONTRACT),
+						tokenAssociate(OWNER, NON_FUNGIBLE_TOKEN),
+						mintToken(NON_FUNGIBLE_TOKEN, List.of(
+								ByteString.copyFromUtf8("a")
+						)).via("nftTokenMint"),
+						cryptoTransfer(
+								movingUnique(NON_FUNGIBLE_TOKEN, 1L).between(TOKEN_TREASURY, OWNER)
+						),
+						cryptoApproveAllowance()
+								.payingWith(DEFAULT_PAYER)
+								.addNftAllowance(OWNER, NON_FUNGIBLE_TOKEN, theSpender, false, List.of(1L))
+								.via("baseApproveTxn")
+								.logged()
+								.signedBy(DEFAULT_PAYER, OWNER)
+								.fee(ONE_HBAR)
+				).when(withOpContext(
+								(spec, opLog) ->
+										allRunFor(
+												spec,
+												contractCall(ERC_721_CONTRACT, "getApproved",
+														asAddress(spec.registry().getTokenID(NON_FUNGIBLE_TOKEN)),
+														1)
+														.payingWith(OWNER)
+														.via(allowanceTxn)
+														.hasKnownStatus(SUCCESS)
+										)
+						)
+				).then(
+						withOpContext(
+								(spec, opLog) ->
+										allRunFor(
+												spec,
+												childRecordsCheck(allowanceTxn, SUCCESS,
+														recordWith()
+																.status(SUCCESS)
+																.contractCallResult(
+																		resultWith()
+																				.contractCallResult(htsPrecompileResult()
 																						.forFunction(HTSPrecompileResult.FunctionType.GET_APPROVED)
 																						.withApproved(asAddress(spec.registry().getAccountID(theSpender)))
 																				)
@@ -2326,7 +2307,6 @@
 						getTokenNftInfo(nft, 1L).hasNoSpender(),
 						getTokenNftInfo(nft, 2L).hasSpenderID(spender),
 						getTokenNftInfo(nft, 3L).hasSpenderID(spender1)
->>>>>>> bf7f7975
 				);
 	}
 
