--- conflicted
+++ resolved
@@ -147,14 +147,7 @@
                     final var actual = result.getGasUsed();
                     final var epsilon = allowedPercentDeviation * actual / 100.0;
                     Assertions.assertEquals(
-<<<<<<< HEAD
-                            expected,
-                            (double) result.getGasUsed(),
-                            epsilon,
-                            "Wrong amount of gas used");
-=======
                             expected, result.getGasUsed(), epsilon, "Wrong amount of gas used");
->>>>>>> 45c2d257
                 });
         return this;
     }
@@ -238,11 +231,7 @@
                         if (opError.isPresent()) {
                             throw opError.get();
                         }
-<<<<<<< HEAD
-                    } catch (Throwable t) {
-=======
                     } catch (Throwable t) { // NOSONAR throw from 2 lines above must be caught
->>>>>>> 45c2d257
                         return Optional.of(t);
                     }
                     return Optional.empty();
@@ -278,21 +267,12 @@
                     } else {
                         Assertions.assertEquals(expected, actual);
                     }
-<<<<<<< HEAD
-                } catch (Throwable T) {
-                    return Optional.of(T);
-                }
-            }
-        } catch (Throwable T) {
-            return Optional.of(T);
-=======
                 } catch (Exception e) {
                     return Optional.of(e);
                 }
             }
         } catch (Exception e) {
             return Optional.of(e);
->>>>>>> 45c2d257
         }
         return Optional.empty();
     }
@@ -319,13 +299,8 @@
                                     expecteds[i], actuals[i]));
                 }
             }
-<<<<<<< HEAD
-        } catch (Throwable T) {
-            return Optional.of(T);
-=======
         } catch (Exception e) {
             return Optional.of(e);
->>>>>>> 45c2d257
         }
         return Optional.empty();
     }
