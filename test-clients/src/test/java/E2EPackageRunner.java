/*-
 * ‌
 * Hedera Services Test Clients
 * ​
 * Copyright (C) 2018 - 2022 Hedera Hashgraph, LLC
 * ​
 * Licensed under the Apache License, Version 2.0 (the "License");
 * you may not use this file except in compliance with the License.
 * You may obtain a copy of the License at
 *
 *      http://www.apache.org/licenses/LICENSE-2.0
 *
 * Unless required by applicable law or agreed to in writing, software
 * distributed under the License is distributed on an "AS IS" BASIS,
 * WITHOUT WARRANTIES OR CONDITIONS OF ANY KIND, either express or implied.
 * See the License for the specific language governing permissions and
 * limitations under the License.
 * ‍
 */

import com.hedera.services.bdd.spec.HapiApiSpec;
import com.hedera.services.bdd.spec.props.JutilPropertySource;
import com.hedera.services.bdd.suites.HapiApiSuite;
import com.hedera.services.bdd.suites.autorenew.AccountAutoRenewalSuite;
import com.hedera.services.bdd.suites.autorenew.AutoRemovalCasesSuite;
import com.hedera.services.bdd.suites.autorenew.GracePeriodRestrictionsSuite;
import com.hedera.services.bdd.suites.autorenew.MacroFeesChargedSanityCheckSuite;
import com.hedera.services.bdd.suites.autorenew.NoGprIfNoAutoRenewSuite;
import com.hedera.services.bdd.suites.autorenew.TopicAutoRenewalSuite;
import com.hedera.services.bdd.suites.compose.LocalNetworkCheck;
import com.hedera.services.bdd.suites.compose.PerpetualLocalCalls;
import com.hedera.services.bdd.suites.consensus.AssortedHcsOps;
import com.hedera.services.bdd.suites.consensus.ChunkingSuite;
import com.hedera.services.bdd.suites.consensus.SubmitMessageSuite;
import com.hedera.services.bdd.suites.consensus.TopicCreateSuite;
import com.hedera.services.bdd.suites.consensus.TopicDeleteSuite;
import com.hedera.services.bdd.suites.consensus.TopicGetInfoSuite;
import com.hedera.services.bdd.suites.consensus.TopicUpdateSuite;
import com.hedera.services.bdd.suites.contract.hapi.ContractCallLocalSuite;
import com.hedera.services.bdd.suites.contract.hapi.ContractCallSuite;
import com.hedera.services.bdd.suites.contract.hapi.ContractCreateSuite;
import com.hedera.services.bdd.suites.contract.hapi.ContractDeleteSuite;
import com.hedera.services.bdd.suites.contract.hapi.ContractGetBytecodeSuite;
import com.hedera.services.bdd.suites.contract.hapi.ContractGetInfoSuite;
import com.hedera.services.bdd.suites.contract.hapi.ContractMusicalChairsSuite;
import com.hedera.services.bdd.suites.contract.hapi.ContractUpdateSuite;
import com.hedera.services.bdd.suites.contract.opcodes.BalanceOperationSuite;
import com.hedera.services.bdd.suites.contract.opcodes.CallCodeOperationSuite;
import com.hedera.services.bdd.suites.contract.opcodes.CallOperationSuite;
import com.hedera.services.bdd.suites.contract.opcodes.CreateOperationSuite;
import com.hedera.services.bdd.suites.contract.opcodes.DelegateCallOperationSuite;
import com.hedera.services.bdd.suites.contract.opcodes.ExtCodeCopyOperationSuite;
import com.hedera.services.bdd.suites.contract.opcodes.ExtCodeHashOperationSuite;
import com.hedera.services.bdd.suites.contract.opcodes.ExtCodeSizeOperationSuite;
import com.hedera.services.bdd.suites.contract.opcodes.GlobalPropertiesSuite;
import com.hedera.services.bdd.suites.contract.opcodes.SStoreSuite;
import com.hedera.services.bdd.suites.contract.opcodes.SelfDestructSuite;
import com.hedera.services.bdd.suites.contract.opcodes.StaticCallOperationSuite;
import com.hedera.services.bdd.suites.contract.openzeppelin.ERC1155ContractInteractions;
import com.hedera.services.bdd.suites.contract.openzeppelin.ERC20ContractInteractions;
import com.hedera.services.bdd.suites.contract.openzeppelin.ERC721ContractInteractions;
import com.hedera.services.bdd.suites.contract.precompile.AssociatePrecompileSuite;
import com.hedera.services.bdd.suites.contract.precompile.ContractBurnHTSSuite;
import com.hedera.services.bdd.suites.contract.precompile.ContractHTSSuite;
import com.hedera.services.bdd.suites.contract.precompile.ContractKeysHTSSuite;
import com.hedera.services.bdd.suites.contract.precompile.ContractMintHTSSuite;
import com.hedera.services.bdd.suites.contract.precompile.CreatePrecompileSuite;
import com.hedera.services.bdd.suites.contract.precompile.CryptoTransferHTSSuite;
import com.hedera.services.bdd.suites.contract.precompile.DelegatePrecompileSuite;
import com.hedera.services.bdd.suites.contract.precompile.DissociatePrecompileSuite;
import com.hedera.services.bdd.suites.contract.precompile.DynamicGasCostSuite;
import com.hedera.services.bdd.suites.contract.precompile.MixedHTSPrecompileTestsSuite;
import com.hedera.services.bdd.suites.contract.records.LogsSuite;
import com.hedera.services.bdd.suites.contract.records.RecordsSuite;
import com.hedera.services.bdd.suites.contract.traceability.ContractTraceabilitySuite;
import com.hedera.services.bdd.suites.crypto.AutoAccountCreationSuite;
import com.hedera.services.bdd.suites.crypto.AutoAccountUpdateSuite;
import com.hedera.services.bdd.suites.crypto.CryptoApproveAllowanceSuite;
import com.hedera.services.bdd.suites.crypto.CryptoCornerCasesSuite;
import com.hedera.services.bdd.suites.crypto.CryptoCreateSuite;
import com.hedera.services.bdd.suites.crypto.CryptoDeleteSuite;
import com.hedera.services.bdd.suites.crypto.CryptoGetInfoRegression;
import com.hedera.services.bdd.suites.crypto.CryptoGetRecordsRegression;
import com.hedera.services.bdd.suites.crypto.CryptoTransferSuite;
import com.hedera.services.bdd.suites.crypto.CryptoUpdateSuite;
import com.hedera.services.bdd.suites.crypto.CrytoCreateSuiteWithUTF8;
import com.hedera.services.bdd.suites.crypto.HelloWorldSpec;
import com.hedera.services.bdd.suites.crypto.MiscCryptoSuite;
import com.hedera.services.bdd.suites.crypto.QueryPaymentSuite;
import com.hedera.services.bdd.suites.crypto.RandomOps;
import com.hedera.services.bdd.suites.crypto.TransferWithCustomFees;
import com.hedera.services.bdd.suites.crypto.TxnReceiptRegression;
import com.hedera.services.bdd.suites.crypto.TxnRecordRegression;
import com.hedera.services.bdd.suites.crypto.UnsupportedQueriesRegression;
import com.hedera.services.bdd.suites.fees.AllBaseOpFeesSuite;
import com.hedera.services.bdd.suites.fees.CongestionPricingSuite;
import com.hedera.services.bdd.suites.fees.CostOfEverythingSuite;
import com.hedera.services.bdd.suites.fees.CreateAndUpdateOps;
import com.hedera.services.bdd.suites.fees.OverlappingKeysSuite;
import com.hedera.services.bdd.suites.fees.QueryPaymentExploitsSuite;
import com.hedera.services.bdd.suites.fees.SpecialAccountsAreExempted;
import com.hedera.services.bdd.suites.fees.TransferListServiceFeesSuite;
import com.hedera.services.bdd.suites.file.DiverseStateCreation;
import com.hedera.services.bdd.suites.file.DiverseStateValidation;
import com.hedera.services.bdd.suites.file.ExchangeRateControlSuite;
import com.hedera.services.bdd.suites.file.FetchSystemFiles;
import com.hedera.services.bdd.suites.file.FileAppendSuite;
import com.hedera.services.bdd.suites.file.FileCreateSuite;
import com.hedera.services.bdd.suites.file.FileDeleteSuite;
import com.hedera.services.bdd.suites.file.FileUpdateSuite;
import com.hedera.services.bdd.suites.file.PermissionSemanticsSpec;
import com.hedera.services.bdd.suites.file.ProtectedFilesUpdateSuite;
import com.hedera.services.bdd.suites.file.ValidateNewAddressBook;
import com.hedera.services.bdd.suites.file.negative.AppendFailuresSpec;
import com.hedera.services.bdd.suites.file.negative.CreateFailuresSpec;
import com.hedera.services.bdd.suites.file.negative.DeleteFailuresSpec;
import com.hedera.services.bdd.suites.file.negative.QueryFailuresSpec;
import com.hedera.services.bdd.suites.file.negative.UpdateFailuresSpec;
import com.hedera.services.bdd.suites.file.positive.CreateSuccessSpec;
import com.hedera.services.bdd.suites.file.positive.SysDelSysUndelSpec;
import com.hedera.services.bdd.suites.issues.Issue1648Suite;
import com.hedera.services.bdd.suites.issues.Issue1741Suite;
import com.hedera.services.bdd.suites.issues.Issue1742Suite;
import com.hedera.services.bdd.suites.issues.Issue1744Suite;
import com.hedera.services.bdd.suites.issues.Issue1758Suite;
import com.hedera.services.bdd.suites.issues.Issue1765Suite;
import com.hedera.services.bdd.suites.issues.Issue2051Spec;
import com.hedera.services.bdd.suites.issues.Issue2098Spec;
import com.hedera.services.bdd.suites.issues.Issue2143Spec;
import com.hedera.services.bdd.suites.issues.Issue2150Spec;
import com.hedera.services.bdd.suites.issues.Issue2319Spec;
import com.hedera.services.bdd.suites.issues.Issue305Spec;
import com.hedera.services.bdd.suites.issues.Issue310Suite;
import com.hedera.services.bdd.suites.meta.VersionInfoSpec;
import com.hedera.services.bdd.suites.perf.AccountBalancesClientSaveLoadTest;
import com.hedera.services.bdd.suites.perf.AdjustFeeScheduleSuite;
import com.hedera.services.bdd.suites.perf.FileContractMemoPerfSuite;
import com.hedera.services.bdd.suites.perf.QueryOnlyLoadTest;
import com.hedera.services.bdd.suites.perf.contract.ContractCallLoadTest;
import com.hedera.services.bdd.suites.perf.contract.ContractCallLocalPerfSuite;
import com.hedera.services.bdd.suites.perf.contract.ContractCallPerfSuite;
import com.hedera.services.bdd.suites.perf.contract.ContractPerformanceSuite;
import com.hedera.services.bdd.suites.perf.contract.FibonacciPlusLoadProvider;
import com.hedera.services.bdd.suites.perf.contract.MixedSmartContractOpsLoadTest;
import com.hedera.services.bdd.suites.perf.contract.opcodes.SStoreOperationLoadTest;
import com.hedera.services.bdd.suites.perf.crypto.CryptoAllowancePerfSuite;
import com.hedera.services.bdd.suites.perf.crypto.CryptoCreatePerfSuite;
import com.hedera.services.bdd.suites.perf.crypto.CryptoTransferLoadTest;
import com.hedera.services.bdd.suites.perf.crypto.CryptoTransferLoadTestWithAutoAccounts;
import com.hedera.services.bdd.suites.perf.crypto.CryptoTransferLoadTestWithInvalidAccounts;
import com.hedera.services.bdd.suites.perf.crypto.CryptoTransferPerfSuite;
import com.hedera.services.bdd.suites.perf.crypto.CryptoTransferPerfSuiteWOpProvider;
import com.hedera.services.bdd.suites.perf.crypto.SimpleXfersAvoidingHotspot;
import com.hedera.services.bdd.suites.perf.file.FileExpansionLoadProvider;
import com.hedera.services.bdd.suites.perf.file.FileUpdateLoadTest;
import com.hedera.services.bdd.suites.perf.file.MixedFileOpsLoadTest;
import com.hedera.services.bdd.suites.perf.mixedops.MixedOpsMemoPerfSuite;
import com.hedera.services.bdd.suites.perf.mixedops.MixedTransferAndSubmitLoadTest;
import com.hedera.services.bdd.suites.perf.mixedops.MixedTransferCallAndSubmitLoadTest;
import com.hedera.services.bdd.suites.perf.schedule.OnePendingSigScheduledXfersLoad;
import com.hedera.services.bdd.suites.perf.schedule.ReadyToRunScheduledXfersLoad;
import com.hedera.services.bdd.suites.perf.token.TokenCreatePerfSuite;
import com.hedera.services.bdd.suites.perf.token.TokenRelStatusChanges;
import com.hedera.services.bdd.suites.perf.token.TokenTransferBasicLoadTest;
import com.hedera.services.bdd.suites.perf.token.TokenTransfersLoadProvider;
import com.hedera.services.bdd.suites.perf.token.UniqueTokenStateSetup;
import com.hedera.services.bdd.suites.perf.topic.CreateTopicPerfSuite;
import com.hedera.services.bdd.suites.perf.topic.HCSChunkingRealisticPerfSuite;
import com.hedera.services.bdd.suites.perf.topic.SubmitMessageLoadTest;
import com.hedera.services.bdd.suites.perf.topic.SubmitMessagePerfSuite;
import com.hedera.services.bdd.suites.perf.topic.createTopicLoadTest;
import com.hedera.services.bdd.suites.records.CharacterizationSuite;
import com.hedera.services.bdd.suites.records.ContractRecordsSanityCheckSuite;
import com.hedera.services.bdd.suites.records.CryptoRecordsSanityCheckSuite;
import com.hedera.services.bdd.suites.records.DuplicateManagementTest;
import com.hedera.services.bdd.suites.records.FileRecordsSanityCheckSuite;
import com.hedera.services.bdd.suites.records.RecordCreationSuite;
import com.hedera.services.bdd.suites.records.SignedTransactionBytesRecordsSuite;
import com.hedera.services.bdd.suites.regression.SplittingThrottlesWorks;
import com.hedera.services.bdd.suites.regression.SteadyStateThrottlingCheck;
import com.hedera.services.bdd.suites.regression.UmbrellaRedux;
import com.hedera.services.bdd.suites.schedule.ScheduleCreateSpecs;
import com.hedera.services.bdd.suites.schedule.ScheduleDeleteSpecs;
import com.hedera.services.bdd.suites.schedule.ScheduleExecutionSpecStateful;
import com.hedera.services.bdd.suites.schedule.ScheduleExecutionSpecs;
import com.hedera.services.bdd.suites.schedule.ScheduleRecordSpecs;
import com.hedera.services.bdd.suites.schedule.ScheduleSignSpecs;
import com.hedera.services.bdd.suites.streaming.RunTransfers;
import com.hedera.services.bdd.suites.throttling.GasLimitThrottlingSuite;
import com.hedera.services.bdd.suites.throttling.PrivilegedOpsSuite;
import com.hedera.services.bdd.suites.throttling.ThrottleDefValidationSuite;
import com.hedera.services.bdd.suites.token.Hip17UnhappyAccountsSuite;
import com.hedera.services.bdd.suites.token.Hip17UnhappyTokensSuite;
import com.hedera.services.bdd.suites.token.TokenAssociationSpecs;
import com.hedera.services.bdd.suites.token.TokenCreateSpecs;
import com.hedera.services.bdd.suites.token.TokenDeleteSpecs;
import com.hedera.services.bdd.suites.token.TokenFeeScheduleUpdateSpecs;
import com.hedera.services.bdd.suites.token.TokenManagementSpecs;
import com.hedera.services.bdd.suites.token.TokenManagementSpecsStateful;
import com.hedera.services.bdd.suites.token.TokenMiscOps;
import com.hedera.services.bdd.suites.token.TokenPauseSpecs;
import com.hedera.services.bdd.suites.token.TokenTotalSupplyAfterMintBurnWipeSuite;
import com.hedera.services.bdd.suites.token.TokenTransactSpecs;
import com.hedera.services.bdd.suites.token.TokenUpdateSpecs;
import com.hedera.services.bdd.suites.token.UniqueTokenManagementSpecs;
import org.junit.jupiter.api.BeforeAll;
import org.junit.jupiter.api.DynamicContainer;
import org.junit.jupiter.api.Tag;
import org.junit.jupiter.api.TestFactory;

import java.util.Collection;
import java.util.Collections;
import java.util.List;
import java.util.function.Supplier;

import static com.hedera.services.bdd.suites.HapiApiSuite.ETH_SUFFIX;
import static org.junit.jupiter.api.Assertions.assertEquals;
import static org.junit.jupiter.api.DynamicContainer.dynamicContainer;
import static org.junit.jupiter.api.DynamicTest.dynamicTest;


class E2EPackageRunner {

	@BeforeAll
	static void beforeAll() {
		final var portSystemProperty = System.getProperty("defaultPort");
		final var defaultPort = portSystemProperty != null ? portSystemProperty : "50211";
		final var defaultProperties = JutilPropertySource.getDefaultInstance();
		HapiApiSpec.runInCiMode(
				defaultPort + ":50212",
				defaultProperties.get("default.payer"),
				defaultProperties.get("default.node").split("\\.")[2],
				defaultProperties.get("tls"),
				defaultProperties.get("txn.proto.structure"),
				defaultProperties.get("node.selector"),
				Collections.emptyMap()
		);
	}

	@Tag("autorenew")
	@TestFactory
	Collection<DynamicContainer> autorenew() {
		return List.of(
				extractSpecsFromSuite(AccountAutoRenewalSuite::new),
				extractSpecsFromSuite(AutoRemovalCasesSuite::new),
				extractSpecsFromSuite(GracePeriodRestrictionsSuite::new),
				extractSpecsFromSuite(MacroFeesChargedSanityCheckSuite::new),
				extractSpecsFromSuite(NoGprIfNoAutoRenewSuite::new),
				extractSpecsFromSuite(TopicAutoRenewalSuite::new)
		);
	}

	@Tag("compose")
	@TestFactory
	Collection<DynamicContainer> compose() {
		return List.of(
				extractSpecsFromSuite(LocalNetworkCheck::new),
				extractSpecsFromSuite(PerpetualLocalCalls::new)
		);
	}

	@Tag("consensus")
	@TestFactory
	Collection<DynamicContainer> consensus() {
		return List.of(
				extractSpecsFromSuite(AssortedHcsOps::new),
				extractSpecsFromSuite(ChunkingSuite::new),
				extractSpecsFromSuite(SubmitMessageSuite::new),
				extractSpecsFromSuite(TopicCreateSuite::new),
				extractSpecsFromSuite(TopicDeleteSuite::new),
				extractSpecsFromSuite(TopicGetInfoSuite::new),
				extractSpecsFromSuite(TopicUpdateSuite::new)
		);
	}

	@Tag("contract")
	@Tag("contract.precompile")
	@Tag("contract.precompile.part1")
	@TestFactory
	Collection<DynamicContainer> contractPrecompile() {
		return List.of(
				extractSpecsFromSuite(AssociatePrecompileSuite::new),
				extractSpecsFromSuite(ContractBurnHTSSuite::new),
				extractSpecsFromSuite(ContractHTSSuite::new),
				extractSpecsFromSuite(ContractKeysHTSSuite::new),
				extractSpecsFromSuite(ContractMintHTSSuite::new),
				extractSpecsFromSuite(CreatePrecompileSuite::new)
		);
	}

	@Tag("contract")
	@Tag("contract.precompile")
	@Tag("contract.precompile.part1.eth")
	@TestFactory
	Collection<DynamicContainer> contractPrecompileEth() {
		return List.of(
<<<<<<< HEAD
				extractSpecsFromSuiteForEth(AssociatePrecompileSuite::new)
		);
	}

	@Tag("contract")
	@Tag("contract.precompile")
	@Tag("contract.precompile.part1.eth.failing")
	@TestFactory
	Collection<DynamicContainer> contractPrecompileEthFailing() {
		return List.of(new DynamicContainer[] {
=======
				extractSpecsFromSuiteForEth(AssociatePrecompileSuite::new),
>>>>>>> 87818347
				extractSpecsFromSuiteForEth(ContractBurnHTSSuite::new),
				extractSpecsFromSuiteForEth(ContractHTSSuite::new),
				extractSpecsFromSuiteForEth(ContractKeysHTSSuite::new),
				extractSpecsFromSuiteForEth(ContractMintHTSSuite::new),
				extractSpecsFromSuiteForEth(CreatePrecompileSuite::new)
		});
	}

	@Tag("contract")
	@Tag("contract.precompile")
	@Tag("contract.precompile.part2")
	@TestFactory
	Collection<DynamicContainer> contractPrecompile2() {
		return List.of(
				extractSpecsFromSuite(CryptoTransferHTSSuite::new),
				extractSpecsFromSuite(DelegatePrecompileSuite::new),
				extractSpecsFromSuite(DissociatePrecompileSuite::new),
				extractSpecsFromSuite(DynamicGasCostSuite::new),
				extractSpecsFromSuite(MixedHTSPrecompileTestsSuite::new)
		);
	}

	@Tag("contract")
	@Tag("contract.precompile")
	@Tag("contract.precompile.part2.eth")
	@TestFactory
	Collection<DynamicContainer> contractPrecompile2Eth() {
		return List.of(
				extractSpecsFromSuiteForEth(DissociatePrecompileSuite::new),
				extractSpecsFromSuiteForEth(CryptoTransferHTSSuite::new),
				extractSpecsFromSuiteForEth(DelegatePrecompileSuite::new)
		);
	}

	@Tag("contract")
	@Tag("contract.precompile")
	@Tag("contract.precompile.part2.eth.failing")
	@TestFactory
	Collection<DynamicContainer> contractPrecompile2EthFailing() {
		return List.of(
				extractSpecsFromSuiteForEth(DynamicGasCostSuite::new),
				extractSpecsFromSuiteForEth(MixedHTSPrecompileTestsSuite::new)
		);
	}

	@Tag("contract")
	@Tag("contract.openzeppelin")
	@TestFactory
	Collection<DynamicContainer> contractOpenZeppelin() {
		return List.of(
				extractSpecsFromSuite(ERC20ContractInteractions::new),
				extractSpecsFromSuite(ERC721ContractInteractions::new),
				extractSpecsFromSuite(ERC1155ContractInteractions::new)
		);
	}

	@Tag("contract")
	@Tag("contract.openzeppelin.eth.failing")
	@TestFactory
	Collection<DynamicContainer> contractOpenZeppelinEthFailing() {
		return List.of(
				extractSpecsFromSuiteForEth(ERC20ContractInteractions::new),
				extractSpecsFromSuiteForEth(ERC721ContractInteractions::new),
				extractSpecsFromSuiteForEth(ERC1155ContractInteractions::new)
		);
	}

	@Tag("contract")
	@Tag("contract.records")
	@TestFactory
	Collection<DynamicContainer> contractRecords() {
		return List.of(
				extractSpecsFromSuite(LogsSuite::new),
				extractSpecsFromSuite(RecordsSuite::new)
		);
	}

	@Tag("contract")
	@Tag("contract.records.eth")
	@TestFactory
	Collection<DynamicContainer> contractRecordsEth() {
		return List.of(
				extractSpecsFromSuiteForEth(LogsSuite::new),
				extractSpecsFromSuiteForEth(RecordsSuite::new)
		);
	}

	@Tag("contract")
	@Tag("contract.opcodes")
	@TestFactory
	Collection<DynamicContainer> contractOpcodes() {
		return List.of(
				extractSpecsFromSuite(BalanceOperationSuite::new),
				extractSpecsFromSuite(CallCodeOperationSuite::new),
				extractSpecsFromSuite(CallOperationSuite::new),
				extractSpecsFromSuite(CreateOperationSuite::new),
				extractSpecsFromSuite(DelegateCallOperationSuite::new),
				extractSpecsFromSuite(ExtCodeCopyOperationSuite::new),
				extractSpecsFromSuite(ExtCodeHashOperationSuite::new),
				extractSpecsFromSuite(ExtCodeSizeOperationSuite::new),
				extractSpecsFromSuite(GlobalPropertiesSuite::new),
				extractSpecsFromSuite(SelfDestructSuite::new),
				extractSpecsFromSuite(SStoreSuite::new),
				extractSpecsFromSuite(StaticCallOperationSuite::new)
		);
	}

	@Tag("contract")
	@Tag("contract.opcodes.eth")
	@TestFactory
	Collection<DynamicContainer> contractOpcodesEth() {
		return List.of(
				extractSpecsFromSuiteForEth(BalanceOperationSuite::new),
				extractSpecsFromSuiteForEth(CallCodeOperationSuite::new),
				extractSpecsFromSuiteForEth(CallOperationSuite::new),
				extractSpecsFromSuiteForEth(CreateOperationSuite::new),
				extractSpecsFromSuiteForEth(DelegateCallOperationSuite::new),
				extractSpecsFromSuiteForEth(ExtCodeCopyOperationSuite::new),
				extractSpecsFromSuiteForEth(ExtCodeHashOperationSuite::new),
				extractSpecsFromSuiteForEth(ExtCodeSizeOperationSuite::new),
				extractSpecsFromSuiteForEth(GlobalPropertiesSuite::new),
				extractSpecsFromSuiteForEth(StaticCallOperationSuite::new),
				extractSpecsFromSuiteForEth(SelfDestructSuite::new),
				extractSpecsFromSuiteForEth(SStoreSuite::new)
		);
	}

	@Tag("contract")
	@Tag("contract.hapi")
	@TestFactory
	Collection<DynamicContainer> contractHapi() {
		return List.of(new DynamicContainer[] {
				extractSpecsFromSuite(ContractCallLocalSuite::new),
				extractSpecsFromSuite(ContractCallSuite::new),
				extractSpecsFromSuite(ContractCreateSuite::new),
				extractSpecsFromSuite(ContractDeleteSuite::new),
				extractSpecsFromSuite(ContractGetBytecodeSuite::new),
				extractSpecsFromSuite(ContractGetInfoSuite::new),
				extractSpecsFromSuite(ContractMusicalChairsSuite::new),
				extractSpecsFromSuite(ContractUpdateSuite::new)
		});
	}

	@Tag("contract")
	@Tag("contract.hapi.eth")
	@TestFactory
	Collection<DynamicContainer> contractHapiEth() {
		return List.of(
				extractSpecsFromSuiteForEth(ContractCallLocalSuite::new),
				extractSpecsFromSuiteForEth(ContractGetBytecodeSuite::new),
				extractSpecsFromSuiteForEth(ContractGetInfoSuite::new),
				extractSpecsFromSuiteForEth(ContractUpdateSuite::new),
				extractSpecsFromSuiteForEth(ContractCreateSuite::new),
				extractSpecsFromSuiteForEth(ContractDeleteSuite::new)
		);
	}

	@Tag("contract")
	@Tag("contract.hapi.eth.failing")
	@TestFactory
	Collection<DynamicContainer> contractHapiEthFailing() {
		return List.of(
				extractSpecsFromSuiteForEth(ContractCallSuite::new),
				extractSpecsFromSuiteForEth(ContractMusicalChairsSuite::new)
		);
	}

	@Tag("contract")
	@Tag("contract.traceability")
	@TestFactory
	Collection<DynamicContainer> contractTraceability() {
		return List.of(
				extractSpecsFromSuite(ContractTraceabilitySuite::new)
		);
	}

	@Tag("contract")
	@Tag("contract.traceability.eth")
	@TestFactory
	Collection<DynamicContainer> contractTraceabilityEth() {
		return List.of(
				extractSpecsFromSuiteForEth(ContractTraceabilitySuite::new)
		);
	}

	@Tag("crypto")
	@TestFactory
	Collection<DynamicContainer> crypto() {
		return List.of(
				extractSpecsFromSuite(AutoAccountCreationSuite::new),
				extractSpecsFromSuite(AutoAccountUpdateSuite::new),
				extractSpecsFromSuite(CryptoApproveAllowanceSuite::new),
				extractSpecsFromSuite(CryptoCornerCasesSuite::new),
				extractSpecsFromSuite(CryptoCreateSuite::new),
				extractSpecsFromSuite(CryptoDeleteSuite::new),
				extractSpecsFromSuite(CryptoGetInfoRegression::new),
				extractSpecsFromSuite(CryptoGetRecordsRegression::new),
				extractSpecsFromSuite(CryptoTransferSuite::new),
				extractSpecsFromSuite(CryptoUpdateSuite::new),
				extractSpecsFromSuite(CrytoCreateSuiteWithUTF8::new),
				extractSpecsFromSuite(HelloWorldSpec::new),
				extractSpecsFromSuite(MiscCryptoSuite::new),
				extractSpecsFromSuite(QueryPaymentSuite::new),
				extractSpecsFromSuite(RandomOps::new),
				extractSpecsFromSuite(TransferWithCustomFees::new),
				extractSpecsFromSuite(TxnReceiptRegression::new),
				extractSpecsFromSuite(TxnRecordRegression::new),
				extractSpecsFromSuite(UnsupportedQueriesRegression::new)
		);
	}

	@Tag("fees")
	@TestFactory
	Collection<DynamicContainer> fees() {
		return List.of(
				extractSpecsFromSuite(AllBaseOpFeesSuite::new),
				extractSpecsFromSuite(CongestionPricingSuite::new),
				extractSpecsFromSuite(CostOfEverythingSuite::new),
				extractSpecsFromSuite(CreateAndUpdateOps::new),
				extractSpecsFromSuite(OverlappingKeysSuite::new),
				extractSpecsFromSuite(QueryPaymentExploitsSuite::new),
				extractSpecsFromSuite(SpecialAccountsAreExempted::new),
				extractSpecsFromSuite(TransferListServiceFeesSuite::new)
		);
	}

	@Tag("file")
	@TestFactory
	Collection<DynamicContainer> file() {
		return List.of(
				extractSpecsFromSuite(DiverseStateCreation::new),
				extractSpecsFromSuite(DiverseStateValidation::new),
				extractSpecsFromSuite(ExchangeRateControlSuite::new),
				extractSpecsFromSuite(FetchSystemFiles::new),
				extractSpecsFromSuite(FileAppendSuite::new),
				extractSpecsFromSuite(FileCreateSuite::new),
				extractSpecsFromSuite(FileDeleteSuite::new),
				extractSpecsFromSuite(FileUpdateSuite::new),
				extractSpecsFromSuite(PermissionSemanticsSpec::new),
				extractSpecsFromSuite(ProtectedFilesUpdateSuite::new),
				extractSpecsFromSuite(ValidateNewAddressBook::new)
		);
	}

	@Tag("file")
	@Tag("file.positive")
	@TestFactory
	Collection<DynamicContainer> filePositive() {
		return List.of(
				extractSpecsFromSuite(CreateSuccessSpec::new),
				extractSpecsFromSuite(SysDelSysUndelSpec::new)
		);
	}

	@Tag("file")
	@Tag("file.negative")
	@TestFactory
	Collection<DynamicContainer> fileNegative() {
		return List.of(
				extractSpecsFromSuite(AppendFailuresSpec::new),
				extractSpecsFromSuite(CreateFailuresSpec::new),
				extractSpecsFromSuite(DeleteFailuresSpec::new),
				extractSpecsFromSuite(QueryFailuresSpec::new),
				extractSpecsFromSuite(UpdateFailuresSpec::new)
		);
	}

	@Tag("issues")
	@TestFactory
	Collection<DynamicContainer> issues() {
		return List.of(
				extractSpecsFromSuite(Issue305Spec::new),
				extractSpecsFromSuite(Issue310Suite::new),
				extractSpecsFromSuite(Issue1648Suite::new),
				extractSpecsFromSuite(Issue1741Suite::new),
				extractSpecsFromSuite(Issue1742Suite::new),
				extractSpecsFromSuite(Issue1744Suite::new),
				extractSpecsFromSuite(Issue1758Suite::new),
				extractSpecsFromSuite(Issue1765Suite::new),
				extractSpecsFromSuite(Issue2051Spec::new),
				extractSpecsFromSuite(Issue2098Spec::new),
				extractSpecsFromSuite(Issue2143Spec::new),
				extractSpecsFromSuite(Issue2150Spec::new),
				extractSpecsFromSuite(Issue2319Spec::new)
		);
	}

	@Tag("meta")
	@TestFactory
	Collection<DynamicContainer> meta() {
		return List.of(
				extractSpecsFromSuite(VersionInfoSpec::new)
		);
	}

	@Tag("perf")
	@TestFactory
	Collection<DynamicContainer> perf() {
		return List.of(
				extractSpecsFromSuite(AccountBalancesClientSaveLoadTest::new),
				extractSpecsFromSuite(AdjustFeeScheduleSuite::new),
				extractSpecsFromSuite(FileContractMemoPerfSuite::new),
				extractSpecsFromSuite(QueryOnlyLoadTest::new)
		);
	}

	@Tag("perf")
	@Tag("perf.contract")
	@TestFactory
	Collection<DynamicContainer> perfContract() {
		return List.of(
				extractSpecsFromSuite(ContractCallLoadTest::new),
				extractSpecsFromSuite(ContractCallLocalPerfSuite::new),
				extractSpecsFromSuite(ContractCallPerfSuite::new),
				extractSpecsFromSuite(ContractPerformanceSuite::new),
				extractSpecsFromSuite(FibonacciPlusLoadProvider::new),
				extractSpecsFromSuite(MixedSmartContractOpsLoadTest::new)
		);
	}

	@Tag("perf")
	@Tag("perf.contract.opcodes")
	@TestFactory
	Collection<DynamicContainer> perfContractOpcodes() {
		return List.of(
				extractSpecsFromSuite(SStoreOperationLoadTest::new)
		);
	}

	@Tag("perf")
	@Tag("perf.crypto")
	@TestFactory
	Collection<DynamicContainer> perfCrypto() {
		return List.of(
				extractSpecsFromSuite(CryptoAllowancePerfSuite::new),
				extractSpecsFromSuite(CryptoCreatePerfSuite::new),
				extractSpecsFromSuite(CryptoTransferLoadTest::new),
				extractSpecsFromSuite(CryptoTransferLoadTestWithAutoAccounts::new),
				extractSpecsFromSuite(CryptoTransferLoadTestWithInvalidAccounts::new),
				extractSpecsFromSuite(CryptoTransferPerfSuite::new),
				extractSpecsFromSuite(CryptoTransferPerfSuiteWOpProvider::new),
				extractSpecsFromSuite(SimpleXfersAvoidingHotspot::new)
		);
	}

	@Tag("perf")
	@Tag("perf.file")
	@TestFactory
	Collection<DynamicContainer> perfFile() {
		return List.of(
				extractSpecsFromSuite(FileExpansionLoadProvider::new),
				extractSpecsFromSuite(FileUpdateLoadTest::new),
				extractSpecsFromSuite(MixedFileOpsLoadTest::new)
		);
	}

	@Tag("perf")
	@Tag("perf.mixedops")
	@TestFactory
	Collection<DynamicContainer> perfMixedOps() {
		return List.of(
				extractSpecsFromSuite(MixedFileOpsLoadTest::new),
				extractSpecsFromSuite(MixedOpsMemoPerfSuite::new),
				extractSpecsFromSuite(MixedTransferAndSubmitLoadTest::new),
				extractSpecsFromSuite(MixedTransferCallAndSubmitLoadTest::new)
		);
	}

	@Tag("perf")
	@Tag("perf.schedule")
	@TestFactory
	Collection<DynamicContainer> perfSchedule() {
		return List.of(
				extractSpecsFromSuite(OnePendingSigScheduledXfersLoad::new),
				extractSpecsFromSuite(ReadyToRunScheduledXfersLoad::new)
		);
	}

	@Tag("perf")
	@Tag("perf.token")
	@TestFactory
	Collection<DynamicContainer> perfToken() {
		return List.of(
				extractSpecsFromSuite(TokenCreatePerfSuite::new),
				extractSpecsFromSuite(TokenRelStatusChanges::new),
				extractSpecsFromSuite(TokenTransferBasicLoadTest::new),
				extractSpecsFromSuite(TokenTransfersLoadProvider::new),
				extractSpecsFromSuite(UniqueTokenStateSetup::new)
		);
	}

	@Tag("perf")
	@Tag("perf.topic")
	@TestFactory
	Collection<DynamicContainer> perfTopic() {
		return List.of(
				extractSpecsFromSuite(createTopicLoadTest::new),
				extractSpecsFromSuite(CreateTopicPerfSuite::new),
				extractSpecsFromSuite(HCSChunkingRealisticPerfSuite::new),
				extractSpecsFromSuite(SubmitMessageLoadTest::new),
				extractSpecsFromSuite(SubmitMessagePerfSuite::new)
		);
	}

	@Tag("records")
	@TestFactory
	Collection<DynamicContainer> records() {
		return List.of(
				extractSpecsFromSuite(CharacterizationSuite::new),
				extractSpecsFromSuite(ContractRecordsSanityCheckSuite::new),
				extractSpecsFromSuite(CryptoRecordsSanityCheckSuite::new),
				extractSpecsFromSuite(DuplicateManagementTest::new),
				extractSpecsFromSuite(FileRecordsSanityCheckSuite::new),
				extractSpecsFromSuite(RecordCreationSuite::new),
				extractSpecsFromSuite(SignedTransactionBytesRecordsSuite::new)
		);
	}

	@Tag("regression")
	@TestFactory
	Collection<DynamicContainer> regression() {
		return List.of(
				extractSpecsFromSuite(SplittingThrottlesWorks::new),
				extractSpecsFromSuite(SteadyStateThrottlingCheck::new),
				extractSpecsFromSuite(UmbrellaRedux::new)
		);
	}

	@Tag("schedule")
	@TestFactory
	Collection<DynamicContainer> schedule() {
		return List.of(
				extractSpecsFromSuite(ScheduleCreateSpecs::new),
				extractSpecsFromSuite(ScheduleDeleteSpecs::new),
				extractSpecsFromSuite(ScheduleExecutionSpecs::new),
				extractSpecsFromSuite(ScheduleExecutionSpecStateful::new),
				extractSpecsFromSuite(ScheduleRecordSpecs::new),
				extractSpecsFromSuite(ScheduleSignSpecs::new)
		);
	}

	@Tag("streaming")
	@TestFactory
	Collection<DynamicContainer> streaming() {
		return List.of(
				extractSpecsFromSuite(RunTransfers::new)
		);
	}

	@Tag("throttling")
	@TestFactory
	Collection<DynamicContainer> throttling() {
		return List.of(
				extractSpecsFromSuite(GasLimitThrottlingSuite::new),
				extractSpecsFromSuite(PrivilegedOpsSuite::new),
				extractSpecsFromSuite(ThrottleDefValidationSuite::new)
		);
	}

	@Tag("token")
	@TestFactory
	Collection<DynamicContainer> token() {
		return List.of(
				extractSpecsFromSuite(Hip17UnhappyAccountsSuite::new),
				extractSpecsFromSuite(Hip17UnhappyTokensSuite::new),
				extractSpecsFromSuite(TokenAssociationSpecs::new),
				extractSpecsFromSuite(TokenCreateSpecs::new),
				extractSpecsFromSuite(TokenDeleteSpecs::new),
				extractSpecsFromSuite(TokenFeeScheduleUpdateSpecs::new),
				extractSpecsFromSuite(TokenManagementSpecs::new),
				extractSpecsFromSuite(TokenManagementSpecsStateful::new),
				extractSpecsFromSuite(TokenMiscOps::new),
				extractSpecsFromSuite(TokenPauseSpecs::new),
				extractSpecsFromSuite(TokenTotalSupplyAfterMintBurnWipeSuite::new),
				extractSpecsFromSuite(TokenTransactSpecs::new),
				extractSpecsFromSuite(TokenUpdateSpecs::new),
				extractSpecsFromSuite(UniqueTokenManagementSpecs::new)
		);
	}

	@Tag("utils")
	@TestFactory
	Collection<DynamicContainer> utils() {
		return List.of(
				extractSpecsFromSuite(SubmitMessagePerfSuite::new)
		);
	}

	private DynamicContainer extractSpecsFromSuite(final Supplier<HapiApiSuite> suiteSupplier) {
		final var suite = suiteSupplier.get();
		final var tests = suite.getSpecsInSuite()
				.stream()
				.map(s -> dynamicTest(s.getName(), () -> {
							s.run();
							assertEquals(s.getExpectedFinalStatus(), s.getStatus(),
									"\n\t\t\tFailure in SUITE {" + suite.getClass().getSimpleName() + "}, while " +
											"executing " +
											"SPEC {" + s.getName() + "}");
						}
				));
		return dynamicContainer(suite.getClass().getSimpleName(), tests);
	}

	private DynamicContainer extractSpecsFromSuiteForEth(final Supplier<HapiApiSuite> suiteSupplier) {
		final var suite = suiteSupplier.get();
		final var tests = suite.getSpecsInSuite()
				.stream()
				.map(s -> dynamicTest(s.getName() + ETH_SUFFIX, () -> {
							s.setSuitePrefix(suite.getClass().getSimpleName() + ETH_SUFFIX);
							s.run();
							assertEquals(s.getExpectedFinalStatus(), s.getStatus(),
<<<<<<< HEAD
									"\n\t\t\tFailure in SUITE {" + suite.getClass().getSimpleName() + ETH_SUFFIX + "}, " +
=======
									"\n\t\t\tFailure in SUITE {" + suite.getClass().getSimpleName() + ETH_SUFFIX + "}," +
											" " +
>>>>>>> 87818347
											"while " +
											"executing " +
											"SPEC {" + s.getName() + ETH_SUFFIX + "}");
						}
				));
		return dynamicContainer(suite.getClass().getSimpleName(), tests);
	}
}<|MERGE_RESOLUTION|>--- conflicted
+++ resolved
@@ -293,21 +293,8 @@
 	@Tag("contract.precompile.part1.eth")
 	@TestFactory
 	Collection<DynamicContainer> contractPrecompileEth() {
-		return List.of(
-<<<<<<< HEAD
-				extractSpecsFromSuiteForEth(AssociatePrecompileSuite::new)
-		);
-	}
-
-	@Tag("contract")
-	@Tag("contract.precompile")
-	@Tag("contract.precompile.part1.eth.failing")
-	@TestFactory
-	Collection<DynamicContainer> contractPrecompileEthFailing() {
 		return List.of(new DynamicContainer[] {
-=======
 				extractSpecsFromSuiteForEth(AssociatePrecompileSuite::new),
->>>>>>> 87818347
 				extractSpecsFromSuiteForEth(ContractBurnHTSSuite::new),
 				extractSpecsFromSuiteForEth(ContractHTSSuite::new),
 				extractSpecsFromSuiteForEth(ContractKeysHTSSuite::new),
@@ -819,12 +806,7 @@
 							s.setSuitePrefix(suite.getClass().getSimpleName() + ETH_SUFFIX);
 							s.run();
 							assertEquals(s.getExpectedFinalStatus(), s.getStatus(),
-<<<<<<< HEAD
 									"\n\t\t\tFailure in SUITE {" + suite.getClass().getSimpleName() + ETH_SUFFIX + "}, " +
-=======
-									"\n\t\t\tFailure in SUITE {" + suite.getClass().getSimpleName() + ETH_SUFFIX + "}," +
-											" " +
->>>>>>> 87818347
 											"while " +
 											"executing " +
 											"SPEC {" + s.getName() + ETH_SUFFIX + "}");
