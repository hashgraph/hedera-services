/*-
 * ‌
 * Hedera Services Test Clients
 * ​
 * Copyright (C) 2018 - 2022 Hedera Hashgraph, LLC
 * ​
 * Licensed under the Apache License, Version 2.0 (the "License");
 * you may not use this file except in compliance with the License.
 * You may obtain a copy of the License at
 *
 *      http://www.apache.org/licenses/LICENSE-2.0
 *
 * Unless required by applicable law or agreed to in writing, software
 * distributed under the License is distributed on an "AS IS" BASIS,
 * WITHOUT WARRANTIES OR CONDITIONS OF ANY KIND, either express or implied.
 * See the License for the specific language governing permissions and
 * limitations under the License.
 * ‍
 */

import com.hedera.services.bdd.spec.HapiApiSpec;
import com.hedera.services.bdd.spec.props.JutilPropertySource;
import com.hedera.services.bdd.suites.HapiApiSuite;
import com.hedera.services.bdd.suites.autorenew.AccountAutoRenewalSuite;
import com.hedera.services.bdd.suites.autorenew.AutoRemovalCasesSuite;
import com.hedera.services.bdd.suites.autorenew.GracePeriodRestrictionsSuite;
import com.hedera.services.bdd.suites.autorenew.MacroFeesChargedSanityCheckSuite;
import com.hedera.services.bdd.suites.autorenew.NoGprIfNoAutoRenewSuite;
import com.hedera.services.bdd.suites.autorenew.TopicAutoRenewalSuite;
import com.hedera.services.bdd.suites.compose.LocalNetworkCheck;
import com.hedera.services.bdd.suites.compose.PerpetualLocalCalls;
import com.hedera.services.bdd.suites.consensus.AssortedHcsOps;
import com.hedera.services.bdd.suites.consensus.ChunkingSuite;
import com.hedera.services.bdd.suites.consensus.SubmitMessageSuite;
import com.hedera.services.bdd.suites.consensus.TopicCreateSuite;
import com.hedera.services.bdd.suites.consensus.TopicDeleteSuite;
import com.hedera.services.bdd.suites.consensus.TopicGetInfoSuite;
import com.hedera.services.bdd.suites.consensus.TopicUpdateSuite;
import com.hedera.services.bdd.suites.contract.hapi.ContractCallLocalSuite;
import com.hedera.services.bdd.suites.contract.hapi.ContractCallSuite;
import com.hedera.services.bdd.suites.contract.hapi.ContractCreateSuite;
import com.hedera.services.bdd.suites.contract.hapi.ContractDeleteSuite;
import com.hedera.services.bdd.suites.contract.hapi.ContractGetBytecodeSuite;
import com.hedera.services.bdd.suites.contract.hapi.ContractGetInfoSuite;
import com.hedera.services.bdd.suites.contract.hapi.ContractMusicalChairsSuite;
import com.hedera.services.bdd.suites.contract.hapi.ContractUpdateSuite;
import com.hedera.services.bdd.suites.contract.opcodes.BalanceOperationSuite;
import com.hedera.services.bdd.suites.contract.opcodes.CallCodeOperationSuite;
import com.hedera.services.bdd.suites.contract.opcodes.CallOperationSuite;
import com.hedera.services.bdd.suites.contract.opcodes.CreateOperationSuite;
import com.hedera.services.bdd.suites.contract.opcodes.DelegateCallOperationSuite;
import com.hedera.services.bdd.suites.contract.opcodes.ExtCodeCopyOperationSuite;
import com.hedera.services.bdd.suites.contract.opcodes.ExtCodeHashOperationSuite;
import com.hedera.services.bdd.suites.contract.opcodes.ExtCodeSizeOperationSuite;
import com.hedera.services.bdd.suites.contract.opcodes.GlobalPropertiesSuite;
import com.hedera.services.bdd.suites.contract.opcodes.SStoreSuite;
import com.hedera.services.bdd.suites.contract.opcodes.SelfDestructSuite;
import com.hedera.services.bdd.suites.contract.opcodes.StaticCallOperationSuite;
import com.hedera.services.bdd.suites.contract.openzeppelin.ERC1155ContractInteractions;
import com.hedera.services.bdd.suites.contract.openzeppelin.ERC20ContractInteractions;
import com.hedera.services.bdd.suites.contract.openzeppelin.ERC721ContractInteractions;
import com.hedera.services.bdd.suites.contract.precompile.AssociatePrecompileSuite;
import com.hedera.services.bdd.suites.contract.precompile.ContractBurnHTSSuite;
import com.hedera.services.bdd.suites.contract.precompile.ContractHTSSuite;
import com.hedera.services.bdd.suites.contract.precompile.ContractKeysHTSSuite;
import com.hedera.services.bdd.suites.contract.precompile.ContractMintHTSSuite;
import com.hedera.services.bdd.suites.contract.precompile.CreatePrecompileSuite;
import com.hedera.services.bdd.suites.contract.precompile.CryptoTransferHTSSuite;
import com.hedera.services.bdd.suites.contract.precompile.DelegatePrecompileSuite;
import com.hedera.services.bdd.suites.contract.precompile.DissociatePrecompileSuite;
import com.hedera.services.bdd.suites.contract.precompile.DynamicGasCostSuite;
import com.hedera.services.bdd.suites.contract.precompile.MixedHTSPrecompileTestsSuite;
import com.hedera.services.bdd.suites.contract.records.LogsSuite;
import com.hedera.services.bdd.suites.contract.records.RecordsSuite;
import com.hedera.services.bdd.suites.contract.traceability.ContractTraceabilitySuite;
import com.hedera.services.bdd.suites.crypto.AutoAccountCreationSuite;
import com.hedera.services.bdd.suites.crypto.AutoAccountUpdateSuite;
import com.hedera.services.bdd.suites.crypto.CryptoApproveAllowanceSuite;
import com.hedera.services.bdd.suites.crypto.CryptoCornerCasesSuite;
import com.hedera.services.bdd.suites.crypto.CryptoCreateSuite;
import com.hedera.services.bdd.suites.crypto.CryptoDeleteSuite;
import com.hedera.services.bdd.suites.crypto.CryptoGetInfoRegression;
import com.hedera.services.bdd.suites.crypto.CryptoGetRecordsRegression;
import com.hedera.services.bdd.suites.crypto.CryptoTransferSuite;
import com.hedera.services.bdd.suites.crypto.CryptoUpdateSuite;
import com.hedera.services.bdd.suites.crypto.CrytoCreateSuiteWithUTF8;
import com.hedera.services.bdd.suites.crypto.HelloWorldSpec;
import com.hedera.services.bdd.suites.crypto.MiscCryptoSuite;
import com.hedera.services.bdd.suites.crypto.QueryPaymentSuite;
import com.hedera.services.bdd.suites.crypto.RandomOps;
import com.hedera.services.bdd.suites.crypto.TransferWithCustomFees;
import com.hedera.services.bdd.suites.crypto.TxnReceiptRegression;
import com.hedera.services.bdd.suites.crypto.TxnRecordRegression;
import com.hedera.services.bdd.suites.crypto.UnsupportedQueriesRegression;
import com.hedera.services.bdd.suites.fees.AllBaseOpFeesSuite;
import com.hedera.services.bdd.suites.fees.CongestionPricingSuite;
import com.hedera.services.bdd.suites.fees.CostOfEverythingSuite;
import com.hedera.services.bdd.suites.fees.CreateAndUpdateOps;
import com.hedera.services.bdd.suites.fees.OverlappingKeysSuite;
import com.hedera.services.bdd.suites.fees.QueryPaymentExploitsSuite;
import com.hedera.services.bdd.suites.fees.SpecialAccountsAreExempted;
import com.hedera.services.bdd.suites.fees.TransferListServiceFeesSuite;
import com.hedera.services.bdd.suites.file.DiverseStateCreation;
import com.hedera.services.bdd.suites.file.DiverseStateValidation;
import com.hedera.services.bdd.suites.file.ExchangeRateControlSuite;
import com.hedera.services.bdd.suites.file.FetchSystemFiles;
import com.hedera.services.bdd.suites.file.FileAppendSuite;
import com.hedera.services.bdd.suites.file.FileCreateSuite;
import com.hedera.services.bdd.suites.file.FileDeleteSuite;
import com.hedera.services.bdd.suites.file.FileUpdateSuite;
import com.hedera.services.bdd.suites.file.PermissionSemanticsSpec;
import com.hedera.services.bdd.suites.file.ProtectedFilesUpdateSuite;
import com.hedera.services.bdd.suites.file.ValidateNewAddressBook;
import com.hedera.services.bdd.suites.file.negative.AppendFailuresSpec;
import com.hedera.services.bdd.suites.file.negative.CreateFailuresSpec;
import com.hedera.services.bdd.suites.file.negative.DeleteFailuresSpec;
import com.hedera.services.bdd.suites.file.negative.QueryFailuresSpec;
import com.hedera.services.bdd.suites.file.negative.UpdateFailuresSpec;
import com.hedera.services.bdd.suites.file.positive.CreateSuccessSpec;
import com.hedera.services.bdd.suites.file.positive.SysDelSysUndelSpec;
import com.hedera.services.bdd.suites.issues.Issue1648Suite;
import com.hedera.services.bdd.suites.issues.Issue1741Suite;
import com.hedera.services.bdd.suites.issues.Issue1742Suite;
import com.hedera.services.bdd.suites.issues.Issue1744Suite;
import com.hedera.services.bdd.suites.issues.Issue1758Suite;
import com.hedera.services.bdd.suites.issues.Issue1765Suite;
import com.hedera.services.bdd.suites.issues.Issue2051Spec;
import com.hedera.services.bdd.suites.issues.Issue2098Spec;
import com.hedera.services.bdd.suites.issues.Issue2143Spec;
import com.hedera.services.bdd.suites.issues.Issue2150Spec;
import com.hedera.services.bdd.suites.issues.Issue2319Spec;
import com.hedera.services.bdd.suites.issues.Issue305Spec;
import com.hedera.services.bdd.suites.issues.Issue310Suite;
import com.hedera.services.bdd.suites.meta.VersionInfoSpec;
import com.hedera.services.bdd.suites.perf.AccountBalancesClientSaveLoadTest;
import com.hedera.services.bdd.suites.perf.AdjustFeeScheduleSuite;
import com.hedera.services.bdd.suites.perf.FileContractMemoPerfSuite;
import com.hedera.services.bdd.suites.perf.QueryOnlyLoadTest;
import com.hedera.services.bdd.suites.perf.contract.ContractCallLoadTest;
import com.hedera.services.bdd.suites.perf.contract.ContractCallLocalPerfSuite;
import com.hedera.services.bdd.suites.perf.contract.ContractCallPerfSuite;
import com.hedera.services.bdd.suites.perf.contract.ContractPerformanceSuite;
import com.hedera.services.bdd.suites.perf.contract.FibonacciPlusLoadProvider;
import com.hedera.services.bdd.suites.perf.contract.MixedSmartContractOpsLoadTest;
import com.hedera.services.bdd.suites.perf.contract.opcodes.SStoreOperationLoadTest;
import com.hedera.services.bdd.suites.perf.crypto.CryptoAllowancePerfSuite;
import com.hedera.services.bdd.suites.perf.crypto.CryptoCreatePerfSuite;
import com.hedera.services.bdd.suites.perf.crypto.CryptoTransferLoadTest;
import com.hedera.services.bdd.suites.perf.crypto.CryptoTransferLoadTestWithAutoAccounts;
import com.hedera.services.bdd.suites.perf.crypto.CryptoTransferLoadTestWithInvalidAccounts;
import com.hedera.services.bdd.suites.perf.crypto.CryptoTransferPerfSuite;
import com.hedera.services.bdd.suites.perf.crypto.CryptoTransferPerfSuiteWOpProvider;
import com.hedera.services.bdd.suites.perf.crypto.SimpleXfersAvoidingHotspot;
import com.hedera.services.bdd.suites.perf.file.FileExpansionLoadProvider;
import com.hedera.services.bdd.suites.perf.file.FileUpdateLoadTest;
import com.hedera.services.bdd.suites.perf.file.MixedFileOpsLoadTest;
import com.hedera.services.bdd.suites.perf.mixedops.MixedOpsMemoPerfSuite;
import com.hedera.services.bdd.suites.perf.mixedops.MixedTransferAndSubmitLoadTest;
import com.hedera.services.bdd.suites.perf.mixedops.MixedTransferCallAndSubmitLoadTest;
import com.hedera.services.bdd.suites.perf.schedule.OnePendingSigScheduledXfersLoad;
import com.hedera.services.bdd.suites.perf.schedule.ReadyToRunScheduledXfersLoad;
import com.hedera.services.bdd.suites.perf.token.TokenCreatePerfSuite;
import com.hedera.services.bdd.suites.perf.token.TokenRelStatusChanges;
import com.hedera.services.bdd.suites.perf.token.TokenTransferBasicLoadTest;
import com.hedera.services.bdd.suites.perf.token.TokenTransfersLoadProvider;
import com.hedera.services.bdd.suites.perf.token.UniqueTokenStateSetup;
import com.hedera.services.bdd.suites.perf.topic.CreateTopicPerfSuite;
import com.hedera.services.bdd.suites.perf.topic.HCSChunkingRealisticPerfSuite;
import com.hedera.services.bdd.suites.perf.topic.SubmitMessageLoadTest;
import com.hedera.services.bdd.suites.perf.topic.SubmitMessagePerfSuite;
import com.hedera.services.bdd.suites.perf.topic.createTopicLoadTest;
import com.hedera.services.bdd.suites.records.CharacterizationSuite;
import com.hedera.services.bdd.suites.records.ContractRecordsSanityCheckSuite;
import com.hedera.services.bdd.suites.records.CryptoRecordsSanityCheckSuite;
import com.hedera.services.bdd.suites.records.DuplicateManagementTest;
import com.hedera.services.bdd.suites.records.FileRecordsSanityCheckSuite;
import com.hedera.services.bdd.suites.records.RecordCreationSuite;
import com.hedera.services.bdd.suites.records.SignedTransactionBytesRecordsSuite;
import com.hedera.services.bdd.suites.regression.SplittingThrottlesWorks;
import com.hedera.services.bdd.suites.regression.SteadyStateThrottlingCheck;
import com.hedera.services.bdd.suites.regression.UmbrellaRedux;
import com.hedera.services.bdd.suites.schedule.ScheduleCreateSpecs;
import com.hedera.services.bdd.suites.schedule.ScheduleDeleteSpecs;
import com.hedera.services.bdd.suites.schedule.ScheduleExecutionSpecStateful;
import com.hedera.services.bdd.suites.schedule.ScheduleExecutionSpecs;
import com.hedera.services.bdd.suites.schedule.ScheduleRecordSpecs;
import com.hedera.services.bdd.suites.schedule.ScheduleSignSpecs;
import com.hedera.services.bdd.suites.streaming.RunTransfers;
import com.hedera.services.bdd.suites.throttling.GasLimitThrottlingSuite;
import com.hedera.services.bdd.suites.throttling.PrivilegedOpsSuite;
import com.hedera.services.bdd.suites.throttling.ThrottleDefValidationSuite;
import com.hedera.services.bdd.suites.token.Hip17UnhappyAccountsSuite;
import com.hedera.services.bdd.suites.token.Hip17UnhappyTokensSuite;
import com.hedera.services.bdd.suites.token.TokenAssociationSpecs;
import com.hedera.services.bdd.suites.token.TokenCreateSpecs;
import com.hedera.services.bdd.suites.token.TokenDeleteSpecs;
import com.hedera.services.bdd.suites.token.TokenFeeScheduleUpdateSpecs;
import com.hedera.services.bdd.suites.token.TokenManagementSpecs;
import com.hedera.services.bdd.suites.token.TokenManagementSpecsStateful;
import com.hedera.services.bdd.suites.token.TokenMiscOps;
import com.hedera.services.bdd.suites.token.TokenPauseSpecs;
import com.hedera.services.bdd.suites.token.TokenTotalSupplyAfterMintBurnWipeSuite;
import com.hedera.services.bdd.suites.token.TokenTransactSpecs;
import com.hedera.services.bdd.suites.token.TokenUpdateSpecs;
import com.hedera.services.bdd.suites.token.UniqueTokenManagementSpecs;
import org.junit.jupiter.api.BeforeAll;
import org.junit.jupiter.api.DynamicContainer;
import org.junit.jupiter.api.Tag;
import org.junit.jupiter.api.TestFactory;

import java.util.Collection;
import java.util.Collections;
import java.util.List;
import java.util.function.Supplier;

import static com.hedera.services.bdd.suites.HapiApiSuite.ETH_SUFFIX;
import static org.junit.jupiter.api.Assertions.assertEquals;
import static org.junit.jupiter.api.DynamicContainer.dynamicContainer;
import static org.junit.jupiter.api.DynamicTest.dynamicTest;


class E2EPackageRunner {

	@BeforeAll
	static void beforeAll() {
		final var portSystemProperty = System.getProperty("defaultPort");
		final var defaultPort = portSystemProperty != null ? portSystemProperty : "50211";
		final var defaultProperties = JutilPropertySource.getDefaultInstance();
		HapiApiSpec.runInCiMode(
				defaultPort + ":50212",
				defaultProperties.get("default.payer"),
				defaultProperties.get("default.node").split("\\.")[2],
				defaultProperties.get("tls"),
				defaultProperties.get("txn.proto.structure"),
				defaultProperties.get("node.selector"),
				Collections.emptyMap()
		);
	}

	@Tag("autorenew")
	@TestFactory
	Collection<DynamicContainer> autorenew() {
		return List.of(
				extractSpecsFromSuite(AccountAutoRenewalSuite::new),
				extractSpecsFromSuite(AutoRemovalCasesSuite::new),
				extractSpecsFromSuite(GracePeriodRestrictionsSuite::new),
				extractSpecsFromSuite(MacroFeesChargedSanityCheckSuite::new),
				extractSpecsFromSuite(NoGprIfNoAutoRenewSuite::new),
				extractSpecsFromSuite(TopicAutoRenewalSuite::new)
		);
	}

	@Tag("compose")
	@TestFactory
	Collection<DynamicContainer> compose() {
		return List.of(
				extractSpecsFromSuite(LocalNetworkCheck::new),
				extractSpecsFromSuite(PerpetualLocalCalls::new)
		);
	}

	@Tag("consensus")
	@TestFactory
	Collection<DynamicContainer> consensus() {
		return List.of(
				extractSpecsFromSuite(AssortedHcsOps::new),
				extractSpecsFromSuite(ChunkingSuite::new),
				extractSpecsFromSuite(SubmitMessageSuite::new),
				extractSpecsFromSuite(TopicCreateSuite::new),
				extractSpecsFromSuite(TopicDeleteSuite::new),
				extractSpecsFromSuite(TopicGetInfoSuite::new),
				extractSpecsFromSuite(TopicUpdateSuite::new)
		);
	}

	@Tag("contract")
	@Tag("contract.precompile")
	@Tag("contract.precompile.part1")
	@TestFactory
	Collection<DynamicContainer> contractPrecompile() {
		return List.of(
				extractSpecsFromSuite(AssociatePrecompileSuite::new),
				extractSpecsFromSuite(ContractBurnHTSSuite::new),
				extractSpecsFromSuite(ContractHTSSuite::new),
				extractSpecsFromSuite(ContractKeysHTSSuite::new),
				extractSpecsFromSuite(ContractMintHTSSuite::new),
				extractSpecsFromSuite(CreatePrecompileSuite::new)
		);
	}

	@Tag("contract")
	@Tag("contract.precompile")
	@Tag("contract.precompile.part1.eth")
	@TestFactory
	Collection<DynamicContainer> contractPrecompileEth() {
		return List.of(
				extractSpecsFromSuiteForEth(AssociatePrecompileSuite::new),
				extractSpecsFromSuiteForEth(ContractBurnHTSSuite::new),
				extractSpecsFromSuiteForEth(ContractHTSSuite::new),
				extractSpecsFromSuiteForEth(ContractKeysHTSSuite::new),
				extractSpecsFromSuiteForEth(ContractMintHTSSuite::new),
				extractSpecsFromSuiteForEth(CreatePrecompileSuite::new)
		);
	}

	@Tag("contract")
	@Tag("contract.precompile")
	@Tag("contract.precompile.part2")
	@TestFactory
	Collection<DynamicContainer> contractPrecompile2() {
		return List.of(
				extractSpecsFromSuite(CryptoTransferHTSSuite::new),
				extractSpecsFromSuite(DelegatePrecompileSuite::new),
				extractSpecsFromSuite(DissociatePrecompileSuite::new),
				extractSpecsFromSuite(DynamicGasCostSuite::new),
				extractSpecsFromSuite(MixedHTSPrecompileTestsSuite::new)
		);
	}

	@Tag("contract")
	@Tag("contract.precompile")
	@Tag("contract.precompile.part2.eth")
	@TestFactory
	Collection<DynamicContainer> contractPrecompile2Eth() {
		return List.of(
				extractSpecsFromSuiteForEth(DissociatePrecompileSuite::new),
				extractSpecsFromSuiteForEth(CryptoTransferHTSSuite::new),
				extractSpecsFromSuiteForEth(DelegatePrecompileSuite::new)
		);
	}

	@Tag("contract")
	@Tag("contract.precompile")
	@Tag("contract.precompile.part2.eth.failing")
	@TestFactory
	Collection<DynamicContainer> contractPrecompile2EthFailing() {
		return List.of(
				extractSpecsFromSuiteForEth(DynamicGasCostSuite::new),
				extractSpecsFromSuiteForEth(MixedHTSPrecompileTestsSuite::new)
		);
	}

	@Tag("contract")
	@Tag("contract.openzeppelin")
	@TestFactory
	Collection<DynamicContainer> contractOpenZeppelin() {
		return List.of(
				extractSpecsFromSuite(ERC20ContractInteractions::new),
				extractSpecsFromSuite(ERC721ContractInteractions::new),
				extractSpecsFromSuite(ERC1155ContractInteractions::new)
		);
	}

	@Tag("contract")
	@Tag("contract.openzeppelin.eth.failing")
	@TestFactory
	Collection<DynamicContainer> contractOpenZeppelinEthFailing() {
		return List.of(
				extractSpecsFromSuiteForEth(ERC20ContractInteractions::new),
				extractSpecsFromSuiteForEth(ERC721ContractInteractions::new),
				extractSpecsFromSuiteForEth(ERC1155ContractInteractions::new)
		);
	}

	@Tag("contract")
	@Tag("contract.records")
	@TestFactory
	Collection<DynamicContainer> contractRecords() {
		return List.of(
				extractSpecsFromSuite(LogsSuite::new),
				extractSpecsFromSuite(RecordsSuite::new)
		);
	}

	@Tag("contract")
	@Tag("contract.records.eth")
	@TestFactory
	Collection<DynamicContainer> contractRecordsEth() {
		return List.of(
				extractSpecsFromSuiteForEth(LogsSuite::new),
				extractSpecsFromSuiteForEth(RecordsSuite::new)
		);
	}

	@Tag("contract")
	@Tag("contract.opcodes")
	@TestFactory
	Collection<DynamicContainer> contractOpcodes() {
		return List.of(
				extractSpecsFromSuite(BalanceOperationSuite::new),
				extractSpecsFromSuite(CallCodeOperationSuite::new),
				extractSpecsFromSuite(CallOperationSuite::new),
				extractSpecsFromSuite(CreateOperationSuite::new),
				extractSpecsFromSuite(DelegateCallOperationSuite::new),
				extractSpecsFromSuite(ExtCodeCopyOperationSuite::new),
				extractSpecsFromSuite(ExtCodeHashOperationSuite::new),
				extractSpecsFromSuite(ExtCodeSizeOperationSuite::new),
				extractSpecsFromSuite(GlobalPropertiesSuite::new),
				extractSpecsFromSuite(SelfDestructSuite::new),
				extractSpecsFromSuite(SStoreSuite::new),
				extractSpecsFromSuite(StaticCallOperationSuite::new)
		);
	}

	@Tag("contract")
	@Tag("contract.opcodes.eth")
	@TestFactory
	Collection<DynamicContainer> contractOpcodesEth() {
		return List.of(
				extractSpecsFromSuiteForEth(BalanceOperationSuite::new),
				extractSpecsFromSuiteForEth(CallCodeOperationSuite::new),
				extractSpecsFromSuiteForEth(CallOperationSuite::new),
				extractSpecsFromSuiteForEth(CreateOperationSuite::new),
				extractSpecsFromSuiteForEth(DelegateCallOperationSuite::new),
				extractSpecsFromSuiteForEth(ExtCodeCopyOperationSuite::new),
				extractSpecsFromSuiteForEth(ExtCodeHashOperationSuite::new),
				extractSpecsFromSuiteForEth(ExtCodeSizeOperationSuite::new),
				extractSpecsFromSuiteForEth(GlobalPropertiesSuite::new),
				extractSpecsFromSuiteForEth(StaticCallOperationSuite::new),
				extractSpecsFromSuiteForEth(SelfDestructSuite::new),
				extractSpecsFromSuiteForEth(SStoreSuite::new)
		);
	}

	@Tag("contract")
	@Tag("contract.hapi")
	@TestFactory
	Collection<DynamicContainer> contractHapi() {
		return List.of(new DynamicContainer[] {
				extractSpecsFromSuite(ContractCallLocalSuite::new),
				extractSpecsFromSuite(ContractCallSuite::new),
				extractSpecsFromSuite(ContractCreateSuite::new),
				extractSpecsFromSuite(ContractDeleteSuite::new),
				extractSpecsFromSuite(ContractGetBytecodeSuite::new),
				extractSpecsFromSuite(ContractGetInfoSuite::new),
				extractSpecsFromSuite(ContractMusicalChairsSuite::new),
				extractSpecsFromSuite(ContractUpdateSuite::new)
		});
	}

	@Tag("contract")
	@Tag("contract.hapi.eth")
	@TestFactory
	Collection<DynamicContainer> contractHapiEth() {
		return List.of(
				extractSpecsFromSuiteForEth(ContractCallLocalSuite::new),
				extractSpecsFromSuiteForEth(ContractGetBytecodeSuite::new),
				extractSpecsFromSuiteForEth(ContractGetInfoSuite::new),
				extractSpecsFromSuiteForEth(ContractUpdateSuite::new),
				extractSpecsFromSuiteForEth(ContractCreateSuite::new),
				extractSpecsFromSuiteForEth(ContractDeleteSuite::new)
		);
	}

	@Tag("contract")
	@Tag("contract.hapi.eth.failing")
	@TestFactory
	Collection<DynamicContainer> contractHapiEthFailing() {
		return List.of(
				extractSpecsFromSuiteForEth(ContractCallSuite::new),
				extractSpecsFromSuiteForEth(ContractMusicalChairsSuite::new)
		);
	}

	@Tag("contract")
	@Tag("contract.traceability")
	@TestFactory
	Collection<DynamicContainer> contractTraceability() {
		return List.of(
				extractSpecsFromSuite(ContractTraceabilitySuite::new)
		);
	}

	@Tag("contract")
	@Tag("contract.traceability.eth")
	@TestFactory
	Collection<DynamicContainer> contractTraceabilityEth() {
		return List.of(
				extractSpecsFromSuiteForEth(ContractTraceabilitySuite::new)
		);
	}

	@Tag("crypto")
	@TestFactory
	Collection<DynamicContainer> crypto() {
		return List.of(
				extractSpecsFromSuite(AutoAccountCreationSuite::new),
				extractSpecsFromSuite(AutoAccountUpdateSuite::new),
				extractSpecsFromSuite(CryptoApproveAllowanceSuite::new),
				extractSpecsFromSuite(CryptoCornerCasesSuite::new),
				extractSpecsFromSuite(CryptoCreateSuite::new),
				extractSpecsFromSuite(CryptoDeleteSuite::new),
				extractSpecsFromSuite(CryptoGetInfoRegression::new),
				extractSpecsFromSuite(CryptoGetRecordsRegression::new),
				extractSpecsFromSuite(CryptoTransferSuite::new),
				extractSpecsFromSuite(CryptoUpdateSuite::new),
				extractSpecsFromSuite(CrytoCreateSuiteWithUTF8::new),
				extractSpecsFromSuite(HelloWorldSpec::new),
				extractSpecsFromSuite(MiscCryptoSuite::new),
				extractSpecsFromSuite(QueryPaymentSuite::new),
				extractSpecsFromSuite(RandomOps::new),
				extractSpecsFromSuite(TransferWithCustomFees::new),
				extractSpecsFromSuite(TxnReceiptRegression::new),
				extractSpecsFromSuite(TxnRecordRegression::new),
				extractSpecsFromSuite(UnsupportedQueriesRegression::new)
		);
	}

	@Tag("fees")
	@TestFactory
	Collection<DynamicContainer> fees() {
		return List.of(
				extractSpecsFromSuite(AllBaseOpFeesSuite::new),
				extractSpecsFromSuite(CongestionPricingSuite::new),
				extractSpecsFromSuite(CostOfEverythingSuite::new),
				extractSpecsFromSuite(CreateAndUpdateOps::new),
				extractSpecsFromSuite(OverlappingKeysSuite::new),
				extractSpecsFromSuite(QueryPaymentExploitsSuite::new),
				extractSpecsFromSuite(SpecialAccountsAreExempted::new),
				extractSpecsFromSuite(TransferListServiceFeesSuite::new)
		);
	}

	@Tag("file")
	@TestFactory
	Collection<DynamicContainer> file() {
		return List.of(
				extractSpecsFromSuite(DiverseStateCreation::new),
				extractSpecsFromSuite(DiverseStateValidation::new),
				extractSpecsFromSuite(ExchangeRateControlSuite::new),
				extractSpecsFromSuite(FetchSystemFiles::new),
				extractSpecsFromSuite(FileAppendSuite::new),
				extractSpecsFromSuite(FileCreateSuite::new),
				extractSpecsFromSuite(FileDeleteSuite::new),
				extractSpecsFromSuite(FileUpdateSuite::new),
				extractSpecsFromSuite(PermissionSemanticsSpec::new),
				extractSpecsFromSuite(ProtectedFilesUpdateSuite::new),
				extractSpecsFromSuite(ValidateNewAddressBook::new)
		);
	}

	@Tag("file")
	@Tag("file.positive")
	@TestFactory
	Collection<DynamicContainer> filePositive() {
		return List.of(
				extractSpecsFromSuite(CreateSuccessSpec::new),
				extractSpecsFromSuite(SysDelSysUndelSpec::new)
		);
	}

	@Tag("file")
	@Tag("file.negative")
	@TestFactory
	Collection<DynamicContainer> fileNegative() {
		return List.of(
				extractSpecsFromSuite(AppendFailuresSpec::new),
				extractSpecsFromSuite(CreateFailuresSpec::new),
				extractSpecsFromSuite(DeleteFailuresSpec::new),
				extractSpecsFromSuite(QueryFailuresSpec::new),
				extractSpecsFromSuite(UpdateFailuresSpec::new)
		);
	}

	@Tag("issues")
	@TestFactory
	Collection<DynamicContainer> issues() {
		return List.of(
				extractSpecsFromSuite(Issue305Spec::new),
				extractSpecsFromSuite(Issue310Suite::new),
				extractSpecsFromSuite(Issue1648Suite::new),
				extractSpecsFromSuite(Issue1741Suite::new),
				extractSpecsFromSuite(Issue1742Suite::new),
				extractSpecsFromSuite(Issue1744Suite::new),
				extractSpecsFromSuite(Issue1758Suite::new),
				extractSpecsFromSuite(Issue1765Suite::new),
				extractSpecsFromSuite(Issue2051Spec::new),
				extractSpecsFromSuite(Issue2098Spec::new),
				extractSpecsFromSuite(Issue2143Spec::new),
				extractSpecsFromSuite(Issue2150Spec::new),
				extractSpecsFromSuite(Issue2319Spec::new)
		);
	}

	@Tag("meta")
	@TestFactory
	Collection<DynamicContainer> meta() {
		return List.of(
				extractSpecsFromSuite(VersionInfoSpec::new)
		);
	}

	@Tag("perf")
	@TestFactory
	Collection<DynamicContainer> perf() {
		return List.of(
				extractSpecsFromSuite(AccountBalancesClientSaveLoadTest::new),
				extractSpecsFromSuite(AdjustFeeScheduleSuite::new),
				extractSpecsFromSuite(FileContractMemoPerfSuite::new),
				extractSpecsFromSuite(QueryOnlyLoadTest::new)
		);
	}

	@Tag("perf")
	@Tag("perf.contract")
	@TestFactory
	Collection<DynamicContainer> perfContract() {
		return List.of(
				extractSpecsFromSuite(ContractCallLoadTest::new),
				extractSpecsFromSuite(ContractCallLocalPerfSuite::new),
				extractSpecsFromSuite(ContractCallPerfSuite::new),
				extractSpecsFromSuite(ContractPerformanceSuite::new),
				extractSpecsFromSuite(FibonacciPlusLoadProvider::new),
				extractSpecsFromSuite(MixedSmartContractOpsLoadTest::new)
		);
	}

	@Tag("perf")
	@Tag("perf.contract.opcodes")
	@TestFactory
	Collection<DynamicContainer> perfContractOpcodes() {
		return List.of(
				extractSpecsFromSuite(SStoreOperationLoadTest::new)
		);
	}

	@Tag("perf")
	@Tag("perf.crypto")
	@TestFactory
	Collection<DynamicContainer> perfCrypto() {
		return List.of(
				extractSpecsFromSuite(CryptoAllowancePerfSuite::new),
				extractSpecsFromSuite(CryptoCreatePerfSuite::new),
				extractSpecsFromSuite(CryptoTransferLoadTest::new),
				extractSpecsFromSuite(CryptoTransferLoadTestWithAutoAccounts::new),
				extractSpecsFromSuite(CryptoTransferLoadTestWithInvalidAccounts::new),
				extractSpecsFromSuite(CryptoTransferPerfSuite::new),
				extractSpecsFromSuite(CryptoTransferPerfSuiteWOpProvider::new),
				extractSpecsFromSuite(SimpleXfersAvoidingHotspot::new)
		);
	}

	@Tag("perf")
	@Tag("perf.file")
	@TestFactory
	Collection<DynamicContainer> perfFile() {
		return List.of(
				extractSpecsFromSuite(FileExpansionLoadProvider::new),
				extractSpecsFromSuite(FileUpdateLoadTest::new),
				extractSpecsFromSuite(MixedFileOpsLoadTest::new)
		);
	}

	@Tag("perf")
	@Tag("perf.mixedops")
	@TestFactory
	Collection<DynamicContainer> perfMixedOps() {
		return List.of(
				extractSpecsFromSuite(MixedFileOpsLoadTest::new),
				extractSpecsFromSuite(MixedOpsMemoPerfSuite::new),
				extractSpecsFromSuite(MixedTransferAndSubmitLoadTest::new),
				extractSpecsFromSuite(MixedTransferCallAndSubmitLoadTest::new)
		);
	}

	@Tag("perf")
	@Tag("perf.schedule")
	@TestFactory
	Collection<DynamicContainer> perfSchedule() {
		return List.of(
				extractSpecsFromSuite(OnePendingSigScheduledXfersLoad::new),
				extractSpecsFromSuite(ReadyToRunScheduledXfersLoad::new)
		);
	}

	@Tag("perf")
	@Tag("perf.token")
	@TestFactory
	Collection<DynamicContainer> perfToken() {
		return List.of(
				extractSpecsFromSuite(TokenCreatePerfSuite::new),
				extractSpecsFromSuite(TokenRelStatusChanges::new),
				extractSpecsFromSuite(TokenTransferBasicLoadTest::new),
				extractSpecsFromSuite(TokenTransfersLoadProvider::new),
				extractSpecsFromSuite(UniqueTokenStateSetup::new)
		);
	}

	@Tag("perf")
	@Tag("perf.topic")
	@TestFactory
	Collection<DynamicContainer> perfTopic() {
		return List.of(
				extractSpecsFromSuite(createTopicLoadTest::new),
				extractSpecsFromSuite(CreateTopicPerfSuite::new),
				extractSpecsFromSuite(HCSChunkingRealisticPerfSuite::new),
				extractSpecsFromSuite(SubmitMessageLoadTest::new),
				extractSpecsFromSuite(SubmitMessagePerfSuite::new)
		);
	}

	@Tag("records")
	@TestFactory
	Collection<DynamicContainer> records() {
		return List.of(
				extractSpecsFromSuite(CharacterizationSuite::new),
				extractSpecsFromSuite(ContractRecordsSanityCheckSuite::new),
				extractSpecsFromSuite(CryptoRecordsSanityCheckSuite::new),
				extractSpecsFromSuite(DuplicateManagementTest::new),
				extractSpecsFromSuite(FileRecordsSanityCheckSuite::new),
				extractSpecsFromSuite(RecordCreationSuite::new),
				extractSpecsFromSuite(SignedTransactionBytesRecordsSuite::new)
		);
	}

	@Tag("regression")
	@TestFactory
	Collection<DynamicContainer> regression() {
		return List.of(
				extractSpecsFromSuite(SplittingThrottlesWorks::new),
				extractSpecsFromSuite(SteadyStateThrottlingCheck::new),
				extractSpecsFromSuite(UmbrellaRedux::new)
		);
	}

	@Tag("schedule")
	@TestFactory
	Collection<DynamicContainer> schedule() {
		return List.of(
				extractSpecsFromSuite(ScheduleCreateSpecs::new),
				extractSpecsFromSuite(ScheduleDeleteSpecs::new),
				extractSpecsFromSuite(ScheduleExecutionSpecs::new),
				extractSpecsFromSuite(ScheduleExecutionSpecStateful::new),
				extractSpecsFromSuite(ScheduleRecordSpecs::new),
				extractSpecsFromSuite(ScheduleSignSpecs::new)
		);
	}

	@Tag("streaming")
	@TestFactory
	Collection<DynamicContainer> streaming() {
		return List.of(
				extractSpecsFromSuite(RunTransfers::new)
		);
	}

	@Tag("throttling")
	@TestFactory
	Collection<DynamicContainer> throttling() {
		return List.of(
				extractSpecsFromSuite(GasLimitThrottlingSuite::new),
				extractSpecsFromSuite(PrivilegedOpsSuite::new),
				extractSpecsFromSuite(ThrottleDefValidationSuite::new)
		);
	}

	@Tag("token")
	@TestFactory
	Collection<DynamicContainer> token() {
		return List.of(
				extractSpecsFromSuite(Hip17UnhappyAccountsSuite::new),
				extractSpecsFromSuite(Hip17UnhappyTokensSuite::new),
				extractSpecsFromSuite(TokenAssociationSpecs::new),
				extractSpecsFromSuite(TokenCreateSpecs::new),
				extractSpecsFromSuite(TokenDeleteSpecs::new),
				extractSpecsFromSuite(TokenFeeScheduleUpdateSpecs::new),
				extractSpecsFromSuite(TokenManagementSpecs::new),
				extractSpecsFromSuite(TokenManagementSpecsStateful::new),
				extractSpecsFromSuite(TokenMiscOps::new),
				extractSpecsFromSuite(TokenPauseSpecs::new),
				extractSpecsFromSuite(TokenTotalSupplyAfterMintBurnWipeSuite::new),
				extractSpecsFromSuite(TokenTransactSpecs::new),
				extractSpecsFromSuite(TokenUpdateSpecs::new),
				extractSpecsFromSuite(UniqueTokenManagementSpecs::new)
		);
	}

	@Tag("utils")
	@TestFactory
	Collection<DynamicContainer> utils() {
		return List.of(
				extractSpecsFromSuite(SubmitMessagePerfSuite::new)
		);
	}

	private DynamicContainer extractSpecsFromSuite(final Supplier<HapiApiSuite> suiteSupplier) {
		final var suite = suiteSupplier.get();
		final var tests = suite.getSpecsInSuite()
				.stream()
				.map(s -> dynamicTest(s.getName(), () -> {
							s.run();
							assertEquals(s.getExpectedFinalStatus(), s.getStatus(),
									"\n\t\t\tFailure in SUITE {" + suite.getClass().getSimpleName() + "}, while " +
											"executing " +
											"SPEC {" + s.getName() + "}");
						}
				));
		return dynamicContainer(suite.getClass().getSimpleName(), tests);
	}

	private DynamicContainer extractSpecsFromSuiteForEth(final Supplier<HapiApiSuite> suiteSupplier) {
		final var suite = suiteSupplier.get();
		final var tests = suite.getSpecsInSuite()
				.stream()
				.map(s -> dynamicTest(s.getName() + ETH_SUFFIX, () -> {
							s.setSuitePrefix(suite.getClass().getSimpleName() + ETH_SUFFIX);
							s.run();
							assertEquals(s.getExpectedFinalStatus(), s.getStatus(),
<<<<<<< HEAD
									"\n\t\t\tFailure in SUITE {" + suite.getClass().getSimpleName() + ETH_SUFFIX + "}, " +
=======
									"\n\t\t\tFailure in SUITE {" + suite.getClass().getSimpleName() + ETH_SUFFIX + "}," +
											" " +
>>>>>>> 87818347
											"while " +
											"executing " +
											"SPEC {" + s.getName() + ETH_SUFFIX + "}");
						}
				));
		return dynamicContainer(suite.getClass().getSimpleName(), tests);
	}
}<|MERGE_RESOLUTION|>--- conflicted
+++ resolved
@@ -806,12 +806,8 @@
 							s.setSuitePrefix(suite.getClass().getSimpleName() + ETH_SUFFIX);
 							s.run();
 							assertEquals(s.getExpectedFinalStatus(), s.getStatus(),
-<<<<<<< HEAD
-									"\n\t\t\tFailure in SUITE {" + suite.getClass().getSimpleName() + ETH_SUFFIX + "}, " +
-=======
 									"\n\t\t\tFailure in SUITE {" + suite.getClass().getSimpleName() + ETH_SUFFIX + "}," +
 											" " +
->>>>>>> 87818347
 											"while " +
 											"executing " +
 											"SPEC {" + s.getName() + ETH_SUFFIX + "}");
