module com.hedera.storage.blocknode.core {
    // Selectively export non-public packages to the test module.
    exports com.hedera.node.blocknode.core to
            com.hedera.storage.blocknode.core.test;
    exports com.hedera.node.blocknode.core.grpc to
            com.hedera.storage.blocknode.core.test;
    exports com.hedera.node.blocknode.core.grpc.impl to
            com.hedera.storage.blocknode.core.test;
    exports com.hedera.node.blocknode.core.services to
            com.hedera.storage.blocknode.core.test;

    // Require the modules needed for compilation.
    requires com.hedera.storage.blocknode.config;
    requires com.hedera.node.config;
    requires com.swirlds.config.api;
    requires grpc.netty;
    requires io.grpc;
    requires org.apache.logging.log4j;
<<<<<<< HEAD

    // Require modules which are needed for compilation and should be available to all modules that depend on this
    // module (including tests and other source sets).
    requires transitive com.hedera.storage.blocknode.config;
    requires transitive com.hedera.storage.blocknode.core.spi;
    requires transitive com.hedera.storage.blocknode.filesystem.api;
    requires transitive com.hedera.storage.blocknode.grpc.api;
    requires transitive com.hedera.storage.blocknode.state;
    requires transitive com.hedera.node.hapi;
    requires transitive org.apache.commons.io;
=======
>>>>>>> 9c53bc05
    requires static com.github.spotbugs.annotations;
}<|MERGE_RESOLUTION|>--- conflicted
+++ resolved
@@ -16,18 +16,6 @@
     requires grpc.netty;
     requires io.grpc;
     requires org.apache.logging.log4j;
-<<<<<<< HEAD
-
-    // Require modules which are needed for compilation and should be available to all modules that depend on this
-    // module (including tests and other source sets).
-    requires transitive com.hedera.storage.blocknode.config;
-    requires transitive com.hedera.storage.blocknode.core.spi;
-    requires transitive com.hedera.storage.blocknode.filesystem.api;
-    requires transitive com.hedera.storage.blocknode.grpc.api;
-    requires transitive com.hedera.storage.blocknode.state;
-    requires transitive com.hedera.node.hapi;
     requires transitive org.apache.commons.io;
-=======
->>>>>>> 9c53bc05
     requires static com.github.spotbugs.annotations;
 }