##
# Copyright (C) 2022-2024 Hedera Hashgraph, LLC
#
# Licensed under the Apache License, Version 2.0 (the "License");
# you may not use this file except in compliance with the License.
# You may obtain a copy of the License at
#
#      http://www.apache.org/licenses/LICENSE-2.0
#
# Unless required by applicable law or agreed to in writing, software
# distributed under the License is distributed on an "AS IS" BASIS,
# WITHOUT WARRANTIES OR CONDITIONS OF ANY KIND, either express or implied.
# See the License for the specific language governing permissions and
# limitations under the License.
##

name: "ZXF: Deploy Production Release"
on:
  push:
    tags:
      - "v[0-9]+.[0-9]+.[0-9]+-?*"
  workflow_dispatch:
    inputs:
      ref:
        required: true
        description: "The github branch or tag that triggered the workflow"
      author:
        required: false
        description: "The author of the commit"
        default: ""
      msg:
        required: false
        description: "The message on the head commit"
        default: ""
      sha:
        required: false
        description: "The commit ID of the commit that triggered the workflow"
        default: ""

defaults:
  run:
    shell: bash

permissions:
  id-token: write
  contents: read
  actions: read

jobs:
  prepare-tag-release:
    name: Prepare Release [Tag]
    runs-on: network-node-linux-medium
    if: ${{ github.event_name == 'push' && startsWith(github.ref, 'refs/tags/v') }}
    outputs:
      version: ${{ steps.tag.outputs.version }}
      prerelease: ${{ steps.tag.outputs.prerelease }}
    steps:
      - name: Harden Runner
        uses: step-security/harden-runner@f086349bfa2bd1361f7909c78558e816508cdc10 # v2.8.0
        with:
          egress-policy: audit

      - name: Install Semantic Version Tools
        run: |
          echo "::group::Download SemVer Binary"
          sudo curl -L -o /usr/local/bin/semver https://raw.githubusercontent.com/fsaintjacques/semver-tool/master/src/semver
          echo "::endgroup::"
          echo "::group::Change SemVer Binary Permissions"
          sudo chmod -v +x /usr/local/bin/semver
          echo "::endgroup::"
          echo "::group::Show SemVer Binary Version Info"
          semver --version
          echo "::endgroup::"

      - name: Extract Tag Version
        id: tag
        run: |
          RELEASE_VERSION="$(semver get release "${{ github.ref_name }}")"
          PRERELEASE_VERSION="$(semver get prerel "${{ github.ref_name }}")"

          FINAL_VERSION="${RELEASE_VERSION}"
          PRERELEASE_FLAG="false"
          [[ -n "${PRERELEASE_VERSION}" ]] && FINAL_VERSION="${RELEASE_VERSION}-${PRERELEASE_VERSION}"
          [[ -n "${PRERELEASE_VERSION}" ]] && PRERELEASE_FLAG="true"

          echo "version=${FINAL_VERSION}" >>"${GITHUB_OUTPUT}"
          echo "prerelease=${PRERELEASE_FLAG}" >>"${GITHUB_OUTPUT}"

  release-tag:
    name: Release [Tag]
    uses: ./.github/workflows/node-zxc-build-release-artifact.yaml
    needs:
      - prepare-tag-release
    with:
      version-policy: specified
      new-version: ${{ needs.prepare-tag-release.outputs.version }}
      trigger-env-deploy: none
      release-profile: ${{ needs.prepare-tag-release.outputs.prerelease == 'true' && 'PrereleaseChannel' || 'MavenCentral' }}
    secrets:
      access-token: ${{ secrets.GITHUB_TOKEN }}
      bucket-name: ${{ secrets.RELEASE_ARTIFACT_BUCKET_NAME }}
      cdn-bucket-name: ${{ secrets.CDN_ARTIFACT_BUCKET_NAME }}
      svcs-ossrh-username: ${{ secrets.SVCS_OSSRH_USERNAME }}
      svcs-ossrh-password: ${{ secrets.SVCS_OSSRH_PASSWORD }}
      svcs-gpg-key-contents: ${{ secrets.SVCS_GPG_KEY_CONTENTS }}
      svcs-gpg-key-passphrase: ${{ secrets.SVCS_GPG_KEY_PASSPHRASE }}
      sdk-ossrh-username: ${{ secrets.PLATFORM_OSSRH_USERNAME }}
      sdk-ossrh-password: ${{ secrets.PLATFORM_OSSRH_PASSWORD }}
      sdk-gpg-key-contents: ${{ secrets.PLATFORM_GPG_KEY_CONTENTS }}
      sdk-gpg-key-passphrase: ${{ secrets.PLATFORM_GPG_KEY_PASSPHRASE }}
      slack-webhook-url: ${{ secrets.PLATFORM_SLACK_RELEASE_WEBHOOK }}
      jf-url: ${{ vars.JF_URL }}
      jf-docker-registry: ${{ vars.JF_DOCKER_REGISTRY }}
      jf-user-name: ${{ vars.JF_USER_NAME }}
      jf-access-token: ${{ secrets.JF_ACCESS_TOKEN }}

  release-branch:
    name: Release [Branch]
    uses: ./.github/workflows/node-zxc-build-release-artifact.yaml
    if: ${{ github.event_name == 'workflow_dispatch' }}
    with:
      version-policy: branch-commit
      trigger-env-deploy: integration
      release-profile: DevelopCommit
    secrets:
      access-token: ${{ secrets.GITHUB_TOKEN }}
      bucket-name: ${{ secrets.RELEASE_ARTIFACT_BUCKET_NAME }}
      cdn-bucket-name: ${{ secrets.CDN_ARTIFACT_BUCKET_NAME }}
      svcs-ossrh-username: ${{ secrets.SVCS_OSSRH_USERNAME }}
      svcs-ossrh-password: ${{ secrets.SVCS_OSSRH_PASSWORD }}
      svcs-gpg-key-contents: ${{ secrets.SVCS_GPG_KEY_CONTENTS }}
      svcs-gpg-key-passphrase: ${{ secrets.SVCS_GPG_KEY_PASSPHRASE }}
      sdk-ossrh-username: ${{ secrets.PLATFORM_OSSRH_USERNAME }}
      sdk-ossrh-password: ${{ secrets.PLATFORM_OSSRH_PASSWORD }}
      sdk-gpg-key-contents: ${{ secrets.PLATFORM_GPG_KEY_CONTENTS }}
      sdk-gpg-key-passphrase: ${{ secrets.PLATFORM_GPG_KEY_PASSPHRASE }}
      slack-webhook-url: ${{ secrets.PLATFORM_SLACK_RELEASE_WEBHOOK }}
      jf-url: ${{ vars.JF_URL }}
      jf-docker-registry: ${{ vars.JF_DOCKER_REGISTRY }}
      jf-user-name: ${{ vars.JF_USER_NAME }}
      jf-access-token: ${{ secrets.JF_ACCESS_TOKEN }}

  deploy-ci-trigger:
    name: Trigger CI Flows
    runs-on: network-node-linux-medium
    needs:
      - release-branch
    steps:
      - name: Harden Runner
        uses: step-security/harden-runner@f086349bfa2bd1361f7909c78558e816508cdc10 # v2.8.0
        with:
          egress-policy: audit

      - name: Checkout Code
        uses: actions/checkout@11bd71901bbe5b1630ceea73d27597364c9af683 # v4.2.2
        with:
          fetch-depth: '0'
          ref: main
          token: ${{ secrets.GH_ACCESS_TOKEN }}

      - name: Check Prep XTS Job State
        id: check-xts-job
        if: ${{ needs.release-branch.result == 'success' }}
        env:
          GH_TOKEN: ${{ github.token }}
        run: |
          JOB_ENABLED="true"
          JOB_STATE=$(gh workflow list --all --json name,state | jq -r '.[]|select(.name=="ZXF: Prepare Extended Test Suite")|.state')
          [[ "${JOB_STATE}" == "disabled_manually" ]] && JOB_ENABLED="false"
          echo "enabled=${JOB_ENABLED}" >> $GITHUB_OUTPUT

      - name: Trigger ZXF Prepare Extended Test Suite
        if: ${{ needs.release-branch.result == 'success' && steps.check-xts-job.outputs.enabled == 'true' }}
        uses: step-security/workflow-dispatch@4d1049025980f72b1327cbfdeecb07fe7a20f577 # v1.2.4
        with:
          workflow: .github/workflows/zxf-prepare-extended-test-suite.yaml
          repo: hashgraph/hedera-services # ensure we are executing in the hashgraph org
          ref: main # ensure we are always using the workflow definition from the main branch
          token: ${{ secrets.GH_ACCESS_TOKEN }}
          inputs: '{ "ref": "${{ inputs.ref }}" }'

      - name: Check Integration Job State
        id: check-integration-job
        if: ${{ needs.release-branch.result == 'success' &&
            (inputs.author != '' && inputs.msg != '' && inputs.sha != '') &&
            !cancelled() }}
        env:
          GH_TOKEN: ${{ github.token }}
        run: |
          JOB_ENABLED="true"
          JOB_STATE=$(gh workflow list --all --json name,state | jq -r '.[]|select(.name=="ZXF: [Node] Deploy Integration Network Release")|.state')
          [[ "${JOB_STATE}" == "disabled_manually" ]] && JOB_ENABLED="false"
          echo "enabled=${JOB_ENABLED}" >> $GITHUB_OUTPUT

      - name: Trigger ZXF Deploy Integration
        if: ${{ needs.release-branch.result == 'success' && steps.check-integration-job.outputs.enabled == 'true' &&
          (inputs.author != '' && inputs.msg != '' && inputs.sha != '') &&
          !cancelled() }}
        uses: step-security/workflow-dispatch@4d1049025980f72b1327cbfdeecb07fe7a20f577 # v1.2.4
        with:
          workflow: .github/workflows/node-zxf-deploy-integration.yaml
          repo: hashgraph/hedera-services # ensure we are executing in the hashgraph org
          ref: main # ensure we are always using the workflow definition from the main branch
          token: ${{ secrets.GH_ACCESS_TOKEN }}
          inputs: '{
<<<<<<< HEAD
            "ref": "${{ inputs.ref }}",
            "author": "${{ inputs.author }}",
            "msg": "${{ inputs.msg }}",
            "sha": "${{ inputs.sha }}"
          }'
=======
              "ref": "${{ inputs.ref }}",
              "author": "${{ inputs.author }}",
              "msg": "${{ inputs.msg }}",
              "sha": "${{ inputs.sha }}"
            }'

  update-hedera-protobufs:
    name: Update Hedera Protobufs
    runs-on: network-node-linux-medium
    needs:
      - prepare-tag-release
    steps:
      - name: Harden Runner
        uses: step-security/harden-runner@0080882f6c36860b6ba35c610c98ce87d4e2f26f # v2.10.2
        with:
          egress-policy: audit

      - name: Checkout Hedera Services Code
        uses: actions/checkout@11bd71901bbe5b1630ceea73d27597364c9af683 # v4.2.2
        with:
          token: ${{ secrets.GH_ACCESS_TOKEN }}
          ref: main
          fetch-depth: '0'

      - name: Checkout Hedera Protobufs Code
        uses: actions/checkout@11bd71901bbe5b1630ceea73d27597364c9af683 # v4.2.2
        with:
          token: ${{ secrets.PROTOBUFS_GH_ACCESS_TOKEN }}
          fetch-depth: '0'
          repository: hashgraph/hedera-protobufs
          path: hedera-protobufs

      - name: Install rsync
        run: sudo apt update && sudo apt -y install rsync

      - name: Update the folders owned by Services
        working-directory: hedera-protobufs
        run: |
          git push --delete origin v${{ needs.prepare-tag-release.outputs.version }} || true
          git tag --delete v${{ needs.prepare-tag-release.outputs.version }} || true
          rsync -a --delete ../hapi/hedera-protobufs/services/ services/

      - name: Import GPG key for commit signoff
        id: gpg_import
        uses: step-security/ghaction-import-gpg@6c8fe4d0126a59d57c21f87c9ae5dd3451fa3cca # v6.1.0
        with:
          gpg_private_key: ${{ secrets.PROTOBUFS_GPG_KEY_CONTENTS }}
          passphrase: ${{ secrets.PROTOBUFS_GPG_KEY_PASSPHRASE }}
          git_user_signingkey: true
          git_commit_gpgsign: true
          git_tag_gpgsign: true

      - name: Add & Commit
        uses: EndBug/add-and-commit@a94899bca583c204427a224a7af87c02f9b325d5 # v9.1.4
        with:
          cwd: 'hedera-protobufs'
          author_name: swirlds-eng-automation
          author_email: ${{ secrets.PROTOBUFS_GPG_USER_EMAIL }}
          commit: --signoff
          message: "ci: Copied recent protobuf changes from hedera-services"
          new_branch: "update-recent-protobuf-changes-${{ github.run_number }}"
          tag: 'v${{ needs.prepare-tag-release.outputs.version }} -s -m "Hedera Protobufs v${{ needs.prepare-tag-release.outputs.version }}" -u "${{ steps.gpg_import.outputs.keyid }}"'
>>>>>>> 7229541c
<|MERGE_RESOLUTION|>--- conflicted
+++ resolved
@@ -203,18 +203,11 @@
           ref: main # ensure we are always using the workflow definition from the main branch
           token: ${{ secrets.GH_ACCESS_TOKEN }}
           inputs: '{
-<<<<<<< HEAD
             "ref": "${{ inputs.ref }}",
             "author": "${{ inputs.author }}",
             "msg": "${{ inputs.msg }}",
             "sha": "${{ inputs.sha }}"
           }'
-=======
-              "ref": "${{ inputs.ref }}",
-              "author": "${{ inputs.author }}",
-              "msg": "${{ inputs.msg }}",
-              "sha": "${{ inputs.sha }}"
-            }'
 
   update-hedera-protobufs:
     name: Update Hedera Protobufs
@@ -271,5 +264,4 @@
           commit: --signoff
           message: "ci: Copied recent protobuf changes from hedera-services"
           new_branch: "update-recent-protobuf-changes-${{ github.run_number }}"
-          tag: 'v${{ needs.prepare-tag-release.outputs.version }} -s -m "Hedera Protobufs v${{ needs.prepare-tag-release.outputs.version }}" -u "${{ steps.gpg_import.outputs.keyid }}"'
->>>>>>> 7229541c
+          tag: 'v${{ needs.prepare-tag-release.outputs.version }} -s -m "Hedera Protobufs v${{ needs.prepare-tag-release.outputs.version }}" -u "${{ steps.gpg_import.outputs.keyid }}"'