--- conflicted
+++ resolved
@@ -10,11 +10,7 @@
                         "ScheduleCreate",
                         "CryptoCreate", "CryptoTransfer", "CryptoUpdate", "CryptoDelete", "CryptoGetInfo", "CryptoGetAccountRecords",
                         "ConsensusCreateTopic", "ConsensusSubmitMessage", "ConsensusUpdateTopic", "ConsensusDeleteTopic", "ConsensusGetTopicInfo",
-<<<<<<< HEAD
-                        "TokenGetInfo", "TokenNftGetInfo", "TokenGetAccountNftInfos",
-=======
                         "TokenGetInfo", "TokenGetNftInfo", "TokenGetAccountNftInfos",
->>>>>>> e263eff8
                         "ScheduleDelete", "ScheduleGetInfo",
                         "FileGetContents", "FileGetInfo",
                         "ContractUpdate", "ContractDelete", "ContractGetInfo", "ContractGetBytecode", "ContractGetRecords", "ContractCallLocal", 
