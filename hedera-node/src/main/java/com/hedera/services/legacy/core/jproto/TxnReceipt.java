package com.hedera.services.legacy.core.jproto;

/*-
 * ‌
 * Hedera Services Node
 * ​
 * Copyright (C) 2018 - 2021 Hedera Hashgraph, LLC
 * ​
 * Licensed under the Apache License, Version 2.0 (the "License");
 * you may not use this file except in compliance with the License.
 * You may obtain a copy of the License at
 *
 *      http://www.apache.org/licenses/LICENSE-2.0
 *
 * Unless required by applicable law or agreed to in writing, software
 * distributed under the License is distributed on an "AS IS" BASIS,
 * WITHOUT WARRANTIES OR CONDITIONS OF ANY KIND, either express or implied.
 * See the License for the specific language governing permissions and
 * limitations under the License.
 * ‍
 */

import com.google.common.base.MoreObjects;
import com.google.protobuf.ByteString;
import com.hedera.services.state.serdes.DomainSerdes;
import com.hedera.services.state.submerkle.EntityId;
import com.hedera.services.state.submerkle.ExchangeRates;
import com.hedera.services.state.submerkle.TxnId;
import com.hederahashgraph.api.proto.java.ResponseCodeEnum;
import com.hederahashgraph.api.proto.java.TopicID;
import com.hederahashgraph.api.proto.java.TransactionReceipt;
import com.hederahashgraph.builder.RequestBuilder;
import com.swirlds.common.CommonUtils;
import com.swirlds.common.io.SelfSerializable;
import com.swirlds.common.io.SerializableDataInputStream;
import com.swirlds.common.io.SerializableDataOutputStream;
import org.apache.logging.log4j.LogManager;
import org.apache.logging.log4j.Logger;

import java.io.IOException;
import java.util.Arrays;
import java.util.Objects;

import static com.swirlds.common.CommonUtils.getNormalisedStringFromBytes;

public class TxnReceipt implements SelfSerializable {
	private static final Logger log = LogManager.getLogger(TxnReceipt.class);

	private static final int MAX_STATUS_BYTES = 128;
	private static final int MAX_RUNNING_HASH_BYTES = 1024;

	static final TxnId MISSING_SCHEDULED_TXN_ID = null;
	static final byte[] MISSING_RUNNING_HASH = null;
	static final long MISSING_TOPIC_SEQ_NO = 0L;
	static final long MISSING_RUNNING_HASH_VERSION = 0L;

	static final int RELEASE_070_VERSION = 1;
	static final int RELEASE_080_VERSION = 2;
	static final int RELEASE_090_VERSION = 3;
	static final int RELEASE_0100_VERSION = 4;
	static final int RELEASE_0110_VERSION = 5;
	static final int RELEASE_0120_VERSION = 6;
	static final int MERKLE_VERSION = RELEASE_0120_VERSION;
	static final long RUNTIME_CONSTRUCTABLE_ID = 0x65ef569a77dcf125L;

	static DomainSerdes serdes = new DomainSerdes();

	long runningHashVersion = MISSING_RUNNING_HASH_VERSION;
	long topicSequenceNumber = MISSING_TOPIC_SEQ_NO;
	byte[] topicRunningHash = MISSING_RUNNING_HASH;
	TxnId scheduledTxnId = MISSING_SCHEDULED_TXN_ID;
	String status;
	EntityId accountId;
	EntityId fileId;
	EntityId topicId;
	EntityId tokenId;
	EntityId contractId;
	EntityId scheduleId;
	ExchangeRates exchangeRates;
	long newTotalSupply = -1L;

	public TxnReceipt() { }

	public TxnReceipt (Builder builder){
		this.status = builder.status;
		this.accountId = builder.accountId;
		this.fileId = builder.fileId;
		this.contractId = builder.contractId;
		this.exchangeRates = builder.exchangeRates;
		this.topicId = builder.topicId;
		this.tokenId = builder.tokenId;
		this.scheduleId = builder.scheduleId;
		this.topicSequenceNumber = builder.topicSequenceNumber;
		this.topicRunningHash = ((builder.topicRunningHash != MISSING_RUNNING_HASH) && (builder.topicRunningHash.length > 0))
				? builder.topicRunningHash
				: MISSING_RUNNING_HASH;
		this.runningHashVersion = builder.runningHashVersion;
		this.newTotalSupply = builder.newTotalSupply;
		this.scheduledTxnId = builder.scheduledTxnId;
	}

	/* --- SelfSerializable --- */

	@Override
	public long getClassId() {
		return RUNTIME_CONSTRUCTABLE_ID;
	}

	@Override
	public int getVersion() {
		return MERKLE_VERSION;
	}

	@Override
	public void serialize(SerializableDataOutputStream out) throws IOException {
		out.writeNormalisedString(status);
		out.writeSerializable(exchangeRates, true);
		serdes.writeNullableSerializable(accountId, out);
		serdes.writeNullableSerializable(fileId, out);
		serdes.writeNullableSerializable(contractId, out);
		serdes.writeNullableSerializable(topicId, out);
		serdes.writeNullableSerializable(tokenId, out);
		serdes.writeNullableSerializable(scheduleId, out);
		if (topicRunningHash == MISSING_RUNNING_HASH) {
			out.writeBoolean(false);
		} else {
			out.writeBoolean(true);
			out.writeLong(topicSequenceNumber);
			out.writeLong(runningHashVersion);
			out.writeByteArray(topicRunningHash);
		}
		out.writeLong(newTotalSupply);
		serdes.writeNullableSerializable(scheduledTxnId, out);
	}

	@Override
	public void deserialize(SerializableDataInputStream in, int version) throws IOException {
		status = getNormalisedStringFromBytes(in.readByteArray(MAX_STATUS_BYTES));
		exchangeRates = in.readSerializable(true, ExchangeRates::new);
		accountId = serdes.readNullableSerializable(in);
		fileId = serdes.readNullableSerializable(in);
		contractId = serdes.readNullableSerializable(in);
		topicId = serdes.readNullableSerializable(in);
		if (version > RELEASE_070_VERSION) {
			tokenId = serdes.readNullableSerializable(in);
		}
		if (version >= RELEASE_0110_VERSION) {
			scheduleId = serdes.readNullableSerializable(in);
		}
		var isSubmitMessageReceipt = in.readBoolean();
		if (isSubmitMessageReceipt) {
			topicSequenceNumber = in.readLong();
			runningHashVersion = in.readLong();
			topicRunningHash = in.readByteArray(MAX_RUNNING_HASH_BYTES);
		}
		if (version > RELEASE_090_VERSION) {
			newTotalSupply = in.readLong();
		}
		if (version >= RELEASE_0120_VERSION) {
			scheduledTxnId = serdes.readNullableSerializable(in);
		}
	}

	public long getRunningHashVersion() {
		return runningHashVersion;
	}

	public String getStatus() {
		return status;
	}

	public EntityId getAccountId() {
		return accountId;
	}

	public EntityId getFileId() {
		return fileId;
	}

	public EntityId getContractId() {
		return contractId;
	}

	public ExchangeRates getExchangeRates() {
		return exchangeRates;
	}

	public EntityId getTopicId() {
		return topicId;
	}

	public EntityId getTokenId() {
		return tokenId;
	}

	public EntityId getScheduleId() {
		return scheduleId;
	}

	public long getTopicSequenceNumber() {
		return topicSequenceNumber;
	}

	public byte[] getTopicRunningHash() {
		return topicRunningHash;
	}

	public long getNewTotalSupply() {
		return newTotalSupply;
	}

	public TxnId getScheduledTxnId() {
		return scheduledTxnId;
	}

	/* --- Object --- */

	@Override
	public boolean equals(Object o) {
		if (this == o) {
			return true;
		}
		if (o == null || getClass() != o.getClass()) {
			return false;
		}
		TxnReceipt that = (TxnReceipt) o;
		return this.runningHashVersion == that.runningHashVersion &&
				Objects.equals(status, that.status) &&
				Objects.equals(accountId, that.accountId) &&
				Objects.equals(fileId, that.fileId) &&
				Objects.equals(contractId, that.contractId) &&
				Objects.equals(topicId, that.topicId) &&
				Objects.equals(tokenId, that.tokenId) &&
				Objects.equals(topicSequenceNumber, that.topicSequenceNumber) &&
				Arrays.equals(topicRunningHash, that.topicRunningHash) &&
				Objects.equals(newTotalSupply, that.newTotalSupply) &&
				Objects.equals(scheduledTxnId, that.scheduledTxnId);
	}

	@Override
	public int hashCode() {
		return Objects.hash(
				runningHashVersion, status,
				accountId, fileId, contractId, topicId, tokenId,
				topicSequenceNumber, Arrays.hashCode(topicRunningHash),
				newTotalSupply, scheduledTxnId);
	}

	@Override
	public String toString() {
		var helper = MoreObjects.toStringHelper(this)
				.omitNullValues()
				.add("status", status)
				.add("exchangeRates", exchangeRates)
				.add("accountCreated", accountId)
				.add("fileCreated", fileId)
				.add("tokenCreated", tokenId)
				.add("contractCreated", contractId)
				.add("topicCreated", topicId)
				.add("newTotalTokenSupply", newTotalSupply)
				.add("scheduledTxnId", scheduledTxnId);
		if (topicRunningHash != MISSING_RUNNING_HASH) {
			helper.add("topicSeqNo", topicSequenceNumber);
			helper.add("topicRunningHash", CommonUtils.hex(topicRunningHash));
			helper.add("runningHashVersion", runningHashVersion);
		}
		return helper.toString();
	}

<<<<<<< HEAD
	public void setRunningHashVersion(long runningHashVersion) {
		this.runningHashVersion = runningHashVersion;
	}

	public void setTopicSequenceNumber(long topicSequenceNumber) {
		this.topicSequenceNumber = topicSequenceNumber;
	}

	public void setTopicRunningHash(byte[] topicRunningHash) {
		this.topicRunningHash = topicRunningHash;
	}

	public void setScheduledTxnId(TxnId scheduledTxnId) {
		this.scheduledTxnId = scheduledTxnId;
	}

	public void setStatus(String status) {
		this.status = status;
	}

	public void setAccountId(EntityId accountId) {
		this.accountId = accountId;
	}

	public void setFileId(EntityId fileId) {
		this.fileId = fileId;
	}

	public void setTopicId(EntityId topicId) {
		this.topicId = topicId;
	}

	public void setTokenId(EntityId tokenId) {
		this.tokenId = tokenId;
	}

	public void setContractId(EntityId contractId) {
		this.contractId = contractId;
	}

	public void setScheduleId(EntityId scheduleId) {
		this.scheduleId = scheduleId;
	}

	public void setExchangeRates(ExchangeRates exchangeRates) {
		this.exchangeRates = exchangeRates;
	}

	public void setNewTotalSupply(Long newTotalSupply) {
		this.newTotalSupply = newTotalSupply;
	}

	/* ---  Helpers --- */
=======
	public void setAccountId(EntityId accountId) {
		this.accountId = accountId;
	}
>>>>>>> d55cc343

	/* ---  Helpers --- */
	public static TxnReceipt fromGrpc(TransactionReceipt grpc) {
		final var effRates = grpc.hasExchangeRate() ? ExchangeRates.fromGrpc(grpc.getExchangeRate()) : null;
		String status = grpc.getStatus() != null ? grpc.getStatus().name() : null;
		EntityId accountId = grpc.hasAccountID() ? EntityId.fromGrpcAccountId(grpc.getAccountID()) : null;
		EntityId jFileID = grpc.hasFileID() ? EntityId.fromGrpcFileId(grpc.getFileID()) : null;
		EntityId jContractID = grpc.hasContractID() ? EntityId.fromGrpcContractId(grpc.getContractID()) : null;
		EntityId topicId = grpc.hasTopicID() ? EntityId.fromGrpcTopicId(grpc.getTopicID()) : null;
		EntityId tokenId = grpc.hasTokenID() ? EntityId.fromGrpcTokenId(grpc.getTokenID()) : null;
		EntityId scheduleId = grpc.hasScheduleID() ? EntityId.fromGrpcScheduleId(grpc.getScheduleID()) : null;
		long runningHashVersion = Math.max(MISSING_RUNNING_HASH_VERSION, grpc.getTopicRunningHashVersion());
		long newTotalSupply = grpc.getNewTotalSupply();
		TxnId scheduledTxnId = grpc.hasScheduledTransactionID()
				? TxnId.fromGrpc(grpc.getScheduledTransactionID())
				: MISSING_SCHEDULED_TXN_ID;
<<<<<<< HEAD

		return new TxnReceipt(
				status,
				accountId,
				jFileID,
				jContractID,
				tokenId,
				scheduleId,
				effRates,
				topicId,
				grpc.getTopicSequenceNumber(),
				grpc.getTopicRunningHash().toByteArray(),
				runningHashVersion,
				newTotalSupply,
				scheduledTxnId);
=======
		return TxnReceipt.newBuilder()
				.setStatus(status)
				.setAccountId(accountId)
				.setFileId(jFileID)
				.setContractId(jContractID)
				.setTokenId(tokenId)
				.setScheduleId(scheduleId)
				.setExchangeRates(effRates)
				.setTopicId(topicId)
				.setTopicSequenceNumber(grpc.getTopicSequenceNumber())
				.setTopicRunningHash(grpc.getTopicRunningHash().toByteArray())
				.setRunningHashVersion(runningHashVersion)
				.setNewTotalSupply(newTotalSupply)
				.setScheduledTxnId(scheduledTxnId)
				.build();
>>>>>>> d55cc343
	}

	public TransactionReceipt toGrpc() {
		return convert(this);
	}

	public static TransactionReceipt convert(TxnReceipt txReceipt) {
<<<<<<< HEAD
		TransactionReceipt.Builder builder = TransactionReceipt.newBuilder();
=======
		final var builder = TransactionReceipt.newBuilder();
>>>>>>> d55cc343
		if (txReceipt.getStatus() != null) {
				builder.setStatus(ResponseCodeEnum.valueOf(txReceipt.getStatus()));
		}
		if (txReceipt.getAccountId() != null) {
			builder.setAccountID(RequestBuilder.getAccountIdBuild(
					txReceipt.getAccountId().num(),
					txReceipt.getAccountId().realm(),
					txReceipt.getAccountId().shard()));
		}
		if (txReceipt.getFileId() != null) {
			builder.setFileID(RequestBuilder.getFileIdBuild(
					txReceipt.getFileId().num(),
					txReceipt.getFileId().realm(),
					txReceipt.getFileId().shard()));
		}
		if (txReceipt.getContractId() != null) {
			builder.setContractID(RequestBuilder.getContractIdBuild(
					txReceipt.getContractId().num(),
					txReceipt.getContractId().realm(),
					txReceipt.getContractId().shard()));
		}
		if (txReceipt.getTokenId() != null) {
			builder.setTokenID(txReceipt.getTokenId().toGrpcTokenId());
		}
		if (txReceipt.getScheduleId() != null) {
			builder.setScheduleID(txReceipt.getScheduleId().toGrpcScheduleId());
		}
		if (txReceipt.getExchangeRates() != null) {
			builder.setExchangeRate(txReceipt.exchangeRates.toGrpc());
		}
		if (txReceipt.getTopicId() != null) {
			var receiptTopic = txReceipt.getTopicId();
			builder.setTopicID(TopicID.newBuilder().setShardNum(receiptTopic.shard())
					.setRealmNum(receiptTopic.realm())
					.setTopicNum(receiptTopic.num()).build());
		}
		if (txReceipt.getTopicSequenceNumber() != MISSING_TOPIC_SEQ_NO) {
			builder.setTopicSequenceNumber(txReceipt.getTopicSequenceNumber());
		}
		if (txReceipt.getTopicRunningHash() != MISSING_RUNNING_HASH) {
			builder.setTopicRunningHash(ByteString.copyFrom(txReceipt.getTopicRunningHash()));
		}
		if (txReceipt.getRunningHashVersion() != MISSING_RUNNING_HASH_VERSION) {
			builder.setTopicRunningHashVersion(txReceipt.getRunningHashVersion());
		}
		if (txReceipt.getNewTotalSupply() >= 0) {
			builder.setNewTotalSupply(txReceipt.newTotalSupply);
		}
		if (txReceipt.getScheduledTxnId() != MISSING_SCHEDULED_TXN_ID) {
			builder.setScheduledTransactionID(txReceipt.getScheduledTxnId().toGrpc());
		}
		return builder.build();
	}

	public static TxnReceipt.Builder newBuilder(){
		return new Builder();
	}

	public static class Builder {
		private String status;
		private EntityId accountId;
		private EntityId fileId;
		private EntityId contractId;
		private EntityId tokenId;
		private EntityId scheduleId;
		private ExchangeRates exchangeRates;
		private EntityId topicId;
		private long topicSequenceNumber;
		private byte[] topicRunningHash;
		private long runningHashVersion;
		private long newTotalSupply;
		private TxnId scheduledTxnId;

		public Builder setStatus(String status) {
			this.status = status;
			return this;
		}

		public Builder setAccountId(EntityId accountId) {
			this.accountId = accountId;
			return this;
		}

		public Builder setFileId(EntityId fileId) {
			this.fileId = fileId;
			return this;
		}

		public Builder setContractId(EntityId contractId) {
			this.contractId = contractId;
			return this;
		}

		public Builder setTokenId(EntityId tokenId) {
			this.tokenId = tokenId;
			return this;
		}

		public Builder setScheduleId(EntityId scheduleId) {
			this.scheduleId = scheduleId;
			return this;
		}

		public Builder setExchangeRates(ExchangeRates exchangeRates) {
			this.exchangeRates = exchangeRates;
			return this;
		}

		public Builder setTopicId(EntityId topicId) {
			this.topicId = topicId;
			return this;
		}

		public Builder setTopicSequenceNumber(long topicSequenceNumber) {
			this.topicSequenceNumber = topicSequenceNumber;
			return this;
		}

		public Builder setTopicRunningHash(byte[] topicRunningHash) {
			this.topicRunningHash = topicRunningHash;
			return this;
		}

		public Builder setRunningHashVersion(long runningHashVersion) {
			this.runningHashVersion = runningHashVersion;
			return this;
		}

		public Builder setNewTotalSupply(long newTotalSupply) {
			this.newTotalSupply = newTotalSupply;
			return this;
		}

		public Builder setScheduledTxnId(TxnId scheduledTxnId) {
			this.scheduledTxnId = scheduledTxnId;
			return this;
		}

		public TxnReceipt build(){
			return new TxnReceipt(this);
		}
	}
}<|MERGE_RESOLUTION|>--- conflicted
+++ resolved
@@ -267,65 +267,9 @@
 		return helper.toString();
 	}
 
-<<<<<<< HEAD
-	public void setRunningHashVersion(long runningHashVersion) {
-		this.runningHashVersion = runningHashVersion;
-	}
-
-	public void setTopicSequenceNumber(long topicSequenceNumber) {
-		this.topicSequenceNumber = topicSequenceNumber;
-	}
-
-	public void setTopicRunningHash(byte[] topicRunningHash) {
-		this.topicRunningHash = topicRunningHash;
-	}
-
-	public void setScheduledTxnId(TxnId scheduledTxnId) {
-		this.scheduledTxnId = scheduledTxnId;
-	}
-
-	public void setStatus(String status) {
-		this.status = status;
-	}
-
 	public void setAccountId(EntityId accountId) {
 		this.accountId = accountId;
 	}
-
-	public void setFileId(EntityId fileId) {
-		this.fileId = fileId;
-	}
-
-	public void setTopicId(EntityId topicId) {
-		this.topicId = topicId;
-	}
-
-	public void setTokenId(EntityId tokenId) {
-		this.tokenId = tokenId;
-	}
-
-	public void setContractId(EntityId contractId) {
-		this.contractId = contractId;
-	}
-
-	public void setScheduleId(EntityId scheduleId) {
-		this.scheduleId = scheduleId;
-	}
-
-	public void setExchangeRates(ExchangeRates exchangeRates) {
-		this.exchangeRates = exchangeRates;
-	}
-
-	public void setNewTotalSupply(Long newTotalSupply) {
-		this.newTotalSupply = newTotalSupply;
-	}
-
-	/* ---  Helpers --- */
-=======
-	public void setAccountId(EntityId accountId) {
-		this.accountId = accountId;
-	}
->>>>>>> d55cc343
 
 	/* ---  Helpers --- */
 	public static TxnReceipt fromGrpc(TransactionReceipt grpc) {
@@ -342,23 +286,6 @@
 		TxnId scheduledTxnId = grpc.hasScheduledTransactionID()
 				? TxnId.fromGrpc(grpc.getScheduledTransactionID())
 				: MISSING_SCHEDULED_TXN_ID;
-<<<<<<< HEAD
-
-		return new TxnReceipt(
-				status,
-				accountId,
-				jFileID,
-				jContractID,
-				tokenId,
-				scheduleId,
-				effRates,
-				topicId,
-				grpc.getTopicSequenceNumber(),
-				grpc.getTopicRunningHash().toByteArray(),
-				runningHashVersion,
-				newTotalSupply,
-				scheduledTxnId);
-=======
 		return TxnReceipt.newBuilder()
 				.setStatus(status)
 				.setAccountId(accountId)
@@ -374,7 +301,6 @@
 				.setNewTotalSupply(newTotalSupply)
 				.setScheduledTxnId(scheduledTxnId)
 				.build();
->>>>>>> d55cc343
 	}
 
 	public TransactionReceipt toGrpc() {
@@ -382,11 +308,7 @@
 	}
 
 	public static TransactionReceipt convert(TxnReceipt txReceipt) {
-<<<<<<< HEAD
-		TransactionReceipt.Builder builder = TransactionReceipt.newBuilder();
-=======
 		final var builder = TransactionReceipt.newBuilder();
->>>>>>> d55cc343
 		if (txReceipt.getStatus() != null) {
 				builder.setStatus(ResponseCodeEnum.valueOf(txReceipt.getStatus()));
 		}
