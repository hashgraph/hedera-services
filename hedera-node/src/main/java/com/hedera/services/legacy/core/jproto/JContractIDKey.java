package com.hedera.services.legacy.core.jproto;

/*-
 * ‌
 * Hedera Services Node
 * ​
 * Copyright (C) 2018 - 2021 Hedera Hashgraph, LLC
 * ​
 * Licensed under the Apache License, Version 2.0 (the "License");
 * you may not use this file except in compliance with the License.
 * You may obtain a copy of the License at
 *
 *      http://www.apache.org/licenses/LICENSE-2.0
 *
 * Unless required by applicable law or agreed to in writing, software
 * distributed under the License is distributed on an "AS IS" BASIS,
 * WITHOUT WARRANTIES OR CONDITIONS OF ANY KIND, either express or implied.
 * See the License for the specific language governing permissions and
 * limitations under the License.
 * ‍
 */

import com.hederahashgraph.api.proto.java.ContractID;

/**
 * Maps to proto Key of type contractID.
 */
public class JContractIDKey extends JKey {
	private final long shardNum;
	private final long realmNum;
	private final long contractNum;

	public JContractIDKey(final ContractID contractID) {
		this.shardNum = contractID.getShardNum();
		this.realmNum = contractID.getRealmNum();
		this.contractNum = contractID.getContractNum();
	}

<<<<<<< HEAD
	@Override
=======
	public JContractIDKey(final long shardNum, final long realmNum, final long contractNum) {
		this.shardNum = shardNum;
		this.realmNum = realmNum;
		this.contractNum = contractNum;
	}

>>>>>>> b86a0076
	public JContractIDKey getContractIDKey() {
		return this;
	}

	@Override
	public boolean hasContractID() {
		return true;
	}

	public ContractID getContractID() {
		return ContractID.newBuilder()
				.setShardNum(shardNum)
				.setRealmNum(realmNum)
				.setContractNum(contractNum)
				.build();
	}

	public long getShardNum() {
		return shardNum;
	}

	public long getRealmNum() {
		return realmNum;
	}

	public long getContractNum() {
		return contractNum;
	}

	@Override
	public String toString() {
		return "<JContractID: " + shardNum + "." + realmNum + "." + contractNum + ">";
	}

	@Override
	public boolean isEmpty() {
		return (0 == contractNum);
	}

	@Override
	public boolean isValid() {
		return !isEmpty();
	}
}<|MERGE_RESOLUTION|>--- conflicted
+++ resolved
@@ -36,16 +36,13 @@
 		this.contractNum = contractID.getContractNum();
 	}
 
-<<<<<<< HEAD
-	@Override
-=======
 	public JContractIDKey(final long shardNum, final long realmNum, final long contractNum) {
 		this.shardNum = shardNum;
 		this.realmNum = realmNum;
 		this.contractNum = contractNum;
 	}
 
->>>>>>> b86a0076
+	@Override
 	public JContractIDKey getContractIDKey() {
 		return this;
 	}
