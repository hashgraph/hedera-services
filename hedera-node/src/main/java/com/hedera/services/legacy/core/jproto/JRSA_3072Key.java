package com.hedera.services.legacy.core.jproto;

/*-
 * ‌
 * Hedera Services Node
 * ​
 * Copyright (C) 2018 - 2021 Hedera Hashgraph, LLC
 * ​
 * Licensed under the Apache License, Version 2.0 (the "License");
 * you may not use this file except in compliance with the License.
 * You may obtain a copy of the License at
 *
 *      http://www.apache.org/licenses/LICENSE-2.0
 *
 * Unless required by applicable law or agreed to in writing, software
 * distributed under the License is distributed on an "AS IS" BASIS,
 * WITHOUT WARRANTIES OR CONDITIONS OF ANY KIND, either express or implied.
 * See the License for the specific language governing permissions and
 * limitations under the License.
 * ‍
 */

import com.swirlds.common.CommonUtils;

/**
 * Maps to proto Key of type RSA_3072.
 */
public class JRSA_3072Key extends JKey {
	private byte[] rsa3072;

	public JRSA_3072Key(byte[] rsa3072) {
		this.rsa3072 = rsa3072;
	}

	@Override
	public String toString() {
<<<<<<< HEAD
		return "<JRSA_3072Key: rsa3072Key hex=" + CommonUtils.hex(rsa3072Key) + ">";
=======
		return "<JRSA_3072Key: RSA_3072Key hex=" + CommonUtils.hex(rsa3072) + ">";
>>>>>>> b86a0076
	}

	@Override
	public boolean hasRSA3072Key() {
		return true;
	}

	@Override
	public byte[] getRSA3072() {
		return rsa3072;
	}

	@Override
	public boolean isEmpty() {
		return ((null == rsa3072) || (0 == rsa3072.length));
	}

	@Override
	public boolean isValid() {
		return !isEmpty();
	}
}<|MERGE_RESOLUTION|>--- conflicted
+++ resolved
@@ -34,11 +34,7 @@
 
 	@Override
 	public String toString() {
-<<<<<<< HEAD
-		return "<JRSA_3072Key: rsa3072Key hex=" + CommonUtils.hex(rsa3072Key) + ">";
-=======
-		return "<JRSA_3072Key: RSA_3072Key hex=" + CommonUtils.hex(rsa3072) + ">";
->>>>>>> b86a0076
+		return "<JRSA_3072Key: rsa3072Key hex=" + CommonUtils.hex(rsa3072) + ">";
 	}
 
 	@Override
