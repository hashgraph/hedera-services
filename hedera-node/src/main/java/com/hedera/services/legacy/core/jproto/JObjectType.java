--- conflicted
+++ resolved
@@ -30,11 +30,7 @@
 	FC_KEY_LIST, FC_THRESHOLD_KEY,
 	FC_ED25519_KEY, FC_ECDSA384_KEY, FC_RSA3072_KEY,
 	FC_CONTRACT_ID_KEY, FC_DELEGATE_CONTRACT_ID_KEY,
-<<<<<<< HEAD
-	FC_FILE_INFO;
-=======
 	FC_FILE_INFO, FC_ECDSA_SECP256K1_KEY;
->>>>>>> 8a1ae1ee
 
 	private static final HashMap<JObjectType, Long> LOOKUP_TABLE = new HashMap<>();
 	private static final HashMap<Long, JObjectType> REV_LOOKUP_TABLE = new HashMap<>();
@@ -50,10 +46,7 @@
 		addLookup(FC_FILE_INFO, 15636803);
 		addLookup(FC_CONTRACT_ID_KEY, 15545316);
 		addLookup(FC_DELEGATE_CONTRACT_ID_KEY, 15577777);
-<<<<<<< HEAD
-=======
 		addLookup(FC_ECDSA_SECP256K1_KEY, 15661654);
->>>>>>> 8a1ae1ee
 	}
 
 	private static void addLookup(final JObjectType type, final long value) {
