/*
 * Copyright (C) 2022 Hedera Hashgraph, LLC
 *
 * Licensed under the Apache License, Version 2.0 (the "License");
 * you may not use this file except in compliance with the License.
 * You may obtain a copy of the License at
 *
 *      http://www.apache.org/licenses/LICENSE-2.0
 *
 * Unless required by applicable law or agreed to in writing, software
 * distributed under the License is distributed on an "AS IS" BASIS,
 * WITHOUT WARRANTIES OR CONDITIONS OF ANY KIND, either express or implied.
 * See the License for the specific language governing permissions and
 * limitations under the License.
 */
package com.hedera.services.state.migration;

import com.hedera.services.state.merkle.MerkleUniqueToken;
import com.hedera.services.state.submerkle.EntityId;
import com.hedera.services.state.submerkle.RichInstant;
import com.hedera.services.state.virtual.UniqueTokenValue;
<<<<<<< HEAD
import com.hedera.services.utils.NftNumPair;
import com.swirlds.common.FastCopyable;
=======
import javax.annotation.Nullable;
>>>>>>> 32c19dbc

/**
 * Intermediate adapter class for an NFT token.
 *
 * <p>This class is an intermediate adapter class that houses both {@link MerkleUniqueToken} and
 * {@link UniqueTokenValue}. It serves to adapt the selected underlying representation to where it
 * is used.
 */
public class UniqueTokenAdapter implements FastCopyable {

    private final UniqueTokenValue uniqueTokenValue;
    private final MerkleUniqueToken merkleUniqueToken;

    private final boolean isVirtual;

<<<<<<< HEAD
    public static UniqueTokenAdapter wrap(MerkleUniqueToken token) {
        return token == null ? null : new UniqueTokenAdapter(token);
    }

    public static UniqueTokenAdapter wrap(UniqueTokenValue token) {
=======
    @Nullable
    public static UniqueTokenAdapter wrap(@Nullable final MerkleUniqueToken token) {
        return token == null ? null : new UniqueTokenAdapter(token);
    }

    @Nullable
    public static UniqueTokenAdapter wrap(@Nullable final UniqueTokenValue token) {
>>>>>>> 32c19dbc
        return token == null ? null : new UniqueTokenAdapter(token);
    }

    public static UniqueTokenAdapter newEmptyMerkleToken() {
        return wrap(new MerkleUniqueToken());
    }

    UniqueTokenAdapter(final UniqueTokenValue token) {
        merkleUniqueToken = null;

        uniqueTokenValue = token;
        isVirtual = true;
    }

    UniqueTokenAdapter(final MerkleUniqueToken token) {
        uniqueTokenValue = null;

        merkleUniqueToken = token;
        isVirtual = false;
    }

    public boolean isVirtual() {
        return isVirtual;
    }

    public UniqueTokenValue uniqueTokenValue() {
        return uniqueTokenValue;
    }

    public MerkleUniqueToken merkleUniqueToken() {
        return merkleUniqueToken;
    }

    /**
     * Convenience function for accessing underlying owner.
     *
     * @return owner entity id of this token.
     */
    public EntityId getOwner() {
        return isVirtual ? uniqueTokenValue.getOwner() : merkleUniqueToken.getOwner();
    }

    /**
     * Convenience function for accessing underlying spender.
     *
     * @return spender entity id of this token.
     */
    public EntityId getSpender() {
        return isVirtual ? uniqueTokenValue.getSpender() : merkleUniqueToken.getSpender();
    }

    @Override
    public UniqueTokenAdapter copy() {
        return isVirtual
                ? UniqueTokenAdapter.wrap(uniqueTokenValue.copy())
                : UniqueTokenAdapter.wrap(merkleUniqueToken.copy());
    }

    /**
     * Convenience function for accessing underlying immutability state.
     *
     * @return whether the underlying instance is immutable.
     */
    public boolean isImmutable() {
        return isVirtual ? uniqueTokenValue.isImmutable() : merkleUniqueToken.isImmutable();
    }

    /**
     * Convenience function for accessing underlying packed creation time value.
     *
     * @return packed creation time of underlying instance.
     */
    public long getPackedCreationTime() {
        return isVirtual
                ? uniqueTokenValue.getPackedCreationTime()
                : merkleUniqueToken.getPackedCreationTime();
    }

    /**
     * Convenience function for accessing underlying instance's metadata.
     *
     * @return byte array containing the metadata of the underlying instance.
     */
    public byte[] getMetadata() {
        return isVirtual ? uniqueTokenValue.getMetadata() : merkleUniqueToken.getMetadata();
    }

    /**
     * Convenience function updating underlying spender.
     *
     * @param spender EntityId of the spender.
     */
    public void setSpender(final EntityId spender) {
        if (isVirtual) {
            uniqueTokenValue.setSpender(spender);
        } else {
            merkleUniqueToken.setSpender(spender);
        }
    }

    /**
     * Convenience function updating underlying owner.
     *
     * @param owner EntityId of the owner.
     */
    public void setOwner(final EntityId owner) {
        if (isVirtual) {
            uniqueTokenValue.setOwner(owner);
        } else {
            merkleUniqueToken.setOwner(owner);
        }
    }

    /**
     * Convenience function for updating underlying packed creation timestamp.
     *
     * @param packedCreationTime long representing the pack creation timestamp.
     */
    public void setPackedCreationTime(final long packedCreationTime) {
        if (isVirtual) {
            uniqueTokenValue.setPackedCreationTime(packedCreationTime);
        } else {
            merkleUniqueToken.setPackedCreationTime(packedCreationTime);
        }
    }

    /**
     * Convenience function for updating underlying metadata.
     *
     * @param metadata byte array representing the updated metadata to set the instance's metadata
     *     to.
     */
    public void setMetadata(final byte[] metadata) {
        if (isVirtual) {
            uniqueTokenValue.setMetadata(metadata);
        } else {
            merkleUniqueToken.setMetadata(metadata);
        }
    }

    public void setPrev(NftNumPair prev) {
        if (isVirtual) {
            uniqueTokenValue.setPrev(prev);
        } else {
            merkleUniqueToken.setPrev(prev);
        }
    }

    public void setNext(NftNumPair next) {
        if (isVirtual) {
            uniqueTokenValue.setNext(next);
        } else {
            merkleUniqueToken.setNext(next);
        }
    }

    public NftNumPair getPrev() {
        return isVirtual ? uniqueTokenValue.getPrev() : merkleUniqueToken.getPrev();
    }

    public NftNumPair getNext() {
        return isVirtual ? uniqueTokenValue.getNext() : merkleUniqueToken.getNext();
    }

    @Override
    public boolean equals(final Object other) {
        if (other == null || other.getClass() != UniqueTokenAdapter.class) {
            return false;
        }
        if (other == this) {
            return true;
        }
        return isVirtual
                ? uniqueTokenValue.equals(((UniqueTokenAdapter) other).uniqueTokenValue)
                : merkleUniqueToken.equals(((UniqueTokenAdapter) other).merkleUniqueToken);
    }

    @Override
    public int hashCode() {
        return isVirtual ? uniqueTokenValue.hashCode() : merkleUniqueToken.hashCode();
    }

    public RichInstant getCreationTime() {
        return isVirtual ? uniqueTokenValue.getCreationTime() : merkleUniqueToken.getCreationTime();
    }
}<|MERGE_RESOLUTION|>--- conflicted
+++ resolved
@@ -19,12 +19,9 @@
 import com.hedera.services.state.submerkle.EntityId;
 import com.hedera.services.state.submerkle.RichInstant;
 import com.hedera.services.state.virtual.UniqueTokenValue;
-<<<<<<< HEAD
+import javax.annotation.Nullable;
 import com.hedera.services.utils.NftNumPair;
 import com.swirlds.common.FastCopyable;
-=======
-import javax.annotation.Nullable;
->>>>>>> 32c19dbc
 
 /**
  * Intermediate adapter class for an NFT token.
@@ -40,13 +37,6 @@
 
     private final boolean isVirtual;
 
-<<<<<<< HEAD
-    public static UniqueTokenAdapter wrap(MerkleUniqueToken token) {
-        return token == null ? null : new UniqueTokenAdapter(token);
-    }
-
-    public static UniqueTokenAdapter wrap(UniqueTokenValue token) {
-=======
     @Nullable
     public static UniqueTokenAdapter wrap(@Nullable final MerkleUniqueToken token) {
         return token == null ? null : new UniqueTokenAdapter(token);
@@ -54,7 +44,6 @@
 
     @Nullable
     public static UniqueTokenAdapter wrap(@Nullable final UniqueTokenValue token) {
->>>>>>> 32c19dbc
         return token == null ? null : new UniqueTokenAdapter(token);
     }
 
