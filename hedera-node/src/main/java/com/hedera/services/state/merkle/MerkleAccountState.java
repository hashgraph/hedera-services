package com.hedera.services.state.merkle;

/*-
 * ‌
 * Hedera Services Node
 * ​
 * Copyright (C) 2018 - 2021 Hedera Hashgraph, LLC
 * ​
 * Licensed under the Apache License, Version 2.0 (the "License");
 * you may not use this file except in compliance with the License.
 * You may obtain a copy of the License at
 *
 *      http://www.apache.org/licenses/LICENSE-2.0
 *
 * Unless required by applicable law or agreed to in writing, software
 * distributed under the License is distributed on an "AS IS" BASIS,
 * WITHOUT WARRANTIES OR CONDITIONS OF ANY KIND, either express or implied.
 * See the License for the specific language governing permissions and
 * limitations under the License.
 * ‍
 */

import com.google.common.base.MoreObjects;
import com.google.protobuf.ByteString;
import com.hedera.services.legacy.core.jproto.JKey;
import com.hedera.services.state.serdes.DomainSerdes;
import com.hedera.services.state.submerkle.EntityId;
import com.hedera.services.state.submerkle.FcTokenAllowance;
import com.hedera.services.state.submerkle.FcTokenAllowanceId;
import com.hedera.services.state.submerkle.TokenAssociationMetadata;
import com.hedera.services.utils.EntityNum;
import com.hedera.services.utils.EntityNumPair;
import com.swirlds.common.MutabilityException;
import com.swirlds.common.io.SerializableDataInputStream;
import com.swirlds.common.io.SerializableDataOutputStream;
import com.swirlds.common.merkle.utility.AbstractMerkleLeaf;

import java.io.IOException;
import java.util.Collections;
import java.util.List;
import java.util.Map;
import java.util.Objects;
import java.util.Optional;
import java.util.SortedMap;

import static com.hedera.services.legacy.core.jproto.JKey.equalUpToDecodability;
import static com.hedera.services.state.merkle.internals.BitPackUtils.getAlreadyUsedAutomaticAssociationsFrom;
import static com.hedera.services.state.merkle.internals.BitPackUtils.getMaxAutomaticAssociationsFrom;
import static com.hedera.services.state.merkle.internals.BitPackUtils.setAlreadyUsedAutomaticAssociationsTo;
import static com.hedera.services.state.merkle.internals.BitPackUtils.setMaxAutomaticAssociationsTo;
import static com.hedera.services.state.submerkle.TokenAssociationMetadata.EMPTY_TOKEN_ASSOCIATION_META;
import static com.hedera.services.utils.EntityIdUtils.asIdLiteral;
import static com.hedera.services.utils.EntityIdUtils.asRelationshipLiteral;
import static com.hedera.services.utils.MiscUtils.describe;
import static com.hedera.services.utils.SerializationUtils.deserializeCryptoAllowances;
import static com.hedera.services.utils.SerializationUtils.deserializeFungibleTokenAllowances;
import static com.hedera.services.utils.SerializationUtils.deserializeNftAllowances;
import static com.hedera.services.utils.SerializationUtils.serializeCryptoAllowances;
import static com.hedera.services.utils.SerializationUtils.serializeNftAllowance;
import static com.hedera.services.utils.SerializationUtils.serializeTokenAllowances;

public class MerkleAccountState extends AbstractMerkleLeaf {
	private static final int MAX_CONCEIVABLE_MEMO_UTF8_BYTES = 1_024;

	static final int MAX_CONCEIVABLE_TOKEN_BALANCES_SIZE = 4_096;

	static final int RELEASE_090_VERSION = 4;
	static final int RELEASE_0160_VERSION = 5;
	static final int RELEASE_0180_PRE_SDK_VERSION = 6;
	static final int RELEASE_0180_VERSION = 7;
	static final int RELEASE_0210_VERSION = 8;
	static final int RELEASE_0220_VERSION = 9;
	static final int RELEASE_0230_VERSION = 10;
	static final int RELEASE_0240_VERSION = 11;
	private static final int CURRENT_VERSION = RELEASE_0240_VERSION;
	static final long RUNTIME_CONSTRUCTABLE_ID = 0x354cfc55834e7f12L;

	static DomainSerdes serdes = new DomainSerdes();

	public static final String DEFAULT_MEMO = "";
	private static final ByteString DEFAULT_ALIAS = ByteString.EMPTY;

	private JKey key;
	private long expiry;
	private long hbarBalance;
	private long autoRenewSecs;
	private String memo = DEFAULT_MEMO;
	private boolean deleted;
	private boolean smartContract;
	private boolean receiverSigRequired;
	private EntityId proxy;
	private long nftsOwned;
	private int number;
	private ByteString alias = DEFAULT_ALIAS;
	private int autoAssociationMetadata;
	private int numContractKvPairs;
<<<<<<< HEAD
	private long lastAssociatedToken;
	private int associatedTokensCount;
=======
	private TokenAssociationMetadata tokenAssociationMetaData = EMPTY_TOKEN_ASSOCIATION_META;
>>>>>>> 7c9dec04

	// As per the issue https://github.com/hashgraph/hedera-services/issues/2842 these maps will
	// be modified to use MapValueLinkedList in the future
	private Map<EntityNum, Long> cryptoAllowances = Collections.emptyMap();
	private Map<FcTokenAllowanceId, Long> fungibleTokenAllowances = Collections.emptyMap();
	private Map<FcTokenAllowanceId, FcTokenAllowance> nftAllowances = Collections.emptyMap();

	public MerkleAccountState() {
		/* RuntimeConstructable */
	}

	public MerkleAccountState(
			final JKey key,
			final long expiry,
			final long hbarBalance,
			final long autoRenewSecs,
			final String memo,
			final boolean deleted,
			final boolean smartContract,
			final boolean receiverSigRequired,
			final EntityId proxy,
			final int number,
			final int autoAssociationMetadata,
			final ByteString alias,
			final int numContractKvPairs,
			final Map<EntityNum, Long> cryptoAllowances,
			final Map<FcTokenAllowanceId, Long> fungibleTokenAllowances,
			final Map<FcTokenAllowanceId, FcTokenAllowance> nftAllowances
	) {
		this.key = key;
		this.expiry = expiry;
		this.hbarBalance = hbarBalance;
		this.autoRenewSecs = autoRenewSecs;
		this.memo = Optional.ofNullable(memo).orElse(DEFAULT_MEMO);
		this.deleted = deleted;
		this.smartContract = smartContract;
		this.receiverSigRequired = receiverSigRequired;
		this.proxy = proxy;
		this.number = number;
		this.autoAssociationMetadata = autoAssociationMetadata;
		this.alias = Optional.ofNullable(alias).orElse(DEFAULT_ALIAS);
		this.numContractKvPairs = numContractKvPairs;
		this.cryptoAllowances = cryptoAllowances;
		this.fungibleTokenAllowances = fungibleTokenAllowances;
		this.nftAllowances = nftAllowances;
	}

	/* --- MerkleLeaf --- */
	@Override
	public long getClassId() {
		return RUNTIME_CONSTRUCTABLE_ID;
	}

	@Override
	public int getVersion() {
		return CURRENT_VERSION;
	}

	@Override
	public void deserialize(SerializableDataInputStream in, int version) throws IOException {
		key = serdes.readNullable(in, serdes::deserializeKey);
		expiry = in.readLong();
		hbarBalance = in.readLong();
		autoRenewSecs = in.readLong();
		memo = in.readNormalisedString(MAX_CONCEIVABLE_MEMO_UTF8_BYTES);
		deleted = in.readBoolean();
		smartContract = in.readBoolean();
		receiverSigRequired = in.readBoolean();
		proxy = serdes.readNullableSerializable(in);
		if (version >= RELEASE_0160_VERSION) {
			/* The number of nfts owned is being saved in the state after RELEASE_0160_VERSION */
			nftsOwned = in.readLong();
		}
		if (version >= RELEASE_0180_PRE_SDK_VERSION) {
			autoAssociationMetadata = in.readInt();
		}
		if (version >= RELEASE_0180_VERSION) {
			number = in.readInt();
		}
		if (version >= RELEASE_0210_VERSION) {
			alias = ByteString.copyFrom(in.readByteArray(Integer.MAX_VALUE));
		}
		if (version >= RELEASE_0220_VERSION) {
			numContractKvPairs = in.readInt();
		}
		if (version >= RELEASE_0230_VERSION) {
			cryptoAllowances = deserializeCryptoAllowances(in);
			fungibleTokenAllowances = deserializeFungibleTokenAllowances(in);
			nftAllowances = deserializeNftAllowances(in);
		}
		if (version >= RELEASE_0240_VERSION) {
<<<<<<< HEAD
			lastAssociatedToken = in.readLong();
			associatedTokensCount = in.readInt();
=======
			tokenAssociationMetaData =
					new TokenAssociationMetadata(in.readInt(), in.readInt(), new EntityNumPair(in.readLong()));
>>>>>>> 7c9dec04
		}
	}

	@Override
	public void serialize(SerializableDataOutputStream out) throws IOException {
		serdes.writeNullable(key, out, serdes::serializeKey);
		out.writeLong(expiry);
		out.writeLong(hbarBalance);
		out.writeLong(autoRenewSecs);
		out.writeNormalisedString(memo);
		out.writeBoolean(deleted);
		out.writeBoolean(smartContract);
		out.writeBoolean(receiverSigRequired);
		serdes.writeNullableSerializable(proxy, out);
		out.writeLong(nftsOwned);
		out.writeInt(autoAssociationMetadata);
		out.writeInt(number);
		out.writeByteArray(alias.toByteArray());
		out.writeInt(numContractKvPairs);
		serializeCryptoAllowances(out, cryptoAllowances);
		serializeTokenAllowances(out, fungibleTokenAllowances);
		serializeNftAllowance(out, nftAllowances);
<<<<<<< HEAD
		out.writeLong(lastAssociatedToken);
		out.writeInt(associatedTokensCount);
=======
		out.writeInt(tokenAssociationMetaData.numAssociations());
		out.writeInt(tokenAssociationMetaData.numZeroBalances());
		out.writeLong(tokenAssociationMetaData.lastAssociation().value());
>>>>>>> 7c9dec04
	}

	/* --- Copyable --- */
	public MerkleAccountState copy() {
		setImmutable(true);
		var copied = new MerkleAccountState(
				key,
				expiry,
				hbarBalance,
				autoRenewSecs,
				memo,
				deleted,
				smartContract,
				receiverSigRequired,
				proxy,
				number,
				autoAssociationMetadata,
				alias,
				numContractKvPairs,
				cryptoAllowances,
				fungibleTokenAllowances,
				nftAllowances);
		copied.setNftsOwned(nftsOwned);
<<<<<<< HEAD
		copied.setLastAssociatedToken(lastAssociatedToken);
		copied.setAssociatedTokensCount(associatedTokensCount);
=======
		copied.setTokenAssociationMetadata(tokenAssociationMetaData);
>>>>>>> 7c9dec04
		return copied;
	}

	@Override
	public boolean equals(Object o) {
		if (this == o) {
			return true;
		}
		if (o == null || MerkleAccountState.class != o.getClass()) {
			return false;
		}

		var that = (MerkleAccountState) o;

		return this.number == that.number &&
				this.expiry == that.expiry &&
				this.hbarBalance == that.hbarBalance &&
				this.autoRenewSecs == that.autoRenewSecs &&
				Objects.equals(this.memo, that.memo) &&
				this.deleted == that.deleted &&
				this.smartContract == that.smartContract &&
				this.receiverSigRequired == that.receiverSigRequired &&
				Objects.equals(this.proxy, that.proxy) &&
				this.nftsOwned == that.nftsOwned &&
				this.numContractKvPairs == that.numContractKvPairs &&
				this.autoAssociationMetadata == that.autoAssociationMetadata &&
				equalUpToDecodability(this.key, that.key) &&
				Objects.equals(this.alias, that.alias) &&
				Objects.equals(this.cryptoAllowances, that.cryptoAllowances) &&
				Objects.equals(this.fungibleTokenAllowances, that.fungibleTokenAllowances) &&
				Objects.equals(this.nftAllowances, that.nftAllowances) &&
<<<<<<< HEAD
				this.lastAssociatedToken == that.lastAssociatedToken &&
				this.associatedTokensCount == that.associatedTokensCount;
=======
				this.tokenAssociationMetaData.equals(that.tokenAssociationMetaData);
>>>>>>> 7c9dec04
	}

	@Override
	public int hashCode() {
		return Objects.hash(
				key,
				expiry,
				hbarBalance,
				autoRenewSecs,
				memo,
				deleted,
				smartContract,
				receiverSigRequired,
				proxy,
				nftsOwned,
				number,
				autoAssociationMetadata,
				alias,
				cryptoAllowances,
				fungibleTokenAllowances,
				nftAllowances,
<<<<<<< HEAD
				lastAssociatedToken,
				associatedTokensCount);
=======
				tokenAssociationMetaData);
>>>>>>> 7c9dec04
	}

	/* --- Bean --- */
	@Override
	public String toString() {
		return MoreObjects.toStringHelper(this)
				.add("number", number + " <-> " + asIdLiteral(number))
				.add("key", describe(key))
				.add("expiry", expiry)
				.add("balance", hbarBalance)
				.add("autoRenewSecs", autoRenewSecs)
				.add("memo", memo)
				.add("deleted", deleted)
				.add("smartContract", smartContract)
				.add("numContractKvPairs", numContractKvPairs)
				.add("receiverSigRequired", receiverSigRequired)
				.add("proxy", proxy)
				.add("nftsOwned", nftsOwned)
				.add("alreadyUsedAutoAssociations", getAlreadyUsedAutomaticAssociations())
				.add("maxAutoAssociations", getMaxAutomaticAssociations())
				.add("alias", alias.toStringUtf8())
				.add("cryptoAllowances", cryptoAllowances)
				.add("fungibleTokenAllowances", fungibleTokenAllowances)
				.add("nftAllowances", nftAllowances)
<<<<<<< HEAD
				.add("lastAssociation", lastAssociatedToken + "<->" + asRelationshipLiteral(lastAssociatedToken))
				.add("associatedTokensCount", associatedTokensCount)
=======
				.add("numAssociations", tokenAssociationMetaData.numAssociations())
				.add("numZeroBalances", tokenAssociationMetaData.numZeroBalances())
				.add("lastAssociation", tokenAssociationMetaData.lastAssociation().value()
						+ "<->" + asRelationshipLiteral(tokenAssociationMetaData.lastAssociation().value()))
>>>>>>> 7c9dec04
				.toString();
	}

	public int number() {
		return number;
	}

	public void setNumber(int number) {
		this.number = number;
	}

	public void setAlias(ByteString alias) {
		this.alias = alias;
	}

	public JKey key() {
		return key;
	}

	public long expiry() {
		return expiry;
	}

	public long balance() {
		return hbarBalance;
	}

	public long autoRenewSecs() {
		return autoRenewSecs;
	}

	public String memo() {
		return memo;
	}

	public boolean isDeleted() {
		return deleted;
	}

	public boolean isSmartContract() {
		return smartContract;
	}

	public boolean isReceiverSigRequired() {
		return receiverSigRequired;
	}

	public EntityId proxy() {
		return proxy;
	}

	public long nftsOwned() {
		return nftsOwned;
	}

	public ByteString getAlias() {
		return alias;
	}

	public void setAccountKey(JKey key) {
		assertMutable("key");
		this.key = key;
	}

	public void setExpiry(long expiry) {
		assertMutable("expiry");
		this.expiry = expiry;
	}

	public void setHbarBalance(long hbarBalance) {
		assertMutable("hbarBalance");
		this.hbarBalance = hbarBalance;
	}

	public void setAutoRenewSecs(long autoRenewSecs) {
		assertMutable("autoRenewSecs");
		this.autoRenewSecs = autoRenewSecs;
	}

	public void setMemo(String memo) {
		assertMutable("memo");
		this.memo = memo;
	}

	public void setDeleted(boolean deleted) {
		assertMutable("isSmartContract");
		this.deleted = deleted;
	}

	public void setSmartContract(boolean smartContract) {
		assertMutable("isSmartContract");
		this.smartContract = smartContract;
	}

	public void setReceiverSigRequired(boolean receiverSigRequired) {
		assertMutable("isReceiverSigRequired");
		this.receiverSigRequired = receiverSigRequired;
	}

	public void setProxy(EntityId proxy) {
		assertMutable("proxy");
		this.proxy = proxy;
	}

	public void setNftsOwned(long nftsOwned) {
		assertMutable("nftsOwned");
		this.nftsOwned = nftsOwned;
	}

<<<<<<< HEAD
	public long getLastAssociatedToken() {
		return lastAssociatedToken;
	}

	public void setLastAssociatedToken(final long lastAssociatedToken) {
		assertMutable("lastAssociatedToken");
		this.lastAssociatedToken = lastAssociatedToken;
	}

	public int getAssociatedTokensCount() {
		return associatedTokensCount;
	}

	public void setAssociatedTokensCount(final int associatedTokensCount) {
		assertMutable("associatedTokensCount");
		this.associatedTokensCount = associatedTokensCount;
=======
	public TokenAssociationMetadata getTokenAssociationMetadata() {
		return tokenAssociationMetaData;
	}

	public void setTokenAssociationMetadata(final TokenAssociationMetadata tokenAssociationMetaData) {
		assertMutable("tokenAssociationMetaData");
		this.tokenAssociationMetaData = tokenAssociationMetaData;
>>>>>>> 7c9dec04
	}

	public int getNumContractKvPairs() {
		return numContractKvPairs;
	}

	public void setNumContractKvPairs(int numContractKvPairs) {
		assertMutable("numContractKvPairs");
		this.numContractKvPairs = numContractKvPairs;
	}

	public int getMaxAutomaticAssociations() {
		return getMaxAutomaticAssociationsFrom(autoAssociationMetadata);
	}

	public int getAlreadyUsedAutomaticAssociations() {
		return getAlreadyUsedAutomaticAssociationsFrom(autoAssociationMetadata);
	}

	public void setMaxAutomaticAssociations(int maxAutomaticAssociations) {
		assertMutable("maxAutomaticAssociations");
		autoAssociationMetadata = setMaxAutomaticAssociationsTo(autoAssociationMetadata, maxAutomaticAssociations);
	}

	public void setAlreadyUsedAutomaticAssociations(int alreadyUsedCount) {
		assertMutable("alreadyUsedAutomaticAssociations");
		autoAssociationMetadata = setAlreadyUsedAutomaticAssociationsTo(autoAssociationMetadata, alreadyUsedCount);
	}

	public Map<EntityNum, Long> getCryptoAllowances() {
		return Collections.unmodifiableMap(cryptoAllowances);
	}

	public void setCryptoAllowances(final SortedMap<EntityNum, Long> cryptoAllowances) {
		assertMutable("cryptoAllowances");
		this.cryptoAllowances = cryptoAllowances;
	}

	public Map<EntityNum, Long> getCryptoAllowancesUnsafe() {
		return cryptoAllowances;
	}

	public void setCryptoAllowancesUnsafe(final Map<EntityNum, Long> cryptoAllowances) {
		assertMutable("cryptoAllowances");
		this.cryptoAllowances = cryptoAllowances;
	}

	public Map<FcTokenAllowanceId, FcTokenAllowance> getNftAllowances() {
		return Collections.unmodifiableMap(nftAllowances);
	}

	public void setNftAllowances(final SortedMap<FcTokenAllowanceId, FcTokenAllowance> nftAllowances) {
		assertMutable("nftAllowances");
		this.nftAllowances = nftAllowances;
	}

	public Map<FcTokenAllowanceId, FcTokenAllowance> getNftAllowancesUnsafe() {
		return nftAllowances;
	}

	public void setNftAllowancesUnsafe(final Map<FcTokenAllowanceId, FcTokenAllowance> nftAllowances) {
		assertMutable("nftAllowances");
		this.nftAllowances = nftAllowances;
	}

	public Map<FcTokenAllowanceId, Long> getFungibleTokenAllowances() {
		return Collections.unmodifiableMap(fungibleTokenAllowances);
	}

	public void setFungibleTokenAllowances(final SortedMap<FcTokenAllowanceId, Long> fungibleTokenAllowances) {
		assertMutable("fungibleTokenAllowances");
		this.fungibleTokenAllowances = fungibleTokenAllowances;
	}

	public Map<FcTokenAllowanceId, Long> getFungibleTokenAllowancesUnsafe() {
		return fungibleTokenAllowances;
	}

	public void setFungibleTokenAllowancesUnsafe(final Map<FcTokenAllowanceId, Long> fungibleTokenAllowances) {
		assertMutable("fungibleTokenAllowances");
		this.fungibleTokenAllowances = fungibleTokenAllowances;
	}

	private void assertMutable(String proximalField) {
		if (isImmutable()) {
			throw new MutabilityException("Cannot set " + proximalField + " on an immutable account state!");
		}
	}

	/* --- Helper Functions ---*/
	public void addCryptoAllowance(final EntityNum spender, final Long allowance) {
		cryptoAllowances.put(spender, allowance);
	}

	public void addNftAllowance(
			final EntityNum tokenNum,
			final EntityNum spenderNum,
			final boolean approvedForAll,
			final List<Long> serialNumbers) {
		final var nftKey = FcTokenAllowanceId.from(tokenNum, spenderNum);
		final var nftValue = FcTokenAllowance.from(approvedForAll, serialNumbers);
		nftAllowances.put(nftKey, nftValue);
	}

	public void addFungibleTokenAllowance(
			final EntityNum tokenNum,
			final EntityNum spenderNum,
			final Long allowance) {
		final var fungibleKey = FcTokenAllowanceId.from(tokenNum, spenderNum);
		fungibleTokenAllowances.put(fungibleKey, allowance);
	}

	public void removeCryptoAllowance(final EntityNum spender) {
		cryptoAllowances.remove(spender);
	}

	public void removeNftAllowance(final EntityNum tokenNum, final EntityNum spenderNum) {
		nftAllowances.remove(FcTokenAllowanceId.from(tokenNum, spenderNum));
	}

	public void removeFungibleTokenAllowance(final EntityNum tokenNum, final EntityNum spenderNum) {
		fungibleTokenAllowances.remove(FcTokenAllowanceId.from(tokenNum, spenderNum));
	}
}<|MERGE_RESOLUTION|>--- conflicted
+++ resolved
@@ -94,12 +94,7 @@
 	private ByteString alias = DEFAULT_ALIAS;
 	private int autoAssociationMetadata;
 	private int numContractKvPairs;
-<<<<<<< HEAD
-	private long lastAssociatedToken;
-	private int associatedTokensCount;
-=======
 	private TokenAssociationMetadata tokenAssociationMetaData = EMPTY_TOKEN_ASSOCIATION_META;
->>>>>>> 7c9dec04
 
 	// As per the issue https://github.com/hashgraph/hedera-services/issues/2842 these maps will
 	// be modified to use MapValueLinkedList in the future
@@ -191,13 +186,8 @@
 			nftAllowances = deserializeNftAllowances(in);
 		}
 		if (version >= RELEASE_0240_VERSION) {
-<<<<<<< HEAD
-			lastAssociatedToken = in.readLong();
-			associatedTokensCount = in.readInt();
-=======
 			tokenAssociationMetaData =
 					new TokenAssociationMetadata(in.readInt(), in.readInt(), new EntityNumPair(in.readLong()));
->>>>>>> 7c9dec04
 		}
 	}
 
@@ -220,14 +210,9 @@
 		serializeCryptoAllowances(out, cryptoAllowances);
 		serializeTokenAllowances(out, fungibleTokenAllowances);
 		serializeNftAllowance(out, nftAllowances);
-<<<<<<< HEAD
-		out.writeLong(lastAssociatedToken);
-		out.writeInt(associatedTokensCount);
-=======
 		out.writeInt(tokenAssociationMetaData.numAssociations());
 		out.writeInt(tokenAssociationMetaData.numZeroBalances());
 		out.writeLong(tokenAssociationMetaData.lastAssociation().value());
->>>>>>> 7c9dec04
 	}
 
 	/* --- Copyable --- */
@@ -251,12 +236,7 @@
 				fungibleTokenAllowances,
 				nftAllowances);
 		copied.setNftsOwned(nftsOwned);
-<<<<<<< HEAD
-		copied.setLastAssociatedToken(lastAssociatedToken);
-		copied.setAssociatedTokensCount(associatedTokensCount);
-=======
 		copied.setTokenAssociationMetadata(tokenAssociationMetaData);
->>>>>>> 7c9dec04
 		return copied;
 	}
 
@@ -288,12 +268,7 @@
 				Objects.equals(this.cryptoAllowances, that.cryptoAllowances) &&
 				Objects.equals(this.fungibleTokenAllowances, that.fungibleTokenAllowances) &&
 				Objects.equals(this.nftAllowances, that.nftAllowances) &&
-<<<<<<< HEAD
-				this.lastAssociatedToken == that.lastAssociatedToken &&
-				this.associatedTokensCount == that.associatedTokensCount;
-=======
 				this.tokenAssociationMetaData.equals(that.tokenAssociationMetaData);
->>>>>>> 7c9dec04
 	}
 
 	@Override
@@ -315,12 +290,7 @@
 				cryptoAllowances,
 				fungibleTokenAllowances,
 				nftAllowances,
-<<<<<<< HEAD
-				lastAssociatedToken,
-				associatedTokensCount);
-=======
 				tokenAssociationMetaData);
->>>>>>> 7c9dec04
 	}
 
 	/* --- Bean --- */
@@ -345,15 +315,10 @@
 				.add("cryptoAllowances", cryptoAllowances)
 				.add("fungibleTokenAllowances", fungibleTokenAllowances)
 				.add("nftAllowances", nftAllowances)
-<<<<<<< HEAD
-				.add("lastAssociation", lastAssociatedToken + "<->" + asRelationshipLiteral(lastAssociatedToken))
-				.add("associatedTokensCount", associatedTokensCount)
-=======
 				.add("numAssociations", tokenAssociationMetaData.numAssociations())
 				.add("numZeroBalances", tokenAssociationMetaData.numZeroBalances())
 				.add("lastAssociation", tokenAssociationMetaData.lastAssociation().value()
 						+ "<->" + asRelationshipLiteral(tokenAssociationMetaData.lastAssociation().value()))
->>>>>>> 7c9dec04
 				.toString();
 	}
 
@@ -463,24 +428,6 @@
 		this.nftsOwned = nftsOwned;
 	}
 
-<<<<<<< HEAD
-	public long getLastAssociatedToken() {
-		return lastAssociatedToken;
-	}
-
-	public void setLastAssociatedToken(final long lastAssociatedToken) {
-		assertMutable("lastAssociatedToken");
-		this.lastAssociatedToken = lastAssociatedToken;
-	}
-
-	public int getAssociatedTokensCount() {
-		return associatedTokensCount;
-	}
-
-	public void setAssociatedTokensCount(final int associatedTokensCount) {
-		assertMutable("associatedTokensCount");
-		this.associatedTokensCount = associatedTokensCount;
-=======
 	public TokenAssociationMetadata getTokenAssociationMetadata() {
 		return tokenAssociationMetaData;
 	}
@@ -488,7 +435,6 @@
 	public void setTokenAssociationMetadata(final TokenAssociationMetadata tokenAssociationMetaData) {
 		assertMutable("tokenAssociationMetaData");
 		this.tokenAssociationMetaData = tokenAssociationMetaData;
->>>>>>> 7c9dec04
 	}
 
 	public int getNumContractKvPairs() {
