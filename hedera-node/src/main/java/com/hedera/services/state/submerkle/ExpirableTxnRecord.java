package com.hedera.services.state.submerkle;

/*-
 * ‌
 * Hedera Services Node
 * ​
 * Copyright (C) 2018 - 2021 Hedera Hashgraph, LLC
 * ​
 * Licensed under the Apache License, Version 2.0 (the "License");
 * you may not use this file except in compliance with the License.
 * You may obtain a copy of the License at
 *
 *      http://www.apache.org/licenses/LICENSE-2.0
 *
 * Unless required by applicable law or agreed to in writing, software
 * distributed under the License is distributed on an "AS IS" BASIS,
 * WITHOUT WARRANTIES OR CONDITIONS OF ANY KIND, either express or implied.
 * See the License for the specific language governing permissions and
 * limitations under the License.
 * ‍
 */

import com.google.common.base.MoreObjects;
import com.google.protobuf.ByteString;
import com.hedera.services.legacy.core.jproto.TxnReceipt;
import com.hedera.services.state.serdes.DomainSerdes;
import com.hederahashgraph.api.proto.java.TokenTransferList;
import com.hederahashgraph.api.proto.java.TransactionRecord;
import com.swirlds.common.CommonUtils;
import com.swirlds.common.crypto.Hash;
import com.swirlds.common.io.SerializableDataInputStream;
import com.swirlds.common.io.SerializableDataOutputStream;
import com.swirlds.fcqueue.FCQueueElement;

import java.io.IOException;
import java.util.ArrayList;
import java.util.Arrays;
import java.util.List;
import java.util.Objects;
import java.util.stream.IntStream;

import static com.hedera.services.state.submerkle.EntityId.fromGrpcScheduleId;
import static java.util.stream.Collectors.joining;
import static java.util.stream.Collectors.toList;

public class ExpirableTxnRecord implements FCQueueElement {
	public static final long UNKNOWN_SUBMITTING_MEMBER = -1;
	static final List<EntityId> NO_TOKENS = null;
	static final List<CurrencyAdjustments> NO_TOKEN_ADJUSTMENTS = null;
	static final EntityId NO_SCHEDULE_REF = null;

	private static final byte[] MISSING_TXN_HASH = new byte[0];

	static final int RELEASE_070_VERSION = 1;
	static final int RELEASE_080_VERSION = 2;
	static final int RELEASE_0120_VERSION = 3;
	static final int MERKLE_VERSION = RELEASE_0120_VERSION;

	static final int MAX_MEMO_BYTES = 32 * 1_024;
	static final int MAX_TXN_HASH_BYTES = 1_024;
	static final int MAX_INVOLVED_TOKENS = 10;
	static final long RUNTIME_CONSTRUCTABLE_ID = 0x8b9ede7ca8d8db93L;

	static DomainSerdes serdes = new DomainSerdes();

	private long expiry;
	private long submittingMember = UNKNOWN_SUBMITTING_MEMBER;

	private long fee;
	private Hash hash;
	private TxnId txnId;
	private byte[] txnHash = MISSING_TXN_HASH;
	private String memo;
	private TxnReceipt receipt;
	private RichInstant consensusTimestamp;
	private CurrencyAdjustments hbarAdjustments;
	private SolidityFnResult contractCallResult;
	private SolidityFnResult contractCreateResult;
	private List<EntityId> tokens = NO_TOKENS;
	private List<CurrencyAdjustments> tokenAdjustments = NO_TOKEN_ADJUSTMENTS;
	private EntityId scheduleRef = NO_SCHEDULE_REF;

	@Override
	public void release() {
		/* No-op */
	}

	public ExpirableTxnRecord() {
	}

	public ExpirableTxnRecord (Builder builder){
		this.receipt = builder.receipt;
		this.txnHash = builder.txnHash;
		this.txnId = builder.txnId;
<<<<<<< HEAD
		this.consensusTimestamp = builder.consensusTimestamp;
=======
		this.consensusTimestamp = builder.consensusTime;
>>>>>>> bf352e31
		this.memo = builder.memo;
		this.fee = builder.fee;
		this.hbarAdjustments = builder.transferList;
		this.contractCallResult = builder.contractCallResult;
		this.contractCreateResult = builder.contractCreateResult;
		this.tokens = builder.tokens;
		this.tokenAdjustments = builder.tokenAdjustments;
		this.scheduleRef = builder.scheduleRef;
	}

	/* --- Object --- */

	@Override
	public String toString() {
		var helper = MoreObjects.toStringHelper(this)
				.omitNullValues()
				.add("receipt", receipt)
				.add("txnHash", CommonUtils.hex(txnHash))
				.add("txnId", txnId)
				.add("consensusTimestamp", consensusTimestamp)
				.add("expiry", expiry)
				.add("submittingMember", submittingMember)
				.add("memo", memo)
				.add("contractCreation", contractCreateResult)
				.add("contractCall", contractCallResult)
<<<<<<< HEAD
				.add("hbarAdjustments", contractCallResult)
				.add("scheduleRef", scheduleRef);
=======
				.add("hbarAdjustments", hbarAdjustments)
				.add("scheduleRef", scheduleRef);

>>>>>>> bf352e31
		if (tokens != NO_TOKENS) {
			int n = tokens.size();
			var readable = IntStream.range(0, n)
					.mapToObj(i -> String.format(
							"%s(%s)",
							tokens.get(i).toAbbrevString(),
							tokenAdjustments.get(i)))
					.collect(joining(", "));
			helper.add("tokenAdjustments", readable);
		}
		return helper.toString();
	}

	@Override
	public boolean equals(Object o) {
		if (this == o) {
			return true;
		}
		if (o == null || ExpirableTxnRecord.class != o.getClass()) {
			return false;
		}
		var that = (ExpirableTxnRecord) o;
		return fee == that.fee &&
				this.expiry == that.expiry &&
				this.submittingMember == that.submittingMember &&
				this.receipt.equals(that.receipt) &&
				Arrays.equals(this.txnHash, that.txnHash) &&
				this.txnId.equals(that.txnId) &&
				Objects.equals(this.consensusTimestamp, that.consensusTimestamp) &&
				Objects.equals(this.memo, that.memo) &&
				Objects.equals(this.contractCallResult, that.contractCallResult) &&
				Objects.equals(this.contractCreateResult, that.contractCreateResult) &&
				Objects.equals(this.hbarAdjustments, that.hbarAdjustments) &&
				Objects.equals(this.tokens, that.tokens) &&
				Objects.equals(this.tokenAdjustments, that.tokenAdjustments) &&
				Objects.equals(this.scheduleRef, that.scheduleRef);
	}

	@Override
	public int hashCode() {
		var result = Objects.hash(
				receipt,
				txnId,
				consensusTimestamp,
				memo,
				fee,
				contractCallResult,
				contractCreateResult,
				hbarAdjustments,
				expiry,
				submittingMember,
				tokens,
				tokenAdjustments,
				scheduleRef);
		return result * 31 + Arrays.hashCode(txnHash);
	}

	/* --- SelfSerializable --- */
	@Override
	public long getClassId() {
		return RUNTIME_CONSTRUCTABLE_ID;
	}

	@Override
	public int getVersion() {
		return MERKLE_VERSION;
	}

	@Override
	public void serialize(SerializableDataOutputStream out) throws IOException {
		serdes.writeNullableSerializable(receipt, out);

		out.writeByteArray(txnHash);

		serdes.writeNullableSerializable(txnId, out);
		serdes.writeNullableInstant(consensusTimestamp, out);
		serdes.writeNullableString(memo, out);

		out.writeLong(this.fee);

		serdes.writeNullableSerializable(hbarAdjustments, out);
		serdes.writeNullableSerializable(contractCallResult, out);
		serdes.writeNullableSerializable(contractCreateResult, out);

		out.writeLong(expiry);
		out.writeLong(submittingMember);

		out.writeSerializableList(tokens, true, true);
		out.writeSerializableList(tokenAdjustments, true, true);

		serdes.writeNullableSerializable(scheduleRef, out);
	}

	@Override
	public void deserialize(SerializableDataInputStream in, int version) throws IOException {
		receipt = serdes.readNullableSerializable(in);
		txnHash = in.readByteArray(MAX_TXN_HASH_BYTES);
		txnId = serdes.readNullableSerializable(in);
		consensusTimestamp = serdes.readNullableInstant(in);
		memo = serdes.readNullableString(in, MAX_MEMO_BYTES);
		fee = in.readLong();
		hbarAdjustments = serdes.readNullableSerializable(in);
		contractCallResult = serdes.readNullableSerializable(in);
		contractCreateResult = serdes.readNullableSerializable(in);
		expiry = in.readLong();
		submittingMember = in.readLong();
		if (version > RELEASE_070_VERSION) {
			tokens = in.readSerializableList(MAX_INVOLVED_TOKENS);
			tokenAdjustments = in.readSerializableList(MAX_INVOLVED_TOKENS);
		}
		if (version > RELEASE_080_VERSION) {
			scheduleRef = serdes.readNullableSerializable(in);
		}
	}

	@Override
	public Hash getHash() {
		return this.hash;
	}

	@Override
	public void setHash(Hash hash) {
		this.hash = hash;
	}

	/* --- Object --- */

	public EntityId getScheduleRef() { return scheduleRef; }

	public List<EntityId> getTokens() {
		return tokens;
	}

	public List<CurrencyAdjustments> getTokenAdjustments() {
		return tokenAdjustments;
	}

	public TxnReceipt getReceipt() {
		return receipt;
	}

	public byte[] getTxnHash() {
		return txnHash;
	}

	public TxnId getTxnId() {
		return txnId;
	}

	public RichInstant getConsensusTimestamp() {
		return consensusTimestamp;
	}

	public String getMemo() {
		return memo;
	}

	public long getFee() {
		return fee;
	}

	public SolidityFnResult getContractCallResult() {
		return contractCallResult;
	}

	public SolidityFnResult getContractCreateResult() {
		return contractCreateResult;
	}

	public CurrencyAdjustments getHbarAdjustments() {
		return hbarAdjustments;
	}

	public long getExpiry() {
		return expiry;
	}

	public void setExpiry(long expiry) {
		this.expiry = expiry;
	}

	public long getSubmittingMember() {
		return submittingMember;
	}

	public void setSubmittingMember(long submittingMember) {
		this.submittingMember = submittingMember;
	}

	/* --- FastCopyable --- */

	@Override
	public boolean isImmutable() {
		return true;
	}

	@Override
	public ExpirableTxnRecord copy() {
		return this;
	}

	/* --- Helpers --- */

	public static ExpirableTxnRecord fromGprc(TransactionRecord record) {
		List<EntityId> tokens = NO_TOKENS;
		List<CurrencyAdjustments> tokenAdjustments = NO_TOKEN_ADJUSTMENTS;
		int n = record.getTokenTransferListsCount();
		if (n > 0) {
			tokens = new ArrayList<>();
			tokenAdjustments = new ArrayList<>();
			for (TokenTransferList tokenTransfers : record.getTokenTransferListsList()) {
				tokens.add(EntityId.fromGrpcTokenId(tokenTransfers.getToken()));
				tokenAdjustments.add(CurrencyAdjustments.fromGrpc(tokenTransfers.getTransfersList()));
			}

		}
		return ExpirableTxnRecord.newBuilder()
				.setReceipt(TxnReceipt.fromGrpc(record.getReceipt()))
				.setTxnHash(record.getTransactionHash().toByteArray())
				.setTxnId(TxnId.fromGrpc(record.getTransactionID()))
<<<<<<< HEAD
				.setConsensusTimestamp(RichInstant.fromGrpc(record.getConsensusTimestamp()))
=======
				.setConsensusTime(RichInstant.fromGrpc(record.getConsensusTimestamp()))
>>>>>>> bf352e31
				.setMemo(record.getMemo())
				.setFee(record.getTransactionFee())
				.setTransferList(record.hasTransferList() ? CurrencyAdjustments.fromGrpc(record.getTransferList()) : null)
				.setContractCallResult(record.hasContractCallResult() ? SolidityFnResult.fromGrpc(record.getContractCallResult()) : null)
				.setContractCreateResult(record.hasContractCreateResult() ? SolidityFnResult.fromGrpc(record.getContractCreateResult()) : null)
				.setTokens(tokens)
				.setTokenAdjustments(tokenAdjustments)
				.setScheduleRef(record.hasScheduleRef() ? fromGrpcScheduleId(record.getScheduleRef()) : null)
				.build();
	}

	public static List<TransactionRecord> allToGrpc(List<ExpirableTxnRecord> records) {
		return records.stream()
				.map(ExpirableTxnRecord::asGrpc)
				.collect(toList());
	}

	public TransactionRecord asGrpc() {
		var grpc = TransactionRecord.newBuilder();

		grpc.setTransactionFee(fee);

		if (receipt != null) {
			grpc.setReceipt(TxnReceipt.convert(receipt));
		}
		if (txnId != null) {
			grpc.setTransactionID(txnId.toGrpc());
		}
		if (consensusTimestamp != null) {
			grpc.setConsensusTimestamp(consensusTimestamp.toGrpc());
		}
		if (memo != null) {
			grpc.setMemo(memo);
		}
		if (txnHash != null && txnHash.length > 0) {
			grpc.setTransactionHash(ByteString.copyFrom(txnHash));
		}
		if (hbarAdjustments != null) {
			grpc.setTransferList(hbarAdjustments.toGrpc());
		}
		if (contractCallResult != null) {
			grpc.setContractCallResult(contractCallResult.toGrpc());
		}
		if (contractCreateResult != null) {
			grpc.setContractCreateResult(contractCreateResult.toGrpc());
		}
		if (tokens != NO_TOKENS) {
			for (int i = 0, n = tokens.size(); i < n; i++) {
				grpc.addTokenTransferLists(TokenTransferList.newBuilder()
						.setToken(tokens.get(i).toGrpcTokenId())
						.addAllTransfers(tokenAdjustments.get(i).toGrpc().getAccountAmountsList()));
			}
		}

		if (scheduleRef != NO_SCHEDULE_REF) {
			grpc.setScheduleRef(scheduleRef.toGrpcScheduleId());
		}

		return grpc.build();
	}

	public static Builder newBuilder(){
		return new Builder();
	}

	public static class Builder {
		private TxnReceipt receipt;
		private byte[] txnHash;
		private TxnId txnId;
<<<<<<< HEAD
		private RichInstant consensusTimestamp;
=======
		private RichInstant consensusTime;
>>>>>>> bf352e31
		private String memo;
		private long fee;
		private CurrencyAdjustments transferList;
		private SolidityFnResult contractCallResult;
		private SolidityFnResult contractCreateResult;
		private List<EntityId> tokens;
		private List<CurrencyAdjustments> tokenAdjustments;
		private EntityId scheduleRef;

		public Builder setFee(long fee) {
			this.fee = fee;
			return this;
		}

		public Builder setTxnId(TxnId txnId) {
			this.txnId = txnId;
			return this;
		}

		public Builder setTxnHash(byte[] txnHash) {
			this.txnHash = txnHash;
			return this;
		}

		public Builder setMemo(String memo) {
			this.memo = memo;
			return this;
		}

		public Builder setReceipt(TxnReceipt receipt) {
			this.receipt = receipt;
			return this;
		}

<<<<<<< HEAD
		public Builder setConsensusTimestamp(RichInstant consensusTimestamp) {
			this.consensusTimestamp = consensusTimestamp;
=======
		public Builder setConsensusTime(RichInstant consensusTime) {
			this.consensusTime = consensusTime;
>>>>>>> bf352e31
			return this;
		}

		public Builder setTransferList(CurrencyAdjustments hbarAdjustments) {
			this.transferList = hbarAdjustments;
			return this;
		}

		public Builder setContractCallResult(SolidityFnResult contractCallResult) {
			this.contractCallResult = contractCallResult;
			return this;
		}

		public Builder setContractCreateResult(SolidityFnResult contractCreateResult) {
			this.contractCreateResult = contractCreateResult;
			return this;
		}

		public Builder setTokens(List<EntityId> tokens) {
			this.tokens = tokens;
			return this;
		}

		public Builder setTokenAdjustments(List<CurrencyAdjustments> tokenAdjustments) {
			this.tokenAdjustments = tokenAdjustments;
			return this;
		}

		public Builder setScheduleRef(EntityId scheduleRef) {
			this.scheduleRef = scheduleRef;
			return this;
		}

		public ExpirableTxnRecord build(){
			return new ExpirableTxnRecord(this);
		}

		public Builder clear(){
			fee = 0;
			txnId = null;
			txnHash = MISSING_TXN_HASH;
			memo = null;
			receipt = null;
<<<<<<< HEAD
			consensusTimestamp = null;
=======
			consensusTime = null;
>>>>>>> bf352e31
			transferList = null;
			contractCallResult = null;
			contractCreateResult = null;
			tokens = NO_TOKENS;
			tokenAdjustments = NO_TOKEN_ADJUSTMENTS;
			scheduleRef = NO_SCHEDULE_REF;
			return this;
		}
	}
}<|MERGE_RESOLUTION|>--- conflicted
+++ resolved
@@ -92,11 +92,7 @@
 		this.receipt = builder.receipt;
 		this.txnHash = builder.txnHash;
 		this.txnId = builder.txnId;
-<<<<<<< HEAD
-		this.consensusTimestamp = builder.consensusTimestamp;
-=======
 		this.consensusTimestamp = builder.consensusTime;
->>>>>>> bf352e31
 		this.memo = builder.memo;
 		this.fee = builder.fee;
 		this.hbarAdjustments = builder.transferList;
@@ -122,14 +118,9 @@
 				.add("memo", memo)
 				.add("contractCreation", contractCreateResult)
 				.add("contractCall", contractCallResult)
-<<<<<<< HEAD
-				.add("hbarAdjustments", contractCallResult)
-				.add("scheduleRef", scheduleRef);
-=======
 				.add("hbarAdjustments", hbarAdjustments)
 				.add("scheduleRef", scheduleRef);
 
->>>>>>> bf352e31
 		if (tokens != NO_TOKENS) {
 			int n = tokens.size();
 			var readable = IntStream.range(0, n)
@@ -350,11 +341,7 @@
 				.setReceipt(TxnReceipt.fromGrpc(record.getReceipt()))
 				.setTxnHash(record.getTransactionHash().toByteArray())
 				.setTxnId(TxnId.fromGrpc(record.getTransactionID()))
-<<<<<<< HEAD
-				.setConsensusTimestamp(RichInstant.fromGrpc(record.getConsensusTimestamp()))
-=======
 				.setConsensusTime(RichInstant.fromGrpc(record.getConsensusTimestamp()))
->>>>>>> bf352e31
 				.setMemo(record.getMemo())
 				.setFee(record.getTransactionFee())
 				.setTransferList(record.hasTransferList() ? CurrencyAdjustments.fromGrpc(record.getTransferList()) : null)
@@ -424,11 +411,7 @@
 		private TxnReceipt receipt;
 		private byte[] txnHash;
 		private TxnId txnId;
-<<<<<<< HEAD
-		private RichInstant consensusTimestamp;
-=======
 		private RichInstant consensusTime;
->>>>>>> bf352e31
 		private String memo;
 		private long fee;
 		private CurrencyAdjustments transferList;
@@ -463,13 +446,8 @@
 			return this;
 		}
 
-<<<<<<< HEAD
-		public Builder setConsensusTimestamp(RichInstant consensusTimestamp) {
-			this.consensusTimestamp = consensusTimestamp;
-=======
 		public Builder setConsensusTime(RichInstant consensusTime) {
 			this.consensusTime = consensusTime;
->>>>>>> bf352e31
 			return this;
 		}
 
@@ -513,11 +491,7 @@
 			txnHash = MISSING_TXN_HASH;
 			memo = null;
 			receipt = null;
-<<<<<<< HEAD
-			consensusTimestamp = null;
-=======
 			consensusTime = null;
->>>>>>> bf352e31
 			transferList = null;
 			contractCallResult = null;
 			contractCreateResult = null;
