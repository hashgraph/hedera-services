--- conflicted
+++ resolved
@@ -300,11 +300,7 @@
     }
 
     /** get uint256KeyNonZeroBytes for tests */
-<<<<<<< HEAD
-    public byte getUint256KeyNonZeroBytes() {
-=======
-    byte getUint256KeyNonZeroBytes() {
->>>>>>> 881a84a2
+		public byte getUint256KeyNonZeroBytes() {
         return uint256KeyNonZeroBytes;
     }
 
@@ -315,11 +311,7 @@
      *     31 being the most significant.
      * @return the byte at given index
      */
-<<<<<<< HEAD
     public byte getUint256Byte(final int byteIndex) {
-=======
-    byte getUint256Byte(final int byteIndex) {
->>>>>>> 881a84a2
         return KeyPackingUtils.extractByte(uint256Key, byteIndex);
     }
 
