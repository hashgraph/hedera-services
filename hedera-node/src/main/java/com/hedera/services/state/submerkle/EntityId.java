--- conflicted
+++ resolved
@@ -41,54 +41,58 @@
 import org.hyperledger.besu.datatypes.Address;
 
 public class EntityId implements SelfSerializable {
-<<<<<<< HEAD
-	private static final long DEFAULT_SHARD = 0L;
-	private static final long DEFAULT_REALM = 0L;
-
-	static final int MERKLE_VERSION = 1;
-	static final long RUNTIME_CONSTRUCTABLE_ID = 0xf35ba643324efa37L;
-
-	public static final EntityId MISSING_ENTITY_ID = new EntityId(0, 0, 0);
-
-	private long shard;
-	private long realm;
-	private long num;
-
-	public EntityId() {
-		/* For RuntimeConstructable */
-	}
-
-	public EntityId(Id id) {
-		this.shard = id.shard();
-		this.realm = id.realm();
-		this.num = id.num();
-	}
-
-	public EntityId(long shard, long realm, long num) {
-		this.shard = shard;
-		this.realm = realm;
-		this.num = num;
-	}
-
-	/**
-	 * Gives a "compressed" code to identify this entity id.
-	 *
-	 * @return the code for this id
-	 */
-	public int identityCode() {
-		return codeFromNum(num);
-	}
-
-	/**
-	 * Builds an entity id from its encoded format.
-	 *
-	 * @param code
-	 * 		the compressed representation
-	 * @return the equivalent entity id
-	 */
-	public static EntityId fromIdentityCode(int code) {
-		return new EntityId(DEFAULT_SHARD, DEFAULT_REALM, numFromCode(code));
-	}
+    private static final long DEFAULT_SHARD = 0L;
+    private static final long DEFAULT_REALM = 0L;
+
+    static final int MERKLE_VERSION = 1;
+    static final long RUNTIME_CONSTRUCTABLE_ID = 0xf35ba643324efa37L;
+
+    public static final EntityId MISSING_ENTITY_ID = new EntityId(0, 0, 0);
+
+    private long shard;
+    private long realm;
+    private long num;
+
+    public EntityId() {
+        /* For RuntimeConstructable */
+    }
+
+    public EntityId(Id id) {
+        this.shard = id.shard();
+        this.realm = id.realm();
+        this.num = id.num();
+    }
+
+    public EntityId(long shard, long realm, long num) {
+        this.shard = shard;
+        this.realm = realm;
+        this.num = num;
+    }
+
+    /**
+     * Gives a "compressed" code to identify this entity id.
+     *
+     * @return the code for this id
+     */
+    public int identityCode() {
+        return codeFromNum(num);
+    }
+
+    /**
+     * Builds an entity id from its encoded format.
+     *
+     * @param code the compressed representation
+     * @return the equivalent entity id
+     */
+    public static EntityId fromIdentityCode(int code) {
+        return new EntityId(DEFAULT_SHARD, DEFAULT_REALM, numFromCode(code));
+    }
+
+    /* --- SelfSerializable --- */
+    @Override
+    public long getClassId() {
+        return RUNTIME_CONSTRUCTABLE_ID;
+    }
 
 	/**
 	 * Builds an entity id from just the entity number.
@@ -104,239 +108,6 @@
 				num);
 	}
 
-	/* --- SelfSerializable --- */
-	@Override
-	public long getClassId() {
-		return RUNTIME_CONSTRUCTABLE_ID;
-	}
-
-	@Override
-	public int getVersion() {
-		return MERKLE_VERSION;
-	}
-
-	@Override
-	public void deserialize(SerializableDataInputStream in, int version) throws IOException {
-		shard = in.readLong();
-		realm = in.readLong();
-		num = in.readLong();
-	}
-
-	@Override
-	public void serialize(SerializableDataOutputStream out) throws IOException {
-		out.writeLong(shard);
-		out.writeLong(realm);
-		out.writeLong(num);
-	}
-
-	/* --- Object --- */
-	@Override
-	public boolean equals(Object o) {
-		if (this == o) {
-			return true;
-		}
-		if (o == null || EntityId.class != o.getClass()) {
-			return false;
-		}
-		EntityId that = (EntityId) o;
-		return shard == that.shard && realm == that.realm && num == that.num;
-	}
-
-	public boolean matches(AccountID aId) {
-		return shard == aId.getShardNum() && realm == aId.getRealmNum() && num == aId.getAccountNum();
-	}
-
-	public boolean matches(Id id) {
-		return shard == id.shard() && realm == id.realm() && num == id.num();
-	}
-
-	@Override
-	public int hashCode() {
-		return Objects.hash(shard, realm, num);
-	}
-
-	@Override
-	public String toString() {
-		return MoreObjects.toStringHelper(this)
-				.add("shard", shard)
-				.add("realm", realm)
-				.add("num", num)
-				.toString();
-	}
-
-	public String toAbbrevString() {
-		return String.format("%d.%d.%d", shard, realm, num);
-	}
-
-	public EntityId copy() {
-		return new EntityId(shard, realm, num);
-	}
-
-	public long shard() {
-		return shard;
-	}
-
-	public long realm() {
-		return realm;
-	}
-
-	public long num() {
-		return num;
-	}
-
-	public void setNum(long num) {
-		this.num = num;
-	}
-
-	/* --- Helpers --- */
-	public static EntityId fromGrpcAccountId(AccountID id) {
-		if (id == null) {
-			return MISSING_ENTITY_ID;
-		}
-		return new EntityId(id.getShardNum(), id.getRealmNum(), id.getAccountNum());
-	}
-
-	public static EntityId fromGrpcFileId(FileID id) {
-		if (id == null) {
-			return MISSING_ENTITY_ID;
-		}
-		return new EntityId(id.getShardNum(), id.getRealmNum(), id.getFileNum());
-	}
-
-	public static EntityId fromGrpcTopicId(TopicID id) {
-		if (id == null) {
-			return MISSING_ENTITY_ID;
-		}
-		return new EntityId(id.getShardNum(), id.getRealmNum(), id.getTopicNum());
-	}
-
-	public static EntityId fromGrpcTokenId(TokenID id) {
-		if (id == null) {
-			return MISSING_ENTITY_ID;
-		}
-		return new EntityId(id.getShardNum(), id.getRealmNum(), id.getTokenNum());
-	}
-
-	public static EntityId fromGrpcScheduleId(ScheduleID id) {
-		if (id == null) {
-			return MISSING_ENTITY_ID;
-		}
-		return new EntityId(id.getShardNum(), id.getRealmNum(), id.getScheduleNum());
-	}
-
-	public static EntityId fromGrpcContractId(ContractID id) {
-		if (id == null) {
-			return MISSING_ENTITY_ID;
-		}
-		return new EntityId(id.getShardNum(), id.getRealmNum(), id.getContractNum());
-	}
-
-	public static EntityId fromAddress(final Address address) {
-		final var evmAddress = address.toArrayUnsafe();
-		return new EntityId(
-				Ints.fromByteArray(Arrays.copyOfRange(evmAddress, 0, 4)),
-				Longs.fromByteArray(Arrays.copyOfRange(evmAddress, 4, 12)),
-				Longs.fromByteArray(Arrays.copyOfRange(evmAddress, 12, 20)));
-	}
-
-	public ContractID toGrpcContractId() {
-		return ContractID.newBuilder()
-				.setShardNum(shard)
-				.setRealmNum(realm)
-				.setContractNum(num)
-				.build();
-	}
-
-	public TokenID toGrpcTokenId() {
-		return TokenID.newBuilder()
-				.setShardNum(shard)
-				.setRealmNum(realm)
-				.setTokenNum(num)
-				.build();
-	}
-
-	public ScheduleID toGrpcScheduleId() {
-		return ScheduleID.newBuilder()
-				.setShardNum(shard)
-				.setRealmNum(realm)
-				.setScheduleNum(num)
-				.build();
-	}
-
-	public AccountID toGrpcAccountId() {
-		return AccountID.newBuilder()
-				.setShardNum(shard)
-				.setRealmNum(realm)
-				.setAccountNum(num)
-				.build();
-	}
-
-	public EntityNum asNum() {
-		return EntityNum.fromLong(num);
-	}
-
-	public Id asId() {
-		return new Id(shard, realm, num);
-	}
-
-	public Address toEvmAddress() {
-		final var evmAddress = asEvmAddress((int) shard, realm, num);
-		return Address.wrap(Bytes.wrap(evmAddress));
-	}
-=======
-    private static final long DEFAULT_SHARD = 0L;
-    private static final long DEFAULT_REALM = 0L;
-
-    static final int MERKLE_VERSION = 1;
-    static final long RUNTIME_CONSTRUCTABLE_ID = 0xf35ba643324efa37L;
-
-    public static final EntityId MISSING_ENTITY_ID = new EntityId(0, 0, 0);
-
-    private long shard;
-    private long realm;
-    private long num;
-
-    public EntityId() {
-        /* For RuntimeConstructable */
-    }
-
-    public EntityId(Id id) {
-        this.shard = id.shard();
-        this.realm = id.realm();
-        this.num = id.num();
-    }
-
-    public EntityId(long shard, long realm, long num) {
-        this.shard = shard;
-        this.realm = realm;
-        this.num = num;
-    }
-
-    /**
-     * Gives a "compressed" code to identify this entity id.
-     *
-     * @return the code for this id
-     */
-    public int identityCode() {
-        return codeFromNum(num);
-    }
-
-    /**
-     * Builds an entity id from its encoded format.
-     *
-     * @param code the compressed representation
-     * @return the equivalent entity id
-     */
-    public static EntityId fromIdentityCode(int code) {
-        return new EntityId(DEFAULT_SHARD, DEFAULT_REALM, numFromCode(code));
-    }
-
-    /* --- SelfSerializable --- */
-    @Override
-    public long getClassId() {
-        return RUNTIME_CONSTRUCTABLE_ID;
-    }
-
     @Override
     public int getVersion() {
         return MERKLE_VERSION;
@@ -508,5 +279,4 @@
         final var evmAddress = asEvmAddress((int) shard, realm, num);
         return Address.wrap(Bytes.wrap(evmAddress));
     }
->>>>>>> 3e79be41
 }