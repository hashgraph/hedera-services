--- conflicted
+++ resolved
@@ -237,20 +237,13 @@
 		kycKey = serdes.readNullable(in, serdes::deserializeKey);
 		supplyKey = serdes.readNullable(in, serdes::deserializeKey);
 		wipeKey = serdes.readNullable(in, serdes::deserializeKey);
-<<<<<<< HEAD
-		if (version >= RELEASE_0120_VERSION) {
-			memo = in.readNormalisedString(UPPER_BOUND_MEMO_UTF8_BYTES);
-		}
-=======
 		/* Memo present since 0.12.0 */
 		memo = in.readNormalisedString(UPPER_BOUND_MEMO_UTF8_BYTES);
->>>>>>> f83c8654
 		if (version >= RELEASE_0160_VERSION) {
 			tokenType = TokenType.values()[in.readInt()];
 			supplyType = TokenSupplyType.values()[in.readInt()];
 			maxSupply = in.readLong();
 			lastUsedSerialNumber = in.readLong();
-			customFeeKey = serdes.readNullable(in, serdes::deserializeKey);
 			feeSchedule = unmodifiableList(in.readSerializableList(Integer.MAX_VALUE, true, CustomFee::new));
 			feeScheduleMutable = in.readBoolean();
 		}
@@ -285,7 +278,6 @@
 		out.writeInt(supplyType.ordinal());
 		out.writeLong(maxSupply);
 		out.writeLong(lastUsedSerialNumber);
-		serdes.writeNullable(customFeeKey, out, serdes::serializeKey);
 		out.writeSerializableList(feeSchedule, true, true);
 		out.writeBoolean(feeScheduleMutable);
 	}
@@ -540,9 +532,13 @@
 
 	public TokenSupplyType supplyType() { return supplyType; }
 
-	public void setSupplyType(TokenSupplyType supplyType) { this.supplyType = supplyType; }
-
-	public void setSupplyType(int supplyTypeInt) { this.supplyType = TokenSupplyType.values()[supplyTypeInt]; }
+	public void setSupplyType(TokenSupplyType supplyType) { 
+                this.supplyType = supplyType; 
+        }
+
+	public void setSupplyType(int supplyTypeInt) { 
+                this.supplyType = TokenSupplyType.values()[supplyTypeInt]; 
+        }
 
 	public long maxSupply() {
 		return maxSupply;
