package com.hedera.services.state.merkle;

/*-
 * ‌
 * Hedera Services Node
 * ​
 * Copyright (C) 2018 - 2021 Hedera Hashgraph, LLC
 * ​
 * Licensed under the Apache License, Version 2.0 (the "License");
 * you may not use this file except in compliance with the License.
 * You may obtain a copy of the License at
 *
 *      http://www.apache.org/licenses/LICENSE-2.0
 *
 * Unless required by applicable law or agreed to in writing, software
 * distributed under the License is distributed on an "AS IS" BASIS,
 * WITHOUT WARRANTIES OR CONDITIONS OF ANY KIND, either express or implied.
 * See the License for the specific language governing permissions and
 * limitations under the License.
 * ‍
 */

import com.google.common.base.MoreObjects;
import com.hedera.services.legacy.core.jproto.JKey;
import com.hedera.services.state.enums.TokenSupplyType;
import com.hedera.services.state.enums.TokenType;
import com.hedera.services.state.serdes.DomainSerdes;
import com.hedera.services.state.submerkle.EntityId;
import com.swirlds.common.FCMValue;
import com.swirlds.common.io.SerializableDataInputStream;
import com.swirlds.common.io.SerializableDataOutputStream;
import com.swirlds.common.merkle.utility.AbstractMerkleLeaf;

import java.io.IOException;
import java.util.Objects;
import java.util.Optional;

import static com.hedera.services.legacy.core.jproto.JKey.equalUpToDecodability;
import static com.hedera.services.state.merkle.MerkleAccountState.DEFAULT_MEMO;
import static com.hedera.services.utils.MiscUtils.describe;

public class MerkleToken extends AbstractMerkleLeaf implements FCMValue {
	static final int PRE_RELEASE_0120_VERSION = 1;
	static final int RELEASE_0120_VERSION = 2;
	static final int RELEASE_0140_VERSION = 3;

	static final int MERKLE_VERSION = RELEASE_0140_VERSION;
	static final long RUNTIME_CONSTRUCTABLE_ID = 0xd23ce8814b35fc2fL;

	static DomainSerdes serdes = new DomainSerdes();

	public static final long UNUSED_AUTO_RENEW_PERIOD = -1L;
	public static final JKey UNUSED_KEY = null;
	public static final EntityId UNUSED_AUTO_RENEW_ACCOUNT = null;
	public static final int UPPER_BOUND_MEMO_UTF8_BYTES = 1024;
	public static final int UPPER_BOUND_SYMBOL_UTF8_BYTES = 1024;
	public static final int UPPER_BOUND_TOKEN_NAME_UTF8_BYTES = 1024;

	private TokenType tokenType;
	private TokenSupplyType supplyType;
	private int decimals;
	private long expiry;
	private long maxSupply;
	private long totalSupply;
	private long autoRenewPeriod = UNUSED_AUTO_RENEW_PERIOD;
	private JKey adminKey = UNUSED_KEY;
	private JKey kycKey = UNUSED_KEY;
	private JKey wipeKey = UNUSED_KEY;
	private JKey supplyKey = UNUSED_KEY;
	private JKey freezeKey = UNUSED_KEY;
	private String symbol;
	private String name;
	private String memo = DEFAULT_MEMO;
	private boolean deleted;
	private boolean accountsFrozenByDefault;
	private boolean accountsKycGrantedByDefault;
	private EntityId treasury;
	private EntityId autoRenewAccount = UNUSED_AUTO_RENEW_ACCOUNT;

	public MerkleToken() {
		/* No-op. */
	}

	public MerkleToken(
			long expiry,
			long totalSupply,
			int decimals,
			String symbol,
			String name,
			boolean accountsFrozenByDefault,
			boolean accountKycGrantedByDefault,
			EntityId treasury
	) {
		this.expiry = expiry;
		this.totalSupply = totalSupply;
		this.decimals = decimals;
		this.symbol = symbol;
		this.name = name;
		this.accountsFrozenByDefault = accountsFrozenByDefault;
		this.accountsKycGrantedByDefault = accountKycGrantedByDefault;
		this.treasury = treasury;
	}

	/* Object */
	@Override
	public boolean equals(Object o) {
		if (this == o) {
			return true;
		}
		if (o == null || MerkleToken.class != o.getClass()) {
			return false;
		}

		var that = (MerkleToken) o;
		return this.tokenType == that.tokenType &&
				this.supplyType == that.supplyType &&
				this.expiry == that.expiry &&
				this.autoRenewPeriod == that.autoRenewPeriod &&
				this.deleted == that.deleted &&
				this.maxSupply == that.maxSupply &&
				this.totalSupply == that.totalSupply &&
				this.decimals == that.decimals &&
				this.accountsFrozenByDefault == that.accountsFrozenByDefault &&
				this.accountsKycGrantedByDefault == that.accountsKycGrantedByDefault &&
				Objects.equals(this.symbol, that.symbol) &&
				Objects.equals(this.name, that.name) &&
				Objects.equals(this.memo, that.memo) &&
				Objects.equals(this.treasury, that.treasury) &&
				Objects.equals(this.autoRenewAccount, that.autoRenewAccount) &&
				equalUpToDecodability(this.wipeKey, that.wipeKey) &&
				equalUpToDecodability(this.supplyKey, that.supplyKey) &&
				equalUpToDecodability(this.adminKey, that.adminKey) &&
				equalUpToDecodability(this.freezeKey, that.freezeKey) &&
				equalUpToDecodability(this.kycKey, that.kycKey);
	}

	@Override
	public int hashCode() {
		return Objects.hash(
				tokenType,
				supplyType,
				expiry,
				deleted,
				maxSupply,
				totalSupply,
				decimals,
				adminKey,
				freezeKey,
				kycKey,
				wipeKey,
				supplyKey,
				symbol,
				name,
				memo,
				accountsFrozenByDefault,
				accountsKycGrantedByDefault,
				treasury,
				autoRenewAccount,
				autoRenewPeriod);
	}

	/* --- Bean --- */
	@Override
	public String toString() {
		return MoreObjects.toStringHelper(MerkleToken.class)
				.add("tokenType", tokenType)
				.add("supplyType", supplyType)
				.add("deleted", deleted)
				.add("expiry", expiry)
				.add("symbol", symbol)
				.add("name", name)
				.add("memo", memo)
				.add("treasury", treasury.toAbbrevString())
				.add("maxSupply", maxSupply)
				.add("totalSupply", totalSupply)
				.add("decimals", decimals)
				.add("autoRenewAccount", readableAutoRenewAccount())
				.add("autoRenewPeriod", autoRenewPeriod)
				.add("adminKey", describe(adminKey))
				.add("kycKey", describe(kycKey))
				.add("wipeKey", describe(wipeKey))
				.add("supplyKey", describe(supplyKey))
				.add("freezeKey", describe(freezeKey))
				.add("accountsKycGrantedByDefault", accountsKycGrantedByDefault)
				.add("accountsFrozenByDefault", accountsFrozenByDefault)
				.toString();
	}

	private String readableAutoRenewAccount() {
		return Optional.ofNullable(autoRenewAccount).map(EntityId::toAbbrevString).orElse("<N/A>");
	}

	/* --- MerkleLeaf --- */
	@Override
	public long getClassId() {
		return RUNTIME_CONSTRUCTABLE_ID;
	}

	@Override
	public int getVersion() {
		return MERKLE_VERSION;
	}

	@Override
	public void deserialize(SerializableDataInputStream in, int version) throws IOException {
		deleted = in.readBoolean();
		expiry = in.readLong();
		autoRenewAccount = serdes.readNullableSerializable(in);
		autoRenewPeriod = in.readLong();
		symbol = in.readNormalisedString(UPPER_BOUND_SYMBOL_UTF8_BYTES);
		name = in.readNormalisedString(UPPER_BOUND_TOKEN_NAME_UTF8_BYTES);
		treasury = in.readSerializable();
		totalSupply = in.readLong();
		decimals = in.readInt();
		accountsFrozenByDefault = in.readBoolean();
		accountsKycGrantedByDefault = in.readBoolean();
		adminKey = serdes.readNullable(in, serdes::deserializeKey);
		freezeKey = serdes.readNullable(in, serdes::deserializeKey);
		kycKey = serdes.readNullable(in, serdes::deserializeKey);
		supplyKey = serdes.readNullable(in, serdes::deserializeKey);
		wipeKey = serdes.readNullable(in, serdes::deserializeKey);
		if (version >= RELEASE_0120_VERSION) {
			memo = in.readNormalisedString(UPPER_BOUND_MEMO_UTF8_BYTES);
		}
		if (version >= RELEASE_0140_VERSION) {
			tokenType = TokenType.values()[in.readInt()];
			supplyType = TokenSupplyType.values()[in.readInt()];
			maxSupply = in.readLong();
		}
		if (tokenType == null) {
			tokenType = TokenType.FUNGIBLE_COMMON;
		}
		if (supplyType == null) {
			supplyType = TokenSupplyType.INFINITE;
		}
	}

	@Override
	public void serialize(SerializableDataOutputStream out) throws IOException {
		out.writeBoolean(deleted);
		out.writeLong(expiry);
		serdes.writeNullableSerializable(autoRenewAccount, out);
		out.writeLong(autoRenewPeriod);
		out.writeNormalisedString(symbol);
		out.writeNormalisedString(name);
		out.writeSerializable(treasury, true);
		out.writeLong(totalSupply);
		out.writeInt(decimals);
		out.writeBoolean(accountsFrozenByDefault);
		out.writeBoolean(accountsKycGrantedByDefault);
		serdes.writeNullable(adminKey, out, serdes::serializeKey);
		serdes.writeNullable(freezeKey, out, serdes::serializeKey);
		serdes.writeNullable(kycKey, out, serdes::serializeKey);
		serdes.writeNullable(supplyKey, out, serdes::serializeKey);
		serdes.writeNullable(wipeKey, out, serdes::serializeKey);
		out.writeNormalisedString(memo);
		out.writeInt(tokenType.ordinal());
		out.writeInt(supplyType.ordinal());
		out.writeLong(maxSupply);
	}

	/* --- FastCopyable --- */
	@Override
	public MerkleToken copy() {
		var fc = new MerkleToken(
				expiry,
				totalSupply,
				decimals,
				symbol,
				name,
				accountsFrozenByDefault,
				accountsKycGrantedByDefault,
				treasury);
		fc.setMemo(memo);
		fc.setDeleted(deleted);
		fc.setAutoRenewPeriod(autoRenewPeriod);
		fc.setAutoRenewAccount(autoRenewAccount);
		fc.setTokenType(tokenType);
		fc.setSupplyType(supplyType);
		fc.setMaxSupply(maxSupply);
		if (adminKey != UNUSED_KEY) {
			fc.setAdminKey(adminKey);
		}
		if (freezeKey != UNUSED_KEY) {
			fc.setFreezeKey(freezeKey);
		}
		if (kycKey != UNUSED_KEY) {
			fc.setKycKey(kycKey);
		}
		if (wipeKey != UNUSED_KEY) {
			fc.setWipeKey(wipeKey);
		}
		if (supplyKey != UNUSED_KEY) {
			fc.setSupplyKey(supplyKey);
		}
		return fc;
	}

	/* --- Bean --- */
	public long totalSupply() {
		return totalSupply;
	}

	public int decimals() {
		return decimals;
	}

	public boolean hasAdminKey() {
		return adminKey != UNUSED_KEY;
	}

	public Optional<JKey> adminKey() {
		return Optional.ofNullable(adminKey);
	}

	public Optional<JKey> freezeKey() {
		return Optional.ofNullable(freezeKey);
	}

	public boolean hasFreezeKey() {
		return freezeKey != UNUSED_KEY;
	}

	public Optional<JKey> kycKey() {
		return Optional.ofNullable(kycKey);
	}

	public boolean hasKycKey() {
		return kycKey != UNUSED_KEY;
	}

	public void setFreezeKey(JKey freezeKey) {
		this.freezeKey = freezeKey;
	}

	public void setKycKey(JKey kycKey) {
		this.kycKey = kycKey;
	}

	public Optional<JKey> supplyKey() {
		return Optional.ofNullable(supplyKey);
	}

	public boolean hasSupplyKey() {
		return supplyKey != UNUSED_KEY;
	}

	public void setSupplyKey(JKey supplyKey) {
		this.supplyKey = supplyKey;
	}

	public Optional<JKey> wipeKey() {
		return Optional.ofNullable(wipeKey);
	}

	public boolean hasWipeKey() {
		return wipeKey != UNUSED_KEY;
	}

	public void setWipeKey(JKey wipeKey) {
		this.wipeKey = wipeKey;
	}

	public boolean isDeleted() {
		return deleted;
	}

	public void setDeleted(boolean deleted) {
		this.deleted = deleted;
	}

	public String symbol() {
		return symbol;
	}

	public void setSymbol(String symbol) {
		this.symbol = symbol;
	}

	public String name() {
		return name;
	}

	public void setName(String name) {
		this.name = name;
	}

	public void setTreasury(EntityId treasury) {
		this.treasury = treasury;
	}

	public void setAdminKey(JKey adminKey) {
		this.adminKey = adminKey;
	}

	public boolean accountsAreFrozenByDefault() {
		return accountsFrozenByDefault;
	}

	public boolean accountsKycGrantedByDefault() {
		return accountsKycGrantedByDefault;
	}

	public EntityId treasury() {
		return treasury;
	}

	public long expiry() {
		return expiry;
	}

	public void setExpiry(long expiry) {
		this.expiry = expiry;
	}

	public long autoRenewPeriod() {
		return autoRenewPeriod;
	}

	public void setAutoRenewPeriod(long autoRenewPeriod) {
		this.autoRenewPeriod = autoRenewPeriod;
	}

	public EntityId autoRenewAccount() {
		return autoRenewAccount;
	}

	public boolean hasAutoRenewAccount() {
		return autoRenewAccount != UNUSED_AUTO_RENEW_ACCOUNT;
	}

	public void setAutoRenewAccount(EntityId autoRenewAccount) {
		this.autoRenewAccount = autoRenewAccount;
	}

	public void adjustTotalSupplyBy(long amount) {
		var newTotalSupply = totalSupply + amount;
		if (newTotalSupply < 0) {
			throw new IllegalArgumentException(String.format(
					"Argument 'amount=%d' would negate totalSupply=%d!",
					amount, totalSupply));
		}
		if (maxSupply != 0 && maxSupply < newTotalSupply) {
			throw new IllegalArgumentException(String.format(
					"Argument 'amount=%d' would exceed maxSupply=%d!",
					amount, maxSupply));
		}
		totalSupply += amount;
	}

	public String memo() {
		return memo;
	}

	public void setMemo(String memo) {
		this.memo = memo;
	}

	public TokenType tokenType() {
		return tokenType;
	}

	public void setTokenType(TokenType tokenType) {
		this.tokenType = tokenType;
	}

	public void setTokenType(int tokenTypeInt) {
		this.tokenType = TokenType.values()[tokenTypeInt];
	}

<<<<<<< HEAD
=======
	public TokenSupplyType supplyType() { return supplyType; }

	public void setSupplyType(TokenSupplyType supplyType) { this.supplyType = supplyType; }

	public void setSupplyType(int supplyTypeInt) { this.supplyType = TokenSupplyType.values()[supplyTypeInt]; }

>>>>>>> f4ab405b
	public long maxSupply() {
		return maxSupply;
	}

	public void setMaxSupply(long maxSupply) {
		this.maxSupply = maxSupply;
	}
}<|MERGE_RESOLUTION|>--- conflicted
+++ resolved
@@ -468,15 +468,12 @@
 		this.tokenType = TokenType.values()[tokenTypeInt];
 	}
 
-<<<<<<< HEAD
-=======
 	public TokenSupplyType supplyType() { return supplyType; }
 
 	public void setSupplyType(TokenSupplyType supplyType) { this.supplyType = supplyType; }
 
 	public void setSupplyType(int supplyTypeInt) { this.supplyType = TokenSupplyType.values()[supplyTypeInt]; }
 
->>>>>>> f4ab405b
 	public long maxSupply() {
 		return maxSupply;
 	}
