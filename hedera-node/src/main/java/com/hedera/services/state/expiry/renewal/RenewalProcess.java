--- conflicted
+++ resolved
@@ -70,11 +70,7 @@
 	public boolean process(long entityNum) {
 		assertInCycle();
 
-<<<<<<< HEAD
-		long longNow = cycleTime.getEpochSecond();
-=======
 		final var longNow = cycleTime.getEpochSecond();
->>>>>>> d55cc343
 		final var classification = helper.classify(entityNum, longNow);
 		if (TERMINAL_CLASSIFICATIONS.contains(classification)) {
 			log.debug("Terminal classification entity num {} ({})", entityNum, classification);
