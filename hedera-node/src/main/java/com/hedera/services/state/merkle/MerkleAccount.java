package com.hedera.services.state.merkle;

/*-
 * ‌
 * Hedera Services Node
 * ​
 * Copyright (C) 2018 - 2021 Hedera Hashgraph, LLC
 * ​
 * Licensed under the Apache License, Version 2.0 (the "License");
 * you may not use this file except in compliance with the License.
 * You may obtain a copy of the License at
 *
 *      http://www.apache.org/licenses/LICENSE-2.0
 *
 * Unless required by applicable law or agreed to in writing, software
 * distributed under the License is distributed on an "AS IS" BASIS,
 * WITHOUT WARRANTIES OR CONDITIONS OF ANY KIND, either express or implied.
 * See the License for the specific language governing permissions and
 * limitations under the License.
 * ‍
 */

import com.google.common.base.MoreObjects;
import com.google.protobuf.ByteString;
import com.hedera.services.exceptions.NegativeAccountBalanceException;
import com.hedera.services.legacy.core.jproto.JKey;
import com.hedera.services.state.serdes.DomainSerdes;
import com.hedera.services.state.submerkle.EntityId;
import com.hedera.services.state.submerkle.ExpirableTxnRecord;
import com.hedera.services.state.submerkle.FcTokenAllowanceId;
import com.hedera.services.state.submerkle.TokenAssociationMetadata;
import com.hedera.services.utils.EntityNum;
import com.hedera.services.utils.EntityNumPair;
import com.swirlds.common.merkle.MerkleInternal;
import com.swirlds.common.merkle.MerkleNode;
import com.swirlds.common.merkle.utility.AbstractNaryMerkleInternal;
import com.swirlds.common.merkle.utility.Keyed;
import com.swirlds.fcqueue.FCQueue;
import org.apache.logging.log4j.LogManager;
import org.apache.logging.log4j.Logger;

import java.util.Iterator;
import java.util.List;
import java.util.Map;
import java.util.Objects;
import java.util.Set;
import java.util.SortedMap;

public class MerkleAccount extends AbstractNaryMerkleInternal implements MerkleInternal, Keyed<EntityNum> {
	private static final Logger log = LogManager.getLogger(MerkleAccount.class);

	static Runnable stackDump = Thread::dumpStack;

	static final FCQueue<ExpirableTxnRecord> IMMUTABLE_EMPTY_FCQ = new FCQueue<>();

	static {
		IMMUTABLE_EMPTY_FCQ.copy();
	}

	private static final int RELEASE_0240_VERSION = 4;
	static final int MERKLE_VERSION = RELEASE_0240_VERSION;

	static final long RUNTIME_CONSTRUCTABLE_ID = 0x950bcf7255691908L;

	static DomainSerdes serdes = new DomainSerdes();

	@Override
	public EntityNum getKey() {
		return new EntityNum(state().number());
	}

	@Override
	public void setKey(EntityNum phi) {
		state().setNumber(phi.intValue());
	}

	/* Order of Merkle node children */
	public static final class ChildIndices {
		private static final int STATE = 0;
		private static final int RELEASE_090_RECORDS = 1;
		private static final int RELEASE_090_ASSOCIATED_TOKENS = 2;
		static final int NUM_090_CHILDREN = 3;
		static final int NUM_0240_CHILDREN = 2;

		private ChildIndices() {
			throw new UnsupportedOperationException("Utility Class");
		}
	}

	public MerkleAccount(final List<MerkleNode> children, final MerkleAccount immutableAccount) {
		super(immutableAccount);
		addDeserializedChildren(children, MERKLE_VERSION);
	}

	public MerkleAccount(final List<MerkleNode> children) {
		super(ChildIndices.NUM_0240_CHILDREN);
		addDeserializedChildren(children, MERKLE_VERSION);
	}

	public MerkleAccount() {
		addDeserializedChildren(List.of(new MerkleAccountState(), new FCQueue<ExpirableTxnRecord>()), MERKLE_VERSION);
	}

	/* --- MerkleInternal --- */
	@Override
	public long getClassId() {
		return RUNTIME_CONSTRUCTABLE_ID;
	}

	@Override
	public int getVersion() {
		return MERKLE_VERSION;
	}

	@Override
	public int getMinimumChildCount(final int version) {
		return ChildIndices.NUM_0240_CHILDREN;
	}

	/* --- FastCopyable --- */
	@Override
	public MerkleAccount copy() {
		if (isImmutable()) {
			final var msg = String.format(
					"Copy called on immutable MerkleAccount by thread '%s'! Payer records mutable? %s",
					Thread.currentThread().getName(),
					records().isImmutable() ? "NO" : "YES");
			log.warn(msg);
			/* Ensure we get this stack trace in case a caller incorrectly suppresses the exception. */
			stackDump.run();
			throw new IllegalStateException("Tried to make a copy of an immutable MerkleAccount!");
		}

		setImmutable(true);
		return getNumberOfChildren() == ChildIndices.NUM_090_CHILDREN ?
				new MerkleAccount(List.of(state().copy(), records().copy(), tokens().copy()), this) :
				new MerkleAccount(List.of(state().copy(), records().copy()), this);
	}

	/* ---- Object ---- */
	@Override
	public boolean equals(final Object o) {
		if (o == this) {
			return true;
		}
		if (o == null || MerkleAccount.class != o.getClass()) {
			return false;
		}
		final var that = (MerkleAccount) o;
<<<<<<< HEAD
		return this.state().equals(that.state()) &&
				this.records().equals(that.records());
=======
		return this.state().equals(that.state()) && this.records().equals(that.records());
>>>>>>> 85f5388c
	}

	@Override
	public int hashCode() {
		return Objects.hash(state(), records());
	}

	@Override
	public String toString() {
		return MoreObjects.toStringHelper(MerkleAccount.class)
				.add("state", state())
				.add("# records", records().size())
				.toString();
	}

	/* ----  Merkle children  ---- */
	public MerkleAccountState state() {
		return getChild(ChildIndices.STATE);
	}

	public FCQueue<ExpirableTxnRecord> records() {
		return getChild(ChildIndices.RELEASE_090_RECORDS);
	}

	public MerkleAccountTokens tokens() {
		return getChild(ChildIndices.RELEASE_090_ASSOCIATED_TOKENS);
	}

	public void setTokens(final MerkleAccountTokens tokens) {
		throwIfImmutable("Cannot change this account's tokens if it's immutable.");
		setChild(ChildIndices.RELEASE_090_ASSOCIATED_TOKENS, tokens);
	}

	public void forgetAssociatedTokens() {
		addDeserializedChildren(List.of(state(), records()), RELEASE_0240_VERSION);
	}

	/* ----  Bean  ---- */

	public long getNftsOwned() {
		return state().nftsOwned();
	}

	public void setNftsOwned(final long nftsOwned) {
		throwIfImmutable("Cannot change this account's owned NFTs if it's immutable.");
		state().setNftsOwned(nftsOwned);
	}

	public String getMemo() {
		return state().memo();
	}

	public void setMemo(final String memo) {
		throwIfImmutable("Cannot change this account's memo if it's immutable.");
		state().setMemo(memo);
	}

	public boolean isSmartContract() {
		return state().isSmartContract();
	}

	public void setSmartContract(final boolean smartContract) {
		throwIfImmutable("Cannot change this account's smart contract if it's immutable.");
		state().setSmartContract(smartContract);
	}

	public ByteString getAlias() {
		return state().getAlias();
	}

	public void setAlias(final ByteString alias) {
		throwIfImmutable("Cannot change this account's alias if it's immutable.");
		Objects.requireNonNull(alias);
		state().setAlias(alias);
	}

	public TokenAssociationMetadata getTokenAssociationMetadata() {
		return state().getTokenAssociationMetadata();
	}

	public void setTokenAssociationMetadata(final TokenAssociationMetadata tokenAssociationMetaData) {
		throwIfImmutable("Cannot change this account's tokenAssociationMetaData if it is immutable");
		state().setTokenAssociationMetadata(tokenAssociationMetaData);
	}

	public int getNumAssociations() {
		return getTokenAssociationMetadata().numAssociations();
	}

	public EntityNumPair getLatestAssociation() {
		return getTokenAssociationMetadata().latestAssociation();
	}

	public long getBalance() {
		return state().balance();
	}

	public void setBalance(final long balance) throws NegativeAccountBalanceException {
		if (balance < 0) {
			throw new NegativeAccountBalanceException(String.format("Illegal balance: %d!", balance));
		}
		throwIfImmutable("Cannot change this account's hbar balance if it's immutable.");
		state().setHbarBalance(balance);
	}

	public void setBalanceUnchecked(final long balance) {
		if (balance < 0) {
			throw new IllegalArgumentException("Cannot set an ℏ balance to " + balance);
		}
		throwIfImmutable("Cannot change this account's hbar balance if it's immutable.");
		state().setHbarBalance(balance);
	}

	public boolean isReceiverSigRequired() {
		return state().isReceiverSigRequired();
	}

	public void setReceiverSigRequired(final boolean receiverSigRequired) {
		throwIfImmutable("Cannot change this account's receiver signature required setting if it's immutable.");
		state().setReceiverSigRequired(receiverSigRequired);
	}

	public JKey getAccountKey() {
		return state().key();
	}

	public void setAccountKey(final JKey key) {
		throwIfImmutable("Cannot change this account's key if it's immutable.");
		state().setAccountKey(key);
	}

	public EntityId getProxy() {
		return state().proxy();
	}

	public void setProxy(final EntityId proxy) {
		throwIfImmutable("Cannot change this account's proxy if it's immutable.");
		state().setProxy(proxy);
	}

	public long getAutoRenewSecs() {
		return state().autoRenewSecs();
	}

	public void setAutoRenewSecs(final long autoRenewSecs) {
		throwIfImmutable("Cannot change this account's auto renewal seconds if it's immutable.");
		state().setAutoRenewSecs(autoRenewSecs);
	}

	public boolean isDeleted() {
		return state().isDeleted();
	}

	public void setDeleted(final boolean deleted) {
		throwIfImmutable("Cannot change this account's deleted status if it's immutable.");
		state().setDeleted(deleted);
	}

	public long getExpiry() {
		return state().expiry();
	}

	public void setExpiry(final long expiry) {
		throwIfImmutable("Cannot change this account's expiry time if it's immutable.");
		state().setExpiry(expiry);
	}

	public int getMaxAutomaticAssociations() {
		return state().getMaxAutomaticAssociations();
	}

	public void setMaxAutomaticAssociations(int maxAutomaticAssociations) {
		state().setMaxAutomaticAssociations(maxAutomaticAssociations);
	}

	public int getAlreadyUsedAutoAssociations() {
		return state().getAlreadyUsedAutomaticAssociations();
	}

	public void setAlreadyUsedAutomaticAssociations(final int alreadyUsedAutoAssociations) {
		if (alreadyUsedAutoAssociations < 0 || alreadyUsedAutoAssociations > getMaxAutomaticAssociations()) {
			throw new IllegalArgumentException(
					"Cannot set alreadyUsedAutoAssociations to " + alreadyUsedAutoAssociations);
		}
		state().setAlreadyUsedAutomaticAssociations(alreadyUsedAutoAssociations);
	}

	public int getNumContractKvPairs() {
		return state().getNumContractKvPairs();
	}

	public void setNumContractKvPairs(final int numContractKvPairs) {
		/* The MerkleAccountState will throw a MutabilityException if this MerkleAccount is immutable */
		state().setNumContractKvPairs(numContractKvPairs);
	}

	public Map<EntityNum, Long> getCryptoAllowances() {
		return state().getCryptoAllowances();
	}

	public void setCryptoAllowances(final SortedMap<EntityNum, Long> cryptoAllowances) {
		throwIfImmutable("Cannot change this account's crypto allowances if it's immutable.");
		state().setCryptoAllowances(cryptoAllowances);
	}

	public Map<EntityNum, Long> getCryptoAllowancesUnsafe() {
		return state().getCryptoAllowancesUnsafe();
	}

	public void setCryptoAllowancesUnsafe(final Map<EntityNum, Long> cryptoAllowances) {
		throwIfImmutable("Cannot change this account's crypto allowances if it's immutable.");
		state().setCryptoAllowancesUnsafe(cryptoAllowances);
	}

	public Set<FcTokenAllowanceId> getApproveForAllNfts() {
		return state().getApproveForAllNfts();
	}

	public void setApproveForAllNfts(final Set<FcTokenAllowanceId> approveForAllNfts) {
		throwIfImmutable("Cannot change this account's approved for all NFTs allowances if it's immutable.");
		state().setApproveForAllNfts(approveForAllNfts);
	}

	public Set<FcTokenAllowanceId> getApproveForAllNftsUnsafe() {
		return state().getApproveForAllNftsUnsafe();
	}

	public Map<FcTokenAllowanceId, Long> getFungibleTokenAllowances() {
		return state().getFungibleTokenAllowances();
	}

	public void setFungibleTokenAllowances(final SortedMap<FcTokenAllowanceId, Long> fungibleTokenAllowances) {
		throwIfImmutable("Cannot change this account's fungible token allowances if it's immutable.");
		state().setFungibleTokenAllowances(fungibleTokenAllowances);
	}

	public Map<FcTokenAllowanceId, Long> getFungibleTokenAllowancesUnsafe() {
		return state().getFungibleTokenAllowancesUnsafe();
	}

	public void setFungibleTokenAllowancesUnsafe(final Map<FcTokenAllowanceId, Long> fungibleTokenAllowances) {
		throwIfImmutable("Cannot change this account's fungible token allowances if it's immutable.");
		state().setFungibleTokenAllowancesUnsafe(fungibleTokenAllowances);
	}

	public Iterator<ExpirableTxnRecord> recordIterator() {
		return records().iterator();
	}

	public int numRecords() {
		return records().size();
	}

	public boolean hasAlias() {
		return !getAlias().isEmpty();
	}
}<|MERGE_RESOLUTION|>--- conflicted
+++ resolved
@@ -147,12 +147,7 @@
 			return false;
 		}
 		final var that = (MerkleAccount) o;
-<<<<<<< HEAD
-		return this.state().equals(that.state()) &&
-				this.records().equals(that.records());
-=======
 		return this.state().equals(that.state()) && this.records().equals(that.records());
->>>>>>> 85f5388c
 	}
 
 	@Override
