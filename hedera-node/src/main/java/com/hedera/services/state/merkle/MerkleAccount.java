package com.hedera.services.state.merkle;

/*-
 * ‌
 * Hedera Services Node
 * ​
 * Copyright (C) 2018 - 2021 Hedera Hashgraph, LLC
 * ​
 * Licensed under the Apache License, Version 2.0 (the "License");
 * you may not use this file except in compliance with the License.
 * You may obtain a copy of the License at
 *
 *      http://www.apache.org/licenses/LICENSE-2.0
 *
 * Unless required by applicable law or agreed to in writing, software
 * distributed under the License is distributed on an "AS IS" BASIS,
 * WITHOUT WARRANTIES OR CONDITIONS OF ANY KIND, either express or implied.
 * See the License for the specific language governing permissions and
 * limitations under the License.
 * ‍
 */

import com.google.common.base.MoreObjects;
import com.hedera.services.exceptions.NegativeAccountBalanceException;
import com.hedera.services.legacy.core.jproto.JKey;
import com.hedera.services.state.serdes.DomainSerdes;
import com.hedera.services.state.submerkle.EntityId;
import com.hedera.services.state.submerkle.ExpirableTxnRecord;
import com.hedera.services.store.tokens.views.internals.PermHashInteger;
import com.swirlds.common.merkle.MerkleInternal;
import com.swirlds.common.merkle.MerkleNode;
import com.swirlds.common.merkle.utility.AbstractNaryMerkleInternal;
import com.swirlds.common.merkle.utility.Keyed;
import com.swirlds.fcqueue.FCQueue;
import org.apache.logging.log4j.LogManager;
import org.apache.logging.log4j.Logger;

import java.util.ArrayList;
import java.util.List;
import java.util.Objects;

public class MerkleAccount extends AbstractNaryMerkleInternal implements MerkleInternal, Keyed<PermHashInteger> {
	private static final Logger log = LogManager.getLogger(MerkleAccount.class);

	static Runnable stackDump = Thread::dumpStack;

	static final FCQueue<ExpirableTxnRecord> IMMUTABLE_EMPTY_FCQ = new FCQueue<>();

	static {
		IMMUTABLE_EMPTY_FCQ.copy();
	}

	private static final int RELEASE_090_VERSION = 3;
	static final int MERKLE_VERSION = RELEASE_090_VERSION;

	static final long RUNTIME_CONSTRUCTABLE_ID = 0x950bcf7255691908L;

	static DomainSerdes serdes = new DomainSerdes();

	@Override
	public PermHashInteger getKey() {
		return new PermHashInteger(state().number());
	}

	@Override
	public void setKey(PermHashInteger phi) {
		state().setNumber(phi.intValue());
	}

	/* Order of Merkle node children */
	public static final class ChildIndices {
		private static final int STATE = 0;
		private static final int RELEASE_090_RECORDS = 1;
		private static final int RELEASE_090_ASSOCIATED_TOKENS = 2;
		static final int NUM_090_CHILDREN = 3;

		private ChildIndices() {
			throw new UnsupportedOperationException("Utility Class");
		}
	}

	public MerkleAccount(final List<MerkleNode> children, final MerkleAccount immutableAccount) {
		super(immutableAccount);
		addDeserializedChildren(children, MERKLE_VERSION);
	}

	public MerkleAccount(final List<MerkleNode> children) {
		super(ChildIndices.NUM_090_CHILDREN);
		addDeserializedChildren(children, MERKLE_VERSION);
	}

	public MerkleAccount() {
		addDeserializedChildren(List.of(
				new MerkleAccountState(),
				new FCQueue<ExpirableTxnRecord>(),
				new MerkleAccountTokens()), MERKLE_VERSION);
	}

	/* --- MerkleInternal --- */
	@Override
	public long getClassId() {
		return RUNTIME_CONSTRUCTABLE_ID;
	}

	@Override
	public int getVersion() {
		return MERKLE_VERSION;
	}

	@Override
	public int getMinimumChildCount(final int version) {
		return ChildIndices.NUM_090_CHILDREN;
	}

	/* --- FastCopyable --- */
	@Override
	public MerkleAccount copy() {
		if (isImmutable()) {
			final var msg = String.format(
					"Copy called on immutable MerkleAccount by thread '%s'! Payer records mutable? %s",
					Thread.currentThread().getName(),
					records().isImmutable() ? "NO" : "YES");
			log.warn(msg);
			/* Ensure we get this stack trace in case a caller incorrectly suppresses the exception. */
			stackDump.run();
			throw new IllegalStateException("Tried to make a copy of an immutable MerkleAccount!");
		}

		setImmutable(true);
		return new MerkleAccount(List.of(
				state().copy(),
				records().copy(),
				tokens().copy()), this);
	}

	/* ---- Object ---- */
	@Override
	public boolean equals(final Object o) {
		if (o == this) {
			return true;
		}
		if (o == null || MerkleAccount.class != o.getClass()) {
			return false;
		}
		final var that = (MerkleAccount) o;
		return this.state().equals(that.state()) &&
				this.records().equals(that.records()) &&
				this.tokens().equals(that.tokens());
	}

	@Override
	public int hashCode() {
		return Objects.hash(state(), records(), tokens());
	}

	@Override
	public String toString() {
		return MoreObjects.toStringHelper(MerkleAccount.class)
				.add("state", state())
				.add("# records", records().size())
				.add("tokens", tokens().readableTokenIds())
				.toString();
	}

	/* ----  Merkle children  ---- */
	public MerkleAccountState state() {
		return getChild(ChildIndices.STATE);
	}

	public FCQueue<ExpirableTxnRecord> records() {
		return getChild(ChildIndices.RELEASE_090_RECORDS);
	}

	public void setRecords(final FCQueue<ExpirableTxnRecord> payerRecords) {
		throwIfImmutable("Cannot change this account's transaction records if it's immutable.");
		setChild(ChildIndices.RELEASE_090_RECORDS, payerRecords);
	}

	public MerkleAccountTokens tokens() {
		return getChild(ChildIndices.RELEASE_090_ASSOCIATED_TOKENS);
	}

	public void setTokens(final MerkleAccountTokens tokens) {
		throwIfImmutable("Cannot change this account's tokens if it's immutable.");
		setChild(ChildIndices.RELEASE_090_ASSOCIATED_TOKENS, tokens);
	}

	/* ----  Bean  ---- */

	public long getNftsOwned() {
		return state().nftsOwned();
	}

	public void setNftsOwned(final long nftsOwned) {
		throwIfImmutable("Cannot change this account's owned NFTs if it's immutable.");
		state().setNftsOwned(nftsOwned);
	}

	public String getMemo() {
		return state().memo();
	}

	public void setMemo(final String memo) {
		throwIfImmutable("Cannot change this account's memo if it's immutable.");
		state().setMemo(memo);
	}

	public boolean isSmartContract() {
		return state().isSmartContract();
	}

	public void setSmartContract(final boolean smartContract) {
		throwIfImmutable("Cannot change this account's smart contract if it's immutable.");
		state().setSmartContract(smartContract);
	}

	public long getBalance() {
		return state().balance();
	}

	public void setBalance(final long balance) throws NegativeAccountBalanceException {
		if (balance < 0) {
			throw new NegativeAccountBalanceException(String.format("Illegal balance: %d!", balance));
		}
		throwIfImmutable("Cannot change this account's hbar balance if it's immutable.");
		state().setHbarBalance(balance);
	}

	public void setBalanceUnchecked(final long balance) {
		if (balance < 0) {
			throw new IllegalArgumentException("Cannot set an ℏ balance to " + balance);
		}
		throwIfImmutable("Cannot change this account's hbar balance if it's immutable.");
		state().setHbarBalance(balance);
	}

	public boolean isReceiverSigRequired() {
		return state().isReceiverSigRequired();
	}

	public void setReceiverSigRequired(final boolean receiverSigRequired) {
		throwIfImmutable("Cannot change this account's receiver signature required setting if it's immutable.");
		state().setReceiverSigRequired(receiverSigRequired);
	}

	public JKey getAccountKey() {
		return state().key();
	}

<<<<<<< HEAD
	public void setAccountKey(JKey key) {
=======
	public void setKey(final JKey key) {
>>>>>>> d90336ac
		throwIfImmutable("Cannot change this account's key if it's immutable.");
		state().setAccountKey(key);
	}

	public EntityId getProxy() {
		return state().proxy();
	}

	public void setProxy(final EntityId proxy) {
		throwIfImmutable("Cannot change this account's proxy if it's immutable.");
		state().setProxy(proxy);
	}

	public long getAutoRenewSecs() {
		return state().autoRenewSecs();
	}

	public void setAutoRenewSecs(final long autoRenewSecs) {
		throwIfImmutable("Cannot change this account's auto renewal seconds if it's immutable.");
		state().setAutoRenewSecs(autoRenewSecs);
	}

	public boolean isDeleted() {
		return state().isDeleted();
	}

	public void setDeleted(final boolean deleted) {
		throwIfImmutable("Cannot change this account's deleted status if it's immutable.");
		state().setDeleted(deleted);
	}

	public long getExpiry() {
		return state().expiry();
	}

	public void setExpiry(final long expiry) {
		throwIfImmutable("Cannot change this account's expiry time if it's immutable.");
		state().setExpiry(expiry);
	}

	public int getMaxAutomaticAssociations() {
		return state().getMaxAutomaticAssociations();
	}

	public void setMaxAutomaticAssociations(int maxAutomaticAssociations) {
		state().setMaxAutomaticAssociations(maxAutomaticAssociations);
	}

	public int getAlreadyUsedAutoAssociations() {
		return state().getAlreadyUsedAutomaticAssociations();
	}

	public void setAlreadyUsedAutomaticAssociations(int alreadyUsedAutoAssociations) {
		if (alreadyUsedAutoAssociations < 0 || alreadyUsedAutoAssociations > getMaxAutomaticAssociations()) {
			throw new IllegalArgumentException("Cannot set alreadyUsedAutoAssociations to " + alreadyUsedAutoAssociations);
		}
		state().setAlreadyUsedAutomaticAssociations(alreadyUsedAutoAssociations);
	}

	/* --- Helpers --- */
	public List<ExpirableTxnRecord> recordList() {
		return new ArrayList<>(records());
	}
}<|MERGE_RESOLUTION|>--- conflicted
+++ resolved
@@ -247,11 +247,7 @@
 		return state().key();
 	}
 
-<<<<<<< HEAD
-	public void setAccountKey(JKey key) {
-=======
-	public void setKey(final JKey key) {
->>>>>>> d90336ac
+	public void setAccountKey(final JKey key) {
 		throwIfImmutable("Cannot change this account's key if it's immutable.");
 		state().setAccountKey(key);
 	}
