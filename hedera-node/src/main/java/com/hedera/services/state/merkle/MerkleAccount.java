package com.hedera.services.state.merkle;

/*-
 * ‌
 * Hedera Services Node
 * ​
 * Copyright (C) 2018 - 2021 Hedera Hashgraph, LLC
 * ​
 * Licensed under the Apache License, Version 2.0 (the "License");
 * you may not use this file except in compliance with the License.
 * You may obtain a copy of the License at
 *
 *      http://www.apache.org/licenses/LICENSE-2.0
 *
 * Unless required by applicable law or agreed to in writing, software
 * distributed under the License is distributed on an "AS IS" BASIS,
 * WITHOUT WARRANTIES OR CONDITIONS OF ANY KIND, either express or implied.
 * See the License for the specific language governing permissions and
 * limitations under the License.
 * ‍
 */

import com.google.common.base.MoreObjects;
import com.google.protobuf.ByteString;
import com.hedera.services.exceptions.NegativeAccountBalanceException;
import com.hedera.services.legacy.core.jproto.JKey;
import com.hedera.services.state.serdes.DomainSerdes;
import com.hedera.services.state.submerkle.EntityId;
import com.hedera.services.state.submerkle.ExpirableTxnRecord;
import com.hedera.services.state.submerkle.FcTokenAllowance;
import com.hedera.services.state.submerkle.FcTokenAllowanceId;
import com.hedera.services.utils.EntityNum;
import com.swirlds.common.merkle.MerkleInternal;
import com.swirlds.common.merkle.MerkleNode;
import com.swirlds.common.merkle.utility.AbstractNaryMerkleInternal;
import com.swirlds.common.merkle.utility.Keyed;
import com.swirlds.fcqueue.FCQueue;
import org.apache.logging.log4j.LogManager;
import org.apache.logging.log4j.Logger;

import java.util.Iterator;
import java.util.List;
import java.util.Map;
import java.util.Objects;
import java.util.TreeMap;

public class MerkleAccount extends AbstractNaryMerkleInternal implements MerkleInternal, Keyed<EntityNum> {
	private static final Logger log = LogManager.getLogger(MerkleAccount.class);

	static Runnable stackDump = Thread::dumpStack;

	static final FCQueue<ExpirableTxnRecord> IMMUTABLE_EMPTY_FCQ = new FCQueue<>();

	static {
		IMMUTABLE_EMPTY_FCQ.copy();
	}

	private static final int RELEASE_090_VERSION = 3;
	static final int MERKLE_VERSION = RELEASE_090_VERSION;

	static final long RUNTIME_CONSTRUCTABLE_ID = 0x950bcf7255691908L;

	static DomainSerdes serdes = new DomainSerdes();

	@Override
	public EntityNum getKey() {
		return new EntityNum(state().number());
	}

	@Override
	public void setKey(EntityNum phi) {
		state().setNumber(phi.intValue());
	}

	/* Order of Merkle node children */
	public static final class ChildIndices {
		private static final int STATE = 0;
		private static final int RELEASE_090_RECORDS = 1;
		private static final int RELEASE_090_ASSOCIATED_TOKENS = 2;
		static final int NUM_090_CHILDREN = 3;

		private ChildIndices() {
			throw new UnsupportedOperationException("Utility Class");
		}
	}

	public MerkleAccount(final List<MerkleNode> children, final MerkleAccount immutableAccount) {
		super(immutableAccount);
		addDeserializedChildren(children, MERKLE_VERSION);
	}

	public MerkleAccount(final List<MerkleNode> children) {
		super(ChildIndices.NUM_090_CHILDREN);
		addDeserializedChildren(children, MERKLE_VERSION);
	}

	public MerkleAccount() {
		addDeserializedChildren(List.of(
				new MerkleAccountState(),
				new FCQueue<ExpirableTxnRecord>(),
				new MerkleAccountTokens()), MERKLE_VERSION);
	}

	/* --- MerkleInternal --- */
	@Override
	public long getClassId() {
		return RUNTIME_CONSTRUCTABLE_ID;
	}

	@Override
	public int getVersion() {
		return MERKLE_VERSION;
	}

	@Override
	public int getMinimumChildCount(final int version) {
		return ChildIndices.NUM_090_CHILDREN;
	}

	/* --- FastCopyable --- */
	@Override
	public MerkleAccount copy() {
		if (isImmutable()) {
			final var msg = String.format(
					"Copy called on immutable MerkleAccount by thread '%s'! Payer records mutable? %s",
					Thread.currentThread().getName(),
					records().isImmutable() ? "NO" : "YES");
			log.warn(msg);
			/* Ensure we get this stack trace in case a caller incorrectly suppresses the exception. */
			stackDump.run();
			throw new IllegalStateException("Tried to make a copy of an immutable MerkleAccount!");
		}

		setImmutable(true);
		return new MerkleAccount(List.of(
				state().copy(),
				records().copy(),
				tokens().copy()), this);
	}

	/* ---- Object ---- */
	@Override
	public boolean equals(final Object o) {
		if (o == this) {
			return true;
		}
		if (o == null || MerkleAccount.class != o.getClass()) {
			return false;
		}
		final var that = (MerkleAccount) o;
		return this.state().equals(that.state()) &&
				this.records().equals(that.records()) &&
				this.tokens().equals(that.tokens());
	}

	@Override
	public int hashCode() {
		return Objects.hash(state(), records(), tokens());
	}

	@Override
	public String toString() {
		return MoreObjects.toStringHelper(MerkleAccount.class)
				.add("state", state())
				.add("# records", records().size())
				.add("tokens", tokens().readableTokenIds())
				.toString();
	}

	/* ----  Merkle children  ---- */
	public MerkleAccountState state() {
		return getChild(ChildIndices.STATE);
	}

	public FCQueue<ExpirableTxnRecord> records() {
		return getChild(ChildIndices.RELEASE_090_RECORDS);
	}

	public void setRecords(final FCQueue<ExpirableTxnRecord> payerRecords) {
		throwIfImmutable("Cannot change this account's transaction records if it's immutable.");
		setChild(ChildIndices.RELEASE_090_RECORDS, payerRecords);
	}

	public MerkleAccountTokens tokens() {
		return getChild(ChildIndices.RELEASE_090_ASSOCIATED_TOKENS);
	}

	public void setTokens(final MerkleAccountTokens tokens) {
		throwIfImmutable("Cannot change this account's tokens if it's immutable.");
		setChild(ChildIndices.RELEASE_090_ASSOCIATED_TOKENS, tokens);
	}

	/* ----  Bean  ---- */

	public long getNftsOwned() {
		return state().nftsOwned();
	}

	public void setNftsOwned(final long nftsOwned) {
		throwIfImmutable("Cannot change this account's owned NFTs if it's immutable.");
		state().setNftsOwned(nftsOwned);
	}

	public String getMemo() {
		return state().memo();
	}

	public void setMemo(final String memo) {
		throwIfImmutable("Cannot change this account's memo if it's immutable.");
		state().setMemo(memo);
	}

	public boolean isSmartContract() {
		return state().isSmartContract();
	}

	public void setSmartContract(final boolean smartContract) {
		throwIfImmutable("Cannot change this account's smart contract if it's immutable.");
		state().setSmartContract(smartContract);
	}

	public ByteString getAlias() {
		return state().getAlias();
	}

	public void setAlias(final ByteString alias) {
		throwIfImmutable("Cannot change this account's alias if it's immutable.");
		Objects.requireNonNull(alias);
		state().setAlias(alias);
	}

	public long getBalance() {
		return state().balance();
	}

	public void setBalance(final long balance) throws NegativeAccountBalanceException {
		if (balance < 0) {
			throw new NegativeAccountBalanceException(String.format("Illegal balance: %d!", balance));
		}
		throwIfImmutable("Cannot change this account's hbar balance if it's immutable.");
		state().setHbarBalance(balance);
	}

	public void setBalanceUnchecked(final long balance) {
		if (balance < 0) {
			throw new IllegalArgumentException("Cannot set an ℏ balance to " + balance);
		}
		throwIfImmutable("Cannot change this account's hbar balance if it's immutable.");
		state().setHbarBalance(balance);
	}

	public boolean isReceiverSigRequired() {
		return state().isReceiverSigRequired();
	}

	public void setReceiverSigRequired(final boolean receiverSigRequired) {
		throwIfImmutable("Cannot change this account's receiver signature required setting if it's immutable.");
		state().setReceiverSigRequired(receiverSigRequired);
	}

	public JKey getAccountKey() {
		return state().key();
	}

	public void setAccountKey(final JKey key) {
		throwIfImmutable("Cannot change this account's key if it's immutable.");
		state().setAccountKey(key);
	}

	public EntityId getProxy() {
		return state().proxy();
	}

	public void setProxy(final EntityId proxy) {
		throwIfImmutable("Cannot change this account's proxy if it's immutable.");
		state().setProxy(proxy);
	}

	public long getAutoRenewSecs() {
		return state().autoRenewSecs();
	}

	public void setAutoRenewSecs(final long autoRenewSecs) {
		throwIfImmutable("Cannot change this account's auto renewal seconds if it's immutable.");
		state().setAutoRenewSecs(autoRenewSecs);
	}

	public boolean isDeleted() {
		return state().isDeleted();
	}

	public void setDeleted(final boolean deleted) {
		throwIfImmutable("Cannot change this account's deleted status if it's immutable.");
		state().setDeleted(deleted);
	}

	public long getExpiry() {
		return state().expiry();
	}

	public void setExpiry(final long expiry) {
		throwIfImmutable("Cannot change this account's expiry time if it's immutable.");
		state().setExpiry(expiry);
	}

	public int getMaxAutomaticAssociations() {
		return state().getMaxAutomaticAssociations();
	}

	public void setMaxAutomaticAssociations(int maxAutomaticAssociations) {
		state().setMaxAutomaticAssociations(maxAutomaticAssociations);
	}

	public int getAlreadyUsedAutoAssociations() {
		return state().getAlreadyUsedAutomaticAssociations();
	}

	public void setAlreadyUsedAutomaticAssociations(final int alreadyUsedAutoAssociations) {
		if (alreadyUsedAutoAssociations < 0 || alreadyUsedAutoAssociations > getMaxAutomaticAssociations()) {
			throw new IllegalArgumentException(
					"Cannot set alreadyUsedAutoAssociations to " + alreadyUsedAutoAssociations);
		}
		state().setAlreadyUsedAutomaticAssociations(alreadyUsedAutoAssociations);
	}

	public int getNumContractKvPairs() {
		return state().getNumContractKvPairs();
	}

	public void setNumContractKvPairs(final int numContractKvPairs) {
		/* The MerkleAccountState will throw a MutabilityException if this MerkleAccount is immutable */
		state().setNumContractKvPairs(numContractKvPairs);
	}

	public Map<EntityNum, Long> getCryptoAllowances() {
		return state().getCryptoAllowances();
	}

<<<<<<< HEAD
	public void setCryptoAllowances(Map<EntityNum, Long> cryptoAllowances) {
=======
	public void setCryptoAllowances(final TreeMap<EntityNum, Long> cryptoAllowances) {
>>>>>>> 61c3c15a
		throwIfImmutable("Cannot change this account's crypto allowances if it's immutable.");
		state().setCryptoAllowances(cryptoAllowances);
	}

	public Map<FcTokenAllowanceId, FcTokenAllowance> getNftAllowances() {
		return state().getNftAllowances();
	}

<<<<<<< HEAD
	public void setNftAllowances(Map<FcTokenAllowanceId, FcTokenAllowance> nftAllowances) {
=======
	public void setNftAllowances(final TreeMap<FcTokenAllowanceId, FcTokenAllowance> nftAllowances) {
>>>>>>> 61c3c15a
		throwIfImmutable("Cannot change this account's Nft allowances if it's immutable.");
		state().setNftAllowances(nftAllowances);
	}

	public Map<FcTokenAllowanceId, Long> getFungibleTokenAllowances() {
		return state().getFungibleTokenAllowances();
	}

<<<<<<< HEAD
	public void setFungibleTokenAllowances(Map<FcTokenAllowanceId, Long> fungibleTokenAllowances) {
=======
	public void setFungibleTokenAllowances(final TreeMap<FcTokenAllowanceId, Long> fungibleTokenAllowances) {
>>>>>>> 61c3c15a
		throwIfImmutable("Cannot change this account's fungible token allowances if it's immutable.");
		state().setFungibleTokenAllowances(fungibleTokenAllowances);
	}

	public Iterator<ExpirableTxnRecord> recordIterator() {
		return records().iterator();
	}

	public int numRecords() {
		return records().size();
	}
}<|MERGE_RESOLUTION|>--- conflicted
+++ resolved
@@ -336,11 +336,7 @@
 		return state().getCryptoAllowances();
 	}
 
-<<<<<<< HEAD
-	public void setCryptoAllowances(Map<EntityNum, Long> cryptoAllowances) {
-=======
 	public void setCryptoAllowances(final TreeMap<EntityNum, Long> cryptoAllowances) {
->>>>>>> 61c3c15a
 		throwIfImmutable("Cannot change this account's crypto allowances if it's immutable.");
 		state().setCryptoAllowances(cryptoAllowances);
 	}
@@ -349,11 +345,7 @@
 		return state().getNftAllowances();
 	}
 
-<<<<<<< HEAD
-	public void setNftAllowances(Map<FcTokenAllowanceId, FcTokenAllowance> nftAllowances) {
-=======
 	public void setNftAllowances(final TreeMap<FcTokenAllowanceId, FcTokenAllowance> nftAllowances) {
->>>>>>> 61c3c15a
 		throwIfImmutable("Cannot change this account's Nft allowances if it's immutable.");
 		state().setNftAllowances(nftAllowances);
 	}
@@ -362,11 +354,7 @@
 		return state().getFungibleTokenAllowances();
 	}
 
-<<<<<<< HEAD
-	public void setFungibleTokenAllowances(Map<FcTokenAllowanceId, Long> fungibleTokenAllowances) {
-=======
 	public void setFungibleTokenAllowances(final TreeMap<FcTokenAllowanceId, Long> fungibleTokenAllowances) {
->>>>>>> 61c3c15a
 		throwIfImmutable("Cannot change this account's fungible token allowances if it's immutable.");
 		state().setFungibleTokenAllowances(fungibleTokenAllowances);
 	}
