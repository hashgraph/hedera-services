package com.hedera.services.state.merkle;

/*-
 * ‌
 * Hedera Services Node
 * ​
 * Copyright (C) 2018 - 2021 Hedera Hashgraph, LLC
 * ​
 * Licensed under the Apache License, Version 2.0 (the "License");
 * you may not use this file except in compliance with the License.
 * You may obtain a copy of the License at
 *
 *      http://www.apache.org/licenses/LICENSE-2.0
 *
 * Unless required by applicable law or agreed to in writing, software
 * distributed under the License is distributed on an "AS IS" BASIS,
 * WITHOUT WARRANTIES OR CONDITIONS OF ANY KIND, either express or implied.
 * See the License for the specific language governing permissions and
 * limitations under the License.
 * ‍
 */

import com.google.common.annotations.VisibleForTesting;
import com.hedera.services.fees.FeeMultiplierSource;
import com.hedera.services.state.DualStateAccessor;
import com.hedera.services.state.submerkle.ExchangeRates;
import com.hedera.services.state.submerkle.RichInstant;
import com.hedera.services.state.submerkle.SequenceNumber;
import com.hedera.services.sysfiles.domain.KnownBlockValues;
import com.hedera.services.throttles.DeterministicThrottle;
import com.hedera.services.throttles.GasLimitDeterministicThrottle;
import com.hedera.services.throttling.FunctionalityThrottling;
import com.hederahashgraph.api.proto.java.FreezeTransactionBody;
import com.swirlds.common.crypto.DigestType;
import com.swirlds.common.crypto.Hash;
import com.swirlds.common.crypto.ImmutableHash;
import com.swirlds.common.io.streams.SerializableDataInputStream;
import com.swirlds.common.io.streams.SerializableDataOutputStream;
import com.swirlds.common.merkle.utility.AbstractMerkleLeaf;
import com.swirlds.common.utility.CommonUtils;
import org.apache.logging.log4j.LogManager;
import org.apache.logging.log4j.Logger;
import org.apache.tuweni.bytes.Bytes32;

import javax.annotation.Nullable;
import java.io.IOException;
import java.time.Instant;
import java.util.Arrays;
import java.util.List;
import java.util.Map;
import java.util.SortedMap;
import java.util.TreeMap;
import java.util.function.Supplier;

import static com.hedera.services.context.properties.StaticPropertiesHolder.STATIC_PROPERTIES;
import static com.hedera.services.state.serdes.IoUtils.readNullable;
import static com.hedera.services.state.serdes.IoUtils.writeNullable;
import static com.hedera.services.state.submerkle.RichInstant.fromJava;

public class MerkleNetworkContext extends AbstractMerkleLeaf {
	private static final Logger log = LogManager.getLogger(MerkleNetworkContext.class);

	private static final int NUM_BLOCK_HASHES_TO_KEEP = 256;
	private static final String LINE_WRAP = "\n    ";
	private static final String NOT_EXTANT = "<NONE>";
	private static final String NOT_AVAILABLE = "<N/A>";
	private static final String NOT_AVAILABLE_SUFFIX = " <N/A>";

	public static final int UPDATE_FILE_HASH_LEN = 48;
	public static final int UNRECORDED_STATE_VERSION = -1;
	public static final int NUM_BLOCKS_TO_LOG_AFTER_RENUMBERING = 5;
	public static final long NO_PREPARED_UPDATE_FILE_NUM = -1;
	public static final byte[] NO_PREPARED_UPDATE_FILE_HASH = new byte[0];
	public static final DeterministicThrottle.UsageSnapshot NO_GAS_THROTTLE_SNAPSHOT =
			new DeterministicThrottle.UsageSnapshot(-1, Instant.EPOCH);
	public static final org.hyperledger.besu.datatypes.Hash UNAVAILABLE_BLOCK_HASH =
			ethHashFrom(new ImmutableHash(new byte[DigestType.SHA_384.digestLength()]));

	static final int RELEASE_0200_VERSION = 6;
	static final int RELEASE_0240_VERSION = 7;
	static final int RELEASE_0260_VERSION = 8;
	static final int CURRENT_VERSION = RELEASE_0260_VERSION;
	static final long RUNTIME_CONSTRUCTABLE_ID = 0x8d4aa0f0a968a9f3L;
	static final Instant[] NO_CONGESTION_STARTS = new Instant[0];
	static final DeterministicThrottle.UsageSnapshot[] NO_SNAPSHOTS = new DeterministicThrottle.UsageSnapshot[0];

	private static final org.hyperledger.besu.datatypes.Hash UNAVAILABLE_BLOCK_HASH =
			ethHashFrom(new ImmutableHash(new byte[DigestType.SHA_384.digestLength()]));

	static Supplier<ExchangeRates> ratesSupplier = ExchangeRates::new;
	static Supplier<SequenceNumber> seqNoSupplier = SequenceNumber::new;

	private static int blocksToLog = 0;

	private int stateVersion = UNRECORDED_STATE_VERSION;
	private Instant[] congestionLevelStarts = NO_CONGESTION_STARTS;
	private ExchangeRates midnightRates;
	@Nullable
	private Instant lastMidnightBoundaryCheck = null;
	@Nullable
	private Instant consensusTimeOfLastHandledTxn = null;
	private SequenceNumber seqNo;
	private long lastScannedEntity;
	private long entitiesScannedThisSecond = 0L;
	private long entitiesTouchedThisSecond = 0L;
	private long preparedUpdateFileNum = NO_PREPARED_UPDATE_FILE_NUM;
	private byte[] preparedUpdateFileHash = NO_PREPARED_UPDATE_FILE_HASH;
	private boolean migrationRecordsStreamed;
	@Nullable
	private FeeMultiplierSource multiplierSource = null;
	@Nullable
	private FunctionalityThrottling throttling = null;
	private DeterministicThrottle.UsageSnapshot gasThrottleUsageSnapshot = NO_GAS_THROTTLE_SNAPSHOT;
	private DeterministicThrottle.UsageSnapshot[] usageSnapshots = NO_SNAPSHOTS;
<<<<<<< HEAD
	private long blockNo = 0;
=======
	private long blockNo = Long.MIN_VALUE;
>>>>>>> ee33a054
	private Instant firstConsTimeOfCurrentBlock = null;
	private SortedMap<Long, org.hyperledger.besu.datatypes.Hash> blockHashes = new TreeMap<>();

	public MerkleNetworkContext() {
		// No-op for RuntimeConstructable facility; will be followed by a call to deserialize
	}

	// Used at network genesis only
	public MerkleNetworkContext(
			final Instant consensusTimeOfLastHandledTxn,
			final SequenceNumber seqNo,
			final long lastScannedEntity,
			final ExchangeRates midnightRates
	) {
		this.consensusTimeOfLastHandledTxn = consensusTimeOfLastHandledTxn;
		this.seqNo = seqNo;
		this.lastScannedEntity = lastScannedEntity;
		this.midnightRates = midnightRates;
	}

	public MerkleNetworkContext(final MerkleNetworkContext that) {
		this.consensusTimeOfLastHandledTxn = that.consensusTimeOfLastHandledTxn;
		this.seqNo = that.seqNo.copy();
		this.lastScannedEntity = that.lastScannedEntity;
		this.midnightRates = that.midnightRates.copy();
		this.usageSnapshots = that.usageSnapshots;
		this.gasThrottleUsageSnapshot = that.gasThrottleUsageSnapshot;
		this.congestionLevelStarts = that.congestionLevelStarts;
		this.stateVersion = that.stateVersion;
		this.entitiesScannedThisSecond = that.entitiesScannedThisSecond;
		this.entitiesTouchedThisSecond = that.entitiesTouchedThisSecond;
		this.lastMidnightBoundaryCheck = that.lastMidnightBoundaryCheck;
		this.preparedUpdateFileNum = that.preparedUpdateFileNum;
		this.preparedUpdateFileHash = that.preparedUpdateFileHash;
		this.migrationRecordsStreamed = that.migrationRecordsStreamed;
		this.firstConsTimeOfCurrentBlock = that.firstConsTimeOfCurrentBlock;
		this.blockNo = that.blockNo;
		this.blockHashes = new TreeMap<>(that.blockHashes);
	}

	// Helpers that reset the received argument based on the network context
	public void resetMultiplierSourceFromSavedCongestionStarts(FeeMultiplierSource feeMultiplierSource) {
		if (congestionLevelStarts.length > 0) {
			feeMultiplierSource.resetCongestionLevelStarts(congestionLevelStarts);
		}
	}

	public void resetThrottlingFromSavedSnapshots(FunctionalityThrottling throttling) {
		var activeThrottles = throttling.allActiveThrottles();

		if (activeThrottles.size() != usageSnapshots.length) {
			log.warn("There are {} active throttles, but {} usage snapshots from saved state. " +
					"Not performing a reset!", activeThrottles.size(), usageSnapshots.length);
			return;
		}

		reset(activeThrottles, throttling.gasLimitThrottle());
	}

	/**
	 * Given the block number that should go with a given hash, renumbers the context's block hashes to match
	 * (assuming the given hash is found in the trailing 256), and updates the current block number.
	 *
	 * @param knownBlockValues
	 * 		the known block values to use for the renumbering
	 */
	public void renumberBlocksToMatch(final KnownBlockValues knownBlockValues) {
		if (knownBlockValues.isMissing()) {
			return;
		}
		final var matchIndex = matchIndexOf(knownBlockValues.hash());
		if (matchIndex == -1) {
			log.info("None of {} trailing block hashes matched '{}'",
					blockHashes::size, () -> CommonUtils.hex(knownBlockValues.hash()));
		} else {
			final SortedMap<Long, org.hyperledger.besu.datatypes.Hash> renumberedBlockHashes = new TreeMap<>();
			long nextKey = knownBlockValues.number() - matchIndex;
			for (final var entry : blockHashes.entrySet()) {
				renumberedBlockHashes.put(nextKey++, entry.getValue());
			}
			blockNo = nextKey;
			blockHashes = renumberedBlockHashes;
			log.info("Renumbered {} trailing block hashes given '0x{}@{}'",
					blockHashes::size, () -> CommonUtils.hex(knownBlockValues.hash()), knownBlockValues::number);
			blocksToLog = NUM_BLOCKS_TO_LOG_AFTER_RENUMBERING;
		}
	}

	/* --- Mutators that change this network context --- */
	public void clearAutoRenewSummaryCounts() {
		throwIfImmutable("Cannot reset auto-renew summary counts on an immutable context");
		entitiesScannedThisSecond = 0L;
		entitiesTouchedThisSecond = 0L;
	}

	public void updateAutoRenewSummaryCounts(int numScanned, int numTouched) {
		throwIfImmutable("Cannot update auto-renew summary counts on an immutable context");
		entitiesScannedThisSecond += numScanned;
		entitiesTouchedThisSecond += numTouched;
	}

	public void updateLastScannedEntity(long lastScannedEntity) {
		throwIfImmutable("Cannot update last scanned entity on an immutable context");
		this.lastScannedEntity = lastScannedEntity;
	}

	public void syncThrottling(FunctionalityThrottling throttling) {
		this.throttling = throttling;
	}

	public void syncMultiplierSource(FeeMultiplierSource multiplierSource) {
		this.multiplierSource = multiplierSource;
	}

	public void setConsensusTimeOfLastHandledTxn(Instant consensusTimeOfLastHandledTxn) {
		throwIfImmutable("Cannot set consensus time of last transaction on an immutable context");
		this.consensusTimeOfLastHandledTxn = consensusTimeOfLastHandledTxn;
	}

	public void setLastMidnightBoundaryCheck(Instant lastMidnightBoundaryCheck) {
		throwIfImmutable("Cannot update last midnight boundary check on an immutable context");
		this.lastMidnightBoundaryCheck = lastMidnightBoundaryCheck;
	}

	public void setStateVersion(int stateVersion) {
		throwIfImmutable("Cannot set state version on an immutable context");
		this.stateVersion = stateVersion;
	}

	public boolean hasPreparedUpgrade() {
		return preparedUpdateFileNum != NO_PREPARED_UPDATE_FILE_NUM;
	}

	public void recordPreparedUpgrade(FreezeTransactionBody op) {
		throwIfImmutable("Cannot record a prepared upgrade on an immutable context");
		preparedUpdateFileNum = op.getUpdateFile().getFileNum();
		preparedUpdateFileHash = op.getFileHash().toByteArray();
	}

	public boolean isPreparedFileHashValidGiven(MerkleSpecialFiles specialFiles) {
		if (preparedUpdateFileNum == NO_PREPARED_UPDATE_FILE_NUM) {
			return true;
		}
		final var fid = STATIC_PROPERTIES.scopedFileWith(preparedUpdateFileNum);
		return specialFiles.hashMatches(fid, preparedUpdateFileHash);
	}

	public void discardPreparedUpgradeMeta() {
		throwIfImmutable("Cannot rollback a prepared upgrade on an immutable context");
		preparedUpdateFileNum = NO_PREPARED_UPDATE_FILE_NUM;
		preparedUpdateFileHash = NO_PREPARED_UPDATE_FILE_HASH;
	}

	public long finishBlock(final Hash swirldsHash, final Instant firstConsTimeOfNewBlock) {
<<<<<<< HEAD
		if (blockHashes.size() == NUM_BLOCK_HASHES_TO_KEEP) {
			blockHashes.remove(blockHashes.firstKey());
		}
		blockHashes.put(blockNo++, ethHashFrom(swirldsHash));
=======
		final var ethHash = ethHashFrom(swirldsHash);
		if (blocksToLog > 0) {
			log.info("""
					--- BLOCK UPDATE ---
					  Finished: #{} @ {} with hash {}
					  Starting: #{} @ {}""",
					blockNo, firstConsTimeOfCurrentBlock, ethHash, blockNo + 1, firstConsTimeOfNewBlock);
			blocksToLog--;
		}

		if (blockHashes.size() == NUM_BLOCK_HASHES_TO_KEEP) {
			blockHashes.remove(blockHashes.firstKey());
		}
		blockHashes.put(blockNo++, ethHash);
>>>>>>> ee33a054
		firstConsTimeOfCurrentBlock = firstConsTimeOfNewBlock;
		return blockNo;
	}

	/* --- MerkleLeaf --- */
	@Override
	public MerkleNetworkContext copy() {
		if (throttling != null) {
			updateSnapshotsFrom(throttling);
			throttling = null;
		}
		if (multiplierSource != null) {
			updateCongestionStartsFrom(multiplierSource);
			multiplierSource = null;
		}

		setImmutable(true);

		return new MerkleNetworkContext(this);
	}

	@Override
	public void deserialize(final SerializableDataInputStream in, final int version) throws IOException {
		final var lastHandleTime = readNullable(in, RichInstant::from);
		consensusTimeOfLastHandledTxn = (lastHandleTime == null) ? null : lastHandleTime.toJava();

		seqNo = seqNoSupplier.get();
		seqNo.deserialize(in);
		midnightRates = in.readSerializable(true, ratesSupplier);

		// Added in 0.13
		readCongestionControlData(in);
		// Added in 0.14
		whenVersionHigherOrEqualTo0140(in);
		// Added in 0.15
		whenVersionHigherOrEqualTo0150(in);
		// Added in 0.19
		preparedUpdateFileNum = in.readLong();
		preparedUpdateFileHash = in.readByteArray(UPDATE_FILE_HASH_LEN);
		// Added in 0.20
		final var gasUsed = in.readLong();
		final var lastGasUsage = readNullable(in, RichInstant::from);
		gasThrottleUsageSnapshot = new DeterministicThrottle.UsageSnapshot(
				gasUsed, (lastGasUsage == null) ? null : lastGasUsage.toJava());
		if (version >= RELEASE_0240_VERSION) {
			migrationRecordsStreamed = in.readBoolean();
		}
		if (version >= RELEASE_0260_VERSION) {
			final var firstBlockTime = readNullable(in, RichInstant::from);
			firstConsTimeOfCurrentBlock = firstBlockTime == null ? null : firstBlockTime.toJava();
			blockNo = in.readLong();
		}
	}

	private void readCongestionControlData(final SerializableDataInputStream in) throws IOException {
		int numUsageSnapshots = in.readInt();
		if (numUsageSnapshots > 0) {
			usageSnapshots = new DeterministicThrottle.UsageSnapshot[numUsageSnapshots];
			for (int i = 0; i < numUsageSnapshots; i++) {
				final var used = in.readLong();
				final var lastUsed = readNullable(in, RichInstant::from);
				usageSnapshots[i] = new DeterministicThrottle.UsageSnapshot(
						used, (lastUsed == null) ? null : lastUsed.toJava());
			}
		}
		int numCongestionStarts = in.readInt();
		if (numCongestionStarts > 0) {
			congestionLevelStarts = new Instant[numCongestionStarts];
			for (int i = 0; i < numCongestionStarts; i++) {
				final var levelStart = readNullable(in, RichInstant::from);
				congestionLevelStarts[i] = (levelStart == null) ? null : levelStart.toJava();
			}
		}
	}

	private void whenVersionHigherOrEqualTo0140(final SerializableDataInputStream in) throws IOException {
		lastScannedEntity = in.readLong();
		entitiesScannedThisSecond = in.readLong();
		entitiesTouchedThisSecond = in.readLong();
		stateVersion = in.readInt();
	}

	private void whenVersionHigherOrEqualTo0150(final SerializableDataInputStream in) throws IOException {
		final var lastBoundaryCheck = readNullable(in, RichInstant::from);
		lastMidnightBoundaryCheck = (lastBoundaryCheck == null) ? null : lastBoundaryCheck.toJava();
	}

	@Override
	public void serialize(SerializableDataOutputStream out) throws IOException {
		writeNullable(fromJava(consensusTimeOfLastHandledTxn), out, RichInstant::serialize);
		seqNo.serialize(out);
		out.writeSerializable(midnightRates, true);
		int n = usageSnapshots.length;
		out.writeInt(n);
		for (var usageSnapshot : usageSnapshots) {
			out.writeLong(usageSnapshot.used());
			writeNullable(fromJava(usageSnapshot.lastDecisionTime()), out, RichInstant::serialize);
		}
		n = congestionLevelStarts.length;
		out.writeInt(n);
		for (var congestionStart : congestionLevelStarts) {
			writeNullable(fromJava(congestionStart), out, RichInstant::serialize);
		}
		out.writeLong(lastScannedEntity);
		out.writeLong(entitiesScannedThisSecond);
		out.writeLong(entitiesTouchedThisSecond);
		out.writeInt(stateVersion);
		writeNullable(fromJava(lastMidnightBoundaryCheck), out, RichInstant::serialize);
		out.writeLong(preparedUpdateFileNum);
		out.writeByteArray(preparedUpdateFileHash);
		out.writeLong(gasThrottleUsageSnapshot.used());
		writeNullable(fromJava(gasThrottleUsageSnapshot.lastDecisionTime()), out, RichInstant::serialize);
		out.writeBoolean(migrationRecordsStreamed);
		writeNullable(fromJava(firstConsTimeOfCurrentBlock), out, RichInstant::serialize);
		out.writeLong(blockNo);
	}

	@Override
	public long getClassId() {
		return RUNTIME_CONSTRUCTABLE_ID;
	}

	@Override
	public int getVersion() {
		return CURRENT_VERSION;
	}

	@Override
	public int getMinimumSupportedVersion() {
		return RELEASE_0200_VERSION;
	}

	public String summarized() {
		return summarizedWith(null);
	}

	public String summarizedWith(DualStateAccessor dualStateAccessor) {
		final var isDualStateAvailable = dualStateAccessor != null && dualStateAccessor.getDualState() != null;
		final var freezeTime = isDualStateAvailable
				? dualStateAccessor.getDualState().getFreezeTime()
				: null;
		final var pendingUpdateDesc = currentPendingUpdateDesc();
		final var pendingMaintenanceDesc = freezeTimeDesc(freezeTime, isDualStateAvailable) + pendingUpdateDesc;

		return "The network context (state version " +
				(stateVersion == UNRECORDED_STATE_VERSION ? NOT_AVAILABLE : stateVersion) +
				") is," +
				"\n  Consensus time of last handled transaction :: " +
				reprOf(consensusTimeOfLastHandledTxn) +
				"\n  Pending maintenance                        :: " +
				pendingMaintenanceDesc +
				"\n  Midnight rate set                          :: " +
				midnightRates.readableRepr() +
				"\n  Last midnight boundary check               :: " +
				reprOf(lastMidnightBoundaryCheck) +
				"\n  Next entity number                         :: " +
				seqNo.current() +
				"\n  Last scanned entity                        :: " +
				lastScannedEntity +
				"\n  Entities scanned last consensus second     :: " +
				entitiesScannedThisSecond +
				"\n  Entities touched last consensus second     :: " +
				entitiesTouchedThisSecond +
				"\n  Throttle usage snapshots are               ::" +
				usageSnapshotsDesc() +
				"\n  Congestion level start times are           ::" +
				congestionStartsDesc();
	}

	public void setBlockNo(final long blockNo) {
		this.blockNo = blockNo;
	}

	public long getBlockNo() {
<<<<<<< HEAD
=======
		return (blockNo < 0) ? blockNo - Long.MIN_VALUE : blockNo;
	}

	public long getManagedBlockNo() {
>>>>>>> ee33a054
		return blockNo;
	}

	public org.hyperledger.besu.datatypes.Hash getBlockHashByNumber(final long blockNumber) {
<<<<<<< HEAD
=======
		if (blockNumber < 0) {
			return UNAVAILABLE_BLOCK_HASH;
		}
>>>>>>> ee33a054
		return blockHashes.getOrDefault(blockNumber, UNAVAILABLE_BLOCK_HASH);
	}

	public Instant firstConsTimeOfCurrentBlock() {
<<<<<<< HEAD
		return firstConsTimeOfCurrentBlock;
=======
		return (firstConsTimeOfCurrentBlock == null) ? Instant.EPOCH : firstConsTimeOfCurrentBlock;
>>>>>>> ee33a054
	}

	public void setFirstConsTimeOfCurrentBlock(final Instant firstConsTimeOfCurrentBlock) {
		this.firstConsTimeOfCurrentBlock = firstConsTimeOfCurrentBlock;
	}

	private String usageSnapshotsDesc() {
		if (usageSnapshots.length == 0) {
			return NOT_AVAILABLE_SUFFIX;
		} else {
			final var sb = new StringBuilder();
			for (var snapshot : usageSnapshots) {
				sb.append(LINE_WRAP).append(snapshot.used())
						.append(" used (last decision time ")
						.append(reprOf(snapshot.lastDecisionTime())).append(")");
			}
			sb.append(LINE_WRAP)
					.append(gasThrottleUsageSnapshot.used())
					.append(" gas used (last decision time ")
					.append(reprOf(gasThrottleUsageSnapshot.lastDecisionTime())).append(")");
			return sb.toString();
		}
	}

	private String congestionStartsDesc() {
		if (congestionLevelStarts.length == 0) {
			return NOT_AVAILABLE_SUFFIX;
		} else {
			final var sb = new StringBuilder();
			for (var start : congestionLevelStarts) {
				sb.append(LINE_WRAP).append(reprOf(start));
			}
			return sb.toString();
		}
	}

	private String currentPendingUpdateDesc() {
		final var nmtDescStart = "w/ NMT upgrade prepped                   :: ";
		if (preparedUpdateFileNum == NO_PREPARED_UPDATE_FILE_NUM) {
			return nmtDescStart + NOT_EXTANT;
		}
		return nmtDescStart
				+ "from "
				+ STATIC_PROPERTIES.scopedIdLiteralWith(preparedUpdateFileNum)
				+ " # " + CommonUtils.hex(preparedUpdateFileHash).substring(0, 8);
	}

	private String freezeTimeDesc(@Nullable Instant freezeTime, boolean isDualStateAvailable) {
		final var nmtDescSkip = LINE_WRAP;
		if (freezeTime == null) {
			return (isDualStateAvailable ? NOT_EXTANT : NOT_AVAILABLE) + nmtDescSkip;
		}
		return freezeTime + nmtDescSkip;
	}

	/* --- Getters --- */
	public long getEntitiesScannedThisSecond() {
		return entitiesScannedThisSecond;
	}

	public long getEntitiesTouchedThisSecond() {
		return entitiesTouchedThisSecond;
	}

	public Instant consensusTimeOfLastHandledTxn() {
		return consensusTimeOfLastHandledTxn;
	}

	public SequenceNumber seqNo() {
		return seqNo;
	}

	public ExchangeRates midnightRates() {
		return midnightRates;
	}

	public Instant lastMidnightBoundaryCheck() {
		return lastMidnightBoundaryCheck;
	}

	public long lastScannedEntity() {
		return lastScannedEntity;
	}

	public ExchangeRates getMidnightRates() {
		return midnightRates;
	}

	public int getStateVersion() {
		return stateVersion;
	}

	public boolean areMigrationRecordsStreamed() {
		return migrationRecordsStreamed;
	}

	/* --- Internal helpers --- */
	void updateSnapshotsFrom(FunctionalityThrottling throttling) {
		throwIfImmutable("Cannot update usage snapshots on an immutable context");
		var activeThrottles = throttling.allActiveThrottles();
		int n = activeThrottles.size();
		if (n == 0) {
			usageSnapshots = NO_SNAPSHOTS;
		} else {
			usageSnapshots = new DeterministicThrottle.UsageSnapshot[n];
			for (int i = 0; i < n; i++) {
				usageSnapshots[i] = activeThrottles.get(i).usageSnapshot();
			}
		}
		gasThrottleUsageSnapshot = throttling.gasLimitThrottle().usageSnapshot();
	}

	void updateCongestionStartsFrom(FeeMultiplierSource feeMultiplierSource) {
		throwIfImmutable("Cannot update congestion starts on an immutable context");
		final var congestionStarts = feeMultiplierSource.congestionLevelStarts();
		if (null == congestionStarts) {
			congestionLevelStarts = NO_CONGESTION_STARTS;
		} else {
			congestionLevelStarts = congestionStarts;
		}
	}

	private void reset(List<DeterministicThrottle> throttles, GasLimitDeterministicThrottle gasLimitThrottle) {
		var currUsageSnapshots = throttles.stream()
				.map(DeterministicThrottle::usageSnapshot)
				.toList();
		for (int i = 0, n = usageSnapshots.length; i < n; i++) {
			var savedUsageSnapshot = usageSnapshots[i];
			var throttle = throttles.get(i);
			try {
				throttle.resetUsageTo(savedUsageSnapshot);
				log.info("Reset {} with saved usage snapshot", throttle);
			} catch (Exception e) {
				log.warn(
						"Saved usage snapshot # {} was not compatible with the corresponding active throttle ( {}) " +
								"not" +
								" " +
								"performing a reset !",
						(i + 1), e.getMessage());
				resetUnconditionally(throttles, currUsageSnapshots);
				break;
			}
		}

		var currGasThrottleUsageSnapshot = gasLimitThrottle.usageSnapshot();
		try {
			gasLimitThrottle.resetUsageTo(gasThrottleUsageSnapshot);
			log.info("Reset {} with saved gas throttle usage snapshot", gasThrottleUsageSnapshot);
		} catch (IllegalArgumentException e) {
			log.warn(String.format("Saved gas throttle usage snapshot was not compatible " +
					"with the corresponding active throttle (%s); not performing a reset!", e.getMessage()));
			gasLimitThrottle.resetUsageTo(currGasThrottleUsageSnapshot);
		}
	}

	private void resetUnconditionally(
			List<DeterministicThrottle> throttles,
			List<DeterministicThrottle.UsageSnapshot> knownCompatible
	) {
		for (int i = 0, n = knownCompatible.size(); i < n; i++) {
			throttles.get(i).resetUsageTo(knownCompatible.get(i));
		}
	}

	private String reprOf(Instant consensusTime) {
		return consensusTime == null ? NOT_AVAILABLE : consensusTime.toString();
	}

	private int matchIndexOf(final byte[] blockHash) {
		var matchIndex = -1;
		var offsetFromOldest = 0;
		for (final var hash : blockHashes.values()) {
			if (Arrays.equals(blockHash, hash.toArrayUnsafe())) {
				matchIndex = offsetFromOldest;
				break;
			}
			offsetFromOldest++;
		}
		return matchIndex;
	}

	public long getPreparedUpdateFileNum() {
		return preparedUpdateFileNum;
	}

	public void setPreparedUpdateFileNum(long preparedUpdateFileNum) {
		throwIfImmutable("Cannot update prepared update file num on an immutable context");
		this.preparedUpdateFileNum = preparedUpdateFileNum;
	}

	public byte[] getPreparedUpdateFileHash() {
		return preparedUpdateFileHash;
	}

	public void setPreparedUpdateFileHash(byte[] preparedUpdateFileHash) {
		throwIfImmutable("Cannot update prepared update file hash on an immutable context");
		this.preparedUpdateFileHash = preparedUpdateFileHash;
	}

	public void markMigrationRecordsStreamed() {
		this.migrationRecordsStreamed = true;
	}

	public void markMigrationRecordsNotYetStreamed() {
		this.migrationRecordsStreamed = false;
	}

	/* Only used for unit tests */
	public void setUsageSnapshots(final DeterministicThrottle.UsageSnapshot[] usageSnapshots) {
		this.usageSnapshots = usageSnapshots;
	}

	public void setCongestionLevelStarts(final Instant[] congestionLevelStarts) {
		this.congestionLevelStarts = congestionLevelStarts;
	}

	Instant[] getCongestionLevelStarts() {
		return congestionLevelStarts;
	}

	Instant getConsensusTimeOfLastHandledTxn() {
		return consensusTimeOfLastHandledTxn;
	}

	DeterministicThrottle.UsageSnapshot[] usageSnapshots() {
		return usageSnapshots;
	}

	public void setMidnightRates(ExchangeRates midnightRates) {
		this.midnightRates = midnightRates;
	}

	public void setSeqNo(SequenceNumber seqNo) {
		this.seqNo = seqNo;
	}

	FeeMultiplierSource getMultiplierSource() {
		return multiplierSource;
	}

	FunctionalityThrottling getThrottling() {
		return throttling;
	}

	DeterministicThrottle.UsageSnapshot getGasThrottleUsageSnapshot() {
		return gasThrottleUsageSnapshot;
	}

	public void setGasThrottleUsageSnapshot(DeterministicThrottle.UsageSnapshot gasThrottleUsageSnapshot) {
		this.gasThrottleUsageSnapshot = gasThrottleUsageSnapshot;
	}

	public void setMigrationRecordsStreamed(final boolean migrationRecordsStreamed) {
		this.migrationRecordsStreamed = migrationRecordsStreamed;
	}

	/* --- Utility methods --- */
	public static org.hyperledger.besu.datatypes.Hash ethHashFrom(final Hash hash) {
		final byte[] hashBytesToConvert = hash.getValue();
		final byte[] suffixBytes = new byte[32];
		System.arraycopy(hashBytesToConvert, 16, suffixBytes, 0, 32);
		return org.hyperledger.besu.datatypes.Hash.wrap(Bytes32.wrap(suffixBytes));
	}

	/* --- Used for tests --- */
	@VisibleForTesting
	public Map<Long, org.hyperledger.besu.datatypes.Hash> getBlockHashCache() {
		return blockHashes;
	}
<<<<<<< HEAD
=======

	@VisibleForTesting
	int getBlocksToLog() {
		return blocksToLog;
	}
>>>>>>> ee33a054
}<|MERGE_RESOLUTION|>--- conflicted
+++ resolved
@@ -84,9 +84,6 @@
 	static final Instant[] NO_CONGESTION_STARTS = new Instant[0];
 	static final DeterministicThrottle.UsageSnapshot[] NO_SNAPSHOTS = new DeterministicThrottle.UsageSnapshot[0];
 
-	private static final org.hyperledger.besu.datatypes.Hash UNAVAILABLE_BLOCK_HASH =
-			ethHashFrom(new ImmutableHash(new byte[DigestType.SHA_384.digestLength()]));
-
 	static Supplier<ExchangeRates> ratesSupplier = ExchangeRates::new;
 	static Supplier<SequenceNumber> seqNoSupplier = SequenceNumber::new;
 
@@ -112,11 +109,7 @@
 	private FunctionalityThrottling throttling = null;
 	private DeterministicThrottle.UsageSnapshot gasThrottleUsageSnapshot = NO_GAS_THROTTLE_SNAPSHOT;
 	private DeterministicThrottle.UsageSnapshot[] usageSnapshots = NO_SNAPSHOTS;
-<<<<<<< HEAD
-	private long blockNo = 0;
-=======
 	private long blockNo = Long.MIN_VALUE;
->>>>>>> ee33a054
 	private Instant firstConsTimeOfCurrentBlock = null;
 	private SortedMap<Long, org.hyperledger.besu.datatypes.Hash> blockHashes = new TreeMap<>();
 
@@ -271,12 +264,6 @@
 	}
 
 	public long finishBlock(final Hash swirldsHash, final Instant firstConsTimeOfNewBlock) {
-<<<<<<< HEAD
-		if (blockHashes.size() == NUM_BLOCK_HASHES_TO_KEEP) {
-			blockHashes.remove(blockHashes.firstKey());
-		}
-		blockHashes.put(blockNo++, ethHashFrom(swirldsHash));
-=======
 		final var ethHash = ethHashFrom(swirldsHash);
 		if (blocksToLog > 0) {
 			log.info("""
@@ -291,7 +278,6 @@
 			blockHashes.remove(blockHashes.firstKey());
 		}
 		blockHashes.put(blockNo++, ethHash);
->>>>>>> ee33a054
 		firstConsTimeOfCurrentBlock = firstConsTimeOfNewBlock;
 		return blockNo;
 	}
@@ -466,32 +452,22 @@
 	}
 
 	public long getBlockNo() {
-<<<<<<< HEAD
-=======
 		return (blockNo < 0) ? blockNo - Long.MIN_VALUE : blockNo;
 	}
 
 	public long getManagedBlockNo() {
->>>>>>> ee33a054
 		return blockNo;
 	}
 
 	public org.hyperledger.besu.datatypes.Hash getBlockHashByNumber(final long blockNumber) {
-<<<<<<< HEAD
-=======
 		if (blockNumber < 0) {
 			return UNAVAILABLE_BLOCK_HASH;
 		}
->>>>>>> ee33a054
 		return blockHashes.getOrDefault(blockNumber, UNAVAILABLE_BLOCK_HASH);
 	}
 
 	public Instant firstConsTimeOfCurrentBlock() {
-<<<<<<< HEAD
-		return firstConsTimeOfCurrentBlock;
-=======
 		return (firstConsTimeOfCurrentBlock == null) ? Instant.EPOCH : firstConsTimeOfCurrentBlock;
->>>>>>> ee33a054
 	}
 
 	public void setFirstConsTimeOfCurrentBlock(final Instant firstConsTimeOfCurrentBlock) {
@@ -761,12 +737,9 @@
 	public Map<Long, org.hyperledger.besu.datatypes.Hash> getBlockHashCache() {
 		return blockHashes;
 	}
-<<<<<<< HEAD
-=======
 
 	@VisibleForTesting
 	int getBlocksToLog() {
 		return blocksToLog;
 	}
->>>>>>> ee33a054
 }