--- conflicted
+++ resolved
@@ -422,20 +422,19 @@
 		return usageSnapshots;
 	}
 
-<<<<<<< HEAD
 	public void setMidnightRates(ExchangeRates midnightRates) {
 		this.midnightRates = midnightRates;
 	}
 
 	public void setSeqNo(SequenceNumber seqNo) {
 		this.seqNo = seqNo;
-=======
+        }
+
 	FeeMultiplierSource getMultiplierSource() {
 		return multiplierSource;
 	}
 
 	FunctionalityThrottling getThrottling() {
 		return throttling;
->>>>>>> 3f1429a4
 	}
 }