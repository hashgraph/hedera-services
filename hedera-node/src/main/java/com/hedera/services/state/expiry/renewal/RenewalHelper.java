--- conflicted
+++ resolved
@@ -15,12 +15,8 @@
  */
 package com.hedera.services.state.expiry.renewal;
 
-<<<<<<< HEAD
+import static com.hedera.services.ledger.properties.AccountProperty.EXPIRY;
 import static com.hedera.services.state.expiry.ExpiryProcessResult.*;
-=======
-import static com.hedera.services.ledger.properties.AccountProperty.EXPIRY;
-import static com.hedera.services.state.expiry.EntityProcessResult.*;
->>>>>>> 69a8fa85
 import static com.hedera.services.throttling.MapAccessType.ACCOUNTS_GET_FOR_MODIFY;
 import static com.hederahashgraph.api.proto.java.ResponseCodeEnum.INSUFFICIENT_BALANCES_FOR_RENEWAL_FEES;
 
@@ -28,22 +24,15 @@
 import com.hedera.services.context.SideEffectsTracker;
 import com.hedera.services.context.properties.GlobalDynamicProperties;
 import com.hedera.services.fees.FeeCalculator;
-<<<<<<< HEAD
 import com.hedera.services.state.expiry.ExpiryProcessResult;
-=======
 import com.hedera.services.fees.charging.NonHapiFeeCharging;
 import com.hedera.services.ledger.TransactionalLedger;
 import com.hedera.services.ledger.properties.AccountProperty;
-import com.hedera.services.state.expiry.EntityProcessResult;
->>>>>>> 69a8fa85
 import com.hedera.services.state.expiry.ExpiryRecordsHelper;
 import com.hedera.services.state.expiry.classification.ClassificationWork;
 import com.hedera.services.state.merkle.MerkleAccount;
-<<<<<<< HEAD
 import com.hedera.services.stats.ExpiryStats;
-=======
 import com.hedera.services.state.submerkle.EntityId;
->>>>>>> 69a8fa85
 import com.hedera.services.throttling.ExpiryThrottle;
 import com.hedera.services.throttling.MapAccessType;
 import com.hedera.services.utils.EntityNum;
@@ -68,35 +57,23 @@
     private final FeeCalculator fees;
     private final ExpiryRecordsHelper recordsHelper;
     private final ExpiryThrottle expiryThrottle;
-<<<<<<< HEAD
     private final ExpiryStats expiryStats;
-
-    @Inject
-    public RenewalHelper(
-            final ExpiryStats expiryStats,
-            final EntityLookup lookup,
-=======
     private final NonHapiFeeCharging nonHapiFeeCharging;
     private final TransactionalLedger<AccountID, AccountProperty, MerkleAccount> accountsLedger;
     private final SideEffectsTracker sideEffectsTracker;
 
     @Inject
     public RenewalHelper(
->>>>>>> 69a8fa85
+            final ExpiryStats expiryStats,
             final ExpiryThrottle expiryThrottle,
             final ClassificationWork classifier,
             final GlobalDynamicProperties dynamicProperties,
             final FeeCalculator fees,
-<<<<<<< HEAD
-            final ExpiryRecordsHelper recordsHelper) {
-        this.lookup = lookup;
-        this.expiryStats = expiryStats;
-=======
             final ExpiryRecordsHelper recordsHelper,
             final NonHapiFeeCharging nonHapiFeeCharging,
             final TransactionalLedger<AccountID, AccountProperty, MerkleAccount> accountsLedger,
             final SideEffectsTracker sideEffectsTracker) {
->>>>>>> 69a8fa85
+        this.expiryStats = expiryStats;
         this.expiryThrottle = expiryThrottle;
         this.classifier = classifier;
         this.dynamicProperties = dynamicProperties;
@@ -124,13 +101,8 @@
         return renew(account, cycleTime, false);
     }
 
-<<<<<<< HEAD
     private ExpiryProcessResult renew(
-            final EntityNum account, final Instant cycleTime, final boolean isContract) {
-=======
-    private EntityProcessResult renew(
             final EntityNum account, final Instant now, final boolean isContract) {
->>>>>>> 69a8fa85
         assertHasLastClassifiedAccount();
 
         final var payer = classifier.getPayerForLastClassified();
@@ -145,15 +117,13 @@
         final long renewalPeriod = assessment.renewalPeriod();
         final long renewalFee = assessment.fee();
 
-<<<<<<< HEAD
-        expiryStats.countRenewedContract();
-=======
         sideEffectsTracker.reset();
         final var newExpiry = now.getEpochSecond() + renewalPeriod;
         renewWith(renewalFee, newExpiry);
->>>>>>> 69a8fa85
         recordsHelper.streamCryptoRenewal(
                 account, renewalFee, newExpiry, isContract, payer.getKey());
+        expiryStats.countRenewedContract();
+
         return DONE;
     }
 
@@ -162,11 +132,7 @@
     }
 
     @VisibleForTesting
-<<<<<<< HEAD
-    void renewWith(final long fee, long renewalPeriod) {
-=======
     void renewWith(final long fee, final long newExpiry) {
->>>>>>> 69a8fa85
         assertPayerAccountForRenewalCanAfford(fee);
 
         final var lastClassifiedAccount = classifier.getLastClassifiedNum().toGrpcAccountId();
