/*
 * Copyright (C) 2021-2022 Hedera Hashgraph, LLC
 *
 * Licensed under the Apache License, Version 2.0 (the "License");
 * you may not use this file except in compliance with the License.
 * You may obtain a copy of the License at
 *
 *      http://www.apache.org/licenses/LICENSE-2.0
 *
 * Unless required by applicable law or agreed to in writing, software
 * distributed under the License is distributed on an "AS IS" BASIS,
 * WITHOUT WARRANTIES OR CONDITIONS OF ANY KIND, either express or implied.
 * See the License for the specific language governing permissions and
 * limitations under the License.
 */
package com.hedera.services.state;

import com.google.protobuf.ByteString;
import com.hedera.services.config.NetworkInfo;
import com.hedera.services.context.MutableStateChildren;
import com.hedera.services.context.annotations.CompositeProps;
import com.hedera.services.context.primitives.StateView;
import com.hedera.services.context.properties.PropertySource;
import com.hedera.services.ethereum.EthTxData;
import com.hedera.services.ethereum.EthTxSigs;
import com.hedera.services.ledger.ids.EntityIdSource;
import com.hedera.services.ledger.ids.SeqNoEntityIdSource;
import com.hedera.services.legacy.core.jproto.JEd25519Key;
import com.hedera.services.state.expiry.ExpiringCreations;
import com.hedera.services.state.exports.AccountsExporter;
import com.hedera.services.state.exports.BalancesExporter;
import com.hedera.services.state.exports.SignedStateBalancesExporter;
import com.hedera.services.state.exports.ToStringAccountsExporter;
import com.hedera.services.state.forensics.IssListener;
import com.hedera.services.state.initialization.BackedSystemAccountsCreator;
import com.hedera.services.state.initialization.HfsSystemFilesManager;
import com.hedera.services.state.initialization.SystemAccountsCreator;
import com.hedera.services.state.initialization.SystemFilesManager;
import com.hedera.services.state.logic.HandleLogicModule;
import com.hedera.services.state.logic.ReconnectListener;
import com.hedera.services.state.logic.StateWriteToDiskListener;
import com.hedera.services.state.merkle.MerkleAccount;
import com.hedera.services.state.merkle.MerkleNetworkContext;
import com.hedera.services.state.merkle.MerkleScheduledTransactions;
import com.hedera.services.state.merkle.MerkleSpecialFiles;
import com.hedera.services.state.merkle.MerkleStakingInfo;
import com.hedera.services.state.merkle.MerkleToken;
import com.hedera.services.state.merkle.MerkleTokenRelStatus;
import com.hedera.services.state.merkle.MerkleTopic;
import com.hedera.services.state.submerkle.ExchangeRates;
import com.hedera.services.state.submerkle.SequenceNumber;
import com.hedera.services.state.validation.BasedLedgerValidator;
import com.hedera.services.state.validation.LedgerValidator;
import com.hedera.services.state.virtual.ContractKey;
import com.hedera.services.state.virtual.IterableContractValue;
import com.hedera.services.state.virtual.UniqueTokenKey;
import com.hedera.services.state.virtual.UniqueTokenValue;
import com.hedera.services.state.virtual.VirtualBlobKey;
import com.hedera.services.state.virtual.VirtualBlobValue;
import com.hedera.services.state.virtual.VirtualMapFactory;
import com.hedera.services.store.schedule.ScheduleStore;
import com.hedera.services.stream.RecordsRunningHashLeaf;
import com.hedera.services.utils.EntityNum;
import com.hedera.services.utils.EntityNumPair;
import com.hedera.services.utils.JvmSystemExits;
import com.hedera.services.utils.NamedDigestFactory;
import com.hedera.services.utils.Pause;
import com.hedera.services.utils.SleepingPause;
import com.hedera.services.utils.SystemExits;
import com.swirlds.common.InvalidSignedStateListener;
import com.swirlds.common.notification.NotificationEngine;
import com.swirlds.common.notification.NotificationFactory;
import com.swirlds.common.notification.listeners.ReconnectCompleteListener;
import com.swirlds.common.notification.listeners.StateWriteToDiskCompleteListener;
import com.swirlds.common.system.NodeId;
import com.swirlds.common.system.Platform;
import com.swirlds.common.system.address.AddressBook;
import com.swirlds.common.utility.CommonUtils;
import com.swirlds.jasperdb.JasperDbBuilder;
import com.swirlds.merkle.map.MerkleMap;
import com.swirlds.virtualmap.VirtualMap;
import dagger.Binds;
import dagger.Module;
import dagger.Provides;
import java.io.PrintStream;
import java.nio.charset.Charset;
import java.security.MessageDigest;
import java.util.Map;
import java.util.Optional;
import java.util.function.Function;
import java.util.function.Supplier;
import java.util.function.UnaryOperator;
import javax.inject.Singleton;

@Module(includes = HandleLogicModule.class)
public interface StateModule {
<<<<<<< HEAD
	@Binds
	@Singleton
	SystemExits bindSystemExits(JvmSystemExits systemExits);

	@Binds
	@Singleton
	ReconnectCompleteListener bindReconnectListener(ReconnectListener reconnectListener);

	@Binds
	@Singleton
	StateWriteToDiskCompleteListener bindStateWrittenToDiskListener(
			StateWriteToDiskListener stateWriteToDiskListener);

	@Binds
	@Singleton
	LedgerValidator bindLedgerValidator(BasedLedgerValidator basedLedgerValidator);

	@Binds
	@Singleton
	EntityCreator bindEntityCreator(ExpiringCreations creator);

	@Binds
	@Singleton
	BalancesExporter bindBalancesExporter(SignedStateBalancesExporter signedStateBalancesExporter);

	@Binds
	@Singleton
	SystemFilesManager bindSysFilesManager(HfsSystemFilesManager hfsSystemFilesManager);

	@Binds
	@Singleton
	AccountsExporter bindAccountsExporter(ToStringAccountsExporter toStringAccountsExporter);

	@Binds
	@Singleton
	SystemAccountsCreator bindSystemAccountsCreator(BackedSystemAccountsCreator backedCreator);

	@Binds
	@Singleton
	InvalidSignedStateListener bindIssListener(IssListener issListener);

	@Provides
	@Singleton
	static VirtualMapFactory provideVirtualMapFactory() {
		return new VirtualMapFactory(JasperDbBuilder::new);
	}

	@Provides
	@Singleton
	static Pause providePause() {
		return SleepingPause.SLEEPING_PAUSE;
	}

	@Provides
	@Singleton
	static Supplier<Charset> provideNativeCharset() {
		return Charset::defaultCharset;
	}

	@Provides
	@Singleton
	static NamedDigestFactory provideDigestFactory() {
		return MessageDigest::getInstance;
	}

	@Provides
	@Singleton
	static Supplier<NotificationEngine> provideNotificationEngine() {
		return NotificationFactory::getEngine;
	}

	@Provides
	@Singleton
	static Function<EthTxData, EthTxSigs> provideSigsFunction() {
		return EthTxSigs::extractSignatures;
	}

	@Provides
	@Singleton
	static Optional<PrintStream> providePrintStream(Platform platform) {
		final var console = platform.createConsole(true);
		return Optional.ofNullable(console).map(c -> c.out);
	}

	@Provides
	@Singleton
	static UnaryOperator<byte[]> provideSigner(Platform platform) {
		return platform::sign;
	}

	@Provides
	@Singleton
	static NodeId provideNodeId(Platform platform) {
		return platform.getSelfId();
	}

	@Provides
	@Singleton
	static StateView provideCurrentView(
			final ScheduleStore scheduleStore,
			final MutableStateChildren workingState,
			final NetworkInfo networkInfo
	) {
		return new StateView(scheduleStore, workingState, networkInfo);
	}

	@Provides
	@Singleton
	static Supplier<StateView> provideStateViews(
			final ScheduleStore scheduleStore,
			final MutableStateChildren workingState,
			final NetworkInfo networkInfo
	) {
		return () -> new StateView(scheduleStore, workingState, networkInfo);
	}

	@Provides
	@Singleton
	static MutableStateChildren provideWorkingState() {
		return new MutableStateChildren();
	}

	@Provides
	@Singleton
	static Supplier<MerkleMap<EntityNum, MerkleAccount>> provideWorkingAccounts(
			final MutableStateChildren workingState
	) {
		return workingState::accounts;
	}

	@Provides
	@Singleton
	static Supplier<MerkleMap<EntityNum, MerkleStakingInfo>> provideWorkingStakingInfo(
			final MutableStateChildren workingState
	) {
		return workingState::stakingInfo;
	}

	@Provides
	@Singleton
	static Supplier<VirtualMap<VirtualBlobKey, VirtualBlobValue>> provideWorkingStorage(
			final MutableStateChildren workingState
	) {
		return workingState::storage;
	}

	@Provides
	@Singleton
	static Supplier<MerkleMap<EntityNum, MerkleTopic>> provideWorkingTopics(
			final MutableStateChildren workingState
	) {
		return workingState::topics;
	}

	@Provides
	@Singleton
	static Supplier<MerkleMap<EntityNum, MerkleToken>> provideWorkingTokens(
			final MutableStateChildren workingState
	) {
		return workingState::tokens;
	}

	@Provides
	@Singleton
	static Supplier<MerkleMap<EntityNumPair, MerkleTokenRelStatus>> provideWorkingTokenAssociations(
			final MutableStateChildren workingState
	) {
		return workingState::tokenAssociations;
	}

	@Provides
	@Singleton
	static Supplier<MerkleScheduledTransactions> provideWorkingSchedules(
			final MutableStateChildren workingState
	) {
		return workingState::schedules;
	}

	@Provides
	@Singleton
	static Supplier<VirtualMap<UniqueTokenKey, UniqueTokenValue>> provideWorkingNfts(
			final MutableStateChildren workingState
	) {
		return workingState::uniqueTokens;
	}

	@Provides
	@Singleton
	static Supplier<MerkleSpecialFiles> provideWorkingSpecialFiles(
			final MutableStateChildren workingState
	) {
		return workingState::specialFiles;
	}

	@Provides
	@Singleton
	static Supplier<VirtualMap<ContractKey, IterableContractValue>> provideWorkingContractStorage(
			final MutableStateChildren workingState
	) {
		return workingState::contractStorage;
	}

	@Provides
	@Singleton
	static Supplier<MerkleNetworkContext> provideWorkingNetworkCtx(
			final MutableStateChildren workingState
	) {
		return workingState::networkCtx;
	}

	@Provides
	@Singleton
	static Supplier<RecordsRunningHashLeaf> provideRecordsRunningHashLeaf(
			final MutableStateChildren workingState
	) {
		return workingState::runningHashLeaf;
	}

	@Provides
	@Singleton
	static Supplier<AddressBook> provideWorkingAddressBook(
			final MutableStateChildren workingState
	) {
		return workingState::addressBook;
	}

	@Provides
	@Singleton
	static EntityIdSource provideWorkingEntityIdSource(
			final MutableStateChildren workingState
	) {
		return new SeqNoEntityIdSource(() -> workingState.networkCtx().seqNo());
	}

	@Provides
	@Singleton
	static Supplier<ExchangeRates> provideWorkingMidnightRates(
			final MutableStateChildren workingState
	) {
		return () -> workingState.networkCtx().midnightRates();
	}

	@Provides
	@Singleton
	static Supplier<SequenceNumber> provideWorkingSeqNo(
			final MutableStateChildren workingState
	) {
		return () -> workingState.networkCtx().seqNo();
	}

	@Provides
	@Singleton
	static Supplier<Map<ByteString, EntityNum>> provideWorkingAliases(
			final MutableStateChildren workingState
	) {
		return workingState::aliases;
	}

	@Provides
	@Singleton
	static Supplier<JEd25519Key> provideSystemFileKey(@CompositeProps PropertySource properties) {
		return () -> {
			final var hexedEd25519Key = properties.getStringProperty("bootstrap.genesisPublicKey");
			final var ed25519Key = new JEd25519Key(CommonUtils.unhex(hexedEd25519Key));
			if (!ed25519Key.isValid()) {
				throw new IllegalStateException("'" + hexedEd25519Key + "' is not a possible Ed25519 public key");
			}
			return ed25519Key;
		};
	}
=======
    @Binds
    @Singleton
    SystemExits bindSystemExits(JvmSystemExits systemExits);

    @Binds
    @Singleton
    ReconnectCompleteListener bindReconnectListener(ReconnectListener reconnectListener);

    @Binds
    @Singleton
    StateWriteToDiskCompleteListener bindStateWrittenToDiskListener(
            StateWriteToDiskListener stateWriteToDiskListener);

    @Binds
    @Singleton
    LedgerValidator bindLedgerValidator(BasedLedgerValidator basedLedgerValidator);

    @Binds
    @Singleton
    EntityCreator bindEntityCreator(ExpiringCreations creator);

    @Binds
    @Singleton
    BalancesExporter bindBalancesExporter(SignedStateBalancesExporter signedStateBalancesExporter);

    @Binds
    @Singleton
    SystemFilesManager bindSysFilesManager(HfsSystemFilesManager hfsSystemFilesManager);

    @Binds
    @Singleton
    AccountsExporter bindAccountsExporter(ToStringAccountsExporter toStringAccountsExporter);

    @Binds
    @Singleton
    SystemAccountsCreator bindSystemAccountsCreator(BackedSystemAccountsCreator backedCreator);

    @Binds
    @Singleton
    InvalidSignedStateListener bindIssListener(IssListener issListener);

    @Provides
    @Singleton
    static VirtualMapFactory provideVirtualMapFactory() {
        return new VirtualMapFactory(JasperDbBuilder::new);
    }

    @Provides
    @Singleton
    static Pause providePause() {
        return SleepingPause.SLEEPING_PAUSE;
    }

    @Provides
    @Singleton
    static Supplier<Charset> provideNativeCharset() {
        return Charset::defaultCharset;
    }

    @Provides
    @Singleton
    static NamedDigestFactory provideDigestFactory() {
        return MessageDigest::getInstance;
    }

    @Provides
    @Singleton
    static Supplier<NotificationEngine> provideNotificationEngine() {
        return NotificationFactory::getEngine;
    }

    @Provides
    @Singleton
    static Function<EthTxData, EthTxSigs> provideSigsFunction() {
        return EthTxSigs::extractSignatures;
    }

    @Provides
    @Singleton
    static Optional<PrintStream> providePrintStream(Platform platform) {
        final var console = platform.createConsole(true);
        return Optional.ofNullable(console).map(c -> c.out);
    }

    @Provides
    @Singleton
    static UnaryOperator<byte[]> provideSigner(Platform platform) {
        return platform::sign;
    }

    @Provides
    @Singleton
    static NodeId provideNodeId(Platform platform) {
        return platform.getSelfId();
    }

    @Provides
    @Singleton
    static StateView provideCurrentView(
            final ScheduleStore scheduleStore,
            final MutableStateChildren workingState,
            final NetworkInfo networkInfo) {
        return new StateView(scheduleStore, workingState, networkInfo);
    }

    @Provides
    @Singleton
    static Supplier<StateView> provideStateViews(
            final ScheduleStore scheduleStore,
            final MutableStateChildren workingState,
            final NetworkInfo networkInfo) {
        return () -> new StateView(scheduleStore, workingState, networkInfo);
    }

    @Provides
    @Singleton
    static MutableStateChildren provideWorkingState() {
        return new MutableStateChildren();
    }

    @Provides
    @Singleton
    static Supplier<MerkleMap<EntityNum, MerkleAccount>> provideWorkingAccounts(
            final MutableStateChildren workingState) {
        return workingState::accounts;
    }

    @Provides
    @Singleton
    static Supplier<MerkleMap<EntityNum, MerkleStakingInfo>> provideWorkingStakingInfo(
            final MutableStateChildren workingState) {
        return workingState::stakingInfo;
    }

    @Provides
    @Singleton
    static Supplier<VirtualMap<VirtualBlobKey, VirtualBlobValue>> provideWorkingStorage(
            final MutableStateChildren workingState) {
        return workingState::storage;
    }

    @Provides
    @Singleton
    static Supplier<MerkleMap<EntityNum, MerkleTopic>> provideWorkingTopics(
            final MutableStateChildren workingState) {
        return workingState::topics;
    }

    @Provides
    @Singleton
    static Supplier<MerkleMap<EntityNum, MerkleToken>> provideWorkingTokens(
            final MutableStateChildren workingState) {
        return workingState::tokens;
    }

    @Provides
    @Singleton
    static Supplier<MerkleMap<EntityNumPair, MerkleTokenRelStatus>> provideWorkingTokenAssociations(
            final MutableStateChildren workingState) {
        return workingState::tokenAssociations;
    }

    @Provides
    @Singleton
    static Supplier<MerkleScheduledTransactions> provideWorkingSchedules(
            final MutableStateChildren workingState) {
        return workingState::schedules;
    }

    @Provides
    @Singleton
    static Supplier<MerkleMap<EntityNumPair, MerkleUniqueToken>> provideWorkingNfts(
            final MutableStateChildren workingState) {
        return workingState::uniqueTokens;
    }

    @Provides
    @Singleton
    static Supplier<MerkleSpecialFiles> provideWorkingSpecialFiles(
            final MutableStateChildren workingState) {
        return workingState::specialFiles;
    }

    @Provides
    @Singleton
    static Supplier<VirtualMap<ContractKey, IterableContractValue>> provideWorkingContractStorage(
            final MutableStateChildren workingState) {
        return workingState::contractStorage;
    }

    @Provides
    @Singleton
    static Supplier<MerkleNetworkContext> provideWorkingNetworkCtx(
            final MutableStateChildren workingState) {
        return workingState::networkCtx;
    }

    @Provides
    @Singleton
    static Supplier<RecordsRunningHashLeaf> provideRecordsRunningHashLeaf(
            final MutableStateChildren workingState) {
        return workingState::runningHashLeaf;
    }

    @Provides
    @Singleton
    static Supplier<AddressBook> provideWorkingAddressBook(
            final MutableStateChildren workingState) {
        return workingState::addressBook;
    }

    @Provides
    @Singleton
    static EntityIdSource provideWorkingEntityIdSource(final MutableStateChildren workingState) {
        return new SeqNoEntityIdSource(() -> workingState.networkCtx().seqNo());
    }

    @Provides
    @Singleton
    static Supplier<ExchangeRates> provideWorkingMidnightRates(
            final MutableStateChildren workingState) {
        return () -> workingState.networkCtx().midnightRates();
    }

    @Provides
    @Singleton
    static Supplier<SequenceNumber> provideWorkingSeqNo(final MutableStateChildren workingState) {
        return () -> workingState.networkCtx().seqNo();
    }

    @Provides
    @Singleton
    static Supplier<Map<ByteString, EntityNum>> provideWorkingAliases(
            final MutableStateChildren workingState) {
        return workingState::aliases;
    }

    @Provides
    @Singleton
    static Supplier<JEd25519Key> provideSystemFileKey(@CompositeProps PropertySource properties) {
        return () -> {
            final var hexedEd25519Key = properties.getStringProperty("bootstrap.genesisPublicKey");
            final var ed25519Key = new JEd25519Key(CommonUtils.unhex(hexedEd25519Key));
            if (!ed25519Key.isValid()) {
                throw new IllegalStateException(
                        "'" + hexedEd25519Key + "' is not a possible Ed25519 public key");
            }
            return ed25519Key;
        };
    }
>>>>>>> 3e79be41
}<|MERGE_RESOLUTION|>--- conflicted
+++ resolved
@@ -94,184 +94,174 @@
 
 @Module(includes = HandleLogicModule.class)
 public interface StateModule {
-<<<<<<< HEAD
-	@Binds
-	@Singleton
-	SystemExits bindSystemExits(JvmSystemExits systemExits);
-
-	@Binds
-	@Singleton
-	ReconnectCompleteListener bindReconnectListener(ReconnectListener reconnectListener);
-
-	@Binds
-	@Singleton
-	StateWriteToDiskCompleteListener bindStateWrittenToDiskListener(
-			StateWriteToDiskListener stateWriteToDiskListener);
-
-	@Binds
-	@Singleton
-	LedgerValidator bindLedgerValidator(BasedLedgerValidator basedLedgerValidator);
-
-	@Binds
-	@Singleton
-	EntityCreator bindEntityCreator(ExpiringCreations creator);
-
-	@Binds
-	@Singleton
-	BalancesExporter bindBalancesExporter(SignedStateBalancesExporter signedStateBalancesExporter);
-
-	@Binds
-	@Singleton
-	SystemFilesManager bindSysFilesManager(HfsSystemFilesManager hfsSystemFilesManager);
-
-	@Binds
-	@Singleton
-	AccountsExporter bindAccountsExporter(ToStringAccountsExporter toStringAccountsExporter);
-
-	@Binds
-	@Singleton
-	SystemAccountsCreator bindSystemAccountsCreator(BackedSystemAccountsCreator backedCreator);
-
-	@Binds
-	@Singleton
-	InvalidSignedStateListener bindIssListener(IssListener issListener);
-
-	@Provides
-	@Singleton
-	static VirtualMapFactory provideVirtualMapFactory() {
-		return new VirtualMapFactory(JasperDbBuilder::new);
-	}
-
-	@Provides
-	@Singleton
-	static Pause providePause() {
-		return SleepingPause.SLEEPING_PAUSE;
-	}
-
-	@Provides
-	@Singleton
-	static Supplier<Charset> provideNativeCharset() {
-		return Charset::defaultCharset;
-	}
-
-	@Provides
-	@Singleton
-	static NamedDigestFactory provideDigestFactory() {
-		return MessageDigest::getInstance;
-	}
-
-	@Provides
-	@Singleton
-	static Supplier<NotificationEngine> provideNotificationEngine() {
-		return NotificationFactory::getEngine;
-	}
-
-	@Provides
-	@Singleton
-	static Function<EthTxData, EthTxSigs> provideSigsFunction() {
-		return EthTxSigs::extractSignatures;
-	}
-
-	@Provides
-	@Singleton
-	static Optional<PrintStream> providePrintStream(Platform platform) {
-		final var console = platform.createConsole(true);
-		return Optional.ofNullable(console).map(c -> c.out);
-	}
-
-	@Provides
-	@Singleton
-	static UnaryOperator<byte[]> provideSigner(Platform platform) {
-		return platform::sign;
-	}
-
-	@Provides
-	@Singleton
-	static NodeId provideNodeId(Platform platform) {
-		return platform.getSelfId();
-	}
-
-	@Provides
-	@Singleton
-	static StateView provideCurrentView(
-			final ScheduleStore scheduleStore,
-			final MutableStateChildren workingState,
-			final NetworkInfo networkInfo
-	) {
-		return new StateView(scheduleStore, workingState, networkInfo);
-	}
-
-	@Provides
-	@Singleton
-	static Supplier<StateView> provideStateViews(
-			final ScheduleStore scheduleStore,
-			final MutableStateChildren workingState,
-			final NetworkInfo networkInfo
-	) {
-		return () -> new StateView(scheduleStore, workingState, networkInfo);
-	}
-
-	@Provides
-	@Singleton
-	static MutableStateChildren provideWorkingState() {
-		return new MutableStateChildren();
-	}
-
-	@Provides
-	@Singleton
-	static Supplier<MerkleMap<EntityNum, MerkleAccount>> provideWorkingAccounts(
-			final MutableStateChildren workingState
-	) {
-		return workingState::accounts;
-	}
-
-	@Provides
-	@Singleton
-	static Supplier<MerkleMap<EntityNum, MerkleStakingInfo>> provideWorkingStakingInfo(
-			final MutableStateChildren workingState
-	) {
-		return workingState::stakingInfo;
-	}
-
-	@Provides
-	@Singleton
-	static Supplier<VirtualMap<VirtualBlobKey, VirtualBlobValue>> provideWorkingStorage(
-			final MutableStateChildren workingState
-	) {
-		return workingState::storage;
-	}
-
-	@Provides
-	@Singleton
-	static Supplier<MerkleMap<EntityNum, MerkleTopic>> provideWorkingTopics(
-			final MutableStateChildren workingState
-	) {
-		return workingState::topics;
-	}
-
-	@Provides
-	@Singleton
-	static Supplier<MerkleMap<EntityNum, MerkleToken>> provideWorkingTokens(
-			final MutableStateChildren workingState
-	) {
-		return workingState::tokens;
-	}
-
-	@Provides
-	@Singleton
-	static Supplier<MerkleMap<EntityNumPair, MerkleTokenRelStatus>> provideWorkingTokenAssociations(
-			final MutableStateChildren workingState
-	) {
-		return workingState::tokenAssociations;
-	}
-
-	@Provides
-	@Singleton
-	static Supplier<MerkleScheduledTransactions> provideWorkingSchedules(
-			final MutableStateChildren workingState
-	) {
-		return workingState::schedules;
-	}
+    @Binds
+    @Singleton
+    SystemExits bindSystemExits(JvmSystemExits systemExits);
+
+    @Binds
+    @Singleton
+    ReconnectCompleteListener bindReconnectListener(ReconnectListener reconnectListener);
+
+    @Binds
+    @Singleton
+    StateWriteToDiskCompleteListener bindStateWrittenToDiskListener(
+            StateWriteToDiskListener stateWriteToDiskListener);
+
+    @Binds
+    @Singleton
+    LedgerValidator bindLedgerValidator(BasedLedgerValidator basedLedgerValidator);
+
+    @Binds
+    @Singleton
+    EntityCreator bindEntityCreator(ExpiringCreations creator);
+
+    @Binds
+    @Singleton
+    BalancesExporter bindBalancesExporter(SignedStateBalancesExporter signedStateBalancesExporter);
+
+    @Binds
+    @Singleton
+    SystemFilesManager bindSysFilesManager(HfsSystemFilesManager hfsSystemFilesManager);
+
+    @Binds
+    @Singleton
+    AccountsExporter bindAccountsExporter(ToStringAccountsExporter toStringAccountsExporter);
+
+    @Binds
+    @Singleton
+    SystemAccountsCreator bindSystemAccountsCreator(BackedSystemAccountsCreator backedCreator);
+
+    @Binds
+    @Singleton
+    InvalidSignedStateListener bindIssListener(IssListener issListener);
+
+    @Provides
+    @Singleton
+    static VirtualMapFactory provideVirtualMapFactory() {
+        return new VirtualMapFactory(JasperDbBuilder::new);
+    }
+
+    @Provides
+    @Singleton
+    static Pause providePause() {
+        return SleepingPause.SLEEPING_PAUSE;
+    }
+
+    @Provides
+    @Singleton
+    static Supplier<Charset> provideNativeCharset() {
+        return Charset::defaultCharset;
+    }
+
+    @Provides
+    @Singleton
+    static NamedDigestFactory provideDigestFactory() {
+        return MessageDigest::getInstance;
+    }
+
+    @Provides
+    @Singleton
+    static Supplier<NotificationEngine> provideNotificationEngine() {
+        return NotificationFactory::getEngine;
+    }
+
+    @Provides
+    @Singleton
+    static Function<EthTxData, EthTxSigs> provideSigsFunction() {
+        return EthTxSigs::extractSignatures;
+    }
+
+    @Provides
+    @Singleton
+    static Optional<PrintStream> providePrintStream(Platform platform) {
+        final var console = platform.createConsole(true);
+        return Optional.ofNullable(console).map(c -> c.out);
+    }
+
+    @Provides
+    @Singleton
+    static UnaryOperator<byte[]> provideSigner(Platform platform) {
+        return platform::sign;
+    }
+
+    @Provides
+    @Singleton
+    static NodeId provideNodeId(Platform platform) {
+        return platform.getSelfId();
+    }
+
+    @Provides
+    @Singleton
+    static StateView provideCurrentView(
+            final ScheduleStore scheduleStore,
+            final MutableStateChildren workingState,
+            final NetworkInfo networkInfo) {
+        return new StateView(scheduleStore, workingState, networkInfo);
+    }
+
+    @Provides
+    @Singleton
+    static Supplier<StateView> provideStateViews(
+            final ScheduleStore scheduleStore,
+            final MutableStateChildren workingState,
+            final NetworkInfo networkInfo) {
+        return () -> new StateView(scheduleStore, workingState, networkInfo);
+    }
+
+    @Provides
+    @Singleton
+    static MutableStateChildren provideWorkingState() {
+        return new MutableStateChildren();
+    }
+
+    @Provides
+    @Singleton
+    static Supplier<MerkleMap<EntityNum, MerkleAccount>> provideWorkingAccounts(
+            final MutableStateChildren workingState) {
+        return workingState::accounts;
+    }
+
+    @Provides
+    @Singleton
+    static Supplier<MerkleMap<EntityNum, MerkleStakingInfo>> provideWorkingStakingInfo(
+            final MutableStateChildren workingState) {
+        return workingState::stakingInfo;
+    }
+
+    @Provides
+    @Singleton
+    static Supplier<VirtualMap<VirtualBlobKey, VirtualBlobValue>> provideWorkingStorage(
+            final MutableStateChildren workingState) {
+        return workingState::storage;
+    }
+
+    @Provides
+    @Singleton
+    static Supplier<MerkleMap<EntityNum, MerkleTopic>> provideWorkingTopics(
+            final MutableStateChildren workingState) {
+        return workingState::topics;
+    }
+
+    @Provides
+    @Singleton
+    static Supplier<MerkleMap<EntityNum, MerkleToken>> provideWorkingTokens(
+            final MutableStateChildren workingState) {
+        return workingState::tokens;
+    }
+
+    @Provides
+    @Singleton
+    static Supplier<MerkleMap<EntityNumPair, MerkleTokenRelStatus>> provideWorkingTokenAssociations(
+            final MutableStateChildren workingState) {
+        return workingState::tokenAssociations;
+    }
+
+    @Provides
+    @Singleton
+    static Supplier<MerkleScheduledTransactions> provideWorkingSchedules(
+            final MutableStateChildren workingState) {
+        return workingState::schedules;
+    }
 
 	@Provides
 	@Singleton
@@ -280,267 +270,6 @@
 	) {
 		return workingState::uniqueTokens;
 	}
-
-	@Provides
-	@Singleton
-	static Supplier<MerkleSpecialFiles> provideWorkingSpecialFiles(
-			final MutableStateChildren workingState
-	) {
-		return workingState::specialFiles;
-	}
-
-	@Provides
-	@Singleton
-	static Supplier<VirtualMap<ContractKey, IterableContractValue>> provideWorkingContractStorage(
-			final MutableStateChildren workingState
-	) {
-		return workingState::contractStorage;
-	}
-
-	@Provides
-	@Singleton
-	static Supplier<MerkleNetworkContext> provideWorkingNetworkCtx(
-			final MutableStateChildren workingState
-	) {
-		return workingState::networkCtx;
-	}
-
-	@Provides
-	@Singleton
-	static Supplier<RecordsRunningHashLeaf> provideRecordsRunningHashLeaf(
-			final MutableStateChildren workingState
-	) {
-		return workingState::runningHashLeaf;
-	}
-
-	@Provides
-	@Singleton
-	static Supplier<AddressBook> provideWorkingAddressBook(
-			final MutableStateChildren workingState
-	) {
-		return workingState::addressBook;
-	}
-
-	@Provides
-	@Singleton
-	static EntityIdSource provideWorkingEntityIdSource(
-			final MutableStateChildren workingState
-	) {
-		return new SeqNoEntityIdSource(() -> workingState.networkCtx().seqNo());
-	}
-
-	@Provides
-	@Singleton
-	static Supplier<ExchangeRates> provideWorkingMidnightRates(
-			final MutableStateChildren workingState
-	) {
-		return () -> workingState.networkCtx().midnightRates();
-	}
-
-	@Provides
-	@Singleton
-	static Supplier<SequenceNumber> provideWorkingSeqNo(
-			final MutableStateChildren workingState
-	) {
-		return () -> workingState.networkCtx().seqNo();
-	}
-
-	@Provides
-	@Singleton
-	static Supplier<Map<ByteString, EntityNum>> provideWorkingAliases(
-			final MutableStateChildren workingState
-	) {
-		return workingState::aliases;
-	}
-
-	@Provides
-	@Singleton
-	static Supplier<JEd25519Key> provideSystemFileKey(@CompositeProps PropertySource properties) {
-		return () -> {
-			final var hexedEd25519Key = properties.getStringProperty("bootstrap.genesisPublicKey");
-			final var ed25519Key = new JEd25519Key(CommonUtils.unhex(hexedEd25519Key));
-			if (!ed25519Key.isValid()) {
-				throw new IllegalStateException("'" + hexedEd25519Key + "' is not a possible Ed25519 public key");
-			}
-			return ed25519Key;
-		};
-	}
-=======
-    @Binds
-    @Singleton
-    SystemExits bindSystemExits(JvmSystemExits systemExits);
-
-    @Binds
-    @Singleton
-    ReconnectCompleteListener bindReconnectListener(ReconnectListener reconnectListener);
-
-    @Binds
-    @Singleton
-    StateWriteToDiskCompleteListener bindStateWrittenToDiskListener(
-            StateWriteToDiskListener stateWriteToDiskListener);
-
-    @Binds
-    @Singleton
-    LedgerValidator bindLedgerValidator(BasedLedgerValidator basedLedgerValidator);
-
-    @Binds
-    @Singleton
-    EntityCreator bindEntityCreator(ExpiringCreations creator);
-
-    @Binds
-    @Singleton
-    BalancesExporter bindBalancesExporter(SignedStateBalancesExporter signedStateBalancesExporter);
-
-    @Binds
-    @Singleton
-    SystemFilesManager bindSysFilesManager(HfsSystemFilesManager hfsSystemFilesManager);
-
-    @Binds
-    @Singleton
-    AccountsExporter bindAccountsExporter(ToStringAccountsExporter toStringAccountsExporter);
-
-    @Binds
-    @Singleton
-    SystemAccountsCreator bindSystemAccountsCreator(BackedSystemAccountsCreator backedCreator);
-
-    @Binds
-    @Singleton
-    InvalidSignedStateListener bindIssListener(IssListener issListener);
-
-    @Provides
-    @Singleton
-    static VirtualMapFactory provideVirtualMapFactory() {
-        return new VirtualMapFactory(JasperDbBuilder::new);
-    }
-
-    @Provides
-    @Singleton
-    static Pause providePause() {
-        return SleepingPause.SLEEPING_PAUSE;
-    }
-
-    @Provides
-    @Singleton
-    static Supplier<Charset> provideNativeCharset() {
-        return Charset::defaultCharset;
-    }
-
-    @Provides
-    @Singleton
-    static NamedDigestFactory provideDigestFactory() {
-        return MessageDigest::getInstance;
-    }
-
-    @Provides
-    @Singleton
-    static Supplier<NotificationEngine> provideNotificationEngine() {
-        return NotificationFactory::getEngine;
-    }
-
-    @Provides
-    @Singleton
-    static Function<EthTxData, EthTxSigs> provideSigsFunction() {
-        return EthTxSigs::extractSignatures;
-    }
-
-    @Provides
-    @Singleton
-    static Optional<PrintStream> providePrintStream(Platform platform) {
-        final var console = platform.createConsole(true);
-        return Optional.ofNullable(console).map(c -> c.out);
-    }
-
-    @Provides
-    @Singleton
-    static UnaryOperator<byte[]> provideSigner(Platform platform) {
-        return platform::sign;
-    }
-
-    @Provides
-    @Singleton
-    static NodeId provideNodeId(Platform platform) {
-        return platform.getSelfId();
-    }
-
-    @Provides
-    @Singleton
-    static StateView provideCurrentView(
-            final ScheduleStore scheduleStore,
-            final MutableStateChildren workingState,
-            final NetworkInfo networkInfo) {
-        return new StateView(scheduleStore, workingState, networkInfo);
-    }
-
-    @Provides
-    @Singleton
-    static Supplier<StateView> provideStateViews(
-            final ScheduleStore scheduleStore,
-            final MutableStateChildren workingState,
-            final NetworkInfo networkInfo) {
-        return () -> new StateView(scheduleStore, workingState, networkInfo);
-    }
-
-    @Provides
-    @Singleton
-    static MutableStateChildren provideWorkingState() {
-        return new MutableStateChildren();
-    }
-
-    @Provides
-    @Singleton
-    static Supplier<MerkleMap<EntityNum, MerkleAccount>> provideWorkingAccounts(
-            final MutableStateChildren workingState) {
-        return workingState::accounts;
-    }
-
-    @Provides
-    @Singleton
-    static Supplier<MerkleMap<EntityNum, MerkleStakingInfo>> provideWorkingStakingInfo(
-            final MutableStateChildren workingState) {
-        return workingState::stakingInfo;
-    }
-
-    @Provides
-    @Singleton
-    static Supplier<VirtualMap<VirtualBlobKey, VirtualBlobValue>> provideWorkingStorage(
-            final MutableStateChildren workingState) {
-        return workingState::storage;
-    }
-
-    @Provides
-    @Singleton
-    static Supplier<MerkleMap<EntityNum, MerkleTopic>> provideWorkingTopics(
-            final MutableStateChildren workingState) {
-        return workingState::topics;
-    }
-
-    @Provides
-    @Singleton
-    static Supplier<MerkleMap<EntityNum, MerkleToken>> provideWorkingTokens(
-            final MutableStateChildren workingState) {
-        return workingState::tokens;
-    }
-
-    @Provides
-    @Singleton
-    static Supplier<MerkleMap<EntityNumPair, MerkleTokenRelStatus>> provideWorkingTokenAssociations(
-            final MutableStateChildren workingState) {
-        return workingState::tokenAssociations;
-    }
-
-    @Provides
-    @Singleton
-    static Supplier<MerkleScheduledTransactions> provideWorkingSchedules(
-            final MutableStateChildren workingState) {
-        return workingState::schedules;
-    }
-
-    @Provides
-    @Singleton
-    static Supplier<MerkleMap<EntityNumPair, MerkleUniqueToken>> provideWorkingNfts(
-            final MutableStateChildren workingState) {
-        return workingState::uniqueTokens;
-    }
 
     @Provides
     @Singleton
@@ -616,5 +345,4 @@
             return ed25519Key;
         };
     }
->>>>>>> 3e79be41
 }