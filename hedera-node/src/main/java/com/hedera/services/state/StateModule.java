--- conflicted
+++ resolved
@@ -169,22 +169,7 @@
 
 	@Provides
 	@Singleton
-<<<<<<< HEAD
-	static Address provideNodeAddress(Supplier<AddressBook> book, long selfId) {
-		return book.get().getAddress(selfId);
-	}
-
-	@Provides
-	static ServicesNodeType provideNodeType(Address nodeAddress) {
-		return nodeAddress.getStake() > 0 ? STAKED_NODE : ZERO_STAKE_NODE;
-	}
-
-	@Provides
-	@Singleton
 	static UnaryOperator<byte[]> provideSigner(Platform platform) {
-=======
-	public static UnaryOperator<byte[]> provideSigner(Platform platform) {
->>>>>>> c2a90017
 		return platform::sign;
 	}
 
@@ -231,13 +216,8 @@
 	@Provides
 	@Singleton
 	@WorkingState
-<<<<<<< HEAD
-	static StateAccessor provideWorkingState(ServicesState initialState) {
-		return new StateAccessor(initialState);
-=======
-	public static StateAccessor provideWorkingState() {
+	static StateAccessor provideWorkingState() {
 		return new StateAccessor();
->>>>>>> c2a90017
 	}
 
 	@Provides
