--- conflicted
+++ resolved
@@ -29,10 +29,7 @@
 import com.hedera.services.throttles.GasLimitDeterministicThrottle;
 import com.hedera.services.utils.TxnAccessor;
 import com.hederahashgraph.api.proto.java.HederaFunctionality;
-<<<<<<< HEAD
 import com.hederahashgraph.api.proto.java.Query;
-=======
->>>>>>> c2a90017
 import com.hederahashgraph.api.proto.java.SchedulableTransactionBody;
 import com.hederahashgraph.api.proto.java.TokenMintTransactionBody;
 import org.apache.commons.lang3.tuple.Pair;
@@ -47,10 +44,7 @@
 import java.util.List;
 import java.util.function.IntSupplier;
 
-<<<<<<< HEAD
 import static com.hedera.services.utils.MiscUtils.isGasThrottled;
-=======
->>>>>>> c2a90017
 import static com.hedera.services.grpc.marshalling.AliasResolver.usesAliases;
 import static com.hedera.services.utils.MiscUtils.scheduledFunctionOf;
 import static com.hederahashgraph.api.proto.java.HederaFunctionality.CryptoCreate;
@@ -61,12 +55,9 @@
 public class DeterministicThrottling implements TimedFunctionalityThrottling {
 	private static final Logger log = LogManager.getLogger(DeterministicThrottling.class);
 	private static final ThrottleReqOpsScaleFactor ONE_TO_ONE_SCALE = ThrottleReqOpsScaleFactor.from("1:1");
-<<<<<<< HEAD
 
 	private static final String GAS_THROTTLE_AT_ZERO_WARNING_TPL =
 			"{} gas throttling enabled, but limited to 0 gas/sec";
-=======
->>>>>>> c2a90017
 
 	private final IntSupplier capacitySplitSource;
 	private final AliasManager aliasManager;
@@ -82,19 +73,12 @@
 	public DeterministicThrottling(
 			final IntSupplier capacitySplitSource,
 			final AliasManager aliasManager,
-<<<<<<< HEAD
 			final GlobalDynamicProperties dynamicProperties,
 			final boolean consensusThrottled
 	) {
 		this.capacitySplitSource = capacitySplitSource;
 		this.dynamicProperties = dynamicProperties;
 		this.consensusThrottled = consensusThrottled;
-=======
-			final GlobalDynamicProperties dynamicProperties
-	) {
-		this.capacitySplitSource = capacitySplitSource;
-		this.dynamicProperties = dynamicProperties;
->>>>>>> c2a90017
 		this.aliasManager = aliasManager;
 	}
 
@@ -289,45 +273,6 @@
 		return manager == null || !manager.allReqsMetAt(now, n, ONE_TO_ONE_SCALE);
 	}
 
-<<<<<<< HEAD
-=======
-	private boolean shouldThrottleScheduleCreate(
-			final ThrottleReqsManager manager,
-			final SchedulableTransactionBody scheduled,
-			final Instant now
-	) {
-		final var scheduledFunction = scheduledFunctionOf(scheduled);
-		if (scheduledFunction == CryptoTransfer) {
-			final var txn = scheduled.getCryptoTransfer();
-			if (usesAliases(txn)) {
-				final var resolver = new AliasResolver();
-				resolver.resolve(txn, aliasManager);
-				final var numAutoCreations = resolver.perceivedAutoCreations();
-				if (numAutoCreations > 0) {
-					return shouldThrottleAutoCreations(numAutoCreations, now);
-				}
-			}
-		}
-		return !manager.allReqsMetAt(now);
-	}
-
-	private boolean shouldThrottleTransfer(
-			final ThrottleReqsManager manager,
-			final int numAutoCreations,
-			final Instant now
-	) {
-		return (numAutoCreations == 0)
-				? !manager.allReqsMetAt(now)
-				: shouldThrottleAutoCreations(numAutoCreations, now);
-	}
-
-	private boolean shouldThrottleAutoCreations(final int n, final Instant now) {
-		final var manager = functionReqs.get(CryptoCreate);
-		return manager == null || !manager.allReqsMetAt(now, n, ONE_TO_ONE_SCALE);
-	}
-
->>>>>>> c2a90017
-
 	private boolean shouldThrottleMint(ThrottleReqsManager manager, TokenMintTransactionBody op, Instant now) {
 		final var numNfts = op.getMetadataCount();
 		if (numNfts == 0) {
