package com.hedera.services.context;

/*-
 * ‌
 * Hedera Services Node
 * ​
 * Copyright (C) 2018 - 2021 Hedera Hashgraph, LLC
 * ​
 * Licensed under the Apache License, Version 2.0 (the "License");
 * you may not use this file except in compliance with the License.
 * You may obtain a copy of the License at
 *
 *      http://www.apache.org/licenses/LICENSE-2.0
 *
 * Unless required by applicable law or agreed to in writing, software
 * distributed under the License is distributed on an "AS IS" BASIS,
 * WITHOUT WARRANTIES OR CONDITIONS OF ANY KIND, either express or implied.
 * See the License for the specific language governing permissions and
 * limitations under the License.
 * ‍
 */

import com.google.protobuf.ByteString;
import com.hedera.services.legacy.core.jproto.JKey;
import com.hedera.services.state.expiry.ExpiringEntity;
import com.hedera.services.state.merkle.MerkleTopic;
import com.hedera.services.state.submerkle.ExpirableTxnRecord;
import com.hedera.services.state.submerkle.SolidityFnResult;
import com.hedera.services.utils.TxnAccessor;
import com.hederahashgraph.api.proto.java.AccountAmount;
import com.hederahashgraph.api.proto.java.AccountID;
import com.hederahashgraph.api.proto.java.ContractFunctionResult;
import com.hederahashgraph.api.proto.java.ContractID;
import com.hederahashgraph.api.proto.java.FileID;
import com.hederahashgraph.api.proto.java.Key;
import com.hederahashgraph.api.proto.java.KeyList;
import com.hederahashgraph.api.proto.java.ResponseCodeEnum;
import com.hederahashgraph.api.proto.java.ScheduleID;
import com.hederahashgraph.api.proto.java.Timestamp;
import com.hederahashgraph.api.proto.java.TokenID;
import com.hederahashgraph.api.proto.java.TopicID;
import com.hederahashgraph.api.proto.java.TransactionID;
import com.hederahashgraph.api.proto.java.TransactionReceipt;
import com.hederahashgraph.api.proto.java.TransferList;
import com.swirlds.common.Address;
import org.apache.logging.log4j.LogManager;
import org.apache.logging.log4j.Logger;

import java.time.Instant;
import java.util.ArrayList;
import java.util.Collection;
import java.util.List;
import java.util.function.Consumer;

import static com.hedera.services.state.merkle.MerkleEntityId.fromAccountId;
import static com.hedera.services.utils.MiscUtils.asFcKeyUnchecked;
import static com.hedera.services.utils.MiscUtils.asTimestamp;
import static com.hedera.services.utils.MiscUtils.canonicalDiffRepr;
import static com.hedera.services.utils.MiscUtils.readableTransferList;
import static com.hederahashgraph.api.proto.java.ResponseCodeEnum.UNKNOWN;

/**
 * Implements a transaction context using infrastructure known to be
 * available in the node context. This is the most convenient implementation,
 * since such infrastructure will often depend on an instance of
 * {@link TransactionContext}; and we risk circular dependencies if we
 * inject the infrastructure as dependencies here.
 *
 * @author Michael Tinker
 */
public class AwareTransactionContext implements TransactionContext {
	private static final Logger log = LogManager.getLogger(AwareTransactionContext.class);

	static final JKey EMPTY_KEY;

	static {
		EMPTY_KEY = asFcKeyUnchecked(Key.newBuilder().setKeyList(KeyList.getDefaultInstance()).build());
	}

	private final ServicesContext ctx;
	private TxnAccessor triggeredTxn = null;

<<<<<<< HEAD
	private final Consumer<ExpirableTxnRecord.Builder> noopRecordConfig = ignore -> {
	};
	private final Consumer<TransactionReceipt.Builder> noopReceiptConfig = ignore -> {
	};
=======
	private final Consumer<TransactionRecord.Builder> noopRecordConfig = ignore -> { };
	private final Consumer<TransactionReceipt.Builder> noopReceiptConfig = ignore -> { };
>>>>>>> 614c671f

	private long submittingMember;
	private long otherNonThresholdFees;
	private boolean isPayerSigKnownActive;
	private Instant consensusTime;
	private Timestamp consensusTimestamp;
	private ByteString hash;
	private ResponseCodeEnum statusSoFar;
	private TxnAccessor accessor;
	private Consumer<ExpirableTxnRecord.Builder> recordConfig = noopRecordConfig;
	private Consumer<TransactionReceipt.Builder> receiptConfig = noopReceiptConfig;
	private List<ExpiringEntity> expiringEntities;

	boolean hasComputedRecordSoFar;
	ExpirableTxnRecord.Builder recordSoFar = ExpirableTxnRecord.newBuilder();

	AwareTransactionContext(ServicesContext ctx) {
		this.ctx = ctx;
	}

	@Override
	public void resetFor(TxnAccessor accessor, Instant consensusTime, long submittingMember) {
		this.accessor = accessor;
		this.consensusTime = consensusTime;
		this.submittingMember = submittingMember;
		this.triggeredTxn = null;
		this.expiringEntities = new ArrayList<>();

		otherNonThresholdFees = 0L;
		hash = accessor.getHash();
		statusSoFar = UNKNOWN;
		consensusTimestamp = asTimestamp(consensusTime);
		recordConfig = noopRecordConfig;
		receiptConfig = noopReceiptConfig;
		isPayerSigKnownActive = false;
		hasComputedRecordSoFar = false;

		ctx.charging().resetFor(accessor, submittingNodeAccount());
		recordSoFar.clear();
	}

	@Override
	public JKey activePayerKey() {
		return isPayerSigKnownActive
				? ctx.accounts().get(fromAccountId(accessor.getPayer())).getKey()
				: EMPTY_KEY;
	}

	@Override
	public AccountID activePayer() {
		if (!isPayerSigKnownActive) {
			throw new IllegalStateException("No active payer!");
		}
		return accessor().getPayer();
	}

	@Override
	public AccountID submittingNodeAccount() {
		try {
			return ctx.nodeInfo().accountOf(submittingMember);
		} catch (IllegalArgumentException e) {
			log.warn("No available Hedera account for member {}!", submittingMember, e);
			throw new IllegalStateException(String.format("Member %d must have a Hedera account!", submittingMember));
		}
	}

	@Override
	public long submittingSwirldsMember() {
		return submittingMember;
	}

	@Override
	public ExpirableTxnRecord recordSoFar() {
		TransactionReceipt receipt = receiptSoFar().build();

		if (log.isDebugEnabled()) {
			logItemized();
		}

		recordSoFar = ctx.creator().buildExpiringRecord(otherNonThresholdFees,
				hash,
				accessor,
				consensusTimestamp,
				receipt);

		recordConfig.accept(recordSoFar);
		hasComputedRecordSoFar = true;
		return recordSoFar.build();
	}

	private void logItemized() {
		String readableTransferList = readableTransferList(itemizedRepresentation());
		log.debug(
				"Transfer list with itemized fees for {} is {}",
				accessor().getSignedTxn4Log(),
				readableTransferList);
	}

	TransferList itemizedRepresentation() {
		TransferList canonicalRepr = ctx.ledger().netTransfersInTxn();
		TransferList itemizedFees = ctx.charging().itemizedFees();

		List<AccountAmount> nonFeeAdjustments =
				canonicalDiffRepr(canonicalRepr.getAccountAmountsList(), itemizedFees.getAccountAmountsList());
		return itemizedFees.toBuilder()
				.addAllAccountAmounts(nonFeeAdjustments)
				.build();
	}

	public TransactionReceipt.Builder receiptSoFar() {
		TransactionReceipt.Builder receipt = TransactionReceipt.newBuilder()
				.setExchangeRate(ctx.exchange().activeRates())
				.setStatus(statusSoFar);
		receiptConfig.accept(receipt);
		return receipt;
	}

	@Override
	public Instant consensusTime() {
		return consensusTime;
	}

	@Override
	public ResponseCodeEnum status() {
		return statusSoFar;
	}

	@Override
	public TxnAccessor accessor() {
		return accessor;
	}

	@Override
	public void setStatus(ResponseCodeEnum status) {
		statusSoFar = status;
	}

	@Override
	public void setCreated(AccountID id) {
		receiptConfig = receipt -> receipt.setAccountID(id);
	}

	@Override
	public void setCreated(TokenID id) {
		receiptConfig = receipt -> receipt.setTokenID(id);
	}

	@Override
	public void setCreated(ScheduleID id) {
		receiptConfig = receipt -> receipt.setScheduleID(id);
	}

	@Override
	public void setScheduledTxnId(TransactionID txnId) {
		receiptConfig = receiptConfig.andThen(receipt -> receipt.setScheduledTransactionID(txnId));
	}

	@Override
	public void setNewTotalSupply(long newTotalTokenSupply) {
		receiptConfig = receipt -> receipt.setNewTotalSupply(newTotalTokenSupply);
	}

	@Override
	public void setCreated(FileID id) {
		receiptConfig = receipt -> receipt.setFileID(id);
	}

	@Override
	public void setCreated(ContractID id) {
		receiptConfig = receipt -> receipt.setContractID(id);
	}

	@Override
	public void setCreated(TopicID id) {
		receiptConfig = receipt -> receipt.setTopicID(id);
	}

	@Override
	public void setTopicRunningHash(byte[] topicRunningHash, long sequenceNumber) {
		receiptConfig = receipt -> receipt
				.setTopicRunningHash(ByteString.copyFrom(topicRunningHash))
				.setTopicSequenceNumber(sequenceNumber)
				.setTopicRunningHashVersion(MerkleTopic.RUNNING_HASH_VERSION);
	}

	@Override
	public void addNonThresholdFeeChargedToPayer(long amount) {
		otherNonThresholdFees += amount;
	}

	public long getNonThresholdFeeChargedToPayer(){
		return otherNonThresholdFees;
	}

	@Override
	public void setCallResult(ContractFunctionResult result) {
		recordConfig = record -> record.setContractCallResult(SolidityFnResult.fromGrpc(result));
	}

	@Override
	public void setCreateResult(ContractFunctionResult result) {
		recordConfig = record -> record.setContractCreateResult(SolidityFnResult.fromGrpc(result));
	}

	@Override
	public boolean isPayerSigKnownActive() {
		return isPayerSigKnownActive;
	}

	@Override
	public void payerSigIsKnownActive() {
		isPayerSigKnownActive = true;
	}

	@Override
	public void trigger(TxnAccessor scopedAccessor) {
		if (accessor().isTriggeredTxn()) {
			throw new IllegalStateException("Unable to trigger txns in triggered txns");
		}
		triggeredTxn = scopedAccessor;
	}

	@Override
	public TxnAccessor triggeredTxn() {
		return triggeredTxn;
	}

	@Override
	public void addExpiringEntities(Collection<ExpiringEntity> entities) {
		expiringEntities.addAll(entities);
	}

	@Override
	public List<ExpiringEntity> expiringEntities() {
		return expiringEntities;
	}
}<|MERGE_RESOLUTION|>--- conflicted
+++ resolved
@@ -80,15 +80,8 @@
 	private final ServicesContext ctx;
 	private TxnAccessor triggeredTxn = null;
 
-<<<<<<< HEAD
-	private final Consumer<ExpirableTxnRecord.Builder> noopRecordConfig = ignore -> {
-	};
-	private final Consumer<TransactionReceipt.Builder> noopReceiptConfig = ignore -> {
-	};
-=======
-	private final Consumer<TransactionRecord.Builder> noopRecordConfig = ignore -> { };
+	private final Consumer<ExpirableTxnRecord.Builder> noopRecordConfig = ignore -> { };
 	private final Consumer<TransactionReceipt.Builder> noopReceiptConfig = ignore -> { };
->>>>>>> 614c671f
 
 	private long submittingMember;
 	private long otherNonThresholdFees;
