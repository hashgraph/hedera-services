--- conflicted
+++ resolved
@@ -1798,11 +1798,7 @@
 		if (logic == null) {
 			final var rationalization = new Rationalization();
 			final var bodySigningFactory = new ReusableBodySigningFactory();
-<<<<<<< HEAD
-			logic = new AwareProcessLogic(this, rationalization, bodySigningFactory);
-=======
 			logic = new AwareProcessLogic(this, rationalization, bodySigningFactory, validityTest());
->>>>>>> 02f90b98
 		}
 		return logic;
 	}
