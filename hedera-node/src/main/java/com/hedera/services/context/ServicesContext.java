--- conflicted
+++ resolved
@@ -588,11 +588,6 @@
 	private AtomicReference<FCMap<MerkleEntityAssociation, MerkleTokenRelStatus>> queryableTokenAssociations;
 	private AtomicReference<FCOneToManyRelation<EntityId, MerkleUniqueTokenId>> queryableUniqueTokenAssociations;
 	private AtomicReference<FCOneToManyRelation<EntityId, MerkleUniqueTokenId>> queryableUniqueOwnershipAssociations;
-<<<<<<< HEAD
-	private FCOneToManyRelation<EntityId, MerkleUniqueTokenId> uniqueTokenAssociations = new FCOneToManyRelation<>();
-	private FCOneToManyRelation<EntityId, MerkleUniqueTokenId> uniqueOwnershipAssociations = new FCOneToManyRelation<>();
-=======
->>>>>>> 04042656
 
 	/* Context-free infrastructure. */
 	private static Pause pause;
@@ -629,11 +624,8 @@
 		queryableTokenAssociations().set(tokenAssociations());
 		queryableSchedules().set(schedules());
 		queryableUniqueTokens().set(uniqueTokens());
-<<<<<<< HEAD
-=======
 		queryableUniqueTokenAssociations().set(uniqueTokenAssociations());
 		queryableUniqueOwnershipAssociations().set(uniqueOwnershipAssociations());
->>>>>>> 04042656
 	}
 
 	public SwirldDualState getDualState() {
@@ -873,11 +865,7 @@
 					() -> queryableUniqueTokens().get(),
 					() -> queryableTokenAssociations().get(),
 					() -> queryableUniqueTokenAssociations().get(),
-<<<<<<< HEAD
-					() -> queryableUniqueTokenAccountOwnerships().get(),
-=======
 					() -> queryableUniqueOwnershipAssociations().get(),
->>>>>>> 04042656
 					this::diskFs,
 					nodeLocalProperties());
 		}
@@ -2123,11 +2111,7 @@
 		return queryableUniqueTokenAssociations;
 	}
 
-<<<<<<< HEAD
-	public AtomicReference<FCOneToManyRelation<EntityId, MerkleUniqueTokenId>> queryableUniqueTokenAccountOwnerships() {
-=======
 	public AtomicReference<FCOneToManyRelation<EntityId, MerkleUniqueTokenId>> queryableUniqueOwnershipAssociations() {
->>>>>>> 04042656
 		if (queryableUniqueOwnershipAssociations == null) {
 			queryableUniqueOwnershipAssociations = new AtomicReference<>(uniqueOwnershipAssociations());
 		}
@@ -2245,38 +2229,16 @@
 		return state.tokenAssociations();
 	}
 
-<<<<<<< HEAD
-	public void rebuildOwnershipsAndAssociations() {
-		var uniqueTokens= state.uniqueTokens();
-		var keys = uniqueTokens.keySet();
-		this.uniqueTokenAssociations = new FCOneToManyRelation<>();
-		this.uniqueOwnershipAssociations = new FCOneToManyRelation<>();
-		for (MerkleUniqueTokenId key : keys) {
-			this.uniqueTokenAssociations.associate(key.tokenId(), key);
-			this.uniqueOwnershipAssociations.associate(uniqueTokens.get(key).getOwner(), key);
-		}
-	}
-
-=======
->>>>>>> 04042656
 	public FCMap<MerkleUniqueTokenId, MerkleUniqueToken> uniqueTokens() {
 		return state.uniqueTokens();
 	}
 
 	public FCOneToManyRelation<EntityId, MerkleUniqueTokenId> uniqueTokenAssociations() {
-<<<<<<< HEAD
-		return this.uniqueTokenAssociations;
-	}
-
-	public FCOneToManyRelation<EntityId, MerkleUniqueTokenId> uniqueOwnershipAssociations() {
-		return this.uniqueOwnershipAssociations;
-=======
 		return state.uniqueTokenAssociations();
 	}
 
 	public FCOneToManyRelation<EntityId, MerkleUniqueTokenId> uniqueOwnershipAssociations() {
 		return state.uniqueOwnershipAssociations();
->>>>>>> 04042656
 	}
 
 	public FCMap<MerkleEntityId, MerkleSchedule> schedules() {
