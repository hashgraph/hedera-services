/*
 * Copyright (C) 2020-2022 Hedera Hashgraph, LLC
 *
 * Licensed under the Apache License, Version 2.0 (the "License");
 * you may not use this file except in compliance with the License.
 * You may obtain a copy of the License at
 *
 *      http://www.apache.org/licenses/LICENSE-2.0
 *
 * Unless required by applicable law or agreed to in writing, software
 * distributed under the License is distributed on an "AS IS" BASIS,
 * WITHOUT WARRANTIES OR CONDITIONS OF ANY KIND, either express or implied.
 * See the License for the specific language governing permissions and
 * limitations under the License.
 */
package com.hedera.services.context.properties;

import static java.util.stream.Collectors.toSet;

import com.hedera.services.exceptions.UnparseablePropertyException;
import com.hedera.services.fees.calculation.CongestionMultipliers;
import com.hedera.services.stream.proto.SidecarType;
import com.hedera.services.sysfiles.domain.KnownBlockValues;
import com.hedera.services.sysfiles.domain.throttling.ThrottleReqOpsScaleFactor;
import com.hedera.services.utils.EntityIdUtils;
import com.hederahashgraph.api.proto.java.AccountID;
import com.hederahashgraph.api.proto.java.HederaFunctionality;
<<<<<<< HEAD
import java.time.Instant;
import java.util.Arrays;
import java.util.Collections;
import java.util.EnumSet;
=======
import java.util.Arrays;
import java.util.List;
>>>>>>> 21e657b3
import java.util.Set;
import java.util.function.Function;
import java.util.stream.Collectors;
import java.util.stream.Stream;
import org.apache.commons.lang3.tuple.Pair;
import org.apache.logging.log4j.LogManager;
import org.apache.logging.log4j.Logger;

/**
 * Defines a source of arbitrary properties keyed by strings. Provides strongly typed accessors for
 * commonly used property types.
 */
public interface PropertySource {
    Logger log = LogManager.getLogger(PropertySource.class);

    Function<String, Object> AS_INT = s -> Integer.valueOf(s.replace("_", ""));
    Function<String, Object> AS_LONG = s -> Long.valueOf(s.replace("_", ""));
    Function<String, Object> AS_DOUBLE = Double::valueOf;
    Function<String, Object> AS_STRING = s -> s;
    Function<String, Object> AS_PROFILE = v -> Profile.valueOf(v.toUpperCase());
    Function<String, Object> AS_BOOLEAN = Boolean::valueOf;
<<<<<<< HEAD
    Function<String, Object> AS_FUNCTIONS =
            s -> Arrays.stream(s.split(",")).map(HederaFunctionality::valueOf).collect(toSet());
    Function<String, Object> AS_SIDECARS =
            s ->
                    s.isEmpty()
                            ? Collections.emptySet()
                            : Arrays.stream(s.split(","))
                                    .map(SidecarType::valueOf)
                                    .collect(
                                            Collectors.toCollection(
                                                    () -> EnumSet.noneOf(SidecarType.class)));
=======
    Function<String, Object> AS_CS_STRINGS = s -> Arrays.stream(s.split(",")).toList();
    Function<String, Object> AS_FUNCTIONS =
            s -> Arrays.stream(s.split(",")).map(HederaFunctionality::valueOf).collect(toSet());
>>>>>>> 21e657b3
    Function<String, Object> AS_CONGESTION_MULTIPLIERS = CongestionMultipliers::from;
    Function<String, Object> AS_KNOWN_BLOCK_VALUES = KnownBlockValues::from;
    Function<String, Object> AS_THROTTLE_SCALE_FACTOR = ThrottleReqOpsScaleFactor::from;
    Function<String, Object> AS_ENTITY_NUM_RANGE = EntityIdUtils::parseEntityNumRange;
    Function<String, Object> AS_ENTITY_TYPES = EntityType::csvTypeSet;
<<<<<<< HEAD
    Function<String, Object> AS_INSTANT = Instant::parse;
=======
>>>>>>> 21e657b3

    boolean containsProperty(String name);

    Object getProperty(String name);

    Set<String> allPropertyNames();

    default <T> T getTypedProperty(Class<T> type, String name) {
        return type.cast(getProperty(name));
    }

    default String getStringProperty(String name) {
        return getTypedProperty(String.class, name);
    }

    default boolean getBooleanProperty(String name) {
        return getTypedProperty(Boolean.class, name);
    }

    @SuppressWarnings("unchecked")
    default Set<HederaFunctionality> getFunctionsProperty(String name) {
        return getTypedProperty(Set.class, name);
    }

    @SuppressWarnings("unchecked")
<<<<<<< HEAD
    default Set<SidecarType> getSidecarsProperty(String name) {
        return getTypedProperty(Set.class, name);
    }

    @SuppressWarnings("unchecked")
=======
>>>>>>> 21e657b3
    default Set<EntityType> getTypesProperty(String name) {
        return getTypedProperty(Set.class, name);
    }

    default CongestionMultipliers getCongestionMultiplierProperty(String name) {
        return getTypedProperty(CongestionMultipliers.class, name);
    }

    default ThrottleReqOpsScaleFactor getThrottleScaleFactor(String name) {
        return getTypedProperty(ThrottleReqOpsScaleFactor.class, name);
    }

    @SuppressWarnings("unchecked")
    default Pair<Long, Long> getEntityNumRange(String name) {
        return getTypedProperty(Pair.class, name);
    }

    default int getIntProperty(String name) {
        return getTypedProperty(Integer.class, name);
    }

<<<<<<< HEAD
=======
    @SuppressWarnings("unchecked")
    default List<String> getStringsProperty(final String name) {
        return getTypedProperty(List.class, name);
    }

>>>>>>> 21e657b3
    default double getDoubleProperty(String name) {
        return getTypedProperty(Double.class, name);
    }

    default long getLongProperty(String name) {
        return getTypedProperty(Long.class, name);
    }

    default KnownBlockValues getBlockValuesProperty(String name) {
        return getTypedProperty(KnownBlockValues.class, name);
    }

    default Profile getProfileProperty(String name) {
        return getTypedProperty(Profile.class, name);
    }

    default AccountID getAccountProperty(String name) {
        String value = "";
        try {
            value = getStringProperty(name);
            long[] nums = Stream.of(value.split("[.]")).mapToLong(Long::parseLong).toArray();
            return AccountID.newBuilder()
                    .setShardNum(nums[0])
                    .setRealmNum(nums[1])
                    .setAccountNum(nums[2])
                    .build();
        } catch (Exception any) {
            log.info(any.getMessage());
            throw new UnparseablePropertyException(name, value);
        }
    }
}<|MERGE_RESOLUTION|>--- conflicted
+++ resolved
@@ -25,15 +25,10 @@
 import com.hedera.services.utils.EntityIdUtils;
 import com.hederahashgraph.api.proto.java.AccountID;
 import com.hederahashgraph.api.proto.java.HederaFunctionality;
-<<<<<<< HEAD
-import java.time.Instant;
 import java.util.Arrays;
 import java.util.Collections;
 import java.util.EnumSet;
-=======
-import java.util.Arrays;
 import java.util.List;
->>>>>>> 21e657b3
 import java.util.Set;
 import java.util.function.Function;
 import java.util.stream.Collectors;
@@ -55,9 +50,14 @@
     Function<String, Object> AS_STRING = s -> s;
     Function<String, Object> AS_PROFILE = v -> Profile.valueOf(v.toUpperCase());
     Function<String, Object> AS_BOOLEAN = Boolean::valueOf;
-<<<<<<< HEAD
+    Function<String, Object> AS_CS_STRINGS = s -> Arrays.stream(s.split(",")).toList();
     Function<String, Object> AS_FUNCTIONS =
             s -> Arrays.stream(s.split(",")).map(HederaFunctionality::valueOf).collect(toSet());
+    Function<String, Object> AS_CONGESTION_MULTIPLIERS = CongestionMultipliers::from;
+    Function<String, Object> AS_KNOWN_BLOCK_VALUES = KnownBlockValues::from;
+    Function<String, Object> AS_THROTTLE_SCALE_FACTOR = ThrottleReqOpsScaleFactor::from;
+    Function<String, Object> AS_ENTITY_NUM_RANGE = EntityIdUtils::parseEntityNumRange;
+    Function<String, Object> AS_ENTITY_TYPES = EntityType::csvTypeSet;
     Function<String, Object> AS_SIDECARS =
             s ->
                     s.isEmpty()
@@ -67,20 +67,6 @@
                                     .collect(
                                             Collectors.toCollection(
                                                     () -> EnumSet.noneOf(SidecarType.class)));
-=======
-    Function<String, Object> AS_CS_STRINGS = s -> Arrays.stream(s.split(",")).toList();
-    Function<String, Object> AS_FUNCTIONS =
-            s -> Arrays.stream(s.split(",")).map(HederaFunctionality::valueOf).collect(toSet());
->>>>>>> 21e657b3
-    Function<String, Object> AS_CONGESTION_MULTIPLIERS = CongestionMultipliers::from;
-    Function<String, Object> AS_KNOWN_BLOCK_VALUES = KnownBlockValues::from;
-    Function<String, Object> AS_THROTTLE_SCALE_FACTOR = ThrottleReqOpsScaleFactor::from;
-    Function<String, Object> AS_ENTITY_NUM_RANGE = EntityIdUtils::parseEntityNumRange;
-    Function<String, Object> AS_ENTITY_TYPES = EntityType::csvTypeSet;
-<<<<<<< HEAD
-    Function<String, Object> AS_INSTANT = Instant::parse;
-=======
->>>>>>> 21e657b3
 
     boolean containsProperty(String name);
 
@@ -106,15 +92,12 @@
     }
 
     @SuppressWarnings("unchecked")
-<<<<<<< HEAD
-    default Set<SidecarType> getSidecarsProperty(String name) {
+    default Set<EntityType> getTypesProperty(String name) {
         return getTypedProperty(Set.class, name);
     }
 
     @SuppressWarnings("unchecked")
-=======
->>>>>>> 21e657b3
-    default Set<EntityType> getTypesProperty(String name) {
+    default Set<SidecarType> getSidecarsProperty(String name) {
         return getTypedProperty(Set.class, name);
     }
 
@@ -135,14 +118,11 @@
         return getTypedProperty(Integer.class, name);
     }
 
-<<<<<<< HEAD
-=======
     @SuppressWarnings("unchecked")
     default List<String> getStringsProperty(final String name) {
         return getTypedProperty(List.class, name);
     }
 
->>>>>>> 21e657b3
     default double getDoubleProperty(String name) {
         return getTypedProperty(Double.class, name);
     }
