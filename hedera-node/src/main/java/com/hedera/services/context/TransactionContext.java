package com.hedera.services.context;

/*-
 * ‌
 * Hedera Services Node
 * ​
 * Copyright (C) 2018 - 2021 Hedera Hashgraph, LLC
 * ​
 * Licensed under the Apache License, Version 2.0 (the "License");
 * you may not use this file except in compliance with the License.
 * You may obtain a copy of the License at
 * 
 *      http://www.apache.org/licenses/LICENSE-2.0
 * 
 * Unless required by applicable law or agreed to in writing, software
 * distributed under the License is distributed on an "AS IS" BASIS,
 * WITHOUT WARRANTIES OR CONDITIONS OF ANY KIND, either express or implied.
 * See the License for the specific language governing permissions and
 * limitations under the License.
 * ‍
 */

import com.hedera.services.legacy.core.jproto.JKey;
import com.hedera.services.state.expiry.ExpiringEntity;
import com.hedera.services.state.submerkle.ExpirableTxnRecord;
import com.hedera.services.utils.TxnAccessor;
import com.hederahashgraph.api.proto.java.AccountID;
import com.hederahashgraph.api.proto.java.ContractFunctionResult;
import com.hederahashgraph.api.proto.java.ContractID;
import com.hederahashgraph.api.proto.java.FileID;
import com.hederahashgraph.api.proto.java.ResponseCodeEnum;
import com.hederahashgraph.api.proto.java.ScheduleID;
import com.hederahashgraph.api.proto.java.TokenID;
import com.hederahashgraph.api.proto.java.TopicID;
import com.hederahashgraph.api.proto.java.TransactionID;
<<<<<<< HEAD
=======
import com.hederahashgraph.api.proto.java.TransactionRecord;
>>>>>>> 9ece47bb

import java.time.Instant;
import java.util.Collection;
import java.util.List;

/**
 * Defines a type that manages transaction-specific context for a node. (That is,
 * context built while processing a consensus transaction.) Most of this context
 * is ultimately captured by a {@link ExpirableTxnRecord}, so the core
 * responsibility of this type is to construct an appropriate record in method
 * {@code recordSoFar}.
 *
 * @author Michael Tinker
 */
public interface TransactionContext {
	/**
	 * Clear the context and processing history, initialize for a new consensus txn.
	 *
	 * @param accessor the consensus platform txn to manage context of.
	 * @param consensusTime when the txn reached consensus.
	 */
	void resetFor(TxnAccessor accessor, Instant consensusTime, long submittingMember);

	/**
	 * Checks if the payer is known to have an active signature (that is, whether
	 * the txn includes enough valid cryptographic signatures to activate the payer's
	 * Hedera key).
	 *
	 * @return whether the payer sig is known active
	 */
	boolean isPayerSigKnownActive();

	/**
	 * The Hedera account id of the node that submitted the current txn.
	 *
	 * @return the account id
	 */
	AccountID submittingNodeAccount();

	/**
	 * The member id of the node that submitted the current txn.
	 *
	 * @return the member id
	 */
	long submittingSwirldsMember();

	/**
	 * Returns the Hedera account id paying for the current txn
	 *
	 * @throws IllegalStateException if there is no active txn
	 * @return the ad
	 */
	AccountID activePayer();

	default AccountID effectivePayer() {
		return isPayerSigKnownActive() ? activePayer() : submittingNodeAccount();
	}

	/**
	 * If there is an active payer signature, returns the Hedera key used to sign.
	 *
	 * @return the Hedera key used for the active payer sig
	 */
	JKey activePayerKey();

	/**
	 * Gets the consensus time of the txn being processed.
	 *
	 * @return the instant of consensus for the current txn.
	 */
	Instant consensusTime();

	/**
	 * Gets the current status of the txn being processed. In general, the initial
	 * value should be {@code UNKNOWN}, and any final status other than {@code SUCCESS}
	 * should indicate an invalid transaction.
	 *
	 * @return the status of processing the current txn thus far.
	 */
	ResponseCodeEnum status();

	/**
	 * Constructs and gets a {@link ExpirableTxnRecord} which captures the history
	 * of processing the current txn up to the time of the call.
	 *
	 * @return the historical record of processing the current txn thus far.
	 */
<<<<<<< HEAD
	ExpirableTxnRecord recordSoFar();
=======
	TransactionRecord recordSoFar();
>>>>>>> 9ece47bb

	/**
	 * Gets an accessor to the defined type {@link TxnAccessor}
	 * currently being processed.
	 *
	 * @return accessor for the current txn.
	 */
	TxnAccessor accessor();

	/**
	 * Set a new status for the current txn's processing.
	 *
	 * @param status the new status of processing the current txn.
	 */
	void setStatus(ResponseCodeEnum status);

	/**
	 * Record that the current transaction created a file.
	 *
	 * @param id the created file.
	 */
	void setCreated(FileID id);

	/**
	 * Record that the current transaction created a crypto account.
	 *
	 * @param id the created account.
	 */
	void setCreated(AccountID id);

	/**
	 * Record that the current transaction created a smart contract.
	 *
	 * @param id the created contract.
	 */
	void setCreated(ContractID id);

	/**
	 * Record that the current transaction created a consensus topic.
	 *
	 * @param id the created topic.
	 */
	void setCreated(TopicID id);

	/**
	 * Record that the current transaction created a token.
	 *
	 * @param id the created token.
	 */
	void setCreated(TokenID id);

	/**
	 * Record that the current transaction created a scheduled transaction.
	 *
	 * @param id the created scheduled transaction
	 */
	void setCreated(ScheduleID id);

	/**
	 * Record that the current transaction references a particular scheduled transaction.
	 *
	 * @param txnId the id of the referenced scheduled transaction
	 */
	void setScheduledTxnId(TransactionID txnId);

	/**
	 * Record that the current transaction called a smart contract with
	 * a specified result.
	 *
	 * @param result the result of the contract call
	 */
	void setCallResult(ContractFunctionResult result);

	/**
	 * Record that the current transaction created a smart contract with
	 * a specified result.
	 *
	 * @param result the result of the contract creation.
	 */
	void setCreateResult(ContractFunctionResult result);

	/**
	 * Record that an additional fee was deducted from the payer of the
	 * current txn.
	 *
	 * @param amount the extra amount deducted from the current txn's payer.
	 */
	void addNonThresholdFeeChargedToPayer(long amount);

	/**
	 * Record that the payer of the current txn is known to have an active
	 * signature (that is, the txn includes enough valid cryptographic
	 * signatures to activate the payer's Hedera key).
	 */
	void payerSigIsKnownActive();

	/**
	 * Update the topic's running hash and sequence number.
	 * @param runningHash
	 * @param sequenceNumber
	 */
	void setTopicRunningHash(byte[] runningHash, long sequenceNumber);

	/**
	 * Set this token's new total supply for mint/burn/wipe transaction
	 * @param newTotalTokenSupply
	 */
	void setNewTotalSupply(long newTotalTokenSupply);

	/**
	 * Sets a triggered TxnAccessor for execution
	 * @param accessor the accessor which will be triggered
	 */
	void trigger(TxnAccessor accessor);

	/**
	 * Returns a triggered TxnAccessor
	 */
	TxnAccessor triggeredTxn();

	/**
	 * Adds a collection of {@link ExpiringEntity} to be later tracked for purging when expired
	 * @param expiringEntities the information about entities which will be tracked for future purge
	 */
	void addExpiringEntities(Collection<ExpiringEntity> expiringEntities);

	/**
	 * Gets all expiring entities to the defined type {@link ExpiringEntity}
	 * currently being processed.
	 * @return {@code List<ExpiringEntity>} for the current expiring entities.
	 */
	List<ExpiringEntity> expiringEntities();
}<|MERGE_RESOLUTION|>--- conflicted
+++ resolved
@@ -33,10 +33,7 @@
 import com.hederahashgraph.api.proto.java.TokenID;
 import com.hederahashgraph.api.proto.java.TopicID;
 import com.hederahashgraph.api.proto.java.TransactionID;
-<<<<<<< HEAD
-=======
 import com.hederahashgraph.api.proto.java.TransactionRecord;
->>>>>>> 9ece47bb
 
 import java.time.Instant;
 import java.util.Collection;
@@ -124,11 +121,7 @@
 	 *
 	 * @return the historical record of processing the current txn thus far.
 	 */
-<<<<<<< HEAD
 	ExpirableTxnRecord recordSoFar();
-=======
-	TransactionRecord recordSoFar();
->>>>>>> 9ece47bb
 
 	/**
 	 * Gets an accessor to the defined type {@link TxnAccessor}
