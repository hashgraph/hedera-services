/*
 * Copyright (C) 2021-2022 Hedera Hashgraph, LLC
 *
 * Licensed under the Apache License, Version 2.0 (the "License");
 * you may not use this file except in compliance with the License.
 * You may obtain a copy of the License at
 *
 *      http://www.apache.org/licenses/LICENSE-2.0
 *
 * Unless required by applicable law or agreed to in writing, software
 * distributed under the License is distributed on an "AS IS" BASIS,
 * WITHOUT WARRANTIES OR CONDITIONS OF ANY KIND, either express or implied.
 * See the License for the specific language governing permissions and
 * limitations under the License.
 */
package com.hedera.services.context;

import com.google.protobuf.ByteString;
import com.hedera.services.ServicesState;
import com.hedera.services.state.merkle.MerkleAccount;
import com.hedera.services.state.merkle.MerkleNetworkContext;
import com.hedera.services.state.merkle.MerkleScheduledTransactions;
import com.hedera.services.state.merkle.MerkleSpecialFiles;
import com.hedera.services.state.merkle.MerkleStakingInfo;
import com.hedera.services.state.merkle.MerkleToken;
import com.hedera.services.state.merkle.MerkleTokenRelStatus;
import com.hedera.services.state.merkle.MerkleTopic;
import com.hedera.services.state.virtual.ContractKey;
import com.hedera.services.state.virtual.IterableContractValue;
import com.hedera.services.state.virtual.UniqueTokenKey;
import com.hedera.services.state.virtual.UniqueTokenValue;
import com.hedera.services.state.virtual.VirtualBlobKey;
import com.hedera.services.state.virtual.VirtualBlobValue;
import com.hedera.services.stream.RecordsRunningHashLeaf;
import com.hedera.services.utils.EntityNum;
import com.hedera.services.utils.EntityNumPair;
import com.swirlds.common.system.address.AddressBook;
import com.swirlds.merkle.map.MerkleMap;
import com.swirlds.virtualmap.VirtualMap;
import java.lang.ref.WeakReference;
import java.time.Instant;
import java.util.Map;
import java.util.Objects;

/**
 * A {@link StateChildren} implementation for providing immutable access to the children of a {@link
 * ServicesState}. (Experience shows that making repeated, indirect calls to {@link
 * com.swirlds.common.merkle.impl.PartialNaryMerkleInternal#getChild(int)} is much more expensive,
 * since the compiler does not seem to ever inline those calls.)
 */
public class ImmutableStateChildren implements StateChildren {
<<<<<<< HEAD
	private final WeakReference<MerkleMap<EntityNum, MerkleAccount>> accounts;
	private final WeakReference<MerkleMap<EntityNum, MerkleTopic>> topics;
	private final WeakReference<MerkleMap<EntityNum, MerkleToken>> tokens;
	private final WeakReference<VirtualMap<UniqueTokenKey, UniqueTokenValue>> uniqueTokens;
	private final WeakReference<MerkleScheduledTransactions> schedules;
	private final WeakReference<VirtualMap<VirtualBlobKey, VirtualBlobValue>> storage;
	private final WeakReference<VirtualMap<ContractKey, IterableContractValue>> contractStorage;
	private final WeakReference<MerkleMap<EntityNumPair, MerkleTokenRelStatus>> tokenAssociations;
	private final WeakReference<MerkleNetworkContext> networkCtx;
	private final WeakReference<AddressBook> addressBook;
	private final WeakReference<MerkleSpecialFiles> specialFiles;
	private final WeakReference<RecordsRunningHashLeaf> runningHashLeaf;
	private final WeakReference<Map<ByteString, EntityNum>> aliases;
	private final WeakReference<MerkleMap<EntityNum, MerkleStakingInfo>> stakingInfo;
	private final Instant signedAt;

	public ImmutableStateChildren(ServicesState state) {
		this.signedAt = state.getTimeOfLastHandledTxn();

		accounts = new WeakReference<>(state.accounts());
		topics = new WeakReference<>(state.topics());
		storage = new WeakReference<>(state.storage());
		contractStorage = new WeakReference<>(state.contractStorage());
		tokens = new WeakReference<>(state.tokens());
		tokenAssociations = new WeakReference<>(state.tokenAssociations());
		schedules = new WeakReference<>(state.scheduleTxs());
		networkCtx = new WeakReference<>(state.networkCtx());
		addressBook = new WeakReference<>(state.addressBook());
		specialFiles = new WeakReference<>(state.specialFiles());
		uniqueTokens = new WeakReference<>(state.uniqueTokens());
		runningHashLeaf = new WeakReference<>(state.runningHashLeaf());
		aliases = new WeakReference<>(state.aliases());
		stakingInfo = new WeakReference<>(state.stakingInfo());
	}

	@Override
	public Instant signedAt() {
		return signedAt;
	}

	@Override
	public MerkleMap<EntityNum, MerkleAccount> accounts() {
		return Objects.requireNonNull(accounts.get());
	}

	@Override
	public MerkleMap<EntityNum, MerkleTopic> topics() {
		return Objects.requireNonNull(topics.get());
	}

	@Override
	public MerkleMap<EntityNum, MerkleToken> tokens() {
		return Objects.requireNonNull(tokens.get());
	}

	@Override
	public VirtualMap<VirtualBlobKey, VirtualBlobValue> storage() {
		return Objects.requireNonNull(storage.get());
	}

	@Override
	public VirtualMap<ContractKey, IterableContractValue> contractStorage() {
		return Objects.requireNonNull(contractStorage.get());
	}

	@Override
	public MerkleScheduledTransactions schedules() {
		return Objects.requireNonNull(schedules.get());
	}

	@Override
	public MerkleMap<EntityNumPair, MerkleTokenRelStatus> tokenAssociations() {
		return Objects.requireNonNull(tokenAssociations.get());
	}

	@Override
	public MerkleNetworkContext networkCtx() {
		return Objects.requireNonNull(networkCtx.get());
	}

	@Override
	public AddressBook addressBook() {
		return Objects.requireNonNull(addressBook.get());
	}

	@Override
	public MerkleSpecialFiles specialFiles() {
		return Objects.requireNonNull(specialFiles.get());
	}

	@Override
	public VirtualMap<UniqueTokenKey, UniqueTokenValue> uniqueTokens() {
		return Objects.requireNonNull(uniqueTokens.get());
	}

	@Override
	public MerkleMap<EntityNum, MerkleStakingInfo> stakingInfo() {
		return Objects.requireNonNull(stakingInfo.get());
	}

	@Override
	public RecordsRunningHashLeaf runningHashLeaf() {
		return Objects.requireNonNull(runningHashLeaf.get());
	}

	@Override
	public Map<ByteString, EntityNum> aliases() {
		return Objects.requireNonNull(aliases.get());
	}
=======
    private final WeakReference<MerkleMap<EntityNum, MerkleAccount>> accounts;
    private final WeakReference<MerkleMap<EntityNum, MerkleTopic>> topics;
    private final WeakReference<MerkleMap<EntityNum, MerkleToken>> tokens;
    private final WeakReference<MerkleMap<EntityNumPair, MerkleUniqueToken>> uniqueTokens;
    private final WeakReference<MerkleScheduledTransactions> schedules;
    private final WeakReference<VirtualMap<VirtualBlobKey, VirtualBlobValue>> storage;
    private final WeakReference<VirtualMap<ContractKey, IterableContractValue>> contractStorage;
    private final WeakReference<MerkleMap<EntityNumPair, MerkleTokenRelStatus>> tokenAssociations;
    private final WeakReference<MerkleNetworkContext> networkCtx;
    private final WeakReference<AddressBook> addressBook;
    private final WeakReference<MerkleSpecialFiles> specialFiles;
    private final WeakReference<RecordsRunningHashLeaf> runningHashLeaf;
    private final WeakReference<Map<ByteString, EntityNum>> aliases;
    private final WeakReference<MerkleMap<EntityNum, MerkleStakingInfo>> stakingInfo;
    private final Instant signedAt;

    public ImmutableStateChildren(ServicesState state) {
        this.signedAt = state.getTimeOfLastHandledTxn();

        accounts = new WeakReference<>(state.accounts());
        topics = new WeakReference<>(state.topics());
        storage = new WeakReference<>(state.storage());
        contractStorage = new WeakReference<>(state.contractStorage());
        tokens = new WeakReference<>(state.tokens());
        tokenAssociations = new WeakReference<>(state.tokenAssociations());
        schedules = new WeakReference<>(state.scheduleTxs());
        networkCtx = new WeakReference<>(state.networkCtx());
        addressBook = new WeakReference<>(state.addressBook());
        specialFiles = new WeakReference<>(state.specialFiles());
        uniqueTokens = new WeakReference<>(state.uniqueTokens());
        runningHashLeaf = new WeakReference<>(state.runningHashLeaf());
        aliases = new WeakReference<>(state.aliases());
        stakingInfo = new WeakReference<>(state.stakingInfo());
    }

    @Override
    public Instant signedAt() {
        return signedAt;
    }

    @Override
    public MerkleMap<EntityNum, MerkleAccount> accounts() {
        return Objects.requireNonNull(accounts.get());
    }

    @Override
    public MerkleMap<EntityNum, MerkleTopic> topics() {
        return Objects.requireNonNull(topics.get());
    }

    @Override
    public MerkleMap<EntityNum, MerkleToken> tokens() {
        return Objects.requireNonNull(tokens.get());
    }

    @Override
    public VirtualMap<VirtualBlobKey, VirtualBlobValue> storage() {
        return Objects.requireNonNull(storage.get());
    }

    @Override
    public VirtualMap<ContractKey, IterableContractValue> contractStorage() {
        return Objects.requireNonNull(contractStorage.get());
    }

    @Override
    public MerkleScheduledTransactions schedules() {
        return Objects.requireNonNull(schedules.get());
    }

    @Override
    public MerkleMap<EntityNumPair, MerkleTokenRelStatus> tokenAssociations() {
        return Objects.requireNonNull(tokenAssociations.get());
    }

    @Override
    public MerkleNetworkContext networkCtx() {
        return Objects.requireNonNull(networkCtx.get());
    }

    @Override
    public AddressBook addressBook() {
        return Objects.requireNonNull(addressBook.get());
    }

    @Override
    public MerkleSpecialFiles specialFiles() {
        return Objects.requireNonNull(specialFiles.get());
    }

    @Override
    public MerkleMap<EntityNumPair, MerkleUniqueToken> uniqueTokens() {
        return Objects.requireNonNull(uniqueTokens.get());
    }

    @Override
    public MerkleMap<EntityNum, MerkleStakingInfo> stakingInfo() {
        return Objects.requireNonNull(stakingInfo.get());
    }

    @Override
    public RecordsRunningHashLeaf runningHashLeaf() {
        return Objects.requireNonNull(runningHashLeaf.get());
    }

    @Override
    public Map<ByteString, EntityNum> aliases() {
        return Objects.requireNonNull(aliases.get());
    }
>>>>>>> 21e657b3
}<|MERGE_RESOLUTION|>--- conflicted
+++ resolved
@@ -49,121 +49,10 @@
  * since the compiler does not seem to ever inline those calls.)
  */
 public class ImmutableStateChildren implements StateChildren {
-<<<<<<< HEAD
-	private final WeakReference<MerkleMap<EntityNum, MerkleAccount>> accounts;
-	private final WeakReference<MerkleMap<EntityNum, MerkleTopic>> topics;
-	private final WeakReference<MerkleMap<EntityNum, MerkleToken>> tokens;
-	private final WeakReference<VirtualMap<UniqueTokenKey, UniqueTokenValue>> uniqueTokens;
-	private final WeakReference<MerkleScheduledTransactions> schedules;
-	private final WeakReference<VirtualMap<VirtualBlobKey, VirtualBlobValue>> storage;
-	private final WeakReference<VirtualMap<ContractKey, IterableContractValue>> contractStorage;
-	private final WeakReference<MerkleMap<EntityNumPair, MerkleTokenRelStatus>> tokenAssociations;
-	private final WeakReference<MerkleNetworkContext> networkCtx;
-	private final WeakReference<AddressBook> addressBook;
-	private final WeakReference<MerkleSpecialFiles> specialFiles;
-	private final WeakReference<RecordsRunningHashLeaf> runningHashLeaf;
-	private final WeakReference<Map<ByteString, EntityNum>> aliases;
-	private final WeakReference<MerkleMap<EntityNum, MerkleStakingInfo>> stakingInfo;
-	private final Instant signedAt;
-
-	public ImmutableStateChildren(ServicesState state) {
-		this.signedAt = state.getTimeOfLastHandledTxn();
-
-		accounts = new WeakReference<>(state.accounts());
-		topics = new WeakReference<>(state.topics());
-		storage = new WeakReference<>(state.storage());
-		contractStorage = new WeakReference<>(state.contractStorage());
-		tokens = new WeakReference<>(state.tokens());
-		tokenAssociations = new WeakReference<>(state.tokenAssociations());
-		schedules = new WeakReference<>(state.scheduleTxs());
-		networkCtx = new WeakReference<>(state.networkCtx());
-		addressBook = new WeakReference<>(state.addressBook());
-		specialFiles = new WeakReference<>(state.specialFiles());
-		uniqueTokens = new WeakReference<>(state.uniqueTokens());
-		runningHashLeaf = new WeakReference<>(state.runningHashLeaf());
-		aliases = new WeakReference<>(state.aliases());
-		stakingInfo = new WeakReference<>(state.stakingInfo());
-	}
-
-	@Override
-	public Instant signedAt() {
-		return signedAt;
-	}
-
-	@Override
-	public MerkleMap<EntityNum, MerkleAccount> accounts() {
-		return Objects.requireNonNull(accounts.get());
-	}
-
-	@Override
-	public MerkleMap<EntityNum, MerkleTopic> topics() {
-		return Objects.requireNonNull(topics.get());
-	}
-
-	@Override
-	public MerkleMap<EntityNum, MerkleToken> tokens() {
-		return Objects.requireNonNull(tokens.get());
-	}
-
-	@Override
-	public VirtualMap<VirtualBlobKey, VirtualBlobValue> storage() {
-		return Objects.requireNonNull(storage.get());
-	}
-
-	@Override
-	public VirtualMap<ContractKey, IterableContractValue> contractStorage() {
-		return Objects.requireNonNull(contractStorage.get());
-	}
-
-	@Override
-	public MerkleScheduledTransactions schedules() {
-		return Objects.requireNonNull(schedules.get());
-	}
-
-	@Override
-	public MerkleMap<EntityNumPair, MerkleTokenRelStatus> tokenAssociations() {
-		return Objects.requireNonNull(tokenAssociations.get());
-	}
-
-	@Override
-	public MerkleNetworkContext networkCtx() {
-		return Objects.requireNonNull(networkCtx.get());
-	}
-
-	@Override
-	public AddressBook addressBook() {
-		return Objects.requireNonNull(addressBook.get());
-	}
-
-	@Override
-	public MerkleSpecialFiles specialFiles() {
-		return Objects.requireNonNull(specialFiles.get());
-	}
-
-	@Override
-	public VirtualMap<UniqueTokenKey, UniqueTokenValue> uniqueTokens() {
-		return Objects.requireNonNull(uniqueTokens.get());
-	}
-
-	@Override
-	public MerkleMap<EntityNum, MerkleStakingInfo> stakingInfo() {
-		return Objects.requireNonNull(stakingInfo.get());
-	}
-
-	@Override
-	public RecordsRunningHashLeaf runningHashLeaf() {
-		return Objects.requireNonNull(runningHashLeaf.get());
-	}
-
-	@Override
-	public Map<ByteString, EntityNum> aliases() {
-		return Objects.requireNonNull(aliases.get());
-	}
-=======
     private final WeakReference<MerkleMap<EntityNum, MerkleAccount>> accounts;
     private final WeakReference<MerkleMap<EntityNum, MerkleTopic>> topics;
     private final WeakReference<MerkleMap<EntityNum, MerkleToken>> tokens;
-    private final WeakReference<MerkleMap<EntityNumPair, MerkleUniqueToken>> uniqueTokens;
+    private final WeakReference<VirtualMap<UniqueTokenKey, UniqueTokenValue>> uniqueTokens;
     private final WeakReference<MerkleScheduledTransactions> schedules;
     private final WeakReference<VirtualMap<VirtualBlobKey, VirtualBlobValue>> storage;
     private final WeakReference<VirtualMap<ContractKey, IterableContractValue>> contractStorage;
@@ -250,10 +139,10 @@
         return Objects.requireNonNull(specialFiles.get());
     }
 
-    @Override
-    public MerkleMap<EntityNumPair, MerkleUniqueToken> uniqueTokens() {
-        return Objects.requireNonNull(uniqueTokens.get());
-    }
+	@Override
+	public VirtualMap<UniqueTokenKey, UniqueTokenValue> uniqueTokens() {
+		return Objects.requireNonNull(uniqueTokens.get());
+	}
 
     @Override
     public MerkleMap<EntityNum, MerkleStakingInfo> stakingInfo() {
@@ -269,5 +158,4 @@
     public Map<ByteString, EntityNum> aliases() {
         return Objects.requireNonNull(aliases.get());
     }
->>>>>>> 21e657b3
 }