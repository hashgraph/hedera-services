--- conflicted
+++ resolved
@@ -76,12 +76,9 @@
 	private int feesMinCongestionPeriod;
 	private long ratesMidnightCheckInterval;
 	private long maxNftMints;
-<<<<<<< HEAD
 	private int maxNftMintsPerSec;
-=======
 	private int maxXferBalanceChanges;
 	private int maxCustomFeeDepth;
->>>>>>> 259a7dff
 
 	public GlobalDynamicProperties(
 			HederaNumbers hederaNums,
@@ -144,12 +141,9 @@
 		ratesMidnightCheckInterval = properties.getLongProperty("rates.midnightCheckInterval");
 		maxCustomFeesAllowed = properties.getIntProperty("tokens.maxCustomFeesAllowed");
 		maxNftMints = properties.getLongProperty("tokens.nfts.maxAllowedMints");
-<<<<<<< HEAD
 		maxNftMintsPerSec = properties.getIntProperty("tokens.nfts.maxMintsPerSec");
-=======
 		maxXferBalanceChanges = properties.getIntProperty("ledger.xferBalanceChanges.maxLen");
 		maxCustomFeeDepth = properties.getIntProperty("tokens.maxCustomFeeDepth");
->>>>>>> 259a7dff
 	}
 
 	public int maxTokensPerAccount() {
@@ -320,16 +314,15 @@
 		return maxNftMints;
 	}
 
-<<<<<<< HEAD
 	public int maxNftMintsPerSec() {
 		return maxNftMintsPerSec;
-=======
+	}
+
 	public int maxXferBalanceChanges() {
 		return maxXferBalanceChanges;
 	}
 
 	public int maxCustomFeeDepth() {
 		return maxCustomFeeDepth;
->>>>>>> 259a7dff
 	}
 }