package com.hedera.services.context.properties;

/*-
 * ‌
 * Hedera Services Node
 * ​
 * Copyright (C) 2018 - 2021 Hedera Hashgraph, LLC
 * ​
 * Licensed under the Apache License, Version 2.0 (the "License");
 * you may not use this file except in compliance with the License.
 * You may obtain a copy of the License at
 *
 *      http://www.apache.org/licenses/LICENSE-2.0
 *
 * Unless required by applicable law or agreed to in writing, software
 * distributed under the License is distributed on an "AS IS" BASIS,
 * WITHOUT WARRANTIES OR CONDITIONS OF ANY KIND, either express or implied.
 * See the License for the specific language governing permissions and
 * limitations under the License.
 * ‍
 */

import com.esaulpaugh.headlong.util.Integers;
import com.hedera.services.config.HederaNumbers;
import com.hedera.services.context.annotations.CompositeProps;
import com.hedera.services.fees.calculation.CongestionMultipliers;
import com.hedera.services.sysfiles.domain.KnownBlockValues;
import com.hedera.services.sysfiles.domain.throttling.ThrottleReqOpsScaleFactor;
import com.hederahashgraph.api.proto.java.AccountID;
import com.hederahashgraph.api.proto.java.Duration;
import com.hederahashgraph.api.proto.java.HederaFunctionality;

import javax.inject.Inject;
import javax.inject.Singleton;
import java.util.Set;

import static com.hedera.services.context.properties.EntityType.ACCOUNT;
import static com.hedera.services.context.properties.EntityType.CONTRACT;

@Singleton
public class GlobalDynamicProperties {
	private final HederaNumbers hederaNums;
	private final PropertySource properties;

	private int maxNftMetadataBytes;
	private int maxBatchSizeBurn;
	private int maxBatchSizeMint;
	private int maxNftTransfersLen;
	private int maxBatchSizeWipe;
	private long maxNftQueryRange;
	private int maxTokensPerAccount;
	private int maxTokenRelsPerInfoQuery;
	private int maxCustomFeesAllowed;
	private int maxTokenSymbolUtf8Bytes;
	private int maxTokenNameUtf8Bytes;
	private int maxFileSizeKb;
	private int cacheRecordsTtl;
	private int balancesExportPeriodSecs;
	private int ratesIntradayChangeLimitPercent;
	private long nodeBalanceWarningThreshold;
	private String pathToBalancesExportDir;
	private boolean shouldExportBalances;
	private boolean shouldExportTokenBalances;
	private AccountID fundingAccount;
	private int maxTransfersLen;
	private int maxTokenTransfersLen;
	private int maxMemoUtf8Bytes;
	private long maxTxnDuration;
	private long minTxnDuration;
	private int minValidityBuffer;
	private long maxGasPerSec;
	private int chainId;
	private byte[] chainIdBytes;
	private long defaultContractLifetime;
	private int feesTokenTransferUsageMultiplier;
	private boolean atLeastOneAutoRenewTargetType;
	private boolean expireAccounts;
	private boolean expireContracts;
	private int autoRenewNumberOfEntitiesToScan;
	private int autoRenewMaxNumberOfEntitiesToRenewOrDelete;
	private long autoRenewGracePeriod;
	private long maxAutoRenewDuration;
	private long minAutoRenewDuration;
	private Duration grpcMinAutoRenewDuration;
	private int localCallEstRetBytes;
	private boolean schedulingLongTermEnabled;
	private long schedulingMaxTxnPerSecond;
	private long schedulingMaxExpirationFutureSeconds;
	private int scheduledTxExpiryTimeSecs;
	private int messageMaxBytesAllowed;
	private long maxPrecedingRecords;
	private long maxFollowingRecords;
	private Set<HederaFunctionality> schedulingWhitelist;
	private CongestionMultipliers congestionMultipliers;
	private int feesMinCongestionPeriod;
	private boolean areNftsEnabled;
	private long maxNftMints;
	private int maxXferBalanceChanges;
	private int maxCustomFeeDepth;
	private ThrottleReqOpsScaleFactor nftMintScaleFactor;
	private String upgradeArtifactsLoc;
	private boolean throttleByGas;
	private int contractMaxRefundPercentOfGasLimit;
	private long scheduleThrottleMaxGasLimit;
	private long htsDefaultGasCost;
	private int changeHistorianMemorySecs;
	private boolean autoCreationEnabled;
	private boolean expandSigsFromLastSignedState;
	private long maxAggregateContractKvPairs;
	private int maxIndividualContractKvPairs;
	private int maxMostRecentQueryableRecords;
	private int maxAllowanceLimitPerTransaction;
	private int maxAllowanceLimitPerAccount;
	private boolean exportPrecompileResults;
	private boolean create2Enabled;
	private boolean redirectTokenCalls;
	private boolean enableTraceability;
	private boolean enableAllowances;
	private boolean limitTokenAssociations;
	private boolean enableHTSPrecompileCreate;
	private int maxPurgedKvPairsPerTouch;
	private KnownBlockValues knownBlockValues;
	private int maxReturnedNftsPerTouch;
	private long exchangeRateGasReq;
	private long stakingRewardRate;
	private long stakingStartThreshold;
	private int nodeRewardPercent;
	private int stakingRewardPercent;
	private boolean contractAutoAssociationsEnabled;
	private boolean stakingEnabled;
	private long maxDailyStakeRewardThPerH;
	private int recordFileVersion;
	private int recordSignatureFileVersion;
<<<<<<< HEAD
	private long maxNumAccounts;
	private long maxNumContracts;
	private long maxNumFiles;
	private long maxNumTokens;
	private long maxNumTopics;
	private long maxNumSchedules;
=======
	private boolean randomGenerationEnabled;
>>>>>>> a3c16b2f

	@Inject
	public GlobalDynamicProperties(
			HederaNumbers hederaNums,
			@CompositeProps PropertySource properties
	) {
		this.hederaNums = hederaNums;
		this.properties = properties;

		reload();
	}

	public void reload() {
		maxNftMetadataBytes = properties.getIntProperty("tokens.nfts.maxMetadataBytes");
		maxBatchSizeBurn = properties.getIntProperty("tokens.nfts.maxBatchSizeBurn");
		maxBatchSizeMint = properties.getIntProperty("tokens.nfts.maxBatchSizeMint");
		maxBatchSizeWipe = properties.getIntProperty("tokens.nfts.maxBatchSizeWipe");
		maxNftQueryRange = properties.getLongProperty("tokens.nfts.maxQueryRange");
		maxTokensPerAccount = properties.getIntProperty("tokens.maxPerAccount");
		maxTokenRelsPerInfoQuery = properties.getIntProperty("tokens.maxRelsPerInfoQuery");
		maxTokenSymbolUtf8Bytes = properties.getIntProperty("tokens.maxSymbolUtf8Bytes");
		maxTokenNameUtf8Bytes = properties.getIntProperty("tokens.maxTokenNameUtf8Bytes");
		maxFileSizeKb = properties.getIntProperty("files.maxSizeKb");
		fundingAccount = AccountID.newBuilder()
				.setShardNum(hederaNums.shard())
				.setRealmNum(hederaNums.realm())
				.setAccountNum(properties.getLongProperty("ledger.fundingAccount"))
				.build();
		cacheRecordsTtl = properties.getIntProperty("cache.records.ttl");
		ratesIntradayChangeLimitPercent = properties.getIntProperty("rates.intradayChangeLimitPercent");
		balancesExportPeriodSecs = properties.getIntProperty("balances.exportPeriodSecs");
		shouldExportBalances = properties.getBooleanProperty("balances.exportEnabled");
		nodeBalanceWarningThreshold = properties.getLongProperty("balances.nodeBalanceWarningThreshold");
		pathToBalancesExportDir = properties.getStringProperty("balances.exportDir.path");
		shouldExportTokenBalances = properties.getBooleanProperty("balances.exportTokenBalances");
		maxTransfersLen = properties.getIntProperty("ledger.transfers.maxLen");
		maxTokenTransfersLen = properties.getIntProperty("ledger.tokenTransfers.maxLen");
		maxNftTransfersLen = properties.getIntProperty("ledger.nftTransfers.maxLen");
		maxMemoUtf8Bytes = properties.getIntProperty("hedera.transaction.maxMemoUtf8Bytes");
		maxTxnDuration = properties.getLongProperty("hedera.transaction.maxValidDuration");
		minTxnDuration = properties.getLongProperty("hedera.transaction.minValidDuration");
		minValidityBuffer = properties.getIntProperty("hedera.transaction.minValidityBufferSecs");
		maxGasPerSec = properties.getLongProperty("contracts.maxGasPerSec");
		chainId = properties.getIntProperty("contracts.chainId");
		chainIdBytes = Integers.toBytes(chainId);
		defaultContractLifetime = properties.getLongProperty("contracts.defaultLifetime");
		feesTokenTransferUsageMultiplier = properties.getIntProperty("fees.tokenTransferUsageMultiplier");
		autoRenewNumberOfEntitiesToScan = properties.getIntProperty("autorenew.numberOfEntitiesToScan");
		autoRenewMaxNumberOfEntitiesToRenewOrDelete =
				properties.getIntProperty("autorenew.maxNumberOfEntitiesToRenewOrDelete");
		autoRenewGracePeriod = properties.getLongProperty("autorenew.gracePeriod");
		maxAutoRenewDuration = properties.getLongProperty("ledger.autoRenewPeriod.maxDuration");
		minAutoRenewDuration = properties.getLongProperty("ledger.autoRenewPeriod.minDuration");
		grpcMinAutoRenewDuration = Duration.newBuilder().setSeconds(minAutoRenewDuration).build();
		localCallEstRetBytes = properties.getIntProperty("contracts.localCall.estRetBytes");
		scheduledTxExpiryTimeSecs = properties.getIntProperty("ledger.schedule.txExpiryTimeSecs");
		schedulingLongTermEnabled = properties.getBooleanProperty("scheduling.longTermEnabled");
		schedulingMaxTxnPerSecond = properties.getLongProperty("scheduling.maxTxnPerSecond");
		schedulingMaxExpirationFutureSeconds = properties.getLongProperty("scheduling.maxExpirationFutureSeconds");
		schedulingWhitelist = properties.getFunctionsProperty("scheduling.whitelist");
		messageMaxBytesAllowed = properties.getIntProperty("consensus.message.maxBytesAllowed");
		maxPrecedingRecords = properties.getLongProperty("consensus.handle.maxPrecedingRecords");
		maxFollowingRecords = properties.getLongProperty("consensus.handle.maxFollowingRecords");
		congestionMultipliers = properties.getCongestionMultiplierProperty("fees.percentCongestionMultipliers");
		feesMinCongestionPeriod = properties.getIntProperty("fees.minCongestionPeriod");
		maxCustomFeesAllowed = properties.getIntProperty("tokens.maxCustomFeesAllowed");
		areNftsEnabled = properties.getBooleanProperty("tokens.nfts.areEnabled");
		maxNftMints = properties.getLongProperty("tokens.nfts.maxAllowedMints");
		maxXferBalanceChanges = properties.getIntProperty("ledger.xferBalanceChanges.maxLen");
		maxCustomFeeDepth = properties.getIntProperty("tokens.maxCustomFeeDepth");
		nftMintScaleFactor = properties.getThrottleScaleFactor("tokens.nfts.mintThrottleScaleFactor");
		upgradeArtifactsLoc = properties.getStringProperty("upgrade.artifacts.path");
		throttleByGas = properties.getBooleanProperty("contracts.throttle.throttleByGas");
		contractMaxRefundPercentOfGasLimit = properties.getIntProperty("contracts.maxRefundPercentOfGasLimit");
		scheduleThrottleMaxGasLimit = properties.getLongProperty("contracts.scheduleThrottleMaxGasLimit");
		htsDefaultGasCost = properties.getLongProperty("contracts.precompile.htsDefaultGasCost");
		changeHistorianMemorySecs = properties.getIntProperty("ledger.changeHistorian.memorySecs");
		autoCreationEnabled = properties.getBooleanProperty("autoCreation.enabled");
		expandSigsFromLastSignedState = properties.getBooleanProperty("sigs.expandFromLastSignedState");
		maxAggregateContractKvPairs = properties.getLongProperty("contracts.maxKvPairs.aggregate");
		maxIndividualContractKvPairs = properties.getIntProperty("contracts.maxKvPairs.individual");
		maxMostRecentQueryableRecords = properties.getIntProperty("ledger.records.maxQueryableByAccount");
		maxAllowanceLimitPerTransaction = properties.getIntProperty("hedera.allowances.maxTransactionLimit");
		maxAllowanceLimitPerAccount = properties.getIntProperty("hedera.allowances.maxAccountLimit");
		exportPrecompileResults = properties.getBooleanProperty("contracts.precompile.exportRecordResults");
		create2Enabled = properties.getBooleanProperty("contracts.allowCreate2");
		redirectTokenCalls = properties.getBooleanProperty("contracts.redirectTokenCalls");
		enableTraceability = properties.getBooleanProperty("contracts.enableTraceability");
		enableAllowances = properties.getBooleanProperty("hedera.allowances.isEnabled");
		final var autoRenewTargetTypes = properties.getTypesProperty("autoRenew.targetTypes");
		expireAccounts = autoRenewTargetTypes.contains(ACCOUNT);
		expireContracts = autoRenewTargetTypes.contains(CONTRACT);
		atLeastOneAutoRenewTargetType = !autoRenewTargetTypes.isEmpty();
		limitTokenAssociations = properties.getBooleanProperty("entities.limitTokenAssociations");
		enableHTSPrecompileCreate = properties.getBooleanProperty("contracts.precompile.htsEnableTokenCreate");
		maxPurgedKvPairsPerTouch = properties.getIntProperty("autoRemove.maxPurgedKvPairsPerTouch");
		maxReturnedNftsPerTouch = properties.getIntProperty("autoRemove.maxReturnedNftsPerTouch");
		knownBlockValues = properties.getBlockValuesProperty("contracts.knownBlockHash");
		exchangeRateGasReq = properties.getLongProperty("contracts.precompile.exchangeRateGasCost");
		stakingRewardRate = properties.getLongProperty("staking.rewardRate");
		stakingStartThreshold = properties.getLongProperty("staking.startThreshold");
		nodeRewardPercent = properties.getIntProperty("staking.fees.nodeRewardPercentage");
		stakingRewardPercent = properties.getIntProperty("staking.fees.stakingRewardPercentage");
		contractAutoAssociationsEnabled = properties.getBooleanProperty("contracts.allowAutoAssociations");
		maxDailyStakeRewardThPerH = properties.getLongProperty("staking.maxDailyStakeRewardThPerH");
		stakingEnabled = properties.getBooleanProperty("staking.isEnabled");
		recordFileVersion = properties.getIntProperty("hedera.recordStream.recordFileVersion");
		recordSignatureFileVersion = properties.getIntProperty("hedera.recordStream.signatureFileVersion");
<<<<<<< HEAD
		maxNumAccounts = properties.getLongProperty("accounts.maxNumber");
		maxNumContracts = properties.getLongProperty("contracts.maxNumber");
		maxNumFiles = properties.getLongProperty("files.maxNumber");
		maxNumSchedules = properties.getLongProperty("scheduling.maxNumber");
		maxNumTokens = properties.getLongProperty("tokens.maxNumber");
		maxNumTopics = properties.getLongProperty("topics.maxNumber");
=======
		randomGenerationEnabled = properties.getBooleanProperty("randomGeneration.isEnabled");
>>>>>>> a3c16b2f
	}

	public int maxTokensPerAccount() {
		return maxTokensPerAccount;
	}

	public int maxTokensRelsPerInfoQuery() {
		return maxTokenRelsPerInfoQuery;
	}

	public int maxCustomFeesAllowed() {
		return maxCustomFeesAllowed;
	}

	public int maxNftMetadataBytes() {
		return maxNftMetadataBytes;
	}

	public int maxBatchSizeBurn() {
		return maxBatchSizeBurn;
	}

	public int maxNftTransfersLen() {
		return maxNftTransfersLen;
	}

	public int maxBatchSizeWipe() {
		return maxBatchSizeWipe;
	}

	public int maxBatchSizeMint() {
		return maxBatchSizeMint;
	}

	public long maxNftQueryRange() {
		return maxNftQueryRange;
	}

	public int maxTokenSymbolUtf8Bytes() {
		return maxTokenSymbolUtf8Bytes;
	}

	public int maxTokenNameUtf8Bytes() {
		return maxTokenNameUtf8Bytes;
	}

	public int maxFileSizeKb() {
		return maxFileSizeKb;
	}

	public AccountID fundingAccount() {
		return fundingAccount;
	}

	public int cacheRecordsTtl() {
		return cacheRecordsTtl;
	}

	public int ratesIntradayChangeLimitPercent() {
		return ratesIntradayChangeLimitPercent;
	}

	public int balancesExportPeriodSecs() {
		return balancesExportPeriodSecs;
	}

	public boolean shouldExportBalances() {
		return shouldExportBalances;
	}

	public long nodeBalanceWarningThreshold() {
		return nodeBalanceWarningThreshold;
	}

	public String pathToBalancesExportDir() {
		return pathToBalancesExportDir;
	}

	public boolean shouldExportTokenBalances() {
		return shouldExportTokenBalances;
	}

	public int maxTransferListSize() {
		return maxTransfersLen;
	}

	public int maxTokenTransferListSize() {
		return maxTokenTransfersLen;
	}

	public int maxMemoUtf8Bytes() {
		return maxMemoUtf8Bytes;
	}

	public long maxTxnDuration() {
		return maxTxnDuration;
	}

	public long minTxnDuration() {
		return minTxnDuration;
	}

	public int minValidityBuffer() {
		return minValidityBuffer;
	}

	public long maxGasPerSec() {
		return maxGasPerSec;
	}

	public int chainId() {
		return chainId;
	}

	public byte[] chainIdBytes() {
		return chainIdBytes;
	}

	public long defaultContractLifetime() {
		return defaultContractLifetime;
	}

	public int feesTokenTransferUsageMultiplier() {
		return feesTokenTransferUsageMultiplier;
	}

	public boolean shouldAutoRenewSomeEntityType() {
		return atLeastOneAutoRenewTargetType;
	}

	public int autoRenewNumberOfEntitiesToScan() {
		return autoRenewNumberOfEntitiesToScan;
	}

	public int autoRenewMaxNumberOfEntitiesToRenewOrDelete() {
		return autoRenewMaxNumberOfEntitiesToRenewOrDelete;
	}

	public long autoRenewGracePeriod() {
		return autoRenewGracePeriod;
	}

	public long maxAutoRenewDuration() {
		return maxAutoRenewDuration;
	}

	public long minAutoRenewDuration() {
		return minAutoRenewDuration;
	}

	public Duration typedMinAutoRenewDuration() {
		return grpcMinAutoRenewDuration;
	}

	public int localCallEstRetBytes() {
		return localCallEstRetBytes;
	}

	public int scheduledTxExpiryTimeSecs() {
		return scheduledTxExpiryTimeSecs;
	}

	public boolean schedulingLongTermEnabled() {
		return schedulingLongTermEnabled;
	}

	public long schedulingMaxTxnPerSecond() {
		return schedulingMaxTxnPerSecond;
	}

	public long schedulingMaxExpirationFutureSeconds() {
		return schedulingMaxExpirationFutureSeconds;
	}

	public int messageMaxBytesAllowed() {
		return messageMaxBytesAllowed;
	}

	public long maxPrecedingRecords() {
		return maxPrecedingRecords;
	}

	public long maxFollowingRecords() {
		return maxFollowingRecords;
	}

	public Set<HederaFunctionality> schedulingWhitelist() {
		return schedulingWhitelist;
	}

	public CongestionMultipliers congestionMultipliers() {
		return congestionMultipliers;
	}

	public int feesMinCongestionPeriod() {
		return feesMinCongestionPeriod;
	}

	public boolean areNftsEnabled() {
		return areNftsEnabled;
	}

	public long maxNftMints() {
		return maxNftMints;
	}

	public int maxXferBalanceChanges() {
		return maxXferBalanceChanges;
	}

	public int maxCustomFeeDepth() {
		return maxCustomFeeDepth;
	}

	public ThrottleReqOpsScaleFactor nftMintScaleFactor() {
		return nftMintScaleFactor;
	}

	public String upgradeArtifactsLoc() {
		return upgradeArtifactsLoc;
	}

	public boolean shouldThrottleByGas() {
		return throttleByGas;
	}

	public int maxGasRefundPercentage() {
		return contractMaxRefundPercentOfGasLimit;
	}

	public long scheduleThrottleMaxGasLimit() {
		return scheduleThrottleMaxGasLimit;
	}

	public long htsDefaultGasCost() {
		return htsDefaultGasCost;
	}

	public int changeHistorianMemorySecs() {
		return changeHistorianMemorySecs;
	}

	public boolean isAutoCreationEnabled() {
		return autoCreationEnabled;
	}

	public boolean expandSigsFromLastSignedState() {
		return expandSigsFromLastSignedState;
	}

	public long maxAggregateContractKvPairs() {
		return maxAggregateContractKvPairs;
	}

	public int maxIndividualContractKvPairs() {
		return maxIndividualContractKvPairs;
	}

	public int maxNumQueryableRecords() {
		return maxMostRecentQueryableRecords;
	}

	public int maxAllowanceLimitPerTransaction() {
		return maxAllowanceLimitPerTransaction;
	}

	public int maxAllowanceLimitPerAccount() {
		return maxAllowanceLimitPerAccount;
	}

	public boolean shouldExportPrecompileResults() {
		return exportPrecompileResults;
	}

	public boolean shouldEnableTraceability() {
		return enableTraceability;
	}

	public boolean isCreate2Enabled() {
		return create2Enabled;
	}

	public boolean isRedirectTokenCallsEnabled() {
		return redirectTokenCalls;
	}

	public boolean areAllowancesEnabled() {
		return enableAllowances;
	}

	public boolean shouldAutoRenewContracts() {
		return expireContracts;
	}

	public boolean shouldAutoRenewAccounts() {
		return expireAccounts;
	}

	public boolean areTokenAssociationsLimited() {
		return limitTokenAssociations;
	}

	public boolean isHTSPrecompileCreateEnabled() {
		return enableHTSPrecompileCreate;
	}

	public int getMaxPurgedKvPairsPerTouch() {
		return maxPurgedKvPairsPerTouch;
	}

	public KnownBlockValues knownBlockValues() {
		return knownBlockValues;
	}

	public int getMaxReturnedNftsPerTouch() {
		return maxReturnedNftsPerTouch;
	}

	public long exchangeRateGasReq() {
		return exchangeRateGasReq;
	}

	public long getStakingRewardRate() {
		return stakingRewardRate;
	}

	public long getStakingStartThreshold() {
		return stakingStartThreshold;
	}

	public int getNodeRewardPercent() {
		return nodeRewardPercent;
	}

	public int getStakingRewardPercent() {
		return stakingRewardPercent;
	}

	public boolean areContractAutoAssociationsEnabled() {
		return contractAutoAssociationsEnabled;
	}

	public boolean isStakingEnabled() {
		return stakingEnabled;
	}

	public long maxDailyStakeRewardThPerH() {
		return maxDailyStakeRewardThPerH;
	}

	public int recordFileVersion() {
		return recordFileVersion;
	}

	public int recordSignatureFileVersion() {
		return recordSignatureFileVersion;
	}

<<<<<<< HEAD
	public long maxNumAccounts() {
		return maxNumAccounts;
	}

	public long maxNumContracts() {
		return maxNumContracts;
	}

	public long maxNumFiles() {
		return maxNumFiles;
	}

	public long maxNumTokens() {
		return maxNumTokens;
	}

	public long maxNumTopics() {
		return maxNumTopics;
	}

	public long maxNumSchedules() {
		return maxNumSchedules;
=======
	public boolean isRandomGenerationEnabled() {
		return randomGenerationEnabled;
>>>>>>> a3c16b2f
	}
}<|MERGE_RESOLUTION|>--- conflicted
+++ resolved
@@ -131,16 +131,13 @@
 	private long maxDailyStakeRewardThPerH;
 	private int recordFileVersion;
 	private int recordSignatureFileVersion;
-<<<<<<< HEAD
 	private long maxNumAccounts;
 	private long maxNumContracts;
 	private long maxNumFiles;
 	private long maxNumTokens;
 	private long maxNumTopics;
 	private long maxNumSchedules;
-=======
 	private boolean randomGenerationEnabled;
->>>>>>> a3c16b2f
 
 	@Inject
 	public GlobalDynamicProperties(
@@ -249,16 +246,13 @@
 		stakingEnabled = properties.getBooleanProperty("staking.isEnabled");
 		recordFileVersion = properties.getIntProperty("hedera.recordStream.recordFileVersion");
 		recordSignatureFileVersion = properties.getIntProperty("hedera.recordStream.signatureFileVersion");
-<<<<<<< HEAD
 		maxNumAccounts = properties.getLongProperty("accounts.maxNumber");
 		maxNumContracts = properties.getLongProperty("contracts.maxNumber");
 		maxNumFiles = properties.getLongProperty("files.maxNumber");
 		maxNumSchedules = properties.getLongProperty("scheduling.maxNumber");
 		maxNumTokens = properties.getLongProperty("tokens.maxNumber");
 		maxNumTopics = properties.getLongProperty("topics.maxNumber");
-=======
 		randomGenerationEnabled = properties.getBooleanProperty("randomGeneration.isEnabled");
->>>>>>> a3c16b2f
 	}
 
 	public int maxTokensPerAccount() {
@@ -617,7 +611,6 @@
 		return recordSignatureFileVersion;
 	}
 
-<<<<<<< HEAD
 	public long maxNumAccounts() {
 		return maxNumAccounts;
 	}
@@ -640,9 +633,9 @@
 
 	public long maxNumSchedules() {
 		return maxNumSchedules;
-=======
+        }
+
 	public boolean isRandomGenerationEnabled() {
 		return randomGenerationEnabled;
->>>>>>> a3c16b2f
 	}
 }