--- conflicted
+++ resolved
@@ -137,12 +137,9 @@
     private long maxNumSchedules;
     private boolean utilPrngEnabled;
     private Set<SidecarType> enabledSidecars;
-<<<<<<< HEAD
-    private int maxInternalContractCreations;
-=======
     private boolean requireMinStakeToReward;
     private Map<Long, Long> nodeMaxMinStakeRatios;
->>>>>>> 154af549
+    private int maxInternalContractCreations;
 
     @Inject
     public GlobalDynamicProperties(
@@ -276,14 +273,11 @@
         maxNumTokenRels = properties.getLongProperty("tokens.maxAggregateRels");
         maxNumTopics = properties.getLongProperty("topics.maxNumber");
         utilPrngEnabled = properties.getBooleanProperty("utilPrng.isEnabled");
-<<<<<<< HEAD
-        maxInternalContractCreations =
-                properties.getIntProperty("contracts.maxInternalContractCreations");
-=======
         requireMinStakeToReward = properties.getBooleanProperty("staking.requireMinStakeToReward");
         nodeMaxMinStakeRatios =
                 properties.getNodeStakeRatiosProperty("staking.nodeMaxToMinStakeRatios");
->>>>>>> 154af549
+        maxInternalContractCreations =
+                properties.getIntProperty("contracts.maxInternalContractCreations");
     }
 
     public int maxTokensPerAccount() {
@@ -674,16 +668,15 @@
         return enabledSidecars;
     }
 
-<<<<<<< HEAD
+    public boolean requireMinStakeToReward() {
+        return requireMinStakeToReward;
+    }
+
+    public Map<Long, Long> nodeMaxMinStakeRatios() {
+        return nodeMaxMinStakeRatios;
+    }
+
     public int maxInternalContractCreations() {
         return maxInternalContractCreations;
-=======
-    public boolean requireMinStakeToReward() {
-        return requireMinStakeToReward;
-    }
-
-    public Map<Long, Long> nodeMaxMinStakeRatios() {
-        return nodeMaxMinStakeRatios;
->>>>>>> 154af549
     }
 }