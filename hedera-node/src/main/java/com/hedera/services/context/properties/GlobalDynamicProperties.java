--- conflicted
+++ resolved
@@ -139,11 +139,8 @@
     private Set<SidecarType> enabledSidecars;
     private boolean requireMinStakeToReward;
     private Map<Long, Long> nodeMaxMinStakeRatios;
-<<<<<<< HEAD
+    private boolean enableTraceabilityMigration;
     private int maxInternalContractCreations;
-=======
-    private boolean enableTraceabilityMigration;
->>>>>>> 5a35f407
 
     @Inject
     public GlobalDynamicProperties(
@@ -280,13 +277,10 @@
         requireMinStakeToReward = properties.getBooleanProperty("staking.requireMinStakeToReward");
         nodeMaxMinStakeRatios =
                 properties.getNodeStakeRatiosProperty("staking.nodeMaxToMinStakeRatios");
-<<<<<<< HEAD
+        enableTraceabilityMigration =
+                properties.getBooleanProperty("hedera.recordStream.enableTraceabilityMigration");
         maxInternalContractCreations =
                 properties.getIntProperty("contracts.maxInternalContractCreations");
-=======
-        enableTraceabilityMigration =
-                properties.getBooleanProperty("hedera.recordStream.enableTraceabilityMigration");
->>>>>>> 5a35f407
     }
 
     public int maxTokensPerAccount() {
@@ -685,12 +679,11 @@
         return nodeMaxMinStakeRatios;
     }
 
-<<<<<<< HEAD
+    public boolean isTraceabilityMigrationEnabled() {
+        return enableTraceabilityMigration;
+    }
+
     public int maxInternalContractCreations() {
         return maxInternalContractCreations;
-=======
-    public boolean isTraceabilityMigrationEnabled() {
-        return enableTraceabilityMigration;
->>>>>>> 5a35f407
     }
 }