--- conflicted
+++ resolved
@@ -110,8 +110,8 @@
 	private void resolveBootstrapProps(final Properties resourceProps) {
 		bootstrapProps = new HashMap<>();
 		BOOTSTRAP_PROP_NAMES.forEach(prop -> bootstrapProps.put(
-				prop,
-				transformFor(prop).apply(resourceProps.getProperty(prop))));
+						prop,
+						transformFor(prop).apply(resourceProps.getProperty(prop))));
 
 		final var msg = "Resolved bootstrap properties:\n  " + BOOTSTRAP_PROP_NAMES.stream()
 				.sorted()
@@ -130,7 +130,7 @@
 		}
 	}
 
-	void ensureProps() throws IllegalStateException {
+	void ensureProps() throws IllegalStateException{
 		if (bootstrapProps == MISSING_PROPS) {
 			initPropsFromResource();
 		}
@@ -211,14 +211,11 @@
 			"contracts.localCall.estRetBytes",
 			"contracts.maxGas",
 			"contracts.chainId",
-<<<<<<< HEAD
 			"contracts.maxStorageKb",
 			"contracts.throttle.throttleByGas",
 			"contracts.maxRefundPercentOfGasLimit",
 			"contracts.frontendThrottleMaxGasLimit",
 			"contracts.consensusThrottleMaxGasLimit",
-=======
->>>>>>> 24a7d0bd
 			"files.maxSizeKb",
 			"fees.minCongestionPeriod",
 			"fees.percentCongestionMultipliers",
