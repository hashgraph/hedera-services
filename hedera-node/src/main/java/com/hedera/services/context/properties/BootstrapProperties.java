--- conflicted
+++ resolved
@@ -358,11 +358,7 @@
 			entry("tokens.nfts.maxBatchSizeBurn", AS_INT),
 			entry("tokens.nfts.maxBatchSizeWipe", AS_INT),
 			entry("tokens.nfts.maxBatchSizeMint", AS_INT),
-<<<<<<< HEAD
-			entry("tokens.nfts.maxQueryRange", AS_INT),
-=======
 			entry("tokens.nfts.maxQueryRange", AS_LONG),
->>>>>>> 5d6b2415
 			entry("contracts.localCall.estRetBytes", AS_INT),
 			entry("contracts.maxStorageKb", AS_INT),
 			entry("contracts.defaultLifetime", AS_LONG),
