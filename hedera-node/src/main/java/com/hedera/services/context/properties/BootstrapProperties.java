package com.hedera.services.context.properties;

/*-
 * ‌
 * Hedera Services Node
 * ​
 * Copyright (C) 2018 - 2021 Hedera Hashgraph, LLC
 * ​
 * Licensed under the Apache License, Version 2.0 (the "License");
 * you may not use this file except in compliance with the License.
 * You may obtain a copy of the License at
 *
 *      http://www.apache.org/licenses/LICENSE-2.0
 *
 * Unless required by applicable law or agreed to in writing, software
 * distributed under the License is distributed on an "AS IS" BASIS,
 * WITHOUT WARRANTIES OR CONDITIONS OF ANY KIND, either express or implied.
 * See the License for the specific language governing permissions and
 * limitations under the License.
 * ‍
 */

import org.apache.logging.log4j.LogManager;
import org.apache.logging.log4j.Logger;

import javax.inject.Inject;
import javax.inject.Singleton;
import java.io.IOException;
import java.io.InputStream;
import java.nio.file.Files;
import java.nio.file.Paths;
import java.util.HashMap;
import java.util.HashSet;
import java.util.Map;
import java.util.Properties;
import java.util.Set;
import java.util.function.Function;
import java.util.stream.Collectors;
import java.util.stream.Stream;

import static com.hedera.services.context.properties.PropUtils.loadOverride;
import static java.util.Collections.unmodifiableSet;
import static java.util.Map.entry;
import static java.util.stream.Collectors.toSet;

@Singleton
public final class BootstrapProperties implements PropertySource {
	private static final Map<String, Object> MISSING_PROPS = null;

	private static final Function<String, InputStream> nullableResourceStreamProvider =
			BootstrapProperties.class.getClassLoader()::getResourceAsStream;

	private static final Logger log = LogManager.getLogger(BootstrapProperties.class);

	static ThrowingStreamProvider resourceStreamProvider = resource -> {
		var in = nullableResourceStreamProvider.apply(resource);
		if (in == null) {
			throw new IOException(String.format("Resource '%s' cannot be loaded.", resource));
		}
		return in;
	};
	private static ThrowingStreamProvider fileStreamProvider = loc -> Files.newInputStream(Paths.get(loc));

	@Inject
	public BootstrapProperties() {
		/* No-op */
	}

	String bootstrapPropsResource = "bootstrap.properties";
	String bootstrapOverridePropsLoc = "data/config/bootstrap.properties";

	Map<String, Object> bootstrapProps = MISSING_PROPS;

	private void initPropsFromResource() throws IllegalStateException {
		final var resourceProps = new Properties();
		load(bootstrapPropsResource, resourceProps);
		loadOverride(bootstrapOverridePropsLoc, resourceProps, fileStreamProvider, log);
		checkForUnrecognizedProps(resourceProps);
		checkForMissingProps(resourceProps);
		resolveBootstrapProps(resourceProps);
	}

	private void checkForUnrecognizedProps(final Properties resourceProps) throws IllegalStateException {
		final Set<String> unrecognizedProps = new HashSet<>(resourceProps.stringPropertyNames());
		unrecognizedProps.removeAll(BOOTSTRAP_PROP_NAMES);
		if (!unrecognizedProps.isEmpty()) {
			final var msg = String.format(
					"'%s' contains unrecognized properties: %s!",
					bootstrapPropsResource,
					unrecognizedProps);
			throw new IllegalStateException(msg);
		}
	}

	private void checkForMissingProps(final Properties resourceProps) throws IllegalStateException {
		final var missingProps = BOOTSTRAP_PROP_NAMES.stream()
				.filter(name -> !resourceProps.containsKey(name))
				.sorted()
				.toList();
		if (!missingProps.isEmpty()) {
			final var msg = String.format(
					"'%s' is missing properties: %s!",
					bootstrapPropsResource,
					missingProps);
			throw new IllegalStateException(msg);
		}
	}

	private void resolveBootstrapProps(final Properties resourceProps) {
		bootstrapProps = new HashMap<>();
		BOOTSTRAP_PROP_NAMES.forEach(prop -> bootstrapProps.put(
				prop,
				transformFor(prop).apply(resourceProps.getProperty(prop))));

		final var msg = "Resolved bootstrap properties:\n  " + BOOTSTRAP_PROP_NAMES.stream()
				.sorted()
				.map(name -> String.format("%s=%s", name, bootstrapProps.get(name)))
				.collect(Collectors.joining("\n  "));
		log.info(msg);
	}

	private void load(final String resource, final Properties intoProps) throws IllegalStateException {
		try (final var fin = resourceStreamProvider.newInputStream(resource)) {
			intoProps.load(fin);
		} catch (IOException e) {
			throw new IllegalStateException(
					String.format("'%s' could not be loaded!", resource),
					e);
		}
	}

	void ensureProps() throws IllegalStateException {
		if (bootstrapProps == MISSING_PROPS) {
			initPropsFromResource();
		}
	}

	@Override
	public boolean containsProperty(final String name) {
		return BOOTSTRAP_PROP_NAMES.contains(name);
	}

	@Override
	public Object getProperty(final String name) {
		ensureProps();
		if (bootstrapProps.containsKey(name)) {
			return bootstrapProps.get(name);
		} else {
			throw new IllegalArgumentException(String.format("Argument 'name=%s' is invalid!", name));
		}
	}

	@Override
	public Set<String> allPropertyNames() {
		return BOOTSTRAP_PROP_NAMES;
	}

	private static final Set<String> BOOTSTRAP_PROPS = Set.of(
			"bootstrap.feeSchedulesJson.resource",
			"bootstrap.genesisPublicKey",
			"bootstrap.hapiPermissions.path",
			"bootstrap.networkProperties.path",
			"bootstrap.rates.currentHbarEquiv",
			"bootstrap.rates.currentCentEquiv",
			"bootstrap.rates.currentExpiry",
			"bootstrap.rates.nextHbarEquiv",
			"bootstrap.rates.nextCentEquiv",
			"bootstrap.rates.nextExpiry",
			"bootstrap.system.entityExpiry",
			"bootstrap.throttleDefsJson.resource"
	);

	private static final Set<String> GLOBAL_STATIC_PROPS = Set.of(
			"accounts.addressBookAdmin",
			"accounts.exchangeRatesAdmin",
			"accounts.feeSchedulesAdmin",
			"accounts.freezeAdmin",
			"accounts.nodeRewardAccount",
			"accounts.stakingRewardAccount",
			"accounts.systemAdmin",
			"accounts.systemDeleteAdmin",
			"accounts.systemUndeleteAdmin",
			"accounts.treasury",
			"entities.maxLifetime",
			"entities.systemDeletable",
			"files.addressBook",
			"files.networkProperties",
			"files.exchangeRates",
			"files.feeSchedules",
			"files.hapiPermissions",
			"files.nodeDetails",
			"files.softwareUpdateRange",
			"files.throttleDefinitions",
			"hedera.firstUserEntity",
			"hedera.realm",
			"hedera.shard",
			"ledger.numSystemAccounts",
			"ledger.totalTinyBarFloat",
			"ledger.id",
			"staking.periodMins",
			"staking.rewardHistory.numStoredPeriods"
	);

	static final Set<String> GLOBAL_DYNAMIC_PROPS = Set.of(
			"accounts.maxNumber",
			"autoCreation.enabled",
			"balances.exportDir.path",
			"balances.exportEnabled",
			"balances.exportPeriodSecs",
			"balances.exportTokenBalances",
			"balances.nodeBalanceWarningThreshold",
			"cache.records.ttl",
			"contracts.defaultLifetime",
			"contracts.knownBlockHash",
			"contracts.localCall.estRetBytes",
			"contracts.allowCreate2",
			"contracts.allowAutoAssociations",
			"contracts.maxGasPerSec",
			"contracts.maxKvPairs.aggregate",
			"contracts.maxKvPairs.individual",
			"contracts.maxNumber",
			"contracts.chainId",
			"contracts.enableTraceability",
			"contracts.throttle.throttleByGas",
			"contracts.maxRefundPercentOfGasLimit",
			"contracts.scheduleThrottleMaxGasLimit",
			"contracts.redirectTokenCalls",
			"contracts.itemizeStorageFees",
			"contracts.precompile.exchangeRateGasCost",
			"contracts.precompile.htsDefaultGasCost",
			"contracts.precompile.exportRecordResults",
			"contracts.precompile.htsEnableTokenCreate",
<<<<<<< HEAD
			"files.maxNumber",
=======
			"contract.storageSlotLifetime",
			"contract.storageSlotPriceTiers",
>>>>>>> 4caacc03
			"files.maxSizeKb",
			"fees.minCongestionPeriod",
			"fees.percentCongestionMultipliers",
			"fees.tokenTransferUsageMultiplier",
			"hedera.transaction.maxMemoUtf8Bytes",
			"hedera.transaction.maxValidDuration",
			"hedera.transaction.minValidDuration",
			"hedera.transaction.minValidityBufferSecs",
			"hedera.recordStream.recordFileVersion",
			"hedera.recordStream.signatureFileVersion",
			"autoRemove.maxPurgedKvPairsPerTouch",
			"autoRemove.maxReturnedNftsPerTouch",
			"autoRenew.targetTypes",
			"autorenew.numberOfEntitiesToScan",
			"autorenew.maxNumberOfEntitiesToRenewOrDelete",
			"autorenew.gracePeriod",
			"ledger.changeHistorian.memorySecs",
			"ledger.autoRenewPeriod.maxDuration",
			"ledger.autoRenewPeriod.minDuration",
			"ledger.xferBalanceChanges.maxLen",
			"ledger.fundingAccount",
			"ledger.transfers.maxLen",
			"ledger.tokenTransfers.maxLen",
			"ledger.nftTransfers.maxLen",
			"ledger.records.maxQueryableByAccount",
			"ledger.schedule.txExpiryTimeSecs",
			"rates.intradayChangeLimitPercent",
			"rates.midnightCheckInterval",
			"scheduling.longTermEnabled",
			"scheduling.maxTxnPerSecond",
			"scheduling.maxNumber",
			"scheduling.maxExpirationFutureSeconds",
			"scheduling.whitelist",
			"sigs.expandFromLastSignedState",
			"staking.fees.nodeRewardPercentage",
			"staking.fees.stakingRewardPercentage",
			"staking.isEnabled",
			"staking.maxDailyStakeRewardThPerH",
			"staking.rewardRate",
			"staking.startThreshold",
			"tokens.maxAggregateRels",
			"tokens.maxNumber",
			"tokens.maxRelsPerInfoQuery",
			"tokens.maxPerAccount",
			"tokens.maxSymbolUtf8Bytes",
			"tokens.maxTokenNameUtf8Bytes",
			"tokens.maxCustomFeesAllowed",
			"tokens.maxCustomFeeDepth",
			"tokens.nfts.areEnabled",
			"tokens.nfts.maxMetadataBytes",
			"tokens.nfts.maxBatchSizeBurn",
			"tokens.nfts.maxBatchSizeWipe",
			"tokens.nfts.maxBatchSizeMint",
			"tokens.nfts.maxAllowedMints",
			"tokens.nfts.maxQueryRange",
			"tokens.nfts.mintThrottleScaleFactor",
			"topics.maxNumber",
			"tokens.nfts.useTreasuryWildcards",
			"consensus.message.maxBytesAllowed",
			"consensus.handle.maxPrecedingRecords",
			"consensus.handle.maxFollowingRecords",
			"upgrade.artifacts.path",
			"hedera.allowances.maxTransactionLimit",
			"hedera.allowances.maxAccountLimit",
			"hedera.allowances.isEnabled",
			"entities.limitTokenAssociations",
			"prng.isEnabled"
	);

	static final Set<String> NODE_PROPS = Set.of(
			"dev.onlyDefaultNodeListens",
			"dev.defaultListeningNodeAccount",
			"grpc.port",
			"grpc.tlsPort",
			"hedera.accountsExportPath",
			"hedera.exportAccountsOnStartup",
			"hedera.prefetch.queueCapacity",
			"hedera.prefetch.threadPoolSize",
			"hedera.prefetch.codeCacheTtlSecs",
			"hedera.profiles.active",
			"hedera.recordStream.isEnabled",
			"hedera.recordStream.logDir",
			"hedera.recordStream.logPeriod",
			"hedera.recordStream.queueCapacity",
			"iss.resetPeriod",
			"iss.roundsToLog",
			"netty.mode",
			"netty.prod.flowControlWindow",
			"netty.prod.maxConcurrentCalls",
			"netty.prod.maxConnectionAge",
			"netty.prod.maxConnectionAgeGrace",
			"netty.prod.maxConnectionIdle",
			"netty.prod.keepAliveTime",
			"netty.prod.keepAliveTimeout",
			"netty.startRetries",
			"netty.startRetryIntervalMs",
			"netty.tlsCrt.path",
			"netty.tlsKey.path",
			"queries.blob.lookupRetries",
			"stats.consThrottlesToSample",
			"stats.hapiThrottlesToSample",
			"stats.executionTimesToTrack",
			"stats.entityUtils.gaugeUpdateIntervalMs",
			"stats.hapiOps.speedometerUpdateIntervalMs",
			"stats.throttleUtils.gaugeUpdateIntervalMs",
			"stats.runningAvgHalfLifeSecs",
			"stats.speedometerHalfLifeSecs"
	);

	public static final Set<String> BOOTSTRAP_PROP_NAMES = unmodifiableSet(
			Stream.of(BOOTSTRAP_PROPS, GLOBAL_STATIC_PROPS, GLOBAL_DYNAMIC_PROPS, NODE_PROPS)
					.flatMap(Set::stream)
					.collect(toSet()));

	public static Function<String, Object> transformFor(String prop) {
		return PROP_TRANSFORMS.getOrDefault(prop, AS_STRING);
	}

	private static final Map<String, Function<String, Object>> PROP_TRANSFORMS = Map.ofEntries(
			entry("accounts.addressBookAdmin", AS_LONG),
			entry("accounts.exchangeRatesAdmin", AS_LONG),
			entry("accounts.feeSchedulesAdmin", AS_LONG),
			entry("accounts.freezeAdmin", AS_LONG),
			entry("accounts.maxNumber", AS_LONG),
			entry("accounts.nodeRewardAccount", AS_LONG),
			entry("accounts.stakingRewardAccount", AS_LONG),
			entry("accounts.systemAdmin", AS_LONG),
			entry("accounts.systemDeleteAdmin", AS_LONG),
			entry("accounts.systemUndeleteAdmin", AS_LONG),
			entry("accounts.treasury", AS_LONG),
			entry("balances.exportEnabled", AS_BOOLEAN),
			entry("balances.exportPeriodSecs", AS_INT),
			entry("balances.nodeBalanceWarningThreshold", AS_LONG),
			entry("cache.records.ttl", AS_INT),
			entry("dev.onlyDefaultNodeListens", AS_BOOLEAN),
			entry("balances.exportTokenBalances", AS_BOOLEAN),
			entry("entities.maxLifetime", AS_LONG),
			entry("entities.systemDeletable", AS_ENTITY_TYPES),
			entry("files.addressBook", AS_LONG),
			entry("files.maxNumber", AS_LONG),
			entry("files.maxSizeKb", AS_INT),
			entry("files.networkProperties", AS_LONG),
			entry("files.exchangeRates", AS_LONG),
			entry("files.feeSchedules", AS_LONG),
			entry("files.hapiPermissions", AS_LONG),
			entry("files.nodeDetails", AS_LONG),
			entry("files.softwareUpdateRange", AS_ENTITY_NUM_RANGE),
			entry("files.throttleDefinitions", AS_LONG),
			entry("grpc.port", AS_INT),
			entry("grpc.tlsPort", AS_INT),
			entry("hedera.exportAccountsOnStartup", AS_BOOLEAN),
			entry("hedera.firstUserEntity", AS_LONG),
			entry("hedera.prefetch.queueCapacity", AS_INT),
			entry("hedera.prefetch.threadPoolSize", AS_INT),
			entry("hedera.prefetch.codeCacheTtlSecs", AS_INT),
			entry("hedera.profiles.active", AS_PROFILE),
			entry("hedera.realm", AS_LONG),
			entry("hedera.recordStream.logPeriod", AS_LONG),
			entry("hedera.recordStream.isEnabled", AS_BOOLEAN),
			entry("hedera.recordStream.recordFileVersion", AS_INT),
			entry("hedera.recordStream.signatureFileVersion", AS_INT),
			entry("hedera.recordStream.queueCapacity", AS_INT),
			entry("hedera.shard", AS_LONG),
			entry("hedera.transaction.maxMemoUtf8Bytes", AS_INT),
			entry("hedera.transaction.maxValidDuration", AS_LONG),
			entry("hedera.transaction.minValidDuration", AS_LONG),
			entry("hedera.transaction.minValidityBufferSecs", AS_INT),
			entry("autoCreation.enabled", AS_BOOLEAN),
			entry("autoRemove.maxPurgedKvPairsPerTouch", AS_INT),
			entry("autoRemove.maxReturnedNftsPerTouch", AS_INT),
			entry("autoRenew.targetTypes", AS_ENTITY_TYPES),
			entry("autorenew.numberOfEntitiesToScan", AS_INT),
			entry("autorenew.maxNumberOfEntitiesToRenewOrDelete", AS_INT),
			entry("autorenew.gracePeriod", AS_LONG),
			entry("ledger.autoRenewPeriod.maxDuration", AS_LONG),
			entry("ledger.autoRenewPeriod.minDuration", AS_LONG),
			entry("netty.mode", AS_PROFILE),
			entry("queries.blob.lookupRetries", AS_INT),
			entry("netty.startRetries", AS_INT),
			entry("netty.startRetryIntervalMs", AS_LONG),
			entry("bootstrap.rates.currentHbarEquiv", AS_INT),
			entry("bootstrap.rates.currentCentEquiv", AS_INT),
			entry("bootstrap.rates.currentExpiry", AS_LONG),
			entry("bootstrap.rates.nextHbarEquiv", AS_INT),
			entry("bootstrap.rates.nextCentEquiv", AS_INT),
			entry("bootstrap.rates.nextExpiry", AS_LONG),
			entry("bootstrap.system.entityExpiry", AS_LONG),
			entry("fees.minCongestionPeriod", AS_INT),
			entry("fees.tokenTransferUsageMultiplier", AS_INT),
			entry("fees.percentCongestionMultipliers", AS_CONGESTION_MULTIPLIERS),
			entry("ledger.changeHistorian.memorySecs", AS_INT),
			entry("ledger.xferBalanceChanges.maxLen", AS_INT),
			entry("ledger.fundingAccount", AS_LONG),
			entry("ledger.numSystemAccounts", AS_INT),
			entry("ledger.transfers.maxLen", AS_INT),
			entry("ledger.tokenTransfers.maxLen", AS_INT),
			entry("ledger.nftTransfers.maxLen", AS_INT),
			entry("ledger.totalTinyBarFloat", AS_LONG),
			entry("ledger.schedule.txExpiryTimeSecs", AS_INT),
			entry("ledger.records.maxQueryableByAccount", AS_INT),
			entry("iss.resetPeriod", AS_INT),
			entry("iss.roundsToLog", AS_INT),
			entry("netty.prod.flowControlWindow", AS_INT),
			entry("netty.prod.maxConcurrentCalls", AS_INT),
			entry("netty.prod.maxConnectionAge", AS_LONG),
			entry("netty.prod.maxConnectionAgeGrace", AS_LONG),
			entry("netty.prod.maxConnectionIdle", AS_LONG),
			entry("netty.prod.keepAliveTime", AS_LONG),
			entry("netty.prod.keepAliveTimeout", AS_LONG),
			entry("scheduling.maxNumber", AS_LONG),
			entry("staking.fees.nodeRewardPercentage", AS_INT),
			entry("staking.fees.stakingRewardPercentage", AS_INT),
			entry("staking.periodMins", AS_LONG),
			entry("staking.rewardHistory.numStoredPeriods", AS_INT),
			entry("staking.rewardRate", AS_LONG),
			entry("staking.startThreshold", AS_LONG),
			entry("tokens.maxAggregateRels", AS_LONG),
			entry("tokens.maxNumber", AS_LONG),
			entry("tokens.maxPerAccount", AS_INT),
			entry("tokens.maxRelsPerInfoQuery", AS_INT),
			entry("tokens.maxCustomFeesAllowed", AS_INT),
			entry("tokens.maxCustomFeeDepth", AS_INT),
			entry("tokens.maxSymbolUtf8Bytes", AS_INT),
			entry("tokens.maxTokenNameUtf8Bytes", AS_INT),
			entry("tokens.nfts.maxMetadataBytes", AS_INT),
			entry("tokens.nfts.maxBatchSizeBurn", AS_INT),
			entry("tokens.nfts.mintThrottleScaleFactor", AS_THROTTLE_SCALE_FACTOR),
			entry("tokens.nfts.maxBatchSizeWipe", AS_INT),
			entry("tokens.nfts.maxBatchSizeMint", AS_INT),
			entry("tokens.nfts.maxAllowedMints", AS_LONG),
			entry("tokens.nfts.maxQueryRange", AS_LONG),
			entry("tokens.nfts.useTreasuryWildcards", AS_BOOLEAN),
			entry("topics.maxNumber", AS_LONG),
			entry("contracts.maxNumber", AS_LONG),
			entry("contracts.knownBlockHash", AS_KNOWN_BLOCK_VALUES),
			entry("contracts.localCall.estRetBytes", AS_INT),
			entry("contracts.allowCreate2", AS_BOOLEAN),
			entry("contracts.allowAutoAssociations", AS_BOOLEAN),
			entry("contracts.defaultLifetime", AS_LONG),
			entry("contracts.maxGasPerSec", AS_LONG),
			entry("contracts.maxKvPairs.aggregate", AS_LONG),
			entry("contracts.maxKvPairs.individual", AS_INT),
			entry("contracts.chainId", AS_INT),
			entry("contracts.enableTraceability", AS_BOOLEAN),
			entry("contracts.maxRefundPercentOfGasLimit", AS_INT),
			entry("contracts.scheduleThrottleMaxGasLimit", AS_LONG),
			entry("contracts.redirectTokenCalls", AS_BOOLEAN),
			entry("contracts.itemizeStorageFees", AS_BOOLEAN),
			entry("contracts.precompile.exchangeRateGasCost", AS_LONG),
			entry("contracts.precompile.htsDefaultGasCost", AS_LONG),
			entry("contracts.precompile.exportRecordResults", AS_BOOLEAN),
			entry("contracts.precompile.htsEnableTokenCreate", AS_BOOLEAN),
			entry("contract.storageSlotLifetime", AS_LONG),
			entry("contract.storageSlotPriceTiers", AS_CONTRACT_STORAGE_PRICE_TIERS),
			entry("contracts.throttle.throttleByGas", AS_BOOLEAN),
			entry("rates.intradayChangeLimitPercent", AS_INT),
			entry("rates.midnightCheckInterval", AS_LONG),
			entry("sigs.expandFromLastSignedState", AS_BOOLEAN),
			entry("scheduling.longTermEnabled", AS_BOOLEAN),
			entry("scheduling.maxTxnPerSecond", AS_LONG),
			entry("scheduling.maxExpirationFutureSeconds", AS_LONG),
			entry("scheduling.whitelist", AS_FUNCTIONS),
			entry("staking.isEnabled", AS_BOOLEAN),
			entry("staking.maxDailyStakeRewardThPerH", AS_LONG),
			entry("stats.entityUtils.gaugeUpdateIntervalMs", AS_LONG),
			entry("stats.hapiOps.speedometerUpdateIntervalMs", AS_LONG),
			entry("stats.throttleUtils.gaugeUpdateIntervalMs", AS_LONG),
			entry("stats.runningAvgHalfLifeSecs", AS_DOUBLE),
			entry("stats.speedometerHalfLifeSecs", AS_DOUBLE),
			entry("consensus.message.maxBytesAllowed", AS_INT),
			entry("consensus.handle.maxPrecedingRecords", AS_LONG),
			entry("consensus.handle.maxFollowingRecords", AS_LONG),
			entry("tokens.nfts.areEnabled", AS_BOOLEAN),
			entry("stats.consThrottlesToSample", AS_CS_STRINGS),
			entry("stats.hapiThrottlesToSample", AS_CS_STRINGS),
			entry("stats.executionTimesToTrack", AS_INT),
			entry("hedera.allowances.maxTransactionLimit", AS_INT),
			entry("hedera.allowances.maxAccountLimit", AS_INT),
			entry("hedera.allowances.isEnabled", AS_BOOLEAN),
			entry("entities.limitTokenAssociations", AS_BOOLEAN),
			entry("prng.isEnabled", AS_BOOLEAN)
	);
}<|MERGE_RESOLUTION|>--- conflicted
+++ resolved
@@ -230,12 +230,9 @@
 			"contracts.precompile.htsDefaultGasCost",
 			"contracts.precompile.exportRecordResults",
 			"contracts.precompile.htsEnableTokenCreate",
-<<<<<<< HEAD
-			"files.maxNumber",
-=======
 			"contract.storageSlotLifetime",
 			"contract.storageSlotPriceTiers",
->>>>>>> 4caacc03
+			"files.maxNumber",
 			"files.maxSizeKb",
 			"fees.minCongestionPeriod",
 			"fees.percentCongestionMultipliers",
