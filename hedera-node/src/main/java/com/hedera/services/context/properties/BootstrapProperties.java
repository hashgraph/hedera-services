package com.hedera.services.context.properties;

/*-
 * ‌
 * Hedera Services Node
 * ​
 * Copyright (C) 2018 - 2021 Hedera Hashgraph, LLC
 * ​
 * Licensed under the Apache License, Version 2.0 (the "License");
 * you may not use this file except in compliance with the License.
 * You may obtain a copy of the License at
 *
 *      http://www.apache.org/licenses/LICENSE-2.0
 *
 * Unless required by applicable law or agreed to in writing, software
 * distributed under the License is distributed on an "AS IS" BASIS,
 * WITHOUT WARRANTIES OR CONDITIONS OF ANY KIND, either express or implied.
 * See the License for the specific language governing permissions and
 * limitations under the License.
 * ‍
 */

import org.apache.logging.log4j.LogManager;
import org.apache.logging.log4j.Logger;

import javax.inject.Inject;
import javax.inject.Singleton;
import java.io.IOException;
import java.io.InputStream;
import java.nio.file.Files;
import java.nio.file.Paths;
import java.util.HashMap;
import java.util.HashSet;
import java.util.Map;
import java.util.Properties;
import java.util.Set;
import java.util.function.Function;
import java.util.stream.Collectors;
import java.util.stream.Stream;

import static com.hedera.services.context.properties.PropUtils.loadOverride;
import static java.util.Collections.unmodifiableSet;
import static java.util.Map.entry;
import static java.util.stream.Collectors.toSet;

@Singleton
public final class BootstrapProperties implements PropertySource {
	private static final Map<String, Object> MISSING_PROPS = null;

	private static final Function<String, InputStream> nullableResourceStreamProvider =
			BootstrapProperties.class.getClassLoader()::getResourceAsStream;

	private static final Logger log = LogManager.getLogger(BootstrapProperties.class);

	static ThrowingStreamProvider resourceStreamProvider = resource -> {
		var in = nullableResourceStreamProvider.apply(resource);
		if (in == null) {
			throw new IOException(String.format("Resource '%s' cannot be loaded.", resource));
		}
		return in;
	};
	private static ThrowingStreamProvider fileStreamProvider = loc -> Files.newInputStream(Paths.get(loc));

	@Inject
	public BootstrapProperties() {
		/* No-op */
	}

	String bootstrapPropsResource = "bootstrap.properties";
	String bootstrapOverridePropsLoc = "data/config/bootstrap.properties";

	Map<String, Object> bootstrapProps = MISSING_PROPS;

	private void initPropsFromResource() throws IllegalStateException {
		final var resourceProps = new Properties();
		load(bootstrapPropsResource, resourceProps);
		loadOverride(bootstrapOverridePropsLoc, resourceProps, fileStreamProvider, log);
		checkForUnrecognizedProps(resourceProps);
		checkForMissingProps(resourceProps);
		resolveBootstrapProps(resourceProps);
	}

	private void checkForUnrecognizedProps(final Properties resourceProps) throws IllegalStateException {
		final Set<String> unrecognizedProps = new HashSet<>(resourceProps.stringPropertyNames());
		unrecognizedProps.removeAll(BOOTSTRAP_PROP_NAMES);
		if (!unrecognizedProps.isEmpty()) {
			final var msg = String.format(
					"'%s' contains unrecognized properties: %s!",
					bootstrapPropsResource,
					unrecognizedProps);
			throw new IllegalStateException(msg);
		}
	}

	private void checkForMissingProps(final Properties resourceProps) throws IllegalStateException {
		final var missingProps = BOOTSTRAP_PROP_NAMES.stream()
				.filter(name -> !resourceProps.containsKey(name))
				.sorted()
				.toList();
		if (!missingProps.isEmpty()) {
			final var msg = String.format(
					"'%s' is missing properties: %s!",
					bootstrapPropsResource,
					missingProps);
			throw new IllegalStateException(msg);
		}
	}

	private void resolveBootstrapProps(final Properties resourceProps) {
		bootstrapProps = new HashMap<>();
		BOOTSTRAP_PROP_NAMES.forEach(prop -> bootstrapProps.put(
				prop,
				transformFor(prop).apply(resourceProps.getProperty(prop))));

		final var msg = "Resolved bootstrap properties:\n  " + BOOTSTRAP_PROP_NAMES.stream()
				.sorted()
				.map(name -> String.format("%s=%s", name, bootstrapProps.get(name)))
				.collect(Collectors.joining("\n  "));
		log.info(msg);
	}

	private void load(final String resource, final Properties intoProps) throws IllegalStateException {
		try (final var fin = resourceStreamProvider.newInputStream(resource)) {
			intoProps.load(fin);
		} catch (IOException e) {
			throw new IllegalStateException(
					String.format("'%s' could not be loaded!", resource),
					e);
		}
	}

	void ensureProps() throws IllegalStateException {
		if (bootstrapProps == MISSING_PROPS) {
			initPropsFromResource();
		}
	}

	@Override
	public boolean containsProperty(final String name) {
		return BOOTSTRAP_PROP_NAMES.contains(name);
	}

	@Override
	public Object getProperty(final String name) {
		ensureProps();
		if (bootstrapProps.containsKey(name)) {
			return bootstrapProps.get(name);
		} else {
			throw new IllegalArgumentException(String.format("Argument 'name=%s' is invalid!", name));
		}
	}

	@Override
	public Set<String> allPropertyNames() {
		return BOOTSTRAP_PROP_NAMES;
	}

	private static final Set<String> BOOTSTRAP_PROPS = Set.of(
			"bootstrap.feeSchedulesJson.resource",
			"bootstrap.genesisB64Keystore.keyName",
			"bootstrap.genesisB64Keystore.path",
			"bootstrap.genesisPemPassphrase.path",
			"bootstrap.genesisPem.path",
			"bootstrap.hapiPermissions.path",
			"bootstrap.networkProperties.path",
			"bootstrap.rates.currentHbarEquiv",
			"bootstrap.rates.currentCentEquiv",
			"bootstrap.rates.currentExpiry",
			"bootstrap.rates.nextHbarEquiv",
			"bootstrap.rates.nextCentEquiv",
			"bootstrap.rates.nextExpiry",
			"bootstrap.system.entityExpiry",
			"bootstrap.throttleDefsJson.resource"
	);

	private static final Set<String> GLOBAL_STATIC_PROPS = Set.of(
			"accounts.addressBookAdmin",
			"accounts.exchangeRatesAdmin",
			"accounts.feeSchedulesAdmin",
			"accounts.freezeAdmin",
			"accounts.systemAdmin",
			"accounts.systemDeleteAdmin",
			"accounts.systemUndeleteAdmin",
			"accounts.treasury",
			"entities.maxLifetime",
			"files.addressBook",
			"files.networkProperties",
			"files.exchangeRates",
			"files.feeSchedules",
			"files.hapiPermissions",
			"files.nodeDetails",
			"files.softwareUpdateRange",
			"files.throttleDefinitions",
			"hedera.numReservedSystemEntities",
			"hedera.realm",
			"hedera.shard",
			"ledger.numSystemAccounts",
			"ledger.totalTinyBarFloat",
			"tokens.nfts.areQueriesEnabled"
	);

	static final Set<String> GLOBAL_DYNAMIC_PROPS = Set.of(
			"autoCreation.enabled",
			"balances.exportDir.path",
			"balances.exportEnabled",
			"balances.exportPeriodSecs",
			"balances.exportTokenBalances",
			"balances.nodeBalanceWarningThreshold",
			"cache.records.ttl",
			"contracts.defaultLifetime",
			"contracts.localCall.estRetBytes",
			"contracts.maxGas",
			"contracts.chainId",
			"contracts.throttle.throttleByGas",
			"contracts.maxRefundPercentOfGasLimit",
			"contracts.frontendThrottleMaxGasLimit",
			"contracts.consensusThrottleMaxGasLimit",
			"files.maxSizeKb",
			"fees.minCongestionPeriod",
			"fees.percentCongestionMultipliers",
			"fees.tokenTransferUsageMultiplier",
			"hedera.transaction.maxMemoUtf8Bytes",
			"hedera.transaction.maxValidDuration",
			"hedera.transaction.minValidDuration",
			"hedera.transaction.minValidityBufferSecs",
			"autorenew.isEnabled",
			"autorenew.numberOfEntitiesToScan",
			"autorenew.maxNumberOfEntitiesToRenewOrDelete",
			"autorenew.gracePeriod",
			"ledger.changeHistorian.memorySecs",
			"ledger.autoRenewPeriod.maxDuration",
			"ledger.autoRenewPeriod.minDuration",
			"ledger.xferBalanceChanges.maxLen",
			"ledger.fundingAccount",
			"ledger.maxAccountNum",
			"ledger.transfers.maxLen",
			"ledger.tokenTransfers.maxLen",
			"ledger.nftTransfers.maxLen",
			"ledger.schedule.txExpiryTimeSecs",
			"rates.intradayChangeLimitPercent",
			"rates.midnightCheckInterval",
			"scheduling.whitelist",
			"scheduling.triggerTxn.windBackNanos",
<<<<<<< HEAD
=======
			"sigs.expandFromLastSignedState",
>>>>>>> b227a71c
			"tokens.maxPerAccount",
			"tokens.maxSymbolUtf8Bytes",
			"tokens.maxTokenNameUtf8Bytes",
			"tokens.maxCustomFeesAllowed",
			"tokens.maxCustomFeeDepth",
			"tokens.nfts.areEnabled",
			"tokens.nfts.maxMetadataBytes",
			"tokens.nfts.maxBatchSizeBurn",
			"tokens.nfts.maxBatchSizeWipe",
			"tokens.nfts.maxBatchSizeMint",
			"tokens.nfts.maxAllowedMints",
			"tokens.nfts.maxQueryRange",
			"tokens.nfts.mintThrottleScaleFactor",
			"tokens.nfts.useTreasuryWildcards",
			"consensus.message.maxBytesAllowed",
			"upgrade.artifacts.path"
	);

	static final Set<String> NODE_PROPS = Set.of(
			"dev.onlyDefaultNodeListens",
			"dev.defaultListeningNodeAccount",
			"grpc.port",
			"grpc.tlsPort",
			"hedera.accountsExportPath",
			"hedera.exportAccountsOnStartup",
			"hedera.prefetch.queueCapacity",
			"hedera.prefetch.threadPoolSize",
			"hedera.prefetch.codeCacheTtlSecs",
			"hedera.profiles.active",
			"hedera.recordStream.isEnabled",
			"hedera.recordStream.logDir",
			"hedera.recordStream.logPeriod",
			"hedera.recordStream.queueCapacity",
			"iss.dumpFcms",
			"iss.resetPeriod",
			"iss.roundsToDump",
			"netty.mode",
			"netty.prod.flowControlWindow",
			"netty.prod.maxConcurrentCalls",
			"netty.prod.maxConnectionAge",
			"netty.prod.maxConnectionAgeGrace",
			"netty.prod.maxConnectionIdle",
			"netty.prod.keepAliveTime",
			"netty.prod.keepAliveTimeout",
			"netty.startRetries",
			"netty.startRetryIntervalMs",
			"netty.tlsCrt.path",
			"netty.tlsKey.path",
			"queries.blob.lookupRetries",
			"stats.executionTimesToTrack",
			"stats.hapiOps.speedometerUpdateIntervalMs",
			"stats.runningAvgHalfLifeSecs",
			"stats.speedometerHalfLifeSecs"
	);

	public static final Set<String> BOOTSTRAP_PROP_NAMES = unmodifiableSet(
			Stream.of(BOOTSTRAP_PROPS, GLOBAL_STATIC_PROPS, GLOBAL_DYNAMIC_PROPS, NODE_PROPS)
					.flatMap(Set::stream)
					.collect(toSet()));

	public static Function<String, Object> transformFor(String prop) {
		return PROP_TRANSFORMS.getOrDefault(prop, AS_STRING);
	}

	private static final Map<String, Function<String, Object>> PROP_TRANSFORMS = Map.ofEntries(
			entry("accounts.addressBookAdmin", AS_LONG),
			entry("accounts.exchangeRatesAdmin", AS_LONG),
			entry("accounts.feeSchedulesAdmin", AS_LONG),
			entry("accounts.freezeAdmin", AS_LONG),
			entry("accounts.systemAdmin", AS_LONG),
			entry("accounts.systemDeleteAdmin", AS_LONG),
			entry("accounts.systemUndeleteAdmin", AS_LONG),
			entry("accounts.treasury", AS_LONG),
			entry("balances.exportEnabled", AS_BOOLEAN),
			entry("balances.exportPeriodSecs", AS_INT),
			entry("balances.nodeBalanceWarningThreshold", AS_LONG),
			entry("cache.records.ttl", AS_INT),
			entry("dev.onlyDefaultNodeListens", AS_BOOLEAN),
			entry("balances.exportTokenBalances", AS_BOOLEAN),
			entry("entities.maxLifetime", AS_LONG),
			entry("files.addressBook", AS_LONG),
			entry("files.networkProperties", AS_LONG),
			entry("files.exchangeRates", AS_LONG),
			entry("files.feeSchedules", AS_LONG),
			entry("files.hapiPermissions", AS_LONG),
			entry("files.nodeDetails", AS_LONG),
			entry("files.softwareUpdateRange", AS_ENTITY_NUM_RANGE),
			entry("files.throttleDefinitions", AS_LONG),
			entry("grpc.port", AS_INT),
			entry("grpc.tlsPort", AS_INT),
			entry("hedera.exportAccountsOnStartup", AS_BOOLEAN),
			entry("hedera.numReservedSystemEntities", AS_LONG),
			entry("hedera.prefetch.queueCapacity", AS_INT),
			entry("hedera.prefetch.threadPoolSize", AS_INT),
			entry("hedera.prefetch.codeCacheTtlSecs", AS_INT),
			entry("hedera.profiles.active", AS_PROFILE),
			entry("hedera.realm", AS_LONG),
			entry("hedera.recordStream.logPeriod", AS_LONG),
			entry("hedera.recordStream.isEnabled", AS_BOOLEAN),
			entry("hedera.recordStream.queueCapacity", AS_INT),
			entry("hedera.shard", AS_LONG),
			entry("hedera.transaction.maxMemoUtf8Bytes", AS_INT),
			entry("hedera.transaction.maxValidDuration", AS_LONG),
			entry("hedera.transaction.minValidDuration", AS_LONG),
			entry("hedera.transaction.minValidityBufferSecs", AS_INT),
			entry("autoCreation.enabled", AS_BOOLEAN),
			entry("autorenew.isEnabled", AS_BOOLEAN),
			entry("autorenew.numberOfEntitiesToScan", AS_INT),
			entry("autorenew.maxNumberOfEntitiesToRenewOrDelete", AS_INT),
			entry("autorenew.gracePeriod", AS_LONG),
			entry("ledger.autoRenewPeriod.maxDuration", AS_LONG),
			entry("ledger.autoRenewPeriod.minDuration", AS_LONG),
			entry("netty.mode", AS_PROFILE),
			entry("queries.blob.lookupRetries", AS_INT),
			entry("netty.startRetries", AS_INT),
			entry("netty.startRetryIntervalMs", AS_LONG),
			entry("bootstrap.rates.currentHbarEquiv", AS_INT),
			entry("bootstrap.rates.currentCentEquiv", AS_INT),
			entry("bootstrap.rates.currentExpiry", AS_LONG),
			entry("bootstrap.rates.nextHbarEquiv", AS_INT),
			entry("bootstrap.rates.nextCentEquiv", AS_INT),
			entry("bootstrap.rates.nextExpiry", AS_LONG),
			entry("bootstrap.system.entityExpiry", AS_LONG),
			entry("fees.minCongestionPeriod", AS_INT),
			entry("fees.tokenTransferUsageMultiplier", AS_INT),
			entry("fees.percentCongestionMultipliers", AS_CONGESTION_MULTIPLIERS),
			entry("files.maxSizeKb", AS_INT),
			entry("ledger.changeHistorian.memorySecs", AS_INT),
			entry("ledger.xferBalanceChanges.maxLen", AS_INT),
			entry("ledger.fundingAccount", AS_LONG),
			entry("ledger.maxAccountNum", AS_LONG),
			entry("ledger.numSystemAccounts", AS_INT),
			entry("ledger.transfers.maxLen", AS_INT),
			entry("ledger.tokenTransfers.maxLen", AS_INT),
			entry("ledger.nftTransfers.maxLen", AS_INT),
			entry("ledger.totalTinyBarFloat", AS_LONG),
			entry("ledger.schedule.txExpiryTimeSecs", AS_INT),
			entry("iss.dumpFcms", AS_BOOLEAN),
			entry("iss.resetPeriod", AS_INT),
			entry("iss.roundsToDump", AS_INT),
			entry("netty.prod.flowControlWindow", AS_INT),
			entry("netty.prod.maxConcurrentCalls", AS_INT),
			entry("netty.prod.maxConnectionAge", AS_LONG),
			entry("netty.prod.maxConnectionAgeGrace", AS_LONG),
			entry("netty.prod.maxConnectionIdle", AS_LONG),
			entry("netty.prod.keepAliveTime", AS_LONG),
			entry("netty.prod.keepAliveTimeout", AS_LONG),
			entry("tokens.maxPerAccount", AS_INT),
			entry("tokens.maxCustomFeesAllowed", AS_INT),
			entry("tokens.maxCustomFeeDepth", AS_INT),
			entry("tokens.maxSymbolUtf8Bytes", AS_INT),
			entry("tokens.maxTokenNameUtf8Bytes", AS_INT),
			entry("tokens.nfts.maxMetadataBytes", AS_INT),
			entry("tokens.nfts.maxBatchSizeBurn", AS_INT),
			entry("tokens.nfts.mintThrottleScaleFactor", AS_THROTTLE_SCALE_FACTOR),
			entry("tokens.nfts.maxBatchSizeWipe", AS_INT),
			entry("tokens.nfts.maxBatchSizeMint", AS_INT),
			entry("tokens.nfts.maxAllowedMints", AS_LONG),
			entry("tokens.nfts.maxQueryRange", AS_LONG),
			entry("tokens.nfts.useTreasuryWildcards", AS_BOOLEAN),
			entry("tokens.nfts.areQueriesEnabled", AS_BOOLEAN),
			entry("contracts.localCall.estRetBytes", AS_INT),
			entry("contracts.defaultLifetime", AS_LONG),
			entry("contracts.maxGas", AS_INT),
			entry("contracts.chainId", AS_INT),
			entry("contracts.maxRefundPercentOfGasLimit", AS_INT),
			entry("contracts.frontendThrottleMaxGasLimit", AS_LONG),
			entry("contracts.consensusThrottleMaxGasLimit", AS_LONG),
			entry("contracts.throttle.throttleByGas", AS_BOOLEAN),
			entry("rates.intradayChangeLimitPercent", AS_INT),
			entry("rates.midnightCheckInterval", AS_LONG),
			entry("sigs.expandFromLastSignedState", AS_BOOLEAN),
			entry("scheduling.whitelist", AS_FUNCTIONS),
			entry("scheduling.triggerTxn.windBackNanos", AS_LONG),
			entry("stats.hapiOps.speedometerUpdateIntervalMs", AS_LONG),
			entry("stats.runningAvgHalfLifeSecs", AS_DOUBLE),
			entry("stats.speedometerHalfLifeSecs", AS_DOUBLE),
			entry("consensus.message.maxBytesAllowed", AS_INT),
			entry("tokens.nfts.areEnabled", AS_BOOLEAN),
			entry("stats.executionTimesToTrack", AS_INT)
	);
}<|MERGE_RESOLUTION|>--- conflicted
+++ resolved
@@ -241,10 +241,7 @@
 			"rates.midnightCheckInterval",
 			"scheduling.whitelist",
 			"scheduling.triggerTxn.windBackNanos",
-<<<<<<< HEAD
-=======
 			"sigs.expandFromLastSignedState",
->>>>>>> b227a71c
 			"tokens.maxPerAccount",
 			"tokens.maxSymbolUtf8Bytes",
 			"tokens.maxTokenNameUtf8Bytes",
