package com.hedera.services.context.properties;

/*-
 * ‌
 * Hedera Services Node
 * ​
 * Copyright (C) 2018 - 2021 Hedera Hashgraph, LLC
 * ​
 * Licensed under the Apache License, Version 2.0 (the "License");
 * you may not use this file except in compliance with the License.
 * You may obtain a copy of the License at
 *
 *      http://www.apache.org/licenses/LICENSE-2.0
 *
 * Unless required by applicable law or agreed to in writing, software
 * distributed under the License is distributed on an "AS IS" BASIS,
 * WITHOUT WARRANTIES OR CONDITIONS OF ANY KIND, either express or implied.
 * See the License for the specific language governing permissions and
 * limitations under the License.
 * ‍
 */

import org.apache.logging.log4j.LogManager;
import org.apache.logging.log4j.Logger;

import javax.inject.Inject;
import javax.inject.Singleton;
import java.io.IOException;
import java.io.InputStream;
import java.nio.file.Files;
import java.nio.file.Paths;
import java.util.HashMap;
import java.util.HashSet;
import java.util.Map;
import java.util.Properties;
import java.util.Set;
import java.util.function.Function;
import java.util.stream.Collectors;
import java.util.stream.Stream;

import static com.hedera.services.context.properties.PropUtils.loadOverride;
import static java.util.Collections.unmodifiableSet;
import static java.util.Map.entry;
import static java.util.stream.Collectors.toSet;

@Singleton
public final class BootstrapProperties implements PropertySource {
	private static final Map<String, Object> MISSING_PROPS = null;

	private static final Function<String, InputStream> nullableResourceStreamProvider =
			BootstrapProperties.class.getClassLoader()::getResourceAsStream;

	private static final Logger log = LogManager.getLogger(BootstrapProperties.class);

	static ThrowingStreamProvider resourceStreamProvider = resource -> {
		var in = nullableResourceStreamProvider.apply(resource);
		if (in == null) {
			throw new IOException(String.format("Resource '%s' cannot be loaded.", resource));
		}
		return in;
	};
	private static ThrowingStreamProvider fileStreamProvider = loc -> Files.newInputStream(Paths.get(loc));

	@Inject
	public BootstrapProperties() {
		/* No-op */
	}

	String bootstrapPropsResource = "bootstrap.properties";
	String bootstrapOverridePropsLoc = "data/config/bootstrap.properties";

	Map<String, Object> bootstrapProps = MISSING_PROPS;

	private void initPropsFromResource() throws IllegalStateException {
		final var resourceProps = new Properties();
		load(bootstrapPropsResource, resourceProps);
		loadOverride(bootstrapOverridePropsLoc, resourceProps, fileStreamProvider, log);
		checkForUnrecognizedProps(resourceProps);
		checkForMissingProps(resourceProps);
		resolveBootstrapProps(resourceProps);
	}

	private void checkForUnrecognizedProps(final Properties resourceProps) throws IllegalStateException {
		final Set<String> unrecognizedProps = new HashSet<>(resourceProps.stringPropertyNames());
		unrecognizedProps.removeAll(BOOTSTRAP_PROP_NAMES);
		if (!unrecognizedProps.isEmpty()) {
			final var msg = String.format(
					"'%s' contains unrecognized properties: %s!",
					bootstrapPropsResource,
					unrecognizedProps);
			throw new IllegalStateException(msg);
		}
	}

	private void checkForMissingProps(final Properties resourceProps) throws IllegalStateException {
		final var missingProps = BOOTSTRAP_PROP_NAMES.stream()
				.filter(name -> !resourceProps.containsKey(name))
				.sorted()
				.toList();
		if (!missingProps.isEmpty()) {
			final var msg = String.format(
					"'%s' is missing properties: %s!",
					bootstrapPropsResource,
					missingProps);
			throw new IllegalStateException(msg);
		}
	}

	private void resolveBootstrapProps(final Properties resourceProps) {
		bootstrapProps = new HashMap<>();
		BOOTSTRAP_PROP_NAMES.forEach(prop -> bootstrapProps.put(
				prop,
				transformFor(prop).apply(resourceProps.getProperty(prop))));

		final var msg = "Resolved bootstrap properties:\n  " + BOOTSTRAP_PROP_NAMES.stream()
				.sorted()
				.map(name -> String.format("%s=%s", name, bootstrapProps.get(name)))
				.collect(Collectors.joining("\n  "));
		log.info(msg);
	}

	private void load(final String resource, final Properties intoProps) throws IllegalStateException {
		try (final var fin = resourceStreamProvider.newInputStream(resource)) {
			intoProps.load(fin);
		} catch (IOException e) {
			throw new IllegalStateException(
					String.format("'%s' could not be loaded!", resource),
					e);
		}
	}

	void ensureProps() throws IllegalStateException {
		if (bootstrapProps == MISSING_PROPS) {
			initPropsFromResource();
		}
	}

	@Override
	public boolean containsProperty(final String name) {
		return BOOTSTRAP_PROP_NAMES.contains(name);
	}

	@Override
	public Object getProperty(final String name) {
		ensureProps();
		if (bootstrapProps.containsKey(name)) {
			return bootstrapProps.get(name);
		} else {
			throw new IllegalArgumentException(String.format("Argument 'name=%s' is invalid!", name));
		}
	}

	@Override
	public Set<String> allPropertyNames() {
		return BOOTSTRAP_PROP_NAMES;
	}

	private static final Set<String> BOOTSTRAP_PROPS = Set.of(
			"bootstrap.feeSchedulesJson.resource",
			"bootstrap.genesisB64Keystore.keyName",
			"bootstrap.genesisB64Keystore.path",
			"bootstrap.genesisPemPassphrase.path",
			"bootstrap.genesisPem.path",
			"bootstrap.hapiPermissions.path",
			"bootstrap.networkProperties.path",
			"bootstrap.rates.currentHbarEquiv",
			"bootstrap.rates.currentCentEquiv",
			"bootstrap.rates.currentExpiry",
			"bootstrap.rates.nextHbarEquiv",
			"bootstrap.rates.nextCentEquiv",
			"bootstrap.rates.nextExpiry",
			"bootstrap.system.entityExpiry",
			"bootstrap.throttleDefsJson.resource"
	);

	private static final Set<String> GLOBAL_STATIC_PROPS = Set.of(
			"accounts.addressBookAdmin",
			"accounts.exchangeRatesAdmin",
			"accounts.feeSchedulesAdmin",
			"accounts.freezeAdmin",
			"accounts.systemAdmin",
			"accounts.systemDeleteAdmin",
			"accounts.systemUndeleteAdmin",
			"accounts.treasury",
			"entities.maxLifetime",
			"entities.systemDeletable",
			"files.addressBook",
			"files.networkProperties",
			"files.exchangeRates",
			"files.feeSchedules",
			"files.hapiPermissions",
			"files.nodeDetails",
			"files.softwareUpdateRange",
			"files.throttleDefinitions",
			"hedera.firstUserEntity",
			"hedera.numReservedSystemEntities",
			"hedera.realm",
			"hedera.shard",
			"ledger.numSystemAccounts",
			"ledger.totalTinyBarFloat",
			"ledger.id",
			"staking.periodMins",
			"staking.rewardHistory.numStoredPeriods"
	);

	static final Set<String> GLOBAL_DYNAMIC_PROPS = Set.of(
			"autoCreation.enabled",
			"balances.exportDir.path",
			"balances.exportEnabled",
			"balances.exportPeriodSecs",
			"balances.exportTokenBalances",
			"balances.nodeBalanceWarningThreshold",
			"cache.records.ttl",
			"contracts.defaultLifetime",
			"contracts.knownBlockHash",
			"contracts.localCall.estRetBytes",
			"contracts.allowCreate2",
			"contracts.maxGas",
			"contracts.maxKvPairs.aggregate",
			"contracts.maxKvPairs.individual",
			"contracts.chainId",
			"contracts.enableTraceability",
			"contracts.throttle.throttleByGas",
			"contracts.maxRefundPercentOfGasLimit",
			"contracts.frontendThrottleMaxGasLimit",
			"contracts.consensusThrottleMaxGasLimit",
			"contracts.redirectTokenCalls",
			"contracts.precompile.exchangeRateGasCost",
			"contracts.precompile.htsDefaultGasCost",
			"contracts.precompile.exportRecordResults",
			"contracts.precompile.htsEnableTokenCreate",
			"files.maxSizeKb",
			"fees.minCongestionPeriod",
			"fees.percentCongestionMultipliers",
			"fees.tokenTransferUsageMultiplier",
			"hedera.transaction.maxMemoUtf8Bytes",
			"hedera.transaction.maxValidDuration",
			"hedera.transaction.minValidDuration",
			"hedera.transaction.minValidityBufferSecs",
			"autoRemove.maxPurgedKvPairsPerTouch",
			"autoRemove.maxReturnedNftsPerTouch",
			"autoRenew.targetTypes",
			"autorenew.numberOfEntitiesToScan",
			"autorenew.maxNumberOfEntitiesToRenewOrDelete",
			"autorenew.gracePeriod",
			"ledger.changeHistorian.memorySecs",
			"ledger.autoRenewPeriod.maxDuration",
			"ledger.autoRenewPeriod.minDuration",
			"ledger.xferBalanceChanges.maxLen",
			"ledger.fundingAccount",
			"ledger.maxAccountNum",
			"ledger.transfers.maxLen",
			"ledger.tokenTransfers.maxLen",
			"ledger.nftTransfers.maxLen",
			"ledger.records.maxQueryableByAccount",
			"ledger.schedule.txExpiryTimeSecs",
			"rates.intradayChangeLimitPercent",
			"rates.midnightCheckInterval",
			"scheduling.whitelist",
			"scheduling.triggerTxn.windBackNanos",
			"sigs.expandFromLastSignedState",
			"staking.rewardRate",
			"staking.startThreshold",
			"staking.fees.nodeRewardPercentage",
			"staking.fees.stakingRewardPercentage",
<<<<<<< HEAD
=======
			"staking.activeThreshold",
>>>>>>> 81c6b722
			"tokens.maxRelsPerInfoQuery",
			"tokens.maxPerAccount",
			"tokens.maxSymbolUtf8Bytes",
			"tokens.maxTokenNameUtf8Bytes",
			"tokens.maxCustomFeesAllowed",
			"tokens.maxCustomFeeDepth",
			"tokens.nfts.areEnabled",
			"tokens.nfts.maxMetadataBytes",
			"tokens.nfts.maxBatchSizeBurn",
			"tokens.nfts.maxBatchSizeWipe",
			"tokens.nfts.maxBatchSizeMint",
			"tokens.nfts.maxAllowedMints",
			"tokens.nfts.maxQueryRange",
			"tokens.nfts.mintThrottleScaleFactor",
			"tokens.nfts.useTreasuryWildcards",
			"consensus.message.maxBytesAllowed",
			"upgrade.artifacts.path",
			"hedera.allowances.maxTransactionLimit",
			"hedera.allowances.maxAccountLimit",
			"hedera.allowances.isEnabled",
			"entities.limitTokenAssociations"
	);

	static final Set<String> NODE_PROPS = Set.of(
			"dev.onlyDefaultNodeListens",
			"dev.defaultListeningNodeAccount",
			"grpc.port",
			"grpc.tlsPort",
			"hedera.accountsExportPath",
			"hedera.exportAccountsOnStartup",
			"hedera.prefetch.queueCapacity",
			"hedera.prefetch.threadPoolSize",
			"hedera.prefetch.codeCacheTtlSecs",
			"hedera.profiles.active",
			"hedera.recordStream.isEnabled",
			"hedera.recordStream.logDir",
			"hedera.recordStream.logPeriod",
			"hedera.recordStream.queueCapacity",
			"iss.dumpFcms",
			"iss.resetPeriod",
			"iss.roundsToDump",
			"netty.mode",
			"netty.prod.flowControlWindow",
			"netty.prod.maxConcurrentCalls",
			"netty.prod.maxConnectionAge",
			"netty.prod.maxConnectionAgeGrace",
			"netty.prod.maxConnectionIdle",
			"netty.prod.keepAliveTime",
			"netty.prod.keepAliveTimeout",
			"netty.startRetries",
			"netty.startRetryIntervalMs",
			"netty.tlsCrt.path",
			"netty.tlsKey.path",
			"queries.blob.lookupRetries",
			"stats.executionTimesToTrack",
			"stats.hapiOps.speedometerUpdateIntervalMs",
			"stats.runningAvgHalfLifeSecs",
			"stats.speedometerHalfLifeSecs"
	);

	public static final Set<String> BOOTSTRAP_PROP_NAMES = unmodifiableSet(
			Stream.of(BOOTSTRAP_PROPS, GLOBAL_STATIC_PROPS, GLOBAL_DYNAMIC_PROPS, NODE_PROPS)
					.flatMap(Set::stream)
					.collect(toSet()));

	public static Function<String, Object> transformFor(String prop) {
		return PROP_TRANSFORMS.getOrDefault(prop, AS_STRING);
	}

	private static final Map<String, Function<String, Object>> PROP_TRANSFORMS = Map.ofEntries(
			entry("accounts.addressBookAdmin", AS_LONG),
			entry("accounts.exchangeRatesAdmin", AS_LONG),
			entry("accounts.feeSchedulesAdmin", AS_LONG),
			entry("accounts.freezeAdmin", AS_LONG),
			entry("accounts.systemAdmin", AS_LONG),
			entry("accounts.systemDeleteAdmin", AS_LONG),
			entry("accounts.systemUndeleteAdmin", AS_LONG),
			entry("accounts.treasury", AS_LONG),
			entry("balances.exportEnabled", AS_BOOLEAN),
			entry("balances.exportPeriodSecs", AS_INT),
			entry("balances.nodeBalanceWarningThreshold", AS_LONG),
			entry("cache.records.ttl", AS_INT),
			entry("dev.onlyDefaultNodeListens", AS_BOOLEAN),
			entry("balances.exportTokenBalances", AS_BOOLEAN),
			entry("entities.maxLifetime", AS_LONG),
			entry("entities.systemDeletable", AS_ENTITY_TYPES),
			entry("files.addressBook", AS_LONG),
			entry("files.networkProperties", AS_LONG),
			entry("files.exchangeRates", AS_LONG),
			entry("files.feeSchedules", AS_LONG),
			entry("files.hapiPermissions", AS_LONG),
			entry("files.nodeDetails", AS_LONG),
			entry("files.softwareUpdateRange", AS_ENTITY_NUM_RANGE),
			entry("files.throttleDefinitions", AS_LONG),
			entry("grpc.port", AS_INT),
			entry("grpc.tlsPort", AS_INT),
			entry("hedera.exportAccountsOnStartup", AS_BOOLEAN),
			entry("hedera.firstUserEntity", AS_LONG),
			entry("hedera.numReservedSystemEntities", AS_LONG),
			entry("hedera.prefetch.queueCapacity", AS_INT),
			entry("hedera.prefetch.threadPoolSize", AS_INT),
			entry("hedera.prefetch.codeCacheTtlSecs", AS_INT),
			entry("hedera.profiles.active", AS_PROFILE),
			entry("hedera.realm", AS_LONG),
			entry("hedera.recordStream.logPeriod", AS_LONG),
			entry("hedera.recordStream.isEnabled", AS_BOOLEAN),
			entry("hedera.recordStream.queueCapacity", AS_INT),
			entry("hedera.shard", AS_LONG),
			entry("hedera.transaction.maxMemoUtf8Bytes", AS_INT),
			entry("hedera.transaction.maxValidDuration", AS_LONG),
			entry("hedera.transaction.minValidDuration", AS_LONG),
			entry("hedera.transaction.minValidityBufferSecs", AS_INT),
			entry("autoCreation.enabled", AS_BOOLEAN),
			entry("autoRemove.maxPurgedKvPairsPerTouch", AS_INT),
			entry("autoRemove.maxReturnedNftsPerTouch", AS_INT),
			entry("autoRenew.targetTypes", AS_ENTITY_TYPES),
			entry("autorenew.numberOfEntitiesToScan", AS_INT),
			entry("autorenew.maxNumberOfEntitiesToRenewOrDelete", AS_INT),
			entry("autorenew.gracePeriod", AS_LONG),
			entry("ledger.autoRenewPeriod.maxDuration", AS_LONG),
			entry("ledger.autoRenewPeriod.minDuration", AS_LONG),
			entry("netty.mode", AS_PROFILE),
			entry("queries.blob.lookupRetries", AS_INT),
			entry("netty.startRetries", AS_INT),
			entry("netty.startRetryIntervalMs", AS_LONG),
			entry("bootstrap.rates.currentHbarEquiv", AS_INT),
			entry("bootstrap.rates.currentCentEquiv", AS_INT),
			entry("bootstrap.rates.currentExpiry", AS_LONG),
			entry("bootstrap.rates.nextHbarEquiv", AS_INT),
			entry("bootstrap.rates.nextCentEquiv", AS_INT),
			entry("bootstrap.rates.nextExpiry", AS_LONG),
			entry("bootstrap.system.entityExpiry", AS_LONG),
			entry("fees.minCongestionPeriod", AS_INT),
			entry("fees.tokenTransferUsageMultiplier", AS_INT),
			entry("fees.percentCongestionMultipliers", AS_CONGESTION_MULTIPLIERS),
			entry("files.maxSizeKb", AS_INT),
			entry("ledger.changeHistorian.memorySecs", AS_INT),
			entry("ledger.xferBalanceChanges.maxLen", AS_INT),
			entry("ledger.fundingAccount", AS_LONG),
			entry("ledger.maxAccountNum", AS_LONG),
			entry("ledger.numSystemAccounts", AS_INT),
			entry("ledger.transfers.maxLen", AS_INT),
			entry("ledger.tokenTransfers.maxLen", AS_INT),
			entry("ledger.nftTransfers.maxLen", AS_INT),
			entry("ledger.totalTinyBarFloat", AS_LONG),
			entry("ledger.schedule.txExpiryTimeSecs", AS_INT),
			entry("ledger.records.maxQueryableByAccount", AS_INT),
			entry("iss.dumpFcms", AS_BOOLEAN),
			entry("iss.resetPeriod", AS_INT),
			entry("iss.roundsToDump", AS_INT),
			entry("netty.prod.flowControlWindow", AS_INT),
			entry("netty.prod.maxConcurrentCalls", AS_INT),
			entry("netty.prod.maxConnectionAge", AS_LONG),
			entry("netty.prod.maxConnectionAgeGrace", AS_LONG),
			entry("netty.prod.maxConnectionIdle", AS_LONG),
			entry("netty.prod.keepAliveTime", AS_LONG),
			entry("netty.prod.keepAliveTimeout", AS_LONG),
			entry("staking.periodMins", AS_LONG),
			entry("staking.rewardHistory.numStoredPeriods", AS_INT),
<<<<<<< HEAD
			entry("staking.rewardRate", AS_DOUBLE),
			entry("staking.startThreshold", AS_LONG),
			entry("staking.fees.nodeRewardPercentage", AS_INT),
			entry("staking.fees.stakingRewardPercentage", AS_INT),
=======
			entry("staking.rewardRate", AS_LONG),
			entry("staking.startThreshold", AS_LONG),
			entry("staking.fees.nodeRewardPercentage", AS_INT),
			entry("staking.fees.stakingRewardPercentage", AS_INT),
			entry("staking.activeThreshold", AS_INT),
>>>>>>> 81c6b722
			entry("tokens.maxRelsPerInfoQuery", AS_INT),
			entry("tokens.maxPerAccount", AS_INT),
			entry("tokens.maxCustomFeesAllowed", AS_INT),
			entry("tokens.maxCustomFeeDepth", AS_INT),
			entry("tokens.maxSymbolUtf8Bytes", AS_INT),
			entry("tokens.maxTokenNameUtf8Bytes", AS_INT),
			entry("tokens.nfts.maxMetadataBytes", AS_INT),
			entry("tokens.nfts.maxBatchSizeBurn", AS_INT),
			entry("tokens.nfts.mintThrottleScaleFactor", AS_THROTTLE_SCALE_FACTOR),
			entry("tokens.nfts.maxBatchSizeWipe", AS_INT),
			entry("tokens.nfts.maxBatchSizeMint", AS_INT),
			entry("tokens.nfts.maxAllowedMints", AS_LONG),
			entry("tokens.nfts.maxQueryRange", AS_LONG),
			entry("tokens.nfts.useTreasuryWildcards", AS_BOOLEAN),
			entry("contracts.knownBlockHash", AS_KNOWN_BLOCK_VALUES),
			entry("contracts.localCall.estRetBytes", AS_INT),
			entry("contracts.allowCreate2", AS_BOOLEAN),
			entry("contracts.defaultLifetime", AS_LONG),
			entry("contracts.maxGas", AS_INT),
			entry("contracts.maxKvPairs.aggregate", AS_LONG),
			entry("contracts.maxKvPairs.individual", AS_INT),
			entry("contracts.chainId", AS_INT),
			entry("contracts.enableTraceability", AS_BOOLEAN),
			entry("contracts.maxRefundPercentOfGasLimit", AS_INT),
			entry("contracts.frontendThrottleMaxGasLimit", AS_LONG),
			entry("contracts.consensusThrottleMaxGasLimit", AS_LONG),
			entry("contracts.redirectTokenCalls", AS_BOOLEAN),
			entry("contracts.precompile.exchangeRateGasCost", AS_LONG),
			entry("contracts.precompile.htsDefaultGasCost", AS_LONG),
			entry("contracts.precompile.exportRecordResults", AS_BOOLEAN),
			entry("contracts.precompile.htsEnableTokenCreate", AS_BOOLEAN),
			entry("contracts.throttle.throttleByGas", AS_BOOLEAN),
			entry("rates.intradayChangeLimitPercent", AS_INT),
			entry("rates.midnightCheckInterval", AS_LONG),
			entry("sigs.expandFromLastSignedState", AS_BOOLEAN),
			entry("scheduling.whitelist", AS_FUNCTIONS),
			entry("scheduling.triggerTxn.windBackNanos", AS_LONG),
			entry("stats.hapiOps.speedometerUpdateIntervalMs", AS_LONG),
			entry("stats.runningAvgHalfLifeSecs", AS_DOUBLE),
			entry("stats.speedometerHalfLifeSecs", AS_DOUBLE),
			entry("consensus.message.maxBytesAllowed", AS_INT),
			entry("tokens.nfts.areEnabled", AS_BOOLEAN),
			entry("stats.executionTimesToTrack", AS_INT),
			entry("hedera.allowances.maxTransactionLimit", AS_INT),
			entry("hedera.allowances.maxAccountLimit", AS_INT),
			entry("hedera.allowances.isEnabled", AS_BOOLEAN),
			entry("entities.limitTokenAssociations", AS_BOOLEAN)
	);
}<|MERGE_RESOLUTION|>--- conflicted
+++ resolved
@@ -263,10 +263,7 @@
 			"staking.startThreshold",
 			"staking.fees.nodeRewardPercentage",
 			"staking.fees.stakingRewardPercentage",
-<<<<<<< HEAD
-=======
 			"staking.activeThreshold",
->>>>>>> 81c6b722
 			"tokens.maxRelsPerInfoQuery",
 			"tokens.maxPerAccount",
 			"tokens.maxSymbolUtf8Bytes",
@@ -426,18 +423,11 @@
 			entry("netty.prod.keepAliveTimeout", AS_LONG),
 			entry("staking.periodMins", AS_LONG),
 			entry("staking.rewardHistory.numStoredPeriods", AS_INT),
-<<<<<<< HEAD
-			entry("staking.rewardRate", AS_DOUBLE),
-			entry("staking.startThreshold", AS_LONG),
-			entry("staking.fees.nodeRewardPercentage", AS_INT),
-			entry("staking.fees.stakingRewardPercentage", AS_INT),
-=======
 			entry("staking.rewardRate", AS_LONG),
 			entry("staking.startThreshold", AS_LONG),
 			entry("staking.fees.nodeRewardPercentage", AS_INT),
 			entry("staking.fees.stakingRewardPercentage", AS_INT),
 			entry("staking.activeThreshold", AS_INT),
->>>>>>> 81c6b722
 			entry("tokens.maxRelsPerInfoQuery", AS_INT),
 			entry("tokens.maxPerAccount", AS_INT),
 			entry("tokens.maxCustomFeesAllowed", AS_INT),
