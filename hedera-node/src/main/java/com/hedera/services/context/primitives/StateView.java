package com.hedera.services.context.primitives;

/*-
 * ‌
 * Hedera Services Node
 * ​
 * Copyright (C) 2018 - 2021 Hedera Hashgraph, LLC
 * ​
 * Licensed under the Apache License, Version 2.0 (the "License");
 * you may not use this file except in compliance with the License.
 * You may obtain a copy of the License at
 *
 *      http://www.apache.org/licenses/LICENSE-2.0
 *
 * Unless required by applicable law or agreed to in writing, software
 * distributed under the License is distributed on an "AS IS" BASIS,
 * WITHOUT WARRANTIES OR CONDITIONS OF ANY KIND, either express or implied.
 * See the License for the specific language governing permissions and
 * limitations under the License.
 * ‍
 */

import com.google.protobuf.ByteString;
import com.hedera.services.context.properties.NodeLocalProperties;
import com.hedera.services.contracts.sources.AddressKeyedMapFactory;
import com.hedera.services.files.DataMapFactory;
import com.hedera.services.files.HFileMeta;
import com.hedera.services.files.MetadataMapFactory;
import com.hedera.services.files.store.FcBlobsBytesStore;
import com.hedera.services.legacy.core.jproto.JKey;
import com.hedera.services.legacy.core.jproto.JKeyList;
import com.hedera.services.state.merkle.MerkleAccount;
import com.hedera.services.state.merkle.MerkleBlobMeta;
import com.hedera.services.state.merkle.MerkleDiskFs;
import com.hedera.services.state.merkle.MerkleEntityAssociation;
import com.hedera.services.state.merkle.MerkleEntityId;
import com.hedera.services.state.merkle.MerkleOptionalBlob;
import com.hedera.services.state.merkle.MerkleToken;
import com.hedera.services.state.merkle.MerkleTokenRelStatus;
import com.hedera.services.state.merkle.MerkleTopic;
import com.hedera.services.state.merkle.MerkleUniqueToken;
import com.hedera.services.state.merkle.MerkleUniqueTokenId;
import com.hedera.services.state.submerkle.EntityId;
import com.hedera.services.state.submerkle.RawTokenRelationship;
import com.hedera.services.store.schedule.ScheduleStore;
import com.hedera.services.store.tokens.TokenStore;
import com.hedera.services.utils.MiscUtils;
import com.hederahashgraph.api.proto.java.AccountID;
import com.hederahashgraph.api.proto.java.ContractGetInfoResponse;
import com.hederahashgraph.api.proto.java.ContractID;
import com.hederahashgraph.api.proto.java.CryptoGetInfoResponse;
import com.hederahashgraph.api.proto.java.Duration;
import com.hederahashgraph.api.proto.java.FileGetInfoResponse;
import com.hederahashgraph.api.proto.java.FileID;
import com.hederahashgraph.api.proto.java.Key;
import com.hederahashgraph.api.proto.java.KeyList;
import com.hederahashgraph.api.proto.java.NftID;
import com.hederahashgraph.api.proto.java.ScheduleID;
import com.hederahashgraph.api.proto.java.ScheduleInfo;
import com.hederahashgraph.api.proto.java.Timestamp;
import com.hederahashgraph.api.proto.java.TokenFreezeStatus;
import com.hederahashgraph.api.proto.java.TokenID;
import com.hederahashgraph.api.proto.java.TokenInfo;
import com.hederahashgraph.api.proto.java.TokenKycStatus;
import com.hederahashgraph.api.proto.java.TokenNftInfo;
import com.hederahashgraph.api.proto.java.TokenRelationship;
import com.hederahashgraph.api.proto.java.TokenType;
import com.swirlds.fchashmap.FCOneToManyRelation;
import com.swirlds.fcmap.FCMap;
import org.apache.logging.log4j.LogManager;
import org.apache.logging.log4j.Logger;

import java.util.ArrayList;
import java.util.List;
import java.util.Map;
import java.util.Optional;
import java.util.concurrent.TimeUnit;
import java.util.function.BiFunction;
import java.util.function.Supplier;

import static com.hedera.services.state.merkle.MerkleEntityAssociation.fromAccountTokenRel;
import static com.hedera.services.state.merkle.MerkleEntityId.fromAccountId;
import static com.hedera.services.state.merkle.MerkleEntityId.fromContractId;
import static com.hedera.services.state.submerkle.EntityId.MISSING_ENTITY_ID;
import static com.hedera.services.state.submerkle.EntityId.fromGrpcAccountId;
import static com.hedera.services.state.submerkle.EntityId.fromGrpcTokenId;
import static com.hedera.services.store.schedule.ExceptionalScheduleStore.NOOP_SCHEDULE_STORE;
import static com.hedera.services.store.schedule.ScheduleStore.MISSING_SCHEDULE;
import static com.hedera.services.store.tokens.ExceptionalTokenStore.NOOP_TOKEN_STORE;
import static com.hedera.services.store.tokens.TokenStore.MISSING_TOKEN;
import static com.hedera.services.utils.EntityIdUtils.asAccount;
import static com.hedera.services.utils.EntityIdUtils.asSolidityAddress;
import static com.hedera.services.utils.EntityIdUtils.asSolidityAddressHex;
import static com.hedera.services.utils.EntityIdUtils.readableId;
import static com.hedera.services.utils.MiscUtils.asKeyUnchecked;
import static java.util.Collections.unmodifiableMap;

public class StateView {
	private static final Logger log = LogManager.getLogger(StateView.class);

	static BiFunction<StateView, AccountID, List<TokenRelationship>> tokenRelsFn = StateView::tokenRels;

	private static final byte[] EMPTY_BYTES = new byte[0];
	public static final JKey EMPTY_WACL = new JKeyList();
	public static final MerkleToken GONE_TOKEN = new MerkleToken(0L, 0L, 0, "", "", false, false, MISSING_ENTITY_ID);

	public static final FCMap<MerkleEntityId, MerkleTopic> EMPTY_TOPICS =
			new FCMap<>();
	public static final Supplier<FCMap<MerkleEntityId, MerkleTopic>> EMPTY_TOPICS_SUPPLIER =
			() -> EMPTY_TOPICS;

	public static final FCMap<MerkleEntityId, MerkleAccount> EMPTY_ACCOUNTS =
			new FCMap<>();
	public static final Supplier<FCMap<MerkleEntityId, MerkleAccount>> EMPTY_ACCOUNTS_SUPPLIER =
			() -> EMPTY_ACCOUNTS;

	public static final FCMap<MerkleBlobMeta, MerkleOptionalBlob> EMPTY_STORAGE =
			new FCMap<>();
	public static final Supplier<FCMap<MerkleBlobMeta, MerkleOptionalBlob>> EMPTY_STORAGE_SUPPLIER =
			() -> EMPTY_STORAGE;

	public static final FCMap<MerkleEntityAssociation, MerkleTokenRelStatus> EMPTY_TOKEN_ASSOCIATIONS =
			new FCMap<>();
	public static final Supplier<FCMap<MerkleEntityAssociation, MerkleTokenRelStatus>> EMPTY_TOKEN_ASSOCS_SUPPLIER =
			() -> EMPTY_TOKEN_ASSOCIATIONS;

<<<<<<< HEAD
	public static final FCMap<MerkleUniqueTokenId, MerkleUniqueToken> EMPTY_UNIQUE_TOKENS =
=======
	protected static final FCMap<MerkleUniqueTokenId, MerkleUniqueToken> EMPTY_UNIQUE_TOKENS =
>>>>>>> 37147810
			new FCMap<>();
	public static final Supplier<FCMap<MerkleUniqueTokenId, MerkleUniqueToken>> EMPTY_UNIQUE_TOKENS_SUPPLIER =
			() -> EMPTY_UNIQUE_TOKENS;

	public static final FCOneToManyRelation<EntityId, MerkleUniqueTokenId> EMPTY_UNIQUE_TOKEN_ASSOCS =
			new FCOneToManyRelation<>();
	public static final Supplier<FCOneToManyRelation<EntityId, MerkleUniqueTokenId>> EMPTY_UNIQUE_TOKEN_ASSOCS_SUPPLIER =
			() -> EMPTY_UNIQUE_TOKEN_ASSOCS;

	public static final FCOneToManyRelation<EntityId, MerkleUniqueTokenId> EMPTY_UNIQUE_TOKEN_ACCOUNT_OWNERSHIPS =
			new FCOneToManyRelation<>();
	public static final Supplier<FCOneToManyRelation<EntityId, MerkleUniqueTokenId>> EMPTY_UNIQUE_TOKEN_ACCOUNT_OWNERSHIPS_SUPPLIER =
			() -> EMPTY_UNIQUE_TOKEN_ACCOUNT_OWNERSHIPS;

	public static final StateView EMPTY_VIEW = new StateView(
			EMPTY_TOPICS_SUPPLIER,
			EMPTY_ACCOUNTS_SUPPLIER,
			null, null);

	Map<byte[], byte[]> contractStorage;
	Map<byte[], byte[]> contractBytecode;
	Map<FileID, byte[]> fileContents;
	Map<FileID, HFileMeta> fileAttrs;

	private final TokenStore tokenStore;
	private final ScheduleStore scheduleStore;
	private final Supplier<MerkleDiskFs> diskFs;
	private final Supplier<FCMap<MerkleEntityId, MerkleTopic>> topics;
	private final Supplier<FCMap<MerkleEntityId, MerkleAccount>> accounts;
	private final Supplier<FCMap<MerkleEntityAssociation, MerkleTokenRelStatus>> tokenAssociations;

	private Supplier<FCMap<MerkleUniqueTokenId, MerkleUniqueToken>> uniqueTokens;
	private final Supplier<FCOneToManyRelation<EntityId, MerkleUniqueTokenId>> uniqueTokenAssociations;
	private final Supplier<FCOneToManyRelation<EntityId, MerkleUniqueTokenId>> uniqueTokenAccountOwnerships;

	private final NodeLocalProperties properties;

	public StateView(
			Supplier<FCMap<MerkleEntityId, MerkleTopic>> topics,
			Supplier<FCMap<MerkleEntityId, MerkleAccount>> accounts,
			NodeLocalProperties properties,
			Supplier<MerkleDiskFs> diskFs
	) {
		this(
				NOOP_TOKEN_STORE,
				NOOP_SCHEDULE_STORE,
				topics,
				accounts,
				EMPTY_STORAGE_SUPPLIER,
				EMPTY_UNIQUE_TOKENS_SUPPLIER,
				EMPTY_TOKEN_ASSOCS_SUPPLIER,
				EMPTY_UNIQUE_TOKEN_ASSOCS_SUPPLIER,
				EMPTY_UNIQUE_TOKEN_ACCOUNT_OWNERSHIPS_SUPPLIER,
				diskFs,
				properties);
	}

	public StateView(
			TokenStore tokenStore,
			ScheduleStore scheduleStore,
			Supplier<FCMap<MerkleEntityId, MerkleTopic>> topics,
			Supplier<FCMap<MerkleEntityId, MerkleAccount>> accounts,
			NodeLocalProperties properties,
			Supplier<MerkleDiskFs> diskFs
	) {
		this(
				tokenStore,
				scheduleStore,
				topics,
				accounts,
				EMPTY_STORAGE_SUPPLIER,
				EMPTY_UNIQUE_TOKENS_SUPPLIER,
				EMPTY_TOKEN_ASSOCS_SUPPLIER,
				EMPTY_UNIQUE_TOKEN_ASSOCS_SUPPLIER,
				EMPTY_UNIQUE_TOKEN_ACCOUNT_OWNERSHIPS_SUPPLIER,
				diskFs,
				properties);
	}

	public StateView(
			TokenStore tokenStore,
			ScheduleStore scheduleStore,
			Supplier<FCMap<MerkleEntityId, MerkleTopic>> topics,
			Supplier<FCMap<MerkleEntityId, MerkleAccount>> accounts,
			Supplier<FCMap<MerkleBlobMeta, MerkleOptionalBlob>> storage,
			Supplier<FCMap<MerkleUniqueTokenId, MerkleUniqueToken>> uniqueTokens,
			Supplier<FCMap<MerkleEntityAssociation, MerkleTokenRelStatus>> tokenAssociations,
			Supplier<FCOneToManyRelation<EntityId, MerkleUniqueTokenId>> uniqueTokenAssociations,
			Supplier<FCOneToManyRelation<EntityId, MerkleUniqueTokenId>> uniqueTokenAccountOwnerships,
			Supplier<MerkleDiskFs> diskFs,
			NodeLocalProperties properties
	) {
		this.topics = topics;
		this.accounts = accounts;
		this.tokenStore = tokenStore;
		this.uniqueTokens = uniqueTokens;
		this.scheduleStore = scheduleStore;
		this.tokenAssociations = tokenAssociations;
		this.uniqueTokenAssociations = uniqueTokenAssociations;
		this.uniqueTokenAccountOwnerships = uniqueTokenAccountOwnerships;

		Map<String, byte[]> blobStore = unmodifiableMap(new FcBlobsBytesStore(MerkleOptionalBlob::new, storage));

		fileContents = DataMapFactory.dataMapFrom(blobStore);
		fileAttrs = MetadataMapFactory.metaMapFrom(blobStore);
		contractStorage = AddressKeyedMapFactory.storageMapFrom(blobStore);
		contractBytecode = AddressKeyedMapFactory.bytecodeMapFrom(blobStore);
		this.properties = properties;
		this.diskFs = diskFs;
	}

	public static List<TokenRelationship> tokenRels(StateView view, AccountID id) {
		var account = view.accounts().get(fromAccountId(id));
		List<TokenRelationship> relationships = new ArrayList<>();
		var tokenIds = account.tokens().asTokenIds();
		for (TokenID tId : tokenIds) {
			var optionalToken = view.tokenWith(tId);
			var effectiveToken = optionalToken.orElse(GONE_TOKEN);
			var relKey = fromAccountTokenRel(id, tId);
			var relationship = view.tokenAssociations().get().get(relKey);
			relationships.add(new RawTokenRelationship(
					relationship.getBalance(),
					tId.getShardNum(),
					tId.getRealmNum(),
					tId.getTokenNum(),
					relationship.isFrozen(),
					relationship.isKycGranted()
			).asGrpcFor(effectiveToken));
		}
		return relationships;
	}

	public Optional<HFileMeta> attrOf(FileID id) {
		return Optional.ofNullable(fileAttrs.get(id));
	}

	public Optional<byte[]> contentsOf(FileID id) {
		if (diskFs.get().contains(id)) {
			return Optional.ofNullable(diskFs.get().contentsOf(id));
		} else {
			return Optional.ofNullable(fileContents.get(id));
		}
	}

	public Optional<byte[]> bytecodeOf(ContractID id) {
		return Optional.ofNullable(contractBytecode.get(asSolidityAddress(id)));
	}

	public Optional<byte[]> storageOf(ContractID id) {
		return Optional.ofNullable(contractStorage.get(asSolidityAddress(id)));
	}

	public Optional<MerkleToken> tokenWith(TokenID id) {
		return !tokenStore.exists(id)
				? Optional.empty()
				: Optional.of(tokenStore.get(id));
	}

	public Optional<TokenInfo> infoForToken(TokenID tokenID) {
		try {
			var id = tokenStore.resolve(tokenID);
			if (id == MISSING_TOKEN) {
				return Optional.empty();
			}
			var token = tokenStore.get(id);
			var info = TokenInfo.newBuilder()
					.setTokenTypeValue(token.tokenType().ordinal())
					.setSupplyTypeValue(token.supplyType().ordinal())
					.setTokenId(id)
					.setDeleted(token.isDeleted())
					.setSymbol(token.symbol())
					.setName(token.name())
					.setMemo(token.memo())
					.setTreasury(token.treasury().toGrpcAccountId())
					.setTotalSupply(token.totalSupply())
					.setMaxSupply(token.maxSupply())
					.setDecimals(token.decimals())
					.setExpiry(Timestamp.newBuilder().setSeconds(token.expiry()));

			var adminCandidate = token.adminKey();
			adminCandidate.ifPresent(k -> info.setAdminKey(asKeyUnchecked(k)));

			var freezeCandidate = token.freezeKey();
			freezeCandidate.ifPresentOrElse(k -> {
				info.setDefaultFreezeStatus(tfsFor(token.accountsAreFrozenByDefault()));
				info.setFreezeKey(asKeyUnchecked(k));
			}, () -> info.setDefaultFreezeStatus(TokenFreezeStatus.FreezeNotApplicable));

			var kycCandidate = token.kycKey();
			kycCandidate.ifPresentOrElse(k -> {
				info.setDefaultKycStatus(tksFor(token.accountsKycGrantedByDefault()));
				info.setKycKey(asKeyUnchecked(k));
			}, () -> info.setDefaultKycStatus(TokenKycStatus.KycNotApplicable));

			var supplyCandidate = token.supplyKey();
			supplyCandidate.ifPresent(k -> info.setSupplyKey(asKeyUnchecked(k)));
			var wipeCandidate = token.wipeKey();
			wipeCandidate.ifPresent(k -> info.setWipeKey(asKeyUnchecked(k)));
			var feeScheduleCandidate = token.feeScheduleKey();
			feeScheduleCandidate.ifPresent(k -> info.setFeeScheduleKey(asKeyUnchecked(k)));

			if (token.hasAutoRenewAccount()) {
				info.setAutoRenewAccount(token.autoRenewAccount().toGrpcAccountId());
				info.setAutoRenewPeriod(Duration.newBuilder().setSeconds(token.autoRenewPeriod()));
			}

			info.addAllCustomFees(token.grpcFeeSchedule());

			return Optional.of(info.build());
		} catch (Exception unexpected) {
			log.warn(
					"Unexpected failure getting info for token {}!",
					readableId(tokenID),
					unexpected);
			return Optional.empty();
		}
	}

	public Optional<ScheduleInfo> infoForSchedule(ScheduleID scheduleID) {
		try {
			var id = scheduleStore.resolve(scheduleID);
			if (id == MISSING_SCHEDULE) {
				return Optional.empty();
			}
			var schedule = scheduleStore.get(id);
			var signatories = schedule.signatories();
			var signatoriesList = KeyList.newBuilder();
			signatories.forEach(a -> signatoriesList.addKeys(Key.newBuilder().setEd25519(ByteString.copyFrom(a))));

			var info = ScheduleInfo.newBuilder()
					.setScheduleID(id)
					.setScheduledTransactionBody(schedule.scheduledTxn())
					.setScheduledTransactionID(schedule.scheduledTransactionId())
					.setCreatorAccountID(schedule.schedulingAccount().toGrpcAccountId())
					.setPayerAccountID(schedule.effectivePayer().toGrpcAccountId())
					.setSigners(signatoriesList)
					.setExpirationTime(Timestamp.newBuilder().setSeconds(schedule.expiry()));
			schedule.memo().ifPresent(info::setMemo);
			if (schedule.isDeleted()) {
				info.setDeletionTime(schedule.deletionTime());
			} else if (schedule.isExecuted()) {
				info.setExecutionTime(schedule.executionTime());
			}

			var adminCandidate = schedule.adminKey();
			adminCandidate.ifPresent(k -> info.setAdminKey(asKeyUnchecked(k)));

			return Optional.of(info.build());
		} catch (Exception unexpected) {
			log.warn(
					"Unexpected failure getting info for schedule {}!",
					readableId(scheduleID),
					unexpected);
			return Optional.empty();
		}
	}

	public Optional<TokenNftInfo> infoForNft(NftID target) {
		final var currentNfts = uniqueTokens.get();
		final var targetKey = new MerkleUniqueTokenId(fromGrpcTokenId(target.getTokenID()), target.getSerialNumber());
		if (!currentNfts.containsKey(targetKey)) {
			return Optional.empty();
		}
		final var targetNft = currentNfts.get(targetKey);
		final var info = TokenNftInfo.newBuilder()
				.setNftID(target)
				.setAccountID(targetNft.getOwner().toGrpcAccountId())
				.setCreationTime(targetNft.getCreationTime().toGrpc())
				.setMetadata(ByteString.copyFrom(targetNft.getMetadata()))
				.build();
		return Optional.of(info);
	}

<<<<<<< HEAD
=======
	public Optional<List<TokenNftInfo>> infosForTokenNfts(TokenID tid, long start, long end) {
		if (!tokenExists(tid)) {
			return Optional.empty();
		}

		List<TokenNftInfo> nftInfos = new ArrayList<>();
		uniqueTokenAssociations.get().get(fromGrpcTokenId(tid), (int) start, (int) end).forEachRemaining(nftId -> {
			final var nft = uniqueTokens.get().get(nftId);

			nftInfos.add(TokenNftInfo.newBuilder()
					.setAccountID(nft.getOwner().toGrpcAccountId())
					.setCreationTime(nft.getCreationTime().toGrpc())
					.setNftID(NftID.newBuilder()
							.setTokenID(nftId.tokenId().toGrpcTokenId())
							.setSerialNumber(nftId.serialNumber()))
					.setMetadata(ByteString.copyFrom(nft.getMetadata()))
					.build());
		});
		return Optional.of(nftInfos);
	}

>>>>>>> 37147810
	public boolean nftExists(NftID id) {
		return uniqueTokens.get().containsKey(new MerkleUniqueTokenId(fromGrpcTokenId(id.getTokenID()), id.getSerialNumber()));
	}

	public Optional<TokenType> tokenType(TokenID tokenID) {
		try {
			var id = tokenStore.resolve(tokenID);
			if (id == MISSING_TOKEN) {
				return Optional.empty();
			}
			var token = tokenStore.get(id);
			return Optional.ofNullable(TokenType.forNumber(token.tokenType().ordinal()));
		} catch (Exception unexpected) {
			log.warn(
					"Unexpected failure getting info for token {}!",
					readableId(tokenID),
					unexpected);
			return Optional.empty();
		}
	}

	TokenFreezeStatus tfsFor(boolean flag) {
		return flag ? TokenFreezeStatus.Frozen : TokenFreezeStatus.Unfrozen;
	}

	TokenKycStatus tksFor(boolean flag) {
		return flag ? TokenKycStatus.Granted : TokenKycStatus.Revoked;
	}

	public boolean tokenExists(TokenID id) {
		return tokenStore.resolve(id) != MISSING_TOKEN;
	}

	public boolean scheduleExists(ScheduleID id) {
		return scheduleStore.resolve(id) != MISSING_SCHEDULE;
	}

	public Optional<FileGetInfoResponse.FileInfo> infoForFile(FileID id) {
		int attemptsLeft = 1 + properties.queryBlobLookupRetries();
		while (attemptsLeft-- > 0) {
			try {
				return getFileInfo(id);
			} catch (com.swirlds.blob.BinaryObjectNotFoundException | com.swirlds.blob.BinaryObjectDeletedException e) {
				if (attemptsLeft > 0) {
					log.debug("Retrying fetch of {} file meta {} more times", readableId(id), attemptsLeft);
					try {
						TimeUnit.MILLISECONDS.sleep(100);
					} catch (InterruptedException ex) {
						log.debug(
								"Interrupted fetching meta for file {}, {} attempts left",
								readableId(id),
								attemptsLeft);
						Thread.currentThread().interrupt();
					}
				}
			} catch (com.swirlds.blob.BinaryObjectException e) {
				log.warn("Unexpected error occurred when getting info for file {}", readableId(id), e);
				break;
			}
		}
		return Optional.empty();
	}

	private Optional<FileGetInfoResponse.FileInfo> getFileInfo(FileID id) {
		var attr = fileAttrs.get(id);
		if (attr == null) {
			return Optional.empty();
		}
		var info = FileGetInfoResponse.FileInfo.newBuilder()
				.setFileID(id)
				.setMemo(attr.getMemo())
				.setDeleted(attr.isDeleted())
				.setExpirationTime(Timestamp.newBuilder().setSeconds(attr.getExpiry()))
				.setSize(Optional.ofNullable(fileContents.get(id)).orElse(EMPTY_BYTES).length);
		if (!attr.getWacl().isEmpty()) {
			info.setKeys(MiscUtils.asKeyUnchecked(attr.getWacl()).getKeyList());
		}
		return Optional.of(info.build());
	}

	public Optional<CryptoGetInfoResponse.AccountInfo> infoForAccount(AccountID id) {
		var account = accounts().get(fromAccountId(id));
		if (account == null) {
			return Optional.empty();
		}

		var info = CryptoGetInfoResponse.AccountInfo.newBuilder()
				.setKey(asKeyUnchecked(account.getKey()))
				.setAccountID(id)
				.setReceiverSigRequired(account.isReceiverSigRequired())
				.setDeleted(account.isDeleted())
				.setMemo(account.getMemo())
				.setAutoRenewPeriod(Duration.newBuilder().setSeconds(account.getAutoRenewSecs()))
				.setBalance(account.getBalance())
				.setExpirationTime(Timestamp.newBuilder().setSeconds(account.getExpiry()))
				.setContractAccountID(asSolidityAddressHex(id))
				.setOwnedNfts(account.getNftsOwned());
		Optional.ofNullable(account.getProxy())
				.map(EntityId::toGrpcAccountId)
				.ifPresent(info::setProxyAccountID);
		var tokenRels = tokenRelsFn.apply(this, id);
		if (!tokenRels.isEmpty()) {
			info.addAllTokenRelationships(tokenRels);
		}

		return Optional.of(info.build());
	}

	public Optional<List<TokenNftInfo>> infoForAccountNfts(AccountID aid, long start, long end) {
		var account = accounts().get(fromAccountId(aid));
		if (account == null) {
			return Optional.empty();
		}

		List<TokenNftInfo> nftInfos = new ArrayList<>();
		var uniqueTokensMap = uniqueTokens.get();
		uniqueTokenAccountOwnerships.get()
				.get(fromGrpcAccountId(aid), (int)start, (int)end).forEachRemaining(nftId -> {
					var nft = uniqueTokensMap.get(nftId);
					nftInfos.add(
							TokenNftInfo.newBuilder()
								.setAccountID(aid)
								.setCreationTime(nft.getCreationTime().toGrpc())
								.setNftID(NftID.newBuilder()
										.setTokenID(nftId.tokenId().toGrpcTokenId())
										.setSerialNumber(nftId.serialNumber())
										.build())
								.setMetadata(ByteString.copyFrom(nft.getMetadata()))
							.build()
					);
				});
		return Optional.of(nftInfos);
	}

	public Optional<ContractGetInfoResponse.ContractInfo> infoForContract(ContractID id) {
		var contract = contracts().get(fromContractId(id));
		if (contract == null) {
			return Optional.empty();
		}

		var mirrorId = asAccount(id);

		var storageSize = storageOf(id).orElse(EMPTY_BYTES).length;
		var bytecodeSize = bytecodeOf(id).orElse(EMPTY_BYTES).length;
		var totalBytesUsed = storageSize + bytecodeSize;
		var info = ContractGetInfoResponse.ContractInfo.newBuilder()
				.setAccountID(mirrorId)
				.setDeleted(contract.isDeleted())
				.setContractID(id)
				.setMemo(contract.getMemo())
				.setStorage(totalBytesUsed)
				.setAutoRenewPeriod(Duration.newBuilder().setSeconds(contract.getAutoRenewSecs()))
				.setBalance(contract.getBalance())
				.setExpirationTime(Timestamp.newBuilder().setSeconds(contract.getExpiry()))
				.setContractAccountID(asSolidityAddressHex(mirrorId));
		var tokenRels = tokenRelsFn.apply(this, mirrorId);
		if (!tokenRels.isEmpty()) {
			info.addAllTokenRelationships(tokenRels);
		}

		try {
			var adminKey = JKey.mapJKey(contract.getKey());
			info.setAdminKey(adminKey);
		} catch (Exception ignore) {
		}

		return Optional.of(info.build());
	}

	public FCMap<MerkleEntityId, MerkleTopic> topics() {
		return topics.get();
	}

	public FCMap<MerkleEntityId, MerkleAccount> accounts() {
		return accounts.get();
	}

	public FCMap<MerkleEntityId, MerkleAccount> contracts() {
		return accounts.get();
	}

	public Supplier<FCMap<MerkleEntityAssociation, MerkleTokenRelStatus>> tokenAssociations() {
		return tokenAssociations;
	}

	public long accountNftsCount(AccountID accountID) {
		return uniqueTokenAccountOwnerships.get().getCount(fromGrpcAccountId(accountID));
	}
}<|MERGE_RESOLUTION|>--- conflicted
+++ resolved
@@ -124,11 +124,7 @@
 	public static final Supplier<FCMap<MerkleEntityAssociation, MerkleTokenRelStatus>> EMPTY_TOKEN_ASSOCS_SUPPLIER =
 			() -> EMPTY_TOKEN_ASSOCIATIONS;
 
-<<<<<<< HEAD
 	public static final FCMap<MerkleUniqueTokenId, MerkleUniqueToken> EMPTY_UNIQUE_TOKENS =
-=======
-	protected static final FCMap<MerkleUniqueTokenId, MerkleUniqueToken> EMPTY_UNIQUE_TOKENS =
->>>>>>> 37147810
 			new FCMap<>();
 	public static final Supplier<FCMap<MerkleUniqueTokenId, MerkleUniqueToken>> EMPTY_UNIQUE_TOKENS_SUPPLIER =
 			() -> EMPTY_UNIQUE_TOKENS;
@@ -402,8 +398,6 @@
 		return Optional.of(info);
 	}
 
-<<<<<<< HEAD
-=======
 	public Optional<List<TokenNftInfo>> infosForTokenNfts(TokenID tid, long start, long end) {
 		if (!tokenExists(tid)) {
 			return Optional.empty();
@@ -425,9 +419,9 @@
 		return Optional.of(nftInfos);
 	}
 
->>>>>>> 37147810
 	public boolean nftExists(NftID id) {
-		return uniqueTokens.get().containsKey(new MerkleUniqueTokenId(fromGrpcTokenId(id.getTokenID()), id.getSerialNumber()));
+		return uniqueTokens.get().containsKey(
+				new MerkleUniqueTokenId(fromGrpcTokenId(id.getTokenID()), id.getSerialNumber()));
 	}
 
 	public Optional<TokenType> tokenType(TokenID tokenID) {
@@ -543,20 +537,20 @@
 		List<TokenNftInfo> nftInfos = new ArrayList<>();
 		var uniqueTokensMap = uniqueTokens.get();
 		uniqueTokenAccountOwnerships.get()
-				.get(fromGrpcAccountId(aid), (int)start, (int)end).forEachRemaining(nftId -> {
-					var nft = uniqueTokensMap.get(nftId);
-					nftInfos.add(
-							TokenNftInfo.newBuilder()
-								.setAccountID(aid)
-								.setCreationTime(nft.getCreationTime().toGrpc())
-								.setNftID(NftID.newBuilder()
-										.setTokenID(nftId.tokenId().toGrpcTokenId())
-										.setSerialNumber(nftId.serialNumber())
-										.build())
-								.setMetadata(ByteString.copyFrom(nft.getMetadata()))
+				.get(fromGrpcAccountId(aid), (int) start, (int) end).forEachRemaining(nftId -> {
+			var nft = uniqueTokensMap.get(nftId);
+			nftInfos.add(
+					TokenNftInfo.newBuilder()
+							.setAccountID(aid)
+							.setCreationTime(nft.getCreationTime().toGrpc())
+							.setNftID(NftID.newBuilder()
+									.setTokenID(nftId.tokenId().toGrpcTokenId())
+									.setSerialNumber(nftId.serialNumber())
+									.build())
+							.setMetadata(ByteString.copyFrom(nft.getMetadata()))
 							.build()
-					);
-				});
+			);
+		});
 		return Optional.of(nftInfos);
 	}
 
