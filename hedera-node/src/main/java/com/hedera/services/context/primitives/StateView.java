--- conflicted
+++ resolved
@@ -472,7 +472,16 @@
 		return Optional.of(info.build());
 	}
 
-<<<<<<< HEAD
+	private String getContractAccountId(final JKey key, final AccountID accountID) {
+		// If we can recover an Ethereum EOA address from the account key, we should return that
+		final var evmAddress = tryAddressRecovery(key, EthTxSigs::recoverAddressFromPubKey);
+		if (evmAddress != null)	 {
+			return Bytes.wrap(evmAddress).toUnprefixedHexString();
+		} else {
+			return asHexedEvmAddress(accountID);
+		}
+	}
+
 	/**
 	 * Builds {@link StakingInfo} object for the {@link com.hederahashgraph.api.proto.java.CryptoGetInfo} and
 	 * {@link com.hederahashgraph.api.proto.java.ContractGetInfo}
@@ -501,16 +510,6 @@
 		}
 
 		return stakingInfo.build();
-=======
-	private String getContractAccountId(final JKey key, final AccountID accountID) {
-		// If we can recover an Ethereum EOA address from the account key, we should return that
-		final var evmAddress = tryAddressRecovery(key, EthTxSigs::recoverAddressFromPubKey);
-		if (evmAddress != null)	 {
-			return Bytes.wrap(evmAddress).toUnprefixedHexString();
-		} else {
-			return asHexedEvmAddress(accountID);
-		}
->>>>>>> 4a109451
 	}
 
 	public Optional<GetAccountDetailsResponse.AccountDetails> accountDetails(
