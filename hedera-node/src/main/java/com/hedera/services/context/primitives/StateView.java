package com.hedera.services.context.primitives;

/*-
 * ‌
 * Hedera Services Node
 * ​
 * Copyright (C) 2018 - 2021 Hedera Hashgraph, LLC
 * ​
 * Licensed under the Apache License, Version 2.0 (the "License");
 * you may not use this file except in compliance with the License.
 * You may obtain a copy of the License at
 *
 *      http://www.apache.org/licenses/LICENSE-2.0
 *
 * Unless required by applicable law or agreed to in writing, software
 * distributed under the License is distributed on an "AS IS" BASIS,
 * WITHOUT WARRANTIES OR CONDITIONS OF ANY KIND, either express or implied.
 * See the License for the specific language governing permissions and
 * limitations under the License.
 * ‍
 */

import com.google.protobuf.ByteString;
import com.hedera.services.context.StateChildren;
import com.hedera.services.contracts.sources.AddressKeyedMapFactory;
import com.hedera.services.files.DataMapFactory;
import com.hedera.services.files.HFileMeta;
import com.hedera.services.files.MetadataMapFactory;
import com.hedera.services.files.store.FcBlobsBytesStore;
import com.hedera.services.ledger.accounts.AliasManager;
import com.hedera.services.legacy.core.jproto.JKey;
import com.hedera.services.legacy.core.jproto.JKeyList;
import com.hedera.services.sigs.sourcing.KeyType;
import com.hedera.services.state.merkle.MerkleAccount;
import com.hedera.services.state.merkle.MerkleToken;
import com.hedera.services.state.merkle.MerkleTokenRelStatus;
import com.hedera.services.state.merkle.MerkleTopic;
import com.hedera.services.state.merkle.MerkleUniqueToken;
import com.hedera.services.state.submerkle.EntityId;
import com.hedera.services.state.submerkle.RawTokenRelationship;
import com.hedera.services.state.virtual.ContractKey;
import com.hedera.services.state.virtual.ContractValue;
import com.hedera.services.state.virtual.VirtualBlobKey;
import com.hedera.services.state.virtual.VirtualBlobValue;
import com.hedera.services.store.schedule.ScheduleStore;
import com.hedera.services.store.tokens.TokenStore;
import com.hedera.services.store.tokens.views.UniqTokenView;
import com.hedera.services.store.tokens.views.UniqTokenViewFactory;
import com.hedera.services.utils.EntityNum;
import com.hedera.services.utils.EntityNumPair;
import com.hedera.services.utils.MiscUtils;
import com.hederahashgraph.api.proto.java.AccountID;
import com.hederahashgraph.api.proto.java.ContractGetInfoResponse;
import com.hederahashgraph.api.proto.java.ContractID;
import com.hederahashgraph.api.proto.java.CryptoGetInfoResponse;
import com.hederahashgraph.api.proto.java.Duration;
import com.hederahashgraph.api.proto.java.FileGetInfoResponse;
import com.hederahashgraph.api.proto.java.FileID;
import com.hederahashgraph.api.proto.java.Key;
import com.hederahashgraph.api.proto.java.KeyList;
import com.hederahashgraph.api.proto.java.NftID;
import com.hederahashgraph.api.proto.java.ScheduleID;
import com.hederahashgraph.api.proto.java.ScheduleInfo;
import com.hederahashgraph.api.proto.java.Timestamp;
import com.hederahashgraph.api.proto.java.TokenFreezeStatus;
import com.hederahashgraph.api.proto.java.TokenID;
import com.hederahashgraph.api.proto.java.TokenInfo;
import com.hederahashgraph.api.proto.java.TokenKycStatus;
import com.hederahashgraph.api.proto.java.TokenNftInfo;
import com.hederahashgraph.api.proto.java.TokenPauseStatus;
import com.hederahashgraph.api.proto.java.TokenRelationship;
import com.hederahashgraph.api.proto.java.TokenType;
import com.swirlds.common.merkle.MerkleNode;
import com.swirlds.common.merkle.utility.Keyed;
import com.swirlds.fchashmap.FCOneToManyRelation;
import com.swirlds.merkle.map.MerkleMap;
import com.swirlds.virtualmap.VirtualKey;
import com.swirlds.virtualmap.VirtualMap;
import com.swirlds.virtualmap.VirtualValue;
import org.apache.logging.log4j.LogManager;
import org.apache.logging.log4j.Logger;

import javax.annotation.Nonnull;
import javax.annotation.Nullable;
import java.util.ArrayList;
import java.util.List;
import java.util.Map;
import java.util.Optional;
import java.util.function.BiFunction;

import static com.hedera.services.state.merkle.MerkleEntityAssociation.fromAccountTokenRel;
import static com.hedera.services.state.submerkle.EntityId.MISSING_ENTITY_ID;
import static com.hedera.services.store.schedule.ScheduleStore.MISSING_SCHEDULE;
import static com.hedera.services.store.tokens.TokenStore.MISSING_TOKEN;
import static com.hedera.services.store.tokens.views.EmptyUniqTokenViewFactory.EMPTY_UNIQ_TOKEN_VIEW_FACTORY;
import static com.hedera.services.utils.EntityIdUtils.asAccount;
import static com.hedera.services.utils.EntityIdUtils.asSolidityAddress;
import static com.hedera.services.utils.EntityIdUtils.asSolidityAddressHex;
import static com.hedera.services.utils.EntityIdUtils.readableId;
import static com.hedera.services.utils.EntityNum.fromAccountId;
import static com.hedera.services.utils.EntityNum.fromContractId;
import static com.hedera.services.utils.MiscUtils.asKeyUnchecked;
import static java.util.Collections.unmodifiableMap;

public class StateView {
	private static final Logger log = LogManager.getLogger(StateView.class);

<<<<<<< HEAD
	public static final AccountID WILDCARD_OWNER = AccountID.newBuilder().setAccountNum(0L).build();
=======
	public static final AccountID WILDCARD_OWNER = AccountID.newBuilder()
			.setAccountNum(0L)
			.build();
>>>>>>> b227a71c

	static BiFunction<StateView, EntityNum, List<TokenRelationship>> tokenRelsFn = StateView::tokenRels;

	static final byte[] EMPTY_BYTES = new byte[0];
	static final MerkleMap<?, ?> EMPTY_FCM = new MerkleMap<>();
	static final VirtualMap<?, ?> EMPTY_VM = new VirtualMap<>();
	static final FCOneToManyRelation<?, ?> EMPTY_FCOTMR = new FCOneToManyRelation<>();

	public static final JKey EMPTY_WACL = new JKeyList();
	public static final MerkleToken REMOVED_TOKEN = new MerkleToken(
			0L, 0L, 0, "", "",
			false, false, MISSING_ENTITY_ID);
	public static final StateView EMPTY_VIEW = new StateView(
<<<<<<< HEAD
			null, null, null, EMPTY_UNIQ_TOKEN_VIEW_FACTORY);
=======
			null, null, null, null,
			EMPTY_UNIQ_TOKEN_VIEW_FACTORY);
>>>>>>> b227a71c

	private final TokenStore tokenStore;
	private final ScheduleStore scheduleStore;
	private final StateChildren stateChildren;
	private final UniqTokenView uniqTokenView;
<<<<<<< HEAD
	private final StateChildren stateChildren;
=======
	private final NodeLocalProperties nodeLocalProperties;
>>>>>>> b227a71c

	Map<byte[], byte[]> contractBytecode;
	Map<FileID, byte[]> fileContents;
	Map<FileID, HFileMeta> fileAttrs;

	public StateView(
			@Nullable TokenStore tokenStore,
			@Nullable ScheduleStore scheduleStore,
			@Nullable StateChildren stateChildren,
			UniqTokenViewFactory uniqTokenViewFactory
	) {
		this.tokenStore = tokenStore;
		this.scheduleStore = scheduleStore;
		this.stateChildren = stateChildren;

		this.uniqTokenView = uniqTokenViewFactory.viewFor(
				tokenStore,
				this::tokens,
				this::uniqueTokens,
				this::nftsByType,
				this::nftsByOwner,
				this::treasuryNftsByType);

		final Map<String, byte[]> blobStore = unmodifiableMap(new FcBlobsBytesStore(this::storage));

		fileContents = DataMapFactory.dataMapFrom(blobStore);
		fileAttrs = MetadataMapFactory.metaMapFrom(blobStore);
		contractBytecode = AddressKeyedMapFactory.bytecodeMapFrom(blobStore);
	}

	public Optional<HFileMeta> attrOf(FileID id) {
		return Optional.ofNullable(fileAttrs.get(id));
	}

	public Optional<byte[]> contentsOf(FileID id) {
		if (stateChildren == null) {
			return Optional.empty();
		}
		final var specialFiles = stateChildren.specialFiles();
		if (specialFiles.contains(id)) {
			return Optional.ofNullable(specialFiles.get(id));
		} else {
			return Optional.ofNullable(fileContents.get(id));
		}
	}

	public Optional<byte[]> bytecodeOf(ContractID id) {
		return Optional.ofNullable(contractBytecode.get(asSolidityAddress(id)));
	}

	public Optional<MerkleToken> tokenWith(TokenID id) {
		return tokenStore == null || !tokenStore.exists(id)
				? Optional.empty()
				: Optional.of(tokenStore.get(id));
	}

	public Optional<TokenInfo> infoForToken(TokenID tokenID) {
		if (tokenStore == null) {
			return Optional.empty();
		}
		try {
			var id = tokenStore.resolve(tokenID);
			if (id == MISSING_TOKEN) {
				return Optional.empty();
			}
			var token = tokenStore.get(id);
			var info = TokenInfo.newBuilder()
					.setTokenTypeValue(token.tokenType().ordinal())
					.setSupplyTypeValue(token.supplyType().ordinal())
					.setTokenId(id)
					.setDeleted(token.isDeleted())
					.setSymbol(token.symbol())
					.setName(token.name())
					.setMemo(token.memo())
					.setTreasury(token.treasury().toGrpcAccountId())
					.setTotalSupply(token.totalSupply())
					.setMaxSupply(token.maxSupply())
					.setDecimals(token.decimals())
					.setExpiry(Timestamp.newBuilder().setSeconds(token.expiry()));

			var adminCandidate = token.adminKey();
			adminCandidate.ifPresent(k -> info.setAdminKey(asKeyUnchecked(k)));

			var freezeCandidate = token.freezeKey();
			freezeCandidate.ifPresentOrElse(k -> {
				info.setDefaultFreezeStatus(tfsFor(token.accountsAreFrozenByDefault()));
				info.setFreezeKey(asKeyUnchecked(k));
			}, () -> info.setDefaultFreezeStatus(TokenFreezeStatus.FreezeNotApplicable));

			var kycCandidate = token.kycKey();
			kycCandidate.ifPresentOrElse(k -> {
				info.setDefaultKycStatus(tksFor(token.accountsKycGrantedByDefault()));
				info.setKycKey(asKeyUnchecked(k));
			}, () -> info.setDefaultKycStatus(TokenKycStatus.KycNotApplicable));

			var supplyCandidate = token.supplyKey();
			supplyCandidate.ifPresent(k -> info.setSupplyKey(asKeyUnchecked(k)));
			var wipeCandidate = token.wipeKey();
			wipeCandidate.ifPresent(k -> info.setWipeKey(asKeyUnchecked(k)));
			var feeScheduleCandidate = token.feeScheduleKey();
			feeScheduleCandidate.ifPresent(k -> info.setFeeScheduleKey(asKeyUnchecked(k)));

			var pauseCandidate = token.pauseKey();
			pauseCandidate.ifPresentOrElse(k -> {
				info.setPauseKey(asKeyUnchecked(k));
				info.setPauseStatus(tokenPauseStatusOf(token.isPaused()));
			}, () -> info.setPauseStatus(TokenPauseStatus.PauseNotApplicable));

			if (token.hasAutoRenewAccount()) {
				info.setAutoRenewAccount(token.autoRenewAccount().toGrpcAccountId());
				info.setAutoRenewPeriod(Duration.newBuilder().setSeconds(token.autoRenewPeriod()));
			}

			info.addAllCustomFees(token.grpcFeeSchedule());

			return Optional.of(info.build());
		} catch (Exception unexpected) {
			log.warn(
					"Unexpected failure getting info for token {}!",
					readableId(tokenID),
					unexpected);
			return Optional.empty();
		}
	}

	public Optional<ScheduleInfo> infoForSchedule(ScheduleID scheduleID) {
		if (scheduleStore == null) {
			return Optional.empty();
		}
		try {
			var id = scheduleStore.resolve(scheduleID);
			if (id == MISSING_SCHEDULE) {
				return Optional.empty();
			}
			var schedule = scheduleStore.get(id);
			var signatories = schedule.signatories();
			var signatoriesList = KeyList.newBuilder();

			signatories.forEach(pubKey -> signatoriesList.addKeys(grpcKeyReprOf(pubKey)));

			var info = ScheduleInfo.newBuilder()
					.setScheduleID(id)
					.setScheduledTransactionBody(schedule.scheduledTxn())
					.setScheduledTransactionID(schedule.scheduledTransactionId())
					.setCreatorAccountID(schedule.schedulingAccount().toGrpcAccountId())
					.setPayerAccountID(schedule.effectivePayer().toGrpcAccountId())
					.setSigners(signatoriesList)
					.setExpirationTime(Timestamp.newBuilder().setSeconds(schedule.expiry()));
			schedule.memo().ifPresent(info::setMemo);
			if (schedule.isDeleted()) {
				info.setDeletionTime(schedule.deletionTime());
			} else if (schedule.isExecuted()) {
				info.setExecutionTime(schedule.executionTime());
			}

			var adminCandidate = schedule.adminKey();
			adminCandidate.ifPresent(k -> info.setAdminKey(asKeyUnchecked(k)));

			return Optional.of(info.build());
		} catch (Exception unexpected) {
			log.warn(
					"Unexpected failure getting info for schedule {}!",
					readableId(scheduleID),
					unexpected);
			return Optional.empty();
		}
	}

	private Key grpcKeyReprOf(final byte[] publicKey) {
		if (publicKey.length == KeyType.ECDSA_SECP256K1.getLength()) {
			return Key.newBuilder().setECDSASecp256K1(ByteString.copyFrom(publicKey)).build();
		} else {
			return Key.newBuilder().setEd25519(ByteString.copyFrom(publicKey)).build();
		}
	}

	public Optional<TokenNftInfo> infoForNft(NftID target) {
		final var currentNfts = uniqueTokens();
		final var tokenId = EntityNum.fromTokenId(target.getTokenID());
		final var targetKey = EntityNumPair.fromLongs(tokenId.longValue(), target.getSerialNumber());
		if (!currentNfts.containsKey(targetKey)) {
			return Optional.empty();
		}
		final var targetNft = currentNfts.get(targetKey);
		var accountId = targetNft.getOwner().toGrpcAccountId();

		if (WILDCARD_OWNER.equals(accountId)) {
			var merkleToken = tokens().get(tokenId);
			if (merkleToken == null) {
				return Optional.empty();
			}
			accountId = merkleToken.treasury().toGrpcAccountId();
		}

		final var info = TokenNftInfo.newBuilder()
				.setNftID(target)
				.setAccountID(accountId)
				.setCreationTime(targetNft.getCreationTime().toGrpc())
				.setMetadata(ByteString.copyFrom(targetNft.getMetadata()))
				.build();
		return Optional.of(info);
	}

	public boolean nftExists(NftID id) {
		final var tokenNum = EntityNum.fromTokenId(id.getTokenID());
		final var key = EntityNumPair.fromLongs(tokenNum.longValue(), id.getSerialNumber());
		return uniqueTokens().containsKey(key);
	}

	public Optional<TokenType> tokenType(TokenID tokenID) {
		if (tokenStore == null) {
			return Optional.empty();
		}
		try {
			var id = tokenStore.resolve(tokenID);
			if (id == MISSING_TOKEN) {
				return Optional.empty();
			}
			var token = tokenStore.get(id);
			return Optional.ofNullable(TokenType.forNumber(token.tokenType().ordinal()));
		} catch (Exception unexpected) {
			log.warn(
					"Unexpected failure getting info for token {}!",
					readableId(tokenID),
					unexpected);
			return Optional.empty();
		}
	}

	public boolean tokenExists(TokenID id) {
		return tokenStore != null && tokenStore.resolve(id) != MISSING_TOKEN;
	}

	public boolean scheduleExists(ScheduleID id) {
		return scheduleStore != null && scheduleStore.resolve(id) != MISSING_SCHEDULE;
	}

	public Optional<FileGetInfoResponse.FileInfo> infoForFile(FileID id) {
		try {
			return getFileInfo(id);
		} catch (NullPointerException e) {
			log.warn("View used without a properly initialized VirtualMap", e);
			return Optional.empty();
		}
	}

	private Optional<FileGetInfoResponse.FileInfo> getFileInfo(FileID id) {
		var attr = fileAttrs.get(id);
		if (attr == null) {
			return Optional.empty();
		}
		var info = FileGetInfoResponse.FileInfo.newBuilder()
				.setFileID(id)
				.setMemo(attr.getMemo())
				.setDeleted(attr.isDeleted())
				.setExpirationTime(Timestamp.newBuilder().setSeconds(attr.getExpiry()))
				.setSize(Optional.ofNullable(fileContents.get(id)).orElse(EMPTY_BYTES).length);
		if (!attr.getWacl().isEmpty()) {
			info.setKeys(MiscUtils.asKeyUnchecked(attr.getWacl()).getKeyList());
		}
		return Optional.of(info.build());
	}

	public Optional<CryptoGetInfoResponse.AccountInfo> infoForAccount(AccountID id, AliasManager aliasManager) {
<<<<<<< HEAD
		final var accountEntityNum = id.getAlias().isEmpty() 
                      ? fromAccountId(id) 
                      : aliasManager.lookupIdBy(id.getAlias());
=======
		final var accountEntityNum = id.getAlias().isEmpty() ? fromAccountId(id) : aliasManager.lookupIdBy(
				id.getAlias());
>>>>>>> b227a71c
		final var account = accounts().get(accountEntityNum);
		if (account == null) {
			return Optional.empty();
		}

		final AccountID accountID = id.getAlias().isEmpty() ? id : accountEntityNum.toGrpcAccountId();
<<<<<<< HEAD
=======

>>>>>>> b227a71c
		var info = CryptoGetInfoResponse.AccountInfo.newBuilder()
				.setKey(asKeyUnchecked(account.getAccountKey()))
				.setAccountID(accountID)
				.setAlias(account.getAlias())
				.setReceiverSigRequired(account.isReceiverSigRequired())
				.setDeleted(account.isDeleted())
				.setMemo(account.getMemo())
				.setAutoRenewPeriod(Duration.newBuilder().setSeconds(account.getAutoRenewSecs()))
				.setBalance(account.getBalance())
				.setExpirationTime(Timestamp.newBuilder().setSeconds(account.getExpiry()))
				.setContractAccountID(asSolidityAddressHex(accountID))
				.setOwnedNfts(account.getNftsOwned())
				.setMaxAutomaticTokenAssociations(account.getMaxAutomaticAssociations());
		Optional.ofNullable(account.getProxy())
				.map(EntityId::toGrpcAccountId)
				.ifPresent(info::setProxyAccountID);
		final var tokenRels = tokenRelsFn.apply(this, accountEntityNum);
		if (!tokenRels.isEmpty()) {
			info.addAllTokenRelationships(tokenRels);
		}
		return Optional.of(info.build());
	}

	public long numNftsOwnedBy(AccountID target) {
		var account = accounts().get(fromAccountId(target));
		if (account == null) {
			return 0L;
		}
		return account.getNftsOwned();
	}

	public Optional<List<TokenNftInfo>> infoForAccountNfts(@Nonnull AccountID aid, long start, long end) {
		var account = accounts().get(fromAccountId(aid));
		if (account == null) {
			return Optional.empty();
		}
		final var answer = uniqTokenView.ownedAssociations(aid, start, end);
		return Optional.of(answer);
	}

	public Optional<List<TokenNftInfo>> infosForTokenNfts(@Nonnull TokenID tid, long start, long end) {
		if (!tokenExists(tid)) {
			return Optional.empty();
		}
		final var answer = uniqTokenView.typedAssociations(tid, start, end);
		return Optional.of(answer);
	}

	public Optional<ContractGetInfoResponse.ContractInfo> infoForContract(ContractID id) {
		final var contractId = fromContractId(id);
		var contract = contracts().get(contractId);
		if (contract == null) {
			return Optional.empty();
		}

		var mirrorId = asAccount(id);
		var bytecodeSize = bytecodeOf(id).orElse(EMPTY_BYTES).length;
		var info = ContractGetInfoResponse.ContractInfo.newBuilder()
				.setAccountID(mirrorId)
				.setDeleted(contract.isDeleted())
				.setContractID(id)
				.setMemo(contract.getMemo())
				.setStorage(bytecodeSize)
				.setAutoRenewPeriod(Duration.newBuilder().setSeconds(contract.getAutoRenewSecs()))
				.setBalance(contract.getBalance())
				.setExpirationTime(Timestamp.newBuilder().setSeconds(contract.getExpiry()))
				.setContractAccountID(asSolidityAddressHex(mirrorId));
		var tokenRels = tokenRelsFn.apply(this, contractId);
		if (!tokenRels.isEmpty()) {
			info.addAllTokenRelationships(tokenRels);
		}

		try {
			var adminKey = JKey.mapJKey(contract.getAccountKey());
			info.setAdminKey(adminKey);
		} catch (Exception ignore) {
		}

		return Optional.of(info.build());
	}

	public MerkleMap<EntityNum, MerkleTopic> topics() {
		return stateChildren == null ? emptyMm() : stateChildren.topics();
	}

	public MerkleMap<EntityNum, MerkleAccount> accounts() {
		return stateChildren == null ? emptyMm() : stateChildren.accounts();
	}

	public MerkleMap<EntityNum, MerkleAccount> contracts() {
		return stateChildren == null ? emptyMm() : stateChildren.accounts();
	}

	public MerkleMap<EntityNumPair, MerkleTokenRelStatus> tokenAssociations() {
		return stateChildren == null ? emptyMm() : stateChildren.tokenAssociations();
	}

	public MerkleMap<EntityNumPair, MerkleUniqueToken> uniqueTokens() {
		return stateChildren == null ? emptyMm() : stateChildren.uniqueTokens();
<<<<<<< HEAD
	}

	public VirtualMap<VirtualBlobKey, VirtualBlobValue> storage() {
		return stateChildren == null ? emptyVm() : stateChildren.storage();
	}

	public VirtualMap<ContractKey, ContractValue> contractStorage() {
		return stateChildren == null ? emptyVm() : stateChildren.contractStorage();
=======
	}

	MerkleMap<String, MerkleOptionalBlob> storage() {
		return stateChildren == null ? emptyMm() : stateChildren.storage();
>>>>>>> b227a71c
	}

	MerkleMap<EntityNum, MerkleToken> tokens() {
		return stateChildren == null ? emptyMm() : stateChildren.tokens();
	}

	FCOneToManyRelation<EntityNum, Long> nftsByType() {
		return stateChildren == null ? emptyFcotmr() : stateChildren.uniqueTokenAssociations();
	}

	FCOneToManyRelation<EntityNum, Long> nftsByOwner() {
		return stateChildren == null ? emptyFcotmr() : stateChildren.uniqueOwnershipAssociations();
	}

	FCOneToManyRelation<EntityNum, Long> treasuryNftsByType() {
		return stateChildren == null ? emptyFcotmr() : stateChildren.uniqueOwnershipTreasuryAssociations();
	}

	UniqTokenView uniqTokenView() {
		return uniqTokenView;
	}

	private TokenFreezeStatus tfsFor(boolean flag) {
		return flag ? TokenFreezeStatus.Frozen : TokenFreezeStatus.Unfrozen;
	}

	private TokenKycStatus tksFor(boolean flag) {
		return flag ? TokenKycStatus.Granted : TokenKycStatus.Revoked;
	}

	private TokenPauseStatus tokenPauseStatusOf(boolean flag) {
		return flag ? TokenPauseStatus.Paused : TokenPauseStatus.Unpaused;
	}

	static List<TokenRelationship> tokenRels(final StateView view, final EntityNum id) {
		var account = view.accounts().get(id);
		List<TokenRelationship> relationships = new ArrayList<>();
		var tokenIds = account.tokens().asTokenIds();
		for (TokenID tId : tokenIds) {
			var optionalToken = view.tokenWith(tId);
			var effectiveToken = optionalToken.orElse(REMOVED_TOKEN);
			var relKey = fromAccountTokenRel(id.toGrpcAccountId(), tId);
			var relationship = view.tokenAssociations().get(relKey);
			relationships.add(new RawTokenRelationship(
					relationship.getBalance(),
					tId.getShardNum(),
					tId.getRealmNum(),
					tId.getTokenNum(),
					relationship.isFrozen(),
					relationship.isKycGranted(),
					relationship.isAutomaticAssociation()
			).asGrpcFor(effectiveToken));
		}
		return relationships;
	}

	private static <K, V extends MerkleNode & Keyed<K>> MerkleMap<K, V> emptyMm() {
		return (MerkleMap<K, V>) EMPTY_FCM;
	}

	private static <K extends VirtualKey<K>, V extends VirtualValue> VirtualMap<K, V> emptyVm() {
		return (VirtualMap<K, V>) EMPTY_VM;
	}

	private static <K, V> FCOneToManyRelation<K, V> emptyFcotmr() {
		return (FCOneToManyRelation<K, V>) EMPTY_FCOTMR;
	}
}<|MERGE_RESOLUTION|>--- conflicted
+++ resolved
@@ -105,13 +105,7 @@
 public class StateView {
 	private static final Logger log = LogManager.getLogger(StateView.class);
 
-<<<<<<< HEAD
 	public static final AccountID WILDCARD_OWNER = AccountID.newBuilder().setAccountNum(0L).build();
-=======
-	public static final AccountID WILDCARD_OWNER = AccountID.newBuilder()
-			.setAccountNum(0L)
-			.build();
->>>>>>> b227a71c
 
 	static BiFunction<StateView, EntityNum, List<TokenRelationship>> tokenRelsFn = StateView::tokenRels;
 
@@ -125,22 +119,12 @@
 			0L, 0L, 0, "", "",
 			false, false, MISSING_ENTITY_ID);
 	public static final StateView EMPTY_VIEW = new StateView(
-<<<<<<< HEAD
 			null, null, null, EMPTY_UNIQ_TOKEN_VIEW_FACTORY);
-=======
-			null, null, null, null,
-			EMPTY_UNIQ_TOKEN_VIEW_FACTORY);
->>>>>>> b227a71c
 
 	private final TokenStore tokenStore;
 	private final ScheduleStore scheduleStore;
 	private final StateChildren stateChildren;
 	private final UniqTokenView uniqTokenView;
-<<<<<<< HEAD
-	private final StateChildren stateChildren;
-=======
-	private final NodeLocalProperties nodeLocalProperties;
->>>>>>> b227a71c
 
 	Map<byte[], byte[]> contractBytecode;
 	Map<FileID, byte[]> fileContents;
@@ -405,24 +389,15 @@
 	}
 
 	public Optional<CryptoGetInfoResponse.AccountInfo> infoForAccount(AccountID id, AliasManager aliasManager) {
-<<<<<<< HEAD
 		final var accountEntityNum = id.getAlias().isEmpty() 
                       ? fromAccountId(id) 
                       : aliasManager.lookupIdBy(id.getAlias());
-=======
-		final var accountEntityNum = id.getAlias().isEmpty() ? fromAccountId(id) : aliasManager.lookupIdBy(
-				id.getAlias());
->>>>>>> b227a71c
 		final var account = accounts().get(accountEntityNum);
 		if (account == null) {
 			return Optional.empty();
 		}
 
 		final AccountID accountID = id.getAlias().isEmpty() ? id : accountEntityNum.toGrpcAccountId();
-<<<<<<< HEAD
-=======
-
->>>>>>> b227a71c
 		var info = CryptoGetInfoResponse.AccountInfo.newBuilder()
 				.setKey(asKeyUnchecked(account.getAccountKey()))
 				.setAccountID(accountID)
@@ -522,7 +497,6 @@
 
 	public MerkleMap<EntityNumPair, MerkleUniqueToken> uniqueTokens() {
 		return stateChildren == null ? emptyMm() : stateChildren.uniqueTokens();
-<<<<<<< HEAD
 	}
 
 	public VirtualMap<VirtualBlobKey, VirtualBlobValue> storage() {
@@ -531,12 +505,6 @@
 
 	public VirtualMap<ContractKey, ContractValue> contractStorage() {
 		return stateChildren == null ? emptyVm() : stateChildren.contractStorage();
-=======
-	}
-
-	MerkleMap<String, MerkleOptionalBlob> storage() {
-		return stateChildren == null ? emptyMm() : stateChildren.storage();
->>>>>>> b227a71c
 	}
 
 	MerkleMap<EntityNum, MerkleToken> tokens() {
