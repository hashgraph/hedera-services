--- conflicted
+++ resolved
@@ -148,15 +148,10 @@
 	}
 
 	public static List<GrantedNftAllowance> getNftAllowancesList(final MerkleAccount account) {
-		if (!account.getNftAllowances().isEmpty()) {
+		if (!account.state().getNftAllowances().isEmpty()) {
 			List<GrantedNftAllowance> nftAllowances = new ArrayList<>();
-<<<<<<< HEAD
-			final var nftAllowance = GrantedNftAllowance.newBuilder();
-			for (var a : account.getNftAllowances().entrySet()) {
-=======
 			for (var a : account.state().getNftAllowances().entrySet()) {
 				final var nftAllowance = GrantedNftAllowance.newBuilder();
->>>>>>> 4dcd307e
 				nftAllowance.setTokenId(a.getKey().getTokenNum().toGrpcTokenId());
 				nftAllowance.setSpender(a.getKey().getSpenderNum().toGrpcAccountId());
 				nftAllowance.setApprovedForAll(a.getValue().isApprovedForAll());
@@ -169,10 +164,10 @@
 	}
 
 	public static List<GrantedTokenAllowance> getFungibleTokenAllowancesList(final MerkleAccount account) {
-		if (!account.getFungibleTokenAllowances().isEmpty()) {
+		if (!account.state().getFungibleTokenAllowances().isEmpty()) {
 			List<GrantedTokenAllowance> tokenAllowances = new ArrayList<>();
 			final var tokenAllowance = GrantedTokenAllowance.newBuilder();
-			for (var a : account.getFungibleTokenAllowances().entrySet()) {
+			for (var a : account.state().getFungibleTokenAllowances().entrySet()) {
 				tokenAllowance.setTokenId(a.getKey().getTokenNum().toGrpcTokenId());
 				tokenAllowance.setSpender(a.getKey().getSpenderNum().toGrpcAccountId());
 				tokenAllowance.setAmount(a.getValue());
@@ -184,10 +179,10 @@
 	}
 
 	public static List<GrantedCryptoAllowance> getCryptoAllowancesList(final MerkleAccount account) {
-		if (!account.getCryptoAllowances().isEmpty()) {
+		if (!account.state().getCryptoAllowances().isEmpty()) {
 			List<GrantedCryptoAllowance> cryptoAllowances = new ArrayList<>();
 			final var cryptoAllowance = GrantedCryptoAllowance.newBuilder();
-			for (var a : account.getCryptoAllowances().entrySet()) {
+			for (var a : account.state().getCryptoAllowances().entrySet()) {
 				cryptoAllowance.setSpender(a.getKey().toGrpcAccountId());
 				cryptoAllowance.setAmount(a.getValue());
 				cryptoAllowances.add(cryptoAllowance.build());
