--- conflicted
+++ resolved
@@ -115,10 +115,7 @@
 
 		/* --- Persist the topic --- */
 		topicStore.persistNew(topic);
-<<<<<<< HEAD
-=======
 		sigImpactHistorian.markEntityChanged(topicId.getTopicNum());
->>>>>>> c2a90017
 	}
 
 	@Override
