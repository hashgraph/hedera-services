--- conflicted
+++ resolved
@@ -79,11 +79,6 @@
 	private static final Logger log = LogManager.getLogger(CryptoUpdateTransitionLogic.class);
 
 	private static final EnumSet<AccountProperty> EXPIRY_ONLY = EnumSet.of(EXPIRY);
-<<<<<<< HEAD
-
-	private final Function<TransactionBody, ResponseCodeEnum> SEMANTIC_CHECK = this::validate;
-=======
->>>>>>> fa7ea01f
 
 	private final HederaLedger ledger;
 	private final OptionValidator validator;
