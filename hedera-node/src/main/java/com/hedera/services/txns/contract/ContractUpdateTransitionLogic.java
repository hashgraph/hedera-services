/*
 * Copyright (C) 2020-2022 Hedera Hashgraph, LLC
 *
 * Licensed under the Apache License, Version 2.0 (the "License");
 * you may not use this file except in compliance with the License.
 * You may obtain a copy of the License at
 *
 *      http://www.apache.org/licenses/LICENSE-2.0
 *
 * Unless required by applicable law or agreed to in writing, software
 * distributed under the License is distributed on an "AS IS" BASIS,
 * WITHOUT WARRANTIES OR CONDITIONS OF ANY KIND, either express or implied.
 * See the License for the specific language governing permissions and
 * limitations under the License.
 */
package com.hedera.services.txns.contract;

import static com.hedera.services.ledger.accounts.HederaAccountCustomizer.hasStakedId;
import static com.hedera.services.ledger.accounts.staking.StakingUtils.validSentinel;
import static com.hedera.services.ledger.properties.AccountProperty.MAX_AUTOMATIC_ASSOCIATIONS;
<<<<<<< HEAD
=======
import static com.hedera.services.utils.EntityIdUtils.unaliased;
>>>>>>> 881a84a2
import static com.hederahashgraph.api.proto.java.ResponseCodeEnum.AUTORENEW_DURATION_NOT_IN_RANGE;
import static com.hederahashgraph.api.proto.java.ResponseCodeEnum.EXISTING_AUTOMATIC_ASSOCIATIONS_EXCEED_GIVEN_LIMIT;
import static com.hederahashgraph.api.proto.java.ResponseCodeEnum.FAIL_INVALID;
import static com.hederahashgraph.api.proto.java.ResponseCodeEnum.INVALID_RENEWAL_PERIOD;
import static com.hederahashgraph.api.proto.java.ResponseCodeEnum.INVALID_STAKING_ID;
import static com.hederahashgraph.api.proto.java.ResponseCodeEnum.OK;
import static com.hederahashgraph.api.proto.java.ResponseCodeEnum.PROXY_ACCOUNT_ID_FIELD_IS_DEPRECATED;
import static com.hederahashgraph.api.proto.java.ResponseCodeEnum.REQUESTED_NUM_AUTOMATIC_ASSOCIATIONS_EXCEEDS_ASSOCIATION_LIMIT;
import static com.hederahashgraph.api.proto.java.ResponseCodeEnum.STAKING_NOT_ENABLED;
import static com.hederahashgraph.api.proto.java.ResponseCodeEnum.SUCCESS;

import com.hedera.services.context.NodeInfo;
import com.hedera.services.context.TransactionContext;
import com.hedera.services.context.properties.GlobalDynamicProperties;
import com.hedera.services.ledger.HederaLedger;
import com.hedera.services.ledger.SigImpactHistorian;
import com.hedera.services.ledger.accounts.AliasManager;
import com.hedera.services.ledger.accounts.HederaAccountCustomizer;
import com.hedera.services.state.merkle.MerkleAccount;
import com.hedera.services.txns.TransitionLogic;
import com.hedera.services.txns.contract.helpers.UpdateCustomizerFactory;
import com.hedera.services.txns.validation.OptionValidator;
import com.hedera.services.utils.EntityIdUtils;
import com.hedera.services.utils.EntityNum;
import com.hederahashgraph.api.proto.java.AccountID;
import com.hederahashgraph.api.proto.java.ResponseCodeEnum;
import com.hederahashgraph.api.proto.java.TransactionBody;
import com.swirlds.merkle.map.MerkleMap;
import java.util.function.Function;
import java.util.function.Predicate;
import java.util.function.Supplier;
import org.apache.logging.log4j.LogManager;
import org.apache.logging.log4j.Logger;

public class ContractUpdateTransitionLogic implements TransitionLogic {
    private static final Logger log = LogManager.getLogger(ContractUpdateTransitionLogic.class);

    private final HederaLedger ledger;
    private final AliasManager aliasManager;
    private final OptionValidator validator;
    private final SigImpactHistorian sigImpactHistorian;
    private final TransactionContext txnCtx;
    private final UpdateCustomizerFactory customizerFactory;
    private final Supplier<MerkleMap<EntityNum, MerkleAccount>> contracts;
    private final GlobalDynamicProperties properties;
    private final NodeInfo nodeInfo;

    public ContractUpdateTransitionLogic(
            final HederaLedger ledger,
            final AliasManager aliasManager,
            final OptionValidator validator,
            final SigImpactHistorian sigImpactHistorian,
            final TransactionContext txnCtx,
            final UpdateCustomizerFactory customizerFactory,
            final Supplier<MerkleMap<EntityNum, MerkleAccount>> contracts,
            final GlobalDynamicProperties properties,
            final NodeInfo nodeInfo) {
        this.ledger = ledger;
        this.validator = validator;
        this.aliasManager = aliasManager;
        this.txnCtx = txnCtx;
        this.contracts = contracts;
        this.sigImpactHistorian = sigImpactHistorian;
        this.customizerFactory = customizerFactory;
        this.properties = properties;
        this.nodeInfo = nodeInfo;
    }

    @Override
    public void doStateTransition() {
        try {
            final var contractUpdateTxn = txnCtx.accessor().getTxn();
            final var op = contractUpdateTxn.getContractUpdateInstance();
<<<<<<< HEAD
            final var id = EntityIdUtils.unaliased(op.getContractID(), aliasManager);
=======
            final var id = unaliased(op.getContractID(), aliasManager);
>>>>>>> 881a84a2
            final var target = contracts.get().get(id);

            var result = customizerFactory.customizerFor(target, validator, op);
            var contractCustomizer = result.getLeft();
            if (contractCustomizer.isPresent()) {
                final var customizer = contractCustomizer.get();
                if (!properties.areContractAutoAssociationsEnabled()) {
                    customizer.getChanges().remove(MAX_AUTOMATIC_ASSOCIATIONS);
                }
                final var validity = sanityCheckAutoAssociations(id, customizer);
                if (validity != OK) {
                    txnCtx.setStatus(validity);
                    return;
                }

                ledger.customize(id.toGrpcAccountId(), customizer);
                sigImpactHistorian.markEntityChanged(id.longValue());
                if (target.hasAlias()) {
                    sigImpactHistorian.markAliasChanged(target.getAlias());
                }
                txnCtx.setStatus(SUCCESS);
                txnCtx.setTargetedContract(id.toGrpcContractID());
            } else {
                txnCtx.setStatus(result.getRight());
            }
        } catch (Exception e) {
            log.warn("Avoidable exception!", e);
            txnCtx.setStatus(FAIL_INVALID);
        }
    }

    private ResponseCodeEnum sanityCheckAutoAssociations(
            final EntityNum target, final HederaAccountCustomizer customizer) {
        final var changes = customizer.getChanges();
        if (changes.containsKey(MAX_AUTOMATIC_ASSOCIATIONS)) {
            final long newMax = (int) changes.get(MAX_AUTOMATIC_ASSOCIATIONS);
            if (newMax < ledger.alreadyUsedAutomaticAssociations(target.toGrpcAccountId())) {
                return EXISTING_AUTOMATIC_ASSOCIATIONS_EXCEED_GIVEN_LIMIT;
            }
            if (properties.areTokenAssociationsLimited()
                    && newMax > properties.maxTokensPerAccount()) {
                return REQUESTED_NUM_AUTOMATIC_ASSOCIATIONS_EXCEEDS_ASSOCIATION_LIMIT;
            }
        }
        return OK;
    }

    @Override
    public Predicate<TransactionBody> applicability() {
        return TransactionBody::hasContractUpdateInstance;
    }

    @Override
    public Function<TransactionBody, ResponseCodeEnum> semanticCheck() {
        return this::validate;
    }

    public ResponseCodeEnum validate(TransactionBody contractUpdateTxn) {
        final var op = contractUpdateTxn.getContractUpdateInstance();

<<<<<<< HEAD
        final var id = EntityIdUtils.unaliased(op.getContractID(), aliasManager);
=======
        final var id = unaliased(op.getContractID(), aliasManager);
>>>>>>> 881a84a2
        var status = validator.queryableContractStatus(id, contracts.get());
        if (status != OK) {
            return status;
        }

        if (op.hasAutoRenewPeriod()) {
            if (op.getAutoRenewPeriod().getSeconds() < 1) {
                return INVALID_RENEWAL_PERIOD;
            }
            if (!validator.isValidAutoRenewPeriod(op.getAutoRenewPeriod())) {
                return AUTORENEW_DURATION_NOT_IN_RANGE;
            }
        }

        final var newMemoIfAny =
                op.hasMemoWrapper() ? op.getMemoWrapper().getValue() : op.getMemo();
        if ((status = validator.memoCheck(newMemoIfAny)) != OK) {
            return status;
        }
        if (op.hasProxyAccountID()
                && !op.getProxyAccountID().equals(AccountID.getDefaultInstance())) {
            return PROXY_ACCOUNT_ID_FIELD_IS_DEPRECATED;
        }

        final var stakedIdCase = op.getStakedIdCase().name();
        final var electsStakingId = hasStakedId(stakedIdCase);
        if (!properties.isStakingEnabled() && (electsStakingId || op.hasDeclineReward())) {
            return STAKING_NOT_ENABLED;
        }
        if (electsStakingId) {
            if (validSentinel(stakedIdCase, op.getStakedAccountId(), op.getStakedNodeId())) {
                return OK;
            } else if (!validator.isValidStakedId(
                    stakedIdCase,
                    op.getStakedAccountId(),
                    op.getStakedNodeId(),
                    contracts.get(),
                    nodeInfo)) {
                return INVALID_STAKING_ID;
            }
        }

        return OK;
    }
}<|MERGE_RESOLUTION|>--- conflicted
+++ resolved
@@ -18,10 +18,7 @@
 import static com.hedera.services.ledger.accounts.HederaAccountCustomizer.hasStakedId;
 import static com.hedera.services.ledger.accounts.staking.StakingUtils.validSentinel;
 import static com.hedera.services.ledger.properties.AccountProperty.MAX_AUTOMATIC_ASSOCIATIONS;
-<<<<<<< HEAD
-=======
 import static com.hedera.services.utils.EntityIdUtils.unaliased;
->>>>>>> 881a84a2
 import static com.hederahashgraph.api.proto.java.ResponseCodeEnum.AUTORENEW_DURATION_NOT_IN_RANGE;
 import static com.hederahashgraph.api.proto.java.ResponseCodeEnum.EXISTING_AUTOMATIC_ASSOCIATIONS_EXCEED_GIVEN_LIMIT;
 import static com.hederahashgraph.api.proto.java.ResponseCodeEnum.FAIL_INVALID;
@@ -95,11 +92,7 @@
         try {
             final var contractUpdateTxn = txnCtx.accessor().getTxn();
             final var op = contractUpdateTxn.getContractUpdateInstance();
-<<<<<<< HEAD
-            final var id = EntityIdUtils.unaliased(op.getContractID(), aliasManager);
-=======
             final var id = unaliased(op.getContractID(), aliasManager);
->>>>>>> 881a84a2
             final var target = contracts.get().get(id);
 
             var result = customizerFactory.customizerFor(target, validator, op);
@@ -160,11 +153,7 @@
     public ResponseCodeEnum validate(TransactionBody contractUpdateTxn) {
         final var op = contractUpdateTxn.getContractUpdateInstance();
 
-<<<<<<< HEAD
-        final var id = EntityIdUtils.unaliased(op.getContractID(), aliasManager);
-=======
         final var id = unaliased(op.getContractID(), aliasManager);
->>>>>>> 881a84a2
         var status = validator.queryableContractStatus(id, contracts.get());
         if (status != OK) {
             return status;
