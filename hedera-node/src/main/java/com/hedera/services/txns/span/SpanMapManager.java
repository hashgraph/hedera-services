--- conflicted
+++ resolved
@@ -43,10 +43,7 @@
 import com.hederahashgraph.api.proto.java.ResponseCodeEnum;
 import com.swirlds.virtualmap.VirtualMap;
 import org.apache.commons.lang3.tuple.Pair;
-<<<<<<< HEAD
-=======
 import org.bouncycastle.util.encoders.Hex;
->>>>>>> 87818347
 
 import javax.annotation.Nullable;
 import javax.inject.Inject;
@@ -299,12 +296,8 @@
 			if (callDataAttr.isDeleted()) {
 				return Pair.of(FILE_DELETED, ethTxData);
 			} else {
-<<<<<<< HEAD
-				final var callData = Objects.requireNonNull(curBlobs.get(dataKeyFor(callDataId))).getData();
-=======
 				final var hexedCallData = Objects.requireNonNull(curBlobs.get(dataKeyFor(callDataId))).getData();
 				final var callData = Hex.decode(hexedCallData);
->>>>>>> 87818347
 				if (callData.length == 0) {
 					return Pair.of(CONTRACT_FILE_EMPTY, ethTxData);
 				} else {
