--- conflicted
+++ resolved
@@ -53,12 +53,7 @@
 import static com.hederahashgraph.api.proto.java.ResponseCodeEnum.INVALID_TREASURY_ACCOUNT_FOR_TOKEN;
 import static com.hederahashgraph.api.proto.java.ResponseCodeEnum.OK;
 import static com.hederahashgraph.api.proto.java.ResponseCodeEnum.TOKEN_IS_IMMUTABLE;
-<<<<<<< HEAD
 import static com.hederahashgraph.api.proto.java.ResponseCodeEnum.TRANSACTION_REQUIRES_ZERO_TOKEN_BALANCES;
-=======
-import static com.hederahashgraph.api.proto.java.ResponseCodeEnum.TOKEN_IS_PAUSED;
-import static com.hederahashgraph.api.proto.java.ResponseCodeEnum.TOKEN_WAS_DELETED;
->>>>>>> 3b86d83c
 
 /**
  * Provides the state transition for token updates.
@@ -128,7 +123,6 @@
 			transferTreasuryBalance(token, currentTreasuryRel, newTreasuryRel, tracker);
 		}
 
-<<<<<<< HEAD
 		/* --- Persist changes --- */
 		tokenStore.persistToken(token);
 		if (updatesTreasury && newTreasuryRel != null) {
@@ -138,17 +132,6 @@
 			}
 			tokenStore.persistTokenRelationships(List.of(newTreasuryRel, currentTreasuryRel));
 			tokenStore.persistTrackers(tracker);
-=======
-		if (token.isPaused()) {
-			txnCtx.setStatus(TOKEN_IS_PAUSED);
-			return;
-		}
-
-		outcome = autoRenewAttachmentCheck(op, token);
-		if (outcome != OK) {
-			txnCtx.setStatus(outcome);
-			return;
->>>>>>> 3b86d83c
 		}
 	}
 
@@ -168,6 +151,7 @@
 				!changes.hasWipeKey() &&
 				!changes.hasFreezeKey() &&
 				!changes.hasSupplyKey() &&
+				!changes.hasPauseKey() &&
 				!changes.hasFeeScheduleKey() &&
 				!changes.hasTreasury() &&
 				!changes.hasAutoRenewAccount() &&
@@ -279,15 +263,8 @@
 				op.hasWipeKey(), op.getWipeKey(),
 				op.hasSupplyKey(), op.getSupplyKey(),
 				op.hasFreezeKey(), op.getFreezeKey(),
-<<<<<<< HEAD
-				op.hasFeeScheduleKey(), op.getFeeScheduleKey());
-=======
 				op.hasFeeScheduleKey(), op.getFeeScheduleKey(),
 				op.hasPauseKey(), op.getPauseKey());
-		if (validity != OK) {
-			return validity;
-		}
->>>>>>> 3b86d83c
 
 		return validity;
 	}
