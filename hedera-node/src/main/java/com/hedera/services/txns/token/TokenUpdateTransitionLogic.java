package com.hedera.services.txns.token;

/*-
 * ‌
 * Hedera Services Node
 * ​
 * Copyright (C) 2018 - 2021 Hedera Hashgraph, LLC
 * ​
 * Licensed under the Apache License, Version 2.0 (the "License");
 * you may not use this file except in compliance with the License.
 * You may obtain a copy of the License at
 *
 *      http://www.apache.org/licenses/LICENSE-2.0
 *
 * Unless required by applicable law or agreed to in writing, software
 * distributed under the License is distributed on an "AS IS" BASIS,
 * WITHOUT WARRANTIES OR CONDITIONS OF ANY KIND, either express or implied.
 * See the License for the specific language governing permissions and
 * limitations under the License.
 * ‍
 */

import com.hedera.services.context.TransactionContext;
import com.hedera.services.ledger.HederaLedger;
import com.hedera.services.ledger.SigImpactHistorian;
import com.hedera.services.state.enums.TokenType;
import com.hedera.services.state.merkle.MerkleToken;
import com.hedera.services.store.models.NftId;
import com.hedera.services.store.tokens.TokenStore;
import com.hedera.services.store.tokens.annotations.AreTreasuryWildcardsEnabled;
import com.hedera.services.txns.TransitionLogic;
import com.hedera.services.txns.validation.OptionValidator;
import com.hederahashgraph.api.proto.java.AccountID;
import com.hederahashgraph.api.proto.java.ResponseCodeEnum;
import com.hederahashgraph.api.proto.java.TokenID;
import com.hederahashgraph.api.proto.java.TokenUpdateTransactionBody;
import com.hederahashgraph.api.proto.java.TransactionBody;
import org.apache.logging.log4j.LogManager;
import org.apache.logging.log4j.Logger;

import javax.inject.Inject;
import javax.inject.Singleton;
import java.util.Optional;
import java.util.function.Function;
import java.util.function.Predicate;

import static com.hedera.services.state.enums.TokenType.NON_FUNGIBLE_UNIQUE;
import static com.hedera.services.store.tokens.TokenStore.MISSING_TOKEN;
import static com.hedera.services.txns.validation.TokenListChecks.checkKeys;
import static com.hederahashgraph.api.proto.java.ResponseCodeEnum.ACCOUNT_EXPIRED_AND_PENDING_REMOVAL;
import static com.hederahashgraph.api.proto.java.ResponseCodeEnum.CURRENT_TREASURY_STILL_OWNS_NFTS;
import static com.hederahashgraph.api.proto.java.ResponseCodeEnum.FAIL_INVALID;
import static com.hederahashgraph.api.proto.java.ResponseCodeEnum.INVALID_AUTORENEW_ACCOUNT;
import static com.hederahashgraph.api.proto.java.ResponseCodeEnum.INVALID_EXPIRATION_TIME;
import static com.hederahashgraph.api.proto.java.ResponseCodeEnum.INVALID_TOKEN_ID;
import static com.hederahashgraph.api.proto.java.ResponseCodeEnum.INVALID_TREASURY_ACCOUNT_FOR_TOKEN;
import static com.hederahashgraph.api.proto.java.ResponseCodeEnum.OK;
import static com.hederahashgraph.api.proto.java.ResponseCodeEnum.SUCCESS;
import static com.hederahashgraph.api.proto.java.ResponseCodeEnum.TOKEN_IS_IMMUTABLE;
import static com.hederahashgraph.api.proto.java.ResponseCodeEnum.TOKEN_IS_PAUSED;
import static com.hederahashgraph.api.proto.java.ResponseCodeEnum.TOKEN_WAS_DELETED;

/**
 * Provides the state transition for token updates.
 */
@Singleton
public class TokenUpdateTransitionLogic implements TransitionLogic {
	private static final Logger log = LogManager.getLogger(TokenUpdateTransitionLogic.class);

	private final Function<TransactionBody, ResponseCodeEnum> SEMANTIC_CHECK = this::validate;

	private final boolean allowChangedTreasuryToOwnNfts;
	private final TokenStore tokenStore;
	private final HederaLedger ledger;
	private final OptionValidator validator;
	private final TransactionContext txnCtx;
	private final SigImpactHistorian sigImpactHistorian;
	private final Predicate<TokenUpdateTransactionBody> affectsExpiryOnly;

	@Inject
	public TokenUpdateTransitionLogic(
<<<<<<< HEAD
			@AreTreasuryWildcardsEnabled boolean allowChangedTreasuryToOwnNfts,
			OptionValidator validator,
			TokenStore tokenStore,
			HederaLedger ledger,
			TransactionContext txnCtx,
			Predicate<TokenUpdateTransactionBody> affectsExpiryOnly
=======
			final @AreTreasuryWildcardsEnabled boolean allowChangedTreasuryToOwnNfts,
			final OptionValidator validator,
			final TokenStore store,
			final HederaLedger ledger,
			final TransactionContext txnCtx,
			final SigImpactHistorian sigImpactHistorian,
			final Predicate<TokenUpdateTransactionBody> affectsExpiryOnly
>>>>>>> 300fedfb
	) {
		this.validator = validator;
		this.tokenStore = tokenStore;
		this.ledger = ledger;
		this.txnCtx = txnCtx;
		this.affectsExpiryOnly = affectsExpiryOnly;
		this.sigImpactHistorian = sigImpactHistorian;
		this.allowChangedTreasuryToOwnNfts = allowChangedTreasuryToOwnNfts;
	}

	@Override
	public void doStateTransition() {
		try {
			transitionFor(txnCtx.accessor().getTxn().getTokenUpdate());
		} catch (Exception e) {
			log.warn("Unhandled error while processing :: {}!", txnCtx.accessor().getSignedTxnWrapper(), e);
			abortWith(FAIL_INVALID);
		}
	}

	private void transitionFor(TokenUpdateTransactionBody op) {
		var id = tokenStore.resolve(op.getToken());
		if (id == MISSING_TOKEN) {
			txnCtx.setStatus(INVALID_TOKEN_ID);
			return;
		}

		var outcome = OK;
		MerkleToken token = tokenStore.get(id);

		if (op.hasExpiry() && !validator.isValidExpiry(op.getExpiry())) {
			txnCtx.setStatus(INVALID_EXPIRATION_TIME);
			return;
		}

		if (token.adminKey().isEmpty() && !affectsExpiryOnly.test(op)) {
			txnCtx.setStatus(TOKEN_IS_IMMUTABLE);
			return;
		}

		if (token.isDeleted()) {
			txnCtx.setStatus(TOKEN_WAS_DELETED);
			return;
		}

		if (token.isPaused()) {
			txnCtx.setStatus(TOKEN_IS_PAUSED);
			return;
		}

		outcome = autoRenewAttachmentCheck(op, token);
		if (outcome != OK) {
			txnCtx.setStatus(outcome);
			return;
		}

		AccountID newTreasury = null;
		Optional<AccountID> replacedTreasury = Optional.empty();
		if (op.hasTreasury()) {
			var newTreasuryLookUp = tokenStore.fetchAccountId(op.getTreasury(), INVALID_TREASURY_ACCOUNT_FOR_TOKEN);
			if (newTreasuryLookUp.getRight() != OK) {
				txnCtx.setStatus(newTreasuryLookUp.getRight());
				return;
			}
			if (!tokenStore.associationExists(newTreasuryLookUp.getLeft(), id)) {
				txnCtx.setStatus(INVALID_TREASURY_ACCOUNT_FOR_TOKEN);
				return;
			}
			var existingTreasury = token.treasury().toGrpcAccountId();
			if (!allowChangedTreasuryToOwnNfts && token.tokenType() == NON_FUNGIBLE_UNIQUE) {
				var existingTreasuryBalance = ledger.getTokenBalance(existingTreasury, id);
				if (existingTreasuryBalance > 0L) {
					abortWith(CURRENT_TREASURY_STILL_OWNS_NFTS);
					return;
				}
			}
			if (!newTreasuryLookUp.getLeft().equals(existingTreasury)) {
				if (ledger.isDetached(existingTreasury)) {
					txnCtx.setStatus(ACCOUNT_EXPIRED_AND_PENDING_REMOVAL);
					return;
				}
				outcome = prepNewTreasury(id, token, newTreasuryLookUp.getLeft());
				if (outcome != OK) {
					abortWith(outcome);
					return;
				}
				replacedTreasury = Optional.of(token.treasury().toGrpcAccountId());
				newTreasury = newTreasuryLookUp.getLeft();
			}
		}

		outcome = tokenStore.update(op, txnCtx.consensusTime().getEpochSecond());
		if (outcome == OK && replacedTreasury.isPresent()) {
			final var oldTreasury = replacedTreasury.get();
			long replacedTreasuryBalance = ledger.getTokenBalance(oldTreasury, id);
			if (replacedTreasuryBalance > 0) {
				if (token.tokenType().equals(TokenType.FUNGIBLE_COMMON)) {
					outcome = ledger.doTokenTransfer(
							id,
							oldTreasury,
							newTreasury,
							replacedTreasuryBalance);
				} else {
<<<<<<< HEAD
					outcome = tokenStore.changeOwnerWildCard(
							new NftId(id.getShardNum(), id.getRealmNum(), id.getTokenNum(), -1), oldTreasury, newTreasury);
=======
					outcome = store.changeOwnerWildCard(
							new NftId(id.getShardNum(), id.getRealmNum(), id.getTokenNum(), -1),
							oldTreasury,
							op.getTreasury());
>>>>>>> 300fedfb
				}
			}
		}
		if (outcome != OK) {
			abortWith(outcome);
			return;
		}

		txnCtx.setStatus(SUCCESS);
		sigImpactHistorian.markEntityChanged(id.getTokenNum());
	}

	@Override
	public Predicate<TransactionBody> applicability() {
		return TransactionBody::hasTokenUpdate;
	}

	@Override
	public Function<TransactionBody, ResponseCodeEnum> semanticCheck() {
		return SEMANTIC_CHECK;
	}

	public ResponseCodeEnum validate(TransactionBody txnBody) {
		TokenUpdateTransactionBody op = txnBody.getTokenUpdate();

		if (!op.hasToken()) {
			return INVALID_TOKEN_ID;
		}

		var validity = !op.hasMemo() ? OK : validator.memoCheck(op.getMemo().getValue());
		if (validity != OK) {
			return validity;
		}


		var hasNewSymbol = op.getSymbol().length() > 0;
		if (hasNewSymbol) {
			validity = validator.tokenSymbolCheck(op.getSymbol());
			if (validity != OK) {
				return validity;
			}
		}

		var hasNewTokenName = op.getName().length() > 0;
		if (hasNewTokenName) {
			validity = validator.tokenNameCheck(op.getName());
			if (validity != OK) {
				return validity;
			}
		}

		validity = checkKeys(
				op.hasAdminKey(), op.getAdminKey(),
				op.hasKycKey(), op.getKycKey(),
				op.hasWipeKey(), op.getWipeKey(),
				op.hasSupplyKey(), op.getSupplyKey(),
				op.hasFreezeKey(), op.getFreezeKey(),
				op.hasFeeScheduleKey(), op.getFeeScheduleKey(),
				op.hasPauseKey(), op.getPauseKey());
		if (validity != OK) {
			return validity;
		}

		return validity;
	}

	private ResponseCodeEnum autoRenewAttachmentCheck(TokenUpdateTransactionBody op, MerkleToken token) {
		if (op.hasAutoRenewAccount()) {
			final var newAutoRenewAccountLookUp = tokenStore.fetchAccountId(
					op.getAutoRenewAccount(), INVALID_AUTORENEW_ACCOUNT);
			if (newAutoRenewAccountLookUp.getRight() != OK) {
				return newAutoRenewAccountLookUp.getRight();
			}
			if (token.hasAutoRenewAccount()) {
				final var existingAutoRenew = token.autoRenewAccount().toGrpcAccountId();
				if (ledger.isDetached(existingAutoRenew)) {
					return ACCOUNT_EXPIRED_AND_PENDING_REMOVAL;
				}
			}
		}
		return OK;
	}

	private ResponseCodeEnum prepNewTreasury(TokenID id, MerkleToken token, AccountID newTreasury) {
		var status = OK;
		if (token.hasFreezeKey()) {
			status = ledger.unfreeze(newTreasury, id);
		}
		if (status == OK && token.hasKycKey()) {
			status = ledger.grantKyc(newTreasury, id);
		}
		return status;
	}

	private void abortWith(ResponseCodeEnum cause) {
		ledger.dropPendingTokenChanges();
		txnCtx.setStatus(cause);
	}
}<|MERGE_RESOLUTION|>--- conflicted
+++ resolved
@@ -79,22 +79,13 @@
 
 	@Inject
 	public TokenUpdateTransitionLogic(
-<<<<<<< HEAD
-			@AreTreasuryWildcardsEnabled boolean allowChangedTreasuryToOwnNfts,
-			OptionValidator validator,
-			TokenStore tokenStore,
-			HederaLedger ledger,
-			TransactionContext txnCtx,
-			Predicate<TokenUpdateTransactionBody> affectsExpiryOnly
-=======
 			final @AreTreasuryWildcardsEnabled boolean allowChangedTreasuryToOwnNfts,
 			final OptionValidator validator,
-			final TokenStore store,
+			final TokenStore tokenStore,
 			final HederaLedger ledger,
 			final TransactionContext txnCtx,
 			final SigImpactHistorian sigImpactHistorian,
 			final Predicate<TokenUpdateTransactionBody> affectsExpiryOnly
->>>>>>> 300fedfb
 	) {
 		this.validator = validator;
 		this.tokenStore = tokenStore;
@@ -198,15 +189,9 @@
 							newTreasury,
 							replacedTreasuryBalance);
 				} else {
-<<<<<<< HEAD
 					outcome = tokenStore.changeOwnerWildCard(
-							new NftId(id.getShardNum(), id.getRealmNum(), id.getTokenNum(), -1), oldTreasury, newTreasury);
-=======
-					outcome = store.changeOwnerWildCard(
-							new NftId(id.getShardNum(), id.getRealmNum(), id.getTokenNum(), -1),
-							oldTreasury,
-							op.getTreasury());
->>>>>>> 300fedfb
+							new NftId(id.getShardNum(), id.getRealmNum(), id.getTokenNum(), -1), oldTreasury,
+							newTreasury);
 				}
 			}
 		}
