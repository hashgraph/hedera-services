package com.hedera.services.txns.crypto.validators;

/*-
 * ‌
 * Hedera Services Node
 * ​
 * Copyright (C) 2018 - 2022 Hedera Hashgraph, LLC
 * ​
 * Licensed under the Apache License, Version 2.0 (the "License");
 * you may not use this file except in compliance with the License.
 * You may obtain a copy of the License at
 *
 *      http://www.apache.org/licenses/LICENSE-2.0
 *
 * Unless required by applicable law or agreed to in writing, software
 * distributed under the License is distributed on an "AS IS" BASIS,
 * WITHOUT WARRANTIES OR CONDITIONS OF ANY KIND, either express or implied.
 * See the License for the specific language governing permissions and
 * limitations under the License.
 * ‍
 */

import com.hedera.services.context.properties.GlobalDynamicProperties;
import com.hedera.services.exceptions.InvalidTransactionException;
import com.hedera.services.state.enums.TokenSupplyType;
import com.hedera.services.state.merkle.MerkleUniqueToken;
import com.hedera.services.state.submerkle.FcTokenAllowanceId;
import com.hedera.services.store.ReadOnlyTokenStore;
import com.hedera.services.store.models.Account;
import com.hedera.services.store.models.Id;
import com.hedera.services.store.models.Token;
import com.hedera.services.txns.validation.OptionValidator;
import com.hederahashgraph.api.proto.java.ResponseCodeEnum;

import javax.inject.Inject;
import javax.inject.Singleton;
import java.util.ArrayList;
import java.util.List;

<<<<<<< HEAD
import static com.hedera.services.txns.crypto.helpers.AllowanceHelpers.buildEntityNumPairFrom;
import static com.hedera.services.txns.crypto.helpers.AllowanceHelpers.buildTokenAllowanceKey;
import static com.hedera.services.txns.crypto.helpers.AllowanceHelpers.hasRepeatedId;
import static com.hedera.services.txns.crypto.helpers.AllowanceHelpers.hasRepeatedSpender;
import static com.hederahashgraph.api.proto.java.ResponseCodeEnum.AMOUNT_EXCEEDS_TOKEN_MAX_SUPPLY;
=======
import static com.hedera.services.txns.crypto.helpers.AllowanceHelpers.absolute;
import static com.hedera.services.txns.crypto.helpers.AllowanceHelpers.hasRepeatedSerials;
import static com.hederahashgraph.api.proto.java.ResponseCodeEnum.AMOUNT_EXCEEDS_TOKEN_MAX_SUPPLY;
import static com.hederahashgraph.api.proto.java.ResponseCodeEnum.EMPTY_ALLOWANCES;
import static com.hederahashgraph.api.proto.java.ResponseCodeEnum.INVALID_TOKEN_NFT_SERIAL_NUMBER;
>>>>>>> db03cfc9
import static com.hederahashgraph.api.proto.java.ResponseCodeEnum.NEGATIVE_ALLOWANCE_AMOUNT;
import static com.hederahashgraph.api.proto.java.ResponseCodeEnum.OK;
<<<<<<< HEAD
import static com.hederahashgraph.api.proto.java.ResponseCodeEnum.SPENDER_ACCOUNT_REPEATED_IN_ALLOWANCES;
=======
import static com.hederahashgraph.api.proto.java.ResponseCodeEnum.REPEATED_SERIAL_NUMS_IN_NFT_ALLOWANCES;
import static com.hederahashgraph.api.proto.java.ResponseCodeEnum.SENDER_DOES_NOT_OWN_NFT_SERIAL_NO;
>>>>>>> db03cfc9

@Singleton
public class AdjustAllowanceChecks extends AllowanceChecks {
	@Inject
	public AdjustAllowanceChecks(final GlobalDynamicProperties dynamicProperties,
			final OptionValidator validator) {
		super(dynamicProperties, validator);
	}

	@Override
	public ResponseCodeEnum validateTokenAmount(final Account ownerAccount,
			final long amount,
			final Token token,
			final Id spender) {
		final var existingAllowances = ownerAccount.getFungibleTokenAllowances();

<<<<<<< HEAD
	@Override
	public ResponseCodeEnum validateNftAllowances(final List<NftAllowance> nftAllowancesList,
			final Account payerAccount) {
		return validateNftAllowances(nftsMap, tokenStore, accountStore, nftAllowancesList, payerAccount);
	}

	@Override
	public boolean isEnabled() {
		return dynamicProperties.areAllowancesEnabled();
	}

	/**
	 * Validates if aggregated amount is less than zero
	 *
	 * @param amount
	 * 		given amount
	 * @param existingAmount
	 * 		existing allowance on owner account
	 * @return response code after validation
	 */
	ResponseCodeEnum validateAmount(final long amount, final long existingAmount) {
		if (amount + existingAmount < 0) {
			return NEGATIVE_ALLOWANCE_AMOUNT;
		}
		return OK;
	}
=======
		final var key = FcTokenAllowanceId.from(token.getId().asEntityNum(), spender.asEntityNum());
		final var existingAllowance = existingAllowances.containsKey(key) ? existingAllowances.get(key) : 0;
		final long aggregatedAmount = amount + existingAllowance;

		if (aggregatedAmount < 0) {
			return NEGATIVE_ALLOWANCE_AMOUNT;
		}

		if (token.getSupplyType().equals(TokenSupplyType.FINITE) && aggregatedAmount > token.getMaxSupply()) {
			return AMOUNT_EXCEEDS_TOKEN_MAX_SUPPLY;
		}
		return OK;
	}

	@Override
	public ResponseCodeEnum validateSerialNums(
			final List<Long> serialNums,
			final Account ownerAccount,
			final Token token,
			final ReadOnlyTokenStore tokenStore,
			final Id spender) {
		if (hasRepeatedSerials(serialNums)) {
			return REPEATED_SERIAL_NUMS_IN_NFT_ALLOWANCES;
		}

		if (serialNums.isEmpty()) {
			return EMPTY_ALLOWANCES;
		}

		final var existingAllowances = ownerAccount.getNftAllowances();

		final var key = FcTokenAllowanceId.from(token.getId().asEntityNum(), spender.asEntityNum());
		final var existingSerials = existingAllowances.containsKey(key) ?
				existingAllowances.get(key).getSerialNumbers() : new ArrayList<Long>();

		for (var serial : serialNums) {
			var absoluteSerial = absolute(serial);
			final var nftId = NftId.withDefaultShardRealm(token.getId().num(), absoluteSerial);

			if ((serial < 0 && !existingSerials.contains(absoluteSerial)) || absoluteSerial == 0) {
				return INVALID_TOKEN_NFT_SERIAL_NUMBER;
			}
			if (serial > 0 && existingSerials.contains(absoluteSerial)) {
				return REPEATED_SERIAL_NUMS_IN_NFT_ALLOWANCES;
			}
			final MerkleUniqueToken merkleUniqueToken;
			try {
				merkleUniqueToken = tokenStore.loadUniqueToken(nftId);
			} catch (InvalidTransactionException ex) {
				return INVALID_TOKEN_NFT_SERIAL_NUMBER;
			}

			if (!validOwner(merkleUniqueToken.getOwner(), ownerAccount, token)) {
				return SENDER_DOES_NOT_OWN_NFT_SERIAL_NO;
			}
		}

		return OK;
	}

	@Override
	public ResponseCodeEnum validateAmount(final long amount, final Account ownerAccount, final Id spender) {
		final var existingAllowances = ownerAccount.getCryptoAllowances();
		final var key = spender.asEntityNum();
>>>>>>> db03cfc9

		final var existingAmount = existingAllowances.containsKey(key) ? existingAllowances.get(key) : 0;

		if (amount + existingAmount < 0) {
			return NEGATIVE_ALLOWANCE_AMOUNT;
		}
		return OK;
	}
}<|MERGE_RESOLUTION|>--- conflicted
+++ resolved
@@ -21,11 +21,8 @@
  */
 
 import com.hedera.services.context.properties.GlobalDynamicProperties;
-import com.hedera.services.exceptions.InvalidTransactionException;
 import com.hedera.services.state.enums.TokenSupplyType;
-import com.hedera.services.state.merkle.MerkleUniqueToken;
 import com.hedera.services.state.submerkle.FcTokenAllowanceId;
-import com.hedera.services.store.ReadOnlyTokenStore;
 import com.hedera.services.store.models.Account;
 import com.hedera.services.store.models.Id;
 import com.hedera.services.store.models.Token;
@@ -34,30 +31,10 @@
 
 import javax.inject.Inject;
 import javax.inject.Singleton;
-import java.util.ArrayList;
-import java.util.List;
 
-<<<<<<< HEAD
-import static com.hedera.services.txns.crypto.helpers.AllowanceHelpers.buildEntityNumPairFrom;
-import static com.hedera.services.txns.crypto.helpers.AllowanceHelpers.buildTokenAllowanceKey;
-import static com.hedera.services.txns.crypto.helpers.AllowanceHelpers.hasRepeatedId;
-import static com.hedera.services.txns.crypto.helpers.AllowanceHelpers.hasRepeatedSpender;
 import static com.hederahashgraph.api.proto.java.ResponseCodeEnum.AMOUNT_EXCEEDS_TOKEN_MAX_SUPPLY;
-=======
-import static com.hedera.services.txns.crypto.helpers.AllowanceHelpers.absolute;
-import static com.hedera.services.txns.crypto.helpers.AllowanceHelpers.hasRepeatedSerials;
-import static com.hederahashgraph.api.proto.java.ResponseCodeEnum.AMOUNT_EXCEEDS_TOKEN_MAX_SUPPLY;
-import static com.hederahashgraph.api.proto.java.ResponseCodeEnum.EMPTY_ALLOWANCES;
-import static com.hederahashgraph.api.proto.java.ResponseCodeEnum.INVALID_TOKEN_NFT_SERIAL_NUMBER;
->>>>>>> db03cfc9
 import static com.hederahashgraph.api.proto.java.ResponseCodeEnum.NEGATIVE_ALLOWANCE_AMOUNT;
 import static com.hederahashgraph.api.proto.java.ResponseCodeEnum.OK;
-<<<<<<< HEAD
-import static com.hederahashgraph.api.proto.java.ResponseCodeEnum.SPENDER_ACCOUNT_REPEATED_IN_ALLOWANCES;
-=======
-import static com.hederahashgraph.api.proto.java.ResponseCodeEnum.REPEATED_SERIAL_NUMS_IN_NFT_ALLOWANCES;
-import static com.hederahashgraph.api.proto.java.ResponseCodeEnum.SENDER_DOES_NOT_OWN_NFT_SERIAL_NO;
->>>>>>> db03cfc9
 
 @Singleton
 public class AdjustAllowanceChecks extends AllowanceChecks {
@@ -74,34 +51,6 @@
 			final Id spender) {
 		final var existingAllowances = ownerAccount.getFungibleTokenAllowances();
 
-<<<<<<< HEAD
-	@Override
-	public ResponseCodeEnum validateNftAllowances(final List<NftAllowance> nftAllowancesList,
-			final Account payerAccount) {
-		return validateNftAllowances(nftsMap, tokenStore, accountStore, nftAllowancesList, payerAccount);
-	}
-
-	@Override
-	public boolean isEnabled() {
-		return dynamicProperties.areAllowancesEnabled();
-	}
-
-	/**
-	 * Validates if aggregated amount is less than zero
-	 *
-	 * @param amount
-	 * 		given amount
-	 * @param existingAmount
-	 * 		existing allowance on owner account
-	 * @return response code after validation
-	 */
-	ResponseCodeEnum validateAmount(final long amount, final long existingAmount) {
-		if (amount + existingAmount < 0) {
-			return NEGATIVE_ALLOWANCE_AMOUNT;
-		}
-		return OK;
-	}
-=======
 		final var key = FcTokenAllowanceId.from(token.getId().asEntityNum(), spender.asEntityNum());
 		final var existingAllowance = existingAllowances.containsKey(key) ? existingAllowances.get(key) : 0;
 		final long aggregatedAmount = amount + existingAllowance;
@@ -117,56 +66,9 @@
 	}
 
 	@Override
-	public ResponseCodeEnum validateSerialNums(
-			final List<Long> serialNums,
-			final Account ownerAccount,
-			final Token token,
-			final ReadOnlyTokenStore tokenStore,
-			final Id spender) {
-		if (hasRepeatedSerials(serialNums)) {
-			return REPEATED_SERIAL_NUMS_IN_NFT_ALLOWANCES;
-		}
-
-		if (serialNums.isEmpty()) {
-			return EMPTY_ALLOWANCES;
-		}
-
-		final var existingAllowances = ownerAccount.getNftAllowances();
-
-		final var key = FcTokenAllowanceId.from(token.getId().asEntityNum(), spender.asEntityNum());
-		final var existingSerials = existingAllowances.containsKey(key) ?
-				existingAllowances.get(key).getSerialNumbers() : new ArrayList<Long>();
-
-		for (var serial : serialNums) {
-			var absoluteSerial = absolute(serial);
-			final var nftId = NftId.withDefaultShardRealm(token.getId().num(), absoluteSerial);
-
-			if ((serial < 0 && !existingSerials.contains(absoluteSerial)) || absoluteSerial == 0) {
-				return INVALID_TOKEN_NFT_SERIAL_NUMBER;
-			}
-			if (serial > 0 && existingSerials.contains(absoluteSerial)) {
-				return REPEATED_SERIAL_NUMS_IN_NFT_ALLOWANCES;
-			}
-			final MerkleUniqueToken merkleUniqueToken;
-			try {
-				merkleUniqueToken = tokenStore.loadUniqueToken(nftId);
-			} catch (InvalidTransactionException ex) {
-				return INVALID_TOKEN_NFT_SERIAL_NUMBER;
-			}
-
-			if (!validOwner(merkleUniqueToken.getOwner(), ownerAccount, token)) {
-				return SENDER_DOES_NOT_OWN_NFT_SERIAL_NO;
-			}
-		}
-
-		return OK;
-	}
-
-	@Override
 	public ResponseCodeEnum validateAmount(final long amount, final Account ownerAccount, final Id spender) {
 		final var existingAllowances = ownerAccount.getCryptoAllowances();
 		final var key = spender.asEntityNum();
->>>>>>> db03cfc9
 
 		final var existingAmount = existingAllowances.containsKey(key) ? existingAllowances.get(key) : 0;
 
