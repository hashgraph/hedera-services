package com.hedera.services.txns.crypto.validators;

/*-
 * ‌
 * Hedera Services Node
 * ​
 * Copyright (C) 2018 - 2022 Hedera Hashgraph, LLC
 * ​
 * Licensed under the Apache License, Version 2.0 (the "License");
 * you may not use this file except in compliance with the License.
 * You may obtain a copy of the License at
 *
 *      http://www.apache.org/licenses/LICENSE-2.0
 *
 * Unless required by applicable law or agreed to in writing, software
 * distributed under the License is distributed on an "AS IS" BASIS,
 * WITHOUT WARRANTIES OR CONDITIONS OF ANY KIND, either express or implied.
 * See the License for the specific language governing permissions and
 * limitations under the License.
 * ‍
 */

import com.hedera.services.context.properties.GlobalDynamicProperties;
import com.hedera.services.state.enums.TokenSupplyType;
import com.hedera.services.state.submerkle.FcTokenAllowanceId;
<<<<<<< HEAD
import com.hedera.services.state.virtual.UniqueTokenKey;
import com.hedera.services.state.virtual.UniqueTokenValue;
import com.hedera.services.store.AccountStore;
import com.hedera.services.store.TypedTokenStore;
=======
>>>>>>> abb22d99
import com.hedera.services.store.models.Account;
import com.hedera.services.store.models.Id;
import com.hedera.services.store.models.Token;
import com.hedera.services.txns.validation.OptionValidator;
import com.hederahashgraph.api.proto.java.ResponseCodeEnum;
<<<<<<< HEAD
import com.hederahashgraph.api.proto.java.TokenAllowance;
import com.swirlds.virtualmap.VirtualMap;
import org.apache.commons.lang3.tuple.Pair;
=======
>>>>>>> abb22d99

import javax.inject.Inject;
import javax.inject.Singleton;

import static com.hederahashgraph.api.proto.java.ResponseCodeEnum.AMOUNT_EXCEEDS_TOKEN_MAX_SUPPLY;
import static com.hederahashgraph.api.proto.java.ResponseCodeEnum.NEGATIVE_ALLOWANCE_AMOUNT;
import static com.hederahashgraph.api.proto.java.ResponseCodeEnum.OK;

@Singleton
<<<<<<< HEAD
public class AdjustAllowanceChecks implements AllowanceChecks {
	protected final AccountStore accountStore;
	protected final TypedTokenStore tokenStore;
	protected final Supplier<VirtualMap<UniqueTokenKey, UniqueTokenValue>> nftsMap;
	protected final GlobalDynamicProperties dynamicProperties;

	@Inject
	public AdjustAllowanceChecks(
			final Supplier<VirtualMap<UniqueTokenKey, UniqueTokenValue>> nftsMap,
			final TypedTokenStore tokenStore,
			final AccountStore accountStore,
			final GlobalDynamicProperties dynamicProperties) {
		this.accountStore = accountStore;
		this.tokenStore = tokenStore;
		this.nftsMap = nftsMap;
		this.dynamicProperties = dynamicProperties;
=======
public class AdjustAllowanceChecks extends AllowanceChecks {
	@Inject
	public AdjustAllowanceChecks(final GlobalDynamicProperties dynamicProperties,
			final OptionValidator validator) {
		super(dynamicProperties, validator);
>>>>>>> abb22d99
	}

	@Override
	public ResponseCodeEnum validateTokenAmount(final Account ownerAccount,
			final long amount,
			final Token token,
			final Id spender) {
		final var existingAllowances = ownerAccount.getFungibleTokenAllowances();

		final var key = FcTokenAllowanceId.from(token.getId().asEntityNum(), spender.asEntityNum());
		final var existingAllowance = existingAllowances.containsKey(key) ? existingAllowances.get(key) : 0;
		final long aggregatedAmount = amount + existingAllowance;

		if (aggregatedAmount < 0) {
			return NEGATIVE_ALLOWANCE_AMOUNT;
		}

		if (token.getSupplyType().equals(TokenSupplyType.FINITE) && aggregatedAmount > token.getMaxSupply()) {
			return AMOUNT_EXCEEDS_TOKEN_MAX_SUPPLY;
		}
		return OK;
	}

	@Override
	public ResponseCodeEnum validateAmount(final long amount, final Account ownerAccount, final Id spender) {
		final var existingAllowances = ownerAccount.getCryptoAllowances();
		final var key = spender.asEntityNum();

		final var existingAmount = existingAllowances.containsKey(key) ? existingAllowances.get(key) : 0;

<<<<<<< HEAD
		for (var serial : serialNums) {
			var absoluteSerial = absolute(serial);
			final var nftId = NftId.withDefaultShardRealm(token.getId().num(), absoluteSerial);

			if ((serial < 0 && !existingSerials.contains(absoluteSerial)) || absoluteSerial == 0) {
				return INVALID_TOKEN_NFT_SERIAL_NUMBER;
			}
			if (serial > 0 && existingSerials.contains(absoluteSerial)) {
				return REPEATED_SERIAL_NUMS_IN_NFT_ALLOWANCES;
			}
			if (!nftsMap.get().containsKey(UniqueTokenKey.fromNftId(nftId))) {
				return INVALID_TOKEN_NFT_SERIAL_NUMBER;
			}

			final var nft = nftsMap.get().get(UniqueTokenKey.fromNftId(nftId));
			if (!validOwner(nft, ownerAccount, token)) {
				return SENDER_DOES_NOT_OWN_NFT_SERIAL_NO;
			}
		}

		return OK;
	}

	/**
	 * Validates if aggregated amount is less than zero
	 *
	 * @param amount
	 * 		given amount
	 * @param existingAmount
	 * 		existing allowance on owner account
	 * @return response code after validation
	 */
	ResponseCodeEnum validateAmount(final long amount, final long existingAmount) {
=======
>>>>>>> abb22d99
		if (amount + existingAmount < 0) {
			return NEGATIVE_ALLOWANCE_AMOUNT;
		}
		return OK;
	}
}<|MERGE_RESOLUTION|>--- conflicted
+++ resolved
@@ -23,24 +23,11 @@
 import com.hedera.services.context.properties.GlobalDynamicProperties;
 import com.hedera.services.state.enums.TokenSupplyType;
 import com.hedera.services.state.submerkle.FcTokenAllowanceId;
-<<<<<<< HEAD
-import com.hedera.services.state.virtual.UniqueTokenKey;
-import com.hedera.services.state.virtual.UniqueTokenValue;
-import com.hedera.services.store.AccountStore;
-import com.hedera.services.store.TypedTokenStore;
-=======
->>>>>>> abb22d99
 import com.hedera.services.store.models.Account;
 import com.hedera.services.store.models.Id;
 import com.hedera.services.store.models.Token;
 import com.hedera.services.txns.validation.OptionValidator;
 import com.hederahashgraph.api.proto.java.ResponseCodeEnum;
-<<<<<<< HEAD
-import com.hederahashgraph.api.proto.java.TokenAllowance;
-import com.swirlds.virtualmap.VirtualMap;
-import org.apache.commons.lang3.tuple.Pair;
-=======
->>>>>>> abb22d99
 
 import javax.inject.Inject;
 import javax.inject.Singleton;
@@ -50,30 +37,11 @@
 import static com.hederahashgraph.api.proto.java.ResponseCodeEnum.OK;
 
 @Singleton
-<<<<<<< HEAD
-public class AdjustAllowanceChecks implements AllowanceChecks {
-	protected final AccountStore accountStore;
-	protected final TypedTokenStore tokenStore;
-	protected final Supplier<VirtualMap<UniqueTokenKey, UniqueTokenValue>> nftsMap;
-	protected final GlobalDynamicProperties dynamicProperties;
-
-	@Inject
-	public AdjustAllowanceChecks(
-			final Supplier<VirtualMap<UniqueTokenKey, UniqueTokenValue>> nftsMap,
-			final TypedTokenStore tokenStore,
-			final AccountStore accountStore,
-			final GlobalDynamicProperties dynamicProperties) {
-		this.accountStore = accountStore;
-		this.tokenStore = tokenStore;
-		this.nftsMap = nftsMap;
-		this.dynamicProperties = dynamicProperties;
-=======
 public class AdjustAllowanceChecks extends AllowanceChecks {
 	@Inject
 	public AdjustAllowanceChecks(final GlobalDynamicProperties dynamicProperties,
 			final OptionValidator validator) {
 		super(dynamicProperties, validator);
->>>>>>> abb22d99
 	}
 
 	@Override
@@ -104,42 +72,6 @@
 
 		final var existingAmount = existingAllowances.containsKey(key) ? existingAllowances.get(key) : 0;
 
-<<<<<<< HEAD
-		for (var serial : serialNums) {
-			var absoluteSerial = absolute(serial);
-			final var nftId = NftId.withDefaultShardRealm(token.getId().num(), absoluteSerial);
-
-			if ((serial < 0 && !existingSerials.contains(absoluteSerial)) || absoluteSerial == 0) {
-				return INVALID_TOKEN_NFT_SERIAL_NUMBER;
-			}
-			if (serial > 0 && existingSerials.contains(absoluteSerial)) {
-				return REPEATED_SERIAL_NUMS_IN_NFT_ALLOWANCES;
-			}
-			if (!nftsMap.get().containsKey(UniqueTokenKey.fromNftId(nftId))) {
-				return INVALID_TOKEN_NFT_SERIAL_NUMBER;
-			}
-
-			final var nft = nftsMap.get().get(UniqueTokenKey.fromNftId(nftId));
-			if (!validOwner(nft, ownerAccount, token)) {
-				return SENDER_DOES_NOT_OWN_NFT_SERIAL_NO;
-			}
-		}
-
-		return OK;
-	}
-
-	/**
-	 * Validates if aggregated amount is less than zero
-	 *
-	 * @param amount
-	 * 		given amount
-	 * @param existingAmount
-	 * 		existing allowance on owner account
-	 * @return response code after validation
-	 */
-	ResponseCodeEnum validateAmount(final long amount, final long existingAmount) {
-=======
->>>>>>> abb22d99
 		if (amount + existingAmount < 0) {
 			return NEGATIVE_ALLOWANCE_AMOUNT;
 		}
