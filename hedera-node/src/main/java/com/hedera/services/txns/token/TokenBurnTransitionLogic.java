--- conflicted
+++ resolved
@@ -58,24 +58,6 @@
 
 	@Override
 	public void doStateTransition() {
-<<<<<<< HEAD
-		try {
-			var op = txnCtx.accessor().getTxn().getTokenBurn();
-			var id = store.resolve(op.getToken());
-			if (id == TokenStore.MISSING_TOKEN) {
-				txnCtx.setStatus(INVALID_TOKEN_ID);
-			} else {
-				var outcome = store.burn(id, op.getAmount());
-				txnCtx.setStatus((outcome == OK) ? SUCCESS : outcome);
-				if(outcome == OK) {
-					txnCtx.setNewTotalSupply(store.get(id).totalSupply());
-				}
-			}
-		} catch (Exception e) {
-			log.warn("Unhandled error while processing :: {}!", txnCtx.accessor().getSignedTxnWrapper(), e);
-			txnCtx.setStatus(FAIL_INVALID);
-		}
-=======
 		/* --- Translate from gRPC types --- */
 		final var op = txnCtx.accessor().getTxn().getTokenBurn();
 		final var grpcId = op.getToken();
@@ -91,7 +73,6 @@
 		/* --- Persist the updated models --- */
 		store.persistToken(token);
 		store.persistTokenRelationship(treasuryRel);
->>>>>>> 06231724
 	}
 
 	@Override
