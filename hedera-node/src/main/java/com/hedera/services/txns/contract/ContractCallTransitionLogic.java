--- conflicted
+++ resolved
@@ -35,11 +35,8 @@
 import com.hedera.services.utils.EntityIdUtils;
 import com.hedera.services.utils.EntityNum;
 import com.hedera.services.utils.TxnAccessor;
-<<<<<<< HEAD
+import com.hederahashgraph.api.proto.java.ContractCallTransactionBody;
 import com.hederahashgraph.api.proto.java.AccountID;
-=======
-import com.hederahashgraph.api.proto.java.ContractCallTransactionBody;
->>>>>>> e6975216
 import com.hederahashgraph.api.proto.java.ResponseCodeEnum;
 import com.hederahashgraph.api.proto.java.TransactionBody;
 import com.swirlds.common.CommonUtils;
@@ -97,15 +94,9 @@
 		/* --- Translate from gRPC types --- */
 		var contractCallTxn = txnCtx.accessor().getTxn();
 		var op = contractCallTxn.getContractCall();
-<<<<<<< HEAD
-
+		final var target = targetOf(op);
 		final var senderId = resolvedSenderId(contractCallTxn.getTransactionID().getAccountID());
-		final var contractId = Id.fromGrpcContract(op.getContractID());
-=======
-		final var target = targetOf(op);
-		final var senderId = Id.fromGrpcAccount(contractCallTxn.getTransactionID().getAccountID());
 		final var contractId = target.toId();
->>>>>>> e6975216
 
 		/* --- Load the model objects --- */
 		final var sender = accountStore.loadAccount(senderId);
@@ -168,19 +159,6 @@
 
 		try {
 			codeCache.getIfPresent(address);
-<<<<<<< HEAD
-		} catch (RuntimeException e) {
-			log.warn("Exception while attempting to pre-fetch code for {}", address);
-		}
-	}
-
-	private Id resolvedSenderId(final AccountID senderGrpc) {
-		final var lookedUpSender = accountStore.getResolvedAccountNum(senderGrpc.getAlias(),
-				senderGrpc.getAccountNum());
-		return Id.fromResolvedAccountNum(senderGrpc, lookedUpSender);
-	}
-}
-=======
 		} catch (Exception e) {
 			log.warn("Exception while attempting to pre-fetch code for {}", address, e);
 		}
@@ -190,5 +168,10 @@
 		final var idOrAlias = op.getContractID();
 		return EntityIdUtils.unaliased(idOrAlias, aliasManager);
 	}
+
+	private Id resolvedSenderId(final AccountID senderGrpc) {
+		final var lookedUpSender = accountStore.getResolvedAccountNum(senderGrpc.getAlias(),
+				senderGrpc.getAccountNum());
+		return Id.fromResolvedAccountNum(senderGrpc, lookedUpSender);
+	}
 }
->>>>>>> e6975216
