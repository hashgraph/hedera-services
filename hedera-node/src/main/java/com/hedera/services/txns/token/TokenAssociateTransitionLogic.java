--- conflicted
+++ resolved
@@ -40,14 +40,7 @@
  */
 @Singleton
 public class TokenAssociateTransitionLogic implements TransitionLogic {
-<<<<<<< HEAD
 	private final Function<TransactionBody, ResponseCodeEnum> semanticCheck = this::validate;
-
-	private final AccountStore accountStore;
-	private final TypedTokenStore tokenStore;
-=======
-	private final Function<TransactionBody, ResponseCodeEnum> SEMANTIC_CHECK = this::validate;
->>>>>>> b86a0076
 	private final TransactionContext txnCtx;
 	private final AssociateLogic associateLogic;
 
