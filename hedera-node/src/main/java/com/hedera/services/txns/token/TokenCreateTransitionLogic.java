--- conflicted
+++ resolved
@@ -24,6 +24,7 @@
 import com.hedera.services.context.properties.GlobalDynamicProperties;
 import com.hedera.services.ledger.ids.EntityIdSource;
 import com.hedera.services.state.enums.TokenType;
+import com.hedera.services.state.submerkle.FcTokenAssociation;
 import com.hedera.services.store.AccountStore;
 import com.hedera.services.store.TypedTokenStore;
 import com.hedera.services.store.models.Account;
@@ -43,11 +44,6 @@
 import java.util.ArrayList;
 import java.util.HashSet;
 import java.util.List;
-<<<<<<< HEAD
-import java.util.Optional;
-import java.util.Set;
-=======
->>>>>>> e63a4b1d
 import java.util.function.Function;
 import java.util.function.Predicate;
 
@@ -118,17 +114,6 @@
 					INVALID_AUTORENEW_ACCOUNT);
 		}
 
-<<<<<<< HEAD
-		TokenID created;
-		Optional<TokenID> optionalTokenID = result.getCreated();
-		if (optionalTokenID.isPresent()) {
-			created = optionalTokenID.get();
-		} else {
-			log.warn("TokenStore#createProvisionally contract broken, no created id for OK response!");
-			abortWith(FAIL_INVALID);
-			return;
-		}
-=======
 		/* --- Create the token --- */
 		final var tokenId = ids.newTokenId(txnCtx.activePayer());
 		final var id = Id.fromGrpcToken(tokenId);
@@ -136,16 +121,19 @@
 		final var created = Token.fromGrpcTokenCreate(
 				id, op, treasury, autoRenewModel, customFeesList, txnCtx.consensusTime().getEpochSecond());
 		final var relationsToPersist = updateAccountRelations(created, treasury, customFeesList);
->>>>>>> e63a4b1d
 
 		if (op.getInitialSupply() > 0) {
 			created.mint(relationsToPersist.get(0), op.getInitialSupply(), true);
 		}
 
 		/* --- Persist anything modified/new --- */
+		List<FcTokenAssociation> newTokenAssociations = new ArrayList<>();
 		for (final var rel : relationsToPersist) {
+			newTokenAssociations.add(new FcTokenAssociation(
+					rel.getToken().getId().asEntityId(), rel.getAccount().getId().asEntityId()));
 			accountStore.persistAccount(rel.getAccount());
 		}
+		txnCtx.setNewTokenAssociations(newTokenAssociations);
 		typedTokenStore.persistNew(created);
 		typedTokenStore.persistTokenRelationships(relationsToPersist);
 	}
@@ -168,7 +156,7 @@
 		final var associatedAccounts = new HashSet<Id>();
 
 		final var treasuryRel = created.newEnabledRelationship(treasury);
-		treasury.associateWith(List.of(created), dynamicProperties.maxTokensPerAccount());
+		treasury.associateWith(List.of(created), dynamicProperties.maxTokensPerAccount(), false);
 		relations.add(treasuryRel);
 		associatedAccounts.add(treasury.getId());
 
@@ -178,7 +166,7 @@
 				if (!associatedAccounts.contains(collector.getId())) {
 					final var collectorRelation = created.newEnabledRelationship(collector);
 					if (!collector.getAssociatedTokens().contains(created.getId())) {
-						collector.associateWith(List.of(created), dynamicProperties.maxTokensPerAccount());
+						collector.associateWith(List.of(created), dynamicProperties.maxTokensPerAccount(), false);
 					}
 					relations.add(collectorRelation);
 				}
@@ -188,27 +176,8 @@
 		return relations;
 	}
 
-<<<<<<< HEAD
-	private ResponseCodeEnum autoEnableAccountForNewToken(
-			AccountID id,
-			TokenID created,
-			TokenCreateTransactionBody op
-	) {
-		var status = store.associate(id, List.of(created), false);
-		if (status != OK) {
-			return status;
-		}
-		if (op.hasFreezeKey()) {
-			status = ledger.unfreeze(id, created);
-		}
-		if (status == OK && op.hasKycKey()) {
-			status = ledger.grantKyc(id, created);
-		}
-		return status;
-=======
 	private void validateExpiry(TokenCreateTransactionBody op) {
 		validateFalse(op.hasExpiry() && !validator.isValidExpiry(op.getExpiry()), INVALID_EXPIRATION_TIME);
->>>>>>> e63a4b1d
 	}
 
 	/**
