package com.hedera.services.txns.contract;

/*-
 * ‌
 * Hedera Services Node
 * ​
 * Copyright (C) 2018 - 2021 Hedera Hashgraph, LLC
 * ​
 * Licensed under the Apache License, Version 2.0 (the "License");
 * you may not use this file except in compliance with the License.
 * You may obtain a copy of the License at
 *
 *      http://www.apache.org/licenses/LICENSE-2.0
 *
 * Unless required by applicable law or agreed to in writing, software
 * distributed under the License is distributed on an "AS IS" BASIS,
 * WITHOUT WARRANTIES OR CONDITIONS OF ANY KIND, either express or implied.
 * See the License for the specific language governing permissions and
 * limitations under the License.
 * ‍
 */

import com.hedera.services.context.TransactionContext;
import com.hedera.services.context.properties.GlobalDynamicProperties;
import com.hedera.services.contracts.execution.CreateEvmTxProcessor;
import com.hedera.services.exceptions.InvalidTransactionException;
import com.hedera.services.files.HederaFs;
import com.hedera.services.ledger.SigImpactHistorian;
import com.hedera.services.ledger.HederaLedger;
import com.hedera.services.ledger.accounts.HederaAccountCustomizer;
import com.hedera.services.legacy.core.jproto.JContractIDKey;
import com.hedera.services.records.TransactionRecordService;
import com.hedera.services.store.AccountStore;
import com.hedera.services.store.contracts.HederaMutableWorldState;
import com.hedera.services.store.contracts.HederaWorldState;
import com.hedera.services.store.models.Id;
import com.hedera.services.txns.TransitionLogic;
import com.hedera.services.txns.validation.OptionValidator;
import com.hederahashgraph.api.proto.java.ContractCreateTransactionBody;
import com.hederahashgraph.api.proto.java.ResponseCodeEnum;
import com.hederahashgraph.api.proto.java.TransactionBody;
import com.hederahashgraph.builder.RequestBuilder;
import com.swirlds.common.CommonUtils;
import org.apache.tuweni.bytes.Bytes;

import javax.inject.Inject;
import java.util.function.Function;
import java.util.function.Predicate;

import static com.hedera.services.exceptions.ValidationUtils.validateFalse;
import static com.hedera.services.exceptions.ValidationUtils.validateTrue;
import static com.hedera.services.utils.EntityIdUtils.accountParsedFromSolidityAddress;
import static com.hedera.services.utils.EntityIdUtils.contractParsedFromSolidityAddress;
import static com.hederahashgraph.api.proto.java.ResponseCodeEnum.AUTORENEW_DURATION_NOT_IN_RANGE;
import static com.hederahashgraph.api.proto.java.ResponseCodeEnum.CONTRACT_FILE_EMPTY;
import static com.hederahashgraph.api.proto.java.ResponseCodeEnum.CONTRACT_NEGATIVE_GAS;
import static com.hederahashgraph.api.proto.java.ResponseCodeEnum.CONTRACT_NEGATIVE_VALUE;
import static com.hederahashgraph.api.proto.java.ResponseCodeEnum.INVALID_FILE_ID;
import static com.hederahashgraph.api.proto.java.ResponseCodeEnum.INVALID_RENEWAL_PERIOD;
import static com.hederahashgraph.api.proto.java.ResponseCodeEnum.MAX_GAS_LIMIT_EXCEEDED;
import static com.hederahashgraph.api.proto.java.ResponseCodeEnum.SERIALIZATION_FAILED;

public class ContractCreateTransitionLogic implements TransitionLogic {
	private static final JContractIDKey STANDIN_CONTRACT_ID_KEY = new JContractIDKey(0, 0, 0);

	private final HederaFs hfs;
	private final AccountStore accountStore;
	private final OptionValidator validator;
	private final TransactionContext txnCtx;
	private final HederaMutableWorldState worldState;
	private final TransactionRecordService recordService;
	private final CreateEvmTxProcessor evmTxProcessor;
	private final HederaLedger hederaLedger;
<<<<<<< HEAD
	private final GlobalDynamicProperties properties;
=======
	private final SigImpactHistorian sigImpactHistorian;
>>>>>>> c2a90017

	private final Function<TransactionBody, ResponseCodeEnum> SEMANTIC_CHECK = this::validate;

	@Inject
	public ContractCreateTransitionLogic(
			final HederaFs hfs,
			final TransactionContext txnCtx,
			final AccountStore accountStore,
			final OptionValidator validator,
			final HederaWorldState worldState,
			final TransactionRecordService recordService,
			final CreateEvmTxProcessor evmTxProcessor,
			final HederaLedger hederaLedger,
<<<<<<< HEAD
			final GlobalDynamicProperties properties
=======
			final SigImpactHistorian sigImpactHistorian
>>>>>>> c2a90017
	) {
		this.hfs = hfs;
		this.txnCtx = txnCtx;
		this.validator = validator;
		this.worldState = worldState;
		this.accountStore = accountStore;
		this.recordService = recordService;
		this.sigImpactHistorian = sigImpactHistorian;
		this.evmTxProcessor = evmTxProcessor;
		this.hederaLedger = hederaLedger;
		this.properties = properties;
	}

	@Override
	public void doStateTransition() {
		/* --- Translate from gRPC types --- */
		var contractCreateTxn = txnCtx.accessor().getTxn();
		var op = contractCreateTxn.getContractCreateInstance();
		final var senderId = Id.fromGrpcAccount(contractCreateTxn.getTransactionID().getAccountID());
		final var proxyAccount = op.hasProxyAccountID() ? Id.fromGrpcAccount(op.getProxyAccountID()) : Id.DEFAULT;
		var key = op.hasAdminKey()
				? validator.attemptToDecodeOrThrow(op.getAdminKey(), SERIALIZATION_FAILED)
				: STANDIN_CONTRACT_ID_KEY;

		/* --- Load the model objects --- */
		final var sender = accountStore.loadAccount(senderId);
		final var codeWithConstructorArgs = prepareCodeWithConstructorArguments(op);
		long expiry = RequestBuilder.getExpirationTime(txnCtx.consensusTime(), op.getAutoRenewPeriod()).getSeconds();

		/* --- Do the business logic --- */
		final var newContractAddress = worldState.newContractAddress(sender.getId().asEvmAddress());
		final var result = evmTxProcessor.execute(
				sender,
				newContractAddress,
				op.getGas(),
				op.getInitialBalance(),
				codeWithConstructorArgs,
				txnCtx.consensusTime(),
				expiry);

		/* --- Persist changes into state --- */
		final var createdContracts = worldState.persistProvisionalContractCreations();
		result.setCreatedContracts(createdContracts);

		if (result.isSuccessful()) {
			/* --- Create customizer for the newly created contract --- */
			final var account = accountParsedFromSolidityAddress(newContractAddress);
			if (key == STANDIN_CONTRACT_ID_KEY) {
				key = new JContractIDKey(account.getShardNum(), account.getRealmNum(), account.getAccountNum());
			}
			final var customizer = new HederaAccountCustomizer()
					.key(key)
					.memo(op.getMemo())
					.proxy(proxyAccount.asEntityId())
					.expiry(expiry)
					.autoRenewPeriod(op.getAutoRenewPeriod().getSeconds())
					.isSmartContract(true);
			hederaLedger.customizePotentiallyDeleted(account, customizer);
		} else {
			worldState.reclaimContractId();
		}
		/* --- Customize sponsored Accounts */
		worldState.customizeSponsoredAccounts();

		/* --- Externalise changes --- */
		for (final var createdContract : createdContracts) {
			sigImpactHistorian.markEntityChanged(createdContract.getContractNum());
		}
		if (result.isSuccessful()) {
			final var newContractId = contractParsedFromSolidityAddress(newContractAddress.toArray());
			sigImpactHistorian.markEntityChanged(newContractId.getContractNum());
			txnCtx.setCreated(newContractId);
		}
		recordService.externaliseEvmCreateTransaction(result);
	}


	@Override
	public Predicate<TransactionBody> applicability() {
		return TransactionBody::hasContractCreateInstance;
	}

	@Override
	public Function<TransactionBody, ResponseCodeEnum> semanticCheck() {
		return SEMANTIC_CHECK;
	}

	public ResponseCodeEnum validate(TransactionBody contractCreateTxn) {
		var op = contractCreateTxn.getContractCreateInstance();

		if (!op.hasAutoRenewPeriod() || op.getAutoRenewPeriod().getSeconds() < 1) {
			return INVALID_RENEWAL_PERIOD;
		}
		if (!validator.isValidAutoRenewPeriod(op.getAutoRenewPeriod())) {
			return AUTORENEW_DURATION_NOT_IN_RANGE;
		}
		if (op.getGas() < 0) {
			return CONTRACT_NEGATIVE_GAS;
		}
		if (op.getInitialBalance() < 0) {
			return CONTRACT_NEGATIVE_VALUE;
		}
		if (op.getGas() > properties.maxGas()) {
			return MAX_GAS_LIMIT_EXCEEDED;
		}
		return validator.memoCheck(op.getMemo());
	}

	Bytes prepareCodeWithConstructorArguments(ContractCreateTransactionBody op) {
		var bytecodeSrc = op.getFileID();
		validateTrue(hfs.exists(bytecodeSrc), INVALID_FILE_ID);
		byte[] bytecode = hfs.cat(bytecodeSrc);
		validateFalse(bytecode.length == 0, CONTRACT_FILE_EMPTY);

		String contractByteCodeString = new String(bytecode);
		if (!op.getConstructorParameters().isEmpty()) {
			final var constructorParamsHexString = CommonUtils.hex(
					op.getConstructorParameters().toByteArray());
			contractByteCodeString += constructorParamsHexString;
		}
		try {
			return Bytes.fromHexString(contractByteCodeString);
		} catch (IllegalArgumentException e) {
			throw new InvalidTransactionException(ResponseCodeEnum.ERROR_DECODING_BYTESTRING);
		}
	}
}<|MERGE_RESOLUTION|>--- conflicted
+++ resolved
@@ -71,11 +71,8 @@
 	private final TransactionRecordService recordService;
 	private final CreateEvmTxProcessor evmTxProcessor;
 	private final HederaLedger hederaLedger;
-<<<<<<< HEAD
 	private final GlobalDynamicProperties properties;
-=======
 	private final SigImpactHistorian sigImpactHistorian;
->>>>>>> c2a90017
 
 	private final Function<TransactionBody, ResponseCodeEnum> SEMANTIC_CHECK = this::validate;
 
@@ -89,11 +86,8 @@
 			final TransactionRecordService recordService,
 			final CreateEvmTxProcessor evmTxProcessor,
 			final HederaLedger hederaLedger,
-<<<<<<< HEAD
-			final GlobalDynamicProperties properties
-=======
+			final GlobalDynamicProperties properties,
 			final SigImpactHistorian sigImpactHistorian
->>>>>>> c2a90017
 	) {
 		this.hfs = hfs;
 		this.txnCtx = txnCtx;
