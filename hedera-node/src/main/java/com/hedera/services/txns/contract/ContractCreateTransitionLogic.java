--- conflicted
+++ resolved
@@ -30,10 +30,7 @@
 import com.hedera.services.ledger.SigImpactHistorian;
 import com.hedera.services.ledger.accounts.ContractCustomizer;
 import com.hedera.services.legacy.core.jproto.JContractIDKey;
-<<<<<<< HEAD
-=======
 import com.hedera.services.legacy.proto.utils.ByteStringUtils;
->>>>>>> 2f0e26e3
 import com.hedera.services.records.RecordsHistorian;
 import com.hedera.services.records.TransactionRecordService;
 import com.hedera.services.state.EntityCreator;
@@ -128,17 +125,12 @@
 		doStateTransitionOperation(contractCreateTxn, senderId, false, false);
 	}
 
-<<<<<<< HEAD
-	public void doStateTransitionOperation(final TransactionBody contractCreateTxn, final Id senderId,
-			boolean incrementCounter, boolean createSyntheticRecord) {
-=======
 	public void doStateTransitionOperation(
 			final TransactionBody contractCreateTxn,
 			final Id senderId,
 			final boolean incrementCounter,
 			final boolean createSyntheticRecord
 	) {
->>>>>>> 2f0e26e3
 		// --- Translate from gRPC types ---
 		var op = contractCreateTxn.getContractCreateInstance();
 		var key = op.hasAdminKey()
@@ -244,11 +236,7 @@
 
 	Bytes prepareCodeWithConstructorArguments(ContractCreateTransactionBody op) {
 		if (op.getInitcodeSourceCase() == INITCODE) {
-<<<<<<< HEAD
-			return Bytes.wrap(op.getInitcode().toByteArray());
-=======
 			return Bytes.wrap(ByteStringUtils.unwrapUnsafelyIfPossible(op.getInitcode()));
->>>>>>> 2f0e26e3
 		} else {
 			var bytecodeSrc = op.getFileID();
 			validateTrue(hfs.exists(bytecodeSrc), INVALID_FILE_ID);
