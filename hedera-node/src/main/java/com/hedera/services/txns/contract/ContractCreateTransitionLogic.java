--- conflicted
+++ resolved
@@ -181,15 +181,6 @@
 		worldState.setHapiSenderCustomizer(hapiSenderCustomizer);
 		TransactionProcessingResult result;
 		try {
-<<<<<<< HEAD
-			result = evmTxProcessor.execute(
-					sender,
-					newContractAddress,
-					op.getGas(),
-					op.getInitialBalance(),
-					codeWithConstructorArgs,
-					consensusTime);
-=======
 			if (relayerId == null) {
 				result = evmTxProcessor.execute(
 						sender,
@@ -197,8 +188,7 @@
 						op.getGas(),
 						op.getInitialBalance(),
 						codeWithConstructorArgs,
-						consensusTime,
-						expiry);
+						consensusTime);
 			} else {
 				sender.incrementEthereumNonce();
 				accountStore.commitAccount(sender);
@@ -210,12 +200,10 @@
 						op.getInitialBalance(),
 						codeWithConstructorArgs,
 						consensusTime,
-						expiry,
 						accountStore.loadAccount(relayerId),
 						userOfferedGasPrice,
 						maxGasAllowance);
 			}
->>>>>>> a3c16b2f
 		} finally {
 			worldState.resetHapiSenderCustomizer();
 		}
