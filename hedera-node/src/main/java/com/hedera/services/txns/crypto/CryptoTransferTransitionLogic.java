package com.hedera.services.txns.crypto;

/*-
 * ‌
 * Hedera Services Node
 * ​
 * Copyright (C) 2018 - 2021 Hedera Hashgraph, LLC
 * ​
 * Licensed under the Apache License, Version 2.0 (the "License");
 * you may not use this file except in compliance with the License.
 * You may obtain a copy of the License at
 * 
 *      http://www.apache.org/licenses/LICENSE-2.0
 * 
 * Unless required by applicable law or agreed to in writing, software
 * distributed under the License is distributed on an "AS IS" BASIS,
 * WITHOUT WARRANTIES OR CONDITIONS OF ANY KIND, either express or implied.
 * See the License for the specific language governing permissions and
 * limitations under the License.
 * ‍
 */

import com.hedera.services.context.TransactionContext;
import com.hedera.services.context.properties.GlobalDynamicProperties;
import com.hedera.services.grpc.marshalling.ImpliedTransfers;
import com.hedera.services.grpc.marshalling.ImpliedTransfersMarshal;
import com.hedera.services.ledger.HederaLedger;
import com.hedera.services.ledger.PureTransferSemanticChecks;
import com.hedera.services.txns.TransitionLogic;
import com.hedera.services.txns.span.ExpandHandleSpanMapAccessor;
import com.hedera.services.utils.TxnAccessor;
import com.hederahashgraph.api.proto.java.ResponseCodeEnum;
import com.hederahashgraph.api.proto.java.TransactionBody;
import org.apache.logging.log4j.LogManager;
import org.apache.logging.log4j.Logger;

import java.util.function.Predicate;

import static com.hederahashgraph.api.proto.java.ResponseCodeEnum.FAIL_INVALID;
import static com.hederahashgraph.api.proto.java.ResponseCodeEnum.OK;
import static com.hederahashgraph.api.proto.java.ResponseCodeEnum.SUCCESS;

/**
 * Implements the {@link TransitionLogic} for a HAPI CryptoTransfer transaction,
 * and the conditions under which such logic is syntactically correct. (It is
 * possible that the <i>semantics</i> of the transaction will still be wrong;
 * for example, if one of the accounts involved no longer has the necessary
 * funds available after consensus.)
 *
 * @author Michael Tinker
 */
public class CryptoTransferTransitionLogic implements TransitionLogic {
	private static final Logger log = LogManager.getLogger(CryptoTransferTransitionLogic.class);

	private final HederaLedger ledger;
	private final TransactionContext txnCtx;
	private final GlobalDynamicProperties dynamicProperties;
	private final ImpliedTransfersMarshal impliedTransfersMarshal;
	private final PureTransferSemanticChecks transferSemanticChecks;
	private final ExpandHandleSpanMapAccessor spanMapAccessor;

	public CryptoTransferTransitionLogic(
			HederaLedger ledger,
			TransactionContext txnCtx,
			GlobalDynamicProperties dynamicProperties,
			ImpliedTransfersMarshal impliedTransfersMarshal,
			PureTransferSemanticChecks transferSemanticChecks,
			ExpandHandleSpanMapAccessor spanMapAccessor
	) {
		this.txnCtx = txnCtx;
		this.ledger = ledger;
		this.spanMapAccessor = spanMapAccessor;
		this.dynamicProperties = dynamicProperties;
		this.transferSemanticChecks = transferSemanticChecks;
		this.impliedTransfersMarshal = impliedTransfersMarshal;
	}

	@Override
	public void doStateTransition() {
		try {
			final var accessor = txnCtx.accessor();
			final var impliedTransfers = finalImpliedTransfersFor(accessor);

			var outcome = impliedTransfers.getMeta().code();
			if (outcome == OK) {
				final var changes = impliedTransfers.getChanges();
				outcome = ledger.doZeroSum(changes);
			}

			txnCtx.setStatus((outcome == OK) ? SUCCESS : outcome);
		} catch (Exception e) {
			log.warn("Avoidable exception in CryptoTransfer state transition", e);
			txnCtx.setStatus(FAIL_INVALID);
		}
	}

	private ImpliedTransfers finalImpliedTransfersFor(TxnAccessor accessor) {
		var impliedTransfers = spanMapAccessor.getImpliedTransfers(accessor);
		if (impliedTransfers == null) {
			final var op = accessor.getTxn().getCryptoTransfer();
			impliedTransfers = impliedTransfersMarshal.unmarshalFromGrpc(op);
		}
		return impliedTransfers;
	}

	@Override
	public Predicate<TransactionBody> applicability() {
		return TransactionBody::hasCryptoTransfer;
	}

	@Override
<<<<<<< HEAD
	public ResponseCodeEnum validateSemantics(TxnAccessor accessor) {
		final var impliedTransfers = spanMapAccessor.getImpliedTransfers(accessor);
		if (impliedTransfers != null) {
			/* Accessor is for a consensus transaction with a expand-handle span
			* we've been managing in the normal way. */
			return impliedTransfers.getMeta().code();
=======
	public Function<TransactionBody, ResponseCodeEnum> semanticCheck() {
		return SEMANTIC_CHECK;
	}

	private ResponseCodeEnum validate(TransactionBody txn) {
		var op = txn.getCryptoTransfer();

		var validity = basicSemanticChecks(op.getTransfers(), validator);
		if (validity != OK) {
			return validity;
		}

		validity = validator.tokenTransfersLengthCheck(op.getTokenTransfersList());
		if (validity != OK) {
			return validity;
		}

		var maxNftTransfers = 0;
		for (var tokenTransferList : op.getTokenTransfersList()) {
			maxNftTransfers += tokenTransferList.getNftTransfersList().size();
		}
		validity = validator.maxNftTransfersLenCheck(maxNftTransfers);
		if (validity != OK) {
			return validity;
		}

		return checkTokenTransfers(op.getTokenTransfersList());
	}

	public static ResponseCodeEnum basicSemanticChecks(TransferList transfers, OptionValidator validator) {
		if (hasRepeatedAccount(transfers)) {
			return ACCOUNT_REPEATED_IN_ACCOUNT_AMOUNTS;
		} else if (!isNetZeroAdjustment(transfers)) {
			return INVALID_ACCOUNT_AMOUNTS;
		} else if (!validator.isAcceptableTransfersLength(transfers)) {
			return TRANSFER_LIST_SIZE_LIMIT_EXCEEDED;
>>>>>>> 5c793e2a
		} else {
			/* Accessor is for either (1) a transaction in precheck or (2) a scheduled
			transaction that reached consensus without a managed expand-handle span. */
			final var op = accessor.getTxn().getCryptoTransfer();
			final var maxHbarAdjusts = dynamicProperties.maxTransferListSize();
			final var maxTokenAdjusts = dynamicProperties.maxTokenTransferListSize();
			return transferSemanticChecks.fullPureValidation(
					maxHbarAdjusts, maxTokenAdjusts, op.getTransfers(), op.getTokenTransfersList());
		}
	}
}<|MERGE_RESOLUTION|>--- conflicted
+++ resolved
@@ -109,59 +109,18 @@
 	}
 
 	@Override
-<<<<<<< HEAD
 	public ResponseCodeEnum validateSemantics(TxnAccessor accessor) {
 		final var impliedTransfers = spanMapAccessor.getImpliedTransfers(accessor);
 		if (impliedTransfers != null) {
 			/* Accessor is for a consensus transaction with a expand-handle span
 			* we've been managing in the normal way. */
 			return impliedTransfers.getMeta().code();
-=======
-	public Function<TransactionBody, ResponseCodeEnum> semanticCheck() {
-		return SEMANTIC_CHECK;
-	}
-
-	private ResponseCodeEnum validate(TransactionBody txn) {
-		var op = txn.getCryptoTransfer();
-
-		var validity = basicSemanticChecks(op.getTransfers(), validator);
-		if (validity != OK) {
-			return validity;
-		}
-
-		validity = validator.tokenTransfersLengthCheck(op.getTokenTransfersList());
-		if (validity != OK) {
-			return validity;
-		}
-
-		var maxNftTransfers = 0;
-		for (var tokenTransferList : op.getTokenTransfersList()) {
-			maxNftTransfers += tokenTransferList.getNftTransfersList().size();
-		}
-		validity = validator.maxNftTransfersLenCheck(maxNftTransfers);
-		if (validity != OK) {
-			return validity;
-		}
-
-		return checkTokenTransfers(op.getTokenTransfersList());
-	}
-
-	public static ResponseCodeEnum basicSemanticChecks(TransferList transfers, OptionValidator validator) {
-		if (hasRepeatedAccount(transfers)) {
-			return ACCOUNT_REPEATED_IN_ACCOUNT_AMOUNTS;
-		} else if (!isNetZeroAdjustment(transfers)) {
-			return INVALID_ACCOUNT_AMOUNTS;
-		} else if (!validator.isAcceptableTransfersLength(transfers)) {
-			return TRANSFER_LIST_SIZE_LIMIT_EXCEEDED;
->>>>>>> 5c793e2a
 		} else {
 			/* Accessor is for either (1) a transaction in precheck or (2) a scheduled
 			transaction that reached consensus without a managed expand-handle span. */
 			final var op = accessor.getTxn().getCryptoTransfer();
-			final var maxHbarAdjusts = dynamicProperties.maxTransferListSize();
-			final var maxTokenAdjusts = dynamicProperties.maxTokenTransferListSize();
 			return transferSemanticChecks.fullPureValidation(
-					maxHbarAdjusts, maxTokenAdjusts, op.getTransfers(), op.getTokenTransfersList());
+					op.getTransfers(), op.getTokenTransfersList(), dynamicProperties);
 		}
 	}
 }