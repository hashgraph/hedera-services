package com.hedera.services.txns.crypto.validators;

/*-
 * ‌
 * Hedera Services Node
 * ​
 * Copyright (C) 2018 - 2021 Hedera Hashgraph, LLC
 * ​
 * Licensed under the Apache License, Version 2.0 (the "License");
 * you may not use this file except in compliance with the License.
 * You may obtain a copy of the License at
 *
 *      http://www.apache.org/licenses/LICENSE-2.0
 *
 * Unless required by applicable law or agreed to in writing, software
 * distributed under the License is distributed on an "AS IS" BASIS,
 * WITHOUT WARRANTIES OR CONDITIONS OF ANY KIND, either express or implied.
 * See the License for the specific language governing permissions and
 * limitations under the License.
 * ‍
 */

import com.hedera.services.context.primitives.StateView;
import com.hedera.services.context.properties.GlobalDynamicProperties;
import com.hedera.services.exceptions.InvalidTransactionException;
import com.hedera.services.state.submerkle.FcTokenAllowanceId;
import com.hedera.services.store.AccountStore;
import com.hedera.services.store.ReadOnlyTokenStore;
import com.hedera.services.store.models.Account;
import com.hedera.services.store.models.Id;
import com.hedera.services.store.models.Token;
import com.hedera.services.txns.validation.OptionValidator;
import com.hedera.services.utils.EntityNum;
import com.hedera.services.utils.EntityNumPair;
import com.hederahashgraph.api.proto.java.CryptoAllowance;
import com.hederahashgraph.api.proto.java.NftAllowance;
import com.hederahashgraph.api.proto.java.ResponseCodeEnum;
import com.hederahashgraph.api.proto.java.TokenAllowance;
import org.apache.commons.lang3.tuple.Pair;

import java.util.ArrayList;
import java.util.List;

import static com.hedera.services.txns.crypto.helpers.AllowanceHelpers.aggregateNftAllowances;
import static com.hedera.services.txns.crypto.helpers.AllowanceHelpers.buildEntityNumPairFrom;
import static com.hedera.services.txns.crypto.helpers.AllowanceHelpers.buildTokenAllowanceKey;
import static com.hedera.services.txns.crypto.helpers.AllowanceHelpers.hasRepeatedId;
import static com.hedera.services.txns.crypto.helpers.AllowanceHelpers.hasRepeatedSerials;
import static com.hedera.services.txns.crypto.helpers.AllowanceHelpers.hasRepeatedSpender;
import static com.hederahashgraph.api.proto.java.ResponseCodeEnum.DELEGATING_SPENDER_CANNOT_GRANT_APPROVE_FOR_ALL;
import static com.hederahashgraph.api.proto.java.ResponseCodeEnum.DELEGATING_SPENDER_DOES_NOT_HAVE_APPROVE_FOR_ALL;
import static com.hederahashgraph.api.proto.java.ResponseCodeEnum.EMPTY_ALLOWANCES;
import static com.hederahashgraph.api.proto.java.ResponseCodeEnum.FUNGIBLE_TOKEN_IN_NFT_ALLOWANCES;
import static com.hederahashgraph.api.proto.java.ResponseCodeEnum.INVALID_ALLOWANCE_OWNER_ID;
import static com.hederahashgraph.api.proto.java.ResponseCodeEnum.INVALID_TOKEN_NFT_SERIAL_NUMBER;
import static com.hederahashgraph.api.proto.java.ResponseCodeEnum.MAX_ALLOWANCES_EXCEEDED;
import static com.hederahashgraph.api.proto.java.ResponseCodeEnum.NFT_IN_FUNGIBLE_TOKEN_ALLOWANCES;
import static com.hederahashgraph.api.proto.java.ResponseCodeEnum.NOT_SUPPORTED;
import static com.hederahashgraph.api.proto.java.ResponseCodeEnum.OK;
import static com.hederahashgraph.api.proto.java.ResponseCodeEnum.REPEATED_SERIAL_NUMS_IN_NFT_ALLOWANCES;
import static com.hederahashgraph.api.proto.java.ResponseCodeEnum.SPENDER_ACCOUNT_REPEATED_IN_ALLOWANCES;
import static com.hederahashgraph.api.proto.java.ResponseCodeEnum.SPENDER_ACCOUNT_SAME_AS_OWNER;
import static com.hederahashgraph.api.proto.java.ResponseCodeEnum.TOKEN_NOT_ASSOCIATED_TO_ACCOUNT;

/**
 * Validations for {@link com.hederahashgraph.api.proto.java.CryptoApproveAllowance} and
 * {@link com.hederahashgraph.api.proto.java.CryptoAdjustAllowance} transaction allowances
 */
public abstract class AllowanceChecks {
	private final GlobalDynamicProperties dynamicProperties;
	private final OptionValidator validator;

	protected AllowanceChecks(final GlobalDynamicProperties dynamicProperties,
			final OptionValidator validator) {
		this.dynamicProperties = dynamicProperties;
		this.validator = validator;
	}

	/**
	 * Validate all allowances in {@link com.hederahashgraph.api.proto.java.CryptoApproveAllowance} or
	 * {@link com.hederahashgraph.api.proto.java.CryptoAdjustAllowance} transactions
	 *
	 * @param cryptoAllowances
	 * 		crypto allowances list
	 * @param tokenAllowances
	 * 		fungible token allowances list
	 * @param nftAllowances
	 * 		nft allowances list
	 * @param payerAccount
	 * 		Account of the payer for the allowance approve/adjust txn.
	 * @param maxLimitPerTxn
	 * 		max allowance limit per transaction
	 * @param view
	 * 		working view
	 * @return response code after validation
	 */
	public ResponseCodeEnum allowancesValidation(final List<CryptoAllowance> cryptoAllowances,
			final List<TokenAllowance> tokenAllowances,
			final List<NftAllowance> nftAllowances,
			final Account payerAccount,
			final int maxLimitPerTxn,
			final StateView view) {

		// feature flag for allowances
		if (!isEnabled()) {
			return NOT_SUPPORTED;
		}

		var validity = commonChecks(cryptoAllowances, tokenAllowances, nftAllowances, maxLimitPerTxn);
		if (validity != OK) {
			return validity;
		}

		final var accountStore = new AccountStore(validator, dynamicProperties, view.asReadOnlyAccountStore());
		validity = validateCryptoAllowances(cryptoAllowances, payerAccount, accountStore);
		if (validity != OK) {
			return validity;
		}
		final var tokenStore = new ReadOnlyTokenStore(accountStore,
				view.asReadOnlyTokenStore(),
				view.asReadOnlyNftStore(),
				view.asReadOnlyAssociationStore());
		validity = validateFungibleTokenAllowances(tokenAllowances, payerAccount, tokenStore, accountStore);
		if (validity != OK) {
			return validity;
		}

		validity = validateNftAllowances(tokenStore, accountStore, nftAllowances, payerAccount);
		if (validity != OK) {
			return validity;
		}

		return OK;
	}


	/**
	 * Validates the CryptoAllowances given in {@link com.hederahashgraph.api.proto.java.CryptoApproveAllowance} or
	 * {@link com.hederahashgraph.api.proto.java.CryptoAdjustAllowance} transactions
	 *
	 * @param cryptoAllowances
	 * 		crypto allowances list
	 * @param payerAccount
	 * 		Account of the payer for the Allowance approve/adjust txn
	 * @param accountStore
	 * @return response code after validation
	 */
	ResponseCodeEnum validateCryptoAllowances(
			final List<CryptoAllowance> cryptoAllowances,
			final Account payerAccount,
			final AccountStore accountStore) {
		if (cryptoAllowances.isEmpty()) {
			return OK;
		}
		final List<EntityNumPair> entities = new ArrayList<>();
		for (var allowance : cryptoAllowances) {
			entities.add(buildEntityNumPairFrom(allowance.getOwner(), allowance.getSpender(),
					payerAccount.getId().asEntityNum()));
		}

		if (hasRepeatedSpender(entities)) {
			return SPENDER_ACCOUNT_REPEATED_IN_ALLOWANCES;
		}

		for (final var allowance : cryptoAllowances) {
			final var owner = Id.fromGrpcAccount(allowance.getOwner());
			final var spender = Id.fromGrpcAccount(allowance.getSpender());

			final var fetchResult = fetchOwnerAccount(owner, payerAccount, accountStore);
			if (fetchResult.getRight() != OK) {
				return fetchResult.getRight();
			}
			final var ownerAccount = fetchResult.getLeft();

			var validity = validateAmount(allowance.getAmount(), ownerAccount, spender);
			if (validity != OK) {
				return validity;
			}
			validity = validateSpender(ownerAccount.getId(), spender);
			if (validity != OK) {
				return validity;
			}
		}
		return OK;
	}

	/**
	 * Validate fungible token allowances list {@link com.hederahashgraph.api.proto.java.CryptoApproveAllowance} or
	 * {@link com.hederahashgraph.api.proto.java.CryptoAdjustAllowance} transactions
	 *
	 * @param tokenAllowances
	 * 		token allowances list
	 * @param payerAccount
	 * 		Account of the payer for the Allowance approve/adjust txn
	 * @param accountStore
	 * @return
	 */
	ResponseCodeEnum validateFungibleTokenAllowances(
			final List<TokenAllowance> tokenAllowances,
			final Account payerAccount,
			final ReadOnlyTokenStore tokenStore,
			final AccountStore accountStore) {
		if (tokenAllowances.isEmpty()) {
			return OK;
		}
		final List<Pair<EntityNum, FcTokenAllowanceId>> tokenKeys = new ArrayList<>();
		for (var allowance : tokenAllowances) {
			tokenKeys.add(
					buildTokenAllowanceKey(allowance.getOwner(), allowance.getTokenId(), allowance.getSpender()));
		}
		if (hasRepeatedId(tokenKeys)) {
			return SPENDER_ACCOUNT_REPEATED_IN_ALLOWANCES;
		}

		for (final var allowance : tokenAllowances) {
			final var owner = Id.fromGrpcAccount(allowance.getOwner());
			final var spender = Id.fromGrpcAccount(allowance.getSpender());
			final var tokenId = allowance.getTokenId();
			final var token = tokenStore.loadPossiblyPausedToken(Id.fromGrpcToken(tokenId));

			final var fetchResult = fetchOwnerAccount(owner, payerAccount, accountStore);
			if (fetchResult.getRight() != OK) {
				return fetchResult.getRight();
			}
			final var ownerAccount = fetchResult.getLeft();
			if (!token.isFungibleCommon()) {
				return NFT_IN_FUNGIBLE_TOKEN_ALLOWANCES;
			}

			var validity = validateTokenAmount(ownerAccount, allowance.getAmount(), token, spender);
			if (validity != OK) {
				return validity;
			}

			validity = validateTokenBasics(ownerAccount, spender, token, tokenStore);
			if (validity != OK) {
				return validity;
			}
		}
		return OK;
	}

	/**
	 * Validate nft allowances list {@link com.hederahashgraph.api.proto.java.CryptoApproveAllowance} or
	 * {@link com.hederahashgraph.api.proto.java.CryptoAdjustAllowance} transactions
	 *
	 * @param tokenStore
	 * @param accountStore
	 * @param nftAllowancesList
	 * @param payerAccount
	 * @return
	 */
	ResponseCodeEnum validateNftAllowances(
			final ReadOnlyTokenStore tokenStore,
			final AccountStore accountStore,
			final List<NftAllowance> nftAllowancesList,
			final Account payerAccount) {
		if (nftAllowancesList.isEmpty()) {
			return OK;
		}

		final List<Pair<EntityNum, FcTokenAllowanceId>> nftKeys = new ArrayList<>();
		for (var allowance : nftAllowancesList) {
			nftKeys.add(buildTokenAllowanceKey(allowance.getOwner(), allowance.getTokenId(), allowance.getSpender()));
		}
		if (hasRepeatedId(nftKeys)) {
			return SPENDER_ACCOUNT_REPEATED_IN_ALLOWANCES;
		}

		for (final var allowance : nftAllowancesList) {
			final var owner = Id.fromGrpcAccount(allowance.getOwner());
			final var spender = Id.fromGrpcAccount(allowance.getSpender());
			final var delegatingSpender = Id.fromGrpcAccount(allowance.getDelegatingSpender());
			final var tokenId = allowance.getTokenId();
			final var serialNums = allowance.getSerialNumbersList();
			final var token = tokenStore.loadPossiblyPausedToken(Id.fromGrpcToken(tokenId));
			final var approvedForAll = allowance.getApprovedForAll().getValue();

			if (token.isFungibleCommon()) {
				return FUNGIBLE_TOKEN_IN_NFT_ALLOWANCES;
			}

			final var fetchResult = fetchOwnerAccount(owner, payerAccount, accountStore);
			if (fetchResult.getRight() != OK) {
				return fetchResult.getRight();
			}
			final var ownerAccount = fetchResult.getLeft();

			var validity = validateTokenBasics(ownerAccount, spender, token, tokenStore);
			if (validity != OK) {
				return validity;
			}

			if (approvedForAll && !delegatingSpender.equals(Id.MISSING_ID)) {
				return DELEGATING_SPENDER_CANNOT_GRANT_APPROVE_FOR_ALL;
			} else if (!delegatingSpender.equals(Id.MISSING_ID)) {
				final var allowanceKey = FcTokenAllowanceId.from(
						EntityNum.fromTokenId(tokenId), delegatingSpender.asEntityNum());
				if (!ownerAccount.getApprovedForAllNftsAllowances().contains(allowanceKey)) {
					return DELEGATING_SPENDER_DOES_NOT_HAVE_APPROVE_FOR_ALL;
				}
			}

			validity = validateSerialNums(serialNums, token, tokenStore);
			if (validity != OK) {
				return validity;
			}
		}
		return OK;
	}

	/**
	 * Check if the allowance feature is enabled
	 *
	 * @return true if the feature is enabled in {@link com.hedera.services.context.properties.GlobalDynamicProperties}
	 */
	public boolean isEnabled() {
		return dynamicProperties.areAllowancesEnabled();
	}

	private ResponseCodeEnum validateSpender(final Id ownerId, final Id spender) {
		if (ownerId.equals(spender)) {
			return SPENDER_ACCOUNT_SAME_AS_OWNER;
		}
		return OK;
	}

	private ResponseCodeEnum validateTokenBasics(
			final Account ownerAccount,
			final Id spenderId,
			final Token token,
			final ReadOnlyTokenStore tokenStore) {
		if (ownerAccount.getId().equals(spenderId)) {
			return SPENDER_ACCOUNT_SAME_AS_OWNER;
		}
		if (!tokenStore.hasAssociation(token, ownerAccount)) {
			return TOKEN_NOT_ASSOCIATED_TO_ACCOUNT;
		}
		return OK;
	}

	public ResponseCodeEnum commonChecks(final List<CryptoAllowance> cryptoAllowances,
			final List<TokenAllowance> tokenAllowances,
			final List<NftAllowance> nftAllowances,
			final int maxLimitPerTxn) {
		// each serial number of an NFT is considered as an allowance.
		// So for Nft allowances aggregated amount is considered for limit calculation.
		final var totalAllowances = cryptoAllowances.size() + tokenAllowances.size()
				+ aggregateNftAllowances(nftAllowances);

		if (exceedsTxnLimit(totalAllowances, maxLimitPerTxn)) {
			return MAX_ALLOWANCES_EXCEEDED;
		}
		if (emptyAllowances(totalAllowances)) {
			return EMPTY_ALLOWANCES;
		}
		return OK;
	}

	/**
	 * Validates serial numbers for {@link NftAllowance}
	 *
	 * @param serialNums
	 * 		given serial numbers in the {@link com.hederahashgraph.api.proto.java.CryptoApproveAllowance} operation
	 * @param token
	 * 		token for which allowance is related to
	 * @return response code after validation
	 */
	ResponseCodeEnum validateSerialNums(
			final List<Long> serialNums,
			final Token token,
			final ReadOnlyTokenStore tokenStore) {
		if (hasRepeatedSerials(serialNums)) {
			return REPEATED_SERIAL_NUMS_IN_NFT_ALLOWANCES;
		}

		if (serialNums.isEmpty()) {
			return EMPTY_ALLOWANCES;
		}

		for (var serial : serialNums) {
			if (serial <= 0) {
				return INVALID_TOKEN_NFT_SERIAL_NUMBER;
			}

			try {
				tokenStore.loadUniqueToken(token.getId(), serial);
			} catch (InvalidTransactionException ex) {
				return INVALID_TOKEN_NFT_SERIAL_NUMBER;
			}

			final var nft = nftsMap.get(EntityNumPair.fromNftId(nftId));
			if (!validOwner(nft, ownerAccount, token)) {
				return SENDER_DOES_NOT_OWN_NFT_SERIAL_NO;
			}
		}

		return OK;
	}

<<<<<<< HEAD
	static boolean exceedsTxnLimit(final int totalAllowances, final int maxLimit) {
=======
	private boolean exceedsTxnLimit(final int totalAllowances, final int maxLimit) {
>>>>>>> ebe22a92
		return totalAllowances > maxLimit;
	}

	private boolean emptyAllowances(final int totalAllowances) {
		return totalAllowances == 0;
	}

<<<<<<< HEAD
	static Pair<Account, ResponseCodeEnum> fetchOwnerAccount(Id owner, Account payerAccount,
			AccountStore accountStore) {
=======
	private Pair<Account, ResponseCodeEnum> fetchOwnerAccount(
			final Id owner,
			final Account payerAccount,
			final AccountStore accountStore) {
>>>>>>> ebe22a92
		if (owner.equals(Id.MISSING_ID) || owner.equals(payerAccount.getId())) {
			return Pair.of(payerAccount, OK);
		} else {
			try {
				return Pair.of(accountStore.loadAccount(owner), OK);
			} catch (InvalidTransactionException ex) {
				return Pair.of(payerAccount, INVALID_ALLOWANCE_OWNER_ID);
			}
		}
	}

<<<<<<< HEAD
	static boolean validOwner(final MerkleUniqueToken nft,
			final Account ownerAccount, final Token token) {
		final var listedOwner = nft.getOwner();
		return MISSING_ENTITY_ID.equals(listedOwner)
				? ownerAccount.equals(token.getTreasury())
				: listedOwner.equals(ownerAccount.getId().asEntityId());
	}

	/**
	 * Check if the allowance feature is enabled
	 *
	 * @return true if the feature is enabled in {@link com.hedera.services.context.properties.GlobalDynamicProperties}
	 */
	boolean isEnabled();
=======
	public abstract ResponseCodeEnum validateAmount(final long amount, final Account owner, final Id spender);

	public abstract ResponseCodeEnum validateTokenAmount(final Account ownerAccount, final long amount,
			final Token token,
			final Id spender);
>>>>>>> ebe22a92
}<|MERGE_RESOLUTION|>--- conflicted
+++ resolved
@@ -88,8 +88,6 @@
 	 * 		nft allowances list
 	 * @param payerAccount
 	 * 		Account of the payer for the allowance approve/adjust txn.
-	 * @param maxLimitPerTxn
-	 * 		max allowance limit per transaction
 	 * @param view
 	 * 		working view
 	 * @return response code after validation
@@ -98,7 +96,6 @@
 			final List<TokenAllowance> tokenAllowances,
 			final List<NftAllowance> nftAllowances,
 			final Account payerAccount,
-			final int maxLimitPerTxn,
 			final StateView view) {
 
 		// feature flag for allowances
@@ -106,7 +103,7 @@
 			return NOT_SUPPORTED;
 		}
 
-		var validity = commonChecks(cryptoAllowances, tokenAllowances, nftAllowances, maxLimitPerTxn);
+		var validity = commonChecks(cryptoAllowances, tokenAllowances, nftAllowances);
 		if (validity != OK) {
 			return validity;
 		}
@@ -339,16 +336,18 @@
 		return OK;
 	}
 
-	public ResponseCodeEnum commonChecks(final List<CryptoAllowance> cryptoAllowances,
+	ResponseCodeEnum commonChecks(final List<CryptoAllowance> cryptoAllowances,
 			final List<TokenAllowance> tokenAllowances,
-			final List<NftAllowance> nftAllowances,
-			final int maxLimitPerTxn) {
+			final List<NftAllowance> nftAllowances) {
 		// each serial number of an NFT is considered as an allowance.
 		// So for Nft allowances aggregated amount is considered for limit calculation.
 		final var totalAllowances = cryptoAllowances.size() + tokenAllowances.size()
 				+ aggregateNftAllowances(nftAllowances);
-
-		if (exceedsTxnLimit(totalAllowances, maxLimitPerTxn)) {
+		return validateTotalAllowances(totalAllowances);
+	}
+
+	protected ResponseCodeEnum validateTotalAllowances(final int totalAllowances) {
+		if (exceedsTxnLimit(totalAllowances, dynamicProperties.maxAllowanceLimitPerTransaction())) {
 			return MAX_ALLOWANCES_EXCEEDED;
 		}
 		if (emptyAllowances(totalAllowances)) {
@@ -366,7 +365,7 @@
 	 * 		token for which allowance is related to
 	 * @return response code after validation
 	 */
-	ResponseCodeEnum validateSerialNums(
+	protected ResponseCodeEnum validateSerialNums(
 			final List<Long> serialNums,
 			final Token token,
 			final ReadOnlyTokenStore tokenStore) {
@@ -374,51 +373,32 @@
 			return REPEATED_SERIAL_NUMS_IN_NFT_ALLOWANCES;
 		}
 
-		if (serialNums.isEmpty()) {
-			return EMPTY_ALLOWANCES;
-		}
-
 		for (var serial : serialNums) {
 			if (serial <= 0) {
 				return INVALID_TOKEN_NFT_SERIAL_NUMBER;
 			}
-
 			try {
 				tokenStore.loadUniqueToken(token.getId(), serial);
 			} catch (InvalidTransactionException ex) {
 				return INVALID_TOKEN_NFT_SERIAL_NUMBER;
 			}
-
-			final var nft = nftsMap.get(EntityNumPair.fromNftId(nftId));
-			if (!validOwner(nft, ownerAccount, token)) {
-				return SENDER_DOES_NOT_OWN_NFT_SERIAL_NO;
-			}
-		}
-
-		return OK;
-	}
-
-<<<<<<< HEAD
-	static boolean exceedsTxnLimit(final int totalAllowances, final int maxLimit) {
-=======
-	private boolean exceedsTxnLimit(final int totalAllowances, final int maxLimit) {
->>>>>>> ebe22a92
+		}
+
+		return OK;
+	}
+
+	boolean exceedsTxnLimit(final int totalAllowances, final int maxLimit) {
 		return totalAllowances > maxLimit;
 	}
 
-	private boolean emptyAllowances(final int totalAllowances) {
+	boolean emptyAllowances(final int totalAllowances) {
 		return totalAllowances == 0;
 	}
 
-<<<<<<< HEAD
-	static Pair<Account, ResponseCodeEnum> fetchOwnerAccount(Id owner, Account payerAccount,
-			AccountStore accountStore) {
-=======
-	private Pair<Account, ResponseCodeEnum> fetchOwnerAccount(
+	Pair<Account, ResponseCodeEnum> fetchOwnerAccount(
 			final Id owner,
 			final Account payerAccount,
 			final AccountStore accountStore) {
->>>>>>> ebe22a92
 		if (owner.equals(Id.MISSING_ID) || owner.equals(payerAccount.getId())) {
 			return Pair.of(payerAccount, OK);
 		} else {
@@ -430,26 +410,11 @@
 		}
 	}
 
-<<<<<<< HEAD
-	static boolean validOwner(final MerkleUniqueToken nft,
-			final Account ownerAccount, final Token token) {
-		final var listedOwner = nft.getOwner();
-		return MISSING_ENTITY_ID.equals(listedOwner)
-				? ownerAccount.equals(token.getTreasury())
-				: listedOwner.equals(ownerAccount.getId().asEntityId());
-	}
-
-	/**
-	 * Check if the allowance feature is enabled
-	 *
-	 * @return true if the feature is enabled in {@link com.hedera.services.context.properties.GlobalDynamicProperties}
-	 */
-	boolean isEnabled();
-=======
+	/* --- Abstract methods to be implemented by ApproveAllowanceChecks, AdjustAllowanceChecks. They will not be needed
+	 for DeleteAllowanceChecks */
 	public abstract ResponseCodeEnum validateAmount(final long amount, final Account owner, final Id spender);
 
 	public abstract ResponseCodeEnum validateTokenAmount(final Account ownerAccount, final long amount,
 			final Token token,
 			final Id spender);
->>>>>>> ebe22a92
 }