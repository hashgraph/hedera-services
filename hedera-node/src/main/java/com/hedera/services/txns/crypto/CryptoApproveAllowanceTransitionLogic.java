--- conflicted
+++ resolved
@@ -43,11 +43,7 @@
 import java.util.HashMap;
 import java.util.List;
 import java.util.Map;
-<<<<<<< HEAD
-import java.util.TreeMap;
-=======
 import java.util.function.Function;
->>>>>>> 4dcd307e
 import java.util.function.Predicate;
 
 import static com.hedera.services.exceptions.ValidationUtils.validateFalse;
@@ -79,30 +75,18 @@
 	@Override
 	public void doStateTransition() {
 		/* --- Extract gRPC --- */
-<<<<<<< HEAD
 		final var approveAccessor = (CryptoAllowanceAccessor) txnCtx.accessor();
-		final AccountID owner = approveAccessor.getOwner();
-=======
-		final TransactionBody cryptoApproveAllowanceTxn = txnCtx.accessor().getTxn();
-		final AccountID payer = cryptoApproveAllowanceTxn.getTransactionID().getAccountID();
-		final var op = cryptoApproveAllowanceTxn.getCryptoApproveAllowance();
+		final AccountID payer = approveAccessor.getOwner();
 		entitiesChanged.clear();
->>>>>>> 4dcd307e
 
 		/* --- Use models --- */
 		final Id payerId = Id.fromGrpcAccount(payer);
 		final var payerAccount = accountStore.loadAccount(payerId);
 
 		/* --- Do the business logic --- */
-<<<<<<< HEAD
-		applyCryptoAllowances(approveAccessor.getCryptoAllowances(), ownerAccount);
-		applyFungibleTokenAllowances(approveAccessor.getTokenAllowances(), ownerAccount);
-		applyNftAllowances(approveAccessor.getNftAllowances(), ownerAccount);
-=======
-		applyCryptoAllowances(op.getCryptoAllowancesList(), payerAccount);
-		applyFungibleTokenAllowances(op.getTokenAllowancesList(), payerAccount);
-		applyNftAllowances(op.getNftAllowancesList(), payerAccount);
->>>>>>> 4dcd307e
+		applyCryptoAllowances(approveAccessor.getCryptoAllowances(), payerAccount);
+		applyFungibleTokenAllowances(approveAccessor.getTokenAllowances(), payerAccount);
+		applyNftAllowances(approveAccessor.getNftAllowances(), payerAccount);
 
 		/* --- Persist the payer account --- */
 		for (final var entry : entitiesChanged.entrySet()) {
@@ -118,30 +102,13 @@
 	}
 
 	@Override
-<<<<<<< HEAD
 	public ResponseCodeEnum validateSemantics(TxnAccessor accessor) {
 		final var approveAccessor = (CryptoAllowanceAccessor) accessor;
 		final AccountID owner = approveAccessor.getOwner();
-		final var ownerAccount = accountStore.loadAccount(Id.fromGrpcAccount(owner));
+		final var payerAccount = accountStore.loadAccount(Id.fromGrpcAccount(owner));
 
 		return allowanceChecks.allowancesValidation(approveAccessor.getCryptoAllowances(),
-				approveAccessor.getTokenAllowances(), approveAccessor.getNftAllowances(), ownerAccount,
-=======
-	public Function<TransactionBody, ResponseCodeEnum> semanticCheck() {
-		return this::validate;
-	}
-
-	private ResponseCodeEnum validate(TransactionBody cryptoAllowanceTxn) {
-		final AccountID payer = cryptoAllowanceTxn.getTransactionID().getAccountID();
-		final var op = cryptoAllowanceTxn.getCryptoApproveAllowance();
-		final var payerAccount = accountStore.loadAccount(Id.fromGrpcAccount(payer));
-
-		return allowanceChecks.allowancesValidation(
-				op.getCryptoAllowancesList(),
-				op.getTokenAllowancesList(),
-				op.getNftAllowancesList(),
-				payerAccount,
->>>>>>> 4dcd307e
+				approveAccessor.getTokenAllowances(), approveAccessor.getNftAllowances(), payerAccount,
 				dynamicProperties.maxAllowanceLimitPerTransaction());
 	}
 
