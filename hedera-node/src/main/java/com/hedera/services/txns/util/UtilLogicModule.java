/*
 * Copyright (C) 2022 Hedera Hashgraph, LLC
 *
 * Licensed under the Apache License, Version 2.0 (the "License");
 * you may not use this file except in compliance with the License.
 * You may obtain a copy of the License at
 *
 *      http://www.apache.org/licenses/LICENSE-2.0
 *
 * Unless required by applicable law or agreed to in writing, software
 * distributed under the License is distributed on an "AS IS" BASIS,
 * WITHOUT WARRANTIES OR CONDITIONS OF ANY KIND, either express or implied.
 * See the License for the specific language governing permissions and
 * limitations under the License.
 */
package com.hedera.services.txns.util;

<<<<<<< HEAD
import static com.hederahashgraph.api.proto.java.HederaFunctionality.PRNG;
=======
import static com.hederahashgraph.api.proto.java.HederaFunctionality.UtilPrng;
>>>>>>> c14f4aae

import com.hedera.services.fees.annotations.FunctionKey;
import com.hedera.services.txns.TransitionLogic;
import dagger.Module;
import dagger.Provides;
import dagger.multibindings.IntoMap;
import java.util.List;

@Module
public final class UtilLogicModule {
    @Provides
    @IntoMap
<<<<<<< HEAD
    @FunctionKey(PRNG)
    public static List<TransitionLogic> providePrngLogic(final PrngTransitionLogic prngLogic) {
        return List.of(prngLogic);
=======
    @FunctionKey(UtilPrng)
    public static List<TransitionLogic> providePrngLogic(
            final UtilPrngTransitionLogic utilPrngLogic) {
        return List.of(utilPrngLogic);
>>>>>>> c14f4aae
    }

    private UtilLogicModule() {
        throw new UnsupportedOperationException("Dagger2 module");
    }
}<|MERGE_RESOLUTION|>--- conflicted
+++ resolved
@@ -15,11 +15,7 @@
  */
 package com.hedera.services.txns.util;
 
-<<<<<<< HEAD
-import static com.hederahashgraph.api.proto.java.HederaFunctionality.PRNG;
-=======
 import static com.hederahashgraph.api.proto.java.HederaFunctionality.UtilPrng;
->>>>>>> c14f4aae
 
 import com.hedera.services.fees.annotations.FunctionKey;
 import com.hedera.services.txns.TransitionLogic;
@@ -32,16 +28,10 @@
 public final class UtilLogicModule {
     @Provides
     @IntoMap
-<<<<<<< HEAD
-    @FunctionKey(PRNG)
-    public static List<TransitionLogic> providePrngLogic(final PrngTransitionLogic prngLogic) {
-        return List.of(prngLogic);
-=======
     @FunctionKey(UtilPrng)
     public static List<TransitionLogic> providePrngLogic(
             final UtilPrngTransitionLogic utilPrngLogic) {
         return List.of(utilPrngLogic);
->>>>>>> c14f4aae
     }
 
     private UtilLogicModule() {
