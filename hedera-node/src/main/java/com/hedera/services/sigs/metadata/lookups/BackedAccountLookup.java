package com.hedera.services.sigs.metadata.lookups;

/*-
 * ‌
 * Hedera Services Node
 * ​
 * Copyright (C) 2018 - 2021 Hedera Hashgraph, LLC
 * ​
 * Licensed under the Apache License, Version 2.0 (the "License");
 * you may not use this file except in compliance with the License.
 * You may obtain a copy of the License at
 * 
 *      http://www.apache.org/licenses/LICENSE-2.0
 * 
 * Unless required by applicable law or agreed to in writing, software
 * distributed under the License is distributed on an "AS IS" BASIS,
 * WITHOUT WARRANTIES OR CONDITIONS OF ANY KIND, either express or implied.
 * See the License for the specific language governing permissions and
 * limitations under the License.
 * ‍
 */

import com.hedera.services.ledger.accounts.BackingStore;
import com.hedera.services.sigs.metadata.AccountSigningMetadata;
import com.hedera.services.state.merkle.MerkleAccount;
import com.hederahashgraph.api.proto.java.AccountID;

import static com.hedera.services.sigs.order.KeyOrderingFailure.MISSING_ACCOUNT;

public class BackedAccountLookup implements AccountSigMetaLookup {
	private final BackingStore<AccountID, MerkleAccount> accounts;

	public BackedAccountLookup(BackingStore<AccountID, MerkleAccount> accounts) {
		this.accounts = accounts;
	}

	@Override
	public SafeLookupResult<AccountSigningMetadata> safeLookup(AccountID id) {
		return lookup(id, false);
	}

	@Override
	public SafeLookupResult<AccountSigningMetadata> pureSafeLookup(AccountID id) {
		return lookup(id, true);
	}

	private SafeLookupResult<AccountSigningMetadata> lookup(AccountID id, boolean usePure) {
		if (!accounts.contains(id)) {
			return SafeLookupResult.failure(MISSING_ACCOUNT);
		}
<<<<<<< HEAD
		var account = accounts.getUnsafeRef(id);
=======
		var account = usePure ? accounts.getUnsafeRef(id) : accounts.getRef(id);
>>>>>>> 06231724
		return new SafeLookupResult<>(
				new AccountSigningMetadata(
						account.getKey(),
						account.isReceiverSigRequired()));
	}
}<|MERGE_RESOLUTION|>--- conflicted
+++ resolved
@@ -48,11 +48,7 @@
 		if (!accounts.contains(id)) {
 			return SafeLookupResult.failure(MISSING_ACCOUNT);
 		}
-<<<<<<< HEAD
-		var account = accounts.getUnsafeRef(id);
-=======
 		var account = usePure ? accounts.getUnsafeRef(id) : accounts.getRef(id);
->>>>>>> 06231724
 		return new SafeLookupResult<>(
 				new AccountSigningMetadata(
 						account.getKey(),
