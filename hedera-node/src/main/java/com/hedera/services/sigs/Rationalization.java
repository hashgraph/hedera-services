--- conflicted
+++ resolved
@@ -113,11 +113,7 @@
 			if (allVaryingMaterialEquals(candidateSigs, realSigs) && allStatusesAreKnown(candidateSigs)) {
 				return candidateSigs;
 			}
-<<<<<<< HEAD
-		} catch (IndexOutOfBoundsException ignore) { }
-=======
 		}
->>>>>>> 49063508
 		syncVerifier.verifySync(realSigs);
 		return realSigs;
 	}
