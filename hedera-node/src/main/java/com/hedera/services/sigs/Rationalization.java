package com.hedera.services.sigs;

/*-
 * ‌
 * Hedera Services Node
 * ​
 * Copyright (C) 2018 - 2021 Hedera Hashgraph, LLC
 * ​
 * Licensed under the Apache License, Version 2.0 (the "License");
 * you may not use this file except in compliance with the License.
 * You may obtain a copy of the License at
 *
 *      http://www.apache.org/licenses/LICENSE-2.0
 *
 * Unless required by applicable law or agreed to in writing, software
 * distributed under the License is distributed on an "AS IS" BASIS,
 * WITHOUT WARRANTIES OR CONDITIONS OF ANY KIND, either express or implied.
 * See the License for the specific language governing permissions and
 * limitations under the License.
 * ‍
 */

import com.hedera.services.legacy.core.jproto.JKey;
import com.hedera.services.sigs.factories.TxnScopedPlatformSigFactory;
import com.hedera.services.sigs.order.CodeOrderResultFactory;
import com.hedera.services.sigs.order.HederaSigningOrder;
import com.hedera.services.sigs.order.SigningOrderResult;
import com.hedera.services.sigs.sourcing.PubKeyToSigBytes;
import com.hedera.services.sigs.verification.SyncVerifier;
import com.hedera.services.utils.RationalizedSigMeta;
import com.hedera.services.utils.TxnAccessor;
import com.hederahashgraph.api.proto.java.ResponseCodeEnum;
import com.hederahashgraph.api.proto.java.TransactionBody;
import com.swirlds.common.crypto.TransactionSignature;

import java.util.ArrayList;
import java.util.List;
import java.util.function.BiFunction;

import static com.hedera.services.sigs.PlatformSigOps.createEd25519PlatformSigsFrom;
import static com.hedera.services.sigs.factories.PlatformSigFactory.allVaryingMaterialEquals;
import static com.hedera.services.sigs.order.CodeOrderResultFactory.CODE_ORDER_RESULT_FACTORY;
import static com.hederahashgraph.api.proto.java.ResponseCodeEnum.OK;
<<<<<<< HEAD
import static com.swirlds.common.crypto.VerificationStatus.UNKNOWN;
=======
>>>>>>> 02f90b98

public class Rationalization {
	private TxnAccessor txnAccessor;
	private SyncVerifier syncVerifier;
	private PubKeyToSigBytes pkToSigFn;
	private HederaSigningOrder keyOrderer;
	private TxnScopedPlatformSigFactory sigFactory;

	private JKey reqPayerSig;
	private boolean verifiedSync;
	private List<JKey> reqOthersSigs;
	private ResponseCodeEnum finalStatus;
	private List<TransactionSignature> txnSigs;
	private SigningOrderResult<ResponseCodeEnum> lastOrderResult;
	private List<TransactionSignature> realPayerSigs = new ArrayList<>();
	private List<TransactionSignature> realOtherPartySigs = new ArrayList<>();
<<<<<<< HEAD

	public void performFor(
			TxnAccessor txnAccessor,
			SyncVerifier syncVerifier,
			HederaSigningOrder keyOrderer,
			PubKeyToSigBytes pkToSigFn,
			TxnScopedPlatformSigFactory sigFactory
	) {
		resetFor(txnAccessor, syncVerifier, keyOrderer, pkToSigFn, sigFactory);
		execute();
	}

	public ResponseCodeEnum finalStatus() {
		return finalStatus;
	}

	public boolean usedSyncVerification() {
		return verifiedSync;
	}

=======

	public void performFor(
			TxnAccessor txnAccessor,
			SyncVerifier syncVerifier,
			HederaSigningOrder keyOrderer,
			PubKeyToSigBytes pkToSigFn,
			TxnScopedPlatformSigFactory sigFactory
	) {
		resetFor(txnAccessor, syncVerifier, keyOrderer, pkToSigFn, sigFactory);
		execute();
	}

	public ResponseCodeEnum finalStatus() {
		return finalStatus;
	}

	public boolean usedSyncVerification() {
		return verifiedSync;
	}

>>>>>>> 02f90b98
	void resetFor(
			TxnAccessor txnAccessor,
			SyncVerifier syncVerifier,
			HederaSigningOrder keyOrderer,
			PubKeyToSigBytes pkToSigFn,
			TxnScopedPlatformSigFactory sigFactory
	) {
		this.pkToSigFn = pkToSigFn;
		this.keyOrderer = keyOrderer;
		this.sigFactory = sigFactory;
		this.txnAccessor = txnAccessor;
		this.syncVerifier = syncVerifier;

		txnSigs = txnAccessor.getPlatformTxn().getSignatures();
		realPayerSigs.clear();
		realOtherPartySigs.clear();

		finalStatus = null;
		verifiedSync = false;

		reqPayerSig = null;
		reqOthersSigs = null;
		lastOrderResult = null;
	}

	private void execute() {
		ResponseCodeEnum otherFailure = null;

		final var payerStatus = expandIn(realPayerSigs, keyOrderer::keysForPayer);
		if (payerStatus != OK) {
			txnAccessor.setSigMeta(RationalizedSigMeta.noneAvailable());
			finalStatus = payerStatus;
			return;
		}
		reqPayerSig = lastOrderResult.getPayerKey();

		final var otherPartiesStatus = expandIn(realOtherPartySigs, keyOrderer::keysForOtherParties);
		if (otherPartiesStatus != OK) {
			otherFailure = otherPartiesStatus;
		} else {
			reqOthersSigs = lastOrderResult.getOrderedKeys();
		}

		final var rationalizedPayerSigs = rationalize(realPayerSigs, 0);
		final var rationalizedOtherPartySigs = rationalize(realOtherPartySigs, realPayerSigs.size());
		if (rationalizedPayerSigs == realPayerSigs || rationalizedOtherPartySigs == realOtherPartySigs) {
			txnSigs = new ArrayList<>();
			txnSigs.addAll(rationalizedPayerSigs);
			txnSigs.addAll(rationalizedOtherPartySigs);
			verifiedSync = true;
		}

		makeRationalizedMetaAccessible();

		finalStatus = (otherFailure != null) ? otherFailure : OK;
	}

	private void makeRationalizedMetaAccessible() {
		if (reqOthersSigs == null) {
			txnAccessor.setSigMeta(RationalizedSigMeta.forPayerOnly(reqPayerSig, txnSigs));
		} else {
			txnAccessor.setSigMeta(RationalizedSigMeta.forPayerAndOthers(reqPayerSig, reqOthersSigs, txnSigs));
		}
	}

	private List<TransactionSignature> rationalize(List<TransactionSignature> realSigs, int startingAt) {
		final var maxSubListEnd = txnSigs.size();
		final var requestedSubListEnd = startingAt + realSigs.size();
		if (requestedSubListEnd <= maxSubListEnd) {
			var candidateSigs = txnSigs.subList(startingAt, startingAt + realSigs.size());
			/* If all the key material is unchanged from expandSignatures(), we are done */
			if (allVaryingMaterialEquals(candidateSigs, realSigs)) {
				return candidateSigs;
			}
		}
		/* Otherwise we must synchronously verify these signatures for the rationalized keys */
		syncVerifier.verifySync(realSigs);
		return realSigs;
	}

<<<<<<< HEAD
	private boolean allStatusesAreKnown(List<TransactionSignature> sigs) {
		for (final var sig : sigs) {
			if (sig.getSignatureStatus() == UNKNOWN) {
				return false;
			}
		}
		return true;
	}

=======
>>>>>>> 02f90b98
	private ResponseCodeEnum expandIn(
			List<TransactionSignature> target,
			BiFunction<TransactionBody, CodeOrderResultFactory, SigningOrderResult<ResponseCodeEnum>> keysFn
	) {
		lastOrderResult = keysFn.apply(txnAccessor.getTxn(), CODE_ORDER_RESULT_FACTORY);
		if (lastOrderResult.hasErrorReport()) {
			return lastOrderResult.getErrorReport();
		}
		final var creation =
				createEd25519PlatformSigsFrom(lastOrderResult.getOrderedKeys(), pkToSigFn, sigFactory);
		if (creation.hasFailed()) {
			return creation.asCode();
		}
		target.addAll(creation.getPlatformSigs());
		return OK;
	}

	/* --- Only used by unit tests --- */
	TxnAccessor getTxnAccessor() {
		return txnAccessor;
	}

	SyncVerifier getSyncVerifier() {
		return syncVerifier;
	}

	PubKeyToSigBytes getPkToSigFn() {
		return pkToSigFn;
	}

	HederaSigningOrder getKeyOrderer() {
		return keyOrderer;
	}

	TxnScopedPlatformSigFactory getSigFactory() {
		return sigFactory;
	}

	List<TransactionSignature> getRealPayerSigs() {
		return realPayerSigs;
	}

	List<TransactionSignature> getRealOtherPartySigs() {
		return realOtherPartySigs;
	}

	List<TransactionSignature> getTxnSigs() {
		return txnSigs;
	}

	void setReqOthersSigs(List<JKey> reqOthersSigs) {
		this.reqOthersSigs = reqOthersSigs;
	}

	List<JKey> getReqOthersSigs() {
		return reqOthersSigs;
	}

	void setLastOrderResult(SigningOrderResult<ResponseCodeEnum> lastOrderResult) {
		this.lastOrderResult = lastOrderResult;
	}

	SigningOrderResult<ResponseCodeEnum> getLastOrderResult() {
		return lastOrderResult;
	}

	void setReqPayerSig(JKey reqPayerSig) {
		this.reqPayerSig = reqPayerSig;
	}

	JKey getReqPayerSig() {
		return reqPayerSig;
	}

	void setFinalStatus(ResponseCodeEnum finalStatus) {
		this.finalStatus = finalStatus;
	}

	void setVerifiedSync(boolean verifiedSync) {
		this.verifiedSync = verifiedSync;
	}
}<|MERGE_RESOLUTION|>--- conflicted
+++ resolved
@@ -41,10 +41,6 @@
 import static com.hedera.services.sigs.factories.PlatformSigFactory.allVaryingMaterialEquals;
 import static com.hedera.services.sigs.order.CodeOrderResultFactory.CODE_ORDER_RESULT_FACTORY;
 import static com.hederahashgraph.api.proto.java.ResponseCodeEnum.OK;
-<<<<<<< HEAD
-import static com.swirlds.common.crypto.VerificationStatus.UNKNOWN;
-=======
->>>>>>> 02f90b98
 
 public class Rationalization {
 	private TxnAccessor txnAccessor;
@@ -61,7 +57,6 @@
 	private SigningOrderResult<ResponseCodeEnum> lastOrderResult;
 	private List<TransactionSignature> realPayerSigs = new ArrayList<>();
 	private List<TransactionSignature> realOtherPartySigs = new ArrayList<>();
-<<<<<<< HEAD
 
 	public void performFor(
 			TxnAccessor txnAccessor,
@@ -82,28 +77,6 @@
 		return verifiedSync;
 	}
 
-=======
-
-	public void performFor(
-			TxnAccessor txnAccessor,
-			SyncVerifier syncVerifier,
-			HederaSigningOrder keyOrderer,
-			PubKeyToSigBytes pkToSigFn,
-			TxnScopedPlatformSigFactory sigFactory
-	) {
-		resetFor(txnAccessor, syncVerifier, keyOrderer, pkToSigFn, sigFactory);
-		execute();
-	}
-
-	public ResponseCodeEnum finalStatus() {
-		return finalStatus;
-	}
-
-	public boolean usedSyncVerification() {
-		return verifiedSync;
-	}
-
->>>>>>> 02f90b98
 	void resetFor(
 			TxnAccessor txnAccessor,
 			SyncVerifier syncVerifier,
@@ -184,18 +157,6 @@
 		return realSigs;
 	}
 
-<<<<<<< HEAD
-	private boolean allStatusesAreKnown(List<TransactionSignature> sigs) {
-		for (final var sig : sigs) {
-			if (sig.getSignatureStatus() == UNKNOWN) {
-				return false;
-			}
-		}
-		return true;
-	}
-
-=======
->>>>>>> 02f90b98
 	private ResponseCodeEnum expandIn(
 			List<TransactionSignature> target,
 			BiFunction<TransactionBody, CodeOrderResultFactory, SigningOrderResult<ResponseCodeEnum>> keysFn
