package com.hedera.services.sigs.metadata;

/*-
 * ‌
 * Hedera Services Node
 * ​
 * Copyright (C) 2018 - 2021 Hedera Hashgraph, LLC
 * ​
 * Licensed under the Apache License, Version 2.0 (the "License");
 * you may not use this file except in compliance with the License.
 * You may obtain a copy of the License at
 *
 *      http://www.apache.org/licenses/LICENSE-2.0
 *
 * Unless required by applicable law or agreed to in writing, software
 * distributed under the License is distributed on an "AS IS" BASIS,
 * WITHOUT WARRANTIES OR CONDITIONS OF ANY KIND, either express or implied.
 * See the License for the specific language governing permissions and
 * limitations under the License.
 * ‍
 */

import com.hedera.services.context.properties.NodeLocalProperties;
import com.hedera.services.files.HederaFs;
import com.hedera.services.sigs.metadata.lookups.AccountSigMetaLookup;
import com.hedera.services.sigs.metadata.lookups.BackedAccountLookup;
import com.hedera.services.sigs.metadata.lookups.ContractSigMetaLookup;
import com.hedera.services.sigs.metadata.lookups.DefaultAccountLookup;
import com.hedera.services.sigs.metadata.lookups.DefaultContractLookup;
import com.hedera.services.sigs.metadata.lookups.DefaultTopicLookup;
import com.hedera.services.sigs.metadata.lookups.FileSigMetaLookup;
import com.hedera.services.sigs.metadata.lookups.HfsSigMetaLookup;
import com.hedera.services.sigs.metadata.lookups.RetryingAccountLookup;
import com.hedera.services.sigs.metadata.lookups.SafeLookupResult;
import com.hedera.services.sigs.metadata.lookups.TopicSigMetaLookup;
import com.hedera.services.state.merkle.MerkleAccount;
import com.hedera.services.state.merkle.MerkleTopic;
import com.hedera.services.stats.MiscRunningAvgs;
import com.hedera.services.stats.MiscSpeedometers;
import com.hedera.services.utils.EntityNum;
import com.hedera.services.utils.Pause;
import com.hedera.services.utils.SleepingPause;
import com.hederahashgraph.api.proto.java.AccountID;
import com.hederahashgraph.api.proto.java.ContractID;
import com.hederahashgraph.api.proto.java.FileID;
import com.hederahashgraph.api.proto.java.ScheduleID;
import com.hederahashgraph.api.proto.java.TokenID;
import com.hederahashgraph.api.proto.java.TopicID;
import com.swirlds.merkle.map.MerkleMap;

import java.util.function.Function;
import java.util.function.Supplier;

/**
 * Convenience class that gives unified access to Hedera signing metadata by
 * delegating to type-specific lookups.
 */
public class DelegatingSigMetadataLookup implements SigMetadataLookup {
	private final static Pause pause = SleepingPause.SLEEPING_PAUSE;

	private final FileSigMetaLookup fileSigMetaLookup;
	private final AccountSigMetaLookup accountSigMetaLookup;
	private final ContractSigMetaLookup contractSigMetaLookup;
	private final TopicSigMetaLookup topicSigMetaLookup;

	private final Function<TokenID, SafeLookupResult<TokenSigningMetadata>> tokenSigMetaLookup;
	private final Function<ScheduleID, SafeLookupResult<ScheduleSigningMetadata>> scheduleSigMetaLookup;

	public static DelegatingSigMetadataLookup backedLookupsFor(
			HederaFs hfs,
<<<<<<< HEAD
			Supplier<FCMap<MerkleEntityId, MerkleTopic>> topics,
			Supplier<FCMap<MerkleEntityId, MerkleAccount>> accounts,
=======
			BackingStore<AccountID, MerkleAccount> backingAccounts,
			Supplier<MerkleMap<EntityNum, MerkleTopic>> topics,
			Supplier<MerkleMap<EntityNum, MerkleAccount>> accounts,
>>>>>>> d2afddc1
			Function<TokenID, SafeLookupResult<TokenSigningMetadata>> tokenLookup,
			Function<ScheduleID, SafeLookupResult<ScheduleSigningMetadata>> scheduleSigMetaLookup
	) {
		return new DelegatingSigMetadataLookup(
				new HfsSigMetaLookup(hfs),
<<<<<<< HEAD
				new BackedAccountLookup(accounts),
				new DefaultFCMapContractLookup(accounts),
				new DefaultFCMapTopicLookup(topics),
=======
				new BackedAccountLookup(backingAccounts),
				new DefaultContractLookup(accounts),
				new DefaultTopicLookup(topics),
>>>>>>> d2afddc1
				tokenLookup,
				scheduleSigMetaLookup);
	}

	public static DelegatingSigMetadataLookup defaultLookupsFor(
			HederaFs hfs,
			Supplier<MerkleMap<EntityNum, MerkleAccount>> accounts,
			Supplier<MerkleMap<EntityNum, MerkleTopic>> topics,
			Function<TokenID, SafeLookupResult<TokenSigningMetadata>> tokenLookup,
			Function<ScheduleID, SafeLookupResult<ScheduleSigningMetadata>> scheduleLookup
	) {
		return new DelegatingSigMetadataLookup(
				new HfsSigMetaLookup(hfs),
				new DefaultAccountLookup(accounts),
				new DefaultContractLookup(accounts),
				new DefaultTopicLookup(topics),
				tokenLookup,
				scheduleLookup);
	}

	public static DelegatingSigMetadataLookup defaultLookupsPlusAccountRetriesFor(
			HederaFs hfs,
			Supplier<MerkleMap<EntityNum, MerkleAccount>> accounts,
			Supplier<MerkleMap<EntityNum, MerkleTopic>> topics,
			Function<TokenID, SafeLookupResult<TokenSigningMetadata>> tokenLookup,
			Function<ScheduleID, SafeLookupResult<ScheduleSigningMetadata>> scheduleLookup,
			int maxRetries,
			int retryWaitIncrementMs,
			MiscRunningAvgs runningAvgs,
			MiscSpeedometers speedometers
	) {
		var accountLookup = new RetryingAccountLookup(
				accounts,
				maxRetries,
				retryWaitIncrementMs,
				pause,
				runningAvgs,
				speedometers);
		return new DelegatingSigMetadataLookup(
				new HfsSigMetaLookup(hfs),
				accountLookup,
				new DefaultContractLookup(accounts),
				new DefaultTopicLookup(topics),
				tokenLookup,
				scheduleLookup);
	}

	public static DelegatingSigMetadataLookup defaultAccountRetryingLookupsFor(
			HederaFs hfs,
			NodeLocalProperties properties,
			Supplier<MerkleMap<EntityNum, MerkleAccount>> accounts,
			Supplier<MerkleMap<EntityNum, MerkleTopic>> topics,
			Function<TokenID, SafeLookupResult<TokenSigningMetadata>> tokenLookup,
			Function<ScheduleID, SafeLookupResult<ScheduleSigningMetadata>> scheduleLookup,
			MiscRunningAvgs runningAvgs,
			MiscSpeedometers speedometers
	) {
		var accountLookup = new RetryingAccountLookup(pause, properties, accounts, runningAvgs, speedometers);
		return new DelegatingSigMetadataLookup(
				new HfsSigMetaLookup(hfs),
				accountLookup,
				new DefaultContractLookup(accounts),
				new DefaultTopicLookup(topics),
				tokenLookup,
				scheduleLookup);
	}

	public DelegatingSigMetadataLookup(
			FileSigMetaLookup fileSigMetaLookup,
			AccountSigMetaLookup accountSigMetaLookup,
			ContractSigMetaLookup contractSigMetaLookup,
			TopicSigMetaLookup topicSigMetaLookup,
			Function<TokenID, SafeLookupResult<TokenSigningMetadata>> tokenSigMetaLookup,
			Function<ScheduleID, SafeLookupResult<ScheduleSigningMetadata>> scheduleSigMetaLookup
	) {
		this.fileSigMetaLookup = fileSigMetaLookup;
		this.accountSigMetaLookup = accountSigMetaLookup;
		this.contractSigMetaLookup = contractSigMetaLookup;
		this.topicSigMetaLookup = topicSigMetaLookup;
		this.tokenSigMetaLookup = tokenSigMetaLookup;
		this.scheduleSigMetaLookup = scheduleSigMetaLookup;
	}

	@Override
	public SafeLookupResult<ContractSigningMetadata> contractSigningMetaFor(ContractID id) {
		return contractSigMetaLookup.safeLookup(id);
	}

	@Override
	public SafeLookupResult<FileSigningMetadata> fileSigningMetaFor(FileID id) {
		return fileSigMetaLookup.safeLookup(id);
	}

	@Override
	public SafeLookupResult<ScheduleSigningMetadata> scheduleSigningMetaFor(ScheduleID id) {
		return scheduleSigMetaLookup.apply(id);
	}

	@Override
	public SafeLookupResult<AccountSigningMetadata> accountSigningMetaFor(AccountID id) {
		return accountSigMetaLookup.safeLookup(id);
	}

	@Override
	public SafeLookupResult<TopicSigningMetadata> topicSigningMetaFor(TopicID id) {
		return topicSigMetaLookup.safeLookup(id);
	}

	@Override
	public SafeLookupResult<TokenSigningMetadata> tokenSigningMetaFor(TokenID id) {
		return tokenSigMetaLookup.apply(id);
	}
}<|MERGE_RESOLUTION|>--- conflicted
+++ resolved
@@ -68,28 +68,16 @@
 
 	public static DelegatingSigMetadataLookup backedLookupsFor(
 			HederaFs hfs,
-<<<<<<< HEAD
-			Supplier<FCMap<MerkleEntityId, MerkleTopic>> topics,
-			Supplier<FCMap<MerkleEntityId, MerkleAccount>> accounts,
-=======
-			BackingStore<AccountID, MerkleAccount> backingAccounts,
 			Supplier<MerkleMap<EntityNum, MerkleTopic>> topics,
 			Supplier<MerkleMap<EntityNum, MerkleAccount>> accounts,
->>>>>>> d2afddc1
 			Function<TokenID, SafeLookupResult<TokenSigningMetadata>> tokenLookup,
 			Function<ScheduleID, SafeLookupResult<ScheduleSigningMetadata>> scheduleSigMetaLookup
 	) {
 		return new DelegatingSigMetadataLookup(
 				new HfsSigMetaLookup(hfs),
-<<<<<<< HEAD
 				new BackedAccountLookup(accounts),
-				new DefaultFCMapContractLookup(accounts),
-				new DefaultFCMapTopicLookup(topics),
-=======
-				new BackedAccountLookup(backingAccounts),
 				new DefaultContractLookup(accounts),
 				new DefaultTopicLookup(topics),
->>>>>>> d2afddc1
 				tokenLookup,
 				scheduleSigMetaLookup);
 	}
