package com.hedera.services.grpc.marshalling;

/*-
 * ‌
 * Hedera Services Node
 * ​
 * Copyright (C) 2018 - 2021 Hedera Hashgraph, LLC
 * ​
 * Licensed under the Apache License, Version 2.0 (the "License");
 * you may not use this file except in compliance with the License.
 * You may obtain a copy of the License at
 *
 *      http://www.apache.org/licenses/LICENSE-2.0
 *
 * Unless required by applicable law or agreed to in writing, software
 * distributed under the License is distributed on an "AS IS" BASIS,
 * WITHOUT WARRANTIES OR CONDITIONS OF ANY KIND, either express or implied.
 * See the License for the specific language governing permissions and
 * limitations under the License.
 * ‍
 */

import com.hedera.services.context.properties.GlobalDynamicProperties;
import com.hedera.services.ledger.BalanceChange;
import com.hedera.services.ledger.PureTransferSemanticChecks;
import com.hedera.services.state.submerkle.FcAssessedCustomFee;
import com.hedera.services.state.submerkle.FcCustomFee;
import com.hedera.services.store.models.Id;
import com.hedera.services.txns.customfees.CustomFeeSchedules;
import com.hederahashgraph.api.proto.java.AccountID;
import com.hederahashgraph.api.proto.java.CryptoTransferTransactionBody;
import org.apache.commons.lang3.tuple.Pair;

import java.math.BigInteger;
import java.util.ArrayList;
import java.util.HashMap;
import java.util.List;
import java.util.Map;

import static com.hedera.services.ledger.BalanceChange.changingHbar;
import static com.hedera.services.ledger.BalanceChange.changingFtUnits;
import static com.hedera.services.ledger.BalanceChange.changingNftOwnership;
import static com.hedera.services.ledger.BalanceChange.hbarAdjust;
import static com.hedera.services.ledger.BalanceChange.tokenAdjust;
import static com.hedera.services.store.models.Id.MISSING_ID;
import static com.hederahashgraph.api.proto.java.ResponseCodeEnum.OK;
import static com.hederahashgraph.api.proto.java.ResponseCodeEnum.CUSTOM_FEE_OUTSIDE_NUMERIC_RANGE;
import static com.hederahashgraph.api.proto.java.ResponseCodeEnum.INSUFFICIENT_PAYER_BALANCE_FOR_CUSTOM_FEE;

/**
 * Contains the logic to translate from a gRPC CryptoTransfer operation
 * to a validated list of balance changes, both ℏ and token unit.
 */
public class ImpliedTransfersMarshal {
	private final GlobalDynamicProperties dynamicProperties;
	private final PureTransferSemanticChecks transferSemanticChecks;
	private final CustomFeeSchedules customFeeSchedules;

	public ImpliedTransfersMarshal(
			GlobalDynamicProperties dynamicProperties,
			PureTransferSemanticChecks transferSemanticChecks,
			CustomFeeSchedules customFeeSchedules
	) {
		this.dynamicProperties = dynamicProperties;
		this.transferSemanticChecks = transferSemanticChecks;
		this.customFeeSchedules = customFeeSchedules;
	}

	public ImpliedTransfers unmarshalFromGrpc(CryptoTransferTransactionBody op, AccountID payer) {
		final var maxHbarAdjusts = dynamicProperties.maxTransferListSize();
		final var maxTokenAdjusts = dynamicProperties.maxTokenTransferListSize();
		final var maxOwnershipChanges = dynamicProperties.maxNftTransfersLen();

		final var validationProps = new ImpliedTransfersMeta.ValidationProps(
				maxHbarAdjusts, maxTokenAdjusts, maxOwnershipChanges);

		final var validity = transferSemanticChecks.fullPureValidation(
				op.getTransfers(), op.getTokenTransfersList(), validationProps);
		if (validity != OK) {
			return ImpliedTransfers.invalid(validationProps, validity);
		}

		final List<BalanceChange> changes = new ArrayList<>();
<<<<<<< HEAD
		final List<Pair<Id, List<FcCustomFee>>> tokenFeeSchedules = new ArrayList<>();
		final List<FcAssessedCustomFee> assessedCustomFees = new ArrayList<>();
=======
		final List<Pair<Id, List<CustomFee>>> tokenFeeSchedules = new ArrayList<>();
		final List<AssessedCustomFee> assessedCustomFees = new ArrayList<>();
>>>>>>> 37147810
		final Map<Pair<Id, Id>, BalanceChange> existingBalanceChanges = new HashMap<>();

		for (var aa : op.getTransfers().getAccountAmountsList()) {
			final var change = changingHbar(aa);
			changes.add(change);
			existingBalanceChanges.put(Pair.of(change.getAccount(), MISSING_ID), change);
		}

		final var payerId = Id.fromGrpcAccount(payer);
		for (var scopedTransfers : op.getTokenTransfersList()) {
			final var grpcTokenId = scopedTransfers.getToken();
			final var scopingToken = Id.fromGrpcToken(grpcTokenId);
			var amount = 0L;
			for (var aa : scopedTransfers.getTransfersList()) {
				final var tokenChange = changingFtUnits(scopingToken, grpcTokenId, aa);
				changes.add(tokenChange);
				existingBalanceChanges.put(Pair.of(tokenChange.getAccount(), tokenChange.getToken()), tokenChange);
				if (aa.getAmount() > 0) {
					amount += aa.getAmount();
					if (amount < 0) {
						return ImpliedTransfers.invalid(validationProps, CUSTOM_FEE_OUTSIDE_NUMERIC_RANGE);
					}
				}
                        }
			for (var oc : scopedTransfers.getNftTransfersList()) {
				changes.add(changingNftOwnership(scopingToken, grpcTokenId, oc));
			}

			final var feeSchedule = customFeeSchedules.lookupScheduleFor(scopingToken.asEntityId());
			tokenFeeSchedules.add(Pair.of(scopingToken, feeSchedule));
			try {
				final var customFeeChanges = computeBalanceChangeForCustomFee(
						scopingToken,
						payerId,
						amount,
						feeSchedule,
						existingBalanceChanges,
						assessedCustomFees);
				changes.addAll(customFeeChanges);
			} catch (ArithmeticException overflow) {
				return ImpliedTransfers.invalid(validationProps, CUSTOM_FEE_OUTSIDE_NUMERIC_RANGE);
			}
		}
		return ImpliedTransfers.valid(validationProps, changes, tokenFeeSchedules, assessedCustomFees);
	}

	/**
	 * Compute the balance changes for custom fees to be added to all balance changes in transfer list
	 */
	private List<BalanceChange> computeBalanceChangeForCustomFee(
			Id scopingToken,
			Id payerId,
			long totalAmount, 
<<<<<<< HEAD
                        List<FcCustomFee> feeSchedule,
			Map<Pair<Id, Id>, BalanceChange> existingBalanceChanges,
			List<FcAssessedCustomFee> assessedCustomFees
	) {
		List<BalanceChange> customFeeChanges = new ArrayList<>();
		for (FcCustomFee fees : feeSchedule) {
			if (fees.getFeeType() == FcCustomFee.FeeType.FIXED_FEE) {
=======
                        List<CustomFee> feeSchedule,
			Map<Pair<Id, Id>, BalanceChange> existingBalanceChanges,
			List<AssessedCustomFee> assessedCustomFees
	) {
		List<BalanceChange> customFeeChanges = new ArrayList<>();
		for (CustomFee fees : feeSchedule) {
			if (fees.getFeeType() == CustomFee.FeeType.FIXED_FEE) {
>>>>>>> 37147810
				addFixedFeeBalanceChanges(
						fees,
						payerId,
						customFeeChanges,
						existingBalanceChanges,
						assessedCustomFees);
<<<<<<< HEAD
			} else if (fees.getFeeType() == FcCustomFee.FeeType.FRACTIONAL_FEE) {
=======
			} else if (fees.getFeeType() == CustomFee.FeeType.FRACTIONAL_FEE) {
>>>>>>> 37147810
				addFractionalFeeBalanceChanges(
						fees,
						payerId,
						totalAmount,
						scopingToken,
						customFeeChanges,
						existingBalanceChanges,
						assessedCustomFees);
			}
		}
		return customFeeChanges;
	}

	/**
	 * Calculate fractional fee balance changes for the custom fees
	 */
	private void addFractionalFeeBalanceChanges(
			FcCustomFee fees,
			Id payerId,
			long totalAmount,
			Id scopingToken,
			List<BalanceChange> customFeeChanges,
			Map<Pair<Id, Id>, BalanceChange> existingBalanceChanges,
<<<<<<< HEAD
			List<FcAssessedCustomFee> assessedCustomFees
=======
			List<AssessedCustomFee> assessedCustomFees
>>>>>>> 37147810
	) {
		final var spec = fees.getFractionalFeeSpec();
		final var nominalFee = safeFractionMultiply(spec.getNumerator(), spec.getDenominator(), totalAmount);
		long effectiveFee = Math.max(nominalFee, spec.getMinimumAmount());
		if (spec.getMaximumUnitsToCollect() > 0) {
			effectiveFee = Math.min(effectiveFee, spec.getMaximumUnitsToCollect());
		}

		modifyBalanceChange(
				Pair.of(fees.getFeeCollectorAsId(), scopingToken),
				existingBalanceChanges,
				customFeeChanges,
				effectiveFee,
				tokenAdjust(fees.getFeeCollectorAsId(), scopingToken, effectiveFee),
				false);

		modifyBalanceChange(
				Pair.of(payerId, scopingToken),
				existingBalanceChanges,
				customFeeChanges,
				-effectiveFee,
				tokenAdjust(payerId, scopingToken, -effectiveFee),
				true);

		assessedCustomFees.add(
<<<<<<< HEAD
				new FcAssessedCustomFee(fees.getFeeCollectorAccountId(), scopingToken.asEntityId(), effectiveFee));
=======
				new AssessedCustomFee(fees.getFeeCollectorAccountId(), scopingToken.asEntityId(), effectiveFee));
>>>>>>> 37147810
	}

	long safeFractionMultiply(long n, long d, long v) {
		if (v != 0 && n > Long.MAX_VALUE / v) {
			return BigInteger.valueOf(v).multiply(BigInteger.valueOf(n)).divide(BigInteger.valueOf(d)).longValueExact();
		} else {
			return n * v / d;
		}
	}

	/**
	 * Calculate Fixed fee balance changes for the custom fees
	 */
	private void addFixedFeeBalanceChanges(
			FcCustomFee fees,
			Id payerId,
			List<BalanceChange> customFeeChanges,
			Map<Pair<Id, Id>, BalanceChange> existingBalanceChanges,
<<<<<<< HEAD
			List<FcAssessedCustomFee> assessedCustomFees
=======
			List<AssessedCustomFee> assessedCustomFees
>>>>>>> 37147810
	) {
		final var spec = fees.getFixedFeeSpec();
		final var unitsToCollect = spec.getUnitsToCollect();
		if (spec.getTokenDenomination() == null) {
			modifyBalanceChange(
					Pair.of(fees.getFeeCollectorAsId(), MISSING_ID),
					existingBalanceChanges,
					customFeeChanges,
					unitsToCollect,
					hbarAdjust(fees.getFeeCollectorAsId(), unitsToCollect),
					false);
			modifyBalanceChange(
					Pair.of(payerId, MISSING_ID),
					existingBalanceChanges,
					customFeeChanges,
					-unitsToCollect,
					hbarAdjust(payerId, -unitsToCollect),
					true);
			assessedCustomFees.add(
<<<<<<< HEAD
					new FcAssessedCustomFee(fees.getFeeCollectorAccountId(), null, unitsToCollect));
=======
					new AssessedCustomFee(fees.getFeeCollectorAccountId(), null, unitsToCollect));
>>>>>>> 37147810
		} else {
			modifyBalanceChange(
					Pair.of(fees.getFeeCollectorAsId(), spec.getTokenDenomination().asId()),
					existingBalanceChanges,
					customFeeChanges,
					unitsToCollect,
					tokenAdjust(fees.getFeeCollectorAsId(), spec.getTokenDenomination().asId(), unitsToCollect),
					false);
			modifyBalanceChange(
					Pair.of(payerId, spec.getTokenDenomination().asId()),
					existingBalanceChanges,
					customFeeChanges,
					-unitsToCollect,
					tokenAdjust(payerId, spec.getTokenDenomination().asId(), -unitsToCollect),
					true);
			assessedCustomFees.add(
<<<<<<< HEAD
					new FcAssessedCustomFee(fees.getFeeCollectorAccountId(), spec.getTokenDenomination(), unitsToCollect));
=======
					new AssessedCustomFee(fees.getFeeCollectorAccountId(), spec.getTokenDenomination(), unitsToCollect));
>>>>>>> 37147810
		}
	}

	/**
	 * Modify the units if the key is already present in the existing balance changes map.
	 * If not add a new balance change to the map.
	 */
	private void modifyBalanceChange(
			Pair<Id, Id> pair,
			Map<Pair<Id, Id>, BalanceChange> existingBalanceChanges,
			List<BalanceChange> customFeeChanges,
			long fees,
			BalanceChange customFee,
			boolean isPayer
	) {
		final var isPresent = adjustUnitsIfKeyPresent(pair, existingBalanceChanges, fees, isPayer);
		addBalanceChangeIfNotPresent(isPresent, customFeeChanges, existingBalanceChanges, pair, customFee, isPayer);
	}


	/**
	 * Add balance change object to the existing balance changes map only if the key is not present
	 */
	private void addBalanceChangeIfNotPresent(
			boolean isPresent,
			List<BalanceChange> customFeeChanges,
			Map<Pair<Id, Id>, BalanceChange> existingBalanceChanges,
			Pair<Id, Id> pair,
			BalanceChange customFee,
			boolean isPayer
	) {
		if (!isPresent) {
			if (isPayer) {
				customFee.setCodeForInsufficientBalance(INSUFFICIENT_PAYER_BALANCE_FOR_CUSTOM_FEE);
			}
			customFeeChanges.add(customFee);
			existingBalanceChanges.put(pair, customFee);
		}
	}

	/**
	 * If the key is already present in existing balance chance changes map , modify the units of balance change
	 * by adding the new fees
	 */
	private boolean adjustUnitsIfKeyPresent(
			Pair<Id, Id> key,
			Map<Pair<Id, Id>, BalanceChange> existingBalanceChanges,
			long fees,
			boolean isPayer
	) {
		if (existingBalanceChanges.containsKey(key)) {
			final var balChange = existingBalanceChanges.get(key);
			balChange.adjustUnits(fees);
			if (isPayer) {
				balChange.setCodeForInsufficientBalance(INSUFFICIENT_PAYER_BALANCE_FOR_CUSTOM_FEE);
			}
			return true;
		}
		return false;
	}
}<|MERGE_RESOLUTION|>--- conflicted
+++ resolved
@@ -81,13 +81,8 @@
 		}
 
 		final List<BalanceChange> changes = new ArrayList<>();
-<<<<<<< HEAD
 		final List<Pair<Id, List<FcCustomFee>>> tokenFeeSchedules = new ArrayList<>();
 		final List<FcAssessedCustomFee> assessedCustomFees = new ArrayList<>();
-=======
-		final List<Pair<Id, List<CustomFee>>> tokenFeeSchedules = new ArrayList<>();
-		final List<AssessedCustomFee> assessedCustomFees = new ArrayList<>();
->>>>>>> 37147810
 		final Map<Pair<Id, Id>, BalanceChange> existingBalanceChanges = new HashMap<>();
 
 		for (var aa : op.getTransfers().getAccountAmountsList()) {
@@ -111,7 +106,7 @@
 						return ImpliedTransfers.invalid(validationProps, CUSTOM_FEE_OUTSIDE_NUMERIC_RANGE);
 					}
 				}
-                        }
+			}
 			for (var oc : scopedTransfers.getNftTransfersList()) {
 				changes.add(changingNftOwnership(scopingToken, grpcTokenId, oc));
 			}
@@ -140,35 +135,21 @@
 	private List<BalanceChange> computeBalanceChangeForCustomFee(
 			Id scopingToken,
 			Id payerId,
-			long totalAmount, 
-<<<<<<< HEAD
-                        List<FcCustomFee> feeSchedule,
+			long totalAmount,
+			List<FcCustomFee> feeSchedule,
 			Map<Pair<Id, Id>, BalanceChange> existingBalanceChanges,
 			List<FcAssessedCustomFee> assessedCustomFees
 	) {
 		List<BalanceChange> customFeeChanges = new ArrayList<>();
 		for (FcCustomFee fees : feeSchedule) {
 			if (fees.getFeeType() == FcCustomFee.FeeType.FIXED_FEE) {
-=======
-                        List<CustomFee> feeSchedule,
-			Map<Pair<Id, Id>, BalanceChange> existingBalanceChanges,
-			List<AssessedCustomFee> assessedCustomFees
-	) {
-		List<BalanceChange> customFeeChanges = new ArrayList<>();
-		for (CustomFee fees : feeSchedule) {
-			if (fees.getFeeType() == CustomFee.FeeType.FIXED_FEE) {
->>>>>>> 37147810
 				addFixedFeeBalanceChanges(
 						fees,
 						payerId,
 						customFeeChanges,
 						existingBalanceChanges,
 						assessedCustomFees);
-<<<<<<< HEAD
 			} else if (fees.getFeeType() == FcCustomFee.FeeType.FRACTIONAL_FEE) {
-=======
-			} else if (fees.getFeeType() == CustomFee.FeeType.FRACTIONAL_FEE) {
->>>>>>> 37147810
 				addFractionalFeeBalanceChanges(
 						fees,
 						payerId,
@@ -192,11 +173,7 @@
 			Id scopingToken,
 			List<BalanceChange> customFeeChanges,
 			Map<Pair<Id, Id>, BalanceChange> existingBalanceChanges,
-<<<<<<< HEAD
 			List<FcAssessedCustomFee> assessedCustomFees
-=======
-			List<AssessedCustomFee> assessedCustomFees
->>>>>>> 37147810
 	) {
 		final var spec = fees.getFractionalFeeSpec();
 		final var nominalFee = safeFractionMultiply(spec.getNumerator(), spec.getDenominator(), totalAmount);
@@ -222,11 +199,7 @@
 				true);
 
 		assessedCustomFees.add(
-<<<<<<< HEAD
 				new FcAssessedCustomFee(fees.getFeeCollectorAccountId(), scopingToken.asEntityId(), effectiveFee));
-=======
-				new AssessedCustomFee(fees.getFeeCollectorAccountId(), scopingToken.asEntityId(), effectiveFee));
->>>>>>> 37147810
 	}
 
 	long safeFractionMultiply(long n, long d, long v) {
@@ -245,11 +218,7 @@
 			Id payerId,
 			List<BalanceChange> customFeeChanges,
 			Map<Pair<Id, Id>, BalanceChange> existingBalanceChanges,
-<<<<<<< HEAD
 			List<FcAssessedCustomFee> assessedCustomFees
-=======
-			List<AssessedCustomFee> assessedCustomFees
->>>>>>> 37147810
 	) {
 		final var spec = fees.getFixedFeeSpec();
 		final var unitsToCollect = spec.getUnitsToCollect();
@@ -269,11 +238,7 @@
 					hbarAdjust(payerId, -unitsToCollect),
 					true);
 			assessedCustomFees.add(
-<<<<<<< HEAD
 					new FcAssessedCustomFee(fees.getFeeCollectorAccountId(), null, unitsToCollect));
-=======
-					new AssessedCustomFee(fees.getFeeCollectorAccountId(), null, unitsToCollect));
->>>>>>> 37147810
 		} else {
 			modifyBalanceChange(
 					Pair.of(fees.getFeeCollectorAsId(), spec.getTokenDenomination().asId()),
@@ -290,11 +255,8 @@
 					tokenAdjust(payerId, spec.getTokenDenomination().asId(), -unitsToCollect),
 					true);
 			assessedCustomFees.add(
-<<<<<<< HEAD
-					new FcAssessedCustomFee(fees.getFeeCollectorAccountId(), spec.getTokenDenomination(), unitsToCollect));
-=======
-					new AssessedCustomFee(fees.getFeeCollectorAccountId(), spec.getTokenDenomination(), unitsToCollect));
->>>>>>> 37147810
+					new FcAssessedCustomFee(fees.getFeeCollectorAccountId(), spec.getTokenDenomination(),
+							unitsToCollect));
 		}
 	}
 
