package com.hedera.services.grpc.marshalling;

/*-
 * ‌
 * Hedera Services Node
 * ​
 * Copyright (C) 2018 - 2021 Hedera Hashgraph, LLC
 * ​
 * Licensed under the Apache License, Version 2.0 (the "License");
 * you may not use this file except in compliance with the License.
 * You may obtain a copy of the License at
 *
 *      http://www.apache.org/licenses/LICENSE-2.0
 *
 * Unless required by applicable law or agreed to in writing, software
 * distributed under the License is distributed on an "AS IS" BASIS,
 * WITHOUT WARRANTIES OR CONDITIONS OF ANY KIND, either express or implied.
 * See the License for the specific language governing permissions and
 * limitations under the License.
 * ‍
 */

import com.hedera.services.context.properties.GlobalDynamicProperties;
import com.hedera.services.ledger.BalanceChange;
import com.hedera.services.ledger.PureTransferSemanticChecks;
import com.hedera.services.state.submerkle.FcAssessedCustomFee;
import com.hedera.services.store.models.Id;
import com.hedera.services.txns.customfees.CustomFeeSchedules;
import com.hederahashgraph.api.proto.java.CryptoTransferTransactionBody;

import java.util.ArrayList;
import java.util.Collections;
import java.util.List;
import java.util.function.Function;

import static com.hedera.services.ledger.BalanceChange.changingFtUnits;
import static com.hedera.services.ledger.BalanceChange.changingHbar;
import static com.hedera.services.ledger.BalanceChange.changingNftOwnership;
import static com.hederahashgraph.api.proto.java.ResponseCodeEnum.OK;

public class ImpliedTransfersMarshal {
	private final FeeAssessor feeAssessor;
	private final CustomFeeSchedules customFeeSchedules;
	private final GlobalDynamicProperties dynamicProperties;
	private final PureTransferSemanticChecks checks;
	private final BalanceChangeManager.ChangeManagerFactory changeManagerFactory;
	private final Function<CustomFeeSchedules, CustomSchedulesManager> schedulesManagerFactory;

	public ImpliedTransfersMarshal(
			FeeAssessor feeAssessor,
			CustomFeeSchedules customFeeSchedules,
			GlobalDynamicProperties dynamicProperties,
			PureTransferSemanticChecks checks,
			BalanceChangeManager.ChangeManagerFactory changeManagerFactory,
			Function<CustomFeeSchedules, CustomSchedulesManager> schedulesManagerFactory
	) {
		this.checks = checks;
		this.feeAssessor = feeAssessor;
		this.customFeeSchedules = customFeeSchedules;
		this.dynamicProperties = dynamicProperties;
		this.changeManagerFactory = changeManagerFactory;
		this.schedulesManagerFactory = schedulesManagerFactory;
	}

<<<<<<< HEAD
	public ImpliedTransfers unmarshalFromGrpc(CryptoTransferTransactionBody op, AccountID payer) {
		final var maxHbarAdjusts = dynamicProperties.maxTransferListSize();
		final var maxTokenAdjusts = dynamicProperties.maxTokenTransferListSize();
		final var maxOwnershipChanges = dynamicProperties.maxNftTransfersLen();
		final var areNftsEnabled = dynamicProperties.areNftsEnabled();

		final var validationProps = new ImpliedTransfersMeta.ValidationProps(
				maxHbarAdjusts, maxTokenAdjusts, maxOwnershipChanges, areNftsEnabled);

		final var validity = transferSemanticChecks.fullPureValidation(
				op.getTransfers(), op.getTokenTransfersList(), validationProps);
=======
	public ImpliedTransfers unmarshalFromGrpc(CryptoTransferTransactionBody op) {
		final var props = currentProps();
		final var validity = checks.fullPureValidation(op.getTransfers(), op.getTokenTransfersList(), props);
>>>>>>> 870509fa
		if (validity != OK) {
			return ImpliedTransfers.invalid(props, validity);
		}

		final List<BalanceChange> changes = new ArrayList<>();
		for (var aa : op.getTransfers().getAccountAmountsList()) {
			changes.add(changingHbar(aa));
		}
		if (!hasTokenChanges(op)) {
			return ImpliedTransfers.valid(props, changes, Collections.emptyList(), Collections.emptyList());
		}

		/* Add in the HTS balance changes from the transaction */
		final var hbarOnly = changes.size();
		appendToken(op, changes);

		/* Construct the process objects for custom fee charging */
		final var changeManager = changeManagerFactory.from(changes, hbarOnly);
		final var schedulesManager = schedulesManagerFactory.apply(customFeeSchedules);

		/* And for each "assessable change" that debits a fungible token balance or changes ownership of
		an NFT, delegate to our fee assessor to update the balance changes with the custom fee (if any). */
		final List<FcAssessedCustomFee> fees = new ArrayList<>();
		var change = changeManager.nextAssessableChange();
		while (change != null) {
			final var status = feeAssessor.assess(change, schedulesManager, changeManager, fees, props);
			if (status != OK) {
				return ImpliedTransfers.invalid(props, schedulesManager.metaUsed(), status);
			}
			change = changeManager.nextAssessableChange();
		}

		return ImpliedTransfers.valid(props, changes, schedulesManager.metaUsed(), fees);
	}

	private void appendToken(CryptoTransferTransactionBody op, List<BalanceChange> changes) {
		for (var xfers : op.getTokenTransfersList()) {
			final var grpcTokenId = xfers.getToken();
			final var tokenId = Id.fromGrpcToken(grpcTokenId);
			for (var aa : xfers.getTransfersList()) {
				changes.add(changingFtUnits(tokenId, grpcTokenId, aa));
			}
			for (var oc : xfers.getNftTransfersList()) {
				changes.add(changingNftOwnership(tokenId, grpcTokenId, oc));
			}
		}
	}

	private boolean hasTokenChanges(CryptoTransferTransactionBody op) {
		for (var tokenTransfers : op.getTokenTransfersList()) {
			if (tokenTransfers.getNftTransfersCount() > 0 || tokenTransfers.getTransfersCount() > 0) {
				return true;
			}
		}
		return false;
	}

	private ImpliedTransfersMeta.ValidationProps currentProps() {
		return new ImpliedTransfersMeta.ValidationProps(
				dynamicProperties.maxTransferListSize(),
				dynamicProperties.maxTokenTransferListSize(),
				dynamicProperties.maxNftTransfersLen(),
				dynamicProperties.maxCustomFeeDepth(),
				dynamicProperties.maxXferBalanceChanges());
	}
}<|MERGE_RESOLUTION|>--- conflicted
+++ resolved
@@ -62,23 +62,9 @@
 		this.schedulesManagerFactory = schedulesManagerFactory;
 	}
 
-<<<<<<< HEAD
-	public ImpliedTransfers unmarshalFromGrpc(CryptoTransferTransactionBody op, AccountID payer) {
-		final var maxHbarAdjusts = dynamicProperties.maxTransferListSize();
-		final var maxTokenAdjusts = dynamicProperties.maxTokenTransferListSize();
-		final var maxOwnershipChanges = dynamicProperties.maxNftTransfersLen();
-		final var areNftsEnabled = dynamicProperties.areNftsEnabled();
-
-		final var validationProps = new ImpliedTransfersMeta.ValidationProps(
-				maxHbarAdjusts, maxTokenAdjusts, maxOwnershipChanges, areNftsEnabled);
-
-		final var validity = transferSemanticChecks.fullPureValidation(
-				op.getTransfers(), op.getTokenTransfersList(), validationProps);
-=======
 	public ImpliedTransfers unmarshalFromGrpc(CryptoTransferTransactionBody op) {
 		final var props = currentProps();
 		final var validity = checks.fullPureValidation(op.getTransfers(), op.getTokenTransfersList(), props);
->>>>>>> 870509fa
 		if (validity != OK) {
 			return ImpliedTransfers.invalid(props, validity);
 		}
@@ -142,6 +128,7 @@
 				dynamicProperties.maxTokenTransferListSize(),
 				dynamicProperties.maxNftTransfersLen(),
 				dynamicProperties.maxCustomFeeDepth(),
-				dynamicProperties.maxXferBalanceChanges());
+				dynamicProperties.maxXferBalanceChanges(),
+				dynamicProperties.areNftsEnabled());
 	}
 }