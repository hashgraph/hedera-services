--- conflicted
+++ resolved
@@ -76,12 +76,7 @@
                     // A NFT transfer with royalty fees to an unknown alias is not possible, since
                     // the auto-created
                     // account will not have any hbar to pay the fallback fee
-<<<<<<< HEAD
-                    if (dynamicProperties.areTokenAutoCreationsEnabled()
-                            && change.hasNonEmptyCounterPartyAlias()) {
-=======
                     if (change.hasNonEmptyCounterPartyAlias()) {
->>>>>>> 781684bb
                         return INSUFFICIENT_SENDER_ACCOUNT_BALANCE_FOR_CUSTOM_FEE;
                     }
                     final var receiver = Id.fromGrpcAccount(change.counterPartyAccountId());
