--- conflicted
+++ resolved
@@ -1,23 +1,3 @@
-<<<<<<< HEAD
-/*
- * Copyright (C) 2021-2022 Hedera Hashgraph, LLC
- *
- * Licensed under the Apache License, Version 2.0 (the "License");
- * you may not use this file except in compliance with the License.
- * You may obtain a copy of the License at
- *
- *      http://www.apache.org/licenses/LICENSE-2.0
- *
- * Unless required by applicable law or agreed to in writing, software
- * distributed under the License is distributed on an "AS IS" BASIS,
- * WITHOUT WARRANTIES OR CONDITIONS OF ANY KIND, either express or implied.
- * See the License for the specific language governing permissions and
- * limitations under the License.
- */
-package com.hedera.services.contracts.execution;
-
-=======
->>>>>>> 67166f8e
 /*
  * Copyright (C) 2021-2022 Hedera Hashgraph, LLC
  *
@@ -64,10 +44,6 @@
 public class CallEvmTxProcessor extends EvmTxProcessor {
     private final CodeCache codeCache;
     private final AliasManager aliasManager;
-<<<<<<< HEAD
-=======
-    private final StorageExpiry storageExpiry;
->>>>>>> 67166f8e
 
     @Inject
     public CallEvmTxProcessor(
@@ -79,10 +55,6 @@
             final Set<Operation> hederaOperations,
             final Map<String, PrecompiledContract> precompiledContractMap,
             final AliasManager aliasManager,
-<<<<<<< HEAD
-=======
-            final StorageExpiry storageExpiry,
->>>>>>> 67166f8e
             final InHandleBlockMetaSource blockMetaSource) {
         super(
                 worldState,
@@ -94,10 +66,6 @@
                 blockMetaSource);
         this.codeCache = codeCache;
         this.aliasManager = aliasManager;
-<<<<<<< HEAD
-=======
-        this.storageExpiry = storageExpiry;
->>>>>>> 67166f8e
     }
 
     public TransactionProcessingResult execute(
@@ -119,10 +87,6 @@
                 false,
                 consensusTime,
                 false,
-<<<<<<< HEAD
-=======
-                storageExpiry.hapiCallOracle(),
->>>>>>> 67166f8e
                 aliasManager.resolveForEvm(receiver),
                 null,
                 0,
@@ -151,10 +115,6 @@
                 false,
                 consensusTime,
                 false,
-<<<<<<< HEAD
-=======
-                storageExpiry.hapiCallOracle(),
->>>>>>> 67166f8e
                 aliasManager.resolveForEvm(receiver),
                 userOfferedGasPrice,
                 maxGasAllowanceInTinybars,
