package com.hedera.services.contracts.execution;

/*
 * -
 * ‌
 * Hedera Services Node
 * ​
 * Copyright (C) 2018 - 2021 Hedera Hashgraph, LLC
 * ​
 * Licensed under the Apache License, Version 2.0 (the "License");
 * you may not use this file except in compliance with the License.
 * You may obtain a copy of the License at
 *
 *       http://www.apache.org/licenses/LICENSE-2.0
 *
 * Unless required by applicable law or agreed to in writing, software
 * distributed under the License is distributed on an "AS IS" BASIS,
 * WITHOUT WARRANTIES OR CONDITIONS OF ANY KIND, either express or implied.
 * See the License for the specific language governing permissions and
 * limitations under the License.
 * ‍
 *
 */

import com.google.protobuf.ByteString;
import com.google.protobuf.BytesValue;
import com.hedera.services.utils.EntityIdUtils;
import com.hederahashgraph.api.proto.java.ContractFunctionResult;
import com.hederahashgraph.api.proto.java.ContractID;
import com.hederahashgraph.api.proto.java.ContractLoginfo;
import com.hederahashgraph.api.proto.java.ContractStateChange;
import com.hederahashgraph.api.proto.java.StorageChange;
import org.apache.commons.lang3.tuple.Pair;
import org.apache.tuweni.bytes.Bytes;
import org.hyperledger.besu.datatypes.Address;
import org.hyperledger.besu.evm.frame.ExceptionalHaltReason;
import org.hyperledger.besu.evm.log.Log;
import org.hyperledger.besu.evm.log.LogsBloomFilter;
import org.jetbrains.annotations.NotNull;

import java.util.ArrayList;
import java.util.HashMap;
import java.util.List;
import java.util.Map;
import java.util.Optional;

/**
 * Model object holding all the necessary data to build and externalise the result of a single EVM transaction
 */
public class TransactionProcessingResult {

	/**
	 * The status of the transaction after being processed.
	 */
	public enum Status {

		/**
		 * The transaction was successfully processed.
		 */
		SUCCESSFUL,

		/**
		 * The transaction failed to be completely processed.
		 */
		FAILED
	}

	private final Bytes output;
	private final long gasUsed;
	private final long sbhRefund;
	private final long gasPrice;
	private final Status status;
	private final List<Log> logs;
	private final Optional<Address> recipient;
	private final Optional<Bytes> revertReason;
	private final Optional<ExceptionalHaltReason> haltReason;

	private List<ContractID> createdContracts = new ArrayList<>();
	private final Map<Address, Map<Bytes, Pair<Bytes, Bytes>>> stateChanges;

	public static TransactionProcessingResult failed(
			final long gasUsed,
			final long sbhRefund,
			final long gasPrice,
			final Optional<Bytes> revertReason,
			final Optional<ExceptionalHaltReason> haltReason,
			final Map<Address, Map<Bytes, Pair<Bytes, Bytes>>> stateChanges) {
		return new TransactionProcessingResult(
				Status.FAILED,
				new ArrayList<>(),
				gasUsed,
				sbhRefund,
				gasPrice,
				Bytes.EMPTY,
				Optional.empty(),
				revertReason,
				haltReason,
				stateChanges);
	}

	public static TransactionProcessingResult successful(
			final List<Log> logs,
			final long gasUsed,
			final long sbhRefund,
			final long gasPrice,
			final Bytes output,
			final Address recipient,
			final Map<Address, Map<Bytes, Pair<Bytes, Bytes>>> stateChanges) {
		return new TransactionProcessingResult(
				Status.SUCCESSFUL,
				logs,
				gasUsed,
				sbhRefund,
				gasPrice,
				output,
				Optional.of(recipient),
				Optional.empty(),
				Optional.empty(),
				stateChanges);
	}

	public TransactionProcessingResult(
			final Status status,
			final List<Log> logs,
			final long gasUsed,
			final long sbhRefund,
			final long gasPrice,
			final Bytes output,
			final Optional<Address> recipient,
			final Optional<Bytes> revertReason,
			final Optional<ExceptionalHaltReason> haltReason,
			final Map<Address, Map<Bytes, Pair<Bytes, Bytes>>> stateChanges) {
		this.logs = logs;
		this.output = output;
		this.status = status;
		this.gasUsed = gasUsed;
		this.sbhRefund = sbhRefund;
		this.gasPrice = gasPrice;
		this.recipient = recipient;
		this.haltReason = haltReason;
		this.revertReason = revertReason;
		this.stateChanges = stateChanges;
	}

	/**
	 * Adds a list of created contracts to be externalised as part of the
	 * {@link com.hedera.services.state.submerkle.ExpirableTxnRecord}
	 *
	 * @param createdContracts
	 * 		the list of contractIDs created
	 */
	public void setCreatedContracts(List<ContractID> createdContracts) {
		this.createdContracts = createdContracts;
	}

	/**
	 * Returns whether or not the transaction was successfully processed.
	 *
	 * @return {@code true} if the transaction was successfully processed; otherwise {@code false}
	 */
	public boolean isSuccessful() {
		return status == Status.SUCCESSFUL;
	}

	public long getGasPrice() {
		return gasPrice;
	}

	public long getGasUsed() {
		return gasUsed;
	}

	public long getSbhRefund() {
		return sbhRefund;
	}

	/**
	 * Returns the exceptional halt reason
	 *
	 * @return the halt reason
	 */
	public Optional<ExceptionalHaltReason> getHaltReason() {
		return haltReason;
	}

	public Optional<Bytes> getRevertReason() {
		return revertReason;
	}

	/**
	 * Converts the {@link TransactionProcessingResult} into {@link ContractFunctionResult} GRPC model
	 *
	 * @return the {@link ContractFunctionResult} model to externalise
	 */
	public ContractFunctionResult toGrpc() {
		return toBaseGrpc().build();
	}

	public ContractFunctionResult toCreationGrpc(final byte[] newEvmAddress) {
		return toBaseGrpc().setEvmAddress(BytesValue.newBuilder().setValue(ByteString.copyFrom(newEvmAddress))).build();
	}

	private ContractFunctionResult.Builder toBaseGrpc() {
		final var contractResultBuilder = ContractFunctionResult.newBuilder()
				.setGasUsed(gasUsed);
		contractResultBuilder.setContractCallResult(ByteString.copyFrom(output.toArray()));
		recipient.ifPresent(address -> contractResultBuilder.setContractID(
<<<<<<< HEAD
				EntityIdUtils.contractParsedFromSolidityAddress(address.toArray())));
=======
				EntityIdUtils.contractIdFromEvmAddress(address.toArray())));
>>>>>>> 42732299
		// Set Revert reason as error message if present, otherwise set halt reason (if present)
		if (revertReason.isPresent()) {
			contractResultBuilder.setErrorMessage(revertReason.toString());
		} else {
			haltReason.ifPresent(reason -> contractResultBuilder.setErrorMessage(reason.toString()));
		}

		/* Calculate and populate bloom */
		final var bloom = LogsBloomFilter.builder().insertLogs(logs).build();
		contractResultBuilder.setBloom(ByteString.copyFrom(bloom.toArray()));

		/* Populate Logs */
		final ArrayList<ContractLoginfo> logInfo = buildLogInfo();
		contractResultBuilder.addAllLogInfo(logInfo);

		/* Populate Created Contract IDs */
<<<<<<< HEAD
		contractResultBuilder.addAllCreatedContractIDs(createdContracts);

		/* Populate stateChanges */
		stateChanges.forEach((address, states) -> {
			ContractStateChange.Builder contractChanges = ContractStateChange.newBuilder().setContractID(
					EntityIdUtils.contractParsedFromSolidityAddress(address.toArray()));
			states.forEach((slot, changePair) -> {
				StorageChange.Builder stateChange = StorageChange.newBuilder()
						.setSlot(ByteString.copyFrom(slot.toArrayUnsafe()))
						.setValueRead(ByteString.copyFrom(changePair.getLeft().toArrayUnsafe()));
				Bytes changePairRight = changePair.getRight();
				if (changePairRight == null) {
					stateChange.setReadOnly(true);
				} else {
					stateChange.setValueWritten(ByteString.copyFrom(changePairRight.toArrayUnsafe()));
				}
				contractChanges.addStorageChanges(stateChange.build());
			});
			contractResultBuilder.addStateChanges(contractChanges.build());
		});

		return contractResultBuilder.build();
=======
		return contractResultBuilder.addAllCreatedContractIDs(createdContracts);
>>>>>>> 42732299
	}

	@NotNull
	private ArrayList<ContractLoginfo> buildLogInfo() {
		final var logInfo = new ArrayList<ContractLoginfo>();
		logs.forEach(log -> {
			var logBuilder = ContractLoginfo.newBuilder()
					.setContractID(EntityIdUtils.contractIdFromEvmAddress(log.getLogger().toArray()))
					.setData(ByteString.copyFrom(log.getData().toArray()))
					.setBloom(ByteString.copyFrom(LogsBloomFilter.builder().insertLog(log).build().toArray()));
			final var topics = new ArrayList<ByteString>();
			log.getTopics().forEach(topic -> topics.add(ByteString.copyFrom(topic.toArray())));
			logBuilder.addAllTopic(topics);
			logInfo.add(logBuilder.build());
		});
		return logInfo;
	}
}<|MERGE_RESOLUTION|>--- conflicted
+++ resolved
@@ -205,11 +205,7 @@
 				.setGasUsed(gasUsed);
 		contractResultBuilder.setContractCallResult(ByteString.copyFrom(output.toArray()));
 		recipient.ifPresent(address -> contractResultBuilder.setContractID(
-<<<<<<< HEAD
-				EntityIdUtils.contractParsedFromSolidityAddress(address.toArray())));
-=======
 				EntityIdUtils.contractIdFromEvmAddress(address.toArray())));
->>>>>>> 42732299
 		// Set Revert reason as error message if present, otherwise set halt reason (if present)
 		if (revertReason.isPresent()) {
 			contractResultBuilder.setErrorMessage(revertReason.toString());
@@ -226,7 +222,6 @@
 		contractResultBuilder.addAllLogInfo(logInfo);
 
 		/* Populate Created Contract IDs */
-<<<<<<< HEAD
 		contractResultBuilder.addAllCreatedContractIDs(createdContracts);
 
 		/* Populate stateChanges */
@@ -249,9 +244,6 @@
 		});
 
 		return contractResultBuilder.build();
-=======
-		return contractResultBuilder.addAllCreatedContractIDs(createdContracts);
->>>>>>> 42732299
 	}
 
 	@NotNull
