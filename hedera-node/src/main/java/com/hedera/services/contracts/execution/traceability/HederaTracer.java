--- conflicted
+++ resolved
@@ -62,12 +62,7 @@
     @Override
     public void init(final MessageFrame initialFrame) {
         if (areActionSidecarsEnabled) {
-<<<<<<< HEAD
-            // since this is the initial frame, call depth is always 0
-            trackActionFor(initialFrame, 0, null);
-=======
             trackTopLevelActionFor(initialFrame);
->>>>>>> 7a2ad0fb
         }
     }
 
@@ -79,13 +74,8 @@
             final var frameState = currentFrame.getState();
             if (frameState != State.CODE_EXECUTING) {
                 if (frameState == State.CODE_SUSPENDED) {
-<<<<<<< HEAD
-                    final var nextFrame = frame.getMessageFrameStack().peek();
-                    trackActionFor(nextFrame, nextFrame.getMessageFrameStack().size() - 1, frame);
-=======
                     final var nextFrame = currentFrame.getMessageFrameStack().peek();
                     trackInnerActionFor(nextFrame, currentFrame);
->>>>>>> 7a2ad0fb
                 } else {
                     finalizeActionFor(currentActionsStack.pop(), currentFrame, frameState);
                 }
@@ -93,37 +83,6 @@
         }
     }
 
-<<<<<<< HEAD
-    private void trackActionFor(
-            final MessageFrame nextFrame, final int callDepth, final MessageFrame parentFrame) {
-        // code can be empty when calling precompiles too, but we handle
-        // that in tracePrecompileCall, after precompile execution is completed
-        final var isCallToAccount = Code.EMPTY.equals(nextFrame.getCode());
-        final var isTopLevelEVMTransaction = callDepth == 0;
-        final var action =
-                new SolidityAction(
-                        toContractActionType(nextFrame.getType()),
-                        isTopLevelEVMTransaction
-                                ? EntityId.fromAddress(nextFrame.getOriginatorAddress())
-                                : null,
-                        !isTopLevelEVMTransaction
-                                ? EntityId.fromAddress(nextFrame.getSenderAddress())
-                                : null,
-                        nextFrame.getRemainingGas(),
-                        nextFrame.getInputData().toArray(),
-                        isCallToAccount
-                                ? EntityId.fromAddress(nextFrame.getContractAddress())
-                                : null,
-                        !isCallToAccount
-                                ? EntityId.fromAddress(nextFrame.getContractAddress())
-                                : null,
-                        nextFrame.getValue().toLong(),
-                        callDepth,
-                        callDepth == 0
-                                ? toCallOperationType(nextFrame.getType())
-                                : toCallOperationType(
-                                        parentFrame.getCurrentOperation().getOpcode()));
-=======
     private void trackTopLevelActionFor(final MessageFrame initialFrame) {
         trackNewAction(
                 initialFrame,
@@ -162,7 +121,6 @@
         }
         actionConfig.accept(action);
 
->>>>>>> 7a2ad0fb
         allActions.add(action);
         currentActionsStack.push(action);
     }
