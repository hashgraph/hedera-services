--- conflicted
+++ resolved
@@ -104,13 +104,9 @@
                     action.setCallOperationType(
                             toCallOperationType(parentFrame.getCurrentOperation().getOpcode()));
                     action.setCallingContract(
-<<<<<<< HEAD
-                            EntityId.fromAddress(parentFrame.getContractAddress()));
-=======
                             EntityId.fromAddress(
                                     asMirrorAddress(
                                             parentFrame.getContractAddress(), parentFrame)));
->>>>>>> 8dfc6b3a
                 });
     }
 
