/*
 * Copyright (C) 2021-2022 Hedera Hashgraph, LLC
 *
 * Licensed under the Apache License, Version 2.0 (the "License");
 * you may not use this file except in compliance with the License.
 * You may obtain a copy of the License at
 *
 *      http://www.apache.org/licenses/LICENSE-2.0
 *
 * Unless required by applicable law or agreed to in writing, software
 * distributed under the License is distributed on an "AS IS" BASIS,
 * WITHOUT WARRANTIES OR CONDITIONS OF ANY KIND, either express or implied.
 * See the License for the specific language governing permissions and
 * limitations under the License.
 */
package com.hedera.services.contracts.operation;

/*
 * -
 * ‌
 * Hedera Services Node
 * ​
 * Copyright (C) 2018 - 2021 Hedera Hashgraph, LLC
 * ​
 * Licensed under the Apache License, Version 2.0 (the "License");
 * you may not use this file except in compliance with the License.
 * You may obtain a copy of the License at
 *
 *       http://www.apache.org/licenses/LICENSE-2.0
 *
 * Unless required by applicable law or agreed to in writing, software
 * distributed under the License is distributed on an "AS IS" BASIS,
 * WITHOUT WARRANTIES OR CONDITIONS OF ANY KIND, either express or implied.
 * See the License for the specific language governing permissions and
 * limitations under the License.
 * ‍
 *
 */

import static com.hedera.services.contracts.operation.HederaOperationUtil.cacheExistingValue;
import static org.hyperledger.besu.evm.frame.ExceptionalHaltReason.ILLEGAL_STATE_CHANGE;
<<<<<<< HEAD
import static org.hyperledger.besu.evm.frame.ExceptionalHaltReason.INSUFFICIENT_GAS;

import com.google.common.annotations.VisibleForTesting;
import com.hedera.services.context.properties.GlobalDynamicProperties;
=======

import com.hedera.services.context.properties.GlobalDynamicProperties;
import com.hedera.services.contracts.gascalculator.GasCalculatorHederaV18;
import com.hedera.services.contracts.gascalculator.StorageGasCalculator;
import com.hedera.services.store.contracts.HederaWorldUpdater;
import com.hedera.services.stream.proto.SidecarType;
>>>>>>> 67166f8e
import java.util.Optional;
import java.util.OptionalLong;
import javax.inject.Inject;
import org.apache.tuweni.units.bigints.UInt256;
import org.hyperledger.besu.evm.EVM;
import org.hyperledger.besu.evm.frame.MessageFrame;
import org.hyperledger.besu.evm.gascalculator.GasCalculator;
import org.hyperledger.besu.evm.operation.AbstractOperation;
<<<<<<< HEAD

/**
 * Hedera adapted version of the {@link org.hyperledger.besu.evm.operation.SStoreOperation} to
 * support traceability (if enabled).
 */
public class HederaSStoreOperation extends AbstractOperation {
    static final OperationResult ILLEGAL_STATE_CHANGE_RESULT =
            new OperationResult(OptionalLong.empty(), Optional.of(ILLEGAL_STATE_CHANGE));
    public static final long FRONTIER_MINIMUM = 0L;
    public static final long EIP_1706_MINIMUM = 2300L;

    private final long minumumGasRemaining;
    private final GlobalDynamicProperties dynamicProperties;
    private final OperationResult insufficientMinimumGasRemainingResult;

    @Inject
    public HederaSStoreOperation(
            final long minimumGasRemaining,
            final GasCalculator gasCalculator,
            final GlobalDynamicProperties dynamicProperties) {
        super(0x55, "SSTORE", 2, 0, 1, gasCalculator);
        this.dynamicProperties = dynamicProperties;

        this.minumumGasRemaining = minimumGasRemaining;
        insufficientMinimumGasRemainingResult =
                new OperationResult(
                        OptionalLong.of(minumumGasRemaining), Optional.of(INSUFFICIENT_GAS));
    }

    @Override
    public OperationResult execute(final MessageFrame frame, final EVM evm) {
        final var key = UInt256.fromBytes(frame.popStackItem());
        final var value = UInt256.fromBytes(frame.popStackItem());
        final var address = frame.getRecipientAddress();
        final var account = frame.getWorldUpdater().getAccount(address).getMutable();
        if (account == null) {
            return ILLEGAL_STATE_CHANGE_RESULT;
        }

        final var slotIsWarm = frame.warmUpStorage(address, key);
        final var calculator = gasCalculator();
        final var gasCost =
                calculator.calculateStorageCost(account, key, value)
                        + (slotIsWarm ? 0L : calculator.getColdSloadCost());
        final var gasCostWrapper = OptionalLong.of(gasCost);

        final var remainingGas = frame.getRemainingGas();
        if (frame.isStatic()) {
            return new OperationResult(gasCostWrapper, Optional.of(ILLEGAL_STATE_CHANGE));
        } else if (remainingGas < gasCost) {
            return new OperationResult(gasCostWrapper, Optional.of(INSUFFICIENT_GAS));
        } else if (remainingGas <= minumumGasRemaining) {
            return insufficientMinimumGasRemainingResult;
        } else {
            if (dynamicProperties.shouldEnableTraceability()) {
                cacheExistingValue(frame, address, key, account.getStorageValue(key));
            }
            frame.incrementGasRefund(calculator.calculateStorageRefundAmount(account, key, value));
            account.setStorageValue(key, value);
            frame.storageWasUpdated(key, value);
            return new OperationResult(gasCostWrapper, Optional.empty());
        }
    }

    @VisibleForTesting
    OperationResult getInsufficientMinimumGasRemainingResult() {
        return insufficientMinimumGasRemainingResult;
=======
import org.hyperledger.besu.evm.operation.Operation;

/**
 * Hedera adapted version of the {@link org.hyperledger.besu.evm.operation.SStoreOperation}. Gas
 * costs are based on the expiry of the current or parent account and the provided storage bytes per
 * hour variable
 */
public class HederaSStoreOperation extends AbstractOperation {
    private static final Operation.OperationResult ILLEGAL_STATE_CHANGE_RESULT =
            new Operation.OperationResult(OptionalLong.empty(), Optional.of(ILLEGAL_STATE_CHANGE));

    private final boolean checkSuperCost;
    private final StorageGasCalculator storageGasCalculator;
    private final GlobalDynamicProperties dynamicProperties;

    @Inject
    public HederaSStoreOperation(
            final GasCalculator gasCalculator,
            final StorageGasCalculator storageGasCalculator,
            final GlobalDynamicProperties dynamicProperties) {
        super(0x55, "SSTORE", 2, 0, 1, gasCalculator);
        checkSuperCost = !(gasCalculator instanceof GasCalculatorHederaV18);
        this.dynamicProperties = dynamicProperties;
        this.storageGasCalculator = storageGasCalculator;
    }

    @Override
    public Operation.OperationResult execute(final MessageFrame frame, final EVM evm) {
        final UInt256 key = UInt256.fromBytes(frame.popStackItem());
        final UInt256 value = UInt256.fromBytes(frame.popStackItem());

        final MutableAccount account =
                frame.getWorldUpdater().getAccount(frame.getRecipientAddress()).getMutable();
        if (account == null) {
            return ILLEGAL_STATE_CHANGE_RESULT;
        }

        UInt256 currentValue = account.getStorageValue(key);
        boolean currentZero = currentValue.isZero();
        boolean newZero = value.isZero();
        boolean checkCalculator = checkSuperCost;
        long gasCost = 0L;
        if (currentZero && !newZero) {
            gasCost = storageGasCalculator.gasCostOfStorageIn(frame);
            ((HederaWorldUpdater) frame.getWorldUpdater()).addSbhRefund(gasCost);
        } else {
            checkCalculator = true;
        }

        if (checkCalculator) {
            final var address = account.getAddress();
            final var slotIsWarm = frame.warmUpStorage(address, key);
            final var calculator = gasCalculator();
            final var calcGasCost =
                    calculator.calculateStorageCost(account, key, value)
                            + (slotIsWarm ? 0L : calculator.getColdSloadCost());
            gasCost = Math.max(gasCost, calcGasCost);
            frame.incrementGasRefund(
                    gasCalculator().calculateStorageRefundAmount(account, key, value));
        }

        final var optionalCost = OptionalLong.of(gasCost);
        final long remainingGas = frame.getRemainingGas();
        if (frame.isStatic()) {
            return new OperationResult(optionalCost, Optional.of(ILLEGAL_STATE_CHANGE));
        } else if (remainingGas < gasCost) {
            return new OperationResult(
                    optionalCost, Optional.of(ExceptionalHaltReason.INSUFFICIENT_GAS));
        }

        if (dynamicProperties.enabledSidecars().contains(SidecarType.CONTRACT_STATE_CHANGE)) {
            cacheExistingValue(frame, account.getAddress(), key, currentValue);
        }

        account.setStorageValue(key, value);
        frame.storageWasUpdated(key, value);
        return new Operation.OperationResult(optionalCost, Optional.empty());
>>>>>>> 67166f8e
    }
}<|MERGE_RESOLUTION|>--- conflicted
+++ resolved
@@ -15,43 +15,13 @@
  */
 package com.hedera.services.contracts.operation;
 
-/*
- * -
- * ‌
- * Hedera Services Node
- * ​
- * Copyright (C) 2018 - 2021 Hedera Hashgraph, LLC
- * ​
- * Licensed under the Apache License, Version 2.0 (the "License");
- * you may not use this file except in compliance with the License.
- * You may obtain a copy of the License at
- *
- *       http://www.apache.org/licenses/LICENSE-2.0
- *
- * Unless required by applicable law or agreed to in writing, software
- * distributed under the License is distributed on an "AS IS" BASIS,
- * WITHOUT WARRANTIES OR CONDITIONS OF ANY KIND, either express or implied.
- * See the License for the specific language governing permissions and
- * limitations under the License.
- * ‍
- *
- */
-
 import static com.hedera.services.contracts.operation.HederaOperationUtil.cacheExistingValue;
 import static org.hyperledger.besu.evm.frame.ExceptionalHaltReason.ILLEGAL_STATE_CHANGE;
-<<<<<<< HEAD
 import static org.hyperledger.besu.evm.frame.ExceptionalHaltReason.INSUFFICIENT_GAS;
 
 import com.google.common.annotations.VisibleForTesting;
 import com.hedera.services.context.properties.GlobalDynamicProperties;
-=======
-
-import com.hedera.services.context.properties.GlobalDynamicProperties;
-import com.hedera.services.contracts.gascalculator.GasCalculatorHederaV18;
-import com.hedera.services.contracts.gascalculator.StorageGasCalculator;
-import com.hedera.services.store.contracts.HederaWorldUpdater;
 import com.hedera.services.stream.proto.SidecarType;
->>>>>>> 67166f8e
 import java.util.Optional;
 import java.util.OptionalLong;
 import javax.inject.Inject;
@@ -60,7 +30,6 @@
 import org.hyperledger.besu.evm.frame.MessageFrame;
 import org.hyperledger.besu.evm.gascalculator.GasCalculator;
 import org.hyperledger.besu.evm.operation.AbstractOperation;
-<<<<<<< HEAD
 
 /**
  * Hedera adapted version of the {@link org.hyperledger.besu.evm.operation.SStoreOperation} to
@@ -115,8 +84,8 @@
         } else if (remainingGas <= minumumGasRemaining) {
             return insufficientMinimumGasRemainingResult;
         } else {
-            if (dynamicProperties.shouldEnableTraceability()) {
-                cacheExistingValue(frame, address, key, account.getStorageValue(key));
+            if (dynamicProperties.enabledSidecars().contains(SidecarType.CONTRACT_STATE_CHANGE)) {
+                cacheExistingValue(frame, account.getAddress(), key, account.getStorageValue(key));
             }
             frame.incrementGasRefund(calculator.calculateStorageRefundAmount(account, key, value));
             account.setStorageValue(key, value);
@@ -128,84 +97,5 @@
     @VisibleForTesting
     OperationResult getInsufficientMinimumGasRemainingResult() {
         return insufficientMinimumGasRemainingResult;
-=======
-import org.hyperledger.besu.evm.operation.Operation;
-
-/**
- * Hedera adapted version of the {@link org.hyperledger.besu.evm.operation.SStoreOperation}. Gas
- * costs are based on the expiry of the current or parent account and the provided storage bytes per
- * hour variable
- */
-public class HederaSStoreOperation extends AbstractOperation {
-    private static final Operation.OperationResult ILLEGAL_STATE_CHANGE_RESULT =
-            new Operation.OperationResult(OptionalLong.empty(), Optional.of(ILLEGAL_STATE_CHANGE));
-
-    private final boolean checkSuperCost;
-    private final StorageGasCalculator storageGasCalculator;
-    private final GlobalDynamicProperties dynamicProperties;
-
-    @Inject
-    public HederaSStoreOperation(
-            final GasCalculator gasCalculator,
-            final StorageGasCalculator storageGasCalculator,
-            final GlobalDynamicProperties dynamicProperties) {
-        super(0x55, "SSTORE", 2, 0, 1, gasCalculator);
-        checkSuperCost = !(gasCalculator instanceof GasCalculatorHederaV18);
-        this.dynamicProperties = dynamicProperties;
-        this.storageGasCalculator = storageGasCalculator;
-    }
-
-    @Override
-    public Operation.OperationResult execute(final MessageFrame frame, final EVM evm) {
-        final UInt256 key = UInt256.fromBytes(frame.popStackItem());
-        final UInt256 value = UInt256.fromBytes(frame.popStackItem());
-
-        final MutableAccount account =
-                frame.getWorldUpdater().getAccount(frame.getRecipientAddress()).getMutable();
-        if (account == null) {
-            return ILLEGAL_STATE_CHANGE_RESULT;
-        }
-
-        UInt256 currentValue = account.getStorageValue(key);
-        boolean currentZero = currentValue.isZero();
-        boolean newZero = value.isZero();
-        boolean checkCalculator = checkSuperCost;
-        long gasCost = 0L;
-        if (currentZero && !newZero) {
-            gasCost = storageGasCalculator.gasCostOfStorageIn(frame);
-            ((HederaWorldUpdater) frame.getWorldUpdater()).addSbhRefund(gasCost);
-        } else {
-            checkCalculator = true;
-        }
-
-        if (checkCalculator) {
-            final var address = account.getAddress();
-            final var slotIsWarm = frame.warmUpStorage(address, key);
-            final var calculator = gasCalculator();
-            final var calcGasCost =
-                    calculator.calculateStorageCost(account, key, value)
-                            + (slotIsWarm ? 0L : calculator.getColdSloadCost());
-            gasCost = Math.max(gasCost, calcGasCost);
-            frame.incrementGasRefund(
-                    gasCalculator().calculateStorageRefundAmount(account, key, value));
-        }
-
-        final var optionalCost = OptionalLong.of(gasCost);
-        final long remainingGas = frame.getRemainingGas();
-        if (frame.isStatic()) {
-            return new OperationResult(optionalCost, Optional.of(ILLEGAL_STATE_CHANGE));
-        } else if (remainingGas < gasCost) {
-            return new OperationResult(
-                    optionalCost, Optional.of(ExceptionalHaltReason.INSUFFICIENT_GAS));
-        }
-
-        if (dynamicProperties.enabledSidecars().contains(SidecarType.CONTRACT_STATE_CHANGE)) {
-            cacheExistingValue(frame, account.getAddress(), key, currentValue);
-        }
-
-        account.setStorageValue(key, value);
-        frame.storageWasUpdated(key, value);
-        return new Operation.OperationResult(optionalCost, Optional.empty());
->>>>>>> 67166f8e
     }
 }