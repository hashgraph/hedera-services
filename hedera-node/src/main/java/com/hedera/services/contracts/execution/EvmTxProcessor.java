--- conflicted
+++ resolved
@@ -68,11 +68,7 @@
 /**
  * Abstract processor of EVM transactions that prepares the {@link EVM} and all of the peripherals upon
  * instantiation. Provides a base
-<<<<<<< HEAD
- * {@link EvmTxProcessor#execute(Account, Address, long, long, long, Bytes, boolean, Instant, boolean, Address)}
-=======
- * {@link EvmTxProcessor#execute(Account, Address, long, long, long, Bytes, boolean, Instant, boolean, StorageExpiry.Oracle, Address, BigInteger, long, Account)}
->>>>>>> a3c16b2f
+ * {@link EvmTxProcessor#execute(Account, Address, long, long, long, Bytes, boolean, Instant, boolean, Address, BigInteger, long, Account)}
  * method that handles the end-to-end execution of a EVM transaction.
  */
 abstract class EvmTxProcessor {
@@ -81,13 +77,7 @@
 	private static final List<ContractValidationRule> VALIDATION_RULES =
 			List.of(MaxCodeSizeRule.of(MAX_CODE_SIZE), PrefixCodeRule.of());
 
-<<<<<<< HEAD
-=======
-	public static final String SBH_CONTEXT_KEY = "sbh";
-	public static final String EXPIRY_ORACLE_CONTEXT_KEY = "expiryOracle";
-
 	private BlockMetaSource blockMetaSource;
->>>>>>> a3c16b2f
 	private HederaMutableWorldState worldState;
 
 	private final GasCalculator gasCalculator;
@@ -171,13 +161,7 @@
 	 * @param consensusTime
 	 * 		Current consensus time
 	 * @param isStatic
-<<<<<<< HEAD
 	 * 		Whether or not the execution is static
-=======
-	 * 		Whether the execution is static
-	 * @param expiryOracle
-	 * 		the oracle to use when determining the expiry of newly allocated storage
->>>>>>> a3c16b2f
 	 * @param mirrorReceiver
 	 * 		the mirror form of the receiving {@link Address}; or the newly created address
 	 * @return the result of the EVM execution returned as {@link TransactionProcessingResult}
@@ -192,15 +176,10 @@
 			final boolean contractCreation,
 			final Instant consensusTime,
 			final boolean isStatic,
-<<<<<<< HEAD
-			final Address mirrorReceiver
-=======
-			final StorageExpiry.Oracle expiryOracle,
 			final Address mirrorReceiver,
 			final BigInteger userOfferedGasPrice,
 			final long maxGasAllowanceInTinybars,
 			final Account relayer
->>>>>>> a3c16b2f
 	) {
 		final Wei gasCost = Wei.of(Math.multiplyExact(gasLimit, gasPrice));
 		final Wei upfrontCost = gasCost.add(value);
@@ -281,16 +260,8 @@
 						})
 						.isStatic(isStatic)
 						.miningBeneficiary(coinbase)
-<<<<<<< HEAD
-						.blockHashLookup(blockManager::getProvisionalBlockHash)
+						.blockHashLookup(blockMetaSource::getBlockHash)
 						.contextVariables(Map.of("HederaFunctionality", getFunctionType()));
-=======
-						.blockHashLookup(blockMetaSource::getBlockHash)
-						.contextVariables(Map.of(
-								"sbh", storageByteHoursTinyBarsGiven(consensusTime),
-								"HederaFunctionality", getFunctionType(),
-								EXPIRY_ORACLE_CONTEXT_KEY, expiryOracle));
->>>>>>> a3c16b2f
 
 		final MessageFrame initialFrame = buildInitialFrame(commonInitialFrame, receiver, payload, value);
 		messageFrameStack.addFirst(initialFrame);
