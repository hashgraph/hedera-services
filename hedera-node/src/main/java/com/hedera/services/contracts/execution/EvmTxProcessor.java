--- conflicted
+++ resolved
@@ -71,12 +71,8 @@
 /**
  * Abstract processor of EVM transactions that prepares the {@link EVM} and all of the peripherals upon
  * instantiation. Provides a base
-<<<<<<< HEAD
- * {@link EvmTxProcessor#execute(Account, Address, long, long, long, Bytes, boolean, Instant, boolean,
- * StorageExpiry.Oracle, Address, BigInteger, long, Account)}
-=======
- * {@link EvmTxProcessor#execute(Account, Address, long, long, long, Bytes, boolean, Instant, boolean, Address, BigInteger, long, Account)}
->>>>>>> 4caacc03
+ * {@link EvmTxProcessor#execute(Account, Address, long, long, long, Bytes, boolean, Instant, boolean, 
+ * Address, BigInteger, long, Account)}
  * method that handles the end-to-end execution of a EVM transaction.
  */
 abstract class EvmTxProcessor {
