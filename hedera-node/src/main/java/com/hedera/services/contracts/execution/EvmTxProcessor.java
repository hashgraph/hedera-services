--- conflicted
+++ resolved
@@ -199,9 +199,6 @@
 
 		final MerkleNetworkContext curNetworkCtx = networkCtx.get();
 		final Address coinbase = Id.fromGrpcAccount(dynamicProperties.fundingAccount()).asEvmAddress();
-<<<<<<< HEAD
-		final HederaBlockValues blockValues = new HederaBlockValues(gasLimit, curNetworkCtx.getBlockNo(), curNetworkCtx.firstConsTimeOfCurrentBlock());
-=======
 		var blockNo = curNetworkCtx.getBlockNo();
 		if (blockNo == 0) {
 			// Before the 0.26 upgrade, we used the consensus timestamp as the block number; and if we
@@ -209,7 +206,6 @@
 			blockNo = consensusTime.getEpochSecond();
 		}
 		final var blockValues = new HederaBlockValues(gasLimit, blockNo, curNetworkCtx.firstConsTimeOfCurrentBlock());
->>>>>>> ee33a054
 		final Gas gasAvailable = Gas.of(gasLimit).minus(intrinsicGas);
 		final Deque<MessageFrame> messageFrameStack = new ArrayDeque<>();
 
