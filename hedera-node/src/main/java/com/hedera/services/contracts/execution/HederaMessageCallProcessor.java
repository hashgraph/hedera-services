/*
 * Copyright (C) 2022 Hedera Hashgraph, LLC
 *
 * Licensed under the Apache License, Version 2.0 (the "License");
 * you may not use this file except in compliance with the License.
 * You may obtain a copy of the License at
 *
 *      http://www.apache.org/licenses/LICENSE-2.0
 *
 * Unless required by applicable law or agreed to in writing, software
 * distributed under the License is distributed on an "AS IS" BASIS,
 * WITHOUT WARRANTIES OR CONDITIONS OF ANY KIND, either express or implied.
 * See the License for the specific language governing permissions and
 * limitations under the License.
 */
package com.hedera.services.contracts.execution;

import static org.hyperledger.besu.evm.frame.ExceptionalHaltReason.INSUFFICIENT_GAS;
import static org.hyperledger.besu.evm.frame.MessageFrame.State.COMPLETED_SUCCESS;
import static org.hyperledger.besu.evm.frame.MessageFrame.State.EXCEPTIONAL_HALT;
import static org.hyperledger.besu.evm.frame.MessageFrame.State.REVERT;

import static org.hyperledger.besu.evm.frame.ExceptionalHaltReason.INSUFFICIENT_GAS;
import static org.hyperledger.besu.evm.frame.MessageFrame.State.COMPLETED_SUCCESS;
import static org.hyperledger.besu.evm.frame.MessageFrame.State.EXCEPTIONAL_HALT;
import static org.hyperledger.besu.evm.frame.MessageFrame.State.REVERT;

import com.hedera.services.state.enums.ContractActionType;
import com.hedera.services.store.contracts.precompile.HTSPrecompiledContract;
import java.nio.charset.StandardCharsets;
import java.util.HashMap;
import java.util.Map;
import java.util.Optional;
import org.apache.tuweni.bytes.Bytes;
import org.hyperledger.besu.datatypes.Address;
import org.hyperledger.besu.evm.EVM;
import org.hyperledger.besu.evm.frame.MessageFrame;
import org.hyperledger.besu.evm.frame.MessageFrame.State;
import org.hyperledger.besu.evm.precompile.PrecompileContractRegistry;
import org.hyperledger.besu.evm.precompile.PrecompiledContract;
import org.hyperledger.besu.evm.processor.MessageCallProcessor;
import org.hyperledger.besu.evm.tracing.OperationTracer;

<<<<<<< HEAD
/**
 * Overrides Besu precompiler handling, so we can break model layers in Precompile execution
 */
=======
/** Overrides Besu precompiler handling, so we can break model layers in Precompile execution */
>>>>>>> b0a66e14
public class HederaMessageCallProcessor extends MessageCallProcessor {
    private static final String INVALID_TRANSFER_MSG = "Transfer of Value to Hedera Precompile";
    public static final Bytes INVALID_TRANSFER =
            Bytes.of(INVALID_TRANSFER_MSG.getBytes(StandardCharsets.UTF_8));

    private final Map<Address, PrecompiledContract> hederaPrecompiles;

    public HederaMessageCallProcessor(
            final EVM evm,
            final PrecompileContractRegistry precompiles,
            final Map<String, PrecompiledContract> hederaPrecompileList) {
        super(evm, precompiles);
        hederaPrecompiles = new HashMap<>();
        hederaPrecompileList.forEach((k, v) -> hederaPrecompiles.put(Address.fromHexString(k), v));
    }

<<<<<<< HEAD
	@Override
	public void start(final MessageFrame frame, final OperationTracer operationTracer) {
		final var hederaPrecompile = hederaPrecompiles.get(frame.getContractAddress());
		if (hederaPrecompile != null) {
			executeHederaPrecompile(hederaPrecompile, frame, operationTracer);
			((HederaOperationTracer) operationTracer).tracePrecompileResult(frame, ContractActionType.SYSTEM);
		} else {
			super.start(frame, operationTracer);
			if (frame.getState() != State.CODE_EXECUTING) {
				// only a precompile execution will not set the state to CODE_EXECUTING after start()
				((HederaOperationTracer) operationTracer).tracePrecompileResult(frame, ContractActionType.PRECOMPILE);
			}
		}
	}

	void executeHederaPrecompile(
			final PrecompiledContract contract,
			final MessageFrame frame,
			final OperationTracer operationTracer
	) {
		final long gasRequirement;
		final Bytes output;
		if (contract instanceof HTSPrecompiledContract htsPrecompile) {
			final var costedResult = htsPrecompile.computeCosted(frame.getInputData(), frame);
			output = costedResult.getValue();
			gasRequirement = costedResult.getKey();
		} else {
			output = contract.computePrecompile(frame.getInputData(), frame).getOutput();
			gasRequirement = contract.gasRequirement(frame.getInputData());
		}
		operationTracer.tracePrecompileCall(frame, gasRequirement, output);
		if (frame.getState() != REVERT) {
			if (frame.getRemainingGas() < gasRequirement) {
				frame.decrementRemainingGas(frame.getRemainingGas());
				frame.setExceptionalHaltReason(Optional.of(INSUFFICIENT_GAS));
				frame.setState(EXCEPTIONAL_HALT);
			} else if (output != null) {
				frame.decrementRemainingGas(gasRequirement);
				frame.setOutputData(output);
				frame.setState(COMPLETED_SUCCESS);
			} else {
				frame.setState(EXCEPTIONAL_HALT);
			}
		}
	}
=======
    @Override
    public void start(final MessageFrame frame, final OperationTracer operationTracer) {
        final var hederaPrecompile = hederaPrecompiles.get(frame.getContractAddress());
        if (hederaPrecompile != null) {
            executeHederaPrecompile(hederaPrecompile, frame, operationTracer);
        } else {
            super.start(frame, operationTracer);
        }
    }

    void executeHederaPrecompile(
            final PrecompiledContract contract,
            final MessageFrame frame,
            final OperationTracer operationTracer) {
        final long gasRequirement;
        final Bytes output;
        if (contract instanceof HTSPrecompiledContract htsPrecompile) {
            final var costedResult = htsPrecompile.computeCosted(frame.getInputData(), frame);
            if (frame.getState() == REVERT) {
                return;
            }
            output = costedResult.getValue();
            gasRequirement = costedResult.getKey();
        } else {
            output = contract.computePrecompile(frame.getInputData(), frame).getOutput();
            gasRequirement = contract.gasRequirement(frame.getInputData());
        }
        operationTracer.tracePrecompileCall(frame, gasRequirement, output);
        if (frame.getRemainingGas() < gasRequirement) {
            frame.decrementRemainingGas(frame.getRemainingGas());
            frame.setExceptionalHaltReason(Optional.of(INSUFFICIENT_GAS));
            frame.setState(EXCEPTIONAL_HALT);
        } else if (output != null) {
            frame.decrementRemainingGas(gasRequirement);
            frame.setOutputData(output);
            frame.setState(COMPLETED_SUCCESS);
        } else {
            frame.setState(EXCEPTIONAL_HALT);
        }
    }
>>>>>>> b0a66e14
}<|MERGE_RESOLUTION|>--- conflicted
+++ resolved
@@ -41,13 +41,7 @@
 import org.hyperledger.besu.evm.processor.MessageCallProcessor;
 import org.hyperledger.besu.evm.tracing.OperationTracer;
 
-<<<<<<< HEAD
-/**
- * Overrides Besu precompiler handling, so we can break model layers in Precompile execution
- */
-=======
 /** Overrides Besu precompiler handling, so we can break model layers in Precompile execution */
->>>>>>> b0a66e14
 public class HederaMessageCallProcessor extends MessageCallProcessor {
     private static final String INVALID_TRANSFER_MSG = "Transfer of Value to Hedera Precompile";
     public static final Bytes INVALID_TRANSFER =
@@ -64,7 +58,6 @@
         hederaPrecompileList.forEach((k, v) -> hederaPrecompiles.put(Address.fromHexString(k), v));
     }
 
-<<<<<<< HEAD
 	@Override
 	public void start(final MessageFrame frame, final OperationTracer operationTracer) {
 		final var hederaPrecompile = hederaPrecompiles.get(frame.getContractAddress());
@@ -110,46 +103,4 @@
 			}
 		}
 	}
-=======
-    @Override
-    public void start(final MessageFrame frame, final OperationTracer operationTracer) {
-        final var hederaPrecompile = hederaPrecompiles.get(frame.getContractAddress());
-        if (hederaPrecompile != null) {
-            executeHederaPrecompile(hederaPrecompile, frame, operationTracer);
-        } else {
-            super.start(frame, operationTracer);
-        }
-    }
-
-    void executeHederaPrecompile(
-            final PrecompiledContract contract,
-            final MessageFrame frame,
-            final OperationTracer operationTracer) {
-        final long gasRequirement;
-        final Bytes output;
-        if (contract instanceof HTSPrecompiledContract htsPrecompile) {
-            final var costedResult = htsPrecompile.computeCosted(frame.getInputData(), frame);
-            if (frame.getState() == REVERT) {
-                return;
-            }
-            output = costedResult.getValue();
-            gasRequirement = costedResult.getKey();
-        } else {
-            output = contract.computePrecompile(frame.getInputData(), frame).getOutput();
-            gasRequirement = contract.gasRequirement(frame.getInputData());
-        }
-        operationTracer.tracePrecompileCall(frame, gasRequirement, output);
-        if (frame.getRemainingGas() < gasRequirement) {
-            frame.decrementRemainingGas(frame.getRemainingGas());
-            frame.setExceptionalHaltReason(Optional.of(INSUFFICIENT_GAS));
-            frame.setState(EXCEPTIONAL_HALT);
-        } else if (output != null) {
-            frame.decrementRemainingGas(gasRequirement);
-            frame.setOutputData(output);
-            frame.setState(COMPLETED_SUCCESS);
-        } else {
-            frame.setState(EXCEPTIONAL_HALT);
-        }
-    }
->>>>>>> b0a66e14
 }