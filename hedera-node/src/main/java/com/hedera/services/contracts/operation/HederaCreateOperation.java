--- conflicted
+++ resolved
@@ -59,7 +59,6 @@
 public class HederaCreateOperation extends AbstractRecordingCreateOperation {
     private final StorageGasCalculator storageGasCalculator;
 
-<<<<<<< HEAD
 	@Inject
 	public HederaCreateOperation(
 			final GasCalculator gasCalculator,
@@ -82,27 +81,6 @@
 				dynamicProperties);
 		this.storageGasCalculator = storageGasCalculator;
 	}
-=======
-    @Inject
-    public HederaCreateOperation(
-            final GasCalculator gasCalculator,
-            final EntityCreator creator,
-            final SyntheticTxnFactory syntheticTxnFactory,
-            final RecordsHistorian recordsHistorian,
-            final StorageGasCalculator storageGasCalculator) {
-        super(
-                0xF0,
-                "ħCREATE",
-                3,
-                1,
-                1,
-                gasCalculator,
-                creator,
-                syntheticTxnFactory,
-                recordsHistorian);
-        this.storageGasCalculator = storageGasCalculator;
-    }
->>>>>>> 6e5f241a
 
     @Override
     public long cost(final MessageFrame frame) {
