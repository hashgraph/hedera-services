package com.hedera.services.contracts.execution;

/*-
 * ‌
 * Hedera Services Node
 * ​
 * Copyright (C) 2018 - 2021 Hedera Hashgraph, LLC
 * ​
 * Licensed under the Apache License, Version 2.0 (the "License");
 * you may not use this file except in compliance with the License.
 * You may obtain a copy of the License at
 *
 *      http://www.apache.org/licenses/LICENSE-2.0
 *
 * Unless required by applicable law or agreed to in writing, software
 * distributed under the License is distributed on an "AS IS" BASIS,
 * WITHOUT WARRANTIES OR CONDITIONS OF ANY KIND, either express or implied.
 * See the License for the specific language governing permissions and
 * limitations under the License.
 * ‍
 */

import com.google.protobuf.ByteString;
import com.hedera.services.exceptions.InvalidTransactionException;
import com.hedera.services.ledger.accounts.AliasManager;
import com.hedera.services.store.AccountStore;
import com.hedera.services.store.models.Id;
import com.hedera.services.utils.EntityIdUtils;
import com.hedera.services.utils.ResponseCodeUtil;
import com.hedera.services.utils.SignedTxnAccessor;
import com.hederahashgraph.api.proto.java.ContractCallLocalQuery;
import com.hederahashgraph.api.proto.java.ContractCallLocalResponse;
import com.hederahashgraph.builder.RequestBuilder;
import com.swirlds.common.CommonUtils;
import org.apache.tuweni.bytes.Bytes;

import javax.inject.Singleton;
import java.time.Instant;

import static com.hederahashgraph.api.proto.java.ResponseCodeEnum.OK;
import static com.hederahashgraph.api.proto.java.ResponseType.ANSWER_ONLY;

/**
 * Utility class for executing static EVM calls for {@link com.hedera.services.queries.contract.ContractCallLocalAnswer}
 * and
 * {@link com.hedera.services.fees.calculation.contract.queries.ContractCallLocalResourceUsage}
 */
@Singleton
public class CallLocalExecutor {
	private CallLocalExecutor() {
		throw new UnsupportedOperationException("Utility Class");
	}

	/**
	 * Executes the specified {@link ContractCallLocalQuery} through a static call. Parses the result from the
	 * {@link CallLocalEvmTxProcessor} and sets the appropriate {@link com.hederahashgraph.api.proto.java.ResponseCode}
	 *
	 * @param accountStore
	 * 		the account store
	 * @param evmTxProcessor
	 * 		the {@link CallLocalEvmTxProcessor} processor
	 * @param op
	 * 		the query to answer
	 * @return {@link ContractCallLocalResponse} result of the execution
	 */
<<<<<<< HEAD
	public static ContractCallLocalResponse execute(AccountStore accountStore, CallLocalEvmTxProcessor evmTxProcessor,
			ContractCallLocalQuery op) {

		try {
			TransactionBody body = SignedTxnAccessor.uncheckedFrom(op.getHeader().getPayment()).getTxn();

			final var senderId = resolvedSender(body, accountStore);
			final var contractId = Id.fromGrpcContract(op.getContractID());
=======
	public static ContractCallLocalResponse execute(
			final AccountStore accountStore,
			final CallLocalEvmTxProcessor evmTxProcessor,
			final ContractCallLocalQuery op,
			final AliasManager aliasManager
	) {
		try {
			final var paymentTxn = SignedTxnAccessor.uncheckedFrom(op.getHeader().getPayment()).getTxn();
			final var senderId = Id.fromGrpcAccount(paymentTxn.getTransactionID().getAccountID());
			final var idOrAlias = op.getContractID();
			final var contractId = EntityIdUtils.unaliased(idOrAlias, aliasManager).toId();
>>>>>>> e6975216

			/* --- Load the model objects --- */
			final var sender = accountStore.loadAccount(senderId);
			final var receiver = accountStore.loadContract(contractId);
			final var callData = !op.getFunctionParameters().isEmpty()
					? Bytes.fromHexString(CommonUtils.hex(op.getFunctionParameters().toByteArray())) : Bytes.EMPTY;

			/* --- Do the business logic --- */
			final var result = evmTxProcessor.execute(
					sender,
					receiver.canonicalAddress(),
					op.getGas(),
					0,
					callData,
					Instant.now());

			var status = ResponseCodeUtil.getStatus(result, OK);

			final var responseHeader = RequestBuilder.getResponseHeader(status, 0L,
					ANSWER_ONLY, ByteString.EMPTY);

			return ContractCallLocalResponse
					.newBuilder()
					.setHeader(responseHeader)
					.setFunctionResult(result.toGrpc())
					.build();
		} catch (InvalidTransactionException ite) {
			final var responseHeader = RequestBuilder.getResponseHeader(ite.getResponseCode(), 0L,
					ANSWER_ONLY, ByteString.EMPTY);

			return ContractCallLocalResponse.newBuilder().setHeader(responseHeader).build();
		}
	}

	private static Id resolvedSender(TransactionBody body, AccountStore accountStore) {
		final var grpcSender = body.getTransactionID().getAccountID();
		final long senderAccountNum = accountStore.getResolvedAccountNum(grpcSender.getAlias(),
				grpcSender.getAccountNum());
		return Id.fromResolvedAccountNum(grpcSender, senderAccountNum);
	}
}<|MERGE_RESOLUTION|>--- conflicted
+++ resolved
@@ -63,16 +63,6 @@
 	 * 		the query to answer
 	 * @return {@link ContractCallLocalResponse} result of the execution
 	 */
-<<<<<<< HEAD
-	public static ContractCallLocalResponse execute(AccountStore accountStore, CallLocalEvmTxProcessor evmTxProcessor,
-			ContractCallLocalQuery op) {
-
-		try {
-			TransactionBody body = SignedTxnAccessor.uncheckedFrom(op.getHeader().getPayment()).getTxn();
-
-			final var senderId = resolvedSender(body, accountStore);
-			final var contractId = Id.fromGrpcContract(op.getContractID());
-=======
 	public static ContractCallLocalResponse execute(
 			final AccountStore accountStore,
 			final CallLocalEvmTxProcessor evmTxProcessor,
@@ -80,11 +70,14 @@
 			final AliasManager aliasManager
 	) {
 		try {
+//			TransactionBody body = SignedTxnAccessor.uncheckedFrom(op.getHeader().getPayment()).getTxn();
+//
+//			final var senderId = resolvedSender(body, accountStore);
+//			final var contractId = Id.fromGrpcContract(op.getContractID());
 			final var paymentTxn = SignedTxnAccessor.uncheckedFrom(op.getHeader().getPayment()).getTxn();
 			final var senderId = Id.fromGrpcAccount(paymentTxn.getTransactionID().getAccountID());
 			final var idOrAlias = op.getContractID();
 			final var contractId = EntityIdUtils.unaliased(idOrAlias, aliasManager).toId();
->>>>>>> e6975216
 
 			/* --- Load the model objects --- */
 			final var sender = accountStore.loadAccount(senderId);
@@ -119,10 +112,10 @@
 		}
 	}
 
-	private static Id resolvedSender(TransactionBody body, AccountStore accountStore) {
-		final var grpcSender = body.getTransactionID().getAccountID();
-		final long senderAccountNum = accountStore.getResolvedAccountNum(grpcSender.getAlias(),
-				grpcSender.getAccountNum());
-		return Id.fromResolvedAccountNum(grpcSender, senderAccountNum);
-	}
+//	private static Id resolvedSender(TransactionBody body, AccountStore accountStore) {
+//		final var grpcSender = body.getTransactionID().getAccountID();
+//		final long senderAccountNum = accountStore.getResolvedAccountNum(grpcSender.getAlias(),
+//				grpcSender.getAccountNum());
+//		return Id.fromResolvedAccountNum(grpcSender, senderAccountNum);
+//	}
 }