package com.hedera.services.contracts.execution;

/*
 * -
 * ‌
 * Hedera Services Node
 * ​
 * Copyright (C) 2018 - 2021 Hedera Hashgraph, LLC
 * ​
 * Licensed under the Apache License, Version 2.0 (the "License");
 * you may not use this file except in compliance with the License.
 * You may obtain a copy of the License at
 *
 *       http://www.apache.org/licenses/LICENSE-2.0
 *
 * Unless required by applicable law or agreed to in writing, software
 * distributed under the License is distributed on an "AS IS" BASIS,
 * WITHOUT WARRANTIES OR CONDITIONS OF ANY KIND, either express or implied.
 * See the License for the specific language governing permissions and
 * limitations under the License.
 * ‍
 *
 */

import com.hedera.services.context.properties.GlobalDynamicProperties;
import com.hedera.services.store.contracts.CodeCache;
import com.hedera.services.store.contracts.HederaMutableWorldState;
import com.hedera.services.store.contracts.HederaWorldUpdater;
import com.hedera.services.store.models.Account;
import com.hederahashgraph.api.proto.java.HederaFunctionality;
import org.apache.tuweni.bytes.Bytes;
import org.hyperledger.besu.datatypes.Address;
import org.hyperledger.besu.datatypes.Hash;
import org.hyperledger.besu.evm.Code;
import org.hyperledger.besu.evm.frame.MessageFrame;
import org.hyperledger.besu.evm.gascalculator.GasCalculator;
import org.hyperledger.besu.evm.operation.Operation;
import org.hyperledger.besu.evm.precompile.PrecompiledContract;

import javax.inject.Inject;
import javax.inject.Singleton;
import java.time.Instant;
import java.util.Map;
import java.util.OptionalLong;
import java.util.Set;

/**
 * Extension of the base {@link EvmTxProcessor} that provides interface for executing
 * {@link com.hederahashgraph.api.proto.java.ContractCreateTransactionBody} transactions
 */
@Singleton
public class CreateEvmTxProcessor extends EvmTxProcessor {
	private CodeCache codeCache;

	@Inject
	public CreateEvmTxProcessor(
<<<<<<< HEAD
			HederaMutableWorldState worldState,
			CodeCache codeCache,
			HbarCentExchange exchange,
			UsagePricesProvider usagePrices,
			GlobalDynamicProperties globalDynamicProperties,
			GasCalculator gasCalculator,
			Set<Operation> hederaOperations,
			Map<String, PrecompiledContract> precompiledContractMap) {
		super(worldState, exchange, usagePrices, globalDynamicProperties, gasCalculator,
				hederaOperations, precompiledContractMap);
=======
			final HederaMutableWorldState worldState,
			final LivePricesSource livePricesSource,
			final CodeCache codeCache,
			final GlobalDynamicProperties globalDynamicProperties,
			final GasCalculator gasCalculator,
			final Set<Operation> hederaOperations
	) {
		super(worldState, livePricesSource, globalDynamicProperties, gasCalculator, hederaOperations);
>>>>>>> 980b1b8c
		this.codeCache = codeCache;
	}

	public TransactionProcessingResult execute(
			final Account sender,
			final Address receiver,
			final long providedGasLimit,
			final long value,
			final Bytes code,
			final Instant consensusTime,
			final long expiry
	) {
		final long gasPrice = gasPriceTinyBarsGiven(consensusTime);

		return super.execute(
				sender,
				receiver,
				gasPrice,
				providedGasLimit,
				value,
				code,
				true,
				consensusTime,
				false,
				OptionalLong.of(expiry));
	}

	@Override
	protected HederaFunctionality getFunctionType() {
		return HederaFunctionality.ContractCreate;
	}

	@Override
	protected MessageFrame buildInitialFrame(
			final MessageFrame.Builder commonInitialFrame,
			final HederaWorldUpdater updater,
			final Address to,
			final Bytes payload
	) {
		// Must invalidate cache for contract address to avoid ISS when a contract create +
		// call are performed in the same round. Scenario that could cause issue:
		//
		// 1. pre-fetch ContractCall - tries to find bytes, caches Bytes.EMPTY
		// 2. handle ContractCreate - populates bytes into storage
		// 3. handle ContractCall - fetches bytes from cache, receives Bytes.EMPTY
		//
		// Cache invalidation will cause (3) to retrieve the correct bytes.
		//
		codeCache.invalidate(to);

		return commonInitialFrame
				.type(MessageFrame.Type.CONTRACT_CREATION)
				.address(to)
				.contract(to)
				.inputData(Bytes.EMPTY)
				.code(new Code(payload, Hash.hash(payload)))
				.build();
	}
}<|MERGE_RESOLUTION|>--- conflicted
+++ resolved
@@ -54,27 +54,15 @@
 
 	@Inject
 	public CreateEvmTxProcessor(
-<<<<<<< HEAD
-			HederaMutableWorldState worldState,
-			CodeCache codeCache,
-			HbarCentExchange exchange,
-			UsagePricesProvider usagePrices,
-			GlobalDynamicProperties globalDynamicProperties,
-			GasCalculator gasCalculator,
-			Set<Operation> hederaOperations,
-			Map<String, PrecompiledContract> precompiledContractMap) {
-		super(worldState, exchange, usagePrices, globalDynamicProperties, gasCalculator,
-				hederaOperations, precompiledContractMap);
-=======
 			final HederaMutableWorldState worldState,
 			final LivePricesSource livePricesSource,
 			final CodeCache codeCache,
 			final GlobalDynamicProperties globalDynamicProperties,
 			final GasCalculator gasCalculator,
-			final Set<Operation> hederaOperations
+			final Set<Operation> hederaOperations,
+			final Map<String, PrecompiledContract> precompiledContractMap
 	) {
-		super(worldState, livePricesSource, globalDynamicProperties, gasCalculator, hederaOperations);
->>>>>>> 980b1b8c
+		super(worldState, livePricesSource, globalDynamicProperties, gasCalculator, hederaOperations, precompiledContractMap);
 		this.codeCache = codeCache;
 	}
 
