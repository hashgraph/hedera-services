package com.hedera.services.utils;

/*-
 * ‌
 * Hedera Services Node
 * ​
 * Copyright (C) 2018 - 2021 Hedera Hashgraph, LLC
 * ​
 * Licensed under the Apache License, Version 2.0 (the "License");
 * you may not use this file except in compliance with the License.
 * You may obtain a copy of the License at
 *
 *      http://www.apache.org/licenses/LICENSE-2.0
 *
 * Unless required by applicable law or agreed to in writing, software
 * distributed under the License is distributed on an "AS IS" BASIS,
 * WITHOUT WARRANTIES OR CONDITIONS OF ANY KIND, either express or implied.
 * See the License for the specific language governing permissions and
 * limitations under the License.
 * ‍
 */

import com.hedera.services.store.models.Id;
import com.hederahashgraph.api.proto.java.AccountID;
import com.hederahashgraph.api.proto.java.ContractID;
import com.hederahashgraph.api.proto.java.ScheduleID;
import com.hederahashgraph.api.proto.java.TokenID;
import com.hederahashgraph.api.proto.java.TopicID;
import com.swirlds.common.FastCopyable;
import com.swirlds.common.io.SelfSerializable;
import com.swirlds.common.io.SerializableDataInputStream;
import com.swirlds.common.io.SerializableDataOutputStream;
import org.apache.tuweni.bytes.Bytes;
import org.hyperledger.besu.datatypes.Address;
import org.jetbrains.annotations.NotNull;

import java.io.IOException;

import static com.hedera.services.context.properties.StaticPropertiesHolder.STATIC_PROPERTIES;
import static com.hedera.services.state.merkle.internals.BitPackUtils.codeFromNum;
import static com.hedera.services.state.merkle.internals.BitPackUtils.isValidNum;
import static com.hedera.services.state.merkle.internals.BitPackUtils.numFromCode;
import static com.hedera.services.utils.EntityIdUtils.asEvmAddress;
import static com.hedera.services.utils.EntityIdUtils.numFromEvmAddress;
import static com.hedera.services.utils.EntityIdUtils.realmFromEvmAddress;
import static com.hedera.services.utils.EntityIdUtils.shardFromEvmAddress;

/**
 * An integer whose {@code hashCode()} implementation vastly reduces
 * the risk of hash collisions in structured data using this type,
 * when compared to the {@code java.lang.Integer} boxed type.
 */
<<<<<<< HEAD
public class EntityNum implements SelfSerializable, FastCopyable {
	private static final int VERSION = 1;
	private static final long CLASS_ID = 0xb2283254aa1097adL;

=======
public class EntityNum implements Comparable<EntityNum> {
>>>>>>> c80b9e8f
	public static final EntityNum MISSING_NUM = new EntityNum(0);

	private int value;

	public EntityNum() {
		/* RuntimeConstructable */
	}

	public EntityNum(int value) {
		this.value = value;
	}

	@Override
	@SuppressWarnings("unchecked")
	public EntityNum copy() {
		throw new AssertionError("Not implemented");
	}

	@Override
	public void release() {
		throw new AssertionError("Not implemented");
	}

	@Override
	public void deserialize(final SerializableDataInputStream din, final int version) throws IOException {
		throw new AssertionError("Not implemented");
	}

	@Override
	public void serialize(final SerializableDataOutputStream dout) throws IOException {
		throw new AssertionError("Not implemented");
	}

	@Override
	public long getClassId() {
		return CLASS_ID;
	}

	@Override
	public int getVersion() {
		return VERSION;
	}

	/* --- Static factories --- */
	public static EntityNum fromInt(int i) {
		return new EntityNum(i);
	}

	public static EntityNum fromLong(long l) {
		if (!isValidNum(l)) {
			return MISSING_NUM;
		}
		final var value = codeFromNum(l);
		return new EntityNum(value);
	}

	public static EntityNum fromModel(Id id) {
		if (!areValidNums(id.shard(), id.realm())) {
			return MISSING_NUM;
		}
		return fromLong(id.num());
	}

	public static EntityNum fromAccountId(AccountID grpc) {
		if (!areValidNums(grpc.getShardNum(), grpc.getRealmNum())) {
			return MISSING_NUM;
		}
		return fromLong(grpc.getAccountNum());
	}

	public static EntityNum fromEvmAddress(final Address address) {
		final var bytes = address.toArrayUnsafe();
		final var shard = shardFromEvmAddress(bytes);
		final var realm = realmFromEvmAddress(bytes);
		if (!areValidNums(shard, realm)) {
			return MISSING_NUM;
		}
		return fromLong(numFromEvmAddress(bytes));
	}

	public static EntityNum fromMirror(final byte[] evmAddress) {
		return EntityNum.fromLong(numFromEvmAddress(evmAddress));
	}

	public static EntityNum fromTokenId(TokenID grpc) {
		if (!areValidNums(grpc.getShardNum(), grpc.getRealmNum())) {
			return MISSING_NUM;
		}
		return fromLong(grpc.getTokenNum());
	}

	public static EntityNum fromTopicId(TopicID grpc) {
		if (!areValidNums(grpc.getShardNum(), grpc.getRealmNum())) {
			return MISSING_NUM;
		}
		return fromLong(grpc.getTopicNum());
	}

	public static EntityNum fromContractId(ContractID grpc) {
		if (!areValidNums(grpc.getShardNum(), grpc.getRealmNum())) {
			return MISSING_NUM;
		}
		return fromLong(grpc.getContractNum());
	}

	public static EntityNum fromScheduleId(ScheduleID grpc) {
		if (!areValidNums(grpc.getShardNum(), grpc.getRealmNum())) {
			return MISSING_NUM;
		}
		return fromLong(grpc.getScheduleNum());
	}

	/* --- Views --- */
	public int intValue() {
		return value;
	}

	public long longValue() {
		return numFromCode(value);
	}

	public AccountID toGrpcAccountId() {
		return STATIC_PROPERTIES.scopedAccountWith(numFromCode(value));
	}

	public Id toId() {
		return STATIC_PROPERTIES.scopedIdWith(numFromCode(value));
	}

	public ContractID toGrpcContractID() {
		return STATIC_PROPERTIES.scopedContractIdWith(numFromCode(value));
	}

	public TokenID toGrpcTokenId() {
		return STATIC_PROPERTIES.scopedTokenWith(numFromCode(value));
	}

	public ScheduleID toGrpcScheduleId() {
		return STATIC_PROPERTIES.scopedScheduleWith(numFromCode(value));
	}

	public String toIdString() {
		return STATIC_PROPERTIES.scopedIdLiteralWith(numFromCode(value));
	}

	public Address toEvmAddress() {
		return Address.wrap(Bytes.wrap(toRawEvmAddress()));
	}

	public byte[] toRawEvmAddress() {
		return asEvmAddress(
				(int) STATIC_PROPERTIES.getShard(),
				STATIC_PROPERTIES.getRealm(),
				numFromCode(value));
	}

	@Override
	public int hashCode() {
		return (int) MiscUtils.perm64(value);
	}

	@Override
	public boolean equals(Object o) {
		if (this == o) {
			return true;
		}
		if (o == null || EntityNum.class != o.getClass()) {
			return false;
		}

		var that = (EntityNum) o;

		return this.value == that.value;
	}

	static boolean areValidNums(long shard, long realm) {
		return shard == STATIC_PROPERTIES.getShard() && realm == STATIC_PROPERTIES.getRealm();
	}

	@Override
	public String toString() {
		return "EntityNum{" +
				"value=" + value +
				'}';
	}

	@Override
	public int compareTo(@NotNull final EntityNum that) {
		return Integer.compare(this.value, that.value);
	}
}<|MERGE_RESOLUTION|>--- conflicted
+++ resolved
@@ -50,14 +50,10 @@
  * the risk of hash collisions in structured data using this type,
  * when compared to the {@code java.lang.Integer} boxed type.
  */
-<<<<<<< HEAD
-public class EntityNum implements SelfSerializable, FastCopyable {
+public class EntityNum implements SelfSerializable, FastCopyable, Comparable<EntityNum> {
 	private static final int VERSION = 1;
 	private static final long CLASS_ID = 0xb2283254aa1097adL;
 
-=======
-public class EntityNum implements Comparable<EntityNum> {
->>>>>>> c80b9e8f
 	public static final EntityNum MISSING_NUM = new EntityNum(0);
 
 	private int value;
