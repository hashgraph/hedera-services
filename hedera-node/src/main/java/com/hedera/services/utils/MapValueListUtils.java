--- conflicted
+++ resolved
@@ -29,13 +29,7 @@
 	/**
 	 * Inserts the given key/value at the front of the linked list in the map represented by the given
 	 * {@link MapValueListMutation}, updating the doubly-linked list to maintain the prev/next keys of
-<<<<<<< HEAD
-	 * the "adjacent" value(s) as needed.
-	 *
-	 * <p><b>Does</b> use {@link MapValueListMutation#getForModify(Object)}.
-=======
 	 * the "adjacent" value(s) as needed. Uses {@link MapValueListMutation#getForModify(Object)}.
->>>>>>> 8cc18336
 	 *
 	 * @param key
 	 * 		the key of the new mapping
@@ -50,8 +44,6 @@
 	 * @param <K> the type of key in the map
 	 * @param <V> the type of value in the map
 	 * @return the new root of the list, for convenience
-<<<<<<< HEAD
-=======
 	 */
 	public static @Nullable
 	<K, V extends FastCopyable> K inPlaceInsertAtMapValueListHead(
@@ -74,28 +66,28 @@
 	 * Removes the key/value pair with the given key from its containing linked list in the map represented by the
 	 * given {@link MapValueListMutation}, updating the doubly-linked list to maintain the prev/next keys of the
 	 * "adjacent" value(s) as needed. Uses {@link MapValueListMutation#getForModify(Object)}.
-         *
+	 *
 	 * @param key
-	 * 		the key of the mapping to remove
-	 * @param root
-	 * 		the key of the root mapping in the affected node's list
-	 * @param listRemoval
-	 * 		the facilitator representing the underlying map
-	 * @return the new root key, for convenience
->>>>>>> 8cc18336
+	 * 		the key of the new mapping
+	 * @param value
+	 * 		the value of the new mapping
+	 * @param rootKey
+	 * 		the root of the in-scope linked list
+	 * @param rootValue
+	 * 		the mutable value at the root of the in-scope linked list
+	 * @param listMutation
+	 * 		the facilitator representing the map that contains the linked list
+	 * @param <K> the type of key in the map
+	 * @param <V> the type of value in the map
+	 * @return the new root of the list, for convenience
 	 */
 	public static @Nullable
 	<K, V> K inPlaceInsertAtMapValueListHead(
 			@NotNull final K key,
-<<<<<<< HEAD
 			@NotNull final V value,
 			@Nullable final K rootKey,
 			@Nullable final V rootValue,
 			@NotNull final MapValueListMutation<K, V> listMutation
-=======
-			@NotNull final K root,
-			@NotNull final MapValueListMutation<K, V> listRemoval
->>>>>>> 8cc18336
 	) {
 		listMutation.put(key, value);
 		if (rootKey != null) {
@@ -109,11 +101,7 @@
 	/**
 	 * Removes the key/value pair with the given key from its containing linked list in the map represented by the
 	 * given {@link MapValueListMutation}, updating the doubly-linked list to maintain the prev/next keys of the
-<<<<<<< HEAD
 	 * "adjacent" value(s) as needed.
-=======
-	 * "adjacent" value(s) as needed. Does <i>not</i> use {@link MapValueListMutation#getForModify(Object)}.
->>>>>>> 8cc18336
 	 *
 	 * @param key
 	 * 		the key of the mapping to remove
@@ -124,27 +112,10 @@
 	 * @return the new root key, for convenience
 	 */
 	public static @Nullable
-<<<<<<< HEAD
 	<K, V> K removeFromMapValueList(
 			@NotNull final K key,
 			@NotNull final K root,
 			@NotNull final MapValueListMutation<K, V> listRemoval
-=======
-	<K, V extends FastCopyable> K overwritingRemoveFromMapValueList(
-			@NotNull final K key,
-			@NotNull final K root,
-			@NotNull final MapValueListMutation<K, V> listRemoval
-	) {
-		return internalRemoveFromMapValueList(key, root, listRemoval, false);
-	}
-
-	private static @Nullable
-	<K, V extends FastCopyable> K internalRemoveFromMapValueList(
-			@NotNull final K key,
-			@NotNull final K root,
-			@NotNull final MapValueListMutation<K, V> listRemoval,
-			final boolean useGetForModify
->>>>>>> 8cc18336
 	) {
 		final var value = listRemoval.get(key);
 		Objects.requireNonNull(value, "The removed mapping had no value for key " + key);
@@ -153,16 +124,8 @@
 		final var nextKey = listRemoval.next(value);
 		final var prevKey = listRemoval.prev(value);
 		if (nextKey != null) {
-<<<<<<< HEAD
 			final var nextValue = listRemoval.getForModify(nextKey);
 			Objects.requireNonNull(nextValue, "The next mapping had no value for key " + nextKey);
-=======
-			final var nextValue = useGetForModify
-					? Objects.requireNonNull(listRemoval.getForModify(nextKey), () -> "Missing next key " + nextKey)
-					// It is ONLY safe to call copy() here---making the map's value immutable!---because
-					// we immediately put() the mutable value back into the map below
-					: Objects.requireNonNull(listRemoval.get(nextKey), () -> "Missing next key " + nextKey).<V>copy();
->>>>>>> 8cc18336
 			if (prevKey == null) {
 				listRemoval.markAsHead(nextValue);
 			} else {
