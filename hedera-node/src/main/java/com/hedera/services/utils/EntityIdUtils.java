package com.hedera.services.utils;

/*-
 * ‌
 * Hedera Services Node
 * ​
 * Copyright (C) 2018 - 2021 Hedera Hashgraph, LLC
 * ​
 * Licensed under the Apache License, Version 2.0 (the "License");
 * you may not use this file except in compliance with the License.
 * You may obtain a copy of the License at
 *
 *      http://www.apache.org/licenses/LICENSE-2.0
 *
 * Unless required by applicable law or agreed to in writing, software
 * distributed under the License is distributed on an "AS IS" BASIS,
 * WITHOUT WARRANTIES OR CONDITIONS OF ANY KIND, either express or implied.
 * See the License for the specific language governing permissions and
 * limitations under the License.
 * ‍
 */

import com.google.common.primitives.Ints;
import com.google.common.primitives.Longs;
import com.hedera.services.state.submerkle.EntityId;
import com.hedera.services.store.models.Id;
import com.hedera.services.store.models.NftId;
import com.hederahashgraph.api.proto.java.AccountID;
import com.hederahashgraph.api.proto.java.ContractID;
import com.hederahashgraph.api.proto.java.FileID;
import com.hederahashgraph.api.proto.java.NftID;
import com.hederahashgraph.api.proto.java.ScheduleID;
import com.hederahashgraph.api.proto.java.TokenID;
import com.hederahashgraph.api.proto.java.TopicID;
import com.swirlds.common.CommonUtils;
import org.apache.commons.lang3.tuple.Pair;
import org.apache.tuweni.bytes.Bytes;
import org.hyperledger.besu.datatypes.Address;

import java.util.Arrays;
import java.util.regex.Pattern;

import static com.hedera.services.context.properties.StaticPropertiesHolder.STATIC_PROPERTIES;
import static com.hedera.services.state.merkle.internals.BitPackUtils.numFromCode;
import static com.hedera.services.state.merkle.internals.BitPackUtils.unsignedHighOrder32From;
import static com.hedera.services.state.merkle.internals.BitPackUtils.unsignedLowOrder32From;
import static java.lang.System.arraycopy;

public final class EntityIdUtils {
	private static final String ENTITY_ID_FORMAT = "%d.%d.%d";
	private static final String CANNOT_PARSE_PREFIX = "Cannot parse '";
	private static final Pattern ENTITY_NUM_RANGE_PATTERN = Pattern.compile("(\\d+)-(\\d+)");

	private EntityIdUtils() {
		throw new UnsupportedOperationException("Utility Class");
	}

	public static String readableId(final Object o) {
		if (o instanceof Id id) {
			return String.format(ENTITY_ID_FORMAT, id.shard(), id.realm(), id.num());
		}
		if (o instanceof AccountID id) {
			return String.format(ENTITY_ID_FORMAT, id.getShardNum(), id.getRealmNum(), id.getAccountNum());
		}
		if (o instanceof FileID id) {
			return String.format(ENTITY_ID_FORMAT, id.getShardNum(), id.getRealmNum(), id.getFileNum());
		}
		if (o instanceof TopicID id) {
			return String.format(ENTITY_ID_FORMAT, id.getShardNum(), id.getRealmNum(), id.getTopicNum());
		}
		if (o instanceof TokenID id) {
			return String.format(ENTITY_ID_FORMAT, id.getShardNum(), id.getRealmNum(), id.getTokenNum());
		}
		if (o instanceof ScheduleID id) {
			return String.format(ENTITY_ID_FORMAT, id.getShardNum(), id.getRealmNum(), id.getScheduleNum());
		}
		if (o instanceof NftID id) {
			final var tokenID = id.getTokenID();
			return String.format(ENTITY_ID_FORMAT + ".%d",
					tokenID.getShardNum(), tokenID.getRealmNum(), tokenID.getTokenNum(), id.getSerialNumber());
		}
		return String.valueOf(o);
	}

	/**
	 * Returns the {@code AccountID} represented by a literal of the form {@code <shard>.<realm>.<num>}.
	 *
	 * @param literal the account literal
	 * @return the corresponding id
	 * @throws IllegalArgumentException if the literal is not formatted correctly
	 */
	public static AccountID parseAccount(final String literal) {
		try {
			final var parts = parseLongTriple(literal);
			return AccountID.newBuilder()
					.setShardNum(parts[0])
					.setRealmNum(parts[1])
					.setAccountNum(parts[2])
					.build();
		} catch (NumberFormatException | ArrayIndexOutOfBoundsException e) {
			throw new IllegalArgumentException(String.format("Argument 'literal=%s' is not an account", literal), e);
		}
	}

	public static Pair<Long, Long> parseEntityNumRange(final String literal) {
		final var matcher = ENTITY_NUM_RANGE_PATTERN.matcher(literal);
		if (matcher.matches()) {
			try {
				final var left = Long.valueOf(matcher.group(1));
				final var right = Long.valueOf(matcher.group(2));
				if (left > right) {
					throw new IllegalArgumentException(
							"Range left endpoint " + left + " should be <= right endpoint " + right);
				}
				return Pair.of(left, right);
			} catch (NumberFormatException nfe) {
				throw new IllegalArgumentException("Argument literal='" + literal + "' has malformatted long value");
			}
		} else {
			throw new IllegalArgumentException("Argument literal='" + literal + "' is not a valid range literal");
		}
	}

	private static long[] parseLongTriple(final String dotDelimited) {
		final long[] triple = new long[3];
		int i = 0;
		long v = 0;
		for (char c : dotDelimited.toCharArray()) {
			if (c == '.') {
				triple[i++] = v;
				v = 0;
			} else if (c < '0' || c > '9') {
				throw new NumberFormatException(CANNOT_PARSE_PREFIX + dotDelimited + "' due to character '" + c + "'");
			} else {
				v = 10 * v + (c - '0');
				if (v < 0) {
					throw new IllegalArgumentException(CANNOT_PARSE_PREFIX + dotDelimited + "' due to overflow");
				}
			}
		}
		if (i < 2) {
			throw new IllegalArgumentException(CANNOT_PARSE_PREFIX + dotDelimited + "' due to only " + i + " dots");
		}
		triple[i] = v;
		return triple;
	}

	public static AccountID asAccount(final ContractID cid) {
		return AccountID.newBuilder()
				.setRealmNum(cid.getRealmNum())
				.setShardNum(cid.getShardNum())
				.setAccountNum(cid.getContractNum())
				.build();
	}

	public static ContractID asContract(final AccountID id) {
		return ContractID.newBuilder()
				.setRealmNum(id.getRealmNum())
				.setShardNum(id.getShardNum())
				.setContractNum(id.getAccountNum())
				.build();
	}

	public static FileID asFile(final AccountID id) {
		return FileID.newBuilder()
				.setRealmNum(id.getRealmNum())
				.setShardNum(id.getShardNum())
				.setFileNum(id.getAccountNum())
				.build();
	}

	public static AccountID asAccount(final EntityId jId) {
		if (jId == null || jId.equals(EntityId.MISSING_ENTITY_ID)) {
			return AccountID.getDefaultInstance();
		}
		return AccountID.newBuilder()
				.setRealmNum(jId.realm())
				.setShardNum(jId.shard())
				.setAccountNum(jId.num())
				.build();
	}

	public static String asSolidityAddressHex(final AccountID id) {
		return CommonUtils.hex(asSolidityAddress((int) id.getShardNum(), id.getRealmNum(), id.getAccountNum()));
	}

	public static byte[] asSolidityAddress(final ContractID id) {
		return asSolidityAddress((int) id.getShardNum(), id.getRealmNum(), id.getContractNum());
	}

	public static byte[] asSolidityAddress(final AccountID id) {
		return asSolidityAddress((int) id.getShardNum(), id.getRealmNum(), id.getAccountNum());
	}

<<<<<<< HEAD
	public static Address asTypedSolidityAddress(final AccountID id) {
		return Address.wrap(Bytes.wrap(asSolidityAddress(id)));
	}

	public static Address asTypedSolidityAddress(final ContractID id) {
		return Address.wrap(Bytes.wrap(asSolidityAddress(id)));
	}

=======
>>>>>>> 9cee2987
	public static String asSolidityAddressHex(Id id) {
		return CommonUtils.hex(asSolidityAddress((int) id.shard(), id.realm(), id.num()));
	}

	public static byte[] asSolidityAddress(final int shard, final long realm, final long num) {
		final byte[] solidityAddress = new byte[20];

		arraycopy(Ints.toByteArray(shard), 0, solidityAddress, 0, 4);
		arraycopy(Longs.toByteArray(realm), 0, solidityAddress, 4, 8);
		arraycopy(Longs.toByteArray(num), 0, solidityAddress, 12, 8);

		return solidityAddress;
	}

	public static AccountID accountParsedFromSolidityAddress(final Address address) {
		return accountParsedFromSolidityAddress(address.toArrayUnsafe());
	}

	public static ContractID contractParsedFromSolidityAddress(final Address address) {
		return contractParsedFromSolidityAddress(address.toArrayUnsafe());
	}

	public static TokenID tokenParsedFromSolidityAddress(final Address address) {
		return tokenParsedFromSolidityAddress(address.toArrayUnsafe());
	}

	public static AccountID accountParsedFromSolidityAddress(final byte[] solidityAddress) {
		return AccountID.newBuilder()
				.setShardNum(Ints.fromByteArray(Arrays.copyOfRange(solidityAddress, 0, 4)))
				.setRealmNum(Longs.fromByteArray(Arrays.copyOfRange(solidityAddress, 4, 12)))
				.setAccountNum(Longs.fromByteArray(Arrays.copyOfRange(solidityAddress, 12, 20)))
				.build();
	}

	public static ContractID contractParsedFromSolidityAddress(final byte[] solidityAddress) {
		return ContractID.newBuilder()
				.setShardNum(Ints.fromByteArray(Arrays.copyOfRange(solidityAddress, 0, 4)))
				.setRealmNum(Longs.fromByteArray(Arrays.copyOfRange(solidityAddress, 4, 12)))
				.setContractNum(Longs.fromByteArray(Arrays.copyOfRange(solidityAddress, 12, 20)))
				.build();
	}

	public static TokenID tokenParsedFromSolidityAddress(byte[] solidityAddress) {
		return TokenID.newBuilder()
				.setShardNum(Ints.fromByteArray(Arrays.copyOfRange(solidityAddress, 0, 4)))
				.setRealmNum(Longs.fromByteArray(Arrays.copyOfRange(solidityAddress, 4, 12)))
				.setTokenNum(Longs.fromByteArray(Arrays.copyOfRange(solidityAddress, 12, 20)))
				.build();
	}

	public static String asLiteralString(final AccountID id) {
		return String.format(
				ENTITY_ID_FORMAT,
				id.getShardNum(),
				id.getRealmNum(),
				id.getAccountNum());
	}

	public static String asLiteralString(final FileID id) {
		return String.format(
				ENTITY_ID_FORMAT,
				id.getShardNum(),
				id.getRealmNum(),
				id.getFileNum());
	}

	public static String asRelationshipLiteral(long packedNumbers) {
		final var leftNum = unsignedHighOrder32From(packedNumbers);
		final var rightNum = unsignedLowOrder32From(packedNumbers);
		return "(" + STATIC_PROPERTIES.scopedIdLiteralWith(leftNum)
				+ ", " + STATIC_PROPERTIES.scopedIdLiteralWith(rightNum) + ")";
	}

	public static String asIdLiteral(int num) {
		return STATIC_PROPERTIES.scopedIdLiteralWith(numFromCode(num));
	}

	public static String asScopedSerialNoLiteral(long scopedSerialNo) {
		final var leftNum = unsignedHighOrder32From(scopedSerialNo);
		final var rightNum = unsignedLowOrder32From(scopedSerialNo);
		return STATIC_PROPERTIES.scopedIdLiteralWith(leftNum) + "." + rightNum;
	}

	public static NftId asNftId(Id tokenId, long serial) {
		return new NftId(tokenId.getShard(), tokenId.getRealm(), tokenId.getNum(), serial);
        }

	public static boolean isAlias(final AccountID idOrAlias) {
		return idOrAlias.getAccountNum() == 0 && !idOrAlias.getAlias().isEmpty();
	}
}<|MERGE_RESOLUTION|>--- conflicted
+++ resolved
@@ -24,7 +24,6 @@
 import com.google.common.primitives.Longs;
 import com.hedera.services.state.submerkle.EntityId;
 import com.hedera.services.store.models.Id;
-import com.hedera.services.store.models.NftId;
 import com.hederahashgraph.api.proto.java.AccountID;
 import com.hederahashgraph.api.proto.java.ContractID;
 import com.hederahashgraph.api.proto.java.FileID;
@@ -85,9 +84,11 @@
 	/**
 	 * Returns the {@code AccountID} represented by a literal of the form {@code <shard>.<realm>.<num>}.
 	 *
-	 * @param literal the account literal
+	 * @param literal
+	 * 		the account literal
 	 * @return the corresponding id
-	 * @throws IllegalArgumentException if the literal is not formatted correctly
+	 * @throws IllegalArgumentException
+	 * 		if the literal is not formatted correctly
 	 */
 	public static AccountID parseAccount(final String literal) {
 		try {
@@ -192,7 +193,6 @@
 		return asSolidityAddress((int) id.getShardNum(), id.getRealmNum(), id.getAccountNum());
 	}
 
-<<<<<<< HEAD
 	public static Address asTypedSolidityAddress(final AccountID id) {
 		return Address.wrap(Bytes.wrap(asSolidityAddress(id)));
 	}
@@ -201,8 +201,6 @@
 		return Address.wrap(Bytes.wrap(asSolidityAddress(id)));
 	}
 
-=======
->>>>>>> 9cee2987
 	public static String asSolidityAddressHex(Id id) {
 		return CommonUtils.hex(asSolidityAddress((int) id.shard(), id.realm(), id.num()));
 	}
@@ -286,10 +284,6 @@
 		return STATIC_PROPERTIES.scopedIdLiteralWith(leftNum) + "." + rightNum;
 	}
 
-	public static NftId asNftId(Id tokenId, long serial) {
-		return new NftId(tokenId.getShard(), tokenId.getRealm(), tokenId.getNum(), serial);
-        }
-
 	public static boolean isAlias(final AccountID idOrAlias) {
 		return idOrAlias.getAccountNum() == 0 && !idOrAlias.getAlias().isEmpty();
 	}
