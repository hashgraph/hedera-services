package com.hedera.services.fees.calculation.utils;

import com.hedera.services.context.properties.GlobalDynamicProperties;
import com.hedera.services.txns.span.ExpandHandleSpanMapAccessor;
import com.hedera.services.usage.BaseTransactionMeta;
import com.hedera.services.usage.SigUsage;
import com.hedera.services.usage.consensus.ConsensusOpsUsage;
import com.hedera.services.usage.crypto.CryptoOpsUsage;
import com.hedera.services.usage.file.FileOpsUsage;
import com.hedera.services.usage.state.UsageAccumulator;
import com.hedera.services.usage.token.TokenOpsUsage;
import com.hedera.services.utils.TxnAccessor;
import com.hederahashgraph.api.proto.java.HederaFunctionality;

import javax.inject.Inject;
import javax.inject.Singleton;
import java.util.EnumSet;

import static com.hederahashgraph.api.proto.java.HederaFunctionality.ConsensusSubmitMessage;
import static com.hederahashgraph.api.proto.java.HederaFunctionality.CryptoCreate;
import static com.hederahashgraph.api.proto.java.HederaFunctionality.CryptoTransfer;
import static com.hederahashgraph.api.proto.java.HederaFunctionality.FileAppend;
import static com.hederahashgraph.api.proto.java.HederaFunctionality.TokenAccountWipe;
import static com.hederahashgraph.api.proto.java.HederaFunctionality.TokenBurn;
import static com.hederahashgraph.api.proto.java.HederaFunctionality.TokenCreate;
import static com.hederahashgraph.api.proto.java.HederaFunctionality.TokenFeeScheduleUpdate;
import static com.hederahashgraph.api.proto.java.HederaFunctionality.TokenMint;

/*-
 * ‌
 * Hedera Services Node
 *
 * Copyright (C) 2018 - 2021 Hedera Hashgraph, LLC
 *
 * Licensed under the Apache License, Version 2.0 (the "License");
 * you may not use this file except in compliance with the License.
 * You may obtain a copy of the License at
 *
 *      http://www.apache.org/licenses/LICENSE-2.0
 *
 * Unless required by applicable law or agreed to in writing, software
 * distributed under the License is distributed on an "AS IS" BASIS,
 * WITHOUT WARRANTIES OR CONDITIONS OF ANY KIND, either express or implied.
 * See the License for the specific language governing permissions and
 * limitations under the License.
 * ‍
 */

@Singleton
public class AccessorBasedUsages {
	private static final EnumSet<HederaFunctionality> supportedOps = EnumSet.of(FileAppend, CryptoTransfer,
<<<<<<< HEAD
			ConsensusSubmitMessage, TokenFeeScheduleUpdate,
			TokenCreate, TokenBurn, TokenMint, TokenAccountWipe);
=======
			CryptoCreate, ConsensusSubmitMessage, TokenFeeScheduleUpdate, TokenCreate);
>>>>>>> b8fae10d

	private final ExpandHandleSpanMapAccessor spanMapAccessor = new ExpandHandleSpanMapAccessor();

	private final FileOpsUsage fileOpsUsage;
	private final TokenOpsUsage tokenOpsUsage;
	private final CryptoOpsUsage cryptoOpsUsage;
	private final ConsensusOpsUsage consensusOpsUsage;

	private final OpUsageCtxHelper opUsageCtxHelper;
	private final GlobalDynamicProperties dynamicProperties;

	@Inject
	public AccessorBasedUsages(FileOpsUsage fileOpsUsage, TokenOpsUsage tokenOpsUsage, CryptoOpsUsage cryptoOpsUsage,
			OpUsageCtxHelper opUsageCtxHelper, ConsensusOpsUsage consensusOpsUsage,
			GlobalDynamicProperties dynamicProperties) {
		this.fileOpsUsage = fileOpsUsage;
		this.tokenOpsUsage = tokenOpsUsage;
		this.cryptoOpsUsage = cryptoOpsUsage;
		this.opUsageCtxHelper = opUsageCtxHelper;
		this.consensusOpsUsage = consensusOpsUsage;
		this.dynamicProperties = dynamicProperties;
	}

	public void assess(SigUsage sigUsage, TxnAccessor accessor, UsageAccumulator into) {
		final var function = accessor.getFunction();
		if (!supportedOps.contains(function)) {
			throw new IllegalArgumentException("Usage estimation for " + function + " not yet migrated");
		}

		final var baseMeta = accessor.baseUsageMeta();
		if (function == CryptoTransfer) {
			estimateCryptoTransfer(sigUsage, accessor, baseMeta, into);
		} else if (function == ConsensusSubmitMessage) {
			estimateSubmitMessage(sigUsage, accessor, baseMeta, into);
		} else if (function == TokenFeeScheduleUpdate) {
			estimateFeeScheduleUpdate(sigUsage, accessor, baseMeta, into);
		} else if (function == FileAppend) {
			estimateFileAppend(sigUsage, accessor, baseMeta, into);
		} else if (function == TokenCreate) {
			estimateTokenCreate(sigUsage, accessor, baseMeta, into);
<<<<<<< HEAD
		} else if (function == TokenBurn) {
			estimateTokenBurn(sigUsage, accessor, baseMeta, into);
		} else if (function == TokenMint) {
			estimateTokenMint(sigUsage, accessor, baseMeta, into);
		} else if (function == TokenAccountWipe) {
			estimateTokenWipe(sigUsage, accessor, baseMeta, into);
=======
		} else if (function == CryptoCreate) {
			estimateCryptoCreate(sigUsage, accessor, baseMeta, into);
>>>>>>> b8fae10d
		}
	}

	public boolean supports(HederaFunctionality function) {
		return supportedOps.contains(function);
	}

	private void estimateFeeScheduleUpdate(SigUsage sigUsage, TxnAccessor accessor, BaseTransactionMeta baseMeta,
			UsageAccumulator into) {
		final var op = accessor.getTxn().getTokenFeeScheduleUpdate();
		final var opMeta = spanMapAccessor.getFeeScheduleUpdateMeta(accessor);
		final var usageCtx = opUsageCtxHelper.ctxForFeeScheduleUpdate(op);
		tokenOpsUsage.feeScheduleUpdateUsage(sigUsage, baseMeta, opMeta, usageCtx, into);
	}

	private void estimateFileAppend(SigUsage sigUsage, TxnAccessor accessor, BaseTransactionMeta baseMeta,
			UsageAccumulator into) {
		final var opMeta = opUsageCtxHelper.metaForFileAppend(accessor.getTxn());
		fileOpsUsage.fileAppendUsage(sigUsage, opMeta, baseMeta, into);
	}

	private void estimateCryptoTransfer(SigUsage sigUsage, TxnAccessor accessor, BaseTransactionMeta baseMeta,
			UsageAccumulator into) {
		final var xferMeta = accessor.availXferUsageMeta();
		xferMeta.setTokenMultiplier(dynamicProperties.feesTokenTransferUsageMultiplier());
		cryptoOpsUsage.cryptoTransferUsage(sigUsage, xferMeta, baseMeta, into);
	}

	private void estimateCryptoCreate(SigUsage sigUsage, TxnAccessor accessor, BaseTransactionMeta baseMeta,
			UsageAccumulator into) {
		final var cryptoCreateMeta = accessor.getSpanMapAccessor().getCryptoCreateMeta(accessor);
		cryptoOpsUsage.cryptoCreateUsage(sigUsage, baseMeta, cryptoCreateMeta, into);
	}

	private void estimateSubmitMessage(SigUsage sigUsage, TxnAccessor accessor, BaseTransactionMeta baseMeta,
			UsageAccumulator into) {
		final var submitMeta = accessor.availSubmitUsageMeta();
		consensusOpsUsage.submitMessageUsage(sigUsage, submitMeta, baseMeta, into);
	}

	private void estimateTokenCreate(SigUsage sigUsage, TxnAccessor accessor, BaseTransactionMeta baseMeta,
			UsageAccumulator into) {
		final var tokenCreateMeta = accessor.getSpanMapAccessor().getTokenCreateMeta(accessor);
		tokenOpsUsage.tokenCreateUsage(sigUsage, baseMeta, tokenCreateMeta, into);
	}
	private void estimateTokenBurn(SigUsage sigUsage, TxnAccessor accessor, BaseTransactionMeta baseMeta,
			UsageAccumulator into) {
		final var tokenBurnMeta = opUsageCtxHelper.metaForTokenBurn(accessor);
		tokenOpsUsage.tokenBurnUsage(sigUsage, baseMeta, tokenBurnMeta, into);
	}
	private void estimateTokenMint(SigUsage sigUsage, TxnAccessor accessor, BaseTransactionMeta baseMeta,
			UsageAccumulator into) {
		final var tokenMintMeta = opUsageCtxHelper.metaForTokenMint(accessor);
		tokenOpsUsage.tokenMintUsage(sigUsage, baseMeta, tokenMintMeta, into);
	}
	private void estimateTokenWipe(SigUsage sigUsage, TxnAccessor accessor, BaseTransactionMeta baseMeta,
			UsageAccumulator into) {
		final var tokenWipeMeta = opUsageCtxHelper.metaForTokenWipe(accessor);
		tokenOpsUsage.tokenWipeUsage(sigUsage, baseMeta, tokenWipeMeta, into);
	}
}<|MERGE_RESOLUTION|>--- conflicted
+++ resolved
@@ -48,13 +48,11 @@
 
 @Singleton
 public class AccessorBasedUsages {
-	private static final EnumSet<HederaFunctionality> supportedOps = EnumSet.of(FileAppend, CryptoTransfer,
-<<<<<<< HEAD
-			ConsensusSubmitMessage, TokenFeeScheduleUpdate,
-			TokenCreate, TokenBurn, TokenMint, TokenAccountWipe);
-=======
-			CryptoCreate, ConsensusSubmitMessage, TokenFeeScheduleUpdate, TokenCreate);
->>>>>>> b8fae10d
+	private static final EnumSet<HederaFunctionality> supportedOps = EnumSet.of(
+			FileAppend,
+			CryptoTransfer, CryptoCreate,
+			ConsensusSubmitMessage,
+			TokenFeeScheduleUpdate, TokenCreate, TokenBurn, TokenMint, TokenAccountWipe);
 
 	private final ExpandHandleSpanMapAccessor spanMapAccessor = new ExpandHandleSpanMapAccessor();
 
@@ -67,9 +65,14 @@
 	private final GlobalDynamicProperties dynamicProperties;
 
 	@Inject
-	public AccessorBasedUsages(FileOpsUsage fileOpsUsage, TokenOpsUsage tokenOpsUsage, CryptoOpsUsage cryptoOpsUsage,
-			OpUsageCtxHelper opUsageCtxHelper, ConsensusOpsUsage consensusOpsUsage,
-			GlobalDynamicProperties dynamicProperties) {
+	public AccessorBasedUsages(
+			FileOpsUsage fileOpsUsage,
+			TokenOpsUsage tokenOpsUsage,
+			CryptoOpsUsage cryptoOpsUsage,
+			OpUsageCtxHelper opUsageCtxHelper,
+			ConsensusOpsUsage consensusOpsUsage,
+			GlobalDynamicProperties dynamicProperties
+	) {
 		this.fileOpsUsage = fileOpsUsage;
 		this.tokenOpsUsage = tokenOpsUsage;
 		this.cryptoOpsUsage = cryptoOpsUsage;
@@ -87,6 +90,8 @@
 		final var baseMeta = accessor.baseUsageMeta();
 		if (function == CryptoTransfer) {
 			estimateCryptoTransfer(sigUsage, accessor, baseMeta, into);
+		} else if (function == CryptoCreate) {
+			estimateCryptoCreate(sigUsage, accessor, baseMeta, into);
 		} else if (function == ConsensusSubmitMessage) {
 			estimateSubmitMessage(sigUsage, accessor, baseMeta, into);
 		} else if (function == TokenFeeScheduleUpdate) {
@@ -95,17 +100,12 @@
 			estimateFileAppend(sigUsage, accessor, baseMeta, into);
 		} else if (function == TokenCreate) {
 			estimateTokenCreate(sigUsage, accessor, baseMeta, into);
-<<<<<<< HEAD
 		} else if (function == TokenBurn) {
 			estimateTokenBurn(sigUsage, accessor, baseMeta, into);
 		} else if (function == TokenMint) {
 			estimateTokenMint(sigUsage, accessor, baseMeta, into);
 		} else if (function == TokenAccountWipe) {
 			estimateTokenWipe(sigUsage, accessor, baseMeta, into);
-=======
-		} else if (function == CryptoCreate) {
-			estimateCryptoCreate(sigUsage, accessor, baseMeta, into);
->>>>>>> b8fae10d
 		}
 	}
 
@@ -113,56 +113,95 @@
 		return supportedOps.contains(function);
 	}
 
-	private void estimateFeeScheduleUpdate(SigUsage sigUsage, TxnAccessor accessor, BaseTransactionMeta baseMeta,
-			UsageAccumulator into) {
+	private void estimateFeeScheduleUpdate(
+			SigUsage sigUsage,
+			TxnAccessor accessor,
+			BaseTransactionMeta baseMeta,
+			UsageAccumulator into
+	) {
 		final var op = accessor.getTxn().getTokenFeeScheduleUpdate();
 		final var opMeta = spanMapAccessor.getFeeScheduleUpdateMeta(accessor);
 		final var usageCtx = opUsageCtxHelper.ctxForFeeScheduleUpdate(op);
 		tokenOpsUsage.feeScheduleUpdateUsage(sigUsage, baseMeta, opMeta, usageCtx, into);
 	}
 
-	private void estimateFileAppend(SigUsage sigUsage, TxnAccessor accessor, BaseTransactionMeta baseMeta,
-			UsageAccumulator into) {
+	private void estimateFileAppend(
+			SigUsage sigUsage,
+			TxnAccessor accessor,
+			BaseTransactionMeta baseMeta,
+			UsageAccumulator into
+	) {
 		final var opMeta = opUsageCtxHelper.metaForFileAppend(accessor.getTxn());
 		fileOpsUsage.fileAppendUsage(sigUsage, opMeta, baseMeta, into);
 	}
 
-	private void estimateCryptoTransfer(SigUsage sigUsage, TxnAccessor accessor, BaseTransactionMeta baseMeta,
-			UsageAccumulator into) {
+	private void estimateCryptoTransfer(
+			SigUsage sigUsage,
+			TxnAccessor accessor,
+			BaseTransactionMeta baseMeta,
+			UsageAccumulator into
+	) {
 		final var xferMeta = accessor.availXferUsageMeta();
 		xferMeta.setTokenMultiplier(dynamicProperties.feesTokenTransferUsageMultiplier());
 		cryptoOpsUsage.cryptoTransferUsage(sigUsage, xferMeta, baseMeta, into);
 	}
 
-	private void estimateCryptoCreate(SigUsage sigUsage, TxnAccessor accessor, BaseTransactionMeta baseMeta,
-			UsageAccumulator into) {
+	private void estimateCryptoCreate(
+			SigUsage sigUsage,
+			TxnAccessor accessor,
+			BaseTransactionMeta baseMeta,
+			UsageAccumulator into
+	) {
 		final var cryptoCreateMeta = accessor.getSpanMapAccessor().getCryptoCreateMeta(accessor);
 		cryptoOpsUsage.cryptoCreateUsage(sigUsage, baseMeta, cryptoCreateMeta, into);
 	}
 
-	private void estimateSubmitMessage(SigUsage sigUsage, TxnAccessor accessor, BaseTransactionMeta baseMeta,
-			UsageAccumulator into) {
+	private void estimateSubmitMessage(
+			SigUsage sigUsage,
+			TxnAccessor accessor,
+			BaseTransactionMeta baseMeta,
+			UsageAccumulator into
+	) {
 		final var submitMeta = accessor.availSubmitUsageMeta();
 		consensusOpsUsage.submitMessageUsage(sigUsage, submitMeta, baseMeta, into);
 	}
 
-	private void estimateTokenCreate(SigUsage sigUsage, TxnAccessor accessor, BaseTransactionMeta baseMeta,
-			UsageAccumulator into) {
+	private void estimateTokenCreate(
+			SigUsage sigUsage,
+			TxnAccessor accessor,
+			BaseTransactionMeta baseMeta,
+			UsageAccumulator into
+	) {
 		final var tokenCreateMeta = accessor.getSpanMapAccessor().getTokenCreateMeta(accessor);
 		tokenOpsUsage.tokenCreateUsage(sigUsage, baseMeta, tokenCreateMeta, into);
 	}
-	private void estimateTokenBurn(SigUsage sigUsage, TxnAccessor accessor, BaseTransactionMeta baseMeta,
-			UsageAccumulator into) {
+
+	private void estimateTokenBurn(
+			SigUsage sigUsage,
+			TxnAccessor accessor,
+			BaseTransactionMeta baseMeta,
+			UsageAccumulator into
+	) {
 		final var tokenBurnMeta = opUsageCtxHelper.metaForTokenBurn(accessor);
 		tokenOpsUsage.tokenBurnUsage(sigUsage, baseMeta, tokenBurnMeta, into);
 	}
-	private void estimateTokenMint(SigUsage sigUsage, TxnAccessor accessor, BaseTransactionMeta baseMeta,
-			UsageAccumulator into) {
+
+	private void estimateTokenMint(
+			SigUsage sigUsage,
+			TxnAccessor accessor,
+			BaseTransactionMeta baseMeta,
+			UsageAccumulator into
+	) {
 		final var tokenMintMeta = opUsageCtxHelper.metaForTokenMint(accessor);
 		tokenOpsUsage.tokenMintUsage(sigUsage, baseMeta, tokenMintMeta, into);
 	}
-	private void estimateTokenWipe(SigUsage sigUsage, TxnAccessor accessor, BaseTransactionMeta baseMeta,
-			UsageAccumulator into) {
+
+	private void estimateTokenWipe(
+			SigUsage sigUsage,
+			TxnAccessor accessor,
+			BaseTransactionMeta baseMeta,
+			UsageAccumulator into
+	) {
 		final var tokenWipeMeta = opUsageCtxHelper.metaForTokenWipe(accessor);
 		tokenOpsUsage.tokenWipeUsage(sigUsage, baseMeta, tokenWipeMeta, into);
 	}
