/*
 * Copyright (C) 2021-2022 Hedera Hashgraph, LLC
 *
 * Licensed under the Apache License, Version 2.0 (the "License");
 * you may not use this file except in compliance with the License.
 * You may obtain a copy of the License at
 *
 *      http://www.apache.org/licenses/LICENSE-2.0
 *
 * Unless required by applicable law or agreed to in writing, software
 * distributed under the License is distributed on an "AS IS" BASIS,
 * WITHOUT WARRANTIES OR CONDITIONS OF ANY KIND, either express or implied.
 * See the License for the specific language governing permissions and
 * limitations under the License.
 */
package com.hedera.services.fees.charging;

import com.hedera.services.context.NodeInfo;
import com.hedera.services.fees.FeeExemptions;
import com.hedera.services.ledger.HederaLedger;
import com.hedera.services.state.merkle.MerkleAccount;
import com.hedera.services.utils.EntityNum;
import com.hedera.services.utils.accessors.TxnAccessor;
import com.hederahashgraph.api.proto.java.AccountID;
import com.hederahashgraph.fee.FeeObject;
import com.swirlds.merkle.map.MerkleMap;
import java.util.Optional;
import java.util.function.Supplier;
import javax.inject.Inject;
import javax.inject.Singleton;

/**
 * Implements the {@link NarratedCharging} contract using a injected {@link HederaLedger} to charge
 * the requested fees.
 */
@Singleton
public class NarratedLedgerCharging implements NarratedCharging {
    private static final long UNKNOWN_ACCOUNT_BALANCE = -1L;

    private HederaLedger ledger;

    private final NodeInfo nodeInfo;
    private final FeeExemptions feeExemptions;
    private final FeeDistribution feeDistribution;
    private final Supplier<MerkleMap<EntityNum, MerkleAccount>> accounts;

    private long effPayerStartingBalance = UNKNOWN_ACCOUNT_BALANCE;
    private long nodeFee;
    private long networkFee;
    private long serviceFee;
    private long totalOfferedFee;
    private long totalCharged;
    private boolean payerExempt;
    private boolean serviceFeeCharged;
    private AccountID grpcNodeId;
    private AccountID grpcPayerId;
    private EntityNum nodeId;
    private EntityNum payerId;

    @Inject
    public NarratedLedgerCharging(
            final NodeInfo nodeInfo,
            final FeeDistribution feeDistribution,
            final FeeExemptions feeExemptions,
            final Supplier<MerkleMap<EntityNum, MerkleAccount>> accounts) {
        this.accounts = accounts;
        this.nodeInfo = nodeInfo;
        this.feeDistribution = feeDistribution;
        this.feeExemptions = feeExemptions;
    }

    @Override
    public void setLedger(HederaLedger ledger) {
        this.ledger = ledger;
    }

    @Override
    public long totalFeesChargedToPayer() {
        return totalCharged;
    }

    @Override
    public void resetForTxn(TxnAccessor accessor, long submittingNodeId) {
        this.grpcPayerId = accessor.getPayer();
        this.payerId = EntityNum.fromAccountId(grpcPayerId);
        this.totalOfferedFee = accessor.getOfferedFee();

        nodeId = nodeInfo.accountKeyOf(submittingNodeId);
        grpcNodeId = nodeInfo.accountOf(submittingNodeId);
        payerExempt = feeExemptions.hasExemptPayer(accessor);
        serviceFeeCharged = false;
        totalCharged = 0L;
        effPayerStartingBalance = UNKNOWN_ACCOUNT_BALANCE;
    }

    @Override
    public void setFees(FeeObject fees) {
        this.nodeFee = fees.getNodeFee();
        this.networkFee = fees.getNetworkFee();
        this.serviceFee = fees.getServiceFee();
    }

    @Override
    public boolean canPayerAffordAllFees() {
        if (payerExempt) {
            return true;
        }
        if (effPayerStartingBalance == UNKNOWN_ACCOUNT_BALANCE) {
            initEffPayerBalance(payerId);
        }
        return effPayerStartingBalance >= (nodeFee + networkFee + serviceFee);
    }

    @Override
    public boolean canPayerAffordNetworkFee() {
        if (payerExempt) {
            return true;
        }
        if (effPayerStartingBalance == UNKNOWN_ACCOUNT_BALANCE) {
            initEffPayerBalance(payerId);
        }
        return effPayerStartingBalance >= networkFee;
    }

    @Override
    public boolean canPayerAffordServiceFee() {
        if (payerExempt) {
            return true;
        }
        if (effPayerStartingBalance == UNKNOWN_ACCOUNT_BALANCE) {
            initEffPayerBalance(payerId);
        }
        return effPayerStartingBalance >= serviceFee;
    }

    @Override
    public boolean isPayerWillingToCoverAllFees() {
        return payerExempt || totalOfferedFee >= (nodeFee + networkFee + serviceFee);
    }

    @Override
    public boolean isPayerWillingToCoverNetworkFee() {
        return payerExempt || totalOfferedFee >= networkFee;
    }

    @Override
    public boolean isPayerWillingToCoverServiceFee() {
        return payerExempt || totalOfferedFee >= serviceFee;
    }

    @Override
    public void chargePayerAllFees() {
        if (payerExempt) {
            return;
        }
        ledger.adjustBalance(grpcNodeId, +nodeFee);
        feeDistribution.distributeChargedFee(networkFee + serviceFee, ledger.getAccountsLedger());
        totalCharged = nodeFee + networkFee + serviceFee;
        ledger.adjustBalance(grpcPayerId, -totalCharged);
        serviceFeeCharged = true;
    }

    @Override
    public void chargePayerServiceFee() {
        if (payerExempt) {
            return;
        }
        feeDistribution.distributeChargedFee(+serviceFee, ledger.getAccountsLedger());
        totalCharged = serviceFee;
        ledger.adjustBalance(grpcPayerId, -totalCharged);
        serviceFeeCharged = true;
    }

    @Override
    public void refundPayerServiceFee() {
        if (payerExempt) {
            return;
        }
        if (!serviceFeeCharged) {
            throw new IllegalStateException(
                    "NarratedCharging asked to refund service fee to un-charged payer");
        }
        feeDistribution.distributeChargedFee(-serviceFee, ledger.getAccountsLedger());
        ledger.adjustBalance(grpcPayerId, +serviceFee);
        totalCharged -= serviceFee;
    }

    @Override
    public void chargePayerNetworkAndUpToNodeFee() {
        if (payerExempt) {
            return;
        }
        if (effPayerStartingBalance == UNKNOWN_ACCOUNT_BALANCE) {
            initEffPayerBalance(payerId);
        }
        long chargeableNodeFee = Math.min(nodeFee, effPayerStartingBalance - networkFee);
        ledger.adjustBalance(grpcNodeId, +chargeableNodeFee);
        feeDistribution.distributeChargedFee(+networkFee, ledger.getAccountsLedger());
        totalCharged = networkFee + chargeableNodeFee;
        ledger.adjustBalance(grpcPayerId, -totalCharged);
    }

    @Override
    public void chargeSubmittingNodeUpToNetworkFee() {
        initEffPayerBalance(nodeId);
        long chargeableNetworkFee = Math.min(networkFee, effPayerStartingBalance);
        ledger.adjustBalance(grpcNodeId, -chargeableNetworkFee);
        feeDistribution.distributeChargedFee(+chargeableNetworkFee, ledger.getAccountsLedger());
    }

    private void initEffPayerBalance(EntityNum effPayerId) {
        final var payerAccount = accounts.get().get(effPayerId);
        if (payerAccount == null) {
            throw new IllegalStateException(
                    "Invariant failure, effective payer account "
                            + Optional.ofNullable(effPayerId)
                                    .map(EntityNum::toIdString)
                                    .orElse("null")
                            + " is missing!");
        }
        effPayerStartingBalance = payerAccount.getBalance();
    }
<<<<<<< HEAD

    private void adjustFundingAndStakingBalances(final long totalAdjustment) {
        long fundingAdjustment = totalAdjustment;
        if (dynamicProperties.isStakingEnabled()) {
            final var nodeRewardAdjustment =
                    nodeRewardFractionOf(totalAdjustment, dynamicProperties);
            if (nodeRewardAdjustment != 0) {
                ledger.adjustCollectorBalance(nodeRewardAccountId, nodeRewardAdjustment);
            }
            final var stakingRewardAdjustment =
                    stakingRewardFractionOf(totalAdjustment, dynamicProperties);
            if (stakingRewardAdjustment != 0) {
                ledger.adjustCollectorBalance(stakingRewardAccountId, stakingRewardAdjustment);
            }
            fundingAdjustment -= (nodeRewardAdjustment + stakingRewardAdjustment);
        }
        if (fundingAdjustment != 0) {
            ledger.adjustCollectorBalance(dynamicProperties.fundingAccount(), fundingAdjustment);
        }
    }

    public static long stakingRewardFractionOf(
            final long totalFee, final GlobalDynamicProperties dynamicProperties) {
        return (dynamicProperties.getStakingRewardPercent() * totalFee) / 100;
    }

    public static long nodeRewardFractionOf(
            final long totalFee, final GlobalDynamicProperties dynamicProperties) {
        return (dynamicProperties.getNodeRewardPercent() * totalFee) / 100;
    }
=======
>>>>>>> a7b93644
}<|MERGE_RESOLUTION|>--- conflicted
+++ resolved
@@ -220,37 +220,4 @@
         }
         effPayerStartingBalance = payerAccount.getBalance();
     }
-<<<<<<< HEAD
-
-    private void adjustFundingAndStakingBalances(final long totalAdjustment) {
-        long fundingAdjustment = totalAdjustment;
-        if (dynamicProperties.isStakingEnabled()) {
-            final var nodeRewardAdjustment =
-                    nodeRewardFractionOf(totalAdjustment, dynamicProperties);
-            if (nodeRewardAdjustment != 0) {
-                ledger.adjustCollectorBalance(nodeRewardAccountId, nodeRewardAdjustment);
-            }
-            final var stakingRewardAdjustment =
-                    stakingRewardFractionOf(totalAdjustment, dynamicProperties);
-            if (stakingRewardAdjustment != 0) {
-                ledger.adjustCollectorBalance(stakingRewardAccountId, stakingRewardAdjustment);
-            }
-            fundingAdjustment -= (nodeRewardAdjustment + stakingRewardAdjustment);
-        }
-        if (fundingAdjustment != 0) {
-            ledger.adjustCollectorBalance(dynamicProperties.fundingAccount(), fundingAdjustment);
-        }
-    }
-
-    public static long stakingRewardFractionOf(
-            final long totalFee, final GlobalDynamicProperties dynamicProperties) {
-        return (dynamicProperties.getStakingRewardPercent() * totalFee) / 100;
-    }
-
-    public static long nodeRewardFractionOf(
-            final long totalFee, final GlobalDynamicProperties dynamicProperties) {
-        return (dynamicProperties.getNodeRewardPercent() * totalFee) / 100;
-    }
-=======
->>>>>>> a7b93644
 }