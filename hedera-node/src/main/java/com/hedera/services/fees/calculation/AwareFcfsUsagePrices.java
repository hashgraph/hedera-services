package com.hedera.services.fees.calculation;

/*-
 * ‌
 * Hedera Services Node
 * ​
 * Copyright (C) 2018 - 2021 Hedera Hashgraph, LLC
 * ​
 * Licensed under the Apache License, Version 2.0 (the "License");
 * you may not use this file except in compliance with the License.
 * You may obtain a copy of the License at
 *
 *      http://www.apache.org/licenses/LICENSE-2.0
 *
 * Unless required by applicable law or agreed to in writing, software
 * distributed under the License is distributed on an "AS IS" BASIS,
 * WITHOUT WARRANTIES OR CONDITIONS OF ANY KIND, either express or implied.
 * See the License for the specific language governing permissions and
 * limitations under the License.
 * ‍
 */

import com.google.protobuf.InvalidProtocolBufferException;
import com.hedera.services.config.FileNumbers;
import com.hedera.services.context.TransactionContext;
import com.hedera.services.files.HederaFs;
import com.hederahashgraph.api.proto.java.CurrentAndNextFeeSchedule;
import com.hederahashgraph.api.proto.java.FeeComponents;
import com.hederahashgraph.api.proto.java.FeeData;
import com.hederahashgraph.api.proto.java.FeeSchedule;
import com.hederahashgraph.api.proto.java.HederaFunctionality;
import com.hederahashgraph.api.proto.java.SubType;
import com.hederahashgraph.api.proto.java.Timestamp;
import com.hederahashgraph.api.proto.java.TimestampSeconds;
import com.hederahashgraph.api.proto.java.TransactionFeeSchedule;
import org.apache.commons.lang3.tuple.Triple;
import org.apache.logging.log4j.LogManager;
import org.apache.logging.log4j.Logger;

import java.time.Instant;
import java.util.EnumMap;
<<<<<<< HEAD
=======
import java.util.EnumSet;
>>>>>>> 37147810
import java.util.HashMap;
import java.util.Map;
import java.util.Objects;

import static com.hedera.services.utils.EntityIdUtils.readableId;
import static com.hederahashgraph.api.proto.java.HederaFunctionality.TokenAccountWipe;
import static com.hederahashgraph.api.proto.java.HederaFunctionality.TokenBurn;
import static com.hederahashgraph.api.proto.java.HederaFunctionality.TokenMint;

/**
 * Implements a {@link UsagePricesProvider} by loading the required
 * fee schedules from the Hedera FileSystem.
 *
 * @author Michael Tinker
 */
public class AwareFcfsUsagePrices implements UsagePricesProvider {
	private static final Logger log = LogManager.getLogger(AwareFcfsUsagePrices.class);

	private static EnumSet<HederaFunctionality> FUNCTIONS_WITH_TOKEN_TYPE_SPECIALIZATIONS = EnumSet.of(
			TokenMint,
			TokenBurn,
			TokenAccountWipe
	);

	public static long DEFAULT_FEE = 100_000L;

	public static final FeeComponents DEFAULT_RESOURCE_USAGE_PRICES = FeeComponents.newBuilder()
			.setMin(DEFAULT_FEE)
			.setMax(DEFAULT_FEE)
			.setConstant(0).setBpt(0).setVpt(0).setRbh(0).setSbh(0).setGas(0).setTv(0).setBpr(0).setSbpr(0)
			.build();
	public static final Map<SubType, FeeData> DEFAULT_USAGE_PRICES = Map.of(SubType.DEFAULT, FeeData.newBuilder()
			.setNetworkdata(DEFAULT_RESOURCE_USAGE_PRICES)
			.setNodedata(DEFAULT_RESOURCE_USAGE_PRICES)
			.setServicedata(DEFAULT_RESOURCE_USAGE_PRICES)
			.build());

	private final HederaFs hfs;
	private final FileNumbers fileNumbers;
	private final TransactionContext txnCtx;

	CurrentAndNextFeeSchedule feeSchedules;

	private Timestamp currFunctionUsagePricesExpiry;
	private Timestamp nextFunctionUsagePricesExpiry;

	private EnumMap<HederaFunctionality, Map<SubType, FeeData>> currFunctionUsagePrices;
	private EnumMap<HederaFunctionality, Map<SubType, FeeData>> nextFunctionUsagePrices;

	public AwareFcfsUsagePrices(HederaFs hfs, FileNumbers fileNumbers, TransactionContext txnCtx) {
		this.hfs = hfs;
		this.txnCtx = txnCtx;
		this.fileNumbers = fileNumbers;
	}

	@Override
	public void loadPriceSchedules() {
		var feeSchedulesId = fileNumbers.toFid(fileNumbers.feeSchedules());
		if (!hfs.exists(feeSchedulesId)) {
			throw new IllegalStateException(
					String.format("No fee schedule available at %s!", readableId(this.feeSchedules)));
		}
		try {
			var schedules = CurrentAndNextFeeSchedule.parseFrom(hfs.cat(feeSchedulesId));
			setFeeSchedules(schedules);
		} catch (InvalidProtocolBufferException e) {
			log.warn("Corrupt fee schedules file at {}, may require remediation!", readableId(this.feeSchedules), e);
			throw new IllegalStateException(
					String.format("Fee schedule %s is corrupt!", readableId(this.feeSchedules)));
		}
	}

	@Override
	public FeeData defaultActivePrices() {
		try {
			var accessor = txnCtx.accessor();
			return defaultPricesGiven(accessor.getFunction(), accessor.getTxnId().getTransactionValidStart());
		} catch (Exception e) {
			log.warn("Using default usage prices to calculate fees for {}!", txnCtx.accessor().getSignedTxnWrapper(), e);
		}
		return DEFAULT_USAGE_PRICES.get(SubType.DEFAULT);
	}

	@Override
	public Map<SubType, FeeData> activePrices() {
		try {
			var accessor = txnCtx.accessor();
			return pricesGiven(accessor.getFunction(), accessor.getTxnId().getTransactionValidStart());
		} catch (Exception e) {
			log.warn("Using default usage prices to calculate fees for {}!", txnCtx.accessor().getSignedTxnWrapper(), e);
		}
		return DEFAULT_USAGE_PRICES;
	}

	@Override
	public Map<SubType, FeeData> pricesGiven(HederaFunctionality function, Timestamp at) {
		try {
			Map<HederaFunctionality, Map<SubType, FeeData>> functionUsagePrices = applicableUsagePrices(at);
			Map<SubType, FeeData> usagePrices = functionUsagePrices.get(function);
			Objects.requireNonNull(usagePrices);
			return usagePrices;
		} catch (Exception e) {
			log.debug(
					"Default usage price will be used, no specific usage prices available for function {} @ {}!",
					function, Instant.ofEpochSecond(at.getSeconds(), at.getNanos()));
		}
		return DEFAULT_USAGE_PRICES;
	}

	@Override
	public FeeData defaultPricesGiven(HederaFunctionality function, Timestamp at) {
		return pricesGiven(function, at).get(SubType.DEFAULT);
	}

	@Override
	public Triple<Map<SubType, FeeData>, Instant, Map<SubType, FeeData>> activePricingSequence(HederaFunctionality function) {
		return Triple.of(
				currFunctionUsagePrices.get(function),
				Instant.ofEpochSecond(
						currFunctionUsagePricesExpiry.getSeconds(),
						currFunctionUsagePricesExpiry.getNanos()),
				nextFunctionUsagePrices.get(function));
	}

	private Map<HederaFunctionality, Map<SubType, FeeData>> applicableUsagePrices(Timestamp at) {
		if (onlyNextScheduleApplies(at)) {
			return nextFunctionUsagePrices;
		} else {
			return currFunctionUsagePrices;
		}
	}

	private boolean onlyNextScheduleApplies(Timestamp at) {
		return at.getSeconds() >= currFunctionUsagePricesExpiry.getSeconds() &&
				at.getSeconds() < nextFunctionUsagePricesExpiry.getSeconds();
	}

	public void setFeeSchedules(CurrentAndNextFeeSchedule feeSchedules) {
		this.feeSchedules = feeSchedules;

		currFunctionUsagePrices = functionUsagePricesFrom(feeSchedules.getCurrentFeeSchedule());
		currFunctionUsagePricesExpiry = asTimestamp(feeSchedules.getCurrentFeeSchedule().getExpiryTime());

		nextFunctionUsagePrices = functionUsagePricesFrom(feeSchedules.getNextFeeSchedule());
		nextFunctionUsagePricesExpiry = asTimestamp(feeSchedules.getNextFeeSchedule().getExpiryTime());
	}

	private Timestamp asTimestamp(TimestampSeconds ts) {
		return Timestamp.newBuilder().setSeconds(ts.getSeconds()).build();
	}

<<<<<<< HEAD
	private EnumMap<HederaFunctionality, Map<SubType, FeeData>> functionUsagePricesFrom(FeeSchedule feeSchedule) {
		EnumMap<HederaFunctionality, Map<SubType, FeeData>> feeScheduleMap = new EnumMap<>(HederaFunctionality.class);
		for (TransactionFeeSchedule transactionFeeSchedule : feeSchedule.getTransactionFeeScheduleList()) {
			Map<SubType, FeeData> map = feeScheduleMap.get(transactionFeeSchedule.getHederaFunctionality());
			if (map == null) {
				map = new HashMap<>();
			}
			for (FeeData feeData : transactionFeeSchedule.getFeesList()) {
				map.put(feeData.getSubType(), feeData);
			}
			feeScheduleMap.put(transactionFeeSchedule.getHederaFunctionality(), map);
=======
	EnumMap<HederaFunctionality, Map<SubType, FeeData>> functionUsagePricesFrom(FeeSchedule feeSchedule) {
		EnumMap<HederaFunctionality, Map<SubType, FeeData>> feeScheduleMap = new EnumMap<>(HederaFunctionality.class);
		for (var txnFeeSchedule : feeSchedule.getTransactionFeeScheduleList()) {
			final var function = txnFeeSchedule.getHederaFunctionality();

			Map<SubType, FeeData> map = feeScheduleMap.get(function);
			if (map == null) {
				map = new HashMap<>();
			}

			if (txnFeeSchedule.hasFeeData()) {
				final var untypedPrices = txnFeeSchedule.getFeeData();
				/* Must be from a pre-0.16.0 signed state when there were no fee sub-types */
				if (FUNCTIONS_WITH_TOKEN_TYPE_SPECIALIZATIONS.contains(function)) {
					map.put(SubType.TOKEN_FUNGIBLE_COMMON, untypedPrices);
					map.put(SubType.TOKEN_NON_FUNGIBLE_UNIQUE, untypedPrices);
					if (function == TokenAccountWipe) {
						map.put(SubType.DEFAULT, untypedPrices);
					}
				} else {
					map.put(SubType.DEFAULT, untypedPrices);
				}
			}

			for (var feeData : txnFeeSchedule.getFeesList()) {
				map.put(feeData.getSubType(), feeData);
			}
			feeScheduleMap.put(txnFeeSchedule.getHederaFunctionality(), map);
>>>>>>> 37147810
		}
		return feeScheduleMap;
	}
}<|MERGE_RESOLUTION|>--- conflicted
+++ resolved
@@ -39,10 +39,7 @@
 
 import java.time.Instant;
 import java.util.EnumMap;
-<<<<<<< HEAD
-=======
 import java.util.EnumSet;
->>>>>>> 37147810
 import java.util.HashMap;
 import java.util.Map;
 import java.util.Objects;
@@ -121,7 +118,8 @@
 			var accessor = txnCtx.accessor();
 			return defaultPricesGiven(accessor.getFunction(), accessor.getTxnId().getTransactionValidStart());
 		} catch (Exception e) {
-			log.warn("Using default usage prices to calculate fees for {}!", txnCtx.accessor().getSignedTxnWrapper(), e);
+			log.warn("Using default usage prices to calculate fees for {}!", txnCtx.accessor().getSignedTxnWrapper(),
+					e);
 		}
 		return DEFAULT_USAGE_PRICES.get(SubType.DEFAULT);
 	}
@@ -132,7 +130,8 @@
 			var accessor = txnCtx.accessor();
 			return pricesGiven(accessor.getFunction(), accessor.getTxnId().getTransactionValidStart());
 		} catch (Exception e) {
-			log.warn("Using default usage prices to calculate fees for {}!", txnCtx.accessor().getSignedTxnWrapper(), e);
+			log.warn("Using default usage prices to calculate fees for {}!", txnCtx.accessor().getSignedTxnWrapper(),
+					e);
 		}
 		return DEFAULT_USAGE_PRICES;
 	}
@@ -158,7 +157,8 @@
 	}
 
 	@Override
-	public Triple<Map<SubType, FeeData>, Instant, Map<SubType, FeeData>> activePricingSequence(HederaFunctionality function) {
+	public Triple<Map<SubType, FeeData>, Instant, Map<SubType, FeeData>> activePricingSequence(
+			HederaFunctionality function) {
 		return Triple.of(
 				currFunctionUsagePrices.get(function),
 				Instant.ofEpochSecond(
@@ -194,19 +194,6 @@
 		return Timestamp.newBuilder().setSeconds(ts.getSeconds()).build();
 	}
 
-<<<<<<< HEAD
-	private EnumMap<HederaFunctionality, Map<SubType, FeeData>> functionUsagePricesFrom(FeeSchedule feeSchedule) {
-		EnumMap<HederaFunctionality, Map<SubType, FeeData>> feeScheduleMap = new EnumMap<>(HederaFunctionality.class);
-		for (TransactionFeeSchedule transactionFeeSchedule : feeSchedule.getTransactionFeeScheduleList()) {
-			Map<SubType, FeeData> map = feeScheduleMap.get(transactionFeeSchedule.getHederaFunctionality());
-			if (map == null) {
-				map = new HashMap<>();
-			}
-			for (FeeData feeData : transactionFeeSchedule.getFeesList()) {
-				map.put(feeData.getSubType(), feeData);
-			}
-			feeScheduleMap.put(transactionFeeSchedule.getHederaFunctionality(), map);
-=======
 	EnumMap<HederaFunctionality, Map<SubType, FeeData>> functionUsagePricesFrom(FeeSchedule feeSchedule) {
 		EnumMap<HederaFunctionality, Map<SubType, FeeData>> feeScheduleMap = new EnumMap<>(HederaFunctionality.class);
 		for (var txnFeeSchedule : feeSchedule.getTransactionFeeScheduleList()) {
@@ -235,7 +222,6 @@
 				map.put(feeData.getSubType(), feeData);
 			}
 			feeScheduleMap.put(txnFeeSchedule.getHederaFunctionality(), map);
->>>>>>> 37147810
 		}
 		return feeScheduleMap;
 	}
