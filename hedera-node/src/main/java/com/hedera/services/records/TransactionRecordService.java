package com.hedera.services.records;

/*-
 * ‌
 * Hedera Services Node
 * ​
 * Copyright (C) 2018 - 2021 Hedera Hashgraph, LLC
 * ​
 * Licensed under the Apache License, Version 2.0 (the "License");
 * you may not use this file except in compliance with the License.
 * You may obtain a copy of the License at
 *
 *      http://www.apache.org/licenses/LICENSE-2.0
 *
 * Unless required by applicable law or agreed to in writing, software
 * distributed under the License is distributed on an "AS IS" BASIS,
 * WITHOUT WARRANTIES OR CONDITIONS OF ANY KIND, either express or implied.
 * See the License for the specific language governing permissions and
 * limitations under the License.
 * ‍
 */

import com.hedera.services.context.TransactionContext;
import com.hedera.services.store.models.Id;
<<<<<<< HEAD
=======
import com.hedera.services.store.models.OwnershipTracker;
>>>>>>> 5d6b2415
import com.hedera.services.store.models.Token;
import com.hedera.services.store.models.TokenRelationship;
import com.hedera.services.store.models.UniqueToken;
import com.hederahashgraph.api.proto.java.AccountAmount;
import com.hederahashgraph.api.proto.java.AccountID;
import com.hederahashgraph.api.proto.java.NftTransfer;
import com.hederahashgraph.api.proto.java.TokenID;
import com.hederahashgraph.api.proto.java.TokenTransferList;

<<<<<<< HEAD
import java.util.HashMap;
=======
import java.util.ArrayList;
>>>>>>> 5d6b2415
import java.util.List;
import java.util.Map;
import java.util.stream.Collectors;

public class TransactionRecordService {
	private final TransactionContext txnCtx;

	public TransactionRecordService(TransactionContext txnCtx) {
		this.txnCtx = txnCtx;
	}

	/**
	 * Update the record of the active transaction with the changes to the
	 * given token. There are three cases,
	 * <ol>
	 * <li>The token was just created, and the receipt should include its id.</li>
	 * <li>The token's total supply has changed, and the receipt should include its new supply.</li>
	 * <li>The token is of type {@link com.hedera.services.state.enums.TokenType} NON_FUNGIBLE_UNIQUE and Mint operation was executed </li>
	 * </ol>
	 * Only the second and third is implemented at this time.
	 *
	 * @param token the model of a changed token
	 */
	public void includeChangesToToken(Token token) {
		if (token.hasChangedSupply()) {
			txnCtx.setNewTotalSupply(token.getTotalSupply());
		}

		if (token.hasMintedUniqueTokens()) {
			List<Long> serialNumbers = new ArrayList<>();
			for (UniqueToken uniqueToken : token.mintedUniqueTokens()) {
				serialNumbers.add(uniqueToken.getSerialNumber());
			}
			txnCtx.setCreated(serialNumbers);
		}
	}

	/**
	 * Update the record of the active transaction with the changes to the
	 * given token relationships. Only balance changes need to be included in
	 * the record.
	 *
	 * <b>IMPORTANT:</b> In general, the {@code TransactionRecordService} must
	 * be able to aggregate balance changes from one or more token relationships
	 * into token-scoped transfer lists for the record. Since we are beginning
	 * with just a refactor of burn and mint, the below implementation suffices
	 * for now.
	 *
<<<<<<< HEAD
	 * @param tokenRels
	 * 		List of the model of a changed token relationship
	 */
	public void includeChangesToTokenRel(List<TokenRelationship> tokenRels) {
		Map<Id, TokenTransferList.Builder> transferListMap = new HashMap<>();
		for(var tokenRel : tokenRels) {
			if (tokenRel.getBalanceChange() == 0L) {
				continue;
			}
			final var tokenId = tokenRel.getToken().getId();
			final var accountId = tokenRel.getAccount().getId();

			var tokenTransferListBuilder = transferListMap.getOrDefault(tokenId,
					TokenTransferList.newBuilder().setToken(TokenID.newBuilder()
							.setShardNum(tokenId.getShard())
							.setRealmNum(tokenId.getRealm())
							.setTokenNum(tokenId.getNum())));

			tokenTransferListBuilder.addTransfers(AccountAmount.newBuilder()
					.setAccountID(AccountID.newBuilder()
							.setShardNum(accountId.getShard())
							.setRealmNum(accountId.getRealm())
							.setAccountNum(accountId.getNum()))
					.setAmount(tokenRel.getBalanceChange()));
			transferListMap.put(tokenId, tokenTransferListBuilder);
		}

		if(!transferListMap.isEmpty()) {
			txnCtx.setTokenTransferLists(
					transferListMap.values().stream().map(TokenTransferList.Builder::build).collect(Collectors.toList())
			);
		}
=======
	 * @param tokenRel the model of a changed token relationship
	 */
	public void includeChangesToTokenRel(TokenRelationship tokenRel) {
		if (tokenRel.getBalanceChange() == 0L || !tokenRel.hasCommonRepresentation()) {
			return;
		}

		final var tokenId = tokenRel.getToken().getId();
		final var accountId = tokenRel.getAccount().getId();

		final var supplyChangeXfers = List.of(TokenTransferList.newBuilder()
				.setToken(TokenID.newBuilder()
						.setShardNum(tokenId.getShard())
						.setRealmNum(tokenId.getRealm())
						.setTokenNum(tokenId.getNum()))
				.addTransfers(AccountAmount.newBuilder()
						.setAccountID(AccountID.newBuilder()
								.setShardNum(accountId.getShard())
								.setRealmNum(accountId.getRealm())
								.setAccountNum(accountId.getNum()))
						.setAmount(tokenRel.getBalanceChange()))
				.build()
		);
		txnCtx.setTokenTransferLists(supplyChangeXfers);
>>>>>>> 5d6b2415
	}

	/**
	 * Update the record of the active transaction with the ownership changes produced in the context of the current transaction
	 * @param ownershipTracker the model of ownership changes
	 */
	public void includeOwnershipChanges(OwnershipTracker ownershipTracker) {
		if (ownershipTracker.isEmpty()) {
			return;
		}

		List<TokenTransferList> transferLists = new ArrayList<>();
		var changes = ownershipTracker.getChanges();
		for (Id token : changes.keySet()) {
			TokenID tokenID = TokenID.newBuilder()
					.setShardNum(token.getShard())
					.setRealmNum(token.getRealm())
					.setTokenNum(token.getNum())
					.build();

			List<NftTransfer> transfers = new ArrayList<>();
			for (OwnershipTracker.Change change : changes.get(token)) {
				Id previousOwner = change.getPreviousOwner();
				Id newOwner = change.getNewOwner();
				transfers.add(NftTransfer.newBuilder()
						.setSenderAccountID(AccountID.newBuilder()
								.setShardNum(previousOwner.getShard())
								.setRealmNum(previousOwner.getRealm())
								.setAccountNum(previousOwner.getNum()))
						.setReceiverAccountID(AccountID.newBuilder()
								.setShardNum(newOwner.getShard())
								.setRealmNum(newOwner.getRealm())
								.setAccountNum(newOwner.getNum()))
						.setSerialNumber(change.getSerialNumber()).build());
			}
			transferLists.add(TokenTransferList.newBuilder()
					.setToken(tokenID)
					.addAllNftTransfers(transfers)
					.build());
		}
		txnCtx.setTokenTransferLists(transferLists);
	}
}<|MERGE_RESOLUTION|>--- conflicted
+++ resolved
@@ -22,10 +22,7 @@
 
 import com.hedera.services.context.TransactionContext;
 import com.hedera.services.store.models.Id;
-<<<<<<< HEAD
-=======
 import com.hedera.services.store.models.OwnershipTracker;
->>>>>>> 5d6b2415
 import com.hedera.services.store.models.Token;
 import com.hedera.services.store.models.TokenRelationship;
 import com.hedera.services.store.models.UniqueToken;
@@ -35,11 +32,8 @@
 import com.hederahashgraph.api.proto.java.TokenID;
 import com.hederahashgraph.api.proto.java.TokenTransferList;
 
-<<<<<<< HEAD
 import java.util.HashMap;
-=======
 import java.util.ArrayList;
->>>>>>> 5d6b2415
 import java.util.List;
 import java.util.Map;
 import java.util.stream.Collectors;
@@ -88,7 +82,6 @@
 	 * with just a refactor of burn and mint, the below implementation suffices
 	 * for now.
 	 *
-<<<<<<< HEAD
 	 * @param tokenRels
 	 * 		List of the model of a changed token relationship
 	 */
@@ -121,32 +114,6 @@
 					transferListMap.values().stream().map(TokenTransferList.Builder::build).collect(Collectors.toList())
 			);
 		}
-=======
-	 * @param tokenRel the model of a changed token relationship
-	 */
-	public void includeChangesToTokenRel(TokenRelationship tokenRel) {
-		if (tokenRel.getBalanceChange() == 0L || !tokenRel.hasCommonRepresentation()) {
-			return;
-		}
-
-		final var tokenId = tokenRel.getToken().getId();
-		final var accountId = tokenRel.getAccount().getId();
-
-		final var supplyChangeXfers = List.of(TokenTransferList.newBuilder()
-				.setToken(TokenID.newBuilder()
-						.setShardNum(tokenId.getShard())
-						.setRealmNum(tokenId.getRealm())
-						.setTokenNum(tokenId.getNum()))
-				.addTransfers(AccountAmount.newBuilder()
-						.setAccountID(AccountID.newBuilder()
-								.setShardNum(accountId.getShard())
-								.setRealmNum(accountId.getRealm())
-								.setAccountNum(accountId.getNum()))
-						.setAmount(tokenRel.getBalanceChange()))
-				.build()
-		);
-		txnCtx.setTokenTransferLists(supplyChangeXfers);
->>>>>>> 5d6b2415
 	}
 
 	/**
