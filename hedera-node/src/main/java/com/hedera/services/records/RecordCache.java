--- conflicted
+++ resolved
@@ -52,32 +52,17 @@
 	static final Boolean MARKER = Boolean.TRUE;
 
 	private EntityCreator creator;
-<<<<<<< HEAD
 	private Cache<TransactionID, Boolean> timedReceiptCache;
 	private Map<TransactionID, TxnIdRecentHistory> histories;
 
 	@Inject
 	public RecordCache(Cache<TransactionID, Boolean> cache, Map<TransactionID, TxnIdRecentHistory> histories) {
-=======
-	private final Cache<TransactionID, Boolean> timedReceiptCache;
-	private final Map<TransactionID, TxnIdRecentHistory> histories;
-
-	@Inject
-	public RecordCache(
-			final Cache<TransactionID, Boolean> cache,
-			final Map<TransactionID, TxnIdRecentHistory> histories
-	) {
->>>>>>> d90336ac
 		this.histories = histories;
 		this.timedReceiptCache = cache;
 	}
 
 	@Inject
-<<<<<<< HEAD
-	public void setCreator(EntityCreator creator) {
-=======
 	void setCreator(final EntityCreator creator) {
->>>>>>> d90336ac
 		this.creator = creator;
 	}
 
@@ -100,13 +85,8 @@
 			final Instant consensusTimestamp,
 			final long submittingMember
 	) {
-<<<<<<< HEAD
-		var recordBuilder = creator.buildFailedExpiringRecord(accessor, consensusTimestamp);
-		var expiringRecord = creator.saveExpiringRecord(
-=======
 		final var recordBuilder = creator.buildFailedExpiringRecord(accessor, consensusTimestamp);
 		final var expiringRecord = creator.saveExpiringRecord(
->>>>>>> d90336ac
 				effectivePayer,
 				recordBuilder.build(),
 				consensusTimestamp.getEpochSecond(),
