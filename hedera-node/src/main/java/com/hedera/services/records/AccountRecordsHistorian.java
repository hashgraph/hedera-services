package com.hedera.services.records;

/*-
 * ‌
 * Hedera Services Node
 * ​
 * Copyright (C) 2018 - 2021 Hedera Hashgraph, LLC
 * ​
 * Licensed under the Apache License, Version 2.0 (the "License");
 * you may not use this file except in compliance with the License.
 * You may obtain a copy of the License at
 * 
 *      http://www.apache.org/licenses/LICENSE-2.0
 * 
 * Unless required by applicable law or agreed to in writing, software
 * distributed under the License is distributed on an "AS IS" BASIS,
 * WITHOUT WARRANTIES OR CONDITIONS OF ANY KIND, either express or implied.
 * See the License for the specific language governing permissions and
 * limitations under the License.
 * ‍
 */

import com.hedera.services.state.EntityCreator;
import com.hedera.services.state.submerkle.ExpirableTxnRecord;
import com.hedera.services.stream.RecordStreamObject;
import com.hederahashgraph.api.proto.java.TransactionBody;

<<<<<<< HEAD
=======
import java.time.Instant;
>>>>>>> db9f0d3a
import java.util.List;

/**
 * Defines a type able to manage the history of transactions
 * funded by accounts on the injected ledger. (Note that these
 * transactions may not be directly <b>about</b> the ledger, but
 * instead a file or smart contract.)
 *
 * The definitive history is represented by {@link ExpirableTxnRecord}
 * instances, which expire at regular intervals and are stored in
 * the ledger accounts themselves.
 *
 * Note this type is implicitly assumed to have access to the context
 * of the active transaction, which is somewhat confusing and will be
 * addressed in a future refactor.
 */
public interface AccountRecordsHistorian {
	/**
	 * For safety, a method to notify the historian that a new transaction is beginning
	 * so any residual history can be cleared (e.g., in-progress child records).
	 */
	void clearHistory();

	/**
	 * Injects the expiring entity creator which the historian should use to create records.
	 *
	 * @param creator the creator of expiring entities.
	 */
	void setCreator(EntityCreator creator);

	/**
	 * Called immediately after committing the active transaction, to save its record(s) in
	 * the account of the effective payer account of the committed transaction.
	 */
	void saveExpirableTransactionRecords();

	/**
	 * Returns the last record created by this historian, if it is known, and null otherwise.
	 *
	 * @return the last-created record, or null if none is known
	 */
	ExpirableTxnRecord lastCreatedTopLevelRecord();

	/**
	 * Indicates if the active transaction created child records that follow the top-level transaction.
	 *
	 * @return whether following child records were created
	 */
	boolean hasFollowingChildRecords();

	/**
	 * Indicates if the active transaction created child records that precede the top-level transaction.
	 *
	 * @return whether preceding child records were created
	 */
	boolean hasPrecedingChildRecords();

	/**
	 * Returns all the child records created by the active transaction with consensus time <i>after</i>
	 * that of the top-level user transaction.
	 *
	 * @return the created following child records
	 */
	List<RecordStreamObject> getFollowingChildRecords();

	/**
	 * Returns all the child records created by the active transaction with consensus time <i>before</i>
	 * that of the top-level user transaction.
	 *
	 * @return the created preceding child records
	 */
	List<RecordStreamObject> getPrecedingChildRecords();

	/**
	 * Returns a non-negative "source id" to be used to create a group of in-progress child transactions.
	 *
	 * @return the next source id
<<<<<<< HEAD
	 */
	int nextChildRecordSourceId();

	/**
	 * Adds the given in-progress child record to the active transaction, where its synthetic consensus
	 * timestamp will come <i>after</i> that of the parent user transaction.
	 *
	 * @param sourceId the id of the child record source
	 * @param recordSoFar the in-progress child record
	 * @param syntheticBody the synthetic body for the child record
	 */
	void trackFollowingChildRecord(int sourceId, TransactionBody.Builder syntheticBody, ExpirableTxnRecord.Builder recordSoFar);

	/**
	 * Adds the given in-progress child record to the active transaction, where its synthetic consensus
=======
	 */
	int nextChildRecordSourceId();

	/**
	 * Adds the given in-progress child record to the active transaction, where its synthetic consensus
	 * timestamp will come <i>after</i> that of the parent user transaction.
	 *
	 * @param sourceId the id of the child record source
	 * @param recordSoFar the in-progress child record
	 * @param syntheticBody the synthetic body for the child record
	 */
	void trackFollowingChildRecord(int sourceId, TransactionBody.Builder syntheticBody, ExpirableTxnRecord.Builder recordSoFar);

	/**
	 * Adds the given in-progress child record to the active transaction, where its synthetic consensus
>>>>>>> db9f0d3a
	 * timestamp will come <i>before</i> that of the parent user transaction.
	 *
	 * @param sourceId the id of the child record source
	 * @param syntheticBody the synthetic body for the child record
	 * @param recordSoFar the in-progress child record
	 */
	void trackPrecedingChildRecord(int sourceId, TransactionBody.Builder syntheticBody, ExpirableTxnRecord.Builder recordSoFar);

	/**
	 * Reverts all records created by the given source.
	 *
	 * @param sourceId the id of the source whose records should be reverted
	 */
	void revertChildRecordsFromSource(int sourceId);

	/**
	 * At the moment before committing the active transaction, takes the opportunity to track
	 * any new expiring entities with the {@link com.hedera.services.state.expiry.ExpiryManager}.
	 */
	void noteNewExpirationEvents();

	/**
	 * Provides the next consensus timestamp that will be used; needed for assigning creation
	 * times to minted NFTs as part of a HTS precompiled contract.
	 *
	 * @return the consensus time that will be used for the next following child record
	 */
	Instant nextFollowingChildConsensusTime();
}<|MERGE_RESOLUTION|>--- conflicted
+++ resolved
@@ -25,10 +25,7 @@
 import com.hedera.services.stream.RecordStreamObject;
 import com.hederahashgraph.api.proto.java.TransactionBody;
 
-<<<<<<< HEAD
-=======
 import java.time.Instant;
->>>>>>> db9f0d3a
 import java.util.List;
 
 /**
@@ -106,7 +103,6 @@
 	 * Returns a non-negative "source id" to be used to create a group of in-progress child transactions.
 	 *
 	 * @return the next source id
-<<<<<<< HEAD
 	 */
 	int nextChildRecordSourceId();
 
@@ -122,23 +118,6 @@
 
 	/**
 	 * Adds the given in-progress child record to the active transaction, where its synthetic consensus
-=======
-	 */
-	int nextChildRecordSourceId();
-
-	/**
-	 * Adds the given in-progress child record to the active transaction, where its synthetic consensus
-	 * timestamp will come <i>after</i> that of the parent user transaction.
-	 *
-	 * @param sourceId the id of the child record source
-	 * @param recordSoFar the in-progress child record
-	 * @param syntheticBody the synthetic body for the child record
-	 */
-	void trackFollowingChildRecord(int sourceId, TransactionBody.Builder syntheticBody, ExpirableTxnRecord.Builder recordSoFar);
-
-	/**
-	 * Adds the given in-progress child record to the active transaction, where its synthetic consensus
->>>>>>> db9f0d3a
 	 * timestamp will come <i>before</i> that of the parent user transaction.
 	 *
 	 * @param sourceId the id of the child record source
