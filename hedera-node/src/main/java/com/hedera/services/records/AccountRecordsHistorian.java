--- conflicted
+++ resolved
@@ -96,7 +96,6 @@
 	 * that of the top-level user transaction.
 	 *
 	 * @return the created preceding child records
-<<<<<<< HEAD
 	 */
 	List<RecordStreamObject> getPrecedingChildRecords();
 
@@ -135,46 +134,6 @@
 	void revertChildRecordsFromSource(int sourceId);
 
 	/**
-=======
-	 */
-	List<RecordStreamObject> getPrecedingChildRecords();
-
-	/**
-	 * Returns a non-negative "source id" to be used to create a group of in-progress child transactions.
-	 *
-	 * @return the next source id
-	 */
-	int nextChildRecordSourceId();
-
-	/**
-	 * Adds the given in-progress child record to the active transaction, where its synthetic consensus
-	 * timestamp will come <i>after</i> that of the parent user transaction.
-	 *
-	 * @param sourceId the id of the child record source
-	 * @param recordSoFar the in-progress child record
-	 * @param syntheticBody the synthetic body for the child record
-	 */
-	void trackFollowingChildRecord(int sourceId, TransactionBody.Builder syntheticBody, ExpirableTxnRecord.Builder recordSoFar);
-
-	/**
-	 * Adds the given in-progress child record to the active transaction, where its synthetic consensus
-	 * timestamp will come <i>before</i> that of the parent user transaction.
-	 *
-	 * @param sourceId the id of the child record source
-	 * @param syntheticBody the synthetic body for the child record
-	 * @param recordSoFar the in-progress child record
-	 */
-	void trackPrecedingChildRecord(int sourceId, TransactionBody.Builder syntheticBody, ExpirableTxnRecord.Builder recordSoFar);
-
-	/**
-	 * Reverts all records created by the given source.
-	 *
-	 * @param sourceId the id of the source whose records should be reverted
-	 */
-	void revertChildRecordsFromSource(int sourceId);
-
-	/**
->>>>>>> 8a1ae1ee
 	 * At the moment before committing the active transaction, takes the opportunity to track
 	 * any new expiring entities with the {@link com.hedera.services.state.expiry.ExpiryManager}.
 	 */
