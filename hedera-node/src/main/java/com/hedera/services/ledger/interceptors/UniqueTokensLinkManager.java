--- conflicted
+++ resolved
@@ -27,24 +27,18 @@
 import com.hedera.services.state.virtual.UniqueTokenValue;
 import com.hedera.services.utils.EntityNum;
 import com.swirlds.merkle.map.MerkleMap;
-<<<<<<< HEAD
-import com.swirlds.virtualmap.VirtualMap;
-import org.apache.logging.log4j.LogManager;
-import org.apache.logging.log4j.Logger;
-
-=======
 import java.util.function.Supplier;
->>>>>>> 3e79be41
 import javax.annotation.Nonnull;
 import javax.annotation.Nullable;
 import javax.inject.Inject;
+
+import com.swirlds.virtualmap.VirtualMap;
 import org.apache.logging.log4j.LogManager;
 import org.apache.logging.log4j.Logger;
 
 public class UniqueTokensLinkManager {
     private static final Logger log = LogManager.getLogger(UniqueTokensLinkManager.class);
 
-<<<<<<< HEAD
 	private final Supplier<MerkleMap<EntityNum, MerkleAccount>> accounts;
 	private final Supplier<MerkleMap<EntityNum, MerkleToken>> tokens;
 	private final Supplier<VirtualMap<UniqueTokenKey, UniqueTokenValue>> uniqueTokens;
@@ -94,7 +88,7 @@
 			final var fromAccount = curAccounts.getForModify(from);
 			var rootKey = rootKeyOf(fromAccount);
 			if (rootKey != null) {
-				rootKey = unlinkInPlaceFromMapValueList(nftId, rootKey, listMutation, false);
+				rootKey = unlinkInPlaceFromMapValueList(nftId, rootKey, listMutation);
 			} else {
 				log.error("Invariant failure: {} owns NFT {}, but has no root link", from, nftId);
 			}
@@ -109,90 +103,16 @@
 			var nft = listMutation.getForModify(nftId);
 			var rootKey = rootKeyOf(toAccount);
 			if (nft != null) {
-				linkInPlaceAtMapValueListHead(nftId, nft, rootKey, null, listMutation, false);
+				linkInPlaceAtMapValueListHead(nftId, nft, rootKey, null, listMutation);
 			} else {
 				// This is "non-treasury mint" done via a multi-stage contract op; we need to
 				// create a NFT whose link pointers we can update, since it doesn't exist yet
 				insertedNft = new UniqueTokenValue();
-				insertInPlaceAtMapValueListHead(nftId, insertedNft, rootKey, null, listMutation, false);
+				insertInPlaceAtMapValueListHead(nftId, insertedNft, rootKey, null, listMutation);
 			}
 			toAccount.setHeadNftId(nftNumPair.tokenNum());
 			toAccount.setHeadNftSerialNum(nftNumPair.serialNum());
 		}
-=======
-    private final Supplier<MerkleMap<EntityNum, MerkleAccount>> accounts;
-    private final Supplier<MerkleMap<EntityNum, MerkleToken>> tokens;
-    private final Supplier<MerkleMap<EntityNumPair, MerkleUniqueToken>> uniqueTokens;
-
-    @Inject
-    public UniqueTokensLinkManager(
-            final Supplier<MerkleMap<EntityNum, MerkleAccount>> accounts,
-            final Supplier<MerkleMap<EntityNum, MerkleToken>> tokens,
-            final Supplier<MerkleMap<EntityNumPair, MerkleUniqueToken>> uniqueTokens) {
-        this.accounts = accounts;
-        this.tokens = tokens;
-        this.uniqueTokens = uniqueTokens;
-    }
-
-    /**
-     * Given the previous owner and new owner of the NFT with some id, updates the link fields of
-     * the {@code accounts} and {@code uniqueTokens} maps.
-     *
-     * <p>If the new owner is null, the call implies a burn.
-     *
-     * <p>If the previous owner is null, the call implies a "non-treasury" mint via a multi-stage
-     * contract operation. In this case, there is no existing NFT to in the {@code uniqueTokens}
-     * map, and the {@code linksManager} must insert one itself.
-     *
-     * @param from the previous owner of the NFT, if any
-     * @param to the new owner of the NFT, if any
-     * @param nftId the id of the NFT changing owners
-     * @return the newly minted NFT, if one needed to be inserted
-     */
-    @Nullable
-    public MerkleUniqueToken updateLinks(
-            @Nullable final EntityNum from,
-            @Nullable final EntityNum to,
-            @Nonnull final EntityNumPair nftId) {
-        final var curAccounts = accounts.get();
-        final var curTokens = tokens.get();
-        final var curUniqueTokens = uniqueTokens.get();
-
-        final var token = curTokens.get(nftId.getHiOrderAsNum());
-        final var listMutation = new UniqueTokensListRemoval(curUniqueTokens);
-
-        MerkleUniqueToken insertedNft = null;
-        // Update "from" account
-        if (isValidAndNotTreasury(from, token)) {
-            final var fromAccount = curAccounts.getForModify(from);
-            var rootKey = rootKeyOf(fromAccount);
-            if (rootKey != null) {
-                rootKey = unlinkInPlaceFromMapValueList(nftId, rootKey, listMutation);
-            } else {
-                log.error("Invariant failure: {} owns NFT {}, but has no root link", from, nftId);
-            }
-            fromAccount.setHeadNftId((rootKey == null) ? 0 : rootKey.getHiOrderAsLong());
-            fromAccount.setHeadNftSerialNum((rootKey == null) ? 0 : rootKey.getLowOrderAsLong());
-        }
-
-        // Update "to" account
-        if (isValidAndNotTreasury(to, token)) {
-            final var toAccount = curAccounts.getForModify(to);
-            final var nftNumPair = nftId.asNftNumPair();
-            var nft = listMutation.getForModify(nftId);
-            var rootKey = rootKeyOf(toAccount);
-            if (nft != null) {
-                linkInPlaceAtMapValueListHead(nftId, nft, rootKey, null, listMutation);
-            } else {
-                // This is "non-treasury mint" done via a multi-stage contract op; we need to
-                // create a NFT whose link pointers we can update, since it doesn't exist yet
-                insertedNft = new MerkleUniqueToken();
-                insertInPlaceAtMapValueListHead(nftId, insertedNft, rootKey, null, listMutation);
-            }
-            toAccount.setHeadNftId(nftNumPair.tokenNum());
-            toAccount.setHeadNftSerialNum(nftNumPair.serialNum());
-        }
->>>>>>> 3e79be41
 
         return insertedNft;
     }
@@ -203,19 +123,10 @@
                 && !accountNum.equals(token.treasuryNum());
     }
 
-<<<<<<< HEAD
 	@Nullable
 	private UniqueTokenKey rootKeyOf(final MerkleAccount account) {
 		final var headNum = account.getHeadNftId();
 		final var headSerialNum = account.getHeadNftSerialNum();
 		return headNum == 0 ? null : new UniqueTokenKey(headNum, headSerialNum);
 	}
-=======
-    @Nullable
-    private EntityNumPair rootKeyOf(final MerkleAccount account) {
-        final var headNum = account.getHeadNftId();
-        final var headSerialNum = account.getHeadNftSerialNum();
-        return headNum == 0 ? null : EntityNumPair.fromLongs(headNum, headSerialNum);
-    }
->>>>>>> 3e79be41
 }