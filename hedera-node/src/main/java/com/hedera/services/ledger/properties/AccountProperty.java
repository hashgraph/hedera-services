package com.hedera.services.ledger.properties;

/*-
 * ‌
 * Hedera Services Node
 * ​
 * Copyright (C) 2018 - 2020 Hedera Hashgraph, LLC
 * ​
 * Licensed under the Apache License, Version 2.0 (the "License");
 * you may not use this file except in compliance with the License.
 * You may obtain a copy of the License at
 *
 *      http://www.apache.org/licenses/LICENSE-2.0
 *
 * Unless required by applicable law or agreed to in writing, software
 * distributed under the License is distributed on an "AS IS" BASIS,
 * WITHOUT WARRANTIES OR CONDITIONS OF ANY KIND, either express or implied.
 * See the License for the specific language governing permissions and
 * limitations under the License.
 * ‍
 */

import com.hedera.services.legacy.core.jproto.JKey;
import com.hedera.services.legacy.exception.NegativeAccountBalanceException;
import com.hedera.services.state.merkle.MerkleAccount;
import com.hedera.services.state.merkle.MerkleAccountTokens;
import com.hedera.services.state.submerkle.EntityId;
import com.hedera.services.state.submerkle.ExpirableTxnRecord;
import com.swirlds.fcqueue.FCQueue;

import java.util.function.BiConsumer;
import java.util.function.Function;

/**
 * Implements a property family whose instances can provide the
 * getter/setter pairs relevant to themselves on a {@link MerkleAccount} object.
 *
 * @author Michael Tinker
 */
@SuppressWarnings("unchecked")
public enum AccountProperty implements BeanProperty<MerkleAccount> {
	IS_DELETED {
		@Override
		public BiConsumer<MerkleAccount, Object> setter() {
<<<<<<< HEAD
			return (a, f) -> a.setAccountDeleted((boolean)f);
=======
			return (a, f) -> a.setDeleted((boolean) f);
>>>>>>> 2e4284e8
		}

		@Override
		public Function<MerkleAccount, Object> getter() {
			return MerkleAccount::isAccountDeleted;
		}
	},
	IS_RECEIVER_SIG_REQUIRED {
		@Override
		public BiConsumer<MerkleAccount, Object> setter() {
			return (a, f) -> a.setReceiverSigRequired((boolean) f);
		}

		@Override
		public Function<MerkleAccount, Object> getter() {
			return MerkleAccount::isReceiverSigRequired;
		}
	},
	IS_SMART_CONTRACT {
		@Override
		public BiConsumer<MerkleAccount, Object> setter() {
			return (a, f) -> a.setSmartContract((boolean) f);
		}

		@Override
		public Function<MerkleAccount, Object> getter() {
			return MerkleAccount::isSmartContract;
		}
	},
	BALANCE {
		@Override
		@SuppressWarnings("unchecked")
		public BiConsumer<MerkleAccount, Object> setter() {
			return (a, v) -> {
				try {
					a.setBalance((long) v);
				} catch (NegativeAccountBalanceException nabe) {
					throw new IllegalArgumentException("Account balances must be nonnegative!");
				}
			};
		}

		@Override
		public Function<MerkleAccount, Object> getter() {
			return MerkleAccount::getBalance;
		}
	},
	FUNDS_RECEIVED_RECORD_THRESHOLD {
		@Override
		public BiConsumer<MerkleAccount, Object> setter() {
			return (a, v) -> a.setReceiverThreshold((long) v);
		}

		@Override
		public Function<MerkleAccount, Object> getter() {
			return MerkleAccount::getReceiverThreshold;
		}
	},
	FUNDS_SENT_RECORD_THRESHOLD {
		@Override
		public BiConsumer<MerkleAccount, Object> setter() {
			return (a, v) -> a.setSenderThreshold((long) v);
		}

		@Override
		public Function<MerkleAccount, Object> getter() {
			return MerkleAccount::getSenderThreshold;
		}
	},
	AUTO_RENEW_PERIOD {
		@Override
		public BiConsumer<MerkleAccount, Object> setter() {
			return (a, v) -> a.setAutoRenewSecs((long) v);
		}

		@Override
		public Function<MerkleAccount, Object> getter() {
			return MerkleAccount::getAutoRenewSecs;
		}
	},
	EXPIRY {
		@Override
		public BiConsumer<MerkleAccount, Object> setter() {
			return (a, v) -> a.setExpiry((long) v);
		}

		@Override
		public Function<MerkleAccount, Object> getter() {
			return MerkleAccount::getExpiry;
		}
	},
	KEY {
		@Override
		public BiConsumer<MerkleAccount, Object> setter() {
			return (a, k) -> a.setKey((JKey) k);
		}

		@Override
		public Function<MerkleAccount, Object> getter() {
			return MerkleAccount::getKey;
		}
	},
	MEMO {
		@Override
		public BiConsumer<MerkleAccount, Object> setter() {
			return (a, s) -> a.setMemo((String) s);
		}

		@Override
		public Function<MerkleAccount, Object> getter() {
			return MerkleAccount::getMemo;
		}
	},
	PROXY {
		@Override
		public BiConsumer<MerkleAccount, Object> setter() {
			return (a, p) -> a.setProxy((EntityId) p);
		}

		@Override
		public Function<MerkleAccount, Object> getter() {
			return MerkleAccount::getProxy;
		}
	},
	TOKENS {
		@Override
		public BiConsumer<MerkleAccount, Object> setter() {
			return (a, t) -> a.setTokens((MerkleAccountTokens) t);
		}

		@Override
		public Function<MerkleAccount, Object> getter() {
			return MerkleAccount::tokens;
		}
	},
	PAYER_RECORDS {
		@Override
		public BiConsumer<MerkleAccount, Object> setter() {
			return (a, r) -> a.setPayerRecords((FCQueue<ExpirableTxnRecord>) r);
		}

		@Override
		public Function<MerkleAccount, Object> getter() {
			return MerkleAccount::payerRecords;
		}
	},
	HISTORY_RECORDS {
		@Override
		public BiConsumer<MerkleAccount, Object> setter() {
			return (a, r) -> a.setRecords((FCQueue<ExpirableTxnRecord>) r);
		}

		@Override
		public Function<MerkleAccount, Object> getter() {
			return MerkleAccount::records;
		}
	};

	@Override
	abstract public BiConsumer<MerkleAccount, Object> setter();

	@Override
	abstract public Function<MerkleAccount, Object> getter();
}<|MERGE_RESOLUTION|>--- conflicted
+++ resolved
@@ -42,11 +42,7 @@
 	IS_DELETED {
 		@Override
 		public BiConsumer<MerkleAccount, Object> setter() {
-<<<<<<< HEAD
 			return (a, f) -> a.setAccountDeleted((boolean)f);
-=======
-			return (a, f) -> a.setDeleted((boolean) f);
->>>>>>> 2e4284e8
 		}
 
 		@Override
