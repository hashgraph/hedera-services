--- conflicted
+++ resolved
@@ -178,10 +178,6 @@
 						hbarAllowances.remove(payerNum);
 					}
 					accountsLedger.set(accountId, CRYPTO_ALLOWANCES, hbarAllowances);
-<<<<<<< HEAD
-					sideEffectsTracker.setCryptoAllowances(hbarAllowances); // TODO : remove.. added only for testing
-=======
->>>>>>> d6e6b7c0
 				}
 			} else if (change.isApprovedAllowance() && change.isForFungibleToken() && change.getAggregatedUnits() < 0) {
 				final var allowanceId = FcTokenAllowanceId.from(
@@ -196,10 +192,6 @@
 					fungibleAllowances.put(allowanceId, newAllowance);
 				}
 				accountsLedger.set(accountId, FUNGIBLE_TOKEN_ALLOWANCES, fungibleAllowances);
-<<<<<<< HEAD
-				sideEffectsTracker.setFungibleTokenAllowances(fungibleAllowances); // TODO : remove.. added only for testing
-=======
->>>>>>> d6e6b7c0
 			} else if (change.isApprovedAllowance() && change.isForNft()) {
 				final var allowanceId = FcTokenAllowanceId.from(
 						change.getToken().asEntityNum(), EntityNum.fromAccountId(change.getPayerID()));
@@ -215,10 +207,6 @@
 						nftAllowances.put(allowanceId, FcTokenAllowance.from(mutableAllowanceList));
 					}
 					accountsLedger.set(accountId, NFT_ALLOWANCES, nftAllowances);
-<<<<<<< HEAD
-					sideEffectsTracker.setNftAllowances(nftAllowances); // TODO : remove.. added only for testing
-=======
->>>>>>> d6e6b7c0
 				}
 			}
 		}
