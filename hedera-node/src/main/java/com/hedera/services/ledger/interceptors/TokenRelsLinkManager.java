/*
 * Copyright (C) 2022 Hedera Hashgraph, LLC
 *
 * Licensed under the Apache License, Version 2.0 (the "License");
 * you may not use this file except in compliance with the License.
 * You may obtain a copy of the License at
 *
 *      http://www.apache.org/licenses/LICENSE-2.0
 *
 * Unless required by applicable law or agreed to in writing, software
 * distributed under the License is distributed on an "AS IS" BASIS,
 * WITHOUT WARRANTIES OR CONDITIONS OF ANY KIND, either express or implied.
 * See the License for the specific language governing permissions and
 * limitations under the License.
 */
package com.hedera.services.ledger.interceptors;

import static com.hedera.services.utils.MapValueListUtils.insertInPlaceAtMapValueListHead;
import static com.hedera.services.utils.MapValueListUtils.removeInPlaceFromMapValueList;

import com.hedera.services.state.expiry.TokenRelsListMutation;
import com.hedera.services.state.merkle.MerkleAccount;
import com.hedera.services.state.merkle.MerkleTokenRelStatus;
import com.hedera.services.utils.EntityNum;
import com.hedera.services.utils.EntityNumPair;
import com.swirlds.merkle.map.MerkleMap;
import java.util.List;
import java.util.function.Supplier;
import javax.annotation.Nullable;
import javax.inject.Inject;
import javax.inject.Singleton;

@Singleton
public class TokenRelsLinkManager {
    private final Supplier<MerkleMap<EntityNum, MerkleAccount>> accounts;
    private final Supplier<MerkleMap<EntityNumPair, MerkleTokenRelStatus>> tokenRels;

    @Inject
    public TokenRelsLinkManager(
            final Supplier<MerkleMap<EntityNum, MerkleAccount>> accounts,
            final Supplier<MerkleMap<EntityNumPair, MerkleTokenRelStatus>> tokenRels) {
        this.accounts = accounts;
        this.tokenRels = tokenRels;
    }

    /**
     * Updates the linked list in the {@code tokenRels} map for the given account, including its
     * head token number in the {@code accounts} map if needed.
     *
     * <p><b>IMPORTANT:</b> each new {@link MerkleTokenRelStatus} must have its {@code numbers}
     * field set; that is, {@link MerkleTokenRelStatus#getRelatedTokenNum()} cannot return zero!
     * This contract is respected by the sole client of this class, the {@link
     * LinkAwareTokenRelsCommitInterceptor}.
     *
     * @param accountNum the account whose list is being updated
     * @param dissociatedTokenNums the numbers of the tokens being dissociated
     * @param newTokenRels the new token relationships being created
     */
    void updateLinks(
            final EntityNum accountNum,
            @Nullable final List<EntityNum> dissociatedTokenNums,
            @Nullable final List<MerkleTokenRelStatus> newTokenRels) {
        final var primitiveNum = accountNum.longValue();
        final var curTokenRels = tokenRels.get();
        final var listMutation = new TokenRelsListMutation(primitiveNum, curTokenRels);

<<<<<<< HEAD
		final var curAccounts = accounts.get();
		final var mutableAccount = curAccounts.getForModify(accountNum);
		var rootKey = rootKeyOf(primitiveNum, mutableAccount);
		if (rootKey != null && dissociatedTokenNums != null) {
			for (final var tokenNum : dissociatedTokenNums) {
				final var tbdKey = EntityNumPair.fromNums(accountNum, tokenNum);
				rootKey = removeInPlaceFromMapValueList(tbdKey, rootKey, listMutation);
			}
		}
		if (newTokenRels != null) {
			MerkleTokenRelStatus rootRel = null;
			for (final var newRel : newTokenRels) {
				final var literalTokenNum = newRel.getRelatedTokenNum();
				final var newKey = EntityNumPair.fromLongs(primitiveNum, literalTokenNum);
				rootKey = insertInPlaceAtMapValueListHead(newKey, newRel, rootKey, rootRel, listMutation, true);
				rootRel = newRel;
			}
		}
		final var newHeadTokenId = (rootKey == null) ? 0 : rootKey.getLowOrderAsLong();
		mutableAccount.setHeadTokenId(newHeadTokenId);
	}
=======
        final var curAccounts = accounts.get();
        final var mutableAccount = curAccounts.getForModify(accountNum);
        var rootKey = rootKeyOf(primitiveNum, mutableAccount);
        if (rootKey != null && dissociatedTokenNums != null) {
            for (final var tokenNum : dissociatedTokenNums) {
                final var tbdKey = EntityNumPair.fromNums(accountNum, tokenNum);
                rootKey = removeInPlaceFromMapValueList(tbdKey, rootKey, listMutation);
            }
        }
        if (newTokenRels != null) {
            MerkleTokenRelStatus rootRel = null;
            for (final var newRel : newTokenRels) {
                final var literalTokenNum = newRel.getRelatedTokenNum();
                final var newKey = EntityNumPair.fromLongs(primitiveNum, literalTokenNum);
                rootKey =
                        insertInPlaceAtMapValueListHead(
                                newKey, newRel, rootKey, rootRel, listMutation);
                rootRel = newRel;
            }
        }
        final var newHeadTokenId = (rootKey == null) ? 0 : rootKey.getLowOrderAsLong();
        mutableAccount.setHeadTokenId(newHeadTokenId);
    }
>>>>>>> 3e79be41

    @Nullable
    private EntityNumPair rootKeyOf(final long primitiveNum, final MerkleAccount account) {
        final var headNum = account.getHeadTokenId();
        return headNum == 0 ? null : EntityNumPair.fromLongs(primitiveNum, headNum);
    }
}<|MERGE_RESOLUTION|>--- conflicted
+++ resolved
@@ -64,7 +64,6 @@
         final var curTokenRels = tokenRels.get();
         final var listMutation = new TokenRelsListMutation(primitiveNum, curTokenRels);
 
-<<<<<<< HEAD
 		final var curAccounts = accounts.get();
 		final var mutableAccount = curAccounts.getForModify(accountNum);
 		var rootKey = rootKeyOf(primitiveNum, mutableAccount);
@@ -79,38 +78,13 @@
 			for (final var newRel : newTokenRels) {
 				final var literalTokenNum = newRel.getRelatedTokenNum();
 				final var newKey = EntityNumPair.fromLongs(primitiveNum, literalTokenNum);
-				rootKey = insertInPlaceAtMapValueListHead(newKey, newRel, rootKey, rootRel, listMutation, true);
+				rootKey = insertInPlaceAtMapValueListHead(newKey, newRel, rootKey, rootRel, listMutation);
 				rootRel = newRel;
 			}
 		}
 		final var newHeadTokenId = (rootKey == null) ? 0 : rootKey.getLowOrderAsLong();
 		mutableAccount.setHeadTokenId(newHeadTokenId);
 	}
-=======
-        final var curAccounts = accounts.get();
-        final var mutableAccount = curAccounts.getForModify(accountNum);
-        var rootKey = rootKeyOf(primitiveNum, mutableAccount);
-        if (rootKey != null && dissociatedTokenNums != null) {
-            for (final var tokenNum : dissociatedTokenNums) {
-                final var tbdKey = EntityNumPair.fromNums(accountNum, tokenNum);
-                rootKey = removeInPlaceFromMapValueList(tbdKey, rootKey, listMutation);
-            }
-        }
-        if (newTokenRels != null) {
-            MerkleTokenRelStatus rootRel = null;
-            for (final var newRel : newTokenRels) {
-                final var literalTokenNum = newRel.getRelatedTokenNum();
-                final var newKey = EntityNumPair.fromLongs(primitiveNum, literalTokenNum);
-                rootKey =
-                        insertInPlaceAtMapValueListHead(
-                                newKey, newRel, rootKey, rootRel, listMutation);
-                rootRel = newRel;
-            }
-        }
-        final var newHeadTokenId = (rootKey == null) ? 0 : rootKey.getLowOrderAsLong();
-        mutableAccount.setHeadTokenId(newHeadTokenId);
-    }
->>>>>>> 3e79be41
 
     @Nullable
     private EntityNumPair rootKeyOf(final long primitiveNum, final MerkleAccount account) {
