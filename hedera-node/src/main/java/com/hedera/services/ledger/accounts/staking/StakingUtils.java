/*
 * Copyright (C) 2022 Hedera Hashgraph, LLC
 *
 * Licensed under the Apache License, Version 2.0 (the "License");
 * you may not use this file except in compliance with the License.
 * You may obtain a copy of the License at
 *
 *      http://www.apache.org/licenses/LICENSE-2.0
 *
 * Unless required by applicable law or agreed to in writing, software
 * distributed under the License is distributed on an "AS IS" BASIS,
 * WITHOUT WARRANTIES OR CONDITIONS OF ANY KIND, either express or implied.
 * See the License for the specific language governing permissions and
 * limitations under the License.
 */
package com.hedera.services.ledger.accounts.staking;

import static com.hedera.services.ledger.accounts.HederaAccountCustomizer.STAKED_ACCOUNT_ID_CASE;
import static com.hedera.services.ledger.properties.AccountProperty.BALANCE;
import static com.hedera.services.ledger.properties.AccountProperty.DECLINE_REWARD;
import static com.hedera.services.ledger.properties.AccountProperty.STAKED_ID;
import static com.hedera.services.utils.Units.HBARS_TO_TINYBARS;

import com.hedera.services.ledger.EntityChangeSet;
import com.hedera.services.ledger.properties.AccountProperty;
import com.hedera.services.state.merkle.MerkleAccount;
import com.hedera.services.state.submerkle.EntityId;
import com.hederahashgraph.api.proto.java.AccountID;
import java.util.Map;
import javax.annotation.Nullable;
import org.jetbrains.annotations.NotNull;

public class StakingUtils {
    // Sentinel value for a field that wasn't applicable to this transaction
    public static final long NA = Long.MIN_VALUE;
    // A non-sentinel negative value to indicate an account has not been rewarded since its last
    // stake meta change
    public static final long NOT_REWARDED_SINCE_LAST_STAKING_META_CHANGE = -1;

    private StakingUtils() {
        throw new UnsupportedOperationException("Utility class");
    }

    public static long getAccountStakeeNum(@NotNull final Map<AccountProperty, Object> changes) {
        final var entityId = (long) changes.getOrDefault(STAKED_ID, 0L);
        // Node ids are negative and account ids are positive
        return (entityId < 0) ? 0 : entityId;
    }

    public static long getNodeStakeeNum(@NotNull final Map<AccountProperty, Object> changes) {
        final var entityId = (long) changes.getOrDefault(STAKED_ID, 0L);
        // Node ids are negative
        return (entityId < 0) ? entityId : 0;
    }

    public static long finalBalanceGiven(
            @Nullable final MerkleAccount account,
            @NotNull final Map<AccountProperty, Object> changes) {
        if (changes.containsKey(BALANCE)) {
            return (long) changes.get(BALANCE);
        } else {
            return (account == null) ? 0 : account.getBalance();
        }
    }

    public static boolean finalDeclineRewardGiven(
            @Nullable final MerkleAccount account,
            @NotNull final Map<AccountProperty, Object> changes) {
        if (changes.containsKey(DECLINE_REWARD)) {
            return (Boolean) changes.get(DECLINE_REWARD);
        } else {
            return account != null && account.isDeclinedReward();
        }
    }

    public static long finalStakedToMeGiven(
            final int stakeeI,
            @Nullable final MerkleAccount account,
            @NotNull final long[] stakedToMeUpdates) {
        if (stakedToMeUpdates[stakeeI] != NA) {
            return stakedToMeUpdates[stakeeI];
        } else {
            return (account == null) ? 0 : account.getStakedToMe();
        }
    }

    public static void updateStakedToMe(
            final int stakeeI,
            final long delta,
            @NotNull final long[] stakedToMeUpdates,
            @NotNull
                    final EntityChangeSet<AccountID, MerkleAccount, AccountProperty>
                            pendingChanges) {
        if (stakedToMeUpdates[stakeeI] != NA) {
            stakedToMeUpdates[stakeeI] += delta;
        } else {
            // In theory this could be null if a multi-step contract operation created an account
            // and then staked to it
            final var account = pendingChanges.entity(stakeeI);
            final var alreadyStaked = account == null ? 0L : account.getStakedToMe();
            stakedToMeUpdates[stakeeI] = alreadyStaked + delta;
        }
    }

    public static void updateBalance(
            final long delta,
            final int rewardAccountI,
            @NotNull
                    final EntityChangeSet<AccountID, MerkleAccount, AccountProperty>
                            pendingChanges) {
        final var mutableChanges = pendingChanges.changes(rewardAccountI);
        if (mutableChanges.containsKey(BALANCE)) {
            mutableChanges.put(BALANCE, (long) mutableChanges.get(BALANCE) + delta);
        } else {
            final var newBalance = pendingChanges.entity(rewardAccountI).getBalance() + delta;
            mutableChanges.put(BALANCE, newBalance);
        }
    }

<<<<<<< HEAD
    public static boolean hasStakeMetaChanges(@NotNull final Map<AccountProperty, Object> changes) {
        return changes.containsKey(DECLINE_REWARD) || changes.containsKey(STAKED_ID);
=======
    public static boolean hasStakeMetaChanges(
            @NotNull final Map<AccountProperty, Object> changes,
            @Nullable final MerkleAccount account) {
        return (changes.containsKey(DECLINE_REWARD)
                        && (account == null
                                || account.isDeclinedReward()
                                        != (boolean) changes.get(DECLINE_REWARD)))
                || (changes.containsKey(STAKED_ID)
                        && (account == null
                                || account.getStakedId() != (long) changes.get(STAKED_ID)));
>>>>>>> 6f806782
    }

    public static long roundedToHbar(long value) {
        return (value / HBARS_TO_TINYBARS) * HBARS_TO_TINYBARS;
    }

    public static boolean validSentinel(
            final String idCase, final AccountID stakedAccountId, final long stakedNodeId) {
        // sentinel values on -1 for stakedNodeId and 0.0.0 for stakedAccountId are used to reset
        // staking on an account
        if (idCase.matches(STAKED_ACCOUNT_ID_CASE)) {
            final var sentinelAccount = EntityId.fromIdentityCode(0).toGrpcAccountId();
            return stakedAccountId.equals(sentinelAccount);
        } else {
            return stakedNodeId == -1;
        }
    }
}<|MERGE_RESOLUTION|>--- conflicted
+++ resolved
@@ -117,10 +117,6 @@
         }
     }
 
-<<<<<<< HEAD
-    public static boolean hasStakeMetaChanges(@NotNull final Map<AccountProperty, Object> changes) {
-        return changes.containsKey(DECLINE_REWARD) || changes.containsKey(STAKED_ID);
-=======
     public static boolean hasStakeMetaChanges(
             @NotNull final Map<AccountProperty, Object> changes,
             @Nullable final MerkleAccount account) {
@@ -131,7 +127,6 @@
                 || (changes.containsKey(STAKED_ID)
                         && (account == null
                                 || account.getStakedId() != (long) changes.get(STAKED_ID)));
->>>>>>> 6f806782
     }
 
     public static long roundedToHbar(long value) {
