--- conflicted
+++ resolved
@@ -52,43 +52,25 @@
 		}
 		for (int i = 0; i < n; i++) {
 			final var entity = pendingChanges.entity(i);
-<<<<<<< HEAD
-			final var change = pendingChanges.changes(i);
+			final var changes = pendingChanges.changes(i);
 			final var nftId = UniqueTokenKey.from(pendingChanges.id(i));
 
 			if (entity != null) {
 				final var fromAccount = entity.getOwner();
-				if (change == null && !entity.getOwner().equals(MISSING_ENTITY_ID)) {
-					uniqueTokensLinkManager.updateLinks(
-							fromAccount.asNum(),
-							null,
-							nftId);
-				} else if (change != null && change.containsKey(OWNER)) {
-					final var toAccount = (EntityId) change.get(OWNER);
-					uniqueTokensLinkManager.updateLinks(
-							fromAccount.asNum(),
-							toAccount.asNum(),
-							nftId);
-=======
-			final var changes = pendingChanges.changes(i);
-			if (entity != null) {
-				final var fromAccount = entity.getOwner();
 				if (changes == null && !entity.getOwner().equals(MISSING_ENTITY_ID)) {
 					// Non-treasury-owned NFT wiped (or burned via a multi-stage contract operation)
-					uniqueTokensLinkManager.updateLinks(fromAccount.asNum(), null, entity.getKey());
+					uniqueTokensLinkManager.updateLinks(fromAccount.asNum(), null, nftId);
 				} else if (changes != null && changes.containsKey(OWNER)) {
 					// NFT owner changed (could be a treasury exit or return)
 					final var toAccount = (EntityId) changes.get(OWNER);
-					uniqueTokensLinkManager.updateLinks(fromAccount.asNum(), toAccount.asNum(), entity.getKey());
+					uniqueTokensLinkManager.updateLinks(fromAccount.asNum(), toAccount.asNum(), nftId);
 				}
 			} else if (changes != null) {
 				final var newOwner = (EntityId) changes.get(OWNER);
 				if (!MISSING_ENTITY_ID.equals(newOwner)) {
 					// Non-treasury-owned NFT minted via a multi-stage contract operation
-					final var nftKey = pendingChanges.id(i).asEntityNumPair();
-					final var mintedNft = uniqueTokensLinkManager.updateLinks(null, newOwner.asNum(), nftKey);
+					final var mintedNft = uniqueTokensLinkManager.updateLinks(null, newOwner.asNum(), nftId);
 					pendingChanges.cacheEntity(i, mintedNft);
->>>>>>> cfda17b2
 				}
 			}
 		}
