--- conflicted
+++ resolved
@@ -78,11 +78,7 @@
 		final var balance = (long) getEffective(BALANCE, account, extantProps, changeSet);
 		final var isDetached = dynamicProperties.autoRenewEnabled() &&
 				balance == 0L &&
-<<<<<<< HEAD
-				!validator.isAfterConsensusSecond((long) getEffective(EXPIRY, account, changeSet));
-=======
 				!validator.isAfterConsensusSecond((long) getEffective(EXPIRY, account, extantProps, changeSet));
->>>>>>> b86a0076
 		if (isDetached) {
 			return ACCOUNT_EXPIRED_AND_PENDING_REMOVAL;
 		}
@@ -117,13 +113,9 @@
 			case BALANCE:
 				return useExtantProps ? extantProps.apply(BALANCE) : account.getBalance();
 			case EXPIRY:
-<<<<<<< HEAD
-				return account.getExpiry();
+				return useExtantProps ? extantProps.apply(EXPIRY) : account.getExpiry();
 			default:
 				throw new IllegalArgumentException("Invalid Property " + prop + " cannot be validated in scoped check");
-=======
-				return useExtantProps ? extantProps.apply(EXPIRY) : account.getExpiry();
->>>>>>> b86a0076
 		}
 	}
 }