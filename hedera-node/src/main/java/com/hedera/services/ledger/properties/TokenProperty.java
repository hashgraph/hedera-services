/*
 * Copyright (C) 2021-2022 Hedera Hashgraph, LLC
 *
 * Licensed under the Apache License, Version 2.0 (the "License");
 * you may not use this file except in compliance with the License.
 * You may obtain a copy of the License at
 *
 *      http://www.apache.org/licenses/LICENSE-2.0
 *
 * Unless required by applicable law or agreed to in writing, software
 * distributed under the License is distributed on an "AS IS" BASIS,
 * WITHOUT WARRANTIES OR CONDITIONS OF ANY KIND, either express or implied.
 * See the License for the specific language governing permissions and
 * limitations under the License.
 */
package com.hedera.services.ledger.properties;

import com.hedera.services.legacy.core.jproto.JKey;
import com.hedera.services.state.enums.TokenSupplyType;
import com.hedera.services.state.enums.TokenType;
import com.hedera.services.state.merkle.MerkleToken;
import com.hedera.services.state.submerkle.EntityId;
import com.hedera.services.state.submerkle.FcCustomFee;
import java.util.List;
import java.util.function.BiConsumer;
import java.util.function.Function;

public enum TokenProperty implements BeanProperty<MerkleToken> {
    TOTAL_SUPPLY {
        @Override
        public BiConsumer<MerkleToken, Object> setter() {
            return (a, l) -> a.setTotalSupply((long) l);
        }
<<<<<<< HEAD

        @Override
        public Function<MerkleToken, Object> getter() {
            return MerkleToken::totalSupply;
        }
    },
    ADMIN_KEY {
        @Override
        public BiConsumer<MerkleToken, Object> setter() {
            return (a, l) -> a.setAdminKey((JKey) l);
=======

        @Override
        public Function<MerkleToken, Object> getter() {
            return MerkleToken::totalSupply;
        }
    },
    ADMIN_KEY {
        @Override
        public BiConsumer<MerkleToken, Object> setter() {
            return (a, l) -> a.setAdminKey((JKey) l);
        }

        @Override
        public Function<MerkleToken, Object> getter() {
            return MerkleToken::getAdminKey;
        }
    },
    FREEZE_KEY {
        @Override
        public BiConsumer<MerkleToken, Object> setter() {
            return (a, l) -> a.setFreezeKey((JKey) l);
>>>>>>> 6f806782
        }

        @Override
        public Function<MerkleToken, Object> getter() {
<<<<<<< HEAD
            return MerkleToken::getAdminKey;
        }
    },
    FREEZE_KEY {
        @Override
        public BiConsumer<MerkleToken, Object> setter() {
            return (a, l) -> a.setFreezeKey((JKey) l);
=======
            return MerkleToken::freezeKeyUnsafe;
        }
    },
    KYC_KEY {
        @Override
        public BiConsumer<MerkleToken, Object> setter() {
            return (a, l) -> a.setKycKey((JKey) l);
>>>>>>> 6f806782
        }

        @Override
        public Function<MerkleToken, Object> getter() {
<<<<<<< HEAD
            return MerkleToken::freezeKeyUnsafe;
        }
    },
    KYC_KEY {
        @Override
        public BiConsumer<MerkleToken, Object> setter() {
            return (a, l) -> a.setKycKey((JKey) l);
=======
            return MerkleToken::getKycKey;
        }
    },
    PAUSE_KEY {
        @Override
        public BiConsumer<MerkleToken, Object> setter() {
            return (a, l) -> a.setPauseKey((JKey) l);
>>>>>>> 6f806782
        }

        @Override
        public Function<MerkleToken, Object> getter() {
<<<<<<< HEAD
            return MerkleToken::getKycKey;
        }
    },
    PAUSE_KEY {
        @Override
        public BiConsumer<MerkleToken, Object> setter() {
            return (a, l) -> a.setPauseKey((JKey) l);
=======
            return MerkleToken::getPauseKey;
        }
    },
    SUPPLY_KEY {
        @Override
        public BiConsumer<MerkleToken, Object> setter() {
            return (a, l) -> a.setSupplyKey((JKey) l);
>>>>>>> 6f806782
        }

        @Override
        public Function<MerkleToken, Object> getter() {
<<<<<<< HEAD
            return MerkleToken::getPauseKey;
        }
    },
    SUPPLY_KEY {
        @Override
        public BiConsumer<MerkleToken, Object> setter() {
            return (a, l) -> a.setSupplyKey((JKey) l);
=======
            return MerkleToken::getSupplyKey;
        }
    },
    FEE_SCHEDULE_KEY {
        @Override
        public BiConsumer<MerkleToken, Object> setter() {
            return (a, l) -> a.setFeeScheduleKey((JKey) l);
>>>>>>> 6f806782
        }

        @Override
        public Function<MerkleToken, Object> getter() {
<<<<<<< HEAD
            return MerkleToken::getSupplyKey;
        }
    },
    FEE_SCHEDULE_KEY {
        @Override
        public BiConsumer<MerkleToken, Object> setter() {
            return (a, l) -> a.setFeeScheduleKey((JKey) l);
=======
            return MerkleToken::getFeeScheduleKey;
        }
    },
    WIPE_KEY {
        @Override
        public BiConsumer<MerkleToken, Object> setter() {
            return (a, l) -> a.setWipeKey((JKey) l);
>>>>>>> 6f806782
        }

        @Override
        public Function<MerkleToken, Object> getter() {
<<<<<<< HEAD
            return MerkleToken::getFeeScheduleKey;
        }
    },
    WIPE_KEY {
        @Override
        public BiConsumer<MerkleToken, Object> setter() {
            return (a, l) -> a.setWipeKey((JKey) l);
=======
            return MerkleToken::getWipeKey;
        }
    },
    IS_DELETED {
        @Override
        public BiConsumer<MerkleToken, Object> setter() {
            return (a, f) -> a.setDeleted((boolean) f);
>>>>>>> 6f806782
        }

        @Override
        public Function<MerkleToken, Object> getter() {
<<<<<<< HEAD
            return MerkleToken::getWipeKey;
        }
    },
    IS_DELETED {
        @Override
        public BiConsumer<MerkleToken, Object> setter() {
            return (a, f) -> a.setDeleted((boolean) f);
=======
            return MerkleToken::isDeleted;
        }
    },
    IS_PAUSED {
        @Override
        public BiConsumer<MerkleToken, Object> setter() {
            return (a, f) -> a.setPaused((boolean) f);
>>>>>>> 6f806782
        }

        @Override
        public Function<MerkleToken, Object> getter() {
<<<<<<< HEAD
            return MerkleToken::isDeleted;
        }
    },
    IS_PAUSED {
        @Override
        public BiConsumer<MerkleToken, Object> setter() {
            return (a, f) -> a.setPaused((boolean) f);
=======
            return MerkleToken::isPaused;
        }
    },
    SYMBOL {
        @Override
        public BiConsumer<MerkleToken, Object> setter() {
            return (a, l) -> a.setSymbol((String) l);
>>>>>>> 6f806782
        }

        @Override
        public Function<MerkleToken, Object> getter() {
<<<<<<< HEAD
            return MerkleToken::isPaused;
        }
    },
    SYMBOL {
        @Override
        public BiConsumer<MerkleToken, Object> setter() {
            return (a, l) -> a.setSymbol((String) l);
=======
            return MerkleToken::symbol;
        }
    },
    NAME {
        @Override
        public BiConsumer<MerkleToken, Object> setter() {
            return (a, l) -> a.setName((String) l);
>>>>>>> 6f806782
        }

        @Override
        public Function<MerkleToken, Object> getter() {
<<<<<<< HEAD
            return MerkleToken::symbol;
        }
    },
    NAME {
        @Override
        public BiConsumer<MerkleToken, Object> setter() {
            return (a, l) -> a.setName((String) l);
=======
            return MerkleToken::name;
        }
    },
    TREASURY {
        @Override
        public BiConsumer<MerkleToken, Object> setter() {
            return (a, l) -> a.setTreasury((EntityId) l);
>>>>>>> 6f806782
        }

        @Override
        public Function<MerkleToken, Object> getter() {
<<<<<<< HEAD
            return MerkleToken::name;
        }
    },
    TREASURY {
        @Override
        public BiConsumer<MerkleToken, Object> setter() {
            return (a, l) -> a.setTreasury((EntityId) l);
=======
            return MerkleToken::treasury;
        }
    },
    ACC_FROZEN_BY_DEFAULT {
        @Override
        public BiConsumer<MerkleToken, Object> setter() {
            return (a, f) -> a.setAccountsFrozenByDefault((boolean) f);
>>>>>>> 6f806782
        }

        @Override
        public Function<MerkleToken, Object> getter() {
<<<<<<< HEAD
            return MerkleToken::treasury;
        }
    },
    ACC_FROZEN_BY_DEFAULT {
        @Override
        public BiConsumer<MerkleToken, Object> setter() {
            return (a, f) -> a.setAccountsFrozenByDefault((boolean) f);
=======
            return MerkleToken::accountsAreFrozenByDefault;
        }
    },
    ACC_KYC_GRANTED_BY_DEFAULT {
        @Override
        public BiConsumer<MerkleToken, Object> setter() {
            return (a, f) -> a.setAccountsKycGrantedByDefault((boolean) f);
>>>>>>> 6f806782
        }

        @Override
        public Function<MerkleToken, Object> getter() {
<<<<<<< HEAD
            return MerkleToken::accountsAreFrozenByDefault;
=======
            return MerkleToken::accountsKycGrantedByDefault;
>>>>>>> 6f806782
        }
    },
    EXPIRY {
        @Override
        public BiConsumer<MerkleToken, Object> setter() {
            return (a, l) -> a.setExpiry((long) l);
        }

        @Override
        public Function<MerkleToken, Object> getter() {
            return MerkleToken::expiry;
        }
    },
    AUTO_RENEW_PERIOD {
        @Override
        public BiConsumer<MerkleToken, Object> setter() {
            return (a, l) -> a.setAutoRenewPeriod((long) l);
        }

        @Override
        public Function<MerkleToken, Object> getter() {
            return MerkleToken::autoRenewPeriod;
        }
    },
    AUTO_RENEW_ACCOUNT {
        @Override
        public BiConsumer<MerkleToken, Object> setter() {
            return (a, l) -> a.setAutoRenewAccount((EntityId) l);
        }

        @Override
        public Function<MerkleToken, Object> getter() {
            return MerkleToken::autoRenewAccount;
        }
    },
    MEMO {
        @Override
        public BiConsumer<MerkleToken, Object> setter() {
            return (a, l) -> a.setMemo((String) l);
        }

        @Override
        public Function<MerkleToken, Object> getter() {
            return MerkleToken::memo;
        }
    },
    LAST_USED_SERIAL_NUMBER {
        @Override
        public BiConsumer<MerkleToken, Object> setter() {
            return (a, l) -> a.setLastUsedSerialNumber((long) l);
        }

        @Override
        public Function<MerkleToken, Object> getter() {
            return MerkleToken::getLastUsedSerialNumber;
        }
    },
    TOKEN_TYPE {
        @Override
        public BiConsumer<MerkleToken, Object> setter() {
            return (a, l) -> a.setTokenType((TokenType) l);
        }

        @Override
        public Function<MerkleToken, Object> getter() {
            return MerkleToken::tokenType;
        }
    },
    SUPPLY_TYPE {
        @Override
        public BiConsumer<MerkleToken, Object> setter() {
            return (a, l) -> a.setSupplyType((TokenSupplyType) l);
        }

        @Override
        public Function<MerkleToken, Object> getter() {
            return MerkleToken::supplyType;
        }
    },
    MAX_SUPPLY {
        @Override
        public BiConsumer<MerkleToken, Object> setter() {
            return (a, l) -> a.setMaxSupply((long) l);
        }

        @Override
        public Function<MerkleToken, Object> getter() {
            return MerkleToken::maxSupply;
        }
    },
    FEE_SCHEDULE {
        @Override
        public BiConsumer<MerkleToken, Object> setter() {
            return (a, l) -> a.setFeeSchedule((List<FcCustomFee>) l);
        }

        @Override
        public Function<MerkleToken, Object> getter() {
            return MerkleToken::customFeeSchedule;
        }
    },
    DECIMALS {
        @Override
        public BiConsumer<MerkleToken, Object> setter() {
            return (a, l) -> a.setDecimals((int) l);
        }

        @Override
        public Function<MerkleToken, Object> getter() {
            return MerkleToken::decimals;
        }
    }
}<|MERGE_RESOLUTION|>--- conflicted
+++ resolved
@@ -31,7 +31,6 @@
         public BiConsumer<MerkleToken, Object> setter() {
             return (a, l) -> a.setTotalSupply((long) l);
         }
-<<<<<<< HEAD
 
         @Override
         public Function<MerkleToken, Object> getter() {
@@ -42,17 +41,6 @@
         @Override
         public BiConsumer<MerkleToken, Object> setter() {
             return (a, l) -> a.setAdminKey((JKey) l);
-=======
-
-        @Override
-        public Function<MerkleToken, Object> getter() {
-            return MerkleToken::totalSupply;
-        }
-    },
-    ADMIN_KEY {
-        @Override
-        public BiConsumer<MerkleToken, Object> setter() {
-            return (a, l) -> a.setAdminKey((JKey) l);
         }
 
         @Override
@@ -64,20 +52,10 @@
         @Override
         public BiConsumer<MerkleToken, Object> setter() {
             return (a, l) -> a.setFreezeKey((JKey) l);
->>>>>>> 6f806782
-        }
-
-        @Override
-        public Function<MerkleToken, Object> getter() {
-<<<<<<< HEAD
-            return MerkleToken::getAdminKey;
-        }
-    },
-    FREEZE_KEY {
-        @Override
-        public BiConsumer<MerkleToken, Object> setter() {
-            return (a, l) -> a.setFreezeKey((JKey) l);
-=======
+        }
+
+        @Override
+        public Function<MerkleToken, Object> getter() {
             return MerkleToken::freezeKeyUnsafe;
         }
     },
@@ -85,20 +63,10 @@
         @Override
         public BiConsumer<MerkleToken, Object> setter() {
             return (a, l) -> a.setKycKey((JKey) l);
->>>>>>> 6f806782
-        }
-
-        @Override
-        public Function<MerkleToken, Object> getter() {
-<<<<<<< HEAD
-            return MerkleToken::freezeKeyUnsafe;
-        }
-    },
-    KYC_KEY {
-        @Override
-        public BiConsumer<MerkleToken, Object> setter() {
-            return (a, l) -> a.setKycKey((JKey) l);
-=======
+        }
+
+        @Override
+        public Function<MerkleToken, Object> getter() {
             return MerkleToken::getKycKey;
         }
     },
@@ -106,20 +74,10 @@
         @Override
         public BiConsumer<MerkleToken, Object> setter() {
             return (a, l) -> a.setPauseKey((JKey) l);
->>>>>>> 6f806782
-        }
-
-        @Override
-        public Function<MerkleToken, Object> getter() {
-<<<<<<< HEAD
-            return MerkleToken::getKycKey;
-        }
-    },
-    PAUSE_KEY {
-        @Override
-        public BiConsumer<MerkleToken, Object> setter() {
-            return (a, l) -> a.setPauseKey((JKey) l);
-=======
+        }
+
+        @Override
+        public Function<MerkleToken, Object> getter() {
             return MerkleToken::getPauseKey;
         }
     },
@@ -127,20 +85,10 @@
         @Override
         public BiConsumer<MerkleToken, Object> setter() {
             return (a, l) -> a.setSupplyKey((JKey) l);
->>>>>>> 6f806782
-        }
-
-        @Override
-        public Function<MerkleToken, Object> getter() {
-<<<<<<< HEAD
-            return MerkleToken::getPauseKey;
-        }
-    },
-    SUPPLY_KEY {
-        @Override
-        public BiConsumer<MerkleToken, Object> setter() {
-            return (a, l) -> a.setSupplyKey((JKey) l);
-=======
+        }
+
+        @Override
+        public Function<MerkleToken, Object> getter() {
             return MerkleToken::getSupplyKey;
         }
     },
@@ -148,20 +96,10 @@
         @Override
         public BiConsumer<MerkleToken, Object> setter() {
             return (a, l) -> a.setFeeScheduleKey((JKey) l);
->>>>>>> 6f806782
-        }
-
-        @Override
-        public Function<MerkleToken, Object> getter() {
-<<<<<<< HEAD
-            return MerkleToken::getSupplyKey;
-        }
-    },
-    FEE_SCHEDULE_KEY {
-        @Override
-        public BiConsumer<MerkleToken, Object> setter() {
-            return (a, l) -> a.setFeeScheduleKey((JKey) l);
-=======
+        }
+
+        @Override
+        public Function<MerkleToken, Object> getter() {
             return MerkleToken::getFeeScheduleKey;
         }
     },
@@ -169,20 +107,10 @@
         @Override
         public BiConsumer<MerkleToken, Object> setter() {
             return (a, l) -> a.setWipeKey((JKey) l);
->>>>>>> 6f806782
-        }
-
-        @Override
-        public Function<MerkleToken, Object> getter() {
-<<<<<<< HEAD
-            return MerkleToken::getFeeScheduleKey;
-        }
-    },
-    WIPE_KEY {
-        @Override
-        public BiConsumer<MerkleToken, Object> setter() {
-            return (a, l) -> a.setWipeKey((JKey) l);
-=======
+        }
+
+        @Override
+        public Function<MerkleToken, Object> getter() {
             return MerkleToken::getWipeKey;
         }
     },
@@ -190,20 +118,10 @@
         @Override
         public BiConsumer<MerkleToken, Object> setter() {
             return (a, f) -> a.setDeleted((boolean) f);
->>>>>>> 6f806782
-        }
-
-        @Override
-        public Function<MerkleToken, Object> getter() {
-<<<<<<< HEAD
-            return MerkleToken::getWipeKey;
-        }
-    },
-    IS_DELETED {
-        @Override
-        public BiConsumer<MerkleToken, Object> setter() {
-            return (a, f) -> a.setDeleted((boolean) f);
-=======
+        }
+
+        @Override
+        public Function<MerkleToken, Object> getter() {
             return MerkleToken::isDeleted;
         }
     },
@@ -211,20 +129,10 @@
         @Override
         public BiConsumer<MerkleToken, Object> setter() {
             return (a, f) -> a.setPaused((boolean) f);
->>>>>>> 6f806782
-        }
-
-        @Override
-        public Function<MerkleToken, Object> getter() {
-<<<<<<< HEAD
-            return MerkleToken::isDeleted;
-        }
-    },
-    IS_PAUSED {
-        @Override
-        public BiConsumer<MerkleToken, Object> setter() {
-            return (a, f) -> a.setPaused((boolean) f);
-=======
+        }
+
+        @Override
+        public Function<MerkleToken, Object> getter() {
             return MerkleToken::isPaused;
         }
     },
@@ -232,20 +140,10 @@
         @Override
         public BiConsumer<MerkleToken, Object> setter() {
             return (a, l) -> a.setSymbol((String) l);
->>>>>>> 6f806782
-        }
-
-        @Override
-        public Function<MerkleToken, Object> getter() {
-<<<<<<< HEAD
-            return MerkleToken::isPaused;
-        }
-    },
-    SYMBOL {
-        @Override
-        public BiConsumer<MerkleToken, Object> setter() {
-            return (a, l) -> a.setSymbol((String) l);
-=======
+        }
+
+        @Override
+        public Function<MerkleToken, Object> getter() {
             return MerkleToken::symbol;
         }
     },
@@ -253,20 +151,10 @@
         @Override
         public BiConsumer<MerkleToken, Object> setter() {
             return (a, l) -> a.setName((String) l);
->>>>>>> 6f806782
-        }
-
-        @Override
-        public Function<MerkleToken, Object> getter() {
-<<<<<<< HEAD
-            return MerkleToken::symbol;
-        }
-    },
-    NAME {
-        @Override
-        public BiConsumer<MerkleToken, Object> setter() {
-            return (a, l) -> a.setName((String) l);
-=======
+        }
+
+        @Override
+        public Function<MerkleToken, Object> getter() {
             return MerkleToken::name;
         }
     },
@@ -274,20 +162,10 @@
         @Override
         public BiConsumer<MerkleToken, Object> setter() {
             return (a, l) -> a.setTreasury((EntityId) l);
->>>>>>> 6f806782
-        }
-
-        @Override
-        public Function<MerkleToken, Object> getter() {
-<<<<<<< HEAD
-            return MerkleToken::name;
-        }
-    },
-    TREASURY {
-        @Override
-        public BiConsumer<MerkleToken, Object> setter() {
-            return (a, l) -> a.setTreasury((EntityId) l);
-=======
+        }
+
+        @Override
+        public Function<MerkleToken, Object> getter() {
             return MerkleToken::treasury;
         }
     },
@@ -295,20 +173,10 @@
         @Override
         public BiConsumer<MerkleToken, Object> setter() {
             return (a, f) -> a.setAccountsFrozenByDefault((boolean) f);
->>>>>>> 6f806782
-        }
-
-        @Override
-        public Function<MerkleToken, Object> getter() {
-<<<<<<< HEAD
-            return MerkleToken::treasury;
-        }
-    },
-    ACC_FROZEN_BY_DEFAULT {
-        @Override
-        public BiConsumer<MerkleToken, Object> setter() {
-            return (a, f) -> a.setAccountsFrozenByDefault((boolean) f);
-=======
+        }
+
+        @Override
+        public Function<MerkleToken, Object> getter() {
             return MerkleToken::accountsAreFrozenByDefault;
         }
     },
@@ -316,16 +184,11 @@
         @Override
         public BiConsumer<MerkleToken, Object> setter() {
             return (a, f) -> a.setAccountsKycGrantedByDefault((boolean) f);
->>>>>>> 6f806782
-        }
-
-        @Override
-        public Function<MerkleToken, Object> getter() {
-<<<<<<< HEAD
-            return MerkleToken::accountsAreFrozenByDefault;
-=======
+        }
+
+        @Override
+        public Function<MerkleToken, Object> getter() {
             return MerkleToken::accountsKycGrantedByDefault;
->>>>>>> 6f806782
         }
     },
     EXPIRY {
