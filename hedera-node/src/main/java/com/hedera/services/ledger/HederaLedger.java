--- conflicted
+++ resolved
@@ -512,7 +512,6 @@
 		accountsLedger.set(id, BALANCE, newBalance);
 	}
 
-<<<<<<< HEAD
 	private void adjustHbarUnchecked(final List<BalanceChange> changes) {
 		for (var change : changes) {
 			if (change.isForHbar()) {
@@ -541,8 +540,6 @@
 		}
 	}
 
-=======
->>>>>>> ca3e237c
 	/* -- Only used by unit tests --- */
 	TransferList netTransfersInTxn() {
 		accountsLedger.throwIfNotInTxn();
