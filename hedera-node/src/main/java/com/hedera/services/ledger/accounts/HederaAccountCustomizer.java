package com.hedera.services.ledger.accounts;

/*-
 * ‌
 * Hedera Services Node
 * ​
 * Copyright (C) 2018 - 2021 Hedera Hashgraph, LLC
 * ​
 * Licensed under the Apache License, Version 2.0 (the "License");
 * you may not use this file except in compliance with the License.
 * You may obtain a copy of the License at
 *
 *      http://www.apache.org/licenses/LICENSE-2.0
 *
 * Unless required by applicable law or agreed to in writing, software
 * distributed under the License is distributed on an "AS IS" BASIS,
 * WITHOUT WARRANTIES OR CONDITIONS OF ANY KIND, either express or implied.
 * See the License for the specific language governing permissions and
 * limitations under the License.
 * ‍
 */

import com.hedera.services.ledger.properties.AccountProperty;
import com.hedera.services.ledger.properties.ChangeSummaryManager;
import com.hedera.services.state.merkle.MerkleAccount;
import com.hedera.services.state.submerkle.EntityId;
import com.hederahashgraph.api.proto.java.AccountID;
import com.hederahashgraph.api.proto.java.ContractCreateTransactionBody;
import com.hederahashgraph.api.proto.java.Duration;

import java.util.Collections;
import java.util.EnumMap;
import java.util.Map;

import static com.hedera.services.context.properties.StaticPropertiesHolder.STATIC_PROPERTIES;

public final class HederaAccountCustomizer extends
		AccountCustomizer<AccountID, MerkleAccount, AccountProperty, HederaAccountCustomizer> {
	private static final Map<Option, AccountProperty> OPTION_PROPERTIES;
	public static final String STAKED_ID_NOT_SET_CASE = "STAKEDID_NOT_SET";
	public static final String STAKED_ACCOUNT_ID_CASE = "STAKED_ACCOUNT_ID";
	public static final String STAKED_NODE_ID_CASE = "STAKED_NODE_ID";

	static {
		Map<Option, AccountProperty> optionAccountPropertyMap = new EnumMap<>(Option.class);
		optionAccountPropertyMap.put(Option.KEY, AccountProperty.KEY);
		optionAccountPropertyMap.put(Option.MEMO, AccountProperty.MEMO);
		optionAccountPropertyMap.put(Option.PROXY, AccountProperty.PROXY);
		optionAccountPropertyMap.put(Option.EXPIRY, AccountProperty.EXPIRY);
		optionAccountPropertyMap.put(Option.IS_DELETED, AccountProperty.IS_DELETED);
		optionAccountPropertyMap.put(Option.AUTO_RENEW_PERIOD, AccountProperty.AUTO_RENEW_PERIOD);
		optionAccountPropertyMap.put(Option.IS_SMART_CONTRACT, AccountProperty.IS_SMART_CONTRACT);
		optionAccountPropertyMap.put(Option.IS_RECEIVER_SIG_REQUIRED, AccountProperty.IS_RECEIVER_SIG_REQUIRED);
		optionAccountPropertyMap.put(Option.MAX_AUTOMATIC_ASSOCIATIONS, AccountProperty.MAX_AUTOMATIC_ASSOCIATIONS);
		optionAccountPropertyMap.put(Option.USED_AUTOMATIC_ASSOCIATIONS, AccountProperty.USED_AUTOMATIC_ASSOCIATIONS);
		optionAccountPropertyMap.put(Option.ALIAS, AccountProperty.ALIAS);
		optionAccountPropertyMap.put(Option.AUTO_RENEW_ACCOUNT_ID, AccountProperty.AUTO_RENEW_ACCOUNT_ID);
		optionAccountPropertyMap.put(Option.DECLINE_REWARD, AccountProperty.DECLINE_REWARD);
		optionAccountPropertyMap.put(Option.STAKED_TO_ME, AccountProperty.STAKED_TO_ME);
		optionAccountPropertyMap.put(Option.STAKE_PERIOD_START, AccountProperty.STAKE_PERIOD_START);
		optionAccountPropertyMap.put(Option.STAKED_ID, AccountProperty.STAKED_ID);
		OPTION_PROPERTIES = Collections.unmodifiableMap(optionAccountPropertyMap);
	}

	public HederaAccountCustomizer() {
		super(AccountProperty.class, OPTION_PROPERTIES, new ChangeSummaryManager<>());
	}

	public void customizeSynthetic(final ContractCreateTransactionBody.Builder op) {
		final var changes = getChanges();
		if (changes.containsKey(AccountProperty.MEMO)) {
			op.setMemo((String) changes.get(AccountProperty.MEMO));
		}
		if (changes.containsKey(AccountProperty.AUTO_RENEW_PERIOD)) {
			op.setAutoRenewPeriod(Duration.newBuilder()
					.setSeconds((long) changes.get(AccountProperty.AUTO_RENEW_PERIOD)));
		}
		if (changes.containsKey(AccountProperty.STAKED_ID)) {
			final long id = (long) changes.get(AccountProperty.STAKED_ID);
<<<<<<< HEAD
			if (id <= 0) {
=======
			if (id < 0) {
>>>>>>> 229782bc
				op.setStakedNodeId(-id - 1);
			} else if (id > 0) {
				op.setStakedAccountId(STATIC_PROPERTIES.scopedAccountWith(id));
			}
		}
		if (changes.containsKey(AccountProperty.DECLINE_REWARD)) {
			op.setDeclineReward((boolean) changes.get(AccountProperty.DECLINE_REWARD));
		}
		if (changes.containsKey(AccountProperty.AUTO_RENEW_ACCOUNT_ID)) {
			op.setAutoRenewAccountId(((EntityId) changes.get(AccountProperty.AUTO_RENEW_ACCOUNT_ID)).toGrpcAccountId());
		}
		if (changes.containsKey(AccountProperty.MAX_AUTOMATIC_ASSOCIATIONS)) {
			op.setMaxAutomaticTokenAssociations(((int) changes.get(AccountProperty.MAX_AUTOMATIC_ASSOCIATIONS)));
		}
	}

	@Override
	protected HederaAccountCustomizer self() {
		return this;
	}

	public static boolean hasStakedId(final String idCase) {
		return !idCase.equals(STAKED_ID_NOT_SET_CASE);
	}

	public void customizeStakedId(
			final String idCase,
			final AccountID stakedAccountId,
			final long stakedNodeId) {
		final var stakedId = getStakedId(idCase, stakedAccountId, stakedNodeId);
		this.stakedId(stakedId);
	}

	/**
	 * Gets the stakedId from the provided staked_account_id or staked_node_id.
	 *
	 * @param stakedAccountId
	 * 		given staked_account_id
	 * @param stakedNodeId
	 * 		given staked_node_id
	 * @return valid staked id
	 */
	static long getStakedId(
			final String idCase,
			final AccountID stakedAccountId,
			final long stakedNodeId) {
		if (idCase.matches(STAKED_ACCOUNT_ID_CASE)) {
			return stakedAccountId.getAccountNum();
		} else {
			// return a number less than the given node Id, in order to recognize the if nodeId 0 is set
			return -stakedNodeId - 1;
		}
	}
}<|MERGE_RESOLUTION|>--- conflicted
+++ resolved
@@ -77,11 +77,7 @@
 		}
 		if (changes.containsKey(AccountProperty.STAKED_ID)) {
 			final long id = (long) changes.get(AccountProperty.STAKED_ID);
-<<<<<<< HEAD
-			if (id <= 0) {
-=======
 			if (id < 0) {
->>>>>>> 229782bc
 				op.setStakedNodeId(-id - 1);
 			} else if (id > 0) {
 				op.setStakedAccountId(STATIC_PROPERTIES.scopedAccountWith(id));
