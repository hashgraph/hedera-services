--- conflicted
+++ resolved
@@ -107,12 +107,8 @@
 		static final int NUM_090_CHILDREN = 8;
 		static final int NUM_0100_CHILDREN = 8;
 		static final int SCHEDULE_TXS = 8;
-<<<<<<< HEAD
 		static final int RECORD_STREAM_RUNNING_HASH = 9;
 		static final int NUM_0110_CHILDREN = 10;
-=======
-		static final int NUM_0110_CHILDREN = 9;
->>>>>>> 322d0651
 	}
 
 	ServicesContext ctx;
@@ -181,14 +177,8 @@
 			skipDiskFsHashCheck = true;
 		}
 		if (scheduleTxs() == null) {
-<<<<<<< HEAD
 			setChild(ChildIndices.SCHEDULE_TXS, new FCMap<>());
-			log.info("Created scheduled txs FCMap after <= 0.10.0 state restoration");
-=======
-			setChild(ChildIndices.SCHEDULE_TXS,
-					new FCMap<>(new MerkleEntityId.Provider(), MerkleSchedule.LEGACY_PROVIDER));
 			log.info("Created scheduled transactions FCMap after <=0.10.0 state restoration");
->>>>>>> 322d0651
 		}
 		if (runningHashLeaf() == null) {
 			final RunningHash runningHash = new RunningHash(emptyHash);
@@ -220,13 +210,9 @@
 		} catch (ContextNotFoundException ignoreToInstantiateNewContext) {
 			ctx = new ServicesContext(nodeId, platform, this, properties);
 		}
-<<<<<<< HEAD
 		boolean initWithMerkle = true;
 		if (getNumberOfChildren() < ChildIndices.NUM_0110_CHILDREN) {
 			initWithMerkle = false;
-=======
-		if (getNumberOfChildren() < ChildIndices.NUM_0110_CHILDREN) {
->>>>>>> 322d0651
 			log.info("Init called on Services node {} WITHOUT Merkle saved state", nodeId);
 			long seqStart = bootstrapProps.getLongProperty("hedera.numReservedSystemEntities") + 1;
 			setChild(ChildIndices.NETWORK_CTX,
