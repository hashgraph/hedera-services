package com.hedera.services;

/*-
 * ‌
 * Hedera Services Node
 * ​
 * Copyright (C) 2018 - 2021 Hedera Hashgraph, LLC
 * ​
 * Licensed under the Apache License, Version 2.0 (the "License");
 * you may not use this file except in compliance with the License.
 * You may obtain a copy of the License at
 *
 *      http://www.apache.org/licenses/LICENSE-2.0
 *
 * Unless required by applicable law or agreed to in writing, software
 * distributed under the License is distributed on an "AS IS" BASIS,
 * WITHOUT WARRANTIES OR CONDITIONS OF ANY KIND, either express or implied.
 * See the License for the specific language governing permissions and
 * limitations under the License.
 * ‍
 */

import com.google.common.annotations.VisibleForTesting;
import com.google.protobuf.ByteString;
import com.google.protobuf.InvalidProtocolBufferException;
import com.hedera.services.context.properties.BootstrapProperties;
import com.hedera.services.state.merkle.MerkleAccount;
import com.hedera.services.state.merkle.MerkleNetworkContext;
import com.hedera.services.state.merkle.MerkleSchedule;
import com.hedera.services.state.merkle.MerkleSpecialFiles;
import com.hedera.services.state.merkle.MerkleToken;
import com.hedera.services.state.merkle.MerkleTokenRelStatus;
import com.hedera.services.state.merkle.MerkleTopic;
import com.hedera.services.state.merkle.MerkleUniqueToken;
import com.hedera.services.state.migration.KvPairIterationMigrator;
import com.hedera.services.state.migration.ReleaseTwentyFiveMigration;
import com.hedera.services.state.migration.ReleaseTwentySixMigration;
import com.hedera.services.state.migration.StateChildIndices;
import com.hedera.services.state.org.StateMetadata;
import com.hedera.services.state.submerkle.ExchangeRates;
import com.hedera.services.state.submerkle.SequenceNumber;
import com.hedera.services.state.virtual.ContractKey;
import com.hedera.services.state.virtual.IterableContractValue;
import com.hedera.services.state.virtual.VirtualBlobKey;
import com.hedera.services.state.virtual.VirtualBlobValue;
import com.hedera.services.state.virtual.VirtualMapFactory;
import com.hedera.services.state.virtual.VirtualMapFactory.JasperDbBuilderFactory;
import com.hedera.services.stream.RecordsRunningHashLeaf;
import com.hedera.services.utils.EntityNum;
import com.hedera.services.utils.EntityNumPair;
import com.hederahashgraph.api.proto.java.AccountID;
import com.swirlds.common.crypto.DigestType;
import com.swirlds.common.crypto.ImmutableHash;
import com.swirlds.common.crypto.RunningHash;
import com.swirlds.common.merkle.MerkleNode;
import com.swirlds.common.merkle.utility.AbstractNaryMerkleInternal;
import com.swirlds.common.system.AddressBook;
import com.swirlds.common.system.NodeId;
import com.swirlds.common.system.Platform;
import com.swirlds.common.system.SwirldDualState;
import com.swirlds.common.system.SwirldState;
import com.swirlds.common.system.transaction.SwirldTransaction;
import com.swirlds.fchashmap.FCHashMap;
import com.swirlds.jasperdb.JasperDbBuilder;
import com.swirlds.merkle.map.MerkleMap;
import com.swirlds.platform.state.DualStateImpl;
import com.swirlds.virtualmap.VirtualMap;
import com.swirlds.virtualmap.VirtualMapMigration;
import org.apache.logging.log4j.LogManager;
import org.apache.logging.log4j.Logger;

import java.time.Instant;
import java.util.List;
import java.util.Map;
import java.util.Objects;
import java.util.function.Consumer;
import java.util.function.Function;
import java.util.function.Supplier;

import static com.hedera.services.context.AppsManager.APPS;
import static com.hedera.services.state.migration.StateChildIndices.NUM_POST_0210_CHILDREN;
import static com.hedera.services.state.migration.StateVersions.CURRENT_VERSION;
import static com.hedera.services.state.migration.StateVersions.MINIMUM_SUPPORTED_VERSION;
import static com.hedera.services.state.migration.StateVersions.RELEASE_025X_VERSION;
import static com.hedera.services.state.migration.StateVersions.RELEASE_0260_VERSION;
import static com.hedera.services.utils.EntityIdUtils.parseAccount;

/**
 * The Merkle tree root of the Hedera Services world state.
 */
public class ServicesState extends AbstractNaryMerkleInternal implements SwirldState.SwirldState2 {
	private static final Logger log = LogManager.getLogger(ServicesState.class);

	private static final long RUNTIME_CONSTRUCTABLE_ID = 0x8e300b0dfdafbb1aL;
	public static final ImmutableHash EMPTY_HASH = new ImmutableHash(new byte[DigestType.SHA_384.digestLength()]);

	/* Only over-written when Platform deserializes a legacy version of the state */
	private int deserializedVersion = CURRENT_VERSION;
	/* All of the state that is not itself hashed or serialized, but only derived from such state */
	private StateMetadata metadata;

	public ServicesState() {
		/* RuntimeConstructable */
	}

	private ServicesState(ServicesState that) {
		/* Copy the Merkle route from the source instance */
		super(that);
		/* Copy the non-null Merkle children from the source */
		for (int childIndex = 0, n = that.getNumberOfChildren(); childIndex < n; childIndex++) {
			final var childToCopy = that.getChild(childIndex);
			if (childToCopy != null) {
				setChild(childIndex, childToCopy.copy());
			}
		}
		/* Copy the non-Merkle state from the source */
		this.deserializedVersion = that.deserializedVersion;
		this.metadata = (that.metadata == null) ? null : that.metadata.copy();
	}

	/* --- MerkleInternal --- */
	@Override
	public long getClassId() {
		return RUNTIME_CONSTRUCTABLE_ID;
	}

	@Override
	public int getVersion() {
		return CURRENT_VERSION;
	}

	@Override
	public int getMinimumChildCount(int version) {
		if (version >= MINIMUM_SUPPORTED_VERSION && version <= CURRENT_VERSION) {
			return NUM_POST_0210_CHILDREN;
		} else {
			throw new IllegalArgumentException("Argument 'version='" + version + "' is invalid!");
		}
	}

	@Override
	public int getMinimumSupportedVersion() {
		return MINIMUM_SUPPORTED_VERSION;
	}

	@Override
	public void initialize() {
		// No new top-level children
	}

	@Override
	public void addDeserializedChildren(List<MerkleNode> children, int version) {
		super.addDeserializedChildren(children, version);
		deserializedVersion = version;
	}

	@Override
	public void migrate() {
		int deserializedVersionFromState = getDeserializedVersion();
		if (deserializedVersionFromState < RELEASE_025X_VERSION) {
			tokenRelsLinkMigrator.buildAccountTokenAssociationsLinkedList(accounts(), tokenAssociations());
			titleCountsMigrator.accept(this);
		}
		if (deserializedVersionFromState < RELEASE_0260_VERSION) {
			iterableStorageMigrator.makeStorageIterable(
					this,
					KvPairIterationMigrator::new,
					VirtualMapMigration::extractVirtualMapData,
					vmFactory.apply(JasperDbBuilder::new).newVirtualizedIterableStorage());
			// Grant all contracts one free ~90 day auto-renewal upon enabling contract expiry
			autoRenewalMigrator.grantFreeAutoRenew(this, getTimeOfLastHandledTxn());
			ownedNftsLinkMigrator.buildAccountNftsOwnedLinkedList(accounts(), uniqueTokens());
<<<<<<< HEAD
=======
			// Give the MutableStateChildren up-to-date WeakReferences
			final var app = getMetadata().app();
			app.workingState().updatePrimitiveChildrenFrom(this);
>>>>>>> 1c58b110
		}
	}

	/* --- SwirldState --- */
	@Override
	public void init(final Platform platform, final AddressBook addressBook, final SwirldDualState dualState) {
		log.info("Init called on Services node {} WITH Merkle saved state", platform.getSelfId());

		/* Immediately override the address book from the saved state */
		setChild(StateChildIndices.ADDRESS_BOOK, addressBook);

		internalInit(platform, new BootstrapProperties(), dualState);
	}

	@Override
	public void genesisInit(Platform platform, AddressBook addressBook, final SwirldDualState dualState) {
		log.info("Init called on Services node {} WITHOUT Merkle saved state", platform.getSelfId());

		// Create the top-level children in the Merkle tree
		final var bootstrapProps = new BootstrapProperties();
		final var seqStart = bootstrapProps.getLongProperty("hedera.firstUserEntity");
		createGenesisChildren(addressBook, seqStart);

		internalInit(platform, bootstrapProps, dualState);
	}

	@Override
	public AddressBook getAddressBookCopy() {
		return addressBook().copy();
	}

	@Override
	public synchronized void handleTransaction(
			long submittingMember,
			boolean isConsensus,
			Instant creationTime,
			Instant consensusTime,
			SwirldTransaction transaction,
			SwirldDualState dualState
	) {
		if (isConsensus) {
			final var app = metadata.app();
			app.dualStateAccessor().setDualState(dualState);
			app.logic().incorporateConsensusTxn(transaction, consensusTime, submittingMember);
		}
	}

	@Override
	public void expandSignatures(final SwirldTransaction platformTxn) {
		try {
			final var app = metadata.app();
			final var accessor = app.expandHandleSpan().track(platformTxn);
			// Submit the transaction for any prepare stage processing that can be performed
			// such as pre-fetching of contract bytecode. This step is performed asynchronously
			// so get this step started before synchronous signature expansion.
			app.prefetchProcessor().submit(accessor);
			app.sigReqsManager().expandSigsInto(accessor);
		} catch (InvalidProtocolBufferException e) {
			log.warn("Method expandSignatures called with non-gRPC txn", e);
		} catch (Exception race) {
			log.warn("Unable to expand signatures, will be verified synchronously in handleTransaction", race);
		}
	}

	@Override
	public void noMoreTransactions() {
		// no-op
	}

	/* --- FastCopyable --- */
	@Override
	public synchronized ServicesState copy() {
		setImmutable(true);

		final var that = new ServicesState(this);
		if (metadata != null) {
			metadata.app().workingState().updateFrom(that);
		}

		return that;
	}

	/* --- Archivable --- */
	@Override
	public synchronized void archive() {
		if (metadata != null) {
			metadata.archive();
		}

		topics().archive();
		tokens().archive();
		accounts().archive();
		scheduleTxs().archive();
		uniqueTokens().archive();
		tokenAssociations().archive();
	}

	/* --- MerkleNode --- */
	@Override
	protected synchronized void onRelease() {
		if (metadata != null) {
			metadata.release();
		}
	}

	/* -- Getters and helpers -- */
	public AccountID getAccountFromNodeId(NodeId nodeId) {
		var address = addressBook().getAddress(nodeId.getId());
		var memo = address.getMemo();
		return parseAccount(memo);
	}

	public boolean isInitialized() {
		return metadata != null;
	}

	public Instant getTimeOfLastHandledTxn() {
		return networkCtx().consensusTimeOfLastHandledTxn();
	}

	public int getStateVersion() {
		return networkCtx().getStateVersion();
	}

	public void logSummary() {
		String ctxSummary;
		if (metadata != null) {
			final var app = metadata.app();
			app.hashLogger().logHashesFor(this);
			ctxSummary = networkCtx().summarizedWith(app.dualStateAccessor());
		} else {
			ctxSummary = networkCtx().summarized();
		}
		log.info(ctxSummary);
	}

	public Map<ByteString, EntityNum> aliases() {
		Objects.requireNonNull(metadata, "Cannot get aliases from an uninitialized state");
		return metadata.aliases();
	}

	public MerkleMap<EntityNum, MerkleAccount> accounts() {
		return getChild(StateChildIndices.ACCOUNTS);
	}

	public VirtualMap<VirtualBlobKey, VirtualBlobValue> storage() {
		return getChild(StateChildIndices.STORAGE);
	}

	public MerkleMap<EntityNum, MerkleTopic> topics() {
		return getChild(StateChildIndices.TOPICS);
	}

	public MerkleMap<EntityNum, MerkleToken> tokens() {
		return getChild(StateChildIndices.TOKENS);
	}

	public MerkleMap<EntityNumPair, MerkleTokenRelStatus> tokenAssociations() {
		return getChild(StateChildIndices.TOKEN_ASSOCIATIONS);
	}

	public MerkleMap<EntityNum, MerkleSchedule> scheduleTxs() {
		return getChild(StateChildIndices.SCHEDULE_TXS);
	}

	public MerkleNetworkContext networkCtx() {
		return getChild(StateChildIndices.NETWORK_CTX);
	}

	public AddressBook addressBook() {
		return getChild(StateChildIndices.ADDRESS_BOOK);
	}

	public MerkleSpecialFiles specialFiles() {
		return getChild(StateChildIndices.SPECIAL_FILES);
	}

	public RecordsRunningHashLeaf runningHashLeaf() {
		return getChild(StateChildIndices.RECORD_STREAM_RUNNING_HASH);
	}

	public MerkleMap<EntityNumPair, MerkleUniqueToken> uniqueTokens() {
		return getChild(StateChildIndices.UNIQUE_TOKENS);
	}

	public VirtualMap<ContractKey, IterableContractValue> contractStorage() {
		return getChild(StateChildIndices.CONTRACT_STORAGE);
	}

	private void internalInit(
			final Platform platform,
			final BootstrapProperties bootstrapProps,
			SwirldDualState dualState
	) {
		final var selfId = platform.getSelfId().getId();

		ServicesApp app;
		if (APPS.includes(selfId)) {
			app = APPS.get(selfId);
		} else {
			final var nodeAddress = addressBook().getAddress(selfId);
			final var initialHash = runningHashLeaf().getRunningHash().getHash();
			app = appBuilder.get()
					.staticAccountMemo(nodeAddress.getMemo())
					.bootstrapProps(bootstrapProps)
					.initialHash(initialHash)
					.platform(platform)
					.selfId(selfId)
					.build();
			APPS.save(selfId, app);
		}

		if (dualState == null) {
			dualState = new DualStateImpl();
		}
		app.dualStateAccessor().setDualState(dualState);
		log.info("Dual state includes freeze time={} and last frozen={}",
				dualState.getFreezeTime(),
				dualState.getLastFrozenTime());

		final var stateVersion = networkCtx().getStateVersion();
		if (stateVersion > CURRENT_VERSION) {
			log.error("Fatal error, network state version {} > node software version {}",
					networkCtx().getStateVersion(),
					CURRENT_VERSION);
			app.systemExits().fail(1);
		} else {
			final var maybePostUpgrade = dualState.getFreezeTime() != null;
			if (maybePostUpgrade && dualState.getFreezeTime().equals(dualState.getLastFrozenTime())) {
				// This was an upgrade, discard now-obsolete preparation state
				networkCtx().discardPreparedUpgradeMeta();
				dualState.setFreezeTime(null);
			}
			if (stateVersion < CURRENT_VERSION) {
				// Only signal the MigrationRecordsManager to re-run if this is an upgrade
				networkCtx().markMigrationRecordsNotYetStreamed();
			}
			networkCtx().setStateVersion(CURRENT_VERSION);

			metadata = new StateMetadata(app, new FCHashMap<>());
			// This updates the working state accessor with our children
			app.initializationFlow().runWith(this);

			// Ensure the prefetch queue is created and thread pool is active instead of waiting
			// for lazy-initialization to take place.
			app.prefetchProcessor();
			log.info("Created prefetch processor");

			logSummary();
			log.info("  --> Context initialized accordingly on Services node {}", selfId);
		}
	}

	int getDeserializedVersion() {
		return deserializedVersion;
	}

	void createGenesisChildren(AddressBook addressBook, long seqStart) {
		final var virtualMapFactory = new VirtualMapFactory(JasperDbBuilder::new);

		setChild(StateChildIndices.UNIQUE_TOKENS, new MerkleMap<>());
		setChild(StateChildIndices.TOKEN_ASSOCIATIONS, new MerkleMap<>());
		setChild(StateChildIndices.TOPICS, new MerkleMap<>());
		setChild(StateChildIndices.STORAGE, virtualMapFactory.newVirtualizedBlobs());
		setChild(StateChildIndices.ACCOUNTS, new MerkleMap<>());
		setChild(StateChildIndices.TOKENS, new MerkleMap<>());
		setChild(StateChildIndices.NETWORK_CTX, genesisNetworkCtxWith(seqStart));
		setChild(StateChildIndices.SPECIAL_FILES, new MerkleSpecialFiles());
		setChild(StateChildIndices.SCHEDULE_TXS, new MerkleMap<>());
		setChild(StateChildIndices.RECORD_STREAM_RUNNING_HASH, genesisRunningHashLeaf());
		setChild(StateChildIndices.ADDRESS_BOOK, addressBook);
		setChild(StateChildIndices.CONTRACT_STORAGE, virtualMapFactory.newVirtualizedIterableStorage());
	}

	private RecordsRunningHashLeaf genesisRunningHashLeaf() {
		final var genesisRunningHash = new RunningHash();
		genesisRunningHash.setHash(EMPTY_HASH);
		return new RecordsRunningHashLeaf(genesisRunningHash);
	}

	private MerkleNetworkContext genesisNetworkCtxWith(long seqStart) {
		return new MerkleNetworkContext(
				null,
				new SequenceNumber(seqStart),
				seqStart - 1,
				new ExchangeRates());
	}

	private static TokenRelsLinkMigrator tokenRelsLinkMigrator = ReleaseTwentyFiveMigration::buildAccountTokenAssociationsLinkedList;
	private static OwnedNftsLinkMigrator ownedNftsLinkMigrator = ReleaseTwentySixMigration::buildAccountNftsOwnedLinkedList;
	private static IterableStorageMigrator iterableStorageMigrator = ReleaseTwentySixMigration::makeStorageIterable;
	private static Consumer<ServicesState> titleCountsMigrator = ReleaseTwentyFiveMigration::initTreasuryTitleCounts;
	private static ContractAutoRenewalMigrator autoRenewalMigrator = ReleaseTwentySixMigration::grantFreeAutoRenew;
	private static Function<JasperDbBuilderFactory, VirtualMapFactory> vmFactory = VirtualMapFactory::new;
	private static Supplier<ServicesApp.Builder> appBuilder = DaggerServicesApp::builder;

	@FunctionalInterface
	interface TokenRelsLinkMigrator {
		void buildAccountTokenAssociationsLinkedList(
				MerkleMap<EntityNum, MerkleAccount> accounts,
				MerkleMap<EntityNumPair, MerkleTokenRelStatus> tokenAssociations);
	}

	@FunctionalInterface
	interface OwnedNftsLinkMigrator {
		void buildAccountNftsOwnedLinkedList(
				MerkleMap<EntityNum, MerkleAccount> accounts,
				MerkleMap<EntityNumPair, MerkleUniqueToken> uniqueTokens
		);
	}

	@FunctionalInterface
	interface ContractAutoRenewalMigrator {
		void grantFreeAutoRenew(ServicesState initializingState, Instant lastConsensusTime);
	}

	@FunctionalInterface
	interface IterableStorageMigrator {
		void makeStorageIterable(
				ServicesState initializingState,
				ReleaseTwentySixMigration.MigratorFactory migratorFactory,
				ReleaseTwentySixMigration.MigrationUtility migrationUtility,
				VirtualMap<ContractKey, IterableContractValue> iterableContractStorage);
	}

	@VisibleForTesting
	StateMetadata getMetadata() {
		return metadata;
	}

	@VisibleForTesting
	void setMetadata(final StateMetadata metadata) {
		this.metadata = metadata;
	}

	@VisibleForTesting
	void setDeserializedVersion(final int deserializedVersion) {
		this.deserializedVersion = deserializedVersion;
	}

	@VisibleForTesting
	static void setAppBuilder(final Supplier<ServicesApp.Builder> appBuilder) {
		ServicesState.appBuilder = appBuilder;
	}

	@VisibleForTesting
	static void setTokenRelsLinkMigrator(TokenRelsLinkMigrator tokenRelsLinkMigrator) {
		ServicesState.tokenRelsLinkMigrator = tokenRelsLinkMigrator;
	}

	@VisibleForTesting
	static void setOwnedNftsLinkMigrator(OwnedNftsLinkMigrator ownedNftsLinkMigrator) {
		ServicesState.ownedNftsLinkMigrator = ownedNftsLinkMigrator;
	}

	@VisibleForTesting
	static void setIterableStorageMigrator(final IterableStorageMigrator iterableStorageMigrator) {
		ServicesState.iterableStorageMigrator = iterableStorageMigrator;
	}

	@VisibleForTesting
	static void setTitleCountsMigrator(final Consumer<ServicesState> titleCountsMigrator) {
		ServicesState.titleCountsMigrator = titleCountsMigrator;
	}

	@VisibleForTesting
	static void setAutoRenewalMigrator(final ContractAutoRenewalMigrator autoRenewalMigrator) {
		ServicesState.autoRenewalMigrator = autoRenewalMigrator;
	}

	@VisibleForTesting
	static void setVmFactory(final Function<JasperDbBuilderFactory, VirtualMapFactory> vmFactory) {
		ServicesState.vmFactory = vmFactory;
	}
}<|MERGE_RESOLUTION|>--- conflicted
+++ resolved
@@ -170,12 +170,9 @@
 			// Grant all contracts one free ~90 day auto-renewal upon enabling contract expiry
 			autoRenewalMigrator.grantFreeAutoRenew(this, getTimeOfLastHandledTxn());
 			ownedNftsLinkMigrator.buildAccountNftsOwnedLinkedList(accounts(), uniqueTokens());
-<<<<<<< HEAD
-=======
 			// Give the MutableStateChildren up-to-date WeakReferences
 			final var app = getMetadata().app();
 			app.workingState().updatePrimitiveChildrenFrom(this);
->>>>>>> 1c58b110
 		}
 	}
 
