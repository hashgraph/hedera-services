--- conflicted
+++ resolved
@@ -41,11 +41,6 @@
 import com.hedera.services.state.org.StateMetadata;
 import com.hedera.services.state.submerkle.ExchangeRates;
 import com.hedera.services.state.submerkle.SequenceNumber;
-<<<<<<< HEAD
-import com.hedera.services.utils.PermHashInteger;
-import com.hedera.services.utils.PermHashLong;
-=======
->>>>>>> 56c2f253
 import com.hedera.services.stream.RecordsRunningHashLeaf;
 import com.hedera.services.utils.EntityNum;
 import com.hedera.services.utils.EntityNumPair;
@@ -71,23 +66,16 @@
 
 import java.time.Instant;
 import java.util.List;
-<<<<<<< HEAD
-=======
 import java.util.concurrent.CompletableFuture;
 import java.util.function.Consumer;
->>>>>>> 56c2f253
 import java.util.function.Function;
 import java.util.function.Supplier;
 
 import static com.hedera.services.context.AppsManager.APPS;
 import static com.hedera.services.state.merkle.MerkleNetworkContext.UNKNOWN_CONSENSUS_TIME;
 import static com.hedera.services.state.migration.Release0170Migration.moveLargeFcmsToBinaryRoutePositions;
-<<<<<<< HEAD
 import static com.hedera.services.state.migration.StateChildIndices.SPECIAL_FILES;
-import static com.hedera.services.utils.PermHashLong.fromLongs;
-=======
 import static com.hedera.services.utils.EntityNumPair.fromLongs;
->>>>>>> 56c2f253
 import static com.hedera.services.utils.EntityIdUtils.parseAccount;
 import static java.util.concurrent.CompletableFuture.runAsync;
 
@@ -182,43 +170,6 @@
 	public void migrate() {
 		if (getDeserializedVersion() < StateVersions.RELEASE_0180_VERSION) {
 			log.info("Beginning FCMap -> MerkleMap migrations");
-<<<<<<< HEAD
-			fcmMigrator.toMerkleMap(
-					this,
-					StateChildIndices.UNIQUE_TOKENS,
-					(MerkleUniqueTokenId uniqueTokenId) -> new PermHashLong(uniqueTokenId.identityCode()),
-					(MerkleUniqueToken v) -> v);
-			fcmMigrator.toMerkleMap(
-					this,
-					StateChildIndices.TOKEN_ASSOCIATIONS,
-					(MerkleEntityAssociation tokenRel) -> fromLongs(tokenRel.getFromNum(), tokenRel.getToNum()),
-					(MerkleTokenRelStatus v) -> v);
-			fcmMigrator.toMerkleMap(
-					this,
-					StateChildIndices.TOPICS,
-					(MerkleEntityId id) -> PermHashInteger.fromLong(id.getNum()),
-					(MerkleTopic v) -> v);
-			fcmMigrator.toMerkleMap(
-					this,
-					StateChildIndices.STORAGE,
-					MerkleBlobMeta::getPath,
-					(MerkleOptionalBlob v) -> v);
-			fcmMigrator.toMerkleMap(
-					this,
-					StateChildIndices.ACCOUNTS,
-					(MerkleEntityId id) -> PermHashInteger.fromLong(id.getNum()),
-					(MerkleAccount v) -> v);
-			fcmMigrator.toMerkleMap(
-					this,
-					StateChildIndices.TOKENS,
-					(MerkleEntityId id) -> PermHashInteger.fromLong(id.getNum()),
-					(MerkleToken v) -> v);
-			fcmMigrator.toMerkleMap(
-					this,
-					StateChildIndices.SCHEDULE_TXS,
-					(MerkleEntityId id) -> PermHashInteger.fromLong(id.getNum()),
-					(MerkleSchedule v) -> v);
-=======
 			blobMigrationFlag.accept(true);
 			CompletableFuture.allOf(
 					runAsync(() -> {
@@ -280,7 +231,6 @@
 					})
 			).join();
 			blobMigrationFlag.accept(false);
->>>>>>> 56c2f253
 			log.info("Finished with FCMap -> MerkleMap migrations, completing the deferred init");
 
 			init(getPlatformForDeferredInit(), getAddressBookForDeferredInit());
@@ -403,11 +353,7 @@
 		log.info(networkCtx());
 	}
 
-<<<<<<< HEAD
-	public MerkleMap<PermHashInteger, MerkleAccount> accounts() {
-=======
 	public MerkleMap<EntityNum, MerkleAccount> accounts() {
->>>>>>> 56c2f253
 		return getChild(StateChildIndices.ACCOUNTS);
 	}
 
@@ -415,21 +361,6 @@
 		return getChild(StateChildIndices.STORAGE);
 	}
 
-<<<<<<< HEAD
-	public MerkleMap<PermHashInteger, MerkleTopic> topics() {
-		return getChild(StateChildIndices.TOPICS);
-	}
-
-	public MerkleMap<PermHashInteger, MerkleToken> tokens() {
-		return getChild(StateChildIndices.TOKENS);
-	}
-
-	public MerkleMap<PermHashLong, MerkleTokenRelStatus> tokenAssociations() {
-		return getChild(StateChildIndices.TOKEN_ASSOCIATIONS);
-	}
-
-	public MerkleMap<PermHashInteger, MerkleSchedule> scheduleTxs() {
-=======
 	public MerkleMap<EntityNum, MerkleTopic> topics() {
 		return getChild(StateChildIndices.TOPICS);
 	}
@@ -443,7 +374,6 @@
 	}
 
 	public MerkleMap<EntityNum, MerkleSchedule> scheduleTxs() {
->>>>>>> 56c2f253
 		return getChild(StateChildIndices.SCHEDULE_TXS);
 	}
 
@@ -463,11 +393,7 @@
 		return getChild(StateChildIndices.RECORD_STREAM_RUNNING_HASH);
 	}
 
-<<<<<<< HEAD
-	public MerkleMap<PermHashLong, MerkleUniqueToken> uniqueTokens() {
-=======
 	public MerkleMap<EntityNumPair, MerkleUniqueToken> uniqueTokens() {
->>>>>>> 56c2f253
 		return getChild(StateChildIndices.UNIQUE_TOKENS);
 	}
 
@@ -528,11 +454,7 @@
 		setChild(StateChildIndices.ACCOUNTS, new MerkleMap<>());
 		setChild(StateChildIndices.TOKENS, new MerkleMap<>());
 		setChild(StateChildIndices.NETWORK_CTX, genesisNetworkCtxWith(seqStart));
-<<<<<<< HEAD
 		setChild(StateChildIndices.SPECIAL_FILES, new MerkleSpecialFiles());
-=======
-		setChild(StateChildIndices.DISK_FS, new MerkleDiskFs());
->>>>>>> 56c2f253
 		setChild(StateChildIndices.SCHEDULE_TXS, new MerkleMap<>());
 		setChild(StateChildIndices.RECORD_STREAM_RUNNING_HASH, genesisRunningHashLeaf());
 		setChild(StateChildIndices.ADDRESS_BOOK, addressBook);
@@ -562,10 +484,7 @@
 	}
 
 	private static FcmMigrator fcmMigrator = FCMapMigration::FCMapToMerkleMap;
-<<<<<<< HEAD
-=======
 	private static Consumer<Boolean> blobMigrationFlag = MerkleOptionalBlob::setInMigration;
->>>>>>> 56c2f253
 	private static Supplier<ServicesApp.Builder> appBuilder = DaggerServicesApp::builder;
 
 	/* --- Only used by unit tests --- */
@@ -587,12 +506,9 @@
 
 	static void setFcmMigrator(FcmMigrator fcmMigrator) {
 		ServicesState.fcmMigrator = fcmMigrator;
-<<<<<<< HEAD
-=======
 	}
 
 	static void setBlobMigrationFlag(Consumer<Boolean> blobMigrationFlag) {
 		ServicesState.blobMigrationFlag = blobMigrationFlag;
->>>>>>> 56c2f253
 	}
 }