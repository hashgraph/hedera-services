--- conflicted
+++ resolved
@@ -178,20 +178,18 @@
 				migrationProcessed = true;
 			}
 		}
-<<<<<<< HEAD
 		if (deserializedVersionFromState < RELEASE_0250_VERSION) {
 			uniqueTokenMigrator.migrate(this, deserializedVersionFromState);
 			migrationProcessed = true;
 		}
 		if (migrationProcessed) {
 			init(getPlatformForDeferredInit(), getAddressBookForDeferredInit(), getDualStateForDeferredInit());
-=======
+		}
 
 		if (deserializedVersionFromState < RELEASE_0240_VERSION) {
 			// add the links to the doubly linked list of MerkleTokenRelStatus map and
 			// update each account's last associated token entityNumPair
 			updateLinks();
->>>>>>> ee35669b
 		}
 	}
 
