--- conflicted
+++ resolved
@@ -30,10 +30,7 @@
 import com.hedera.services.state.merkle.MerkleTokenRelStatus;
 import com.hedera.services.state.merkle.MerkleTopic;
 import com.hedera.services.state.merkle.MerkleUniqueToken;
-<<<<<<< HEAD
 import com.hedera.services.state.migration.ReleaseTwentyTwoMigration;
-=======
->>>>>>> c2a90017
 import com.hedera.services.state.migration.StateChildIndices;
 import com.hedera.services.state.org.StateMetadata;
 import com.hedera.services.state.submerkle.ExchangeRates;
@@ -59,10 +56,7 @@
 import com.swirlds.common.merkle.MerkleNode;
 import com.swirlds.common.merkle.utility.AbstractNaryMerkleInternal;
 import com.swirlds.fchashmap.FCOneToManyRelation;
-<<<<<<< HEAD
 import com.swirlds.jasperdb.JasperDbBuilder;
-=======
->>>>>>> c2a90017
 import com.swirlds.merkle.map.MerkleMap;
 import com.swirlds.platform.state.DualStateImpl;
 import com.swirlds.virtualmap.VirtualMap;
@@ -75,10 +69,7 @@
 
 import static com.hedera.services.context.AppsManager.APPS;
 import static com.hedera.services.state.merkle.MerkleNetworkContext.UNKNOWN_CONSENSUS_TIME;
-<<<<<<< HEAD
 import static com.hedera.services.state.migration.StateVersions.RELEASE_0220_VERSION;
-=======
->>>>>>> c2a90017
 import static com.hedera.services.state.migration.StateVersions.CURRENT_VERSION;
 import static com.hedera.services.state.migration.StateVersions.MINIMUM_SUPPORTED_VERSION;
 import static com.hedera.services.utils.EntityIdUtils.parseAccount;
@@ -97,14 +88,11 @@
 	/* All of the state that is not itself hashed or serialized, but only derived from such state */
 	private StateMetadata metadata;
 
-<<<<<<< HEAD
 	/* Only needed for to support migration from a 0.21.x state */
 	private Platform platformForDeferredInit;
 	private AddressBook addressBookForDeferredInit;
 	private SwirldDualState dualStateForDeferredInit;
 
-=======
->>>>>>> c2a90017
 	public ServicesState() {
 		/* RuntimeConstructable */
 	}
@@ -122,13 +110,10 @@
 		/* Copy the non-Merkle state from the source */
 		this.deserializedVersion = that.deserializedVersion;
 		this.metadata = (that.metadata == null) ? null : that.metadata.copy();
-<<<<<<< HEAD
 
 		this.platformForDeferredInit = that.platformForDeferredInit;
 		this.dualStateForDeferredInit = that.dualStateForDeferredInit;
 		this.addressBookForDeferredInit = that.addressBookForDeferredInit;
-=======
->>>>>>> c2a90017
 	}
 
 	/* --- MerkleInternal --- */
@@ -144,15 +129,10 @@
 
 	@Override
 	public int getMinimumChildCount(int version) {
-<<<<<<< HEAD
 		if (version >= MINIMUM_SUPPORTED_VERSION && version < CURRENT_VERSION) {
 			return StateChildIndices.NUM_PRE_0220_CHILDREN;
 		} else if (version == CURRENT_VERSION) {
 			return StateChildIndices.NUM_0220_CHILDREN;
-=======
-		if (version >= MINIMUM_SUPPORTED_VERSION && version <= CURRENT_VERSION) {
-			return StateChildIndices.NUM_POST_0160_CHILDREN;
->>>>>>> c2a90017
 		} else {
 			throw new IllegalArgumentException("Argument 'version='" + version + "' is invalid!");
 		}
@@ -165,11 +145,7 @@
 
 	@Override
 	public void initialize() {
-<<<<<<< HEAD
-          /* ReleaseTwentyTwoMigration will create the new top-level VirtualMap children, nothing to do here. */
-=======
-		/* No new top-level children since minimum supported version (0.19.x) */
->>>>>>> c2a90017
+                /* ReleaseTwentyTwoMigration will create the new top-level VirtualMap children, nothing to do here. */
 	}
 
 	@Override
@@ -180,21 +156,16 @@
 
 	@Override
 	public void migrate() {
-<<<<<<< HEAD
 		int deserializedVersionFromState = getDeserializedVersion();
 		if (deserializedVersionFromState < RELEASE_0220_VERSION) {
 			blobMigrator.migrateFromBinaryObjectStore(this, deserializedVersionFromState);
 			init(getPlatformForDeferredInit(), getAddressBookForDeferredInit(), getDualStateForDeferredInit());
 		}
-=======
-		/* No migrations since minimum supported version (0.19.x) */
->>>>>>> c2a90017
 	}
 
 	/* --- SwirldState --- */
 	@Override
 	public void init(final Platform platform, final AddressBook addressBook, final SwirldDualState dualState) {
-<<<<<<< HEAD
 		if (deserializedVersion < RELEASE_0220_VERSION && platform != platformForDeferredInit) {
 			/* Due to design issues with the BinaryObjectStore, which will not be finished
 			initializing here, we need to defer initialization until post-FCM migration. */
@@ -205,8 +176,6 @@
 			return;
 		}
 
-=======
->>>>>>> c2a90017
 		log.info("Init called on Services node {} WITH Merkle saved state", platform.getSelfId());
 
 		/* Immediately override the address book from the saved state */
@@ -254,17 +223,12 @@
 			final var app = metadata.app();
 			final var sigReqs = app.signedStateSigReqs().getBestAvailable();
 			final var accessor = app.expandHandleSpan().track(platformTxn);
-<<<<<<< HEAD
 
 			// Submit the transaction for any prepare stage processing that can be performed
 			// such as pre-fetching of contract bytecode. This step is performed asynchronously
 			// so get this step started before synchronous signature expansion.
 			app.prefetchProcessor().submit(accessor);
-
-			app.expansionHelper().expandIn(accessor, app.retryingSigReqs(), accessor.getPkToSigsFn());
-=======
 			app.expansionHelper().expandIn(accessor, sigReqs, accessor.getPkToSigsFn());
->>>>>>> c2a90017
 		} catch (InvalidProtocolBufferException e) {
 			log.warn("Method expandSignatures called with non-gRPC txn", e);
 		} catch (Exception race) {
@@ -456,7 +420,6 @@
 		return deserializedVersion;
 	}
 
-<<<<<<< HEAD
 	Platform getPlatformForDeferredInit() {
 		return platformForDeferredInit;
 	}
@@ -470,8 +433,6 @@
 	}
 
 
-=======
->>>>>>> c2a90017
 	void createGenesisChildren(AddressBook addressBook, long seqStart) {
 		final var virtualMapFactory = new VirtualMapFactory(JasperDbBuilder::new);
 
@@ -503,15 +464,12 @@
 				new ExchangeRates());
 	}
 
-<<<<<<< HEAD
 	@FunctionalInterface
 	interface BinaryObjectStoreMigrator {
 		void migrateFromBinaryObjectStore(ServicesState initializingState, int deserializedVersion);
 	}
 
 	private static BinaryObjectStoreMigrator blobMigrator = ReleaseTwentyTwoMigration::migrateFromBinaryObjectStore;
-=======
->>>>>>> c2a90017
 	private static Supplier<ServicesApp.Builder> appBuilder = DaggerServicesApp::builder;
 
 	/* --- Only used by unit tests --- */
@@ -530,11 +488,8 @@
 	static void setAppBuilder(final Supplier<ServicesApp.Builder> appBuilder) {
 		ServicesState.appBuilder = appBuilder;
 	}
-<<<<<<< HEAD
 
 	static void setBlobMigrator(final BinaryObjectStoreMigrator blobMigrator) {
 		ServicesState.blobMigrator = blobMigrator;
 	}
-=======
->>>>>>> c2a90017
 }