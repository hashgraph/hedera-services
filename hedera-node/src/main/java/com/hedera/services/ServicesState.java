--- conflicted
+++ resolved
@@ -14,20 +14,6 @@
  * limitations under the License.
  */
 package com.hedera.services;
-
-import static com.hedera.services.context.AppsManager.APPS;
-import static com.hedera.services.context.properties.SemanticVersions.SEMANTIC_VERSIONS;
-import static com.hedera.services.state.migration.StateChildIndices.NUM_025X_CHILDREN;
-import static com.hedera.services.state.migration.StateVersions.CURRENT_VERSION;
-import static com.hedera.services.state.migration.StateVersions.FIRST_026X_VERSION;
-import static com.hedera.services.state.migration.StateVersions.FIRST_027X_VERSION;
-import static com.hedera.services.state.migration.StateVersions.FIRST_028X_VERSION;
-import static com.hedera.services.state.migration.StateVersions.MINIMUM_SUPPORTED_VERSION;
-import static com.hedera.services.state.migration.StateVersions.lastSoftwareVersionOf;
-import static com.hedera.services.utils.EntityIdUtils.parseAccount;
-import static com.swirlds.common.system.InitTrigger.GENESIS;
-import static com.swirlds.common.system.InitTrigger.RECONNECT;
-import static com.swirlds.common.system.InitTrigger.RESTART;
 
 import com.google.common.annotations.VisibleForTesting;
 import com.google.protobuf.ByteString;
@@ -83,6 +69,11 @@
 import com.swirlds.platform.state.DualStateImpl;
 import com.swirlds.virtualmap.VirtualMap;
 import com.swirlds.virtualmap.VirtualMapMigration;
+import org.apache.logging.log4j.LogManager;
+import org.apache.logging.log4j.Logger;
+import org.jetbrains.annotations.NotNull;
+
+import javax.annotation.Nullable;
 import java.time.Instant;
 import java.util.ArrayList;
 import java.util.List;
@@ -91,625 +82,21 @@
 import java.util.function.Consumer;
 import java.util.function.Function;
 import java.util.function.Supplier;
-import javax.annotation.Nullable;
-import org.apache.logging.log4j.LogManager;
-import org.apache.logging.log4j.Logger;
-import org.jetbrains.annotations.NotNull;
-
-<<<<<<< HEAD
+
 import static com.hedera.services.context.AppsManager.APPS;
 import static com.hedera.services.context.properties.SemanticVersions.SEMANTIC_VERSIONS;
-import static com.hedera.services.state.migration.StateChildIndices.NUM_POST_0210_CHILDREN;
-import static com.hedera.services.state.migration.StateChildIndices.NUM_POST_0260_CHILDREN;
+import static com.hedera.services.state.migration.StateChildIndices.NUM_025X_CHILDREN;
 import static com.hedera.services.state.migration.StateVersions.CURRENT_VERSION;
 import static com.hedera.services.state.migration.StateVersions.FIRST_026X_VERSION;
 import static com.hedera.services.state.migration.StateVersions.FIRST_027X_VERSION;
+import static com.hedera.services.state.migration.StateVersions.FIRST_028X_VERSION;
 import static com.hedera.services.state.migration.StateVersions.MINIMUM_SUPPORTED_VERSION;
-import static com.hedera.services.state.migration.StateVersions.RELEASE_0270_VERSION;
 import static com.hedera.services.state.migration.StateVersions.lastSoftwareVersionOf;
 import static com.hedera.services.utils.EntityIdUtils.parseAccount;
 import static com.swirlds.common.system.InitTrigger.GENESIS;
+import static com.swirlds.common.system.InitTrigger.RECONNECT;
 import static com.swirlds.common.system.InitTrigger.RESTART;
 
-/**
- * The Merkle tree root of the Hedera Services world state.
- */
-public class ServicesState extends AbstractNaryMerkleInternal implements SwirldState.SwirldState2 {
-	private static final Logger log = LogManager.getLogger(ServicesState.class);
-
-	private static final long RUNTIME_CONSTRUCTABLE_ID = 0x8e300b0dfdafbb1aL;
-	public static final ImmutableHash EMPTY_HASH = new ImmutableHash(new byte[DigestType.SHA_384.digestLength()]);
-
-	private static boolean expiryJustEnabled = false;
-
-	/* Only over-written when Platform deserializes a legacy version of the state */
-	private int deserializedStateVersion = CURRENT_VERSION;
-	/* All of the state that is not itself hashed or serialized, but only derived from such state */
-	private StateMetadata metadata;
-	/* Tasks to run after init. */
-	private List<Runnable> postInitTasks = new ArrayList<>();
-
-	/**
-	 * For scheduled transaction migration we need to initialize the new scheduled transactions' storage
-	 * _before_ the {@link #migrateFrom(SoftwareVersion)} call. There are things that call {@link #scheduleTxs()}
-	 * before {@link #migrateFrom(SoftwareVersion)} is called, like initializationFlow, which would cause casting
-	 * and other issues if not handled.
-	 *
-	 * Remove this once we no longer need to handle migrations from pre-0.26.
-	 */
-	private MerkleScheduledTransactions migrationSchedules;
-
-	public ServicesState() {
-		/* RuntimeConstructable */
-	}
-
-	private ServicesState(ServicesState that) {
-		/* Copy the Merkle route from the source instance */
-		super(that);
-		/* Copy the non-null Merkle children from the source */
-		for (int childIndex = 0, n = that.getNumberOfChildren(); childIndex < n; childIndex++) {
-			final var childToCopy = that.getChild(childIndex);
-			if (childToCopy != null) {
-				setChild(childIndex, childToCopy.copy());
-			}
-		}
-		/* Copy the non-Merkle state from the source */
-		this.deserializedStateVersion = that.deserializedStateVersion;
-		this.metadata = (that.metadata == null) ? null : that.metadata.copy();
-	}
-
-	/**
-	 * Log out the sizes the state children.
-	 */
-	 private void logStateChildrenSizes() {
-		 final var isLegacyUniqueToken = getChild(StateChildIndices.UNIQUE_TOKENS) instanceof MerkleMap;
-		 final var numUniqueTokens = isLegacyUniqueToken
-				 ? legacyUniqueTokens().size()
-				 : uniqueTokens().size();
-		 final var uniqueTokenStatus = isLegacyUniqueToken ? "(legacy)" : "";
-		log.info("  (@ {}) # NFTs {}              = {}",
-				StateChildIndices.UNIQUE_TOKENS,
-				uniqueTokenStatus,
-				numUniqueTokens);
-		log.info("  (@ {}) # token associations = {}",
-				StateChildIndices.TOKEN_ASSOCIATIONS,
-				tokenAssociations().size());
-		log.info("  (@ {}) # topics             = {}",
-				StateChildIndices.TOPICS,
-				topics().size());
-		log.info("  (@ {}) # blobs              = {}",
-				StateChildIndices.STORAGE,
-				storage().size());
-		log.info("  (@ {}) # accounts/contracts = {}",
-				StateChildIndices.ACCOUNTS,
-				accounts().size());
-		log.info("  (@ {}) # tokens             = {}",
-				StateChildIndices.TOKENS,
-				tokens().size());
-		log.info("  (@ {}) # scheduled txns     = {}",
-				StateChildIndices.SCHEDULE_TXS,
-				scheduleTxs().getNumSchedules());
-		log.info("  (@ {}) # contract K/V pairs = {}",
-				StateChildIndices.CONTRACT_STORAGE,
-				contractStorage().size());
-	}
-
-	/* --- MerkleInternal --- */
-	@Override
-	public long getClassId() {
-		return RUNTIME_CONSTRUCTABLE_ID;
-	}
-
-	@Override
-	public int getVersion() {
-		return CURRENT_VERSION;
-	}
-
-	@Override
-	public int getMinimumChildCount(int version) {
-		if (version >= MINIMUM_SUPPORTED_VERSION && version < RELEASE_0270_VERSION) {
-			return NUM_POST_0210_CHILDREN;
-		} else if (version >= RELEASE_0270_VERSION && version <= CURRENT_VERSION) {
-			return NUM_POST_0260_CHILDREN;
-		} else {
-			throw new IllegalArgumentException("Argument 'version='" + version + "' is invalid!");
-		}
-	}
-
-	@Override
-	public int getMinimumSupportedVersion() {
-		return MINIMUM_SUPPORTED_VERSION;
-	}
-
-	@Override
-	public void initialize() {
-		// The new STAKING_INFO child is added in the migration step for consistency
-	}
-
-	@Override
-	public void addDeserializedChildren(List<MerkleNode> children, int version) {
-		super.addDeserializedChildren(children, version);
-		deserializedStateVersion = version;
-	}
-
-	@Override
-	public void init(
-			final Platform platform,
-			final AddressBook addressBook,
-			final SwirldDualState dualState,
-			final InitTrigger trigger,
-			@Nullable SoftwareVersion deserializedVersion
-	) {
-		if (trigger == GENESIS) {
-			genesisInit(platform, addressBook, dualState);
-		} else {
-			if (deserializedVersion == null) {
-				deserializedVersion = lastSoftwareVersionOf(deserializedStateVersion);
-				if (deserializedVersion == null) {
-					throw new IllegalStateException("No software version for deserialized state version "
-							+ deserializedStateVersion);
-				}
-			}
-			deserializedInit(platform, addressBook, dualState, trigger, deserializedVersion);
-			if (SEMANTIC_VERSIONS.deployedSoftwareVersion().isAfter(deserializedVersion)) {
-				migrateFrom(deserializedVersion);
-			}
-		}
-		runPostInitTasks();
-	}
-
-	private void runPostInitTasks() {
-		for (Runnable task : postInitTasks) {
-			task.run();
-		}
-		postInitTasks.clear();
-	}
-
-	/* --- SwirldState --- */
-	private void deserializedInit(
-			final Platform platform,
-			final AddressBook addressBook,
-			final SwirldDualState dualState,
-			final InitTrigger trigger,
-			@NotNull final SoftwareVersion deserializedVersion
-	) {
-		log.info("Init called on Services node {} WITH Merkle saved state", platform.getSelfId());
-
-		// Immediately override the address book from the saved state
-		setChild(StateChildIndices.ADDRESS_BOOK, addressBook);
-		// Create a placeholder that just reports the # of schedules in the saved state
-		if (getChild(StateChildIndices.SCHEDULE_TXS) instanceof MerkleMap) {
-			migrationSchedules = new MerkleScheduledTransactions(
-					((MerkleMap<?, ?>) getChild(StateChildIndices.SCHEDULE_TXS)).size());
-		}
-
-		internalInit(platform, new BootstrapProperties(), dualState, trigger, deserializedVersion);
-	}
-
-	private void genesisInit(Platform platform, AddressBook addressBook, final SwirldDualState dualState) {
-		log.info("Init called on Services node {} WITHOUT Merkle saved state", platform.getSelfId());
-
-		// Create the top-level children in the Merkle tree
-		final var bootstrapProps = new BootstrapProperties();
-		final var seqStart = bootstrapProps.getLongProperty("hedera.firstUserEntity");
-		createGenesisChildren(addressBook, seqStart, bootstrapProps);
-
-		internalInit(platform, bootstrapProps, dualState, GENESIS, null);
-	}
-
-	private void internalInit(
-			final Platform platform,
-			final BootstrapProperties bootstrapProps,
-			SwirldDualState dualState,
-			final InitTrigger trigger,
-			@Nullable SoftwareVersion deserializedVersion
-	) {
-		final var selfId = platform.getSelfId().getId();
-
-		ServicesApp app;
-		if (APPS.includes(selfId)) {
-			app = APPS.get(selfId);
-		} else {
-			final var nodeAddress = addressBook().getAddress(selfId);
-			final var initialHash = runningHashLeaf().getRunningHash().getHash();
-			app = appBuilder.get()
-					.staticAccountMemo(nodeAddress.getMemo())
-					.bootstrapProps(bootstrapProps)
-					.initialHash(initialHash)
-					.platform(platform)
-					.selfId(selfId)
-					.build();
-			APPS.save(selfId, app);
-		}
-
-		if (dualState == null) {
-			dualState = new DualStateImpl();
-		}
-		app.dualStateAccessor().setDualState(dualState);
-		log.info("Dual state includes freeze time={} and last frozen={}",
-				dualState.getFreezeTime(),
-				dualState.getLastFrozenTime());
-
-		final var deployedVersion = SEMANTIC_VERSIONS.deployedSoftwareVersion();
-		if (deployedVersion.isBefore(deserializedVersion)) {
-			log.error("Fatal error, state source version {} is after node software version {}",
-					deserializedVersion, deployedVersion);
-			app.systemExits().fail(1);
-		} else {
-			if (trigger == RESTART) {
-				networkCtx().discardPreparedUpgradeMeta();
-				dualState.setFreezeTime(null);
-				// By default, don't (re-)stream migration records on a patch release; this will
-				// almost always be the desired behavior, though exceptions are conceivable
-				if (deployedVersion.isNonPatchUpgradeFrom(deserializedVersion)) {
-					networkCtx().markMigrationRecordsNotYetStreamed();
-				}
-			}
-			networkCtx().setStateVersion(CURRENT_VERSION);
-
-			metadata = new StateMetadata(app, new FCHashMap<>());
-			// Log state before migration.
-			logStateChildrenSizes();
-			final Runnable initTask = () -> {
-				// This updates the working state accessor with our children
-				app.initializationFlow().runWith(this);
-
-				// Ensure the prefetch queue is created and thread pool is active instead of waiting
-				// for lazy-initialization to take place.
-				app.prefetchProcessor();
-				log.info("Created prefetch processor");
-
-				logSummary();
-				log.info("  --> Context initialized accordingly on Services node {}", selfId);
-
-			};
-			if (deployedVersion.equals(deserializedVersion)) {
-				initTask.run();
-			} else {
-				postInitTasks.add(initTask);
-			}
-		}
-	}
-
-
-	@Override
-	public AddressBook getAddressBookCopy() {
-		return addressBook().copy();
-	}
-
-	@Override
-	public synchronized void handleTransaction(
-			long submittingMember,
-			boolean isConsensus,
-			Instant creationTime,
-			Instant consensusTime,
-			SwirldTransaction transaction,
-			SwirldDualState dualState
-	) {
-		if (isConsensus) {
-			final var app = metadata.app();
-			app.dualStateAccessor().setDualState(dualState);
-			app.logic().incorporateConsensusTxn(transaction, consensusTime, submittingMember);
-		}
-	}
-
-	@Override
-	public void expandSignatures(final SwirldTransaction platformTxn) {
-		try {
-			final var app = metadata.app();
-			final var accessor = app.expandHandleSpan().track(platformTxn);
-			// Submit the transaction for any prepare stage processing that can be performed
-			// such as pre-fetching of contract bytecode. This step is performed asynchronously
-			// so get this step started before synchronous signature expansion.
-			app.prefetchProcessor().submit(accessor);
-			app.sigReqsManager().expandSigsInto(accessor);
-		} catch (InvalidProtocolBufferException e) {
-			log.warn("Method expandSignatures called with non-gRPC txn", e);
-		} catch (Exception race) {
-			log.warn("Unable to expand signatures, will be verified synchronously in handleTransaction", race);
-		}
-	}
-
-	@Override
-	public void noMoreTransactions() {
-		// no-op
-	}
-
-	/* --- FastCopyable --- */
-	@Override
-	public synchronized ServicesState copy() {
-		setImmutable(true);
-
-		final var that = new ServicesState(this);
-		if (metadata != null) {
-			metadata.app().workingState().updateFrom(that);
-		}
-
-		return that;
-	}
-
-	/* --- Archivable --- */
-	@Override
-	public synchronized void archive() {
-		if (metadata != null) {
-			metadata.archive();
-		}
-
-		topics().archive();
-		tokens().archive();
-		accounts().archive();
-		tokenAssociations().archive();
-		stakingInfo().archive();
-	}
-
-	/* --- MerkleNode --- */
-	@Override
-	protected synchronized void onRelease() {
-		if (metadata != null) {
-			metadata.release();
-		}
-	}
-
-	/* -- Getters and helpers -- */
-	public AccountID getAccountFromNodeId(NodeId nodeId) {
-		var address = addressBook().getAddress(nodeId.getId());
-		var memo = address.getMemo();
-		return parseAccount(memo);
-	}
-
-	public boolean isInitialized() {
-		return metadata != null;
-	}
-
-	public Instant getTimeOfLastHandledTxn() {
-		return networkCtx().consensusTimeOfLastHandledTxn();
-	}
-
-	public int getStateVersion() {
-		return networkCtx().getStateVersion();
-	}
-
-	public void logSummary() {
-		String ctxSummary;
-		if (metadata != null) {
-			final var app = metadata.app();
-			app.hashLogger().logHashesFor(this);
-			ctxSummary = networkCtx().summarizedWith(app.dualStateAccessor());
-		} else {
-			ctxSummary = networkCtx().summarized();
-		}
-		log.info(ctxSummary);
-	}
-
-	public Map<ByteString, EntityNum> aliases() {
-		Objects.requireNonNull(metadata, "Cannot get aliases from an uninitialized state");
-		return metadata.aliases();
-	}
-
-	public MerkleMap<EntityNum, MerkleAccount> accounts() {
-		return getChild(StateChildIndices.ACCOUNTS);
-	}
-
-	public VirtualMap<VirtualBlobKey, VirtualBlobValue> storage() {
-		return getChild(StateChildIndices.STORAGE);
-	}
-
-	public MerkleMap<EntityNum, MerkleTopic> topics() {
-		return getChild(StateChildIndices.TOPICS);
-	}
-
-	public MerkleMap<EntityNum, MerkleToken> tokens() {
-		return getChild(StateChildIndices.TOKENS);
-	}
-
-	public MerkleMap<EntityNumPair, MerkleTokenRelStatus> tokenAssociations() {
-		return getChild(StateChildIndices.TOKEN_ASSOCIATIONS);
-	}
-
-	public MerkleScheduledTransactions scheduleTxs() {
-		MerkleNode scheduledTxns = getChild(StateChildIndices.SCHEDULE_TXS);
-		if (scheduledTxns instanceof MerkleMap) {
-			return migrationSchedules;
-		}
-		return (MerkleScheduledTransactions) scheduledTxns;
-	}
-
-	public MerkleNetworkContext networkCtx() {
-		return getChild(StateChildIndices.NETWORK_CTX);
-	}
-
-	public AddressBook addressBook() {
-		return getChild(StateChildIndices.ADDRESS_BOOK);
-	}
-
-	public MerkleSpecialFiles specialFiles() {
-		return getChild(StateChildIndices.SPECIAL_FILES);
-	}
-
-	public RecordsRunningHashLeaf runningHashLeaf() {
-		return getChild(StateChildIndices.RECORD_STREAM_RUNNING_HASH);
-	}
-
-	public MerkleMap<EntityNumPair, MerkleUniqueToken> legacyUniqueTokens() {
-		return getChild(StateChildIndices.UNIQUE_TOKENS);
-	}
-
-	public VirtualMap<UniqueTokenKey, UniqueTokenValue> uniqueTokens() {
-		return getChild(StateChildIndices.UNIQUE_TOKENS);
-	}
-
-	public VirtualMap<ContractKey, IterableContractValue> contractStorage() {
-		return getChild(StateChildIndices.CONTRACT_STORAGE);
-	}
-
-	public MerkleMap<EntityNum, MerkleStakingInfo> stakingInfo() {
-		return getChild(StateChildIndices.STAKING_INFO);
-	}
-
-	int getDeserializedStateVersion() {
-		return deserializedStateVersion;
-	}
-
-	void createGenesisChildren(AddressBook addressBook, long seqStart, BootstrapProperties bootstrapProperties) {
-		final var virtualMapFactory = new VirtualMapFactory(JasperDbBuilder::new);
-
-		setChild(StateChildIndices.UNIQUE_TOKENS, virtualMapFactory.newVirtualizedUniqueTokenStorage());
-		setChild(StateChildIndices.TOKEN_ASSOCIATIONS, new MerkleMap<>());
-		setChild(StateChildIndices.TOPICS, new MerkleMap<>());
-		setChild(StateChildIndices.STORAGE, virtualMapFactory.newVirtualizedBlobs());
-		setChild(StateChildIndices.ACCOUNTS, new MerkleMap<>());
-		setChild(StateChildIndices.TOKENS, new MerkleMap<>());
-		setChild(StateChildIndices.NETWORK_CTX, genesisNetworkCtxWith(seqStart));
-		setChild(StateChildIndices.SPECIAL_FILES, new MerkleSpecialFiles());
-		setChild(StateChildIndices.SCHEDULE_TXS, new MerkleScheduledTransactions());
-		setChild(StateChildIndices.RECORD_STREAM_RUNNING_HASH, genesisRunningHashLeaf());
-		setChild(StateChildIndices.ADDRESS_BOOK, addressBook);
-		setChild(StateChildIndices.CONTRACT_STORAGE, virtualMapFactory.newVirtualizedIterableStorage());
-		setChild(StateChildIndices.STAKING_INFO, stakingInfoBuilder.buildStakingInfoMap(addressBook, bootstrapProperties));
-	}
-
-	private RecordsRunningHashLeaf genesisRunningHashLeaf() {
-		final var genesisRunningHash = new RunningHash();
-		genesisRunningHash.setHash(EMPTY_HASH);
-		return new RecordsRunningHashLeaf(genesisRunningHash);
-	}
-
-	private MerkleNetworkContext genesisNetworkCtxWith(long seqStart) {
-		return new MerkleNetworkContext(
-				null,
-				new SequenceNumber(seqStart),
-				seqStart - 1,
-				new ExchangeRates());
-	}
-
-	private static OwnedNftsLinkMigrator ownedNftsLinkMigrator = ReleaseTwentySixMigration::buildAccountNftsOwnedLinkedList;
-	private static IterableStorageMigrator iterableStorageMigrator = ReleaseTwentySixMigration::makeStorageIterable;
-	private static ContractAutoRenewalMigrator autoRenewalMigrator = ReleaseTwentySixMigration::grantFreeAutoRenew;
-	private static StakingInfoBuilder stakingInfoBuilder = ReleaseTwentySevenMigration::buildStakingInfoMap;
-	private static Function<JasperDbBuilderFactory, VirtualMapFactory> vmFactory = VirtualMapFactory::new;
-	private static Supplier<ServicesApp.Builder> appBuilder = DaggerServicesApp::builder;
-	private static Consumer<ServicesState> scheduledTxnsMigrator = LongTermScheduledTransactionsMigration::migrateScheduledTransactions;
-
-	@VisibleForTesting
-	void migrateFrom(@NotNull final SoftwareVersion deserializedVersion) {
-		log.info("Migrating from {}", deserializedVersion);
-		if (FIRST_026X_VERSION.isAfter(deserializedVersion)) {
-			iterableStorageMigrator.makeStorageIterable(
-					this,
-					KvPairIterationMigrator::new,
-					VirtualMapMigration::extractVirtualMapData,
-					vmFactory.apply(JasperDbBuilder::new).newVirtualizedIterableStorage());
-			ownedNftsLinkMigrator.buildAccountNftsOwnedLinkedList(accounts(), legacyUniqueTokens());
-
-			// When enabling expiry, we will grant all contracts a ~90 day auto-renewal via the autoRenewalMigrator
-			if (expiryJustEnabled) {
-				autoRenewalMigrator.grantFreeAutoRenew(this, getTimeOfLastHandledTxn());
-			}
-		}
-		if (FIRST_027X_VERSION.isAfter(deserializedVersion)) {
-			setChild(
-					StateChildIndices.STAKING_INFO,
-					stakingInfoBuilder.buildStakingInfoMap(addressBook(), new BootstrapProperties()));
-		}
-		// we know for a fact that we need to migrate scheduled transactions if they are a MerkleMap, the version
-		// doesn't really matter.
-		if (getChild(StateChildIndices.SCHEDULE_TXS) instanceof MerkleMap) {
-			scheduledTxnsMigrator.accept(this);
-		}
-
-		if (getChild(StateChildIndices.UNIQUE_TOKENS) instanceof MerkleMap) {
-			UniqueTokensMigrator.migrateFromUniqueTokenMerkleMap(this);
-		}
-
-		// Keep the MutableStateChildren up-to-date (no harm done if they are already are)
-		final var app = getMetadata().app();
-		app.workingState().updatePrimitiveChildrenFrom(this);
-		log.info("Finished migrations needed for deserialized version {}", deserializedVersion);
-		logStateChildrenSizes();
-	}
-
-
-	@FunctionalInterface
-	interface OwnedNftsLinkMigrator {
-		void buildAccountNftsOwnedLinkedList(
-				MerkleMap<EntityNum, MerkleAccount> accounts,
-				MerkleMap<EntityNumPair, MerkleUniqueToken> uniqueTokens
-		);
-	}
-
-	@FunctionalInterface
-	interface StakingInfoBuilder {
-		MerkleMap<EntityNum, MerkleStakingInfo> buildStakingInfoMap(AddressBook addressBook, BootstrapProperties bootstrapProperties);
-	}
-
-	@FunctionalInterface
-	interface ContractAutoRenewalMigrator {
-		void grantFreeAutoRenew(ServicesState initializingState, Instant lastConsensusTime);
-	}
-
-	@FunctionalInterface
-	interface IterableStorageMigrator {
-		void makeStorageIterable(
-				ServicesState initializingState,
-				ReleaseTwentySixMigration.MigratorFactory migratorFactory,
-				ReleaseTwentySixMigration.MigrationUtility migrationUtility,
-				VirtualMap<ContractKey, IterableContractValue> iterableContractStorage);
-	}
-
-	@VisibleForTesting
-	StateMetadata getMetadata() {
-		return metadata;
-	}
-
-	@VisibleForTesting
-	void setMetadata(final StateMetadata metadata) {
-		this.metadata = metadata;
-	}
-
-	@VisibleForTesting
-	void setDeserializedStateVersion(final int deserializedStateVersion) {
-		this.deserializedStateVersion = deserializedStateVersion;
-	}
-
-	@VisibleForTesting
-	static void setAppBuilder(final Supplier<ServicesApp.Builder> appBuilder) {
-		ServicesState.appBuilder = appBuilder;
-	}
-
-	@VisibleForTesting
-	static void setOwnedNftsLinkMigrator(OwnedNftsLinkMigrator ownedNftsLinkMigrator) {
-		ServicesState.ownedNftsLinkMigrator = ownedNftsLinkMigrator;
-	}
-
-	@VisibleForTesting
-	static void setStakingInfoBuilder(StakingInfoBuilder stakingInfoBuilder) {
-		ServicesState.stakingInfoBuilder = stakingInfoBuilder;
-	}
-
-	@VisibleForTesting
-	static void setIterableStorageMigrator(final IterableStorageMigrator iterableStorageMigrator) {
-		ServicesState.iterableStorageMigrator = iterableStorageMigrator;
-	}
-
-	@VisibleForTesting
-	static void setAutoRenewalMigrator(final ContractAutoRenewalMigrator autoRenewalMigrator) {
-		ServicesState.autoRenewalMigrator = autoRenewalMigrator;
-	}
-
-	@VisibleForTesting
-	static void setVmFactory(final Function<JasperDbBuilderFactory, VirtualMapFactory> vmFactory) {
-		ServicesState.vmFactory = vmFactory;
-	}
-
-	@VisibleForTesting
-	static void setExpiryJustEnabled(final boolean expiryJustEnabled) {
-		ServicesState.expiryJustEnabled = expiryJustEnabled;
-	}
-
-	static void setScheduledTransactionsMigrator(final Consumer<ServicesState> scheduledTxnsMigrator) {
-		ServicesState.scheduledTxnsMigrator = scheduledTxnsMigrator;
-	}
-=======
 /** The Merkle tree root of the Hedera Services world state. */
 public class ServicesState extends PartialNaryMerkleInternal
         implements MerkleInternal, SwirldState.SwirldState2 {
@@ -725,6 +112,8 @@
     private int deserializedStateVersion = CURRENT_VERSION;
     /* All of the state that is not itself hashed or serialized, but only derived from such state */
     private StateMetadata metadata;
+	/* Tasks to run after init. */
+	private List<Runnable> postInitTasks = new ArrayList<>();
 
     /**
      * For scheduled transaction migration we need to initialize the new scheduled transactions'
@@ -757,10 +146,15 @@
 
     /** Log out the sizes the state children. */
     private void logStateChildrenSizes() {
-        log.info(
-                "  (@ {}) # NFTs               = {}",
-                StateChildIndices.UNIQUE_TOKENS,
-                uniqueTokens().size());
+		final var isLegacyUniqueToken = getChild(StateChildIndices.UNIQUE_TOKENS) instanceof MerkleMap;
+		final var numUniqueTokens = isLegacyUniqueToken
+				? legacyUniqueTokens().size()
+				: uniqueTokens().size();
+		final var uniqueTokenStatus = isLegacyUniqueToken ? "(legacy)" : "";
+		log.info("  (@ {}) # NFTs {}              = {}",
+				StateChildIndices.UNIQUE_TOKENS,
+				uniqueTokenStatus,
+				numUniqueTokens);
         log.info(
                 "  (@ {}) # token associations = {}",
                 StateChildIndices.TOKEN_ASSOCIATIONS,
@@ -832,7 +226,15 @@
                 migrateFrom(deserializedVersion);
             }
         }
-    }
+		runPostInitTasks();
+    }
+
+	private void runPostInitTasks() {
+		for (Runnable task : postInitTasks) {
+			task.run();
+		}
+		postInitTasks.clear();
+	}
 
     /* --- SwirldState --- */
     private void deserializedInit(
@@ -925,16 +327,23 @@
             metadata = new StateMetadata(app, new FCHashMap<>());
             // Log state before migration.
             logStateChildrenSizes();
-            // This updates the working state accessor with our children
-            app.initializationFlow().runWith(this);
-
-            // Ensure the prefetch queue is created and thread pool is active instead of waiting
-            // for lazy-initialization to take place
-            app.prefetchProcessor();
-            log.info("Created prefetch processor");
-
-            logSummary();
-            log.info("  --> Context initialized accordingly on Services node {}", selfId);
+			final Runnable initTask = () -> {
+				// This updates the working state accessor with our children
+				app.initializationFlow().runWith(this);
+
+				// Ensure the prefetch queue is created and thread pool is active instead of waiting
+				// for lazy-initialization to take place
+				app.prefetchProcessor();
+				log.info("Created prefetch processor");
+
+				logSummary();
+				log.info("  --> Context initialized accordingly on Services node {}", selfId);
+			};
+			if (deployedVersion.equals(deserializedVersion)) {
+				initTask.run();
+			} else {
+				postInitTasks.add(initTask);
+			}
 
             if (trigger == GENESIS) {
                 app.sysAccountsCreator()
@@ -1017,7 +426,6 @@
         topics().archive();
         tokens().archive();
         accounts().archive();
-        uniqueTokens().archive();
         tokenAssociations().archive();
         stakingInfo().archive();
     }
@@ -1110,9 +518,13 @@
         return getChild(StateChildIndices.RECORD_STREAM_RUNNING_HASH);
     }
 
-    public MerkleMap<EntityNumPair, MerkleUniqueToken> uniqueTokens() {
-        return getChild(StateChildIndices.UNIQUE_TOKENS);
-    }
+	public MerkleMap<EntityNumPair, MerkleUniqueToken> legacyUniqueTokens() {
+		return getChild(StateChildIndices.UNIQUE_TOKENS);
+	}
+
+	public VirtualMap<UniqueTokenKey, UniqueTokenValue> uniqueTokens() {
+		return getChild(StateChildIndices.UNIQUE_TOKENS);
+	}
 
     public VirtualMap<ContractKey, IterableContractValue> contractStorage() {
         return getChild(StateChildIndices.CONTRACT_STORAGE);
@@ -1130,7 +542,7 @@
             AddressBook addressBook, long seqStart, BootstrapProperties bootstrapProperties) {
         final var virtualMapFactory = new VirtualMapFactory(JasperDbBuilder::new);
 
-        setChild(StateChildIndices.UNIQUE_TOKENS, new MerkleMap<>());
+		setChild(StateChildIndices.UNIQUE_TOKENS, virtualMapFactory.newVirtualizedUniqueTokenStorage());
         setChild(StateChildIndices.TOKEN_ASSOCIATIONS, new MerkleMap<>());
         setChild(StateChildIndices.TOPICS, new MerkleMap<>());
         setChild(StateChildIndices.STORAGE, virtualMapFactory.newVirtualizedBlobs());
@@ -1182,7 +594,7 @@
                     KvPairIterationMigrator::new,
                     VirtualMapMigration::extractVirtualMapData,
                     vmFactory.apply(JasperDbBuilder::new).newVirtualizedIterableStorage());
-            ownedNftsLinkMigrator.buildAccountNftsOwnedLinkedList(accounts(), uniqueTokens());
+            ownedNftsLinkMigrator.buildAccountNftsOwnedLinkedList(accounts(), legacyUniqueTokens());
 
             // When enabling expiry, we will grant all contracts a ~90 day auto-renewal via the
             // autoRenewalMigrator
@@ -1206,6 +618,10 @@
             accounts().get(EntityNum.fromLong(800L)).forgetThirdChildIfPlaceholder();
             accounts().get(EntityNum.fromLong(801L)).forgetThirdChildIfPlaceholder();
         }
+
+		if (getChild(StateChildIndices.UNIQUE_TOKENS) instanceof MerkleMap) {
+			UniqueTokensMigrator.migrateFromUniqueTokenMerkleMap(this);
+		}
 
         // Keep the MutableStateChildren up-to-date (no harm done if they are already are)
         final var app = getMetadata().app();
@@ -1295,5 +711,4 @@
             final Consumer<ServicesState> scheduledTxnsMigrator) {
         ServicesState.scheduledTxnsMigrator = scheduledTxnsMigrator;
     }
->>>>>>> 21e657b3
 }