--- conflicted
+++ resolved
@@ -91,14 +91,9 @@
 import static com.hedera.services.state.migration.StateVersions.CURRENT_VERSION;
 import static com.hedera.services.state.migration.StateVersions.FIRST_025X_VERSION;
 import static com.hedera.services.state.migration.StateVersions.FIRST_026X_VERSION;
+import static com.hedera.services.state.migration.StateVersions.FIRST_027X_VERSION;
 import static com.hedera.services.state.migration.StateVersions.MINIMUM_SUPPORTED_VERSION;
-<<<<<<< HEAD
-import static com.hedera.services.state.migration.StateVersions.RELEASE_025X_VERSION;
-import static com.hedera.services.state.migration.StateVersions.RELEASE_0260_VERSION;
-import static com.hedera.services.state.migration.StateVersions.RELEASE_0270_VERSION;
-=======
 import static com.hedera.services.state.migration.StateVersions.lastSoftwareVersionOf;
->>>>>>> 5d44a996
 import static com.hedera.services.utils.EntityIdUtils.parseAccount;
 import static com.swirlds.common.system.InitTrigger.GENESIS;
 import static com.swirlds.common.system.InitTrigger.RESTART;
@@ -239,23 +234,6 @@
 			if (SEMANTIC_VERSIONS.deployedSoftwareVersion().isAfter(deserializedVersion)) {
 				migrateFrom(deserializedVersion);
 			}
-<<<<<<< HEAD
-
-		}
-		if (deserializedVersionFromState < RELEASE_0270_VERSION) {
-			// build stakingInfo child
-			setChild(StateChildIndices.STAKING_INFO, stakingInfoBuilder.buildStakingInfoMap(addressBook(), new BootstrapProperties()));
-			// Give the MutableStateChildren up-to-date WeakReferences
-			final var app = getMetadata().app();
-			app.workingState().updatePrimitiveChildrenFrom(this);
-		}
-
-		// we know for a fact that we need to migrate scheduled transactions if they are a MerkleMap, the version
-		// doesn't really matter.
-		if (getChild(StateChildIndices.SCHEDULE_TXS) instanceof MerkleMap) {
-			scheduledTxnsMigrator.accept(this);
-=======
->>>>>>> 5d44a996
 		}
 	}
 
@@ -525,83 +503,12 @@
 		return getChild(StateChildIndices.CONTRACT_STORAGE);
 	}
 
-<<<<<<< HEAD
 	public MerkleMap<EntityNum, MerkleStakingInfo> stakingInfo() {
 		return getChild(StateChildIndices.STAKING_INFO);
 	}
 
-	private void internalInit(
-			final Platform platform,
-			final BootstrapProperties bootstrapProps,
-			SwirldDualState dualState
-	) {
-		final var selfId = platform.getSelfId().getId();
-
-		ServicesApp app;
-		if (APPS.includes(selfId)) {
-			app = APPS.get(selfId);
-		} else {
-			final var nodeAddress = addressBook().getAddress(selfId);
-			final var initialHash = runningHashLeaf().getRunningHash().getHash();
-			app = appBuilder.get()
-					.staticAccountMemo(nodeAddress.getMemo())
-					.bootstrapProps(bootstrapProps)
-					.initialHash(initialHash)
-					.platform(platform)
-					.selfId(selfId)
-					.build();
-			APPS.save(selfId, app);
-		}
-
-		if (dualState == null) {
-			dualState = new DualStateImpl();
-		}
-		app.dualStateAccessor().setDualState(dualState);
-		log.info("Dual state includes freeze time={} and last frozen={}",
-				dualState.getFreezeTime(),
-				dualState.getLastFrozenTime());
-
-		final var stateVersion = networkCtx().getStateVersion();
-		if (stateVersion > CURRENT_VERSION) {
-			log.error("Fatal error, network state version {} > node software version {}",
-					networkCtx().getStateVersion(),
-					CURRENT_VERSION);
-			app.systemExits().fail(1);
-		} else {
-			final var maybePostUpgrade = dualState.getFreezeTime() != null;
-			if (maybePostUpgrade && dualState.getFreezeTime().equals(dualState.getLastFrozenTime())) {
-				// This was an upgrade, discard now-obsolete preparation state
-				networkCtx().discardPreparedUpgradeMeta();
-				dualState.setFreezeTime(null);
-			}
-			if (stateVersion < CURRENT_VERSION) {
-				// Only signal the MigrationRecordsManager to re-run if this is an upgrade
-				networkCtx().markMigrationRecordsNotYetStreamed();
-			}
-			networkCtx().setStateVersion(CURRENT_VERSION);
-
-			metadata = new StateMetadata(app, new FCHashMap<>());
-			// Log state before migration.
-			logStateChildrenSizes();
-			// This updates the working state accessor with our children
-			app.initializationFlow().runWith(this);
-
-			// Ensure the prefetch queue is created and thread pool is active instead of waiting
-			// for lazy-initialization to take place.
-			app.prefetchProcessor();
-			log.info("Created prefetch processor");
-
-			logSummary();
-			log.info("  --> Context initialized accordingly on Services node {}", selfId);
-		}
-	}
-
-	int getDeserializedVersion() {
-		return deserializedVersion;
-=======
 	int getDeserializedStateVersion() {
 		return deserializedStateVersion;
->>>>>>> 5d44a996
 	}
 
 	void createGenesisChildren(AddressBook addressBook, long seqStart, BootstrapProperties bootstrapProperties) {
@@ -665,6 +572,9 @@
 				autoRenewalMigrator.grantFreeAutoRenew(this, getTimeOfLastHandledTxn());
 			}
 		}
+		if (FIRST_027X_VERSION.isAfter(deserializedVersion)) {
+			setChild(StateChildIndices.STAKING_INFO, stakingInfoBuilder.buildStakingInfoMap(addressBook(), new BootstrapProperties()));
+		}
 		// we know for a fact that we need to migrate scheduled transactions if they are a MerkleMap, the version
 		// doesn't really matter.
 		if (getChild(StateChildIndices.SCHEDULE_TXS) instanceof MerkleMap) {
