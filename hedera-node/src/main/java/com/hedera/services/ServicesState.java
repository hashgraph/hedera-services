package com.hedera.services;

/*-
 * ‌
 * Hedera Services Node
 * ​
 * Copyright (C) 2018 - 2021 Hedera Hashgraph, LLC
 * ​
 * Licensed under the Apache License, Version 2.0 (the "License");
 * you may not use this file except in compliance with the License.
 * You may obtain a copy of the License at
 *
 *      http://www.apache.org/licenses/LICENSE-2.0
 *
 * Unless required by applicable law or agreed to in writing, software
 * distributed under the License is distributed on an "AS IS" BASIS,
 * WITHOUT WARRANTIES OR CONDITIONS OF ANY KIND, either express or implied.
 * See the License for the specific language governing permissions and
 * limitations under the License.
 * ‍
 */

import com.google.common.annotations.VisibleForTesting;
import com.google.protobuf.ByteString;
import com.google.protobuf.InvalidProtocolBufferException;
import com.hedera.services.context.properties.BootstrapProperties;
import com.hedera.services.state.merkle.MerkleAccount;
import com.hedera.services.state.merkle.MerkleNetworkContext;
import com.hedera.services.state.merkle.MerkleSchedule;
import com.hedera.services.state.merkle.MerkleSpecialFiles;
import com.hedera.services.state.merkle.MerkleStakingInfo;
import com.hedera.services.state.merkle.MerkleToken;
import com.hedera.services.state.merkle.MerkleTokenRelStatus;
import com.hedera.services.state.merkle.MerkleTopic;
import com.hedera.services.state.merkle.MerkleUniqueToken;
import com.hedera.services.state.migration.KvPairIterationMigrator;
import com.hedera.services.state.migration.ReleaseTwentyFiveMigration;
import com.hedera.services.state.migration.ReleaseTwentySevenMigration;
import com.hedera.services.state.migration.ReleaseTwentySixMigration;
import com.hedera.services.state.migration.StateChildIndices;
import com.hedera.services.state.org.StateMetadata;
import com.hedera.services.state.submerkle.ExchangeRates;
import com.hedera.services.state.submerkle.SequenceNumber;
import com.hedera.services.state.virtual.ContractKey;
import com.hedera.services.state.virtual.IterableContractValue;
import com.hedera.services.state.virtual.VirtualBlobKey;
import com.hedera.services.state.virtual.VirtualBlobValue;
import com.hedera.services.state.virtual.VirtualMapFactory;
import com.hedera.services.state.virtual.VirtualMapFactory.JasperDbBuilderFactory;
import com.hedera.services.stream.RecordsRunningHashLeaf;
import com.hedera.services.utils.EntityNum;
import com.hedera.services.utils.EntityNumPair;
import com.hederahashgraph.api.proto.java.AccountID;
import com.swirlds.common.crypto.DigestType;
import com.swirlds.common.crypto.ImmutableHash;
import com.swirlds.common.crypto.RunningHash;
import com.swirlds.common.merkle.MerkleNode;
import com.swirlds.common.merkle.utility.AbstractNaryMerkleInternal;
import com.swirlds.common.system.AddressBook;
import com.swirlds.common.system.NodeId;
import com.swirlds.common.system.Platform;
import com.swirlds.common.system.SwirldDualState;
import com.swirlds.common.system.SwirldState;
import com.swirlds.common.system.transaction.SwirldTransaction;
import com.swirlds.fchashmap.FCHashMap;
import com.swirlds.jasperdb.JasperDbBuilder;
import com.swirlds.merkle.map.MerkleMap;
import com.swirlds.platform.state.DualStateImpl;
import com.swirlds.virtualmap.VirtualMap;
import com.swirlds.virtualmap.VirtualMapMigration;
import org.apache.logging.log4j.LogManager;
import org.apache.logging.log4j.Logger;

import java.time.Instant;
import java.util.List;
import java.util.Map;
import java.util.Objects;
import java.util.function.Consumer;
import java.util.function.Function;
import java.util.function.Supplier;

import static com.hedera.services.context.AppsManager.APPS;
import static com.hedera.services.state.migration.StateChildIndices.NUM_POST_0210_CHILDREN;
import static com.hedera.services.state.migration.StateChildIndices.NUM_POST_0270_CHILDREN;
import static com.hedera.services.state.migration.StateVersions.CURRENT_VERSION;
import static com.hedera.services.state.migration.StateVersions.MINIMUM_SUPPORTED_VERSION;
import static com.hedera.services.state.migration.StateVersions.RELEASE_025X_VERSION;
import static com.hedera.services.state.migration.StateVersions.RELEASE_0260_VERSION;
import static com.hedera.services.state.migration.StateVersions.RELEASE_0270_VERSION;
import static com.hedera.services.utils.EntityIdUtils.parseAccount;

/**
 * The Merkle tree root of the Hedera Services world state.
 */
public class ServicesState extends AbstractNaryMerkleInternal implements SwirldState.SwirldState2 {
	private static final Logger log = LogManager.getLogger(ServicesState.class);

	private static final long RUNTIME_CONSTRUCTABLE_ID = 0x8e300b0dfdafbb1aL;
	public static final ImmutableHash EMPTY_HASH = new ImmutableHash(new byte[DigestType.SHA_384.digestLength()]);

	private static boolean expiryJustEnabled = false;

	/* Only over-written when Platform deserializes a legacy version of the state */
	private int deserializedVersion = CURRENT_VERSION;
	/* All of the state that is not itself hashed or serialized, but only derived from such state */
	private StateMetadata metadata;

	public ServicesState() {
		/* RuntimeConstructable */
	}

	private ServicesState(ServicesState that) {
		/* Copy the Merkle route from the source instance */
		super(that);
		/* Copy the non-null Merkle children from the source */
		for (int childIndex = 0, n = that.getNumberOfChildren(); childIndex < n; childIndex++) {
			final var childToCopy = that.getChild(childIndex);
			if (childToCopy != null) {
				setChild(childIndex, childToCopy.copy());
			}
		}
		/* Copy the non-Merkle state from the source */
		this.deserializedVersion = that.deserializedVersion;
		this.metadata = (that.metadata == null) ? null : that.metadata.copy();
	}

	/**
	 * Log out the sizes the state children.
	 */
	 private void logStateChildrenSizes() {
		log.info("  (@ {}) # NFTs               = {}",
				StateChildIndices.UNIQUE_TOKENS,
				uniqueTokens().size());
		log.info("  (@ {}) # token associations = {}",
				StateChildIndices.TOKEN_ASSOCIATIONS,
				tokenAssociations().size());
		log.info("  (@ {}) # topics             = {}",
				StateChildIndices.TOPICS,
				topics().size());
		log.info("  (@ {}) # blobs              = {}",
				StateChildIndices.STORAGE,
				storage().size());
		log.info("  (@ {}) # accounts/contracts = {}",
				StateChildIndices.ACCOUNTS,
				accounts().size());
		log.info("  (@ {}) # tokens             = {}",
				StateChildIndices.TOKENS,
				tokens().size());
		log.info("  (@ {}) # scheduled txns     = {}",
				StateChildIndices.SCHEDULE_TXS,
				scheduleTxs().size());
		log.info("  (@ {}) # contract K/V pairs = {}",
				StateChildIndices.CONTRACT_STORAGE,
				contractStorage().size());
	}

	/* --- MerkleInternal --- */
	@Override
	public long getClassId() {
		return RUNTIME_CONSTRUCTABLE_ID;
	}

	@Override
	public int getVersion() {
		return CURRENT_VERSION;
	}

	@Override
	public int getMinimumChildCount(int version) {
		if (version >= MINIMUM_SUPPORTED_VERSION && version < CURRENT_VERSION) {
			return NUM_POST_0210_CHILDREN;
		} else if (version == CURRENT_VERSION) {
			return NUM_POST_0270_CHILDREN;
		}
		else {
			throw new IllegalArgumentException("Argument 'version='" + version + "' is invalid!");
		}
	}

	@Override
	public int getMinimumSupportedVersion() {
		return MINIMUM_SUPPORTED_VERSION;
	}

	@Override
	public void initialize() {
		// No new top-level children
	}

	@Override
	public void addDeserializedChildren(List<MerkleNode> children, int version) {
		super.addDeserializedChildren(children, version);
		deserializedVersion = version;
	}

	@Override
	public void migrate() {
		int deserializedVersionFromState = getDeserializedVersion();
		if (deserializedVersionFromState < RELEASE_025X_VERSION) {
			tokenRelsLinkMigrator.buildAccountTokenAssociationsLinkedList(accounts(), tokenAssociations());
			titleCountsMigrator.accept(this);
		}
		if (deserializedVersionFromState < RELEASE_0260_VERSION) {
			iterableStorageMigrator.makeStorageIterable(
					this,
					KvPairIterationMigrator::new,
					VirtualMapMigration::extractVirtualMapData,
					vmFactory.apply(JasperDbBuilder::new).newVirtualizedIterableStorage());
			ownedNftsLinkMigrator.buildAccountNftsOwnedLinkedList(accounts(), uniqueTokens());

			// When enabling expiry, we will grant all contracts a ~90 day auto-renewal via the autoRenewalMigrator
			if (expiryJustEnabled) {
				autoRenewalMigrator.grantFreeAutoRenew(this, getTimeOfLastHandledTxn());
			}

		}
		if (deserializedVersionFromState < RELEASE_0270_VERSION) {
			// build stakingInfo child
			setChild(StateChildIndices.STAKING_INFO, stakingInfoBuilder.buildStakingInfoMap(addressBook()));
			// Give the MutableStateChildren up-to-date WeakReferences
			final var app = getMetadata().app();
			app.workingState().updatePrimitiveChildrenFrom(this);
		}
<<<<<<< HEAD
		if (deserializedVersionFromState < RELEASE_0270_VERSION) {
			// build stakingInfo child
			setChild(StateChildIndices.STAKING_INFO, stakingInfoBuilder.buildStakingInfoMap(addressBook()));
		}
=======
		log.info("Migration completed.");
		logStateChildrenSizes();
>>>>>>> 5503e4a7
	}

	/* --- SwirldState --- */
	@Override
	public void init(final Platform platform, final AddressBook addressBook, final SwirldDualState dualState) {
		log.info("Init called on Services node {} WITH Merkle saved state", platform.getSelfId());

		/* Immediately override the address book from the saved state */
		setChild(StateChildIndices.ADDRESS_BOOK, addressBook);

		internalInit(platform, new BootstrapProperties(), dualState);
	}

	@Override
	public void genesisInit(Platform platform, AddressBook addressBook, final SwirldDualState dualState) {
		log.info("Init called on Services node {} WITHOUT Merkle saved state", platform.getSelfId());

		// Create the top-level children in the Merkle tree
		final var bootstrapProps = new BootstrapProperties();
		final var seqStart = bootstrapProps.getLongProperty("hedera.firstUserEntity");
		createGenesisChildren(addressBook, seqStart);

		internalInit(platform, bootstrapProps, dualState);
	}

	@Override
	public AddressBook getAddressBookCopy() {
		return addressBook().copy();
	}

	@Override
	public synchronized void handleTransaction(
			long submittingMember,
			boolean isConsensus,
			Instant creationTime,
			Instant consensusTime,
			SwirldTransaction transaction,
			SwirldDualState dualState
	) {
		if (isConsensus) {
			final var app = metadata.app();
			app.dualStateAccessor().setDualState(dualState);
			app.logic().incorporateConsensusTxn(transaction, consensusTime, submittingMember);
		}
	}

	@Override
	public void expandSignatures(final SwirldTransaction platformTxn) {
		try {
			final var app = metadata.app();
			final var accessor = app.expandHandleSpan().track(platformTxn);
			// Submit the transaction for any prepare stage processing that can be performed
			// such as pre-fetching of contract bytecode. This step is performed asynchronously
			// so get this step started before synchronous signature expansion.
			app.prefetchProcessor().submit(accessor);
			app.sigReqsManager().expandSigsInto(accessor);
		} catch (InvalidProtocolBufferException e) {
			log.warn("Method expandSignatures called with non-gRPC txn", e);
		} catch (Exception race) {
			log.warn("Unable to expand signatures, will be verified synchronously in handleTransaction", race);
		}
	}

	@Override
	public void noMoreTransactions() {
		// no-op
	}

	/* --- FastCopyable --- */
	@Override
	public synchronized ServicesState copy() {
		setImmutable(true);

		final var that = new ServicesState(this);
		if (metadata != null) {
			metadata.app().workingState().updateFrom(that);
		}

		return that;
	}

	/* --- Archivable --- */
	@Override
	public synchronized void archive() {
		if (metadata != null) {
			metadata.archive();
		}

		topics().archive();
		tokens().archive();
		accounts().archive();
		scheduleTxs().archive();
		uniqueTokens().archive();
		tokenAssociations().archive();
		stakingInfo().archive();
	}

	/* --- MerkleNode --- */
	@Override
	protected synchronized void onRelease() {
		if (metadata != null) {
			metadata.release();
		}
	}

	/* -- Getters and helpers -- */
	public AccountID getAccountFromNodeId(NodeId nodeId) {
		var address = addressBook().getAddress(nodeId.getId());
		var memo = address.getMemo();
		return parseAccount(memo);
	}

	public boolean isInitialized() {
		return metadata != null;
	}

	public Instant getTimeOfLastHandledTxn() {
		return networkCtx().consensusTimeOfLastHandledTxn();
	}

	public int getStateVersion() {
		return networkCtx().getStateVersion();
	}

	public void logSummary() {
		String ctxSummary;
		if (metadata != null) {
			final var app = metadata.app();
			app.hashLogger().logHashesFor(this);
			ctxSummary = networkCtx().summarizedWith(app.dualStateAccessor());
		} else {
			ctxSummary = networkCtx().summarized();
		}
		log.info(ctxSummary);
	}

	public Map<ByteString, EntityNum> aliases() {
		Objects.requireNonNull(metadata, "Cannot get aliases from an uninitialized state");
		return metadata.aliases();
	}

	public MerkleMap<EntityNum, MerkleAccount> accounts() {
		return getChild(StateChildIndices.ACCOUNTS);
	}

	public VirtualMap<VirtualBlobKey, VirtualBlobValue> storage() {
		return getChild(StateChildIndices.STORAGE);
	}

	public MerkleMap<EntityNum, MerkleTopic> topics() {
		return getChild(StateChildIndices.TOPICS);
	}

	public MerkleMap<EntityNum, MerkleToken> tokens() {
		return getChild(StateChildIndices.TOKENS);
	}

	public MerkleMap<EntityNumPair, MerkleTokenRelStatus> tokenAssociations() {
		return getChild(StateChildIndices.TOKEN_ASSOCIATIONS);
	}

	public MerkleMap<EntityNum, MerkleSchedule> scheduleTxs() {
		return getChild(StateChildIndices.SCHEDULE_TXS);
	}

	public MerkleNetworkContext networkCtx() {
		return getChild(StateChildIndices.NETWORK_CTX);
	}

	public AddressBook addressBook() {
		return getChild(StateChildIndices.ADDRESS_BOOK);
	}

	public MerkleSpecialFiles specialFiles() {
		return getChild(StateChildIndices.SPECIAL_FILES);
	}

	public RecordsRunningHashLeaf runningHashLeaf() {
		return getChild(StateChildIndices.RECORD_STREAM_RUNNING_HASH);
	}

	public MerkleMap<EntityNumPair, MerkleUniqueToken> uniqueTokens() {
		return getChild(StateChildIndices.UNIQUE_TOKENS);
	}

	public VirtualMap<ContractKey, IterableContractValue> contractStorage() {
		return getChild(StateChildIndices.CONTRACT_STORAGE);
	}

	public MerkleMap<EntityNum, MerkleStakingInfo> stakingInfo() {
		return getChild(StateChildIndices.STAKING_INFO);
	}

	private void internalInit(
			final Platform platform,
			final BootstrapProperties bootstrapProps,
			SwirldDualState dualState
	) {
		final var selfId = platform.getSelfId().getId();

		ServicesApp app;
		if (APPS.includes(selfId)) {
			app = APPS.get(selfId);
		} else {
			final var nodeAddress = addressBook().getAddress(selfId);
			final var initialHash = runningHashLeaf().getRunningHash().getHash();
			app = appBuilder.get()
					.staticAccountMemo(nodeAddress.getMemo())
					.bootstrapProps(bootstrapProps)
					.initialHash(initialHash)
					.platform(platform)
					.selfId(selfId)
					.build();
			APPS.save(selfId, app);
		}

		if (dualState == null) {
			dualState = new DualStateImpl();
		}
		app.dualStateAccessor().setDualState(dualState);
		log.info("Dual state includes freeze time={} and last frozen={}",
				dualState.getFreezeTime(),
				dualState.getLastFrozenTime());

		final var stateVersion = networkCtx().getStateVersion();
		if (stateVersion > CURRENT_VERSION) {
			log.error("Fatal error, network state version {} > node software version {}",
					networkCtx().getStateVersion(),
					CURRENT_VERSION);
			app.systemExits().fail(1);
		} else {
			final var maybePostUpgrade = dualState.getFreezeTime() != null;
			if (maybePostUpgrade && dualState.getFreezeTime().equals(dualState.getLastFrozenTime())) {
				// This was an upgrade, discard now-obsolete preparation state
				networkCtx().discardPreparedUpgradeMeta();
				dualState.setFreezeTime(null);
			}
			if (stateVersion < CURRENT_VERSION) {
				// Only signal the MigrationRecordsManager to re-run if this is an upgrade
				networkCtx().markMigrationRecordsNotYetStreamed();
			}
			networkCtx().setStateVersion(CURRENT_VERSION);

			metadata = new StateMetadata(app, new FCHashMap<>());
			// Log state before migration.
			logStateChildrenSizes();
			// This updates the working state accessor with our children
			app.initializationFlow().runWith(this);

			// Ensure the prefetch queue is created and thread pool is active instead of waiting
			// for lazy-initialization to take place.
			app.prefetchProcessor();
			log.info("Created prefetch processor");

			logSummary();
			log.info("  --> Context initialized accordingly on Services node {}", selfId);
		}
	}

	int getDeserializedVersion() {
		return deserializedVersion;
	}

	void createGenesisChildren(AddressBook addressBook, long seqStart) {
		final var virtualMapFactory = new VirtualMapFactory(JasperDbBuilder::new);

		setChild(StateChildIndices.UNIQUE_TOKENS, new MerkleMap<>());
		setChild(StateChildIndices.TOKEN_ASSOCIATIONS, new MerkleMap<>());
		setChild(StateChildIndices.TOPICS, new MerkleMap<>());
		setChild(StateChildIndices.STORAGE, virtualMapFactory.newVirtualizedBlobs());
		setChild(StateChildIndices.ACCOUNTS, new MerkleMap<>());
		setChild(StateChildIndices.TOKENS, new MerkleMap<>());
		setChild(StateChildIndices.NETWORK_CTX, genesisNetworkCtxWith(seqStart));
		setChild(StateChildIndices.SPECIAL_FILES, new MerkleSpecialFiles());
		setChild(StateChildIndices.SCHEDULE_TXS, new MerkleMap<>());
		setChild(StateChildIndices.RECORD_STREAM_RUNNING_HASH, genesisRunningHashLeaf());
		setChild(StateChildIndices.ADDRESS_BOOK, addressBook);
		setChild(StateChildIndices.CONTRACT_STORAGE, virtualMapFactory.newVirtualizedIterableStorage());
		setChild(StateChildIndices.STAKING_INFO, stakingInfoBuilder.buildStakingInfoMap(addressBook));
	}

	private RecordsRunningHashLeaf genesisRunningHashLeaf() {
		final var genesisRunningHash = new RunningHash();
		genesisRunningHash.setHash(EMPTY_HASH);
		return new RecordsRunningHashLeaf(genesisRunningHash);
	}

	private MerkleNetworkContext genesisNetworkCtxWith(long seqStart) {
		return new MerkleNetworkContext(
				null,
				new SequenceNumber(seqStart),
				seqStart - 1,
				new ExchangeRates());
	}

	private static TokenRelsLinkMigrator tokenRelsLinkMigrator = ReleaseTwentyFiveMigration::buildAccountTokenAssociationsLinkedList;
	private static OwnedNftsLinkMigrator ownedNftsLinkMigrator = ReleaseTwentySixMigration::buildAccountNftsOwnedLinkedList;
	private static IterableStorageMigrator iterableStorageMigrator = ReleaseTwentySixMigration::makeStorageIterable;
	private static Consumer<ServicesState> titleCountsMigrator = ReleaseTwentyFiveMigration::initTreasuryTitleCounts;
	private static ContractAutoRenewalMigrator autoRenewalMigrator = ReleaseTwentySixMigration::grantFreeAutoRenew;
	private static StakingInfoBuilder stakingInfoBuilder = ReleaseTwentySevenMigration::buildStakingInfoMap;
	private static Function<JasperDbBuilderFactory, VirtualMapFactory> vmFactory = VirtualMapFactory::new;
	private static Supplier<ServicesApp.Builder> appBuilder = DaggerServicesApp::builder;

	@FunctionalInterface
	interface TokenRelsLinkMigrator {
		void buildAccountTokenAssociationsLinkedList(
				MerkleMap<EntityNum, MerkleAccount> accounts,
				MerkleMap<EntityNumPair, MerkleTokenRelStatus> tokenAssociations);
	}

	@FunctionalInterface
	interface OwnedNftsLinkMigrator {
		void buildAccountNftsOwnedLinkedList(
				MerkleMap<EntityNum, MerkleAccount> accounts,
				MerkleMap<EntityNumPair, MerkleUniqueToken> uniqueTokens
		);
	}

	@FunctionalInterface
	interface StakingInfoBuilder {
		MerkleMap<EntityNum, MerkleStakingInfo> buildStakingInfoMap(AddressBook addressBook);
	}

	@FunctionalInterface
	interface ContractAutoRenewalMigrator {
		void grantFreeAutoRenew(ServicesState initializingState, Instant lastConsensusTime);
	}

	@FunctionalInterface
	interface IterableStorageMigrator {
		void makeStorageIterable(
				ServicesState initializingState,
				ReleaseTwentySixMigration.MigratorFactory migratorFactory,
				ReleaseTwentySixMigration.MigrationUtility migrationUtility,
				VirtualMap<ContractKey, IterableContractValue> iterableContractStorage);
	}

	@VisibleForTesting
	StateMetadata getMetadata() {
		return metadata;
	}

	@VisibleForTesting
	void setMetadata(final StateMetadata metadata) {
		this.metadata = metadata;
	}

	@VisibleForTesting
	void setDeserializedVersion(final int deserializedVersion) {
		this.deserializedVersion = deserializedVersion;
	}

	@VisibleForTesting
	static void setAppBuilder(final Supplier<ServicesApp.Builder> appBuilder) {
		ServicesState.appBuilder = appBuilder;
	}

	@VisibleForTesting
	static void setTokenRelsLinkMigrator(TokenRelsLinkMigrator tokenRelsLinkMigrator) {
		ServicesState.tokenRelsLinkMigrator = tokenRelsLinkMigrator;
	}

	@VisibleForTesting
	static void setOwnedNftsLinkMigrator(OwnedNftsLinkMigrator ownedNftsLinkMigrator) {
		ServicesState.ownedNftsLinkMigrator = ownedNftsLinkMigrator;
	}

	@VisibleForTesting
	static void setStakingInfoBuilder(StakingInfoBuilder stakingInfoBuilder) {
		ServicesState.stakingInfoBuilder = stakingInfoBuilder;
	}

	@VisibleForTesting
	static void setIterableStorageMigrator(final IterableStorageMigrator iterableStorageMigrator) {
		ServicesState.iterableStorageMigrator = iterableStorageMigrator;
	}

	@VisibleForTesting
	static void setTitleCountsMigrator(final Consumer<ServicesState> titleCountsMigrator) {
		ServicesState.titleCountsMigrator = titleCountsMigrator;
	}

	@VisibleForTesting
	static void setAutoRenewalMigrator(final ContractAutoRenewalMigrator autoRenewalMigrator) {
		ServicesState.autoRenewalMigrator = autoRenewalMigrator;
	}

	@VisibleForTesting
	static void setVmFactory(final Function<JasperDbBuilderFactory, VirtualMapFactory> vmFactory) {
		ServicesState.vmFactory = vmFactory;
	}

	@VisibleForTesting
	static void setExpiryJustEnabled(final boolean expiryJustEnabled) {
		ServicesState.expiryJustEnabled = expiryJustEnabled;
	}
}<|MERGE_RESOLUTION|>--- conflicted
+++ resolved
@@ -221,15 +221,8 @@
 			final var app = getMetadata().app();
 			app.workingState().updatePrimitiveChildrenFrom(this);
 		}
-<<<<<<< HEAD
-		if (deserializedVersionFromState < RELEASE_0270_VERSION) {
-			// build stakingInfo child
-			setChild(StateChildIndices.STAKING_INFO, stakingInfoBuilder.buildStakingInfoMap(addressBook()));
-		}
-=======
 		log.info("Migration completed.");
 		logStateChildrenSizes();
->>>>>>> 5503e4a7
 	}
 
 	/* --- SwirldState --- */
