--- conflicted
+++ resolved
@@ -40,10 +40,7 @@
 import java.util.Map;
 import java.util.Optional;
 import java.util.Set;
-<<<<<<< HEAD
 import java.util.SortedMap;
-=======
->>>>>>> 71de6209
 import java.util.TreeMap;
 
 import static com.hedera.services.exceptions.ValidationUtils.validateFalse;
@@ -84,15 +81,9 @@
 	private String memo = "";
 	private Id proxy;
 	private int autoAssociationMetadata;
-<<<<<<< HEAD
-	private TreeMap<EntityNum, Long> cryptoAllowances = new TreeMap<>();
-	private TreeMap<FcTokenAllowanceId, Long> fungibleTokenAllowances = new TreeMap<>();
-	private TreeMap<FcTokenAllowanceId, FcTokenAllowance> nftAllowances = new TreeMap<>();
-=======
 	private Map<EntityNum, Long> cryptoAllowances = Collections.emptyMap();
 	private Map<FcTokenAllowanceId, Long> fungibleTokenAllowances = Collections.emptyMap();
 	private Map<FcTokenAllowanceId, FcTokenAllowance> nftAllowances = Collections.emptyMap();
->>>>>>> 71de6209
 
 	public Account(Id id) {
 		this.id = id;
@@ -328,11 +319,7 @@
 		this.alias = alias;
 	}
 
-<<<<<<< HEAD
-	public SortedMap<EntityNum, Long> getCryptoAllowances() {
-=======
 	public Map<EntityNum, Long> getCryptoAllowances() {
->>>>>>> 71de6209
 		return cryptoAllowances;
 	}
 
@@ -340,11 +327,7 @@
 		this.cryptoAllowances = new TreeMap<>(cryptoAllowances);
 	}
 
-<<<<<<< HEAD
-	public SortedMap<FcTokenAllowanceId, Long> getFungibleTokenAllowances() {
-=======
 	public Map<FcTokenAllowanceId, Long> getFungibleTokenAllowances() {
->>>>>>> 71de6209
 		return fungibleTokenAllowances;
 	}
 
@@ -353,11 +336,7 @@
 		this.fungibleTokenAllowances = new TreeMap<>(fungibleTokenAllowances);
 	}
 
-<<<<<<< HEAD
-	public SortedMap<FcTokenAllowanceId, FcTokenAllowance> getNftAllowances() {
-=======
 	public Map<FcTokenAllowanceId, FcTokenAllowance> getNftAllowances() {
->>>>>>> 71de6209
 		return nftAllowances;
 	}
 
