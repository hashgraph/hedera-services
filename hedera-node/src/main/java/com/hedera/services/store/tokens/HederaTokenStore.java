package com.hedera.services.store.tokens;

/*-
 * ‌
 * Hedera Services Node
 * ​
 * Copyright (C) 2018 - 2021 Hedera Hashgraph, LLC
 * ​
 * Licensed under the Apache License, Version 2.0 (the "License");
 * you may not use this file except in compliance with the License.
 * You may obtain a copy of the License at
 *
 *      http://www.apache.org/licenses/LICENSE-2.0
 *
 * Unless required by applicable law or agreed to in writing, software
 * distributed under the License is distributed on an "AS IS" BASIS,
 * WITHOUT WARRANTIES OR CONDITIONS OF ANY KIND, either express or implied.
 * See the License for the specific language governing permissions and
 * limitations under the License.
 * ‍
 */

import com.hedera.services.context.properties.GlobalDynamicProperties;
import com.hedera.services.ledger.HederaLedger;
import com.hedera.services.ledger.TransactionalLedger;
import com.hedera.services.ledger.ids.EntityIdSource;
import com.hedera.services.ledger.properties.NftProperty;
import com.hedera.services.ledger.properties.TokenRelProperty;
import com.hedera.services.legacy.core.jproto.JKey;
import com.hedera.services.sigs.utils.ImmutableKeyUtils;
import com.hedera.services.state.enums.TokenType;
import com.hedera.services.state.merkle.MerkleEntityId;
import com.hedera.services.state.merkle.MerkleToken;
import com.hedera.services.state.merkle.MerkleTokenRelStatus;
import com.hedera.services.state.merkle.MerkleUniqueToken;
import com.hedera.services.state.merkle.MerkleUniqueTokenId;
import com.hedera.services.state.submerkle.EntityId;
import com.hedera.services.store.CreationResult;
import com.hedera.services.store.HederaStore;
import com.hedera.services.store.models.NftId;
import com.hedera.services.store.tokens.views.UniqTokenViewsManager;
import com.hedera.services.txns.validation.OptionValidator;
import com.hederahashgraph.api.proto.java.AccountID;
import com.hederahashgraph.api.proto.java.CustomFee;
import com.hederahashgraph.api.proto.java.Duration;
import com.hederahashgraph.api.proto.java.FixedFee;
import com.hederahashgraph.api.proto.java.Fraction;
import com.hederahashgraph.api.proto.java.Key;
import com.hederahashgraph.api.proto.java.ResponseCodeEnum;
import com.hederahashgraph.api.proto.java.TokenCreateTransactionBody;
import com.hederahashgraph.api.proto.java.TokenFeeScheduleUpdateTransactionBody;
import com.hederahashgraph.api.proto.java.TokenID;
import com.hederahashgraph.api.proto.java.TokenUpdateTransactionBody;
import com.swirlds.fcmap.FCMap;
import org.apache.commons.lang3.tuple.Pair;

import java.util.Collections;
import java.util.HashMap;
import java.util.HashSet;
import java.util.List;
import java.util.Map;
import java.util.Optional;
import java.util.Set;
import java.util.concurrent.atomic.AtomicReference;
import java.util.function.BiFunction;
import java.util.function.Consumer;
import java.util.function.Function;
import java.util.function.Predicate;
import java.util.function.Supplier;

import static com.hedera.services.ledger.accounts.BackingTokenRels.asTokenRel;
import static com.hedera.services.ledger.properties.AccountProperty.NUM_NFTS_OWNED;
import static com.hedera.services.ledger.properties.NftProperty.OWNER;
import static com.hedera.services.ledger.properties.TokenRelProperty.IS_FROZEN;
import static com.hedera.services.ledger.properties.TokenRelProperty.IS_KYC_GRANTED;
import static com.hedera.services.ledger.properties.TokenRelProperty.TOKEN_BALANCE;
import static com.hedera.services.state.enums.TokenType.FUNGIBLE_COMMON;
import static com.hedera.services.state.enums.TokenType.NON_FUNGIBLE_UNIQUE;
import static com.hedera.services.state.merkle.MerkleEntityId.fromTokenId;
import static com.hedera.services.state.merkle.MerkleToken.UNUSED_KEY;
import static com.hedera.services.state.submerkle.EntityId.fromGrpcAccountId;
import static com.hedera.services.state.submerkle.EntityId.fromGrpcTokenId;
import static com.hedera.services.store.CreationResult.failure;
import static com.hedera.services.store.CreationResult.success;
import static com.hedera.services.utils.EntityIdUtils.readableId;
import static com.hedera.services.utils.MiscUtils.asFcKeyUnchecked;
import static com.hedera.services.utils.MiscUtils.asUsableFcKey;
import static com.hederahashgraph.api.proto.java.ResponseCodeEnum.ACCOUNT_AMOUNT_TRANSFERS_ONLY_ALLOWED_FOR_FUNGIBLE_COMMON;
import static com.hederahashgraph.api.proto.java.ResponseCodeEnum.ACCOUNT_FROZEN_FOR_TOKEN;
import static com.hederahashgraph.api.proto.java.ResponseCodeEnum.ACCOUNT_KYC_NOT_GRANTED_FOR_TOKEN;
import static com.hederahashgraph.api.proto.java.ResponseCodeEnum.CUSTOM_FEES_LIST_TOO_LONG;
import static com.hederahashgraph.api.proto.java.ResponseCodeEnum.CUSTOM_FEE_DENOMINATION_MUST_BE_FUNGIBLE_COMMON;
import static com.hederahashgraph.api.proto.java.ResponseCodeEnum.CUSTOM_FEE_MUST_BE_POSITIVE;
import static com.hederahashgraph.api.proto.java.ResponseCodeEnum.CUSTOM_FEE_NOT_FULLY_SPECIFIED;
import static com.hederahashgraph.api.proto.java.ResponseCodeEnum.CUSTOM_FRACTIONAL_FEE_ONLY_ALLOWED_FOR_FUNGIBLE_COMMON;
import static com.hederahashgraph.api.proto.java.ResponseCodeEnum.CUSTOM_ROYALTY_FEE_ONLY_ALLOWED_FOR_NON_FUNGIBLE_UNIQUE;
import static com.hederahashgraph.api.proto.java.ResponseCodeEnum.CUSTOM_SCHEDULE_ALREADY_HAS_NO_FEES;
import static com.hederahashgraph.api.proto.java.ResponseCodeEnum.FRACTIONAL_FEE_MAX_AMOUNT_LESS_THAN_MIN_AMOUNT;
import static com.hederahashgraph.api.proto.java.ResponseCodeEnum.FRACTION_DIVIDES_BY_ZERO;
import static com.hederahashgraph.api.proto.java.ResponseCodeEnum.INSUFFICIENT_TOKEN_BALANCE;
import static com.hederahashgraph.api.proto.java.ResponseCodeEnum.INVALID_AUTORENEW_ACCOUNT;
import static com.hederahashgraph.api.proto.java.ResponseCodeEnum.INVALID_CUSTOM_FEE_COLLECTOR;
import static com.hederahashgraph.api.proto.java.ResponseCodeEnum.INVALID_EXPIRATION_TIME;
import static com.hederahashgraph.api.proto.java.ResponseCodeEnum.INVALID_NFT_ID;
import static com.hederahashgraph.api.proto.java.ResponseCodeEnum.INVALID_RENEWAL_PERIOD;
import static com.hederahashgraph.api.proto.java.ResponseCodeEnum.INVALID_TOKEN_ID;
import static com.hederahashgraph.api.proto.java.ResponseCodeEnum.INVALID_TOKEN_ID_IN_CUSTOM_FEES;
import static com.hederahashgraph.api.proto.java.ResponseCodeEnum.INVALID_TREASURY_ACCOUNT_FOR_TOKEN;
import static com.hederahashgraph.api.proto.java.ResponseCodeEnum.OK;
import static com.hederahashgraph.api.proto.java.ResponseCodeEnum.ROYALTY_FRACTION_CANNOT_EXCEED_ONE;
import static com.hederahashgraph.api.proto.java.ResponseCodeEnum.SENDER_DOES_NOT_OWN_NFT_SERIAL_NO;
import static com.hederahashgraph.api.proto.java.ResponseCodeEnum.TOKENS_PER_ACCOUNT_LIMIT_EXCEEDED;
import static com.hederahashgraph.api.proto.java.ResponseCodeEnum.TOKEN_ALREADY_ASSOCIATED_TO_ACCOUNT;
import static com.hederahashgraph.api.proto.java.ResponseCodeEnum.TOKEN_HAS_NO_FEE_SCHEDULE_KEY;
import static com.hederahashgraph.api.proto.java.ResponseCodeEnum.TOKEN_HAS_NO_FREEZE_KEY;
import static com.hederahashgraph.api.proto.java.ResponseCodeEnum.TOKEN_HAS_NO_KYC_KEY;
import static com.hederahashgraph.api.proto.java.ResponseCodeEnum.TOKEN_HAS_NO_SUPPLY_KEY;
import static com.hederahashgraph.api.proto.java.ResponseCodeEnum.TOKEN_HAS_NO_WIPE_KEY;
import static com.hederahashgraph.api.proto.java.ResponseCodeEnum.TOKEN_IS_IMMUTABLE;
import static com.hederahashgraph.api.proto.java.ResponseCodeEnum.TOKEN_NOT_ASSOCIATED_TO_ACCOUNT;
import static com.hederahashgraph.api.proto.java.ResponseCodeEnum.TOKEN_NOT_ASSOCIATED_TO_FEE_COLLECTOR;
import static com.hederahashgraph.api.proto.java.ResponseCodeEnum.TOKEN_WAS_DELETED;
import static com.hederahashgraph.api.proto.java.ResponseCodeEnum.TRANSACTION_REQUIRES_ZERO_TOKEN_BALANCES;
import static java.util.stream.Collectors.toList;

/**
 * Provides a managing store for arbitrary tokens.
 */
public class HederaTokenStore extends HederaStore implements TokenStore {
	static final TokenID NO_PENDING_ID = TokenID.getDefaultInstance();

	static Predicate<Key> REMOVES_ADMIN_KEY = ImmutableKeyUtils::signalsKeyRemoval;

	private final OptionValidator validator;
	private final UniqTokenViewsManager uniqTokenViewsManager;
	private final GlobalDynamicProperties properties;
	private final Supplier<FCMap<MerkleEntityId, MerkleToken>> tokens;
	private final TransactionalLedger<NftId, NftProperty, MerkleUniqueToken> nftsLedger;
	private final TransactionalLedger<
			Pair<AccountID, TokenID>,
			TokenRelProperty,
			MerkleTokenRelStatus> tokenRelsLedger;
	Map<AccountID, Set<TokenID>> knownTreasuries = new HashMap<>();

	TokenID pendingId = NO_PENDING_ID;
	MerkleToken pendingCreation;

	public HederaTokenStore(
			EntityIdSource ids,
			OptionValidator validator,
			UniqTokenViewsManager uniqTokenViewsManager,
			GlobalDynamicProperties properties,
			Supplier<FCMap<MerkleEntityId, MerkleToken>> tokens,
			TransactionalLedger<Pair<AccountID, TokenID>, TokenRelProperty, MerkleTokenRelStatus> tokenRelsLedger,
			TransactionalLedger<NftId, NftProperty, MerkleUniqueToken> nftsLedger
	) {
		super(ids);
		this.tokens = tokens;
		this.validator = validator;
		this.properties = properties;
		this.nftsLedger = nftsLedger;
		this.tokenRelsLedger = tokenRelsLedger;
		this.uniqTokenViewsManager = uniqTokenViewsManager;
		rebuildViewOfKnownTreasuries();
	}

	@Override
	public void rebuildViews() {
		knownTreasuries.clear();
		rebuildViewOfKnownTreasuries();
	}

	private void rebuildViewOfKnownTreasuries() {
		tokens.get().forEach((key, value) -> {
			/* A deleted token's treasury is no longer bound by ACCOUNT_IS_TREASURY restrictions. */
			if (!value.isDeleted()) {
				addKnownTreasury(value.treasury().toGrpcAccountId(), key.toTokenId());
			}
		});
	}

	@Override
	public List<TokenID> listOfTokensServed(AccountID treasury) {
		if (!isKnownTreasury(treasury)) {
			return Collections.emptyList();
		} else {
			return knownTreasuries.get(treasury).stream()
					.sorted(HederaLedger.TOKEN_ID_COMPARATOR)
					.collect(toList());
		}
	}

	@Override
	public boolean isCreationPending() {
		return pendingId != NO_PENDING_ID;
	}

	@Override
	public void setHederaLedger(HederaLedger hederaLedger) {
		hederaLedger.setNftsLedger(nftsLedger);
		hederaLedger.setTokenRelsLedger(tokenRelsLedger);
		super.setHederaLedger(hederaLedger);
	}

	@Override
	public ResponseCodeEnum associate(AccountID aId, List<TokenID> tokens) {
		return fullySanityChecked(true, aId, tokens, (account, tokenIds) -> {
			var accountTokens = hederaLedger.getAssociatedTokens(aId);
			for (TokenID id : tokenIds) {
				if (accountTokens.includes(id)) {
					return TOKEN_ALREADY_ASSOCIATED_TO_ACCOUNT;
				}
			}
			var validity = OK;
			if ((accountTokens.numAssociations() + tokenIds.size()) > properties.maxTokensPerAccount()) {
				validity = TOKENS_PER_ACCOUNT_LIMIT_EXCEEDED;
			} else {
				accountTokens.associateAll(new HashSet<>(tokenIds));
				for (TokenID id : tokenIds) {
					var relationship = asTokenRel(aId, id);
					tokenRelsLedger.create(relationship);
					var token = get(id);
					tokenRelsLedger.set(
							relationship,
							TokenRelProperty.IS_FROZEN,
							token.hasFreezeKey() && token.accountsAreFrozenByDefault());
					tokenRelsLedger.set(
							relationship,
							TokenRelProperty.IS_KYC_GRANTED,
							!token.hasKycKey());
				}
			}
			hederaLedger.setAssociatedTokens(aId, accountTokens);
			return validity;
		});
	}

	@Override
	public boolean associationExists(AccountID aId, TokenID tId) {
		return checkExistence(aId, tId) == OK && tokenRelsLedger.exists(asTokenRel(aId, tId));
	}

	@Override
	public boolean exists(TokenID id) {
		return (isCreationPending() && pendingId.equals(id)) || tokens.get().containsKey(fromTokenId(id));
	}

	@Override
	public MerkleToken get(TokenID id) {
		throwIfMissing(id);

		return pendingId.equals(id) ? pendingCreation : tokens.get().get(fromTokenId(id));
	}

	@Override
	public void apply(TokenID id, Consumer<MerkleToken> change) {
		throwIfMissing(id);

		var key = fromTokenId(id);
		var token = tokens.get().getForModify(key);
		try {
			change.accept(token);
		} catch (Exception internal) {
			throw new IllegalArgumentException("Token change failed unexpectedly!", internal);
		}
	}

	@Override
	public ResponseCodeEnum grantKyc(AccountID aId, TokenID tId) {
		return setHasKyc(aId, tId, true);
	}

	@Override
	public ResponseCodeEnum revokeKyc(AccountID aId, TokenID tId) {
		return setHasKyc(aId, tId, false);
	}

	@Override
	public ResponseCodeEnum unfreeze(AccountID aId, TokenID tId) {
		return setIsFrozen(aId, tId, false);
	}

	@Override
	public ResponseCodeEnum freeze(AccountID aId, TokenID tId) {
		return setIsFrozen(aId, tId, true);
	}

	private ResponseCodeEnum setHasKyc(AccountID aId, TokenID tId, boolean value) {
		return manageFlag(
				aId,
				tId,
				value,
				TOKEN_HAS_NO_KYC_KEY,
				TokenRelProperty.IS_KYC_GRANTED,
				MerkleToken::kycKey);
	}

	private ResponseCodeEnum setIsFrozen(AccountID aId, TokenID tId, boolean value) {
		return manageFlag(
				aId,
				tId,
				value,
				TOKEN_HAS_NO_FREEZE_KEY,
				TokenRelProperty.IS_FROZEN,
				MerkleToken::freezeKey);
	}

	@Override
	public ResponseCodeEnum adjustBalance(AccountID aId, TokenID tId, long adjustment) {
		return sanityCheckedFungibleCommon(aId, tId, token -> tryAdjustment(aId, tId, adjustment));
	}

	@Override
	public ResponseCodeEnum changeOwner(NftId nftId, AccountID from, AccountID to) {
		final var tId = nftId.tokenId();
		return sanityChecked(false, from, to, tId, token -> {
			if (!nftsLedger.exists(nftId)) {
				return INVALID_NFT_ID;
			}

			final var fromFreezeAndKycValidity = checkRelFrozenAndKycProps(from, tId);
			if (fromFreezeAndKycValidity != OK) {
				return fromFreezeAndKycValidity;
			}
			final var toFreezeAndKycValidity = checkRelFrozenAndKycProps(to, tId);
			if (toFreezeAndKycValidity != OK) {
				return toFreezeAndKycValidity;
			}

			var owner = (EntityId) nftsLedger.get(nftId, OWNER);
			if (owner.equals(fromGrpcAccountId(AccountID.getDefaultInstance()))) {
				var tid = nftId.tokenId();
				owner = this.tokens.get().get(
						new MerkleEntityId(tid.getShardNum(), tid.getRealmNum(), tid.getTokenNum())).treasury();
			}
			if (!owner.matches(from)) {
				return SENDER_DOES_NOT_OWN_NFT_SERIAL_NO;
			}

			updateLedgers(nftId, from, to, tId, owner);
			return OK;
		});
	}

	private void updateLedgers(
			final NftId nftId,
			final AccountID from,
			final AccountID to,
			final TokenID tId,
			final EntityId owner
	) {
		final var nftType = nftId.tokenId();
		final var fromRel = asTokenRel(from, nftType);
		final var toRel = asTokenRel(to, nftType);
		final var fromNftsOwned = (long) accountsLedger.get(from, NUM_NFTS_OWNED);
		final var fromThisNftsOwned = (long) tokenRelsLedger.get(fromRel, TOKEN_BALANCE);
		final var toNftsOwned = (long) accountsLedger.get(to, NUM_NFTS_OWNED);
		final var toThisNftsOwned = (long) tokenRelsLedger.get(asTokenRel(to, nftType), TOKEN_BALANCE);
		final var isTreasuryReturn = isTreasuryForToken(to, tId);
		if (isTreasuryReturn) {
			nftsLedger.set(nftId, OWNER, EntityId.MISSING_ENTITY_ID);
		} else {
			nftsLedger.set(nftId, OWNER, EntityId.fromGrpcAccountId(to));
		}

		accountsLedger.set(from, NUM_NFTS_OWNED, fromNftsOwned - 1);
		accountsLedger.set(to, NUM_NFTS_OWNED, toNftsOwned + 1);
		tokenRelsLedger.set(fromRel, TOKEN_BALANCE, fromThisNftsOwned - 1);
		tokenRelsLedger.set(toRel, TOKEN_BALANCE, toThisNftsOwned + 1);

		final var merkleNftId = new MerkleUniqueTokenId(fromGrpcTokenId(nftId.tokenId()), nftId.serialNo());
		final var receiver = fromGrpcAccountId(to);
		if (isTreasuryReturn) {
			uniqTokenViewsManager.treasuryReturnNotice(merkleNftId, owner, receiver);
		} else {
			final var isTreasuryExit = isTreasuryForToken(from, tId);
			if (isTreasuryExit) {
				uniqTokenViewsManager.treasuryExitNotice(merkleNftId, owner, receiver);
			} else {
				uniqTokenViewsManager.exchangeNotice(merkleNftId, owner, receiver);
			}
		}
		hederaLedger.updateOwnershipChanges(nftId, from, to);
	}

	@Override
	public ResponseCodeEnum changeOwnerWildCard(NftId nftId, AccountID from, AccountID to) {
		final var tId = nftId.tokenId();
		return sanityChecked(false, from, to, tId, token -> {
			final var fromFreezeAndKycValidity = checkRelFrozenAndKycProps(from, tId);
			if (fromFreezeAndKycValidity != OK) {
				return fromFreezeAndKycValidity;
			}
			final var toFreezeAndKycValidity = checkRelFrozenAndKycProps(to, tId);
			if (toFreezeAndKycValidity != OK) {
				return toFreezeAndKycValidity;
			}

			final var nftType = nftId.tokenId();
			final var fromRel = asTokenRel(from, nftType);
			final var toRel = asTokenRel(to, nftType);
			final var fromNftsOwned = (long) accountsLedger.get(from, NUM_NFTS_OWNED);
			final var fromThisNftsOwned = (long) tokenRelsLedger.get(fromRel, TOKEN_BALANCE);
			final var toNftsOwned = (long) accountsLedger.get(to, NUM_NFTS_OWNED);
			final var toThisNftsOwned = (long) tokenRelsLedger.get(toRel, TOKEN_BALANCE);

			accountsLedger.set(from, NUM_NFTS_OWNED, fromNftsOwned - fromThisNftsOwned);
			accountsLedger.set(to, NUM_NFTS_OWNED, toNftsOwned + fromThisNftsOwned);
			tokenRelsLedger.set(fromRel, TOKEN_BALANCE, 0L);
			tokenRelsLedger.set(toRel, TOKEN_BALANCE, toThisNftsOwned + fromThisNftsOwned);

			hederaLedger.updateOwnershipChanges(nftId, from, to);

			return OK;
		});
	}

	@Override
	public CreationResult<TokenID> createProvisionally(
			TokenCreateTransactionBody request,
			AccountID sponsor,
			long now
	) {
		var validity = usableOrElse(request.getTreasury(), INVALID_TREASURY_ACCOUNT_FOR_TOKEN);
		if (validity != OK) {
			return failure(validity);
		}
		if (request.hasAutoRenewAccount()) {
			validity = usableOrElse(request.getAutoRenewAccount(), INVALID_AUTORENEW_ACCOUNT);
			if (validity != OK) {
				return failure(validity);
			}
		}

		var freezeKey = asUsableFcKey(request.getFreezeKey());
		var adminKey = asUsableFcKey(request.getAdminKey());
		var kycKey = asUsableFcKey(request.getKycKey());
		var wipeKey = asUsableFcKey(request.getWipeKey());
		var supplyKey = asUsableFcKey(request.getSupplyKey());
		var feeScheduleKey = asUsableFcKey(request.getFeeScheduleKey());

		var expiry = expiryOf(request, now);
		pendingId = ids.newTokenId(sponsor);
		pendingCreation = new MerkleToken(
				expiry,
				request.getInitialSupply(),
				request.getDecimals(),
				request.getSymbol(),
				request.getName(),
				request.getFreezeDefault(),
				kycKey.isEmpty(),
				fromGrpcAccountId(request.getTreasury()));
		pendingCreation.setTokenType(request.getTokenTypeValue());
		pendingCreation.setSupplyType(request.getSupplyTypeValue());
		pendingCreation.setMemo(request.getMemo());
		pendingCreation.setMaxSupply(request.getMaxSupply());
		adminKey.ifPresent(pendingCreation::setAdminKey);
		kycKey.ifPresent(pendingCreation::setKycKey);
		wipeKey.ifPresent(pendingCreation::setWipeKey);
		freezeKey.ifPresent(pendingCreation::setFreezeKey);
		supplyKey.ifPresent(pendingCreation::setSupplyKey);
		feeScheduleKey.ifPresent(pendingCreation::setFeeScheduleKey);

		if (request.hasAutoRenewAccount()) {
			pendingCreation.setAutoRenewAccount(fromGrpcAccountId(request.getAutoRenewAccount()));
			pendingCreation.setAutoRenewPeriod(request.getAutoRenewPeriod().getSeconds());
		}

		if (request.getCustomFeesCount() > 0) {
			final var customFees = request.getCustomFeesList();
			validity = validateFeeSchedule(customFees, false, pendingId, pendingCreation);
			if (validity != OK) {
				return failure(validity);
			}
			pendingCreation.setFeeScheduleFrom(customFees, EntityId.fromGrpcTokenId(pendingId));
		}

		return success(pendingId);
	}

	private ResponseCodeEnum validateFeeSchedule(
			List<CustomFee> feeSchedule,
			boolean isUpdate,
			TokenID targetTokenId,
			MerkleToken targetToken
	) {
		if (feeSchedule.size() > properties.maxCustomFeesAllowed()) {
			return CUSTOM_FEES_LIST_TOO_LONG;
		}

		for (var customFee : feeSchedule) {
			final var feeCollector = customFee.getFeeCollectorAccountId();
			final var feeCollectorValidity = usableOrElse(feeCollector, INVALID_CUSTOM_FEE_COLLECTOR);

			if (feeCollectorValidity != OK) {
				return INVALID_CUSTOM_FEE_COLLECTOR;
			}
			ResponseCodeEnum responseCode;
			if (customFee.hasFixedFee()) {
				responseCode = validateFixed(customFee.getFixedFee(), feeCollector, targetTokenId);
				if (responseCode != OK) {
					return responseCode;
				}
			} else if (customFee.hasFractionalFee()) {
				responseCode = validateFractional(customFee, isUpdate, targetToken, targetTokenId, feeCollector);
				if (responseCode != OK) {
					return responseCode;
				}
			} else if (customFee.hasRoyaltyFee()) {
				responseCode = validateRoyalty(customFee, isUpdate, targetToken, targetTokenId, feeCollector);
				if (responseCode != OK) {
					return responseCode;
				}
			} else {
				return CUSTOM_FEE_NOT_FULLY_SPECIFIED;
			}
		}

		return OK;
	}

	private ResponseCodeEnum validateRoyalty(
			CustomFee customFee,
			boolean isUpdate,
			MerkleToken targetToken,
			TokenID targetTokenId,
			AccountID feeCollector
	) {
		final var typeValidity = validateTypeConstraints(
				isUpdate, NON_FUNGIBLE_UNIQUE, targetToken, CUSTOM_ROYALTY_FEE_ONLY_ALLOWED_FOR_NON_FUNGIBLE_UNIQUE);
		if (typeValidity != OK) {
			return typeValidity;
		}

		final var royaltyFee = customFee.getRoyaltyFee();

		final var fraction = royaltyFee.getExchangeValueFraction();
		final var fractionalValidity = validateFeeFraction(fraction);
		if (fractionalValidity != OK) {
			return fractionalValidity;
		}
		if (fraction.getNumerator() > fraction.getDenominator()) {
			return ROYALTY_FRACTION_CANNOT_EXCEED_ONE;
		}

		if (royaltyFee.hasFallbackFee()) {
			final var fallback = royaltyFee.getFallbackFee();
			return validateFixed(fallback, feeCollector, targetTokenId);
		}

		return OK;
	}

	private ResponseCodeEnum validateFractional(
			CustomFee customFee,
			boolean isUpdate,
			MerkleToken targetToken,
			TokenID targetTokenId,
			AccountID feeCollector
	) {
		final var typeValidity = validateTypeConstraints(
				isUpdate, FUNGIBLE_COMMON, targetToken, CUSTOM_FRACTIONAL_FEE_ONLY_ALLOWED_FOR_FUNGIBLE_COMMON);
		if (typeValidity != OK) {
			return typeValidity;
		}
		if (isUpdate && !associationExists(feeCollector, targetTokenId)) {
			return TOKEN_NOT_ASSOCIATED_TO_FEE_COLLECTOR;
		}
		final var spec = customFee.getFractionalFee();
		final var fraction = spec.getFractionalAmount();
		final var fractionalValidity = validateFeeFraction(fraction);
		if (fractionalValidity != OK) {
			return fractionalValidity;
		}
		if (spec.getMaximumAmount() < 0 || spec.getMinimumAmount() < 0) {
			return CUSTOM_FEE_MUST_BE_POSITIVE;
		}
		if (spec.getMaximumAmount() > 0 && spec.getMaximumAmount() < spec.getMinimumAmount()) {
			return FRACTIONAL_FEE_MAX_AMOUNT_LESS_THAN_MIN_AMOUNT;
		}
		return OK;
	}

	private ResponseCodeEnum validateTypeConstraints(
			boolean isUpdate,
			TokenType requiredType,
			MerkleToken targetToken,
			ResponseCodeEnum failureCode
	) {
		if (!isUpdate) {
			if (pendingCreation.tokenType() != requiredType) {
				return failureCode;
			}
		} else {
			if (targetToken.tokenType() != requiredType) {
				return failureCode;
			}
		}
		return OK;
	}

	private ResponseCodeEnum validateFeeFraction(Fraction f) {
		if (f.getDenominator() == 0) {
			return FRACTION_DIVIDES_BY_ZERO;
		}
		if (!areValidPositiveNumbers(f.getNumerator(), f.getDenominator())) {
			return CUSTOM_FEE_MUST_BE_POSITIVE;
		}
		return OK;
	}

	private ResponseCodeEnum validateFixed(
			FixedFee fixedFee,
			AccountID feeCollector,
			TokenID targetTokenId
	) {
		if (fixedFee.getAmount() <= 0) {
			return CUSTOM_FEE_MUST_BE_POSITIVE;
		}
		if (fixedFee.hasDenominatingTokenId()) {
			var denom = fixedFee.getDenominatingTokenId();
			if (0 == denom.getTokenNum()) {
				denom = targetTokenId;
			}
			if (resolve(denom) == MISSING_TOKEN) {
				return INVALID_TOKEN_ID_IN_CUSTOM_FEES;
			}
			final var merkleToken = get(denom);
			if (merkleToken.tokenType() == NON_FUNGIBLE_UNIQUE) {
				return CUSTOM_FEE_DENOMINATION_MUST_BE_FUNGIBLE_COMMON;
			}
			if (!pendingId.equals(denom) && !associationExists(feeCollector, denom)) {
				return TOKEN_NOT_ASSOCIATED_TO_FEE_COLLECTOR;
			}
		}
		return OK;
	}

	private boolean areValidPositiveNumbers(long a, long b) {
		return (a > 0 && b > 0);
	}

	public void addKnownTreasury(AccountID aId, TokenID tId) {
		knownTreasuries.computeIfAbsent(aId, ignore -> new HashSet<>()).add(tId);
	}

	void removeKnownTreasuryForToken(AccountID aId, TokenID tId) {
		throwIfKnownTreasuryIsMissing(aId);
		knownTreasuries.get(aId).remove(tId);
		if (knownTreasuries.get(aId).isEmpty()) {
			knownTreasuries.remove(aId);
		}
	}

	private void throwIfKnownTreasuryIsMissing(AccountID aId) {
		if (!knownTreasuries.containsKey(aId)) {
			throw new IllegalArgumentException(String.format(
					"Argument 'aId=%s' does not refer to a known treasury!",
					readableId(aId)));
		}
	}

	private ResponseCodeEnum tryAdjustment(AccountID aId, TokenID tId, long adjustment) {
		var freezeAndKycValidity = checkRelFrozenAndKycProps(aId, tId);
		if (!freezeAndKycValidity.equals(OK)) {
			return freezeAndKycValidity;
		}

		var relationship = asTokenRel(aId, tId);
		long balance = (long) tokenRelsLedger.get(relationship, TOKEN_BALANCE);
		long newBalance = balance + adjustment;
		if (newBalance < 0) {
			return INSUFFICIENT_TOKEN_BALANCE;
		}
		tokenRelsLedger.set(relationship, TOKEN_BALANCE, newBalance);
		hederaLedger.updateTokenXfers(tId, aId, adjustment);
		return OK;
	}

	private ResponseCodeEnum checkRelFrozenAndKycProps(AccountID aId, TokenID tId) {
		var relationship = asTokenRel(aId, tId);
		if ((boolean) tokenRelsLedger.get(relationship, IS_FROZEN)) {
			return ACCOUNT_FROZEN_FOR_TOKEN;
		}
		if (!(boolean) tokenRelsLedger.get(relationship, IS_KYC_GRANTED)) {
			return ACCOUNT_KYC_NOT_GRANTED_FOR_TOKEN;
		}
		return OK;
	}

	private boolean isValidAutoRenewPeriod(long secs) {
		return validator.isValidAutoRenewPeriod(Duration.newBuilder().setSeconds(secs).build());
	}

	private long expiryOf(TokenCreateTransactionBody request, long now) {
		return request.hasAutoRenewAccount()
				? now + request.getAutoRenewPeriod().getSeconds()
				: request.getExpiry().getSeconds();
	}

	@Override
	public void commitCreation() {
		throwIfNoCreationPending();

		tokens.get().put(fromTokenId(pendingId), pendingCreation);
		addKnownTreasury(pendingCreation.treasury().toGrpcAccountId(), pendingId);

		resetPendingCreation();
	}

	@Override
	public void rollbackCreation() {
		throwIfNoCreationPending();

		ids.reclaimLastId();
		resetPendingCreation();
	}

	@Override
	public ResponseCodeEnum delete(TokenID tId) {
		var outcome = TokenStore.super.delete(tId);
		if (outcome != OK) {
			return outcome;
		}

		var treasury = tokens.get().get(fromTokenId(tId)).treasury().toGrpcAccountId();
		var tokensServed = knownTreasuries.get(treasury);
		tokensServed.remove(tId);
		if (tokensServed.isEmpty()) {
			knownTreasuries.remove(treasury);
		}
		return OK;
	}

	@Override
	public ResponseCodeEnum update(TokenUpdateTransactionBody changes, long now) {
		var tId = resolve(changes.getToken());
		if (tId == MISSING_TOKEN) {
			return INVALID_TOKEN_ID;
		}
		var validity = OK;
		var isExpiryOnly = affectsExpiryAtMost(changes);

		validity = checkAutoRenewAccount(changes);
		if (validity != OK) {
			return validity;
		}

		final var newKycKey = changes.hasKycKey()
				? asUsableFcKey(changes.getKycKey()) : Optional.empty();
		final var newWipeKey = changes.hasWipeKey()
				? asUsableFcKey(changes.getWipeKey()) : Optional.empty();
		final var newSupplyKey = changes.hasSupplyKey()
				? asUsableFcKey(changes.getSupplyKey()) : Optional.empty();
		final var newFreezeKey = changes.hasFreezeKey()
				? asUsableFcKey(changes.getFreezeKey()) : Optional.empty();
		final var newFeeScheduleKey = changes.hasFeeScheduleKey()
				? asUsableFcKey(changes.getFeeScheduleKey()) : Optional.empty();

		var appliedValidity = new AtomicReference<>(OK);
		apply(tId, token -> {
			processExpiry(appliedValidity, changes, token);
			processAutoRenewAccount(appliedValidity, changes, token);

			checkKeyOfType(appliedValidity, token.hasKycKey(), newKycKey.isPresent(), TOKEN_HAS_NO_KYC_KEY);
			checkKeyOfType(appliedValidity, token.hasFreezeKey(), newFreezeKey.isPresent(), TOKEN_HAS_NO_FREEZE_KEY);
			checkKeyOfType(appliedValidity, token.hasWipeKey(), newWipeKey.isPresent(), TOKEN_HAS_NO_WIPE_KEY);
			checkKeyOfType(appliedValidity, token.hasSupplyKey(), newSupplyKey.isPresent(), TOKEN_HAS_NO_SUPPLY_KEY);
			checkKeyOfType(appliedValidity, token.hasAdminKey(), !isExpiryOnly, TOKEN_IS_IMMUTABLE);
			checkKeyOfType(appliedValidity, token.hasFeeScheduleKey(), newFeeScheduleKey.isPresent(),
					TOKEN_HAS_NO_FEE_SCHEDULE_KEY);
			if (OK != appliedValidity.get()) {
				return;
			}

			ResponseCodeEnum ret = checkNftBalances(token, tId, changes);
			if (ret != OK) {
				appliedValidity.set(ret);
				return;
			}

			updateAdminKeyIfAppropriate(token, changes);
			updateAutoRenewAccountIfAppropriate(token, changes);
			updateAutoRenewPeriodIfAppropriate(token, changes);

			updateKeyOfTypeIfAppropriate(changes.hasFreezeKey(), token::setFreezeKey, changes::getFreezeKey);
			updateKeyOfTypeIfAppropriate(changes.hasKycKey(), token::setKycKey, changes::getKycKey);
			updateKeyOfTypeIfAppropriate(changes.hasSupplyKey(), token::setSupplyKey, changes::getSupplyKey);
			updateKeyOfTypeIfAppropriate(changes.hasWipeKey(), token::setWipeKey, changes::getWipeKey);
			updateKeyOfTypeIfAppropriate(changes.hasFeeScheduleKey(), token::setFeeScheduleKey,
					changes::getFeeScheduleKey);

			updateTokenSymbolIfAppropriate(token, changes);
			updateTokenNameIfAppropriate(token, changes);
			updateTreasuryIfAppropriate(token, changes, tId);
			updateMemoIfAppropriate(token, changes);
			updateExpiryIfAppropriate(token, changes);
		});
		return appliedValidity.get();
	}

	private ResponseCodeEnum checkAutoRenewAccount(final TokenUpdateTransactionBody changes) {
		ResponseCodeEnum validity = OK;
		var hasAutoRenewAccount = changes.hasAutoRenewAccount();
		if (hasAutoRenewAccount) {
			validity = usableOrElse(changes.getAutoRenewAccount(), INVALID_AUTORENEW_ACCOUNT);
			if (validity != OK) {
				return validity;
			}
		}
		return validity;
	}

	private void processExpiry(AtomicReference<ResponseCodeEnum> appliedValidity,
			final TokenUpdateTransactionBody changes,
			final MerkleToken token) {
		var candidateExpiry = changes.getExpiry().getSeconds();
		if (candidateExpiry != 0 && candidateExpiry < token.expiry()) {
			appliedValidity.set(INVALID_EXPIRATION_TIME);
		}
	}

	private void processAutoRenewAccount(AtomicReference<ResponseCodeEnum> appliedValidity,
			final TokenUpdateTransactionBody changes,
			final MerkleToken token) {
		if (changes.hasAutoRenewAccount() || token.hasAutoRenewAccount()) {
			long changedAutoRenewPeriod = changes.getAutoRenewPeriod().getSeconds();
			if ((changedAutoRenewPeriod != 0 || !token.hasAutoRenewAccount()) &&
					!isValidAutoRenewPeriod(changedAutoRenewPeriod)) {
				appliedValidity.set(INVALID_RENEWAL_PERIOD);
			}
		}
	}

	private void checkKeyOfType(AtomicReference<ResponseCodeEnum> appliedValidity,
			final boolean hasKey,
			final boolean keyPresentOrExpiryOnly,
			final ResponseCodeEnum code) {
		if (!hasKey && keyPresentOrExpiryOnly) {
			appliedValidity.set(code);
		}
	}

	private ResponseCodeEnum checkNftBalances(
			final MerkleToken token,
<<<<<<< HEAD
			TokenID tId,
=======
			final TokenID tId,
>>>>>>> 51dc6d9f
			final TokenUpdateTransactionBody changes
	) {
		if (token.tokenType().equals(TokenType.NON_FUNGIBLE_UNIQUE)) {
			if (changes.hasTreasury()) {
				/* This relationship is verified to exist in the TokenUpdateTransitionLogic */
				final var newTreasuryRel = asTokenRel(changes.getTreasury(), tId);
				long balance = (long) tokenRelsLedger.get(newTreasuryRel, TOKEN_BALANCE);
				if (balance != 0) {
					return TRANSACTION_REQUIRES_ZERO_TOKEN_BALANCES;
				}
			}
		}
		return OK;
	}

	private void updateAdminKeyIfAppropriate(final MerkleToken token,
			final TokenUpdateTransactionBody changes) {
		if (changes.hasAdminKey()) {
			var newAdminKey = changes.getAdminKey();
			if (REMOVES_ADMIN_KEY.test(newAdminKey)) {
				token.setAdminKey(UNUSED_KEY);
			} else {
				token.setAdminKey(asFcKeyUnchecked(changes.getAdminKey()));
			}
		}
	}

	private void updateAutoRenewAccountIfAppropriate(final MerkleToken token,
			final TokenUpdateTransactionBody changes) {
		if (changes.hasAutoRenewAccount()) {
			token.setAutoRenewAccount(fromGrpcAccountId(changes.getAutoRenewAccount()));
		}
	}

	private void updateAutoRenewPeriodIfAppropriate(final MerkleToken token,
			final TokenUpdateTransactionBody changes) {
		if (token.hasAutoRenewAccount()) {
			long changedAutoRenewPeriod = changes.getAutoRenewPeriod().getSeconds();
			if (changedAutoRenewPeriod > 0) {
				token.setAutoRenewPeriod(changedAutoRenewPeriod);
			}
		}
	}

	private void updateTokenSymbolIfAppropriate(final MerkleToken token,
			final TokenUpdateTransactionBody changes) {
		if (changes.getSymbol().length() > 0) {
			token.setSymbol(changes.getSymbol());
		}
	}

	private void updateTokenNameIfAppropriate(final MerkleToken token,
			final TokenUpdateTransactionBody changes) {
		if (changes.getName().length() > 0) {
			token.setName(changes.getName());
		}
	}

	private void updateMemoIfAppropriate(final MerkleToken token,
			final TokenUpdateTransactionBody changes) {
		if (changes.hasMemo()) {
			token.setMemo(changes.getMemo().getValue());
		}
	}

	private void updateExpiryIfAppropriate(final MerkleToken token,
			final TokenUpdateTransactionBody changes) {
		var expiry = changes.getExpiry().getSeconds();
		if (expiry != 0) {
			token.setExpiry(expiry);
		}
	}

	private void updateTreasuryIfAppropriate(final MerkleToken token,
			final TokenUpdateTransactionBody changes,
			final TokenID tId) {
		if (changes.hasTreasury() && !changes.getTreasury().equals(token.treasury().toGrpcAccountId())) {
			var treasuryId = fromGrpcAccountId(changes.getTreasury());
			removeKnownTreasuryForToken(token.treasury().toGrpcAccountId(), tId);
			token.setTreasury(treasuryId);
			addKnownTreasury(changes.getTreasury(), tId);
		}
	}

	private void updateKeyOfTypeIfAppropriate(boolean check, Consumer<JKey> consumer, Supplier<Key> supplier) {
		if (check) {
			consumer.accept(asFcKeyUnchecked(supplier.get()));
		}
	}

	@Override
	public ResponseCodeEnum updateFeeSchedule(TokenFeeScheduleUpdateTransactionBody changes) {
		final var tId = resolve(changes.getTokenId());
		if (tId == MISSING_TOKEN) {
			return INVALID_TOKEN_ID;
		}

		final var token = get(tId);
		if (!token.hasFeeScheduleKey()) {
			return TOKEN_HAS_NO_FEE_SCHEDULE_KEY;
		}
		final var customFees = changes.getCustomFeesList();
		if (customFees.isEmpty() && token.grpcFeeSchedule().isEmpty()) {
			return CUSTOM_SCHEDULE_ALREADY_HAS_NO_FEES;
		}

		var validity = validateFeeSchedule(changes.getCustomFeesList(), true, tId, token);
		if (validity != OK) {
			return validity;
		}
		token.setFeeScheduleFrom(customFees, EntityId.fromGrpcTokenId(tId));

		return OK;
	}

	public static boolean affectsExpiryAtMost(TokenUpdateTransactionBody op) {
		return !op.hasAdminKey() &&
				!op.hasKycKey() &&
				!op.hasWipeKey() &&
				!op.hasFreezeKey() &&
				!op.hasSupplyKey() &&
				!op.hasFeeScheduleKey() &&
				!op.hasTreasury() &&
				!op.hasAutoRenewAccount() &&
				op.getSymbol().length() == 0 &&
				op.getName().length() == 0 &&
				op.getAutoRenewPeriod().getSeconds() == 0;
	}

	private ResponseCodeEnum fullySanityChecked(
			boolean strictTokenCheck,
			AccountID aId,
			List<TokenID> tokens,
			BiFunction<AccountID, List<TokenID>, ResponseCodeEnum> action
	) {
		var validity = checkAccountUsability(aId);
		if (validity != OK) {
			return validity;
		}
		if (strictTokenCheck) {
			for (TokenID tID : tokens) {
				var id = resolve(tID);
				if (id == MISSING_TOKEN) {
					return INVALID_TOKEN_ID;
				}
				var token = get(id);
				if (token.isDeleted()) {
					return TOKEN_WAS_DELETED;
				}
			}
		}
		return action.apply(aId, tokens);
	}

	private void resetPendingCreation() {
		pendingId = NO_PENDING_ID;
		pendingCreation = null;
	}

	private void throwIfNoCreationPending() {
		if (pendingId == NO_PENDING_ID) {
			throw new IllegalStateException("No pending token creation!");
		}
	}

	private void throwIfMissing(TokenID id) {
		if (!exists(id)) {
			throw new IllegalArgumentException(String.format(
					"Argument 'id=%s' does not refer to a known token!",
					readableId(id)));
		}
	}

	public boolean isKnownTreasury(AccountID aid) {
		return knownTreasuries.containsKey(aid);
	}

	@Override
	public boolean isTreasuryForToken(AccountID aId, TokenID tId) {
		if (!knownTreasuries.containsKey(aId)) {
			return false;
		}
		return knownTreasuries.get(aId).contains(tId);
	}

	private ResponseCodeEnum manageFlag(
			AccountID aId,
			TokenID tId,
			boolean value,
			ResponseCodeEnum keyFailure,
			TokenRelProperty flagProperty,
			Function<MerkleToken, Optional<JKey>> controlKeyFn
	) {
		return sanityChecked(false, aId, null, tId, token -> {
			if (controlKeyFn.apply(token).isEmpty()) {
				return keyFailure;
			}
			var relationship = asTokenRel(aId, tId);
			tokenRelsLedger.set(relationship, flagProperty, value);
			return OK;
		});
	}

	private ResponseCodeEnum sanityCheckedFungibleCommon(
			AccountID aId,
			TokenID tId,
			Function<MerkleToken, ResponseCodeEnum> action
	) {
		return sanityChecked(true, aId, null, tId, action);
	}

	private ResponseCodeEnum sanityChecked(
			boolean onlyFungibleCommon,
			AccountID aId,
			AccountID aCounterPartyId,
			TokenID tId,
			Function<MerkleToken, ResponseCodeEnum> action
	) {
		var validity = checkAccountUsability(aId);
		if (validity != OK) {
			return validity;
		}
		if (aCounterPartyId != null) {
			validity = checkAccountUsability(aCounterPartyId);
			if (validity != OK) {
				return validity;
			}
		}

		validity = checkTokenExistence(tId);
		if (validity != OK) {
			return validity;
		}

		var token = get(tId);
		if (token.isDeleted()) {
			return TOKEN_WAS_DELETED;
		}
		if (onlyFungibleCommon && token.tokenType() == NON_FUNGIBLE_UNIQUE) {
			return ACCOUNT_AMOUNT_TRANSFERS_ONLY_ALLOWED_FOR_FUNGIBLE_COMMON;
		}

		var key = asTokenRel(aId, tId);
		if (!tokenRelsLedger.exists(key)) {
			return TOKEN_NOT_ASSOCIATED_TO_ACCOUNT;
		}
		if (aCounterPartyId != null) {
			key = asTokenRel(aCounterPartyId, tId);
			if (!tokenRelsLedger.exists(key)) {
				return TOKEN_NOT_ASSOCIATED_TO_ACCOUNT;
			}
		}

		return action.apply(token);
	}

	private ResponseCodeEnum checkExistence(AccountID aId, TokenID tId) {
		var validity = checkAccountUsability(aId);
		if (validity != OK) {
			return validity;
		}
		return exists(tId) ? OK : INVALID_TOKEN_ID;
	}

	private ResponseCodeEnum checkTokenExistence(TokenID tId) {
		return exists(tId) ? OK : INVALID_TOKEN_ID;
	}

	Map<AccountID, Set<TokenID>> getKnownTreasuries() {
		return knownTreasuries;
	}
}<|MERGE_RESOLUTION|>--- conflicted
+++ resolved
@@ -843,11 +843,7 @@
 
 	private ResponseCodeEnum checkNftBalances(
 			final MerkleToken token,
-<<<<<<< HEAD
-			TokenID tId,
-=======
 			final TokenID tId,
->>>>>>> 51dc6d9f
 			final TokenUpdateTransactionBody changes
 	) {
 		if (token.tokenType().equals(TokenType.NON_FUNGIBLE_UNIQUE)) {
