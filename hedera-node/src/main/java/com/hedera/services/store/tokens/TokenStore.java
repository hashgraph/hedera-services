--- conflicted
+++ resolved
@@ -77,11 +77,9 @@
 
 	ResponseCodeEnum changeOwnerWildCard(NftId nftId, AccountID from, AccountID to);
 
-<<<<<<< HEAD
+	boolean matchesTokenDecimals(TokenID tId, int expectedDecimals);
+
 	AliasLookup lookUpAccountId(final AccountID grpcId, final ResponseCodeEnum errResponse);
-=======
-	boolean matchesTokenDecimals(TokenID tId, int expectedDecimals);
->>>>>>> 4d2e9eef
 
 	default TokenID resolve(TokenID id) {
 		return exists(id) ? id : MISSING_TOKEN;
