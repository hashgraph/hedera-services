--- conflicted
+++ resolved
@@ -14,13 +14,11 @@
  * limitations under the License.
  */
 package com.hedera.services.store.contracts.precompile.impl;
-<<<<<<< HEAD
-=======
 
 import static com.hedera.services.exceptions.ValidationUtils.validateTrueOrRevert;
 import static com.hedera.services.ledger.properties.NftProperty.SPENDER;
 import static com.hederahashgraph.api.proto.java.ResponseCodeEnum.INVALID_TOKEN_NFT_SERIAL_NUMBER;
->>>>>>> 30ecdde5
+import static com.hederahashgraph.api.proto.java.ResponseCodeEnum.SUCCESS;
 
 import com.hedera.services.state.submerkle.EntityId;
 import com.hedera.services.state.submerkle.ExpirableTxnRecord;
@@ -34,12 +32,7 @@
 import com.hederahashgraph.api.proto.java.TokenID;
 import com.hederahashgraph.api.proto.java.TransactionBody;
 import java.util.function.UnaryOperator;
-<<<<<<< HEAD
-
-import static com.hedera.services.exceptions.ValidationUtils.validateTrueOrRevert;
-import static com.hedera.services.ledger.properties.NftProperty.SPENDER;
-import static com.hederahashgraph.api.proto.java.ResponseCodeEnum.INVALID_TOKEN_NFT_SERIAL_NUMBER;
-import static com.hederahashgraph.api.proto.java.ResponseCodeEnum.SUCCESS;
+import org.apache.tuweni.bytes.Bytes;
 
 public class GetApprovedPrecompile extends AbstractReadOnlyPrecompile {
     GetApprovedWrapper getApprovedWrapper;
@@ -55,44 +48,25 @@
     }
 
     public GetApprovedPrecompile(
-=======
-import org.apache.tuweni.bytes.Bytes;
-
-public class GetApprovedPrecompile extends AbstractReadOnlyPrecompile {
-    GetApprovedWrapper getApprovedWrapper;
-
-    public GetApprovedPrecompile(
-            final TokenID tokenId,
->>>>>>> 30ecdde5
             final SyntheticTxnFactory syntheticTxnFactory,
             final WorldLedgers ledgers,
             final EncodingFacade encoder,
             final DecodingFacade decoder,
             final PrecompilePricingUtils pricingUtils) {
-<<<<<<< HEAD
         this(null, syntheticTxnFactory, ledgers, encoder, decoder, pricingUtils);
-=======
-        super(tokenId, syntheticTxnFactory, ledgers, encoder, decoder, pricingUtils);
->>>>>>> 30ecdde5
     }
 
     @Override
     public TransactionBody.Builder body(
             final Bytes input, final UnaryOperator<byte[]> aliasResolver) {
-<<<<<<< HEAD
         final var nestedInput = tokenId == null ? input : input.slice(24);
         getApprovedWrapper = decoder.decodeGetApproved(nestedInput, tokenId);
-=======
-        final var nestedInput = input.slice(24);
-        getApprovedWrapper = decoder.decodeGetApproved(nestedInput);
->>>>>>> 30ecdde5
         return super.body(input, aliasResolver);
     }
 
     @Override
     public Bytes getSuccessResultFor(final ExpirableTxnRecord.Builder childRecord) {
         final var nftsLedger = ledgers.nfts();
-<<<<<<< HEAD
         final var nftId =
                 NftId.fromGrpc(getApprovedWrapper.tokenId(), getApprovedWrapper.serialNo());
         validateTrueOrRevert(nftsLedger.contains(nftId), INVALID_TOKEN_NFT_SERIAL_NUMBER);
@@ -101,12 +75,5 @@
         return tokenId == null
                 ? encoder.encodeGetApproved(SUCCESS.getNumber(), canonicalSpender)
                 : encoder.encodeGetApproved(canonicalSpender);
-=======
-        final var nftId = NftId.fromGrpc(tokenId, getApprovedWrapper.serialNo());
-        validateTrueOrRevert(nftsLedger.contains(nftId), INVALID_TOKEN_NFT_SERIAL_NUMBER);
-        final var spender = (EntityId) nftsLedger.get(nftId, SPENDER);
-        final var canonicalSpender = ledgers.canonicalAddress(spender.toEvmAddress());
-        return encoder.encodeGetApproved(canonicalSpender);
->>>>>>> 30ecdde5
     }
 }