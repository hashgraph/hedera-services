package com.hedera.services.store.contracts.precompile;

/*-
 * ‌
 * Hedera Services Node
 * ​
 * Copyright (C) 2018 - 2021 Hedera Hashgraph, LLC
 * ​
 * Licensed under the Apache License, Version 2.0 (the "License");
 * you may not use this file except in compliance with the License.
 * You may obtain a copy of the License at
 *
 *      http://www.apache.org/licenses/LICENSE-2.0
 *
 * Unless required by applicable law or agreed to in writing, software
 * distributed under the License is distributed on an "AS IS" BASIS,
 * WITHOUT WARRANTIES OR CONDITIONS OF ANY KIND, either express or implied.
 * See the License for the specific language governing permissions and
 * limitations under the License.
 * ‍
 */

import com.google.protobuf.BoolValue;
import com.google.protobuf.ByteString;
import com.hedera.services.context.properties.GlobalDynamicProperties;
import com.hedera.services.ethereum.EthTxData;
import com.hedera.services.ledger.accounts.ContractCustomizer;
import com.hedera.services.legacy.proto.utils.ByteStringUtils;
import com.hedera.services.utils.EntityNum;
import com.hedera.services.utils.MiscUtils;
import com.hedera.services.state.submerkle.EntityId;
import com.hederahashgraph.api.proto.java.AccountAmount;
import com.hederahashgraph.api.proto.java.AccountID;
import com.hederahashgraph.api.proto.java.ContractCallTransactionBody;
import com.hederahashgraph.api.proto.java.ContractCreateTransactionBody;
import com.hederahashgraph.api.proto.java.ContractDeleteTransactionBody;
import com.hederahashgraph.api.proto.java.ContractID;
import com.hederahashgraph.api.proto.java.ContractUpdateTransactionBody;
import com.hederahashgraph.api.proto.java.CryptoApproveAllowanceTransactionBody;
import com.hederahashgraph.api.proto.java.CryptoCreateTransactionBody;
import com.hederahashgraph.api.proto.java.CryptoDeleteAllowanceTransactionBody;
import com.hederahashgraph.api.proto.java.CryptoDeleteTransactionBody;
import com.hederahashgraph.api.proto.java.CryptoTransferTransactionBody;
import com.hederahashgraph.api.proto.java.CryptoUpdateTransactionBody;
import com.hederahashgraph.api.proto.java.Duration;
import com.hederahashgraph.api.proto.java.Key;
import com.hederahashgraph.api.proto.java.NftAllowance;
import com.hederahashgraph.api.proto.java.NftRemoveAllowance;
import com.hederahashgraph.api.proto.java.NftTransfer;
import com.hederahashgraph.api.proto.java.Timestamp;
import com.hederahashgraph.api.proto.java.TokenAllowance;
import com.hederahashgraph.api.proto.java.TokenAssociateTransactionBody;
import com.hederahashgraph.api.proto.java.TokenBurnTransactionBody;
import com.hederahashgraph.api.proto.java.TokenCreateTransactionBody;
import com.hederahashgraph.api.proto.java.TokenDissociateTransactionBody;
import com.hederahashgraph.api.proto.java.TokenID;
import com.hederahashgraph.api.proto.java.TokenMintTransactionBody;
import com.hederahashgraph.api.proto.java.TokenSupplyType;
import com.hederahashgraph.api.proto.java.TokenTransferList;
import com.hederahashgraph.api.proto.java.TokenType;
import com.hederahashgraph.api.proto.java.TransactionBody;
import com.hederahashgraph.api.proto.java.TransactionID;
import org.apache.tuweni.bytes.Bytes;

import javax.inject.Inject;
import javax.inject.Singleton;
import java.math.BigInteger;
import java.util.ArrayList;
import java.util.HashMap;
import java.util.List;
import java.util.Map;
import java.util.Optional;

import static com.hedera.services.store.contracts.precompile.HTSPrecompiledContract.HTS_PRECOMPILE_MIRROR_ID;
import static com.hedera.services.txns.crypto.AutoCreationLogic.AUTO_MEMO;
import static com.hedera.services.txns.crypto.AutoCreationLogic.THREE_MONTHS_IN_SECONDS;
import static com.hederahashgraph.api.proto.java.TokenType.NON_FUNGIBLE_UNIQUE;

@Singleton
public class SyntheticTxnFactory {
	protected static final byte[] MOCK_INITCODE = new byte[32];
	public static final BigInteger WEIBARS_TO_TINYBARS = BigInteger.valueOf(10_000_000_000L);

	private final GlobalDynamicProperties dynamicProperties;

	@Inject
	public SyntheticTxnFactory(final GlobalDynamicProperties dynamicProperties) {
		this.dynamicProperties = dynamicProperties;
	}

	/**
	 * Given an instance of {@link EthTxData} populated from a raw Ethereum transaction, synthesizes a
	 * {@link TransactionBody} for use during precheck. In the case of a {@code ContractCreate}, if the
	 * call data is missing, replaces it with dummy initcode (it is not the job of precheck to look up
	 * initcode from a file).
	 *
	 * @param ethTxData the Ethereum transaction data available in precheck
	 * @return the pre-checkable HAPI transaction
	 */
	public TransactionBody synthPrecheckContractOpFromEth(EthTxData ethTxData) {
		if (ethTxData.hasToAddress()) {
			return synthCallOpFromEth(ethTxData).build();
		} else {
			if (!ethTxData.hasCallData()) {
				ethTxData = ethTxData.replaceCallData(MOCK_INITCODE);
			}
			return synthCreateOpFromEth(ethTxData).build();
		}
	}

	/**
	 * Given an instance of {@link EthTxData} populated from a raw Ethereum transaction, tries to
	 * synthesize a builder for an appropriate HAPI TransactionBody---ContractCall if the given
	 * {@code ethTxData} has a "to" address, and ContractCreate otherwise.
	 *
	 * @param ethTxData the populated Ethereum transaction data
	 * @return an optional of the HAPI transaction builder if it could be synthesized
	 */
	public Optional<TransactionBody.Builder> synthContractOpFromEth(final EthTxData ethTxData) {
		if (ethTxData.hasToAddress()) {
			return Optional.of(synthCallOpFromEth(ethTxData));
		} else {
			// We can only synthesize a ContractCreate given initcode populated into the EthTxData callData field
			if (!ethTxData.hasCallData()) {
				return Optional.empty();
			}
			return Optional.of(synthCreateOpFromEth(ethTxData));
		}
	}

	public TransactionBody.Builder synthContractAutoRemove(final EntityNum contractNum) {
		final var op = ContractDeleteTransactionBody.newBuilder()
				.setContractID(contractNum.toGrpcContractID());
		return TransactionBody.newBuilder()
				.setTransactionID(TransactionID.newBuilder().setAccountID(contractNum.toGrpcAccountId()))
				.setContractDeleteInstance(op);
	}

	public TransactionBody.Builder synthAccountAutoRemove(final EntityNum accountNum) {
		final var grpcId = accountNum.toGrpcAccountId();
		final var op = CryptoDeleteTransactionBody.newBuilder()
				.setDeleteAccountID(grpcId);
		return TransactionBody.newBuilder()
				.setTransactionID(TransactionID.newBuilder().setAccountID(grpcId))
				.setCryptoDelete(op);
	}

	public TransactionBody.Builder synthContractAutoRenew(final EntityNum contractNum, final long newExpiry,
			final AccountID payerForAutoRenew) {
		final var op = ContractUpdateTransactionBody.newBuilder()
				.setContractID(contractNum.toGrpcContractID())
				.setExpirationTime(MiscUtils.asSecondsTimestamp(newExpiry));
		return TransactionBody.newBuilder()
				.setTransactionID(TransactionID.newBuilder().setAccountID(payerForAutoRenew))
				.setContractUpdateInstance(op);
	}

	public TransactionBody.Builder synthAccountAutoRenew(final EntityNum accountNum, final long newExpiry) {
		final var grpcId = accountNum.toGrpcAccountId();
		final var op = CryptoUpdateTransactionBody.newBuilder()
				.setAccountIDToUpdate(grpcId)
				.setExpirationTime(MiscUtils.asSecondsTimestamp(newExpiry));
		return TransactionBody.newBuilder()
				.setTransactionID(TransactionID.newBuilder().setAccountID(grpcId))
				.setCryptoUpdateAccount(op);
	}

	public TransactionBody.Builder contractCreation(final ContractCustomizer customizer) {
		final var builder = ContractCreateTransactionBody.newBuilder();

		customizer.customizeSynthetic(builder);

		return TransactionBody.newBuilder().setContractCreateInstance(builder);
	}

	public TransactionBody.Builder createTransactionCall(long gas, Bytes functionParameters) {
		final var builder = ContractCallTransactionBody.newBuilder();

		builder.setContractID(HTS_PRECOMPILE_MIRROR_ID);
		builder.setGas(gas);
		builder.setFunctionParameters(ByteString.copyFrom(functionParameters.toArray()));

		return TransactionBody.newBuilder().setContractCall(builder);
	}

	public TransactionBody.Builder createBurn(final BurnWrapper burnWrapper) {
		final var builder = TokenBurnTransactionBody.newBuilder();

		builder.setToken(burnWrapper.tokenType());
		if (burnWrapper.type() == NON_FUNGIBLE_UNIQUE) {
			builder.addAllSerialNumbers(burnWrapper.serialNos());
		} else {
			builder.setAmount(burnWrapper.amount());
		}

		return TransactionBody.newBuilder().setTokenBurn(builder);
	}

	public TransactionBody.Builder createMint(final MintWrapper mintWrapper) {
		final var builder = TokenMintTransactionBody.newBuilder();

		builder.setToken(mintWrapper.tokenType());
		if (mintWrapper.type() == NON_FUNGIBLE_UNIQUE) {
			builder.addAllMetadata(mintWrapper.metadata());
		} else {
			builder.setAmount(mintWrapper.amount());
		}

		return TransactionBody.newBuilder().setTokenMint(builder);
	}

	public TransactionBody.Builder createApproveAllowance(final ApproveWrapper approveWrapper) {

		final var builder = CryptoApproveAllowanceTransactionBody.newBuilder();

		if (approveWrapper.isFungible()) {
			builder.addTokenAllowances(TokenAllowance.newBuilder()
					.setTokenId(approveWrapper.token())
					.setSpender(approveWrapper.spender())
<<<<<<< HEAD
					.setAmount(approveWrapper.adjustment().longValue())
=======
					.setAmount(approveWrapper.amount().longValue())
>>>>>>> 1c58b110
					.build());
		} else {
			builder.addNftAllowances(NftAllowance.newBuilder()
					.setApprovedForAll(BoolValue.of(false))
					.setTokenId(approveWrapper.token())
					.setSpender(approveWrapper.spender())
					.addSerialNumbers(approveWrapper.serialNumber().longValue())
					.build());
		}
		return TransactionBody.newBuilder().setCryptoApproveAllowance(builder);
	}

	public TransactionBody.Builder createDeleteAllowance(final ApproveWrapper approveWrapper, final EntityId owner) {

		final var builder = CryptoDeleteAllowanceTransactionBody.newBuilder();

			builder.addAllNftAllowances(List.of(NftRemoveAllowance.newBuilder().setOwner(owner.toGrpcAccountId())
						.setTokenId(approveWrapper.token())
						.addAllSerialNumbers(List.of(approveWrapper.serialNumber().longValue()))
						.build()))
					.build();

		return TransactionBody.newBuilder().setCryptoDeleteAllowance(builder);
	}

	public TransactionBody.Builder createApproveAllowanceForAllNFT(final SetApprovalForAllWrapper setApprovalForAllWrapper, TokenID tokenID) {
		final var builder = CryptoApproveAllowanceTransactionBody.newBuilder();

		builder.addNftAllowances(NftAllowance.newBuilder()
				.setApprovedForAll(BoolValue.of(setApprovalForAllWrapper.approved()))
				.setTokenId(tokenID)
				.setSpender(setApprovalForAllWrapper.to())
				.build());

		return TransactionBody.newBuilder().setCryptoApproveAllowance(builder);
	}

	/**
	 * Given a list of {@link TokenTransferWrapper}s, where each wrapper gives changes scoped to a particular
	 * {@link TokenID}, returns a synthetic {@code CryptoTransfer} whose {@link CryptoTransferTransactionBody}
	 * consolidates the wrappers.
	 * <p>
	 * If two wrappers both refer to the same token, their transfer lists are merged as specified in the
	 * {@link SyntheticTxnFactory#mergeTokenTransfers(TokenTransferList.Builder, TokenTransferList.Builder)}
	 * helper method.
	 *
	 * @param wrappers the wrappers to consolidate in a synthetic transaction
	 * @return the synthetic transaction
	 */
	public TransactionBody.Builder createCryptoTransfer(final List<TokenTransferWrapper> wrappers) {
		final var opBuilder = CryptoTransferTransactionBody.newBuilder();
		if (wrappers.size() == 1) {
			opBuilder.addTokenTransfers(wrappers.get(0).asGrpcBuilder());
		} else if (wrappers.size() > 1) {
			final List<TokenTransferList.Builder> builders = new ArrayList<>();
			final Map<TokenID, TokenTransferList.Builder> listBuilders = new HashMap<>();
			for (final TokenTransferWrapper wrapper : wrappers) {
				final var builder = wrapper.asGrpcBuilder();
				final var merged = listBuilders.merge(
						builder.getToken(), builder, SyntheticTxnFactory::mergeTokenTransfers);
				/* If merge() returns a builder other than the one we just created, it is already in the list */
				if (merged == builder) {
					builders.add(builder);
				}
			}
			builders.forEach(opBuilder::addTokenTransfers);
		}
		return TransactionBody.newBuilder().setCryptoTransfer(opBuilder);
	}

	public TransactionBody.Builder createAssociate(final Association association) {
		final var builder = TokenAssociateTransactionBody.newBuilder();

		builder.setAccount(association.accountId());
		builder.addAllTokens(association.tokenIds());

		return TransactionBody.newBuilder().setTokenAssociate(builder);
	}

	public TransactionBody.Builder createDissociate(final Dissociation dissociation) {
		final var builder = TokenDissociateTransactionBody.newBuilder();

		builder.setAccount(dissociation.accountId());
		builder.addAllTokens(dissociation.tokenIds());

		return TransactionBody.newBuilder().setTokenDissociate(builder);
	}

	public TransactionBody.Builder createTokenCreate(final TokenCreateWrapper tokenCreateWrapper) {
		final var txnBodyBuilder = TokenCreateTransactionBody.newBuilder();
		txnBodyBuilder.setName(tokenCreateWrapper.getName());
		txnBodyBuilder.setSymbol(tokenCreateWrapper.getSymbol());
		txnBodyBuilder.setDecimals(tokenCreateWrapper.getDecimals().intValue());
		txnBodyBuilder.setTokenType(tokenCreateWrapper.isFungible() ? TokenType.FUNGIBLE_COMMON : NON_FUNGIBLE_UNIQUE);
		txnBodyBuilder.setSupplyType(
				tokenCreateWrapper.isSupplyTypeFinite() ? TokenSupplyType.FINITE : TokenSupplyType.INFINITE);
		txnBodyBuilder.setMaxSupply(tokenCreateWrapper.getMaxSupply());
		txnBodyBuilder.setInitialSupply(tokenCreateWrapper.getInitSupply().longValue());
		if (tokenCreateWrapper.getTreasury() != null)
			txnBodyBuilder.setTreasury(tokenCreateWrapper.getTreasury());
		txnBodyBuilder.setFreezeDefault(tokenCreateWrapper.isFreezeDefault());
		txnBodyBuilder.setMemo(tokenCreateWrapper.getMemo());
		if (tokenCreateWrapper.getExpiry().second() != 0)
			txnBodyBuilder.setExpiry(Timestamp.newBuilder().setSeconds(tokenCreateWrapper.getExpiry().second()).build());
		if (tokenCreateWrapper.getExpiry().autoRenewAccount() != null)
			txnBodyBuilder.setAutoRenewAccount(tokenCreateWrapper.getExpiry().autoRenewAccount());
		if (tokenCreateWrapper.getExpiry().autoRenewPeriod() != 0)
			txnBodyBuilder.setAutoRenewPeriod(
					Duration.newBuilder().setSeconds(tokenCreateWrapper.getExpiry().autoRenewPeriod()));
		tokenCreateWrapper.getTokenKeys().forEach(tokenKeyWrapper -> {
			final var key = tokenKeyWrapper.key().asGrpc();
			if (tokenKeyWrapper.isUsedForAdminKey()) txnBodyBuilder.setAdminKey(key);
			if (tokenKeyWrapper.isUsedForKycKey()) txnBodyBuilder.setKycKey(key);
			if (tokenKeyWrapper.isUsedForFreezeKey()) txnBodyBuilder.setFreezeKey(key);
			if (tokenKeyWrapper.isUsedForWipeKey()) txnBodyBuilder.setWipeKey(key);
			if (tokenKeyWrapper.isUsedForSupplyKey()) txnBodyBuilder.setSupplyKey(key);
			if (tokenKeyWrapper.isUsedForFeeScheduleKey()) txnBodyBuilder.setFeeScheduleKey(key);
			if (tokenKeyWrapper.isUsedForPauseKey()) txnBodyBuilder.setPauseKey(key);
		});
		txnBodyBuilder.addAllCustomFees(tokenCreateWrapper.getFixedFees().stream()
				.map(TokenCreateWrapper.FixedFeeWrapper::asGrpc)
				.toList());
		txnBodyBuilder.addAllCustomFees(tokenCreateWrapper.getFractionalFees().stream()
				.map(TokenCreateWrapper.FractionalFeeWrapper::asGrpc)
				.toList());
		txnBodyBuilder.addAllCustomFees(tokenCreateWrapper.getRoyaltyFees().stream()
				.map(TokenCreateWrapper.RoyaltyFeeWrapper::asGrpc)
				.toList());
		return TransactionBody.newBuilder().setTokenCreation(txnBodyBuilder);
	}

	public TransactionBody.Builder createAccount(final Key alias, final long balance) {
		final var txnBody = CryptoCreateTransactionBody.newBuilder()
				.setKey(alias)
				.setMemo(AUTO_MEMO)
				.setInitialBalance(balance)
				.setAutoRenewPeriod(Duration.newBuilder().setSeconds(THREE_MONTHS_IN_SECONDS))
				.build();
		return TransactionBody.newBuilder().setCryptoCreateAccount(txnBody);
	}

	public static class HbarTransfer {
		protected final long amount;
		protected final AccountID sender;
		protected final AccountID receiver;

		public HbarTransfer(long amount, AccountID sender, AccountID receiver) {
			this.amount = amount;
			this.sender = sender;
			this.receiver = receiver;
		}

		public AccountAmount senderAdjustment() {
			return AccountAmount.newBuilder().setAccountID(sender).setAmount(-amount).build();
		}

		public AccountAmount receiverAdjustment() {
			return AccountAmount.newBuilder().setAccountID(receiver).setAmount(+amount).build();
		}
	}

	public static class FungibleTokenTransfer extends HbarTransfer {
		private final TokenID denomination;

		public FungibleTokenTransfer(long amount, TokenID denomination, AccountID sender, AccountID receiver) {
			super(amount, sender, receiver);
			this.denomination = denomination;
		}

		public TokenID getDenomination() {
			return denomination;
		}
	}

	public static class NftExchange {
		private final long serialNo;

		private final TokenID tokenType;
		private final AccountID sender;
		private final AccountID receiver;
		public NftExchange(long serialNo, TokenID tokenType, AccountID sender, AccountID receiver) {
			this.serialNo = serialNo;
			this.tokenType = tokenType;
			this.sender = sender;
			this.receiver = receiver;
		}

		public NftTransfer asGrpc() {
			return NftTransfer.newBuilder()
					.setSenderAccountID(sender)
					.setReceiverAccountID(receiver)
					.setSerialNumber(serialNo)
					.build();
		}

		public TokenID getTokenType() {
			return tokenType;
		}

		public long getSerialNo() {
			return serialNo;
		}
	}

	/**
	 * Merges the fungible and non-fungible transfers from one token transfer list into another. (Of course,
	 * at most one of these merges can be sensible; a token cannot be both fungible _and_ non-fungible.)
	 * <p>
	 * Fungible transfers are "merged" by summing up all the amount fields for each unique account id that
	 * appears in either list.  NFT exchanges are "merged" by checking that each exchange from either list
	 * appears at most once.
	 *
	 * @param to   the builder to merge source transfers into
	 * @param from a source of fungible transfers and NFT exchanges
	 * @return the consolidated target builder
	 */
	static TokenTransferList.Builder mergeTokenTransfers(
			final TokenTransferList.Builder to,
			final TokenTransferList.Builder from
	) {
		mergeFungible(from, to);
		mergeNonFungible(from, to);
		return to;
	}

	private static void mergeFungible(final TokenTransferList.Builder from, final TokenTransferList.Builder to) {
		for (int i = 0, n = from.getTransfersCount(); i < n; i++) {
			final var transfer = from.getTransfers(i);
			final var targetId = transfer.getAccountID();
			var merged = false;
			for (int j = 0, m = to.getTransfersCount(); j < m; j++) {
				final var transferBuilder = to.getTransfersBuilder(j);
				if (targetId.equals(transferBuilder.getAccountID())) {
					final var prevAmount = transferBuilder.getAmount();
					transferBuilder.setAmount(prevAmount + transfer.getAmount());
					merged = true;
					break;
				}
			}
			if (!merged) {
				to.addTransfers(transfer);
			}
		}
	}

	private static void mergeNonFungible(final TokenTransferList.Builder from, final TokenTransferList.Builder to) {
		for (int i = 0, n = from.getNftTransfersCount(); i < n; i++) {
			final var fromExchange = from.getNftTransfersBuilder(i);
			var alreadyPresent = false;
			for (int j = 0, m = to.getNftTransfersCount(); j < m; j++) {
				final var toExchange = to.getNftTransfersBuilder(j);
				if (areSameBuilder(fromExchange, toExchange)) {
					alreadyPresent = true;
					break;
				}
			}
			if (!alreadyPresent) {
				to.addNftTransfers(fromExchange);
			}
		}
	}

	static boolean areSameBuilder(final NftTransfer.Builder a, final NftTransfer.Builder b) {
		return a.getSerialNumber() == b.getSerialNumber()
				&& a.getSenderAccountID().equals(b.getSenderAccountID())
				&& a.getReceiverAccountID().equals(b.getReceiverAccountID());
	}

	private TransactionBody.Builder synthCreateOpFromEth(final EthTxData ethTxData) {
		final var op = ContractCreateTransactionBody.newBuilder()
				.setGas(ethTxData.gasLimit())
				.setInitialBalance(ethTxData.value().divide(WEIBARS_TO_TINYBARS).longValueExact())
				.setAutoRenewPeriod(dynamicProperties.typedMinAutoRenewDuration())
				.setInitcode(ByteStringUtils.wrapUnsafely(ethTxData.callData()));
		return TransactionBody.newBuilder().setContractCreateInstance(op);
	}

	private TransactionBody.Builder synthCallOpFromEth(final EthTxData ethTxData) {
		final var targetId = ContractID.newBuilder()
				.setEvmAddress(ByteStringUtils.wrapUnsafely(ethTxData.to()))
				.build();
		final var op = ContractCallTransactionBody.newBuilder()
				.setGas(ethTxData.gasLimit())
				.setAmount(ethTxData.value().divide(WEIBARS_TO_TINYBARS).longValueExact())
				.setContractID(targetId);
		if (ethTxData.hasCallData()) {
			op.setFunctionParameters(ByteStringUtils.wrapUnsafely(ethTxData.callData()));
		}
		return TransactionBody.newBuilder().setContractCall(op);
	}
}<|MERGE_RESOLUTION|>--- conflicted
+++ resolved
@@ -217,11 +217,7 @@
 			builder.addTokenAllowances(TokenAllowance.newBuilder()
 					.setTokenId(approveWrapper.token())
 					.setSpender(approveWrapper.spender())
-<<<<<<< HEAD
-					.setAmount(approveWrapper.adjustment().longValue())
-=======
 					.setAmount(approveWrapper.amount().longValue())
->>>>>>> 1c58b110
 					.build());
 		} else {
 			builder.addNftAllowances(NftAllowance.newBuilder()
