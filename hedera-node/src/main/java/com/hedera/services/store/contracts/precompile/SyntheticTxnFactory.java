/*
 * Copyright (C) 2021-2022 Hedera Hashgraph, LLC
 *
 * Licensed under the Apache License, Version 2.0 (the "License");
 * you may not use this file except in compliance with the License.
 * You may obtain a copy of the License at
 *
 *      http://www.apache.org/licenses/LICENSE-2.0
 *
 * Unless required by applicable law or agreed to in writing, software
 * distributed under the License is distributed on an "AS IS" BASIS,
 * WITHOUT WARRANTIES OR CONDITIONS OF ANY KIND, either express or implied.
 * See the License for the specific language governing permissions and
 * limitations under the License.
 */
package com.hedera.services.store.contracts.precompile;

import static com.hedera.services.store.contracts.precompile.HTSPrecompiledContract.HTS_PRECOMPILE_MIRROR_ID;
import static com.hedera.services.txns.crypto.AutoCreationLogic.AUTO_MEMO;
import static com.hedera.services.txns.crypto.AutoCreationLogic.THREE_MONTHS_IN_SECONDS;
import static com.hederahashgraph.api.proto.java.TokenType.NON_FUNGIBLE_UNIQUE;

import com.google.protobuf.BoolValue;
import com.google.protobuf.ByteString;
import com.hedera.services.context.properties.GlobalDynamicProperties;
import com.hedera.services.ethereum.EthTxData;
import com.hedera.services.ledger.accounts.ContractCustomizer;
import com.hedera.services.legacy.proto.utils.ByteStringUtils;
import com.hedera.services.state.submerkle.EntityId;
import com.hedera.services.store.contracts.precompile.codec.ApproveWrapper;
import com.hedera.services.store.contracts.precompile.codec.Association;
import com.hedera.services.store.contracts.precompile.codec.BurnWrapper;
import com.hedera.services.store.contracts.precompile.codec.Dissociation;
import com.hedera.services.store.contracts.precompile.codec.FreezeWrapper;
import com.hedera.services.store.contracts.precompile.codec.MintWrapper;
import com.hedera.services.store.contracts.precompile.codec.SetApprovalForAllWrapper;
import com.hedera.services.store.contracts.precompile.codec.TokenCreateWrapper;
import com.hedera.services.store.contracts.precompile.codec.TokenTransferWrapper;
import com.hedera.services.store.contracts.precompile.codec.UnFreezeWrapper;
import com.hedera.services.utils.EntityNum;
import com.hedera.services.utils.MiscUtils;
import com.hederahashgraph.api.proto.java.AccountAmount;
import com.hederahashgraph.api.proto.java.AccountID;
import com.hederahashgraph.api.proto.java.ContractCallTransactionBody;
import com.hederahashgraph.api.proto.java.ContractCreateTransactionBody;
import com.hederahashgraph.api.proto.java.ContractDeleteTransactionBody;
import com.hederahashgraph.api.proto.java.ContractID;
import com.hederahashgraph.api.proto.java.ContractUpdateTransactionBody;
import com.hederahashgraph.api.proto.java.CryptoApproveAllowanceTransactionBody;
import com.hederahashgraph.api.proto.java.CryptoCreateTransactionBody;
import com.hederahashgraph.api.proto.java.CryptoDeleteAllowanceTransactionBody;
import com.hederahashgraph.api.proto.java.CryptoDeleteTransactionBody;
import com.hederahashgraph.api.proto.java.CryptoTransferTransactionBody;
import com.hederahashgraph.api.proto.java.CryptoUpdateTransactionBody;
import com.hederahashgraph.api.proto.java.Duration;
import com.hederahashgraph.api.proto.java.Key;
import com.hederahashgraph.api.proto.java.NftAllowance;
import com.hederahashgraph.api.proto.java.NftRemoveAllowance;
import com.hederahashgraph.api.proto.java.NftTransfer;
import com.hederahashgraph.api.proto.java.NodeStake;
import com.hederahashgraph.api.proto.java.NodeStakeUpdateTransactionBody;
import com.hederahashgraph.api.proto.java.Timestamp;
import com.hederahashgraph.api.proto.java.TokenAllowance;
import com.hederahashgraph.api.proto.java.TokenAssociateTransactionBody;
import com.hederahashgraph.api.proto.java.TokenBurnTransactionBody;
import com.hederahashgraph.api.proto.java.TokenCreateTransactionBody;
import com.hederahashgraph.api.proto.java.TokenDissociateTransactionBody;
import com.hederahashgraph.api.proto.java.TokenFreezeAccountTransactionBody;
import com.hederahashgraph.api.proto.java.TokenID;
import com.hederahashgraph.api.proto.java.TokenMintTransactionBody;
import com.hederahashgraph.api.proto.java.TokenSupplyType;
import com.hederahashgraph.api.proto.java.TokenTransferList;
import com.hederahashgraph.api.proto.java.TokenType;
import com.hederahashgraph.api.proto.java.TokenUnfreezeAccountTransactionBody;
import com.hederahashgraph.api.proto.java.TransactionBody;
import com.hederahashgraph.api.proto.java.TransactionID;
import java.math.BigInteger;
import java.util.ArrayList;
import java.util.HashMap;
import java.util.List;
import java.util.Map;
import java.util.Objects;
import java.util.Optional;
import javax.annotation.Nullable;
import javax.inject.Inject;
import javax.inject.Singleton;
import org.apache.tuweni.bytes.Bytes;

@Singleton
public class SyntheticTxnFactory {
<<<<<<< HEAD
	protected static final byte[] MOCK_INITCODE = new byte[32];
	public static final BigInteger WEIBARS_TO_TINYBARS = BigInteger.valueOf(10_000_000_000L);

	private final GlobalDynamicProperties dynamicProperties;

	@Inject
	public SyntheticTxnFactory(final GlobalDynamicProperties dynamicProperties) {
		this.dynamicProperties = dynamicProperties;
	}

	/**
	 * Given an instance of {@link EthTxData} populated from a raw Ethereum transaction, synthesizes a
	 * {@link TransactionBody} for use during precheck. In the case of a {@code ContractCreate}, if the
	 * call data is missing, replaces it with dummy initcode (it is not the job of precheck to look up
	 * initcode from a file).
	 *
	 * @param ethTxData
	 * 		the Ethereum transaction data available in precheck
	 * @return the pre-checkable HAPI transaction
	 */
	public TransactionBody synthPrecheckContractOpFromEth(EthTxData ethTxData) {
		if (ethTxData.hasToAddress()) {
			return synthCallOpFromEth(ethTxData).build();
		} else {
			if (!ethTxData.hasCallData()) {
				ethTxData = ethTxData.replaceCallData(MOCK_INITCODE);
			}
			return synthCreateOpFromEth(ethTxData).build();
		}
	}

	/**
	 * Given an instance of {@link EthTxData} populated from a raw Ethereum transaction, tries to
	 * synthesize a builder for an appropriate HAPI TransactionBody---ContractCall if the given
	 * {@code ethTxData} has a "to" address, and ContractCreate otherwise.
	 *
	 * @param ethTxData
	 * 		the populated Ethereum transaction data
	 * @return an optional of the HAPI transaction builder if it could be synthesized
	 */
	public Optional<TransactionBody.Builder> synthContractOpFromEth(final EthTxData ethTxData) {
		if (ethTxData.hasToAddress()) {
			return Optional.of(synthCallOpFromEth(ethTxData));
		} else {
			// We can only synthesize a ContractCreate given initcode populated into the EthTxData callData field
			if (!ethTxData.hasCallData()) {
				return Optional.empty();
			}
			return Optional.of(synthCreateOpFromEth(ethTxData));
		}
	}

	public TransactionBody.Builder synthContractAutoRemove(final EntityNum contractNum) {
		final var op = ContractDeleteTransactionBody.newBuilder()
				.setContractID(contractNum.toGrpcContractID());
		return TransactionBody.newBuilder()
				.setTransactionID(TransactionID.newBuilder().setAccountID(contractNum.toGrpcAccountId()))
				.setContractDeleteInstance(op);
	}

	public TransactionBody.Builder synthAccountAutoRemove(final EntityNum accountNum) {
		final var grpcId = accountNum.toGrpcAccountId();
		final var op = CryptoDeleteTransactionBody.newBuilder()
				.setDeleteAccountID(grpcId);
		return TransactionBody.newBuilder()
				.setTransactionID(TransactionID.newBuilder().setAccountID(grpcId))
				.setCryptoDelete(op);
	}

	public TransactionBody.Builder synthContractAutoRenew(final EntityNum contractNum, final long newExpiry,
														  final AccountID payerForAutoRenew) {
		final var op = ContractUpdateTransactionBody.newBuilder()
				.setContractID(contractNum.toGrpcContractID())
				.setExpirationTime(MiscUtils.asSecondsTimestamp(newExpiry));
		return TransactionBody.newBuilder()
				.setTransactionID(TransactionID.newBuilder().setAccountID(payerForAutoRenew))
				.setContractUpdateInstance(op);
	}

	public TransactionBody.Builder synthAccountAutoRenew(final EntityNum accountNum, final long newExpiry) {
		final var grpcId = accountNum.toGrpcAccountId();
		final var op = CryptoUpdateTransactionBody.newBuilder()
				.setAccountIDToUpdate(grpcId)
				.setExpirationTime(MiscUtils.asSecondsTimestamp(newExpiry));
		return TransactionBody.newBuilder()
				.setTransactionID(TransactionID.newBuilder().setAccountID(grpcId))
				.setCryptoUpdateAccount(op);
	}

	public TransactionBody.Builder contractCreation(final ContractCustomizer customizer) {
		final var builder = ContractCreateTransactionBody.newBuilder();

		customizer.customizeSynthetic(builder);

		return TransactionBody.newBuilder().setContractCreateInstance(builder);
	}

	public TransactionBody.Builder createTransactionCall(long gas, Bytes functionParameters) {
		final var builder = ContractCallTransactionBody.newBuilder();

		builder.setContractID(HTS_PRECOMPILE_MIRROR_ID);
		builder.setGas(gas);
		builder.setFunctionParameters(ByteString.copyFrom(functionParameters.toArray()));

		return TransactionBody.newBuilder().setContractCall(builder);
	}

	public TransactionBody.Builder createBurn(final BurnWrapper burnWrapper) {
		final var builder = TokenBurnTransactionBody.newBuilder();

		builder.setToken(burnWrapper.tokenType());
		if (burnWrapper.type() == NON_FUNGIBLE_UNIQUE) {
			builder.addAllSerialNumbers(burnWrapper.serialNos());
		} else {
			builder.setAmount(burnWrapper.amount());
		}

		return TransactionBody.newBuilder().setTokenBurn(builder);
	}

	public TransactionBody.Builder createMint(final MintWrapper mintWrapper) {
		final var builder = TokenMintTransactionBody.newBuilder();

		builder.setToken(mintWrapper.tokenType());
		if (mintWrapper.type() == NON_FUNGIBLE_UNIQUE) {
			builder.addAllMetadata(mintWrapper.metadata());
		} else {
			builder.setAmount(mintWrapper.amount());
		}

		return TransactionBody.newBuilder().setTokenMint(builder);
	}

	public TransactionBody.Builder createFungibleApproval(final ApproveWrapper approveWrapper) {
		return createNonfungibleApproval(approveWrapper, null, null);
	}

	public TransactionBody.Builder createNonfungibleApproval(
			final ApproveWrapper approveWrapper,
			@Nullable final EntityId ownerId,
			@Nullable final EntityId operatorId
	) {
		final var builder = CryptoApproveAllowanceTransactionBody.newBuilder();
		if (approveWrapper.isFungible()) {
			builder.addTokenAllowances(TokenAllowance.newBuilder()
					.setTokenId(approveWrapper.token())
					.setSpender(approveWrapper.spender())
					.setAmount(approveWrapper.amount().longValue())
					.build());
		} else {
			final var op = NftAllowance.newBuilder()
							.setTokenId(approveWrapper.token())
							.setSpender(approveWrapper.spender())
							.addSerialNumbers(approveWrapper.serialNumber().longValue());
			if (ownerId != null) {
				op.setOwner(ownerId.toGrpcAccountId());
				if (!ownerId.equals(operatorId)) {
					op.setDelegatingSpender(Objects.requireNonNull(operatorId).toGrpcAccountId());
				}
			}
			builder.addNftAllowances(op.build());
		}
		return TransactionBody.newBuilder().setCryptoApproveAllowance(builder);
	}

	public TransactionBody.Builder createDeleteAllowance(final ApproveWrapper approveWrapper, final EntityId owner) {
		final var builder = CryptoDeleteAllowanceTransactionBody.newBuilder();
		builder.addAllNftAllowances(List.of(NftRemoveAllowance.newBuilder().setOwner(owner.toGrpcAccountId())
						.setTokenId(approveWrapper.token())
						.addAllSerialNumbers(List.of(approveWrapper.serialNumber().longValue()))
						.build()))
				.build();
		return TransactionBody.newBuilder().setCryptoDeleteAllowance(builder);
	}

	public TransactionBody.Builder createApproveAllowanceForAllNFT(
			final SetApprovalForAllWrapper setApprovalForAllWrapper,
			final TokenID tokenID
	) {
		final var builder = CryptoApproveAllowanceTransactionBody.newBuilder();

		builder.addNftAllowances(NftAllowance.newBuilder()
				.setApprovedForAll(BoolValue.of(setApprovalForAllWrapper.approved()))
				.setTokenId(tokenID)
				.setSpender(setApprovalForAllWrapper.to())
				.build());

		return TransactionBody.newBuilder().setCryptoApproveAllowance(builder);
	}

	/**
	 * Given a list of {@link TokenTransferWrapper}s, where each wrapper gives changes scoped to a particular
	 * {@link TokenID}, returns a synthetic {@code CryptoTransfer} whose {@link CryptoTransferTransactionBody}
	 * consolidates the wrappers.
	 * <p>
	 * If two wrappers both refer to the same token, their transfer lists are merged as specified in the
	 * {@link SyntheticTxnFactory#mergeTokenTransfers(TokenTransferList.Builder, TokenTransferList.Builder)}
	 * helper method.
	 *
	 * @param wrappers
	 * 		the wrappers to consolidate in a synthetic transaction
	 * @return the synthetic transaction
	 */
	public TransactionBody.Builder createCryptoTransfer(final List<TokenTransferWrapper> wrappers) {
		final var opBuilder = CryptoTransferTransactionBody.newBuilder();
		if (wrappers.size() == 1) {
			opBuilder.addTokenTransfers(wrappers.get(0).asGrpcBuilder());
		} else if (wrappers.size() > 1) {
			final List<TokenTransferList.Builder> builders = new ArrayList<>();
			final Map<TokenID, TokenTransferList.Builder> listBuilders = new HashMap<>();
			for (final TokenTransferWrapper wrapper : wrappers) {
				final var builder = wrapper.asGrpcBuilder();
				final var merged = listBuilders.merge(
						builder.getToken(), builder, SyntheticTxnFactory::mergeTokenTransfers);
				/* If merge() returns a builder other than the one we just created, it is already in the list */
				if (merged == builder) {
					builders.add(builder);
				}
			}
			builders.forEach(opBuilder::addTokenTransfers);
		}
		return TransactionBody.newBuilder().setCryptoTransfer(opBuilder);
	}

	public TransactionBody.Builder createAssociate(final Association association) {
		final var builder = TokenAssociateTransactionBody.newBuilder();

		builder.setAccount(association.accountId());
		builder.addAllTokens(association.tokenIds());

		return TransactionBody.newBuilder().setTokenAssociate(builder);
	}

	public TransactionBody.Builder createDissociate(final Dissociation dissociation) {
		final var builder = TokenDissociateTransactionBody.newBuilder();

		builder.setAccount(dissociation.accountId());
		builder.addAllTokens(dissociation.tokenIds());

		return TransactionBody.newBuilder().setTokenDissociate(builder);
	}

	public TransactionBody.Builder createTokenCreate(final TokenCreateWrapper tokenCreateWrapper) {
		final var txnBodyBuilder = TokenCreateTransactionBody.newBuilder();
		txnBodyBuilder.setName(tokenCreateWrapper.getName());
		txnBodyBuilder.setSymbol(tokenCreateWrapper.getSymbol());
		txnBodyBuilder.setDecimals(tokenCreateWrapper.getDecimals().intValue());
		txnBodyBuilder.setTokenType(tokenCreateWrapper.isFungible() ? TokenType.FUNGIBLE_COMMON : NON_FUNGIBLE_UNIQUE);
		txnBodyBuilder.setSupplyType(
				tokenCreateWrapper.isSupplyTypeFinite() ? TokenSupplyType.FINITE : TokenSupplyType.INFINITE);
		txnBodyBuilder.setMaxSupply(tokenCreateWrapper.getMaxSupply());
		txnBodyBuilder.setInitialSupply(tokenCreateWrapper.getInitSupply().longValue());
		if (tokenCreateWrapper.getTreasury() != null)
			txnBodyBuilder.setTreasury(tokenCreateWrapper.getTreasury());
		txnBodyBuilder.setFreezeDefault(tokenCreateWrapper.isFreezeDefault());
		txnBodyBuilder.setMemo(tokenCreateWrapper.getMemo());
		if (tokenCreateWrapper.getExpiry().second() != 0)
			txnBodyBuilder.setExpiry(Timestamp.newBuilder().setSeconds(tokenCreateWrapper.getExpiry().second()).build());
		if (tokenCreateWrapper.getExpiry().autoRenewAccount() != null)
			txnBodyBuilder.setAutoRenewAccount(tokenCreateWrapper.getExpiry().autoRenewAccount());
		if (tokenCreateWrapper.getExpiry().autoRenewPeriod() != 0)
			txnBodyBuilder.setAutoRenewPeriod(
					Duration.newBuilder().setSeconds(tokenCreateWrapper.getExpiry().autoRenewPeriod()));
		tokenCreateWrapper.getTokenKeys().forEach(tokenKeyWrapper -> {
			final var key = tokenKeyWrapper.key().asGrpc();
			if (tokenKeyWrapper.isUsedForAdminKey()) txnBodyBuilder.setAdminKey(key);
			if (tokenKeyWrapper.isUsedForKycKey()) txnBodyBuilder.setKycKey(key);
			if (tokenKeyWrapper.isUsedForFreezeKey()) txnBodyBuilder.setFreezeKey(key);
			if (tokenKeyWrapper.isUsedForWipeKey()) txnBodyBuilder.setWipeKey(key);
			if (tokenKeyWrapper.isUsedForSupplyKey()) txnBodyBuilder.setSupplyKey(key);
			if (tokenKeyWrapper.isUsedForFeeScheduleKey()) txnBodyBuilder.setFeeScheduleKey(key);
			if (tokenKeyWrapper.isUsedForPauseKey()) txnBodyBuilder.setPauseKey(key);
		});
		txnBodyBuilder.addAllCustomFees(tokenCreateWrapper.getFixedFees().stream()
				.map(TokenCreateWrapper.FixedFeeWrapper::asGrpc)
				.toList());
		txnBodyBuilder.addAllCustomFees(tokenCreateWrapper.getFractionalFees().stream()
				.map(TokenCreateWrapper.FractionalFeeWrapper::asGrpc)
				.toList());
		txnBodyBuilder.addAllCustomFees(tokenCreateWrapper.getRoyaltyFees().stream()
				.map(TokenCreateWrapper.RoyaltyFeeWrapper::asGrpc)
				.toList());
		return TransactionBody.newBuilder().setTokenCreation(txnBodyBuilder);
	}

	public TransactionBody.Builder createAccount(final Key alias, final long balance) {
		final var txnBody = CryptoCreateTransactionBody.newBuilder()
				.setKey(alias)
				.setMemo(AUTO_MEMO)
				.setInitialBalance(balance)
				.setAutoRenewPeriod(Duration.newBuilder().setSeconds(THREE_MONTHS_IN_SECONDS))
				.build();
		return TransactionBody.newBuilder().setCryptoCreateAccount(txnBody);
	}

	public TransactionBody.Builder nodeStakeUpdate(
			final Timestamp stakingPeriodEnd,
			final List<NodeStake> nodeStakes
	) {
		final var txnBody = NodeStakeUpdateTransactionBody.newBuilder()
				.setEndOfStakingPeriod(stakingPeriodEnd)
				.addAllNodeStake(nodeStakes)
				.build();

		return TransactionBody.newBuilder().setNodeStakeUpdate(txnBody);
	}

	public TransactionBody.Builder createFreeze(final FreezeWrapper freezeWrapper) {
		final var builder = TokenFreezeAccountTransactionBody.newBuilder();
		builder.setToken(freezeWrapper.token());
		builder.setAccount(freezeWrapper.account());
		return TransactionBody.newBuilder().setTokenFreeze(builder);
	}

	public TransactionBody.Builder createUnFreeze(final UnFreezeWrapper unFreezeWrapper) {
		final var builder = TokenUnfreezeAccountTransactionBody.newBuilder();
		builder.setToken(unFreezeWrapper.token());
		builder.setAccount(unFreezeWrapper.account());
		return TransactionBody.newBuilder().setTokenUnfreeze(builder);
	}

	public static class HbarTransfer {
		protected final long amount;
		protected final AccountID sender;
		protected final AccountID receiver;
		protected final boolean isApproval;

		public HbarTransfer(long amount, boolean isApproval, AccountID sender, AccountID receiver) {
			this.amount = amount;
			this.isApproval = isApproval;
			this.sender = sender;
			this.receiver = receiver;
		}

		public AccountAmount senderAdjustment() {
			return AccountAmount.newBuilder().setAccountID(sender).setAmount(-amount).setIsApproval(isApproval).build();
		}

		public AccountAmount receiverAdjustment() {
			return AccountAmount.newBuilder().setAccountID(receiver).setAmount(+amount).setIsApproval(
					isApproval).build();
		}

		public AccountID sender() {
			return sender;
		}

		public AccountID receiver() {
			return receiver;
		}

		public long amount() {
			return amount;
		}

		public boolean isApproval() {
			return isApproval;
		}
	}

	public static class FungibleTokenTransfer extends HbarTransfer {
		private final TokenID denomination;

		public FungibleTokenTransfer(
				long amount,
				boolean isApproval,
				TokenID denomination,
				AccountID sender,
				AccountID receiver
		) {
			super(amount, isApproval, sender, receiver);
			this.denomination = denomination;
		}

		public TokenID getDenomination() {
			return denomination;
		}
	}

	public static class NftExchange {
		private final long serialNo;

		private final TokenID tokenType;
		private final AccountID sender;
		private final AccountID receiver;
		private final boolean isApproval;

		public NftExchange(
				final long serialNo,
				final TokenID tokenType,
				final AccountID sender,
				final AccountID receiver
		) {
			this(serialNo, tokenType, sender, receiver, false);
		}

		public static NftExchange fromApproval(
				final long serialNo,
				final TokenID tokenType,
				final AccountID sender,
				final AccountID receiver
		) {
			return new NftExchange(serialNo, tokenType, sender, receiver, true);
		}

		private NftExchange(
				final long serialNo,
				final TokenID tokenType,
				final AccountID sender,
				final AccountID receiver,
				final boolean isApproval
		) {
			this.serialNo = serialNo;
			this.tokenType = tokenType;
			this.sender = sender;
			this.receiver = receiver;
			this.isApproval = isApproval;
		}

		public NftTransfer asGrpc() {
			return NftTransfer.newBuilder()
					.setSenderAccountID(sender)
					.setReceiverAccountID(receiver)
					.setSerialNumber(serialNo)
					.setIsApproval(isApproval)
					.build();
		}

		public TokenID getTokenType() {
			return tokenType;
		}

		public long getSerialNo() {
			return serialNo;
		}

		public boolean isApproval() {
			return isApproval;
		}
	}

	/**
	 * Merges the fungible and non-fungible transfers from one token transfer list into another. (Of course,
	 * at most one of these merges can be sensible; a token cannot be both fungible _and_ non-fungible.)
	 * <p>
	 * Fungible transfers are "merged" by summing up all the amount fields for each unique account id that
	 * appears in either list.  NFT exchanges are "merged" by checking that each exchange from either list
	 * appears at most once.
	 *
	 * @param to
	 * 		the builder to merge source transfers into
	 * @param from
	 * 		a source of fungible transfers and NFT exchanges
	 * @return the consolidated target builder
	 */
	static TokenTransferList.Builder mergeTokenTransfers(
			final TokenTransferList.Builder to,
			final TokenTransferList.Builder from
	) {
		mergeFungible(from, to);
		mergeNonFungible(from, to);
		return to;
	}

	private static void mergeFungible(final TokenTransferList.Builder from, final TokenTransferList.Builder to) {
		for (int i = 0, n = from.getTransfersCount(); i < n; i++) {
			final var transfer = from.getTransfers(i);
			final var targetId = transfer.getAccountID();
			var merged = false;
			for (int j = 0, m = to.getTransfersCount(); j < m; j++) {
				final var transferBuilder = to.getTransfersBuilder(j);
				if (targetId.equals(transferBuilder.getAccountID())) {
					final var prevAmount = transferBuilder.getAmount();
					transferBuilder.setAmount(prevAmount + transfer.getAmount());
					merged = true;
					break;
				}
			}
			if (!merged) {
				to.addTransfers(transfer);
			}
		}
	}

	private static void mergeNonFungible(final TokenTransferList.Builder from, final TokenTransferList.Builder to) {
		for (int i = 0, n = from.getNftTransfersCount(); i < n; i++) {
			final var fromExchange = from.getNftTransfersBuilder(i);
			var alreadyPresent = false;
			for (int j = 0, m = to.getNftTransfersCount(); j < m; j++) {
				final var toExchange = to.getNftTransfersBuilder(j);
				if (areSameBuilder(fromExchange, toExchange)) {
					alreadyPresent = true;
					break;
				}
			}
			if (!alreadyPresent) {
				to.addNftTransfers(fromExchange);
			}
		}
	}

	static boolean areSameBuilder(final NftTransfer.Builder a, final NftTransfer.Builder b) {
		return a.getSerialNumber() == b.getSerialNumber()
				&& a.getSenderAccountID().equals(b.getSenderAccountID())
				&& a.getReceiverAccountID().equals(b.getReceiverAccountID());
	}

	private TransactionBody.Builder synthCreateOpFromEth(final EthTxData ethTxData) {
		final var op = ContractCreateTransactionBody.newBuilder()
				.setGas(ethTxData.gasLimit())
				.setInitialBalance(ethTxData.value().divide(WEIBARS_TO_TINYBARS).longValueExact())
				.setAutoRenewPeriod(dynamicProperties.typedMinAutoRenewDuration())
				.setInitcode(ByteStringUtils.wrapUnsafely(ethTxData.callData()));
		return TransactionBody.newBuilder().setContractCreateInstance(op);
	}

	private TransactionBody.Builder synthCallOpFromEth(final EthTxData ethTxData) {
		final var targetId = ContractID.newBuilder()
				.setEvmAddress(ByteStringUtils.wrapUnsafely(ethTxData.to()))
				.build();
		final var op = ContractCallTransactionBody.newBuilder()
				.setGas(ethTxData.gasLimit())
				.setAmount(ethTxData.value().divide(WEIBARS_TO_TINYBARS).longValueExact())
				.setContractID(targetId);
		if (ethTxData.hasCallData()) {
			op.setFunctionParameters(ByteStringUtils.wrapUnsafely(ethTxData.callData()));
		}
		return TransactionBody.newBuilder().setContractCall(op);
	}
=======
    protected static final byte[] MOCK_INITCODE = new byte[32];
    public static final BigInteger WEIBARS_TO_TINYBARS = BigInteger.valueOf(10_000_000_000L);

    private final GlobalDynamicProperties dynamicProperties;

    @Inject
    public SyntheticTxnFactory(final GlobalDynamicProperties dynamicProperties) {
        this.dynamicProperties = dynamicProperties;
    }

    /**
     * Given an instance of {@link EthTxData} populated from a raw Ethereum transaction, synthesizes
     * a {@link TransactionBody} for use during precheck. In the case of a {@code ContractCreate},
     * if the call data is missing, replaces it with dummy initcode (it is not the job of precheck
     * to look up initcode from a file).
     *
     * @param ethTxData the Ethereum transaction data available in precheck
     * @return the pre-checkable HAPI transaction
     */
    public TransactionBody synthPrecheckContractOpFromEth(EthTxData ethTxData) {
        if (ethTxData.hasToAddress()) {
            return synthCallOpFromEth(ethTxData).build();
        } else {
            if (!ethTxData.hasCallData()) {
                ethTxData = ethTxData.replaceCallData(MOCK_INITCODE);
            }
            return synthCreateOpFromEth(ethTxData).build();
        }
    }

    /**
     * Given an instance of {@link EthTxData} populated from a raw Ethereum transaction, tries to
     * synthesize a builder for an appropriate HAPI TransactionBody---ContractCall if the given
     * {@code ethTxData} has a "to" address, and ContractCreate otherwise.
     *
     * @param ethTxData the populated Ethereum transaction data
     * @return an optional of the HAPI transaction builder if it could be synthesized
     */
    public Optional<TransactionBody.Builder> synthContractOpFromEth(final EthTxData ethTxData) {
        if (ethTxData.hasToAddress()) {
            return Optional.of(synthCallOpFromEth(ethTxData));
        } else {
            // We can only synthesize a ContractCreate given initcode populated into the EthTxData
            // callData field
            if (!ethTxData.hasCallData()) {
                return Optional.empty();
            }
            return Optional.of(synthCreateOpFromEth(ethTxData));
        }
    }

    public TransactionBody.Builder synthContractAutoRemove(final EntityNum contractNum) {
        final var op =
                ContractDeleteTransactionBody.newBuilder()
                        .setContractID(contractNum.toGrpcContractID());
        return TransactionBody.newBuilder()
                .setTransactionID(
                        TransactionID.newBuilder().setAccountID(contractNum.toGrpcAccountId()))
                .setContractDeleteInstance(op);
    }

    public TransactionBody.Builder synthAccountAutoRemove(final EntityNum accountNum) {
        final var grpcId = accountNum.toGrpcAccountId();
        final var op = CryptoDeleteTransactionBody.newBuilder().setDeleteAccountID(grpcId);
        return TransactionBody.newBuilder()
                .setTransactionID(TransactionID.newBuilder().setAccountID(grpcId))
                .setCryptoDelete(op);
    }

    public TransactionBody.Builder synthContractAutoRenew(
            final EntityNum contractNum, final long newExpiry, final AccountID payerForAutoRenew) {
        final var op =
                ContractUpdateTransactionBody.newBuilder()
                        .setContractID(contractNum.toGrpcContractID())
                        .setExpirationTime(MiscUtils.asSecondsTimestamp(newExpiry));
        return TransactionBody.newBuilder()
                .setTransactionID(TransactionID.newBuilder().setAccountID(payerForAutoRenew))
                .setContractUpdateInstance(op);
    }

    public TransactionBody.Builder synthAccountAutoRenew(
            final EntityNum accountNum, final long newExpiry) {
        final var grpcId = accountNum.toGrpcAccountId();
        final var op =
                CryptoUpdateTransactionBody.newBuilder()
                        .setAccountIDToUpdate(grpcId)
                        .setExpirationTime(MiscUtils.asSecondsTimestamp(newExpiry));
        return TransactionBody.newBuilder()
                .setTransactionID(TransactionID.newBuilder().setAccountID(grpcId))
                .setCryptoUpdateAccount(op);
    }

    public TransactionBody.Builder contractCreation(final ContractCustomizer customizer) {
        final var builder = ContractCreateTransactionBody.newBuilder();

        customizer.customizeSynthetic(builder);

        return TransactionBody.newBuilder().setContractCreateInstance(builder);
    }

    public TransactionBody.Builder createTransactionCall(long gas, Bytes functionParameters) {
        final var builder = ContractCallTransactionBody.newBuilder();

        builder.setContractID(HTS_PRECOMPILE_MIRROR_ID);
        builder.setGas(gas);
        builder.setFunctionParameters(ByteString.copyFrom(functionParameters.toArray()));

        return TransactionBody.newBuilder().setContractCall(builder);
    }

    public TransactionBody.Builder createBurn(final BurnWrapper burnWrapper) {
        final var builder = TokenBurnTransactionBody.newBuilder();

        builder.setToken(burnWrapper.tokenType());
        if (burnWrapper.type() == NON_FUNGIBLE_UNIQUE) {
            builder.addAllSerialNumbers(burnWrapper.serialNos());
        } else {
            builder.setAmount(burnWrapper.amount());
        }

        return TransactionBody.newBuilder().setTokenBurn(builder);
    }

    public TransactionBody.Builder createMint(final MintWrapper mintWrapper) {
        final var builder = TokenMintTransactionBody.newBuilder();

        builder.setToken(mintWrapper.tokenType());
        if (mintWrapper.type() == NON_FUNGIBLE_UNIQUE) {
            builder.addAllMetadata(mintWrapper.metadata());
        } else {
            builder.setAmount(mintWrapper.amount());
        }

        return TransactionBody.newBuilder().setTokenMint(builder);
    }

    public TransactionBody.Builder createFungibleApproval(final ApproveWrapper approveWrapper) {
        return createNonfungibleApproval(approveWrapper, null, null);
    }

    public TransactionBody.Builder createNonfungibleApproval(
            final ApproveWrapper approveWrapper,
            @Nullable final EntityId ownerId,
            @Nullable final EntityId operatorId) {
        final var builder = CryptoApproveAllowanceTransactionBody.newBuilder();
        if (approveWrapper.isFungible()) {
            builder.addTokenAllowances(
                    TokenAllowance.newBuilder()
                            .setTokenId(approveWrapper.token())
                            .setSpender(approveWrapper.spender())
                            .setAmount(approveWrapper.amount().longValue())
                            .build());
        } else {
            final var op =
                    NftAllowance.newBuilder()
                            .setTokenId(approveWrapper.token())
                            .setSpender(approveWrapper.spender())
                            .addSerialNumbers(approveWrapper.serialNumber().longValue());
            if (ownerId != null) {
                op.setOwner(ownerId.toGrpcAccountId());
                if (!ownerId.equals(operatorId)) {
                    op.setDelegatingSpender(Objects.requireNonNull(operatorId).toGrpcAccountId());
                }
            }
            builder.addNftAllowances(op.build());
        }
        return TransactionBody.newBuilder().setCryptoApproveAllowance(builder);
    }

    public TransactionBody.Builder createDeleteAllowance(
            final ApproveWrapper approveWrapper, final EntityId owner) {
        final var builder = CryptoDeleteAllowanceTransactionBody.newBuilder();
        builder.addAllNftAllowances(
                        List.of(
                                NftRemoveAllowance.newBuilder()
                                        .setOwner(owner.toGrpcAccountId())
                                        .setTokenId(approveWrapper.token())
                                        .addAllSerialNumbers(
                                                List.of(approveWrapper.serialNumber().longValue()))
                                        .build()))
                .build();
        return TransactionBody.newBuilder().setCryptoDeleteAllowance(builder);
    }

    public TransactionBody.Builder createApproveAllowanceForAllNFT(
            final SetApprovalForAllWrapper setApprovalForAllWrapper, final TokenID tokenID) {
        final var builder = CryptoApproveAllowanceTransactionBody.newBuilder();

        builder.addNftAllowances(
                NftAllowance.newBuilder()
                        .setApprovedForAll(BoolValue.of(setApprovalForAllWrapper.approved()))
                        .setTokenId(tokenID)
                        .setSpender(setApprovalForAllWrapper.to())
                        .build());

        return TransactionBody.newBuilder().setCryptoApproveAllowance(builder);
    }

    /**
     * Given a list of {@link TokenTransferWrapper}s, where each wrapper gives changes scoped to a
     * particular {@link TokenID}, returns a synthetic {@code CryptoTransfer} whose {@link
     * CryptoTransferTransactionBody} consolidates the wrappers.
     *
     * <p>If two wrappers both refer to the same token, their transfer lists are merged as specified
     * in the {@link SyntheticTxnFactory#mergeTokenTransfers(TokenTransferList.Builder,
     * TokenTransferList.Builder)} helper method.
     *
     * @param wrappers the wrappers to consolidate in a synthetic transaction
     * @return the synthetic transaction
     */
    public TransactionBody.Builder createCryptoTransfer(final List<TokenTransferWrapper> wrappers) {
        final var opBuilder = CryptoTransferTransactionBody.newBuilder();
        if (wrappers.size() == 1) {
            opBuilder.addTokenTransfers(wrappers.get(0).asGrpcBuilder());
        } else if (wrappers.size() > 1) {
            final List<TokenTransferList.Builder> builders = new ArrayList<>();
            final Map<TokenID, TokenTransferList.Builder> listBuilders = new HashMap<>();
            for (final TokenTransferWrapper wrapper : wrappers) {
                final var builder = wrapper.asGrpcBuilder();
                final var merged =
                        listBuilders.merge(
                                builder.getToken(),
                                builder,
                                SyntheticTxnFactory::mergeTokenTransfers);
                /* If merge() returns a builder other than the one we just created, it is already in the list */
                if (merged == builder) {
                    builders.add(builder);
                }
            }
            builders.forEach(opBuilder::addTokenTransfers);
        }
        return TransactionBody.newBuilder().setCryptoTransfer(opBuilder);
    }

    public TransactionBody.Builder createAssociate(final Association association) {
        final var builder = TokenAssociateTransactionBody.newBuilder();

        builder.setAccount(association.accountId());
        builder.addAllTokens(association.tokenIds());

        return TransactionBody.newBuilder().setTokenAssociate(builder);
    }

    public TransactionBody.Builder createDissociate(final Dissociation dissociation) {
        final var builder = TokenDissociateTransactionBody.newBuilder();

        builder.setAccount(dissociation.accountId());
        builder.addAllTokens(dissociation.tokenIds());

        return TransactionBody.newBuilder().setTokenDissociate(builder);
    }

    public TransactionBody.Builder createTokenCreate(final TokenCreateWrapper tokenCreateWrapper) {
        final var txnBodyBuilder = TokenCreateTransactionBody.newBuilder();
        txnBodyBuilder.setName(tokenCreateWrapper.getName());
        txnBodyBuilder.setSymbol(tokenCreateWrapper.getSymbol());
        txnBodyBuilder.setDecimals(tokenCreateWrapper.getDecimals().intValue());
        txnBodyBuilder.setTokenType(
                tokenCreateWrapper.isFungible() ? TokenType.FUNGIBLE_COMMON : NON_FUNGIBLE_UNIQUE);
        txnBodyBuilder.setSupplyType(
                tokenCreateWrapper.isSupplyTypeFinite()
                        ? TokenSupplyType.FINITE
                        : TokenSupplyType.INFINITE);
        txnBodyBuilder.setMaxSupply(tokenCreateWrapper.getMaxSupply());
        txnBodyBuilder.setInitialSupply(tokenCreateWrapper.getInitSupply().longValue());
        if (tokenCreateWrapper.getTreasury() != null)
            txnBodyBuilder.setTreasury(tokenCreateWrapper.getTreasury());
        txnBodyBuilder.setFreezeDefault(tokenCreateWrapper.isFreezeDefault());
        txnBodyBuilder.setMemo(tokenCreateWrapper.getMemo());
        if (tokenCreateWrapper.getExpiry().second() != 0)
            txnBodyBuilder.setExpiry(
                    Timestamp.newBuilder()
                            .setSeconds(tokenCreateWrapper.getExpiry().second())
                            .build());
        if (tokenCreateWrapper.getExpiry().autoRenewAccount() != null)
            txnBodyBuilder.setAutoRenewAccount(tokenCreateWrapper.getExpiry().autoRenewAccount());
        if (tokenCreateWrapper.getExpiry().autoRenewPeriod() != 0)
            txnBodyBuilder.setAutoRenewPeriod(
                    Duration.newBuilder()
                            .setSeconds(tokenCreateWrapper.getExpiry().autoRenewPeriod()));
        tokenCreateWrapper
                .getTokenKeys()
                .forEach(
                        tokenKeyWrapper -> {
                            final var key = tokenKeyWrapper.key().asGrpc();
                            if (tokenKeyWrapper.isUsedForAdminKey())
                                txnBodyBuilder.setAdminKey(key);
                            if (tokenKeyWrapper.isUsedForKycKey()) txnBodyBuilder.setKycKey(key);
                            if (tokenKeyWrapper.isUsedForFreezeKey())
                                txnBodyBuilder.setFreezeKey(key);
                            if (tokenKeyWrapper.isUsedForWipeKey()) txnBodyBuilder.setWipeKey(key);
                            if (tokenKeyWrapper.isUsedForSupplyKey())
                                txnBodyBuilder.setSupplyKey(key);
                            if (tokenKeyWrapper.isUsedForFeeScheduleKey())
                                txnBodyBuilder.setFeeScheduleKey(key);
                            if (tokenKeyWrapper.isUsedForPauseKey())
                                txnBodyBuilder.setPauseKey(key);
                        });
        txnBodyBuilder.addAllCustomFees(
                tokenCreateWrapper.getFixedFees().stream()
                        .map(TokenCreateWrapper.FixedFeeWrapper::asGrpc)
                        .toList());
        txnBodyBuilder.addAllCustomFees(
                tokenCreateWrapper.getFractionalFees().stream()
                        .map(TokenCreateWrapper.FractionalFeeWrapper::asGrpc)
                        .toList());
        txnBodyBuilder.addAllCustomFees(
                tokenCreateWrapper.getRoyaltyFees().stream()
                        .map(TokenCreateWrapper.RoyaltyFeeWrapper::asGrpc)
                        .toList());
        return TransactionBody.newBuilder().setTokenCreation(txnBodyBuilder);
    }

    public TransactionBody.Builder createAccount(final Key alias, final long balance) {
        final var txnBody =
                CryptoCreateTransactionBody.newBuilder()
                        .setKey(alias)
                        .setMemo(AUTO_MEMO)
                        .setInitialBalance(balance)
                        .setAutoRenewPeriod(
                                Duration.newBuilder().setSeconds(THREE_MONTHS_IN_SECONDS))
                        .build();
        return TransactionBody.newBuilder().setCryptoCreateAccount(txnBody);
    }

    public TransactionBody.Builder nodeStakeUpdate(
            final Timestamp stakingPeriodEnd, final List<NodeStake> nodeStakes) {
        final var txnBody =
                NodeStakeUpdateTransactionBody.newBuilder()
                        .setEndOfStakingPeriod(stakingPeriodEnd)
                        .addAllNodeStake(nodeStakes)
                        .build();

        return TransactionBody.newBuilder().setNodeStakeUpdate(txnBody);
    }

    public static class HbarTransfer {
        protected final long amount;
        protected final AccountID sender;
        protected final AccountID receiver;
        protected final boolean isApproval;

        public HbarTransfer(long amount, boolean isApproval, AccountID sender, AccountID receiver) {
            this.amount = amount;
            this.isApproval = isApproval;
            this.sender = sender;
            this.receiver = receiver;
        }

        public AccountAmount senderAdjustment() {
            return AccountAmount.newBuilder()
                    .setAccountID(sender)
                    .setAmount(-amount)
                    .setIsApproval(isApproval)
                    .build();
        }

        public AccountAmount receiverAdjustment() {
            return AccountAmount.newBuilder()
                    .setAccountID(receiver)
                    .setAmount(+amount)
                    .setIsApproval(isApproval)
                    .build();
        }

        public AccountID sender() {
            return sender;
        }

        public AccountID receiver() {
            return receiver;
        }

        public long amount() {
            return amount;
        }

        public boolean isApproval() {
            return isApproval;
        }
    }

    public static class FungibleTokenTransfer extends HbarTransfer {
        private final TokenID denomination;

        public FungibleTokenTransfer(
                long amount,
                boolean isApproval,
                TokenID denomination,
                AccountID sender,
                AccountID receiver) {
            super(amount, isApproval, sender, receiver);
            this.denomination = denomination;
        }

        public TokenID getDenomination() {
            return denomination;
        }
    }

    public static class NftExchange {
        private final long serialNo;

        private final TokenID tokenType;
        private final AccountID sender;
        private final AccountID receiver;
        private final boolean isApproval;

        public NftExchange(
                final long serialNo,
                final TokenID tokenType,
                final AccountID sender,
                final AccountID receiver) {
            this(serialNo, tokenType, sender, receiver, false);
        }

        public static NftExchange fromApproval(
                final long serialNo,
                final TokenID tokenType,
                final AccountID sender,
                final AccountID receiver) {
            return new NftExchange(serialNo, tokenType, sender, receiver, true);
        }

        private NftExchange(
                final long serialNo,
                final TokenID tokenType,
                final AccountID sender,
                final AccountID receiver,
                final boolean isApproval) {
            this.serialNo = serialNo;
            this.tokenType = tokenType;
            this.sender = sender;
            this.receiver = receiver;
            this.isApproval = isApproval;
        }

        public NftTransfer asGrpc() {
            return NftTransfer.newBuilder()
                    .setSenderAccountID(sender)
                    .setReceiverAccountID(receiver)
                    .setSerialNumber(serialNo)
                    .setIsApproval(isApproval)
                    .build();
        }

        public TokenID getTokenType() {
            return tokenType;
        }

        public long getSerialNo() {
            return serialNo;
        }

        public boolean isApproval() {
            return isApproval;
        }
    }

    /**
     * Merges the fungible and non-fungible transfers from one token transfer list into another. (Of
     * course, at most one of these merges can be sensible; a token cannot be both fungible _and_
     * non-fungible.)
     *
     * <p>Fungible transfers are "merged" by summing up all the amount fields for each unique
     * account id that appears in either list. NFT exchanges are "merged" by checking that each
     * exchange from either list appears at most once.
     *
     * @param to the builder to merge source transfers into
     * @param from a source of fungible transfers and NFT exchanges
     * @return the consolidated target builder
     */
    static TokenTransferList.Builder mergeTokenTransfers(
            final TokenTransferList.Builder to, final TokenTransferList.Builder from) {
        mergeFungible(from, to);
        mergeNonFungible(from, to);
        return to;
    }

    private static void mergeFungible(
            final TokenTransferList.Builder from, final TokenTransferList.Builder to) {
        for (int i = 0, n = from.getTransfersCount(); i < n; i++) {
            final var transfer = from.getTransfers(i);
            final var targetId = transfer.getAccountID();
            var merged = false;
            for (int j = 0, m = to.getTransfersCount(); j < m; j++) {
                final var transferBuilder = to.getTransfersBuilder(j);
                if (targetId.equals(transferBuilder.getAccountID())) {
                    final var prevAmount = transferBuilder.getAmount();
                    transferBuilder.setAmount(prevAmount + transfer.getAmount());
                    merged = true;
                    break;
                }
            }
            if (!merged) {
                to.addTransfers(transfer);
            }
        }
    }

    private static void mergeNonFungible(
            final TokenTransferList.Builder from, final TokenTransferList.Builder to) {
        for (int i = 0, n = from.getNftTransfersCount(); i < n; i++) {
            final var fromExchange = from.getNftTransfersBuilder(i);
            var alreadyPresent = false;
            for (int j = 0, m = to.getNftTransfersCount(); j < m; j++) {
                final var toExchange = to.getNftTransfersBuilder(j);
                if (areSameBuilder(fromExchange, toExchange)) {
                    alreadyPresent = true;
                    break;
                }
            }
            if (!alreadyPresent) {
                to.addNftTransfers(fromExchange);
            }
        }
    }

    static boolean areSameBuilder(final NftTransfer.Builder a, final NftTransfer.Builder b) {
        return a.getSerialNumber() == b.getSerialNumber()
                && a.getSenderAccountID().equals(b.getSenderAccountID())
                && a.getReceiverAccountID().equals(b.getReceiverAccountID());
    }

    private TransactionBody.Builder synthCreateOpFromEth(final EthTxData ethTxData) {
        final var op =
                ContractCreateTransactionBody.newBuilder()
                        .setGas(ethTxData.gasLimit())
                        .setInitialBalance(
                                ethTxData.value().divide(WEIBARS_TO_TINYBARS).longValueExact())
                        .setAutoRenewPeriod(dynamicProperties.typedMinAutoRenewDuration())
                        .setInitcode(ByteStringUtils.wrapUnsafely(ethTxData.callData()));
        return TransactionBody.newBuilder().setContractCreateInstance(op);
    }

    private TransactionBody.Builder synthCallOpFromEth(final EthTxData ethTxData) {
        final var targetId =
                ContractID.newBuilder()
                        .setEvmAddress(ByteStringUtils.wrapUnsafely(ethTxData.to()))
                        .build();
        final var op =
                ContractCallTransactionBody.newBuilder()
                        .setGas(ethTxData.gasLimit())
                        .setAmount(ethTxData.value().divide(WEIBARS_TO_TINYBARS).longValueExact())
                        .setContractID(targetId);
        if (ethTxData.hasCallData()) {
            op.setFunctionParameters(ByteStringUtils.wrapUnsafely(ethTxData.callData()));
        }
        return TransactionBody.newBuilder().setContractCall(op);
    }
>>>>>>> 6e5f241a
}<|MERGE_RESOLUTION|>--- conflicted
+++ resolved
@@ -88,537 +88,6 @@
 
 @Singleton
 public class SyntheticTxnFactory {
-<<<<<<< HEAD
-	protected static final byte[] MOCK_INITCODE = new byte[32];
-	public static final BigInteger WEIBARS_TO_TINYBARS = BigInteger.valueOf(10_000_000_000L);
-
-	private final GlobalDynamicProperties dynamicProperties;
-
-	@Inject
-	public SyntheticTxnFactory(final GlobalDynamicProperties dynamicProperties) {
-		this.dynamicProperties = dynamicProperties;
-	}
-
-	/**
-	 * Given an instance of {@link EthTxData} populated from a raw Ethereum transaction, synthesizes a
-	 * {@link TransactionBody} for use during precheck. In the case of a {@code ContractCreate}, if the
-	 * call data is missing, replaces it with dummy initcode (it is not the job of precheck to look up
-	 * initcode from a file).
-	 *
-	 * @param ethTxData
-	 * 		the Ethereum transaction data available in precheck
-	 * @return the pre-checkable HAPI transaction
-	 */
-	public TransactionBody synthPrecheckContractOpFromEth(EthTxData ethTxData) {
-		if (ethTxData.hasToAddress()) {
-			return synthCallOpFromEth(ethTxData).build();
-		} else {
-			if (!ethTxData.hasCallData()) {
-				ethTxData = ethTxData.replaceCallData(MOCK_INITCODE);
-			}
-			return synthCreateOpFromEth(ethTxData).build();
-		}
-	}
-
-	/**
-	 * Given an instance of {@link EthTxData} populated from a raw Ethereum transaction, tries to
-	 * synthesize a builder for an appropriate HAPI TransactionBody---ContractCall if the given
-	 * {@code ethTxData} has a "to" address, and ContractCreate otherwise.
-	 *
-	 * @param ethTxData
-	 * 		the populated Ethereum transaction data
-	 * @return an optional of the HAPI transaction builder if it could be synthesized
-	 */
-	public Optional<TransactionBody.Builder> synthContractOpFromEth(final EthTxData ethTxData) {
-		if (ethTxData.hasToAddress()) {
-			return Optional.of(synthCallOpFromEth(ethTxData));
-		} else {
-			// We can only synthesize a ContractCreate given initcode populated into the EthTxData callData field
-			if (!ethTxData.hasCallData()) {
-				return Optional.empty();
-			}
-			return Optional.of(synthCreateOpFromEth(ethTxData));
-		}
-	}
-
-	public TransactionBody.Builder synthContractAutoRemove(final EntityNum contractNum) {
-		final var op = ContractDeleteTransactionBody.newBuilder()
-				.setContractID(contractNum.toGrpcContractID());
-		return TransactionBody.newBuilder()
-				.setTransactionID(TransactionID.newBuilder().setAccountID(contractNum.toGrpcAccountId()))
-				.setContractDeleteInstance(op);
-	}
-
-	public TransactionBody.Builder synthAccountAutoRemove(final EntityNum accountNum) {
-		final var grpcId = accountNum.toGrpcAccountId();
-		final var op = CryptoDeleteTransactionBody.newBuilder()
-				.setDeleteAccountID(grpcId);
-		return TransactionBody.newBuilder()
-				.setTransactionID(TransactionID.newBuilder().setAccountID(grpcId))
-				.setCryptoDelete(op);
-	}
-
-	public TransactionBody.Builder synthContractAutoRenew(final EntityNum contractNum, final long newExpiry,
-														  final AccountID payerForAutoRenew) {
-		final var op = ContractUpdateTransactionBody.newBuilder()
-				.setContractID(contractNum.toGrpcContractID())
-				.setExpirationTime(MiscUtils.asSecondsTimestamp(newExpiry));
-		return TransactionBody.newBuilder()
-				.setTransactionID(TransactionID.newBuilder().setAccountID(payerForAutoRenew))
-				.setContractUpdateInstance(op);
-	}
-
-	public TransactionBody.Builder synthAccountAutoRenew(final EntityNum accountNum, final long newExpiry) {
-		final var grpcId = accountNum.toGrpcAccountId();
-		final var op = CryptoUpdateTransactionBody.newBuilder()
-				.setAccountIDToUpdate(grpcId)
-				.setExpirationTime(MiscUtils.asSecondsTimestamp(newExpiry));
-		return TransactionBody.newBuilder()
-				.setTransactionID(TransactionID.newBuilder().setAccountID(grpcId))
-				.setCryptoUpdateAccount(op);
-	}
-
-	public TransactionBody.Builder contractCreation(final ContractCustomizer customizer) {
-		final var builder = ContractCreateTransactionBody.newBuilder();
-
-		customizer.customizeSynthetic(builder);
-
-		return TransactionBody.newBuilder().setContractCreateInstance(builder);
-	}
-
-	public TransactionBody.Builder createTransactionCall(long gas, Bytes functionParameters) {
-		final var builder = ContractCallTransactionBody.newBuilder();
-
-		builder.setContractID(HTS_PRECOMPILE_MIRROR_ID);
-		builder.setGas(gas);
-		builder.setFunctionParameters(ByteString.copyFrom(functionParameters.toArray()));
-
-		return TransactionBody.newBuilder().setContractCall(builder);
-	}
-
-	public TransactionBody.Builder createBurn(final BurnWrapper burnWrapper) {
-		final var builder = TokenBurnTransactionBody.newBuilder();
-
-		builder.setToken(burnWrapper.tokenType());
-		if (burnWrapper.type() == NON_FUNGIBLE_UNIQUE) {
-			builder.addAllSerialNumbers(burnWrapper.serialNos());
-		} else {
-			builder.setAmount(burnWrapper.amount());
-		}
-
-		return TransactionBody.newBuilder().setTokenBurn(builder);
-	}
-
-	public TransactionBody.Builder createMint(final MintWrapper mintWrapper) {
-		final var builder = TokenMintTransactionBody.newBuilder();
-
-		builder.setToken(mintWrapper.tokenType());
-		if (mintWrapper.type() == NON_FUNGIBLE_UNIQUE) {
-			builder.addAllMetadata(mintWrapper.metadata());
-		} else {
-			builder.setAmount(mintWrapper.amount());
-		}
-
-		return TransactionBody.newBuilder().setTokenMint(builder);
-	}
-
-	public TransactionBody.Builder createFungibleApproval(final ApproveWrapper approveWrapper) {
-		return createNonfungibleApproval(approveWrapper, null, null);
-	}
-
-	public TransactionBody.Builder createNonfungibleApproval(
-			final ApproveWrapper approveWrapper,
-			@Nullable final EntityId ownerId,
-			@Nullable final EntityId operatorId
-	) {
-		final var builder = CryptoApproveAllowanceTransactionBody.newBuilder();
-		if (approveWrapper.isFungible()) {
-			builder.addTokenAllowances(TokenAllowance.newBuilder()
-					.setTokenId(approveWrapper.token())
-					.setSpender(approveWrapper.spender())
-					.setAmount(approveWrapper.amount().longValue())
-					.build());
-		} else {
-			final var op = NftAllowance.newBuilder()
-							.setTokenId(approveWrapper.token())
-							.setSpender(approveWrapper.spender())
-							.addSerialNumbers(approveWrapper.serialNumber().longValue());
-			if (ownerId != null) {
-				op.setOwner(ownerId.toGrpcAccountId());
-				if (!ownerId.equals(operatorId)) {
-					op.setDelegatingSpender(Objects.requireNonNull(operatorId).toGrpcAccountId());
-				}
-			}
-			builder.addNftAllowances(op.build());
-		}
-		return TransactionBody.newBuilder().setCryptoApproveAllowance(builder);
-	}
-
-	public TransactionBody.Builder createDeleteAllowance(final ApproveWrapper approveWrapper, final EntityId owner) {
-		final var builder = CryptoDeleteAllowanceTransactionBody.newBuilder();
-		builder.addAllNftAllowances(List.of(NftRemoveAllowance.newBuilder().setOwner(owner.toGrpcAccountId())
-						.setTokenId(approveWrapper.token())
-						.addAllSerialNumbers(List.of(approveWrapper.serialNumber().longValue()))
-						.build()))
-				.build();
-		return TransactionBody.newBuilder().setCryptoDeleteAllowance(builder);
-	}
-
-	public TransactionBody.Builder createApproveAllowanceForAllNFT(
-			final SetApprovalForAllWrapper setApprovalForAllWrapper,
-			final TokenID tokenID
-	) {
-		final var builder = CryptoApproveAllowanceTransactionBody.newBuilder();
-
-		builder.addNftAllowances(NftAllowance.newBuilder()
-				.setApprovedForAll(BoolValue.of(setApprovalForAllWrapper.approved()))
-				.setTokenId(tokenID)
-				.setSpender(setApprovalForAllWrapper.to())
-				.build());
-
-		return TransactionBody.newBuilder().setCryptoApproveAllowance(builder);
-	}
-
-	/**
-	 * Given a list of {@link TokenTransferWrapper}s, where each wrapper gives changes scoped to a particular
-	 * {@link TokenID}, returns a synthetic {@code CryptoTransfer} whose {@link CryptoTransferTransactionBody}
-	 * consolidates the wrappers.
-	 * <p>
-	 * If two wrappers both refer to the same token, their transfer lists are merged as specified in the
-	 * {@link SyntheticTxnFactory#mergeTokenTransfers(TokenTransferList.Builder, TokenTransferList.Builder)}
-	 * helper method.
-	 *
-	 * @param wrappers
-	 * 		the wrappers to consolidate in a synthetic transaction
-	 * @return the synthetic transaction
-	 */
-	public TransactionBody.Builder createCryptoTransfer(final List<TokenTransferWrapper> wrappers) {
-		final var opBuilder = CryptoTransferTransactionBody.newBuilder();
-		if (wrappers.size() == 1) {
-			opBuilder.addTokenTransfers(wrappers.get(0).asGrpcBuilder());
-		} else if (wrappers.size() > 1) {
-			final List<TokenTransferList.Builder> builders = new ArrayList<>();
-			final Map<TokenID, TokenTransferList.Builder> listBuilders = new HashMap<>();
-			for (final TokenTransferWrapper wrapper : wrappers) {
-				final var builder = wrapper.asGrpcBuilder();
-				final var merged = listBuilders.merge(
-						builder.getToken(), builder, SyntheticTxnFactory::mergeTokenTransfers);
-				/* If merge() returns a builder other than the one we just created, it is already in the list */
-				if (merged == builder) {
-					builders.add(builder);
-				}
-			}
-			builders.forEach(opBuilder::addTokenTransfers);
-		}
-		return TransactionBody.newBuilder().setCryptoTransfer(opBuilder);
-	}
-
-	public TransactionBody.Builder createAssociate(final Association association) {
-		final var builder = TokenAssociateTransactionBody.newBuilder();
-
-		builder.setAccount(association.accountId());
-		builder.addAllTokens(association.tokenIds());
-
-		return TransactionBody.newBuilder().setTokenAssociate(builder);
-	}
-
-	public TransactionBody.Builder createDissociate(final Dissociation dissociation) {
-		final var builder = TokenDissociateTransactionBody.newBuilder();
-
-		builder.setAccount(dissociation.accountId());
-		builder.addAllTokens(dissociation.tokenIds());
-
-		return TransactionBody.newBuilder().setTokenDissociate(builder);
-	}
-
-	public TransactionBody.Builder createTokenCreate(final TokenCreateWrapper tokenCreateWrapper) {
-		final var txnBodyBuilder = TokenCreateTransactionBody.newBuilder();
-		txnBodyBuilder.setName(tokenCreateWrapper.getName());
-		txnBodyBuilder.setSymbol(tokenCreateWrapper.getSymbol());
-		txnBodyBuilder.setDecimals(tokenCreateWrapper.getDecimals().intValue());
-		txnBodyBuilder.setTokenType(tokenCreateWrapper.isFungible() ? TokenType.FUNGIBLE_COMMON : NON_FUNGIBLE_UNIQUE);
-		txnBodyBuilder.setSupplyType(
-				tokenCreateWrapper.isSupplyTypeFinite() ? TokenSupplyType.FINITE : TokenSupplyType.INFINITE);
-		txnBodyBuilder.setMaxSupply(tokenCreateWrapper.getMaxSupply());
-		txnBodyBuilder.setInitialSupply(tokenCreateWrapper.getInitSupply().longValue());
-		if (tokenCreateWrapper.getTreasury() != null)
-			txnBodyBuilder.setTreasury(tokenCreateWrapper.getTreasury());
-		txnBodyBuilder.setFreezeDefault(tokenCreateWrapper.isFreezeDefault());
-		txnBodyBuilder.setMemo(tokenCreateWrapper.getMemo());
-		if (tokenCreateWrapper.getExpiry().second() != 0)
-			txnBodyBuilder.setExpiry(Timestamp.newBuilder().setSeconds(tokenCreateWrapper.getExpiry().second()).build());
-		if (tokenCreateWrapper.getExpiry().autoRenewAccount() != null)
-			txnBodyBuilder.setAutoRenewAccount(tokenCreateWrapper.getExpiry().autoRenewAccount());
-		if (tokenCreateWrapper.getExpiry().autoRenewPeriod() != 0)
-			txnBodyBuilder.setAutoRenewPeriod(
-					Duration.newBuilder().setSeconds(tokenCreateWrapper.getExpiry().autoRenewPeriod()));
-		tokenCreateWrapper.getTokenKeys().forEach(tokenKeyWrapper -> {
-			final var key = tokenKeyWrapper.key().asGrpc();
-			if (tokenKeyWrapper.isUsedForAdminKey()) txnBodyBuilder.setAdminKey(key);
-			if (tokenKeyWrapper.isUsedForKycKey()) txnBodyBuilder.setKycKey(key);
-			if (tokenKeyWrapper.isUsedForFreezeKey()) txnBodyBuilder.setFreezeKey(key);
-			if (tokenKeyWrapper.isUsedForWipeKey()) txnBodyBuilder.setWipeKey(key);
-			if (tokenKeyWrapper.isUsedForSupplyKey()) txnBodyBuilder.setSupplyKey(key);
-			if (tokenKeyWrapper.isUsedForFeeScheduleKey()) txnBodyBuilder.setFeeScheduleKey(key);
-			if (tokenKeyWrapper.isUsedForPauseKey()) txnBodyBuilder.setPauseKey(key);
-		});
-		txnBodyBuilder.addAllCustomFees(tokenCreateWrapper.getFixedFees().stream()
-				.map(TokenCreateWrapper.FixedFeeWrapper::asGrpc)
-				.toList());
-		txnBodyBuilder.addAllCustomFees(tokenCreateWrapper.getFractionalFees().stream()
-				.map(TokenCreateWrapper.FractionalFeeWrapper::asGrpc)
-				.toList());
-		txnBodyBuilder.addAllCustomFees(tokenCreateWrapper.getRoyaltyFees().stream()
-				.map(TokenCreateWrapper.RoyaltyFeeWrapper::asGrpc)
-				.toList());
-		return TransactionBody.newBuilder().setTokenCreation(txnBodyBuilder);
-	}
-
-	public TransactionBody.Builder createAccount(final Key alias, final long balance) {
-		final var txnBody = CryptoCreateTransactionBody.newBuilder()
-				.setKey(alias)
-				.setMemo(AUTO_MEMO)
-				.setInitialBalance(balance)
-				.setAutoRenewPeriod(Duration.newBuilder().setSeconds(THREE_MONTHS_IN_SECONDS))
-				.build();
-		return TransactionBody.newBuilder().setCryptoCreateAccount(txnBody);
-	}
-
-	public TransactionBody.Builder nodeStakeUpdate(
-			final Timestamp stakingPeriodEnd,
-			final List<NodeStake> nodeStakes
-	) {
-		final var txnBody = NodeStakeUpdateTransactionBody.newBuilder()
-				.setEndOfStakingPeriod(stakingPeriodEnd)
-				.addAllNodeStake(nodeStakes)
-				.build();
-
-		return TransactionBody.newBuilder().setNodeStakeUpdate(txnBody);
-	}
-
-	public TransactionBody.Builder createFreeze(final FreezeWrapper freezeWrapper) {
-		final var builder = TokenFreezeAccountTransactionBody.newBuilder();
-		builder.setToken(freezeWrapper.token());
-		builder.setAccount(freezeWrapper.account());
-		return TransactionBody.newBuilder().setTokenFreeze(builder);
-	}
-
-	public TransactionBody.Builder createUnFreeze(final UnFreezeWrapper unFreezeWrapper) {
-		final var builder = TokenUnfreezeAccountTransactionBody.newBuilder();
-		builder.setToken(unFreezeWrapper.token());
-		builder.setAccount(unFreezeWrapper.account());
-		return TransactionBody.newBuilder().setTokenUnfreeze(builder);
-	}
-
-	public static class HbarTransfer {
-		protected final long amount;
-		protected final AccountID sender;
-		protected final AccountID receiver;
-		protected final boolean isApproval;
-
-		public HbarTransfer(long amount, boolean isApproval, AccountID sender, AccountID receiver) {
-			this.amount = amount;
-			this.isApproval = isApproval;
-			this.sender = sender;
-			this.receiver = receiver;
-		}
-
-		public AccountAmount senderAdjustment() {
-			return AccountAmount.newBuilder().setAccountID(sender).setAmount(-amount).setIsApproval(isApproval).build();
-		}
-
-		public AccountAmount receiverAdjustment() {
-			return AccountAmount.newBuilder().setAccountID(receiver).setAmount(+amount).setIsApproval(
-					isApproval).build();
-		}
-
-		public AccountID sender() {
-			return sender;
-		}
-
-		public AccountID receiver() {
-			return receiver;
-		}
-
-		public long amount() {
-			return amount;
-		}
-
-		public boolean isApproval() {
-			return isApproval;
-		}
-	}
-
-	public static class FungibleTokenTransfer extends HbarTransfer {
-		private final TokenID denomination;
-
-		public FungibleTokenTransfer(
-				long amount,
-				boolean isApproval,
-				TokenID denomination,
-				AccountID sender,
-				AccountID receiver
-		) {
-			super(amount, isApproval, sender, receiver);
-			this.denomination = denomination;
-		}
-
-		public TokenID getDenomination() {
-			return denomination;
-		}
-	}
-
-	public static class NftExchange {
-		private final long serialNo;
-
-		private final TokenID tokenType;
-		private final AccountID sender;
-		private final AccountID receiver;
-		private final boolean isApproval;
-
-		public NftExchange(
-				final long serialNo,
-				final TokenID tokenType,
-				final AccountID sender,
-				final AccountID receiver
-		) {
-			this(serialNo, tokenType, sender, receiver, false);
-		}
-
-		public static NftExchange fromApproval(
-				final long serialNo,
-				final TokenID tokenType,
-				final AccountID sender,
-				final AccountID receiver
-		) {
-			return new NftExchange(serialNo, tokenType, sender, receiver, true);
-		}
-
-		private NftExchange(
-				final long serialNo,
-				final TokenID tokenType,
-				final AccountID sender,
-				final AccountID receiver,
-				final boolean isApproval
-		) {
-			this.serialNo = serialNo;
-			this.tokenType = tokenType;
-			this.sender = sender;
-			this.receiver = receiver;
-			this.isApproval = isApproval;
-		}
-
-		public NftTransfer asGrpc() {
-			return NftTransfer.newBuilder()
-					.setSenderAccountID(sender)
-					.setReceiverAccountID(receiver)
-					.setSerialNumber(serialNo)
-					.setIsApproval(isApproval)
-					.build();
-		}
-
-		public TokenID getTokenType() {
-			return tokenType;
-		}
-
-		public long getSerialNo() {
-			return serialNo;
-		}
-
-		public boolean isApproval() {
-			return isApproval;
-		}
-	}
-
-	/**
-	 * Merges the fungible and non-fungible transfers from one token transfer list into another. (Of course,
-	 * at most one of these merges can be sensible; a token cannot be both fungible _and_ non-fungible.)
-	 * <p>
-	 * Fungible transfers are "merged" by summing up all the amount fields for each unique account id that
-	 * appears in either list.  NFT exchanges are "merged" by checking that each exchange from either list
-	 * appears at most once.
-	 *
-	 * @param to
-	 * 		the builder to merge source transfers into
-	 * @param from
-	 * 		a source of fungible transfers and NFT exchanges
-	 * @return the consolidated target builder
-	 */
-	static TokenTransferList.Builder mergeTokenTransfers(
-			final TokenTransferList.Builder to,
-			final TokenTransferList.Builder from
-	) {
-		mergeFungible(from, to);
-		mergeNonFungible(from, to);
-		return to;
-	}
-
-	private static void mergeFungible(final TokenTransferList.Builder from, final TokenTransferList.Builder to) {
-		for (int i = 0, n = from.getTransfersCount(); i < n; i++) {
-			final var transfer = from.getTransfers(i);
-			final var targetId = transfer.getAccountID();
-			var merged = false;
-			for (int j = 0, m = to.getTransfersCount(); j < m; j++) {
-				final var transferBuilder = to.getTransfersBuilder(j);
-				if (targetId.equals(transferBuilder.getAccountID())) {
-					final var prevAmount = transferBuilder.getAmount();
-					transferBuilder.setAmount(prevAmount + transfer.getAmount());
-					merged = true;
-					break;
-				}
-			}
-			if (!merged) {
-				to.addTransfers(transfer);
-			}
-		}
-	}
-
-	private static void mergeNonFungible(final TokenTransferList.Builder from, final TokenTransferList.Builder to) {
-		for (int i = 0, n = from.getNftTransfersCount(); i < n; i++) {
-			final var fromExchange = from.getNftTransfersBuilder(i);
-			var alreadyPresent = false;
-			for (int j = 0, m = to.getNftTransfersCount(); j < m; j++) {
-				final var toExchange = to.getNftTransfersBuilder(j);
-				if (areSameBuilder(fromExchange, toExchange)) {
-					alreadyPresent = true;
-					break;
-				}
-			}
-			if (!alreadyPresent) {
-				to.addNftTransfers(fromExchange);
-			}
-		}
-	}
-
-	static boolean areSameBuilder(final NftTransfer.Builder a, final NftTransfer.Builder b) {
-		return a.getSerialNumber() == b.getSerialNumber()
-				&& a.getSenderAccountID().equals(b.getSenderAccountID())
-				&& a.getReceiverAccountID().equals(b.getReceiverAccountID());
-	}
-
-	private TransactionBody.Builder synthCreateOpFromEth(final EthTxData ethTxData) {
-		final var op = ContractCreateTransactionBody.newBuilder()
-				.setGas(ethTxData.gasLimit())
-				.setInitialBalance(ethTxData.value().divide(WEIBARS_TO_TINYBARS).longValueExact())
-				.setAutoRenewPeriod(dynamicProperties.typedMinAutoRenewDuration())
-				.setInitcode(ByteStringUtils.wrapUnsafely(ethTxData.callData()));
-		return TransactionBody.newBuilder().setContractCreateInstance(op);
-	}
-
-	private TransactionBody.Builder synthCallOpFromEth(final EthTxData ethTxData) {
-		final var targetId = ContractID.newBuilder()
-				.setEvmAddress(ByteStringUtils.wrapUnsafely(ethTxData.to()))
-				.build();
-		final var op = ContractCallTransactionBody.newBuilder()
-				.setGas(ethTxData.gasLimit())
-				.setAmount(ethTxData.value().divide(WEIBARS_TO_TINYBARS).longValueExact())
-				.setContractID(targetId);
-		if (ethTxData.hasCallData()) {
-			op.setFunctionParameters(ByteStringUtils.wrapUnsafely(ethTxData.callData()));
-		}
-		return TransactionBody.newBuilder().setContractCall(op);
-	}
-=======
     protected static final byte[] MOCK_INITCODE = new byte[32];
     public static final BigInteger WEIBARS_TO_TINYBARS = BigInteger.valueOf(10_000_000_000L);
 
@@ -955,6 +424,20 @@
         return TransactionBody.newBuilder().setNodeStakeUpdate(txnBody);
     }
 
+	public TransactionBody.Builder createFreeze(final FreezeWrapper freezeWrapper) {
+		final var builder = TokenFreezeAccountTransactionBody.newBuilder();
+		builder.setToken(freezeWrapper.token());
+		builder.setAccount(freezeWrapper.account());
+		return TransactionBody.newBuilder().setTokenFreeze(builder);
+	}
+
+	public TransactionBody.Builder createUnFreeze(final UnFreezeWrapper unFreezeWrapper) {
+		final var builder = TokenUnfreezeAccountTransactionBody.newBuilder();
+		builder.setToken(unFreezeWrapper.token());
+		builder.setAccount(unFreezeWrapper.account());
+		return TransactionBody.newBuilder().setTokenUnfreeze(builder);
+	}
+
     public static class HbarTransfer {
         protected final long amount;
         protected final AccountID sender;
@@ -1169,5 +652,4 @@
         }
         return TransactionBody.newBuilder().setContractCall(op);
     }
->>>>>>> 6e5f241a
 }