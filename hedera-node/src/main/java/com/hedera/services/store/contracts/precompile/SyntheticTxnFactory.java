package com.hedera.services.store.contracts.precompile;

/*-
 * ‌
 * Hedera Services Node
 * ​
 * Copyright (C) 2018 - 2021 Hedera Hashgraph, LLC
 * ​
 * Licensed under the Apache License, Version 2.0 (the "License");
 * you may not use this file except in compliance with the License.
 * You may obtain a copy of the License at
 *
 *      http://www.apache.org/licenses/LICENSE-2.0
 *
 * Unless required by applicable law or agreed to in writing, software
 * distributed under the License is distributed on an "AS IS" BASIS,
 * WITHOUT WARRANTIES OR CONDITIONS OF ANY KIND, either express or implied.
 * See the License for the specific language governing permissions and
 * limitations under the License.
 * ‍
 */

import com.google.protobuf.ByteString;
import com.hedera.services.context.properties.GlobalDynamicProperties;
import com.hedera.services.ethereum.EthTxData;
import com.hedera.services.ledger.accounts.ContractCustomizer;
import com.hedera.services.legacy.proto.utils.ByteStringUtils;
import com.hedera.services.utils.EntityNum;
import com.hedera.services.utils.MiscUtils;
import com.hederahashgraph.api.proto.java.AccountAmount;
import com.hederahashgraph.api.proto.java.AccountID;
import com.hederahashgraph.api.proto.java.ContractCallTransactionBody;
import com.hederahashgraph.api.proto.java.ContractCreateTransactionBody;
import com.hederahashgraph.api.proto.java.ContractDeleteTransactionBody;
import com.hederahashgraph.api.proto.java.ContractID;
import com.hederahashgraph.api.proto.java.ContractUpdateTransactionBody;
import com.hederahashgraph.api.proto.java.CryptoCreateTransactionBody;
import com.hederahashgraph.api.proto.java.CryptoDeleteTransactionBody;
import com.hederahashgraph.api.proto.java.CryptoTransferTransactionBody;
import com.hederahashgraph.api.proto.java.CryptoUpdateTransactionBody;
import com.hederahashgraph.api.proto.java.Duration;
import com.hederahashgraph.api.proto.java.Key;
import com.hederahashgraph.api.proto.java.NftTransfer;
import com.hederahashgraph.api.proto.java.Timestamp;
import com.hederahashgraph.api.proto.java.TokenAssociateTransactionBody;
import com.hederahashgraph.api.proto.java.TokenBurnTransactionBody;
import com.hederahashgraph.api.proto.java.TokenCreateTransactionBody;
import com.hederahashgraph.api.proto.java.TokenDissociateTransactionBody;
import com.hederahashgraph.api.proto.java.TokenID;
import com.hederahashgraph.api.proto.java.TokenMintTransactionBody;
import com.hederahashgraph.api.proto.java.TokenSupplyType;
import com.hederahashgraph.api.proto.java.TokenTransferList;
import com.hederahashgraph.api.proto.java.TokenType;
import com.hederahashgraph.api.proto.java.TransactionBody;
import com.hederahashgraph.api.proto.java.TransactionID;
import org.apache.tuweni.bytes.Bytes;

import javax.inject.Inject;
import javax.inject.Singleton;
import java.math.BigInteger;
import java.util.ArrayList;
import java.util.HashMap;
import java.util.List;
import java.util.Map;
import java.util.Optional;

import static com.hedera.services.store.contracts.precompile.HTSPrecompiledContract.HTS_PRECOMPILE_MIRROR_ID;
import static com.hedera.services.txns.crypto.AutoCreationLogic.AUTO_MEMO;
import static com.hedera.services.txns.crypto.AutoCreationLogic.THREE_MONTHS_IN_SECONDS;
import static com.hederahashgraph.api.proto.java.TokenType.NON_FUNGIBLE_UNIQUE;

@Singleton
public class SyntheticTxnFactory {
<<<<<<< HEAD
=======
	protected static final byte[] MOCK_INITCODE = new byte[32];
>>>>>>> 87818347
	public static final BigInteger WEIBARS_TO_TINYBARS = BigInteger.valueOf(10_000_000_000L);

	private final GlobalDynamicProperties dynamicProperties;

	@Inject
	public SyntheticTxnFactory(final GlobalDynamicProperties dynamicProperties) {
		this.dynamicProperties = dynamicProperties;
	}

	/**
<<<<<<< HEAD
=======
	 * Given an instance of {@link EthTxData} populated from a raw Ethereum transaction, synthesizes a
	 * {@link TransactionBody} for use during precheck. In the case of a {@code ContractCreate}, if the
	 * call data is missing, replaces it with dummy initcode (it is not the job of precheck to look up
	 * initcode from a file).
	 *
	 * @param ethTxData the Ethereum transaction data available in precheck
	 * @return the pre-checkable HAPI transaction
	 */
	public TransactionBody synthPrecheckContractOpFromEth(EthTxData ethTxData) {
		if (ethTxData.hasToAddress()) {
			return synthCallOpFromEth(ethTxData).build();
		} else {
			if (!ethTxData.hasCallData()) {
				ethTxData = ethTxData.replaceCallData(MOCK_INITCODE);
			}
			return synthCreateOpFromEth(ethTxData).build();
		}
	}

	/**
>>>>>>> 87818347
	 * Given an instance of {@link EthTxData} populated from a raw Ethereum transaction, tries to
	 * synthesize a builder for an appropriate HAPI TransactionBody---ContractCall if the given
	 * {@code ethTxData} has a "to" address, and ContractCreate otherwise.
	 *
	 * @param ethTxData the populated Ethereum transaction data
	 * @return an optional of the HAPI transaction builder if it could be synthesized
	 */
	public Optional<TransactionBody.Builder> synthContractOpFromEth(final EthTxData ethTxData) {
		if (ethTxData.hasToAddress()) {
			return Optional.of(synthCallOpFromEth(ethTxData));
		} else {
			// We can only synthesize a ContractCreate given initcode populated into the EthTxData callData field
			if (!ethTxData.hasCallData()) {
				return Optional.empty();
			}
			return Optional.of(synthCreateOpFromEth(ethTxData));
		}
	}

	public TransactionBody.Builder synthContractAutoRemove(final EntityNum contractNum) {
		final var op = ContractDeleteTransactionBody.newBuilder()
				.setContractID(contractNum.toGrpcContractID());
		return TransactionBody.newBuilder()
				.setTransactionID(TransactionID.newBuilder().setAccountID(contractNum.toGrpcAccountId()))
				.setContractDeleteInstance(op);
	}

	public TransactionBody.Builder synthAccountAutoRemove(final EntityNum accountNum) {
		final var grpcId = accountNum.toGrpcAccountId();
		final var op = CryptoDeleteTransactionBody.newBuilder()
				.setDeleteAccountID(grpcId);
		return TransactionBody.newBuilder()
				.setTransactionID(TransactionID.newBuilder().setAccountID(grpcId))
				.setCryptoDelete(op);
	}

	public TransactionBody.Builder synthContractAutoRenew(final EntityNum contractNum, final long newExpiry,
			final AccountID payerForAutoRenew) {
		final var op = ContractUpdateTransactionBody.newBuilder()
				.setContractID(contractNum.toGrpcContractID())
				.setExpirationTime(MiscUtils.asSecondsTimestamp(newExpiry));
		return TransactionBody.newBuilder()
				.setTransactionID(TransactionID.newBuilder().setAccountID(payerForAutoRenew))
				.setContractUpdateInstance(op);
	}

	public TransactionBody.Builder synthAccountAutoRenew(final EntityNum accountNum, final long newExpiry) {
		final var grpcId = accountNum.toGrpcAccountId();
		final var op = CryptoUpdateTransactionBody.newBuilder()
				.setAccountIDToUpdate(grpcId)
				.setExpirationTime(MiscUtils.asSecondsTimestamp(newExpiry));
		return TransactionBody.newBuilder()
				.setTransactionID(TransactionID.newBuilder().setAccountID(grpcId))
				.setCryptoUpdateAccount(op);
	}

	public TransactionBody.Builder contractCreation(final ContractCustomizer customizer) {
		final var builder = ContractCreateTransactionBody.newBuilder();

		customizer.customizeSynthetic(builder);

		return TransactionBody.newBuilder().setContractCreateInstance(builder);
	}

	public TransactionBody.Builder createTransactionCall(long gas, Bytes functionParameters) {
		final var builder = ContractCallTransactionBody.newBuilder();

		builder.setContractID(HTS_PRECOMPILE_MIRROR_ID);
		builder.setGas(gas);
		builder.setFunctionParameters(ByteString.copyFrom(functionParameters.toArray()));

		return TransactionBody.newBuilder().setContractCall(builder);
	}

	public TransactionBody.Builder createBurn(final BurnWrapper burnWrapper) {
		final var builder = TokenBurnTransactionBody.newBuilder();

		builder.setToken(burnWrapper.tokenType());
		if (burnWrapper.type() == NON_FUNGIBLE_UNIQUE) {
			builder.addAllSerialNumbers(burnWrapper.serialNos());
		} else {
			builder.setAmount(burnWrapper.amount());
		}

		return TransactionBody.newBuilder().setTokenBurn(builder);
	}

	public TransactionBody.Builder createMint(final MintWrapper mintWrapper) {
		final var builder = TokenMintTransactionBody.newBuilder();

		builder.setToken(mintWrapper.tokenType());
		if (mintWrapper.type() == NON_FUNGIBLE_UNIQUE) {
			builder.addAllMetadata(mintWrapper.metadata());
		} else {
			builder.setAmount(mintWrapper.amount());
		}

		return TransactionBody.newBuilder().setTokenMint(builder);
	}

	/**
	 * Given a list of {@link TokenTransferWrapper}s, where each wrapper gives changes scoped to a particular
	 * {@link TokenID}, returns a synthetic {@code CryptoTransfer} whose {@link CryptoTransferTransactionBody}
	 * consolidates the wrappers.
	 *
	 * If two wrappers both refer to the same token, their transfer lists are merged as specified in the
	 * {@link SyntheticTxnFactory#mergeTokenTransfers(TokenTransferList.Builder, TokenTransferList.Builder)}
	 * helper method.
	 *
	 * @param wrappers
	 * 		the wrappers to consolidate in a synthetic transaction
	 * @return the synthetic transaction
	 */
	public TransactionBody.Builder createCryptoTransfer(final List<TokenTransferWrapper> wrappers) {
		final var opBuilder = CryptoTransferTransactionBody.newBuilder();
		if (wrappers.size() == 1) {
			opBuilder.addTokenTransfers(wrappers.get(0).asGrpcBuilder());
		} else if (wrappers.size() > 1) {
			final List<TokenTransferList.Builder> builders = new ArrayList<>();
			final Map<TokenID, TokenTransferList.Builder> listBuilders = new HashMap<>();
			for (final TokenTransferWrapper wrapper : wrappers) {
				final var builder = wrapper.asGrpcBuilder();
				final var merged = listBuilders.merge(
						builder.getToken(), builder, SyntheticTxnFactory::mergeTokenTransfers);
				/* If merge() returns a builder other than the one we just created, it is already in the list */
				if (merged == builder) {
					builders.add(builder);
				}
			}
			builders.forEach(opBuilder::addTokenTransfers);
		}
		return TransactionBody.newBuilder().setCryptoTransfer(opBuilder);
	}

	public TransactionBody.Builder createAssociate(final Association association) {
		final var builder = TokenAssociateTransactionBody.newBuilder();

		builder.setAccount(association.accountId());
		builder.addAllTokens(association.tokenIds());

		return TransactionBody.newBuilder().setTokenAssociate(builder);
	}

	public TransactionBody.Builder createDissociate(final Dissociation dissociation) {
		final var builder = TokenDissociateTransactionBody.newBuilder();

		builder.setAccount(dissociation.accountId());
		builder.addAllTokens(dissociation.tokenIds());

		return TransactionBody.newBuilder().setTokenDissociate(builder);
	}

	public TransactionBody.Builder createTokenCreate(final TokenCreateWrapper tokenCreateWrapper) {
		final var txnBodyBuilder = TokenCreateTransactionBody.newBuilder();
		txnBodyBuilder.setName(tokenCreateWrapper.getName());
		txnBodyBuilder.setSymbol(tokenCreateWrapper.getSymbol());
		txnBodyBuilder.setDecimals(tokenCreateWrapper.getDecimals().intValue());
		txnBodyBuilder.setTokenType(tokenCreateWrapper.isFungible() ? TokenType.FUNGIBLE_COMMON : NON_FUNGIBLE_UNIQUE);
		txnBodyBuilder.setSupplyType(
				tokenCreateWrapper.isSupplyTypeFinite() ? TokenSupplyType.FINITE : TokenSupplyType.INFINITE);
		txnBodyBuilder.setMaxSupply(tokenCreateWrapper.getMaxSupply());
		txnBodyBuilder.setInitialSupply(tokenCreateWrapper.getInitSupply().longValue());
		if (tokenCreateWrapper.getTreasury() != null)
			txnBodyBuilder.setTreasury(tokenCreateWrapper.getTreasury());
		txnBodyBuilder.setFreezeDefault(tokenCreateWrapper.isFreezeDefault());
		txnBodyBuilder.setMemo(tokenCreateWrapper.getMemo());
		if (tokenCreateWrapper.getExpiry().second() != 0)
			txnBodyBuilder.setExpiry(Timestamp.newBuilder().setSeconds(tokenCreateWrapper.getExpiry().second()).build());
		if (tokenCreateWrapper.getExpiry().autoRenewAccount() != null)
			txnBodyBuilder.setAutoRenewAccount(tokenCreateWrapper.getExpiry().autoRenewAccount());
		if (tokenCreateWrapper.getExpiry().autoRenewPeriod() != 0)
			txnBodyBuilder.setAutoRenewPeriod(
					Duration.newBuilder().setSeconds(tokenCreateWrapper.getExpiry().autoRenewPeriod()));
		tokenCreateWrapper.getTokenKeys().forEach(tokenKeyWrapper -> {
			final var key = tokenKeyWrapper.key().asGrpc();
			if (tokenKeyWrapper.isUsedForAdminKey()) txnBodyBuilder.setAdminKey(key);
			if (tokenKeyWrapper.isUsedForKycKey()) txnBodyBuilder.setKycKey(key);
			if (tokenKeyWrapper.isUsedForFreezeKey()) txnBodyBuilder.setFreezeKey(key);
			if (tokenKeyWrapper.isUsedForWipeKey()) txnBodyBuilder.setWipeKey(key);
			if (tokenKeyWrapper.isUsedForSupplyKey()) txnBodyBuilder.setSupplyKey(key);
			if (tokenKeyWrapper.isUsedForFeeScheduleKey()) txnBodyBuilder.setFeeScheduleKey(key);
			if (tokenKeyWrapper.isUsedForPauseKey()) txnBodyBuilder.setPauseKey(key);
		});
		txnBodyBuilder.addAllCustomFees(tokenCreateWrapper.getFixedFees().stream()
				.map(TokenCreateWrapper.FixedFeeWrapper::asGrpc)
				.toList());
		txnBodyBuilder.addAllCustomFees(tokenCreateWrapper.getFractionalFees().stream()
				.map(TokenCreateWrapper.FractionalFeeWrapper::asGrpc)
				.toList());
		txnBodyBuilder.addAllCustomFees(tokenCreateWrapper.getRoyaltyFees().stream()
				.map(TokenCreateWrapper.RoyaltyFeeWrapper::asGrpc)
				.toList());
		return TransactionBody.newBuilder().setTokenCreation(txnBodyBuilder);
	}

	public TransactionBody.Builder createAccount(final Key alias, final long balance) {
		final var txnBody = CryptoCreateTransactionBody.newBuilder()
				.setKey(alias)
				.setMemo(AUTO_MEMO)
				.setInitialBalance(balance)
				.setAutoRenewPeriod(Duration.newBuilder().setSeconds(THREE_MONTHS_IN_SECONDS))
				.build();
		return TransactionBody.newBuilder().setCryptoCreateAccount(txnBody);
	}

	public static class HbarTransfer {
		protected final long amount;
		protected final AccountID sender;
		protected final AccountID receiver;

		public HbarTransfer(long amount, AccountID sender, AccountID receiver) {
			this.amount = amount;
			this.sender = sender;
			this.receiver = receiver;
		}

		public AccountAmount senderAdjustment() {
			return AccountAmount.newBuilder().setAccountID(sender).setAmount(-amount).build();
		}

		public AccountAmount receiverAdjustment() {
			return AccountAmount.newBuilder().setAccountID(receiver).setAmount(+amount).build();
		}
	}

	public static class FungibleTokenTransfer extends HbarTransfer {
		private final TokenID denomination;

		public FungibleTokenTransfer(long amount, TokenID denomination, AccountID sender, AccountID receiver) {
			super(amount, sender, receiver);
			this.denomination = denomination;
		}

		public TokenID getDenomination() {
			return denomination;
		}
	}

	public static class NftExchange {
		private final long serialNo;
		private final TokenID tokenType;
		private final AccountID sender;
		private final AccountID receiver;

		public NftExchange(long serialNo, TokenID tokenType, AccountID sender, AccountID receiver) {
			this.serialNo = serialNo;
			this.tokenType = tokenType;
			this.sender = sender;
			this.receiver = receiver;
		}

		public NftTransfer asGrpc() {
			return NftTransfer.newBuilder()
					.setSenderAccountID(sender)
					.setReceiverAccountID(receiver)
					.setSerialNumber(serialNo)
					.build();
		}

		public TokenID getTokenType() {
			return tokenType;
		}
	}

	/**
	 * Merges the fungible and non-fungible transfers from one token transfer list into another. (Of course,
	 * at most one of these merges can be sensible; a token cannot be both fungible _and_ non-fungible.)
	 *
	 * Fungible transfers are "merged" by summing up all the amount fields for each unique account id that
	 * appears in either list.  NFT exchanges are "merged" by checking that each exchange from either list
	 * appears at most once.
	 *
	 * @param to
	 * 		the builder to merge source transfers into
	 * @param from
	 * 		a source of fungible transfers and NFT exchanges
	 * @return the consolidated target builder
	 */
	static TokenTransferList.Builder mergeTokenTransfers(
			final TokenTransferList.Builder to,
			final TokenTransferList.Builder from
	) {
		mergeFungible(from, to);
		mergeNonFungible(from, to);
		return to;
	}

	private static void mergeFungible(final TokenTransferList.Builder from, final TokenTransferList.Builder to) {
		for (int i = 0, n = from.getTransfersCount(); i < n; i++) {
			final var transfer = from.getTransfers(i);
			final var targetId = transfer.getAccountID();
			var merged = false;
			for (int j = 0, m = to.getTransfersCount(); j < m; j++) {
				final var transferBuilder = to.getTransfersBuilder(j);
				if (targetId.equals(transferBuilder.getAccountID())) {
					final var prevAmount = transferBuilder.getAmount();
					transferBuilder.setAmount(prevAmount + transfer.getAmount());
					merged = true;
					break;
				}
			}
			if (!merged) {
				to.addTransfers(transfer);
			}
		}
	}

	private static void mergeNonFungible(final TokenTransferList.Builder from, final TokenTransferList.Builder to) {
		for (int i = 0, n = from.getNftTransfersCount(); i < n; i++) {
			final var fromExchange = from.getNftTransfersBuilder(i);
			var alreadyPresent = false;
			for (int j = 0, m = to.getNftTransfersCount(); j < m; j++) {
				final var toExchange = to.getNftTransfersBuilder(j);
				if (areSameBuilder(fromExchange, toExchange)) {
					alreadyPresent = true;
					break;
				}
			}
			if (!alreadyPresent) {
				to.addNftTransfers(fromExchange);
			}
		}
	}

	static boolean areSameBuilder(final NftTransfer.Builder a, final NftTransfer.Builder b) {
		return a.getSerialNumber() == b.getSerialNumber()
				&& a.getSenderAccountID().equals(b.getSenderAccountID())
				&& a.getReceiverAccountID().equals(b.getReceiverAccountID());
	}

	private TransactionBody.Builder synthCreateOpFromEth(final EthTxData ethTxData) {
		final var op = ContractCreateTransactionBody.newBuilder()
				.setGas(ethTxData.gasLimit())
				.setInitialBalance(ethTxData.value().divide(WEIBARS_TO_TINYBARS).longValueExact())
				.setAutoRenewPeriod(dynamicProperties.typedMinAutoRenewDuration())
				.setInitcode(ByteStringUtils.wrapUnsafely(ethTxData.callData()));
		return TransactionBody.newBuilder().setContractCreateInstance(op);
	}

	private TransactionBody.Builder synthCallOpFromEth(final EthTxData ethTxData) {
		final var targetId = ContractID.newBuilder()
				.setEvmAddress(ByteStringUtils.wrapUnsafely(ethTxData.to()))
				.build();
		final var op = ContractCallTransactionBody.newBuilder()
				.setGas(ethTxData.gasLimit())
				.setAmount(ethTxData.value().divide(WEIBARS_TO_TINYBARS).longValueExact())
				.setContractID(targetId);
		if (ethTxData.hasCallData()) {
			op.setFunctionParameters(ByteStringUtils.wrapUnsafely(ethTxData.callData()));
		}
		return TransactionBody.newBuilder().setContractCall(op);
	}
}<|MERGE_RESOLUTION|>--- conflicted
+++ resolved
@@ -71,10 +71,7 @@
 
 @Singleton
 public class SyntheticTxnFactory {
-<<<<<<< HEAD
-=======
 	protected static final byte[] MOCK_INITCODE = new byte[32];
->>>>>>> 87818347
 	public static final BigInteger WEIBARS_TO_TINYBARS = BigInteger.valueOf(10_000_000_000L);
 
 	private final GlobalDynamicProperties dynamicProperties;
@@ -85,8 +82,6 @@
 	}
 
 	/**
-<<<<<<< HEAD
-=======
 	 * Given an instance of {@link EthTxData} populated from a raw Ethereum transaction, synthesizes a
 	 * {@link TransactionBody} for use during precheck. In the case of a {@code ContractCreate}, if the
 	 * call data is missing, replaces it with dummy initcode (it is not the job of precheck to look up
@@ -107,7 +102,6 @@
 	}
 
 	/**
->>>>>>> 87818347
 	 * Given an instance of {@link EthTxData} populated from a raw Ethereum transaction, tries to
 	 * synthesize a builder for an appropriate HAPI TransactionBody---ContractCall if the given
 	 * {@code ethTxData} has a "to" address, and ContractCreate otherwise.
