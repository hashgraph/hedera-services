/*
 * Copyright (C) 2021-2022 Hedera Hashgraph, LLC
 *
 * Licensed under the Apache License, Version 2.0 (the "License");
 * you may not use this file except in compliance with the License.
 * You may obtain a copy of the License at
 *
 *      http://www.apache.org/licenses/LICENSE-2.0
 *
 * Unless required by applicable law or agreed to in writing, software
 * distributed under the License is distributed on an "AS IS" BASIS,
 * WITHOUT WARRANTIES OR CONDITIONS OF ANY KIND, either express or implied.
 * See the License for the specific language governing permissions and
 * limitations under the License.
 */
package com.hedera.services.store.contracts.precompile;

import static com.hedera.services.context.properties.PropertyNames.STAKING_MAX_DAILY_STAKE_REWARD_THRESH_PER_HBAR;
import static com.hedera.services.context.properties.PropertyNames.STAKING_PERIOD_MINS;
import static com.hedera.services.context.properties.PropertyNames.STAKING_REWARD_HISTORY_NUM_STORED_PERIODS;
import static com.hedera.services.store.contracts.precompile.HTSPrecompiledContract.HTS_PRECOMPILE_MIRROR_ID;
import static com.hedera.services.txns.crypto.AutoCreationLogic.AUTO_MEMO;
import static com.hedera.services.txns.crypto.AutoCreationLogic.THREE_MONTHS_IN_SECONDS;
import static com.hederahashgraph.api.proto.java.TokenType.NON_FUNGIBLE_UNIQUE;

import com.google.protobuf.BoolValue;
import com.google.protobuf.ByteString;
import com.google.protobuf.StringValue;
import com.hedera.services.context.properties.GlobalDynamicProperties;
import com.hedera.services.context.properties.PropertySource;
import com.hedera.services.ethereum.EthTxData;
import com.hedera.services.ledger.accounts.ContractCustomizer;
import com.hedera.services.legacy.proto.utils.ByteStringUtils;
import com.hedera.services.state.submerkle.CurrencyAdjustments;
import com.hedera.services.state.submerkle.EntityId;
import com.hedera.services.store.contracts.precompile.codec.ApproveWrapper;
import com.hedera.services.store.contracts.precompile.codec.Association;
import com.hedera.services.store.contracts.precompile.codec.BurnWrapper;
import com.hedera.services.store.contracts.precompile.codec.DeleteWrapper;
import com.hedera.services.store.contracts.precompile.codec.Dissociation;
import com.hedera.services.store.contracts.precompile.codec.GrantRevokeKycWrapper;
import com.hedera.services.store.contracts.precompile.codec.MintWrapper;
import com.hedera.services.store.contracts.precompile.codec.PauseWrapper;
import com.hedera.services.store.contracts.precompile.codec.SetApprovalForAllWrapper;
import com.hedera.services.store.contracts.precompile.codec.TokenCreateWrapper;
import com.hedera.services.store.contracts.precompile.codec.TokenFreezeUnfreezeWrapper;
import com.hedera.services.store.contracts.precompile.codec.TokenKeyWrapper;
import com.hedera.services.store.contracts.precompile.codec.TokenTransferWrapper;
import com.hedera.services.store.contracts.precompile.codec.TokenUpdateKeysWrapper;
import com.hedera.services.store.contracts.precompile.codec.TokenUpdateWrapper;
import com.hedera.services.store.contracts.precompile.codec.UnpauseWrapper;
import com.hedera.services.store.contracts.precompile.codec.WipeWrapper;
import com.hedera.services.utils.EntityNum;
import com.hedera.services.utils.MiscUtils;
import com.hederahashgraph.api.proto.java.AccountAmount;
import com.hederahashgraph.api.proto.java.AccountID;
import com.hederahashgraph.api.proto.java.ContractCallTransactionBody;
import com.hederahashgraph.api.proto.java.ContractCreateTransactionBody;
import com.hederahashgraph.api.proto.java.ContractDeleteTransactionBody;
import com.hederahashgraph.api.proto.java.ContractID;
import com.hederahashgraph.api.proto.java.ContractUpdateTransactionBody;
import com.hederahashgraph.api.proto.java.CryptoApproveAllowanceTransactionBody;
import com.hederahashgraph.api.proto.java.CryptoCreateTransactionBody;
import com.hederahashgraph.api.proto.java.CryptoDeleteAllowanceTransactionBody;
import com.hederahashgraph.api.proto.java.CryptoDeleteTransactionBody;
import com.hederahashgraph.api.proto.java.CryptoTransferTransactionBody;
import com.hederahashgraph.api.proto.java.CryptoUpdateTransactionBody;
import com.hederahashgraph.api.proto.java.Duration;
import com.hederahashgraph.api.proto.java.Fraction;
import com.hederahashgraph.api.proto.java.Key;
import com.hederahashgraph.api.proto.java.NftAllowance;
import com.hederahashgraph.api.proto.java.NftRemoveAllowance;
import com.hederahashgraph.api.proto.java.NftTransfer;
import com.hederahashgraph.api.proto.java.NodeStake;
import com.hederahashgraph.api.proto.java.NodeStakeUpdateTransactionBody;
import com.hederahashgraph.api.proto.java.Timestamp;
import com.hederahashgraph.api.proto.java.TokenAllowance;
import com.hederahashgraph.api.proto.java.TokenAssociateTransactionBody;
import com.hederahashgraph.api.proto.java.TokenBurnTransactionBody;
import com.hederahashgraph.api.proto.java.TokenCreateTransactionBody;
import com.hederahashgraph.api.proto.java.TokenDeleteTransactionBody;
import com.hederahashgraph.api.proto.java.TokenDissociateTransactionBody;
import com.hederahashgraph.api.proto.java.TokenFreezeAccountTransactionBody;
import com.hederahashgraph.api.proto.java.TokenGrantKycTransactionBody;
import com.hederahashgraph.api.proto.java.TokenID;
import com.hederahashgraph.api.proto.java.TokenMintTransactionBody;
import com.hederahashgraph.api.proto.java.TokenPauseTransactionBody;
import com.hederahashgraph.api.proto.java.TokenRevokeKycTransactionBody;
import com.hederahashgraph.api.proto.java.TokenSupplyType;
import com.hederahashgraph.api.proto.java.TokenTransferList;
import com.hederahashgraph.api.proto.java.TokenType;
import com.hederahashgraph.api.proto.java.TokenUnfreezeAccountTransactionBody;
import com.hederahashgraph.api.proto.java.TokenUnpauseTransactionBody;
import com.hederahashgraph.api.proto.java.TokenUpdateTransactionBody;
import com.hederahashgraph.api.proto.java.TokenWipeAccountTransactionBody;
import com.hederahashgraph.api.proto.java.TransactionBody;
import com.hederahashgraph.api.proto.java.TransactionID;
import java.math.BigInteger;
import java.util.ArrayList;
import java.util.HashMap;
import java.util.List;
import java.util.Map;
import java.util.Objects;
import java.util.Optional;
import javax.annotation.Nullable;
import javax.inject.Inject;
import javax.inject.Singleton;
import org.apache.tuweni.bytes.Bytes;

@Singleton
public class SyntheticTxnFactory {
    protected static final byte[] MOCK_INITCODE = new byte[32];
    public static final BigInteger WEIBARS_TO_TINYBARS = BigInteger.valueOf(10_000_000_000L);

    private final GlobalDynamicProperties dynamicProperties;

    @Inject
    public SyntheticTxnFactory(final GlobalDynamicProperties dynamicProperties) {
        this.dynamicProperties = dynamicProperties;
    }

    public TransactionBody.Builder synthCryptoTransfer(final CurrencyAdjustments adjustments) {
        final var opBuilder = CryptoTransferTransactionBody.newBuilder();
        final var nums = adjustments.getAccountNums();
        final var changes = adjustments.getHbars();
        for (int i = 0; i < nums.length; i++) {
            opBuilder
                    .getTransfersBuilder()
                    .addAccountAmounts(
                            AccountAmount.newBuilder()
                                    .setAccountID(AccountID.newBuilder().setAccountNum(nums[i]))
                                    .setAmount(changes[i]));
        }
        return TransactionBody.newBuilder().setCryptoTransfer(opBuilder);
    }

    /**
     * Given an instance of {@link EthTxData} populated from a raw Ethereum transaction, synthesizes
     * a {@link TransactionBody} for use during precheck. In the case of a {@code ContractCreate},
     * if the call data is missing, replaces it with dummy initcode (it is not the job of precheck
     * to look up initcode from a file).
     *
     * @param ethTxData the Ethereum transaction data available in precheck
     * @return the pre-checkable HAPI transaction
     */
    public TransactionBody synthPrecheckContractOpFromEth(EthTxData ethTxData) {
        if (ethTxData.hasToAddress()) {
            return synthCallOpFromEth(ethTxData).build();
        } else {
            if (!ethTxData.hasCallData()) {
                ethTxData = ethTxData.replaceCallData(MOCK_INITCODE);
            }
            return synthCreateOpFromEth(ethTxData).build();
        }
    }

    /**
     * Given an instance of {@link EthTxData} populated from a raw Ethereum transaction, tries to
     * synthesize a builder for an appropriate HAPI TransactionBody---ContractCall if the given
     * {@code ethTxData} has a "to" address, and ContractCreate otherwise.
     *
     * @param ethTxData the populated Ethereum transaction data
     * @return an optional of the HAPI transaction builder if it could be synthesized
     */
    public Optional<TransactionBody.Builder> synthContractOpFromEth(final EthTxData ethTxData) {
        if (ethTxData.hasToAddress()) {
            return Optional.of(synthCallOpFromEth(ethTxData));
        } else {
            // We can only synthesize a ContractCreate given initcode populated into the EthTxData
            // callData field
            if (!ethTxData.hasCallData()) {
                return Optional.empty();
            }
            return Optional.of(synthCreateOpFromEth(ethTxData));
        }
    }

    public TransactionBody.Builder synthContractAutoRemove(final EntityNum contractNum) {
        final var op =
                ContractDeleteTransactionBody.newBuilder()
                        .setContractID(contractNum.toGrpcContractID());
        return TransactionBody.newBuilder()
                .setTransactionID(
                        TransactionID.newBuilder().setAccountID(contractNum.toGrpcAccountId()))
                .setContractDeleteInstance(op);
    }

    public TransactionBody.Builder synthAccountAutoRemove(final EntityNum accountNum) {
        final var grpcId = accountNum.toGrpcAccountId();
        final var op = CryptoDeleteTransactionBody.newBuilder().setDeleteAccountID(grpcId);
        return TransactionBody.newBuilder()
                .setTransactionID(TransactionID.newBuilder().setAccountID(grpcId))
                .setCryptoDelete(op);
    }

    public TransactionBody.Builder synthContractAutoRenew(
            final EntityNum contractNum, final long newExpiry, final AccountID payerForAutoRenew) {
        final var op =
                ContractUpdateTransactionBody.newBuilder()
                        .setContractID(contractNum.toGrpcContractID())
                        .setExpirationTime(MiscUtils.asSecondsTimestamp(newExpiry));
        return TransactionBody.newBuilder()
                .setTransactionID(TransactionID.newBuilder().setAccountID(payerForAutoRenew))
                .setContractUpdateInstance(op);
    }

    public TransactionBody.Builder synthAccountAutoRenew(
            final EntityNum accountNum, final long newExpiry) {
        final var grpcId = accountNum.toGrpcAccountId();
        final var op =
                CryptoUpdateTransactionBody.newBuilder()
                        .setAccountIDToUpdate(grpcId)
                        .setExpirationTime(MiscUtils.asSecondsTimestamp(newExpiry));
        return TransactionBody.newBuilder()
                .setTransactionID(TransactionID.newBuilder().setAccountID(grpcId))
                .setCryptoUpdateAccount(op);
    }

    public TransactionBody.Builder contractCreation(final ContractCustomizer customizer) {
        final var builder = ContractCreateTransactionBody.newBuilder();

        customizer.customizeSynthetic(builder);

        return TransactionBody.newBuilder().setContractCreateInstance(builder);
    }

    public TransactionBody.Builder createTransactionCall(long gas, Bytes functionParameters) {
        final var builder = ContractCallTransactionBody.newBuilder();

        builder.setContractID(HTS_PRECOMPILE_MIRROR_ID);
        builder.setGas(gas);
        builder.setFunctionParameters(ByteString.copyFrom(functionParameters.toArray()));

        return TransactionBody.newBuilder().setContractCall(builder);
    }

    public TransactionBody.Builder createBurn(final BurnWrapper burnWrapper) {
        final var builder = TokenBurnTransactionBody.newBuilder();

        builder.setToken(burnWrapper.tokenType());
        if (burnWrapper.type() == NON_FUNGIBLE_UNIQUE) {
            builder.addAllSerialNumbers(burnWrapper.serialNos());
        } else {
            builder.setAmount(burnWrapper.amount());
        }

        return TransactionBody.newBuilder().setTokenBurn(builder);
    }

    public TransactionBody.Builder createDelete(final DeleteWrapper deleteWrapper) {
        final var builder = TokenDeleteTransactionBody.newBuilder();
        builder.setToken(deleteWrapper.tokenID());
        return TransactionBody.newBuilder().setTokenDeletion(builder);
    }

    public TransactionBody.Builder createMint(final MintWrapper mintWrapper) {
        final var builder = TokenMintTransactionBody.newBuilder();

        builder.setToken(mintWrapper.tokenType());
        if (mintWrapper.type() == NON_FUNGIBLE_UNIQUE) {
            builder.addAllMetadata(mintWrapper.metadata());
        } else {
            builder.setAmount(mintWrapper.amount());
        }

        return TransactionBody.newBuilder().setTokenMint(builder);
    }

    public TransactionBody.Builder createFungibleApproval(final ApproveWrapper approveWrapper) {
        return createNonfungibleApproval(approveWrapper, null, null);
    }

    public TransactionBody.Builder createNonfungibleApproval(
            final ApproveWrapper approveWrapper,
            @Nullable final EntityId ownerId,
            @Nullable final EntityId operatorId) {
        final var builder = CryptoApproveAllowanceTransactionBody.newBuilder();
        if (approveWrapper.isFungible()) {
            builder.addTokenAllowances(
                    TokenAllowance.newBuilder()
                            .setTokenId(approveWrapper.tokenId())
                            .setSpender(approveWrapper.spender())
                            .setAmount(approveWrapper.amount().longValue())
                            .build());
        } else {
            final var op =
                    NftAllowance.newBuilder()
                            .setTokenId(approveWrapper.tokenId())
                            .setSpender(approveWrapper.spender())
                            .addSerialNumbers(approveWrapper.serialNumber().longValue());
            if (ownerId != null) {
                op.setOwner(ownerId.toGrpcAccountId());
                if (!ownerId.equals(operatorId)) {
                    op.setDelegatingSpender(Objects.requireNonNull(operatorId).toGrpcAccountId());
                }
            }
            builder.addNftAllowances(op.build());
        }
        return TransactionBody.newBuilder().setCryptoApproveAllowance(builder);
    }

    public TransactionBody.Builder createDeleteAllowance(
            final ApproveWrapper approveWrapper, final EntityId owner) {
        final var builder = CryptoDeleteAllowanceTransactionBody.newBuilder();
        builder.addAllNftAllowances(
                        List.of(
                                NftRemoveAllowance.newBuilder()
                                        .setOwner(owner.toGrpcAccountId())
                                        .setTokenId(approveWrapper.tokenId())
                                        .addAllSerialNumbers(
                                                List.of(approveWrapper.serialNumber().longValue()))
                                        .build()))
                .build();
        return TransactionBody.newBuilder().setCryptoDeleteAllowance(builder);
    }

    public TransactionBody.Builder createApproveAllowanceForAllNFT(
            final SetApprovalForAllWrapper setApprovalForAllWrapper) {

        final var builder = CryptoApproveAllowanceTransactionBody.newBuilder();

        builder.addNftAllowances(
                NftAllowance.newBuilder()
                        .setApprovedForAll(BoolValue.of(setApprovalForAllWrapper.approved()))
                        .setTokenId(setApprovalForAllWrapper.tokenId())
                        .setSpender(setApprovalForAllWrapper.to())
                        .build());

        return TransactionBody.newBuilder().setCryptoApproveAllowance(builder);
    }

    /**
     * Given a list of {@link TokenTransferWrapper}s, where each wrapper gives changes scoped to a
     * particular {@link TokenID}, returns a synthetic {@code CryptoTransfer} whose {@link
     * CryptoTransferTransactionBody} consolidates the wrappers.
     *
     * <p>If two wrappers both refer to the same token, their transfer lists are merged as specified
     * in the {@link SyntheticTxnFactory#mergeTokenTransfers(TokenTransferList.Builder,
     * TokenTransferList.Builder)} helper method.
     *
     * @param wrappers the wrappers to consolidate in a synthetic transaction
     * @return the synthetic transaction
     */
    public TransactionBody.Builder createCryptoTransfer(final List<TokenTransferWrapper> wrappers) {
        final var opBuilder = CryptoTransferTransactionBody.newBuilder();
        if (wrappers.size() == 1) {
            opBuilder.addTokenTransfers(wrappers.get(0).asGrpcBuilder());
        } else if (wrappers.size() > 1) {
            final List<TokenTransferList.Builder> builders = new ArrayList<>();
            final Map<TokenID, TokenTransferList.Builder> listBuilders = new HashMap<>();
            for (final TokenTransferWrapper wrapper : wrappers) {
                final var builder = wrapper.asGrpcBuilder();
                final var merged =
                        listBuilders.merge(
                                builder.getToken(),
                                builder,
                                SyntheticTxnFactory::mergeTokenTransfers);
                /* If merge() returns a builder other than the one we just created, it is already in the list */
                if (merged == builder) {
                    builders.add(builder);
                }
            }
            builders.forEach(opBuilder::addTokenTransfers);
        }
        return TransactionBody.newBuilder().setCryptoTransfer(opBuilder);
    }

    public TransactionBody.Builder createAssociate(final Association association) {
        final var builder = TokenAssociateTransactionBody.newBuilder();

        builder.setAccount(association.accountId());
        builder.addAllTokens(association.tokenIds());

        return TransactionBody.newBuilder().setTokenAssociate(builder);
    }

    public TransactionBody.Builder createDissociate(final Dissociation dissociation) {
        final var builder = TokenDissociateTransactionBody.newBuilder();

        builder.setAccount(dissociation.accountId());
        builder.addAllTokens(dissociation.tokenIds());

        return TransactionBody.newBuilder().setTokenDissociate(builder);
    }

    public TransactionBody.Builder createTokenCreate(final TokenCreateWrapper tokenCreateWrapper) {
        final var txnBodyBuilder = TokenCreateTransactionBody.newBuilder();
        txnBodyBuilder.setName(tokenCreateWrapper.getName());
        txnBodyBuilder.setSymbol(tokenCreateWrapper.getSymbol());
        txnBodyBuilder.setDecimals(tokenCreateWrapper.getDecimals().intValue());
        txnBodyBuilder.setTokenType(
                tokenCreateWrapper.isFungible() ? TokenType.FUNGIBLE_COMMON : NON_FUNGIBLE_UNIQUE);
        txnBodyBuilder.setSupplyType(
                tokenCreateWrapper.isSupplyTypeFinite()
                        ? TokenSupplyType.FINITE
                        : TokenSupplyType.INFINITE);
        txnBodyBuilder.setMaxSupply(tokenCreateWrapper.getMaxSupply());
        txnBodyBuilder.setInitialSupply(tokenCreateWrapper.getInitSupply().longValue());
        if (tokenCreateWrapper.getTreasury() != null)
            txnBodyBuilder.setTreasury(tokenCreateWrapper.getTreasury());
        txnBodyBuilder.setFreezeDefault(tokenCreateWrapper.isFreezeDefault());
        txnBodyBuilder.setMemo(tokenCreateWrapper.getMemo());
        if (tokenCreateWrapper.getExpiry().second() != 0)
            txnBodyBuilder.setExpiry(
                    Timestamp.newBuilder()
                            .setSeconds(tokenCreateWrapper.getExpiry().second())
                            .build());
        if (tokenCreateWrapper.getExpiry().autoRenewAccount() != null)
            txnBodyBuilder.setAutoRenewAccount(tokenCreateWrapper.getExpiry().autoRenewAccount());
        if (tokenCreateWrapper.getExpiry().autoRenewPeriod() != 0)
            txnBodyBuilder.setAutoRenewPeriod(
                    Duration.newBuilder()
                            .setSeconds(tokenCreateWrapper.getExpiry().autoRenewPeriod()));
        tokenCreateWrapper
                .getTokenKeys()
                .forEach(
                        tokenKeyWrapper -> {
                            final var key = tokenKeyWrapper.key().asGrpc();
                            if (tokenKeyWrapper.isUsedForAdminKey())
                                txnBodyBuilder.setAdminKey(key);
                            if (tokenKeyWrapper.isUsedForKycKey()) txnBodyBuilder.setKycKey(key);
                            if (tokenKeyWrapper.isUsedForFreezeKey())
                                txnBodyBuilder.setFreezeKey(key);
                            if (tokenKeyWrapper.isUsedForWipeKey()) txnBodyBuilder.setWipeKey(key);
                            if (tokenKeyWrapper.isUsedForSupplyKey())
                                txnBodyBuilder.setSupplyKey(key);
                            if (tokenKeyWrapper.isUsedForFeeScheduleKey())
                                txnBodyBuilder.setFeeScheduleKey(key);
                            if (tokenKeyWrapper.isUsedForPauseKey())
                                txnBodyBuilder.setPauseKey(key);
                        });
        txnBodyBuilder.addAllCustomFees(
                tokenCreateWrapper.getFixedFees().stream()
                        .map(TokenCreateWrapper.FixedFeeWrapper::asGrpc)
                        .toList());
        txnBodyBuilder.addAllCustomFees(
                tokenCreateWrapper.getFractionalFees().stream()
                        .map(TokenCreateWrapper.FractionalFeeWrapper::asGrpc)
                        .toList());
        txnBodyBuilder.addAllCustomFees(
                tokenCreateWrapper.getRoyaltyFees().stream()
                        .map(TokenCreateWrapper.RoyaltyFeeWrapper::asGrpc)
                        .toList());
        return TransactionBody.newBuilder().setTokenCreation(txnBodyBuilder);
    }

    public TransactionBody.Builder createAccount(final Key alias, final long balance) {
        final var txnBody =
                CryptoCreateTransactionBody.newBuilder()
                        .setKey(alias)
                        .setMemo(AUTO_MEMO)
                        .setInitialBalance(balance)
                        .setAutoRenewPeriod(
                                Duration.newBuilder().setSeconds(THREE_MONTHS_IN_SECONDS))
                        .build();
        return TransactionBody.newBuilder().setCryptoCreateAccount(txnBody);
    }

    public TransactionBody.Builder nodeStakeUpdate(
            final Timestamp stakingPeriodEnd,
            final List<NodeStake> nodeStakes,
            final PropertySource properties) {
        final var stakingRewardRate = dynamicProperties.getStakingRewardRate();
        final var threshold = dynamicProperties.getStakingStartThreshold();
        final var stakingPeriod = properties.getLongProperty(STAKING_PERIOD_MINS);
        final var stakingPeriodsStored =
                properties.getIntProperty(STAKING_REWARD_HISTORY_NUM_STORED_PERIODS);
        final var maxStakingRewardRateThPerH =
                properties.getLongProperty(STAKING_MAX_DAILY_STAKE_REWARD_THRESH_PER_HBAR);

        final var nodeRewardFeeFraction =
                Fraction.newBuilder()
                        .setNumerator(dynamicProperties.getNodeRewardPercent())
                        .setDenominator(100L)
                        .build();
        final var stakingRewardFeeFraction =
                Fraction.newBuilder()
                        .setNumerator(dynamicProperties.getStakingRewardPercent())
                        .setDenominator(100L)
                        .build();

        final var txnBody =
                NodeStakeUpdateTransactionBody.newBuilder()
                        .setEndOfStakingPeriod(stakingPeriodEnd)
                        .addAllNodeStake(nodeStakes)
                        .setMaxStakingRewardRatePerHbar(maxStakingRewardRateThPerH)
                        .setNodeRewardFeeFraction(nodeRewardFeeFraction)
                        .setStakingPeriodsStored(stakingPeriodsStored)
                        .setStakingPeriod(stakingPeriod)
                        .setStakingRewardFeeFraction(stakingRewardFeeFraction)
                        .setStakingStartThreshold(threshold)
                        .setStakingRewardRate(stakingRewardRate)
                        .build();

        return TransactionBody.newBuilder().setNodeStakeUpdate(txnBody);
    }

    public TransactionBody.Builder createGrantKyc(
            final GrantRevokeKycWrapper grantRevokeKycWrapper) {
        final var builder = TokenGrantKycTransactionBody.newBuilder();

        builder.setToken(grantRevokeKycWrapper.token());
        builder.setAccount(grantRevokeKycWrapper.account());

        return TransactionBody.newBuilder().setTokenGrantKyc(builder);
    }

    public TransactionBody.Builder createRevokeKyc(
            final GrantRevokeKycWrapper grantRevokeKycWrapper) {
        final var builder = TokenRevokeKycTransactionBody.newBuilder();

        builder.setToken(grantRevokeKycWrapper.token());
        builder.setAccount(grantRevokeKycWrapper.account());

        return TransactionBody.newBuilder().setTokenRevokeKyc(builder);
    }

    public TransactionBody.Builder createPause(final PauseWrapper pauseWrapper) {
        final var builder = TokenPauseTransactionBody.newBuilder();
        builder.setToken(pauseWrapper.token());
        return TransactionBody.newBuilder().setTokenPause(builder);
    }

    public TransactionBody.Builder createUnpause(final UnpauseWrapper unpauseWrapper) {
        final var builder = TokenUnpauseTransactionBody.newBuilder();
        builder.setToken(unpauseWrapper.token());
        return TransactionBody.newBuilder().setTokenUnpause(builder);
    }

    public TransactionBody.Builder createWipe(final WipeWrapper wipeWrapper) {
        final var builder = TokenWipeAccountTransactionBody.newBuilder();

        builder.setToken(wipeWrapper.token());
        builder.setAccount(wipeWrapper.account());
        if (wipeWrapper.type() == NON_FUNGIBLE_UNIQUE) {
            builder.addAllSerialNumbers(wipeWrapper.serialNumbers());
        } else {
            builder.setAmount(wipeWrapper.amount());
        }

        return TransactionBody.newBuilder().setTokenWipe(builder);
    }

    public TransactionBody.Builder createFreeze(final TokenFreezeUnfreezeWrapper freezeWrapper) {
        final var builder = TokenFreezeAccountTransactionBody.newBuilder();
        builder.setToken(freezeWrapper.token());
        builder.setAccount(freezeWrapper.account());
        return TransactionBody.newBuilder().setTokenFreeze(builder);
    }

    public TransactionBody.Builder createUnFreeze(
            final TokenFreezeUnfreezeWrapper unFreezeWrapper) {
        final var builder = TokenUnfreezeAccountTransactionBody.newBuilder();
        builder.setToken(unFreezeWrapper.token());
        builder.setAccount(unFreezeWrapper.account());
        return TransactionBody.newBuilder().setTokenUnfreeze(builder);
    }

    public TransactionBody.Builder createTokenUpdate(TokenUpdateWrapper updateWrapper) {
<<<<<<< HEAD
        final var builder = constructUpdateTokenBuilder(updateWrapper.tokenID());
        builder.setName(updateWrapper.name())
                .setSymbol(updateWrapper.symbol())
                .setMemo(StringValue.of(updateWrapper.memo()));
=======
        final var builder = TokenUpdateTransactionBody.newBuilder();
        builder.setToken(updateWrapper.tokenID());

        if (updateWrapper.name() != null) builder.setName(updateWrapper.name());
        if (updateWrapper.symbol() != null) builder.setSymbol(updateWrapper.symbol());
        if (updateWrapper.memo() != null) builder.setMemo(StringValue.of(updateWrapper.memo()));
>>>>>>> 90ac166d
        if (updateWrapper.treasury() != null) builder.setTreasury(updateWrapper.treasury());

        if (updateWrapper.expiry().second() != 0) {
            builder.setExpiry(
                    Timestamp.newBuilder().setSeconds(updateWrapper.expiry().second()).build());
        }
        if (updateWrapper.expiry().autoRenewAccount() != null)
            builder.setAutoRenewAccount(updateWrapper.expiry().autoRenewAccount());
        if (updateWrapper.expiry().autoRenewPeriod() != 0) {
            builder.setAutoRenewPeriod(
                    Duration.newBuilder().setSeconds(updateWrapper.expiry().autoRenewPeriod()));
        }
        return checkTokenKeysTypeAndBuild(updateWrapper.tokenKeys(), builder);
    }

    public TransactionBody.Builder createTokenUpdateKeys(TokenUpdateKeysWrapper updateWrapper) {
        final var builder = constructUpdateTokenBuilder(updateWrapper.tokenID());
        return checkTokenKeysTypeAndBuild(updateWrapper.tokenKeys(), builder);
    }

    private TokenUpdateTransactionBody.Builder constructUpdateTokenBuilder(TokenID tokenID) {
        final var builder = TokenUpdateTransactionBody.newBuilder();
        builder.setToken(tokenID);
        return builder;
    }

    private TransactionBody.Builder checkTokenKeysTypeAndBuild(
            List<TokenKeyWrapper> tokenKeys, TokenUpdateTransactionBody.Builder builder) {
        tokenKeys.forEach(
                tokenKeyWrapper -> {
                    final var key = tokenKeyWrapper.key().asGrpc();
                    if (tokenKeyWrapper.isUsedForAdminKey()) builder.setAdminKey(key);
                    if (tokenKeyWrapper.isUsedForKycKey()) builder.setKycKey(key);
                    if (tokenKeyWrapper.isUsedForFreezeKey()) builder.setFreezeKey(key);
                    if (tokenKeyWrapper.isUsedForWipeKey()) builder.setWipeKey(key);
                    if (tokenKeyWrapper.isUsedForSupplyKey()) builder.setSupplyKey(key);
                    if (tokenKeyWrapper.isUsedForFeeScheduleKey()) builder.setFeeScheduleKey(key);
                    if (tokenKeyWrapper.isUsedForPauseKey()) builder.setPauseKey(key);
                });
        return TransactionBody.newBuilder().setTokenUpdate(builder);
    }

    public static class HbarTransfer {
        protected final long amount;
        protected final AccountID sender;
        protected final AccountID receiver;
        protected final boolean isApproval;

        public HbarTransfer(long amount, boolean isApproval, AccountID sender, AccountID receiver) {
            this.amount = amount;
            this.isApproval = isApproval;
            this.sender = sender;
            this.receiver = receiver;
        }

        public AccountAmount senderAdjustment() {
            return AccountAmount.newBuilder()
                    .setAccountID(sender)
                    .setAmount(-amount)
                    .setIsApproval(isApproval)
                    .build();
        }

        public AccountAmount receiverAdjustment() {
            return AccountAmount.newBuilder()
                    .setAccountID(receiver)
                    .setAmount(+amount)
                    .setIsApproval(isApproval)
                    .build();
        }

        public AccountID sender() {
            return sender;
        }

        public AccountID receiver() {
            return receiver;
        }

        public long amount() {
            return amount;
        }

        public boolean isApproval() {
            return isApproval;
        }
    }

    public static class FungibleTokenTransfer extends HbarTransfer {
        private final TokenID denomination;

        public FungibleTokenTransfer(
                long amount,
                boolean isApproval,
                TokenID denomination,
                AccountID sender,
                AccountID receiver) {
            super(amount, isApproval, sender, receiver);
            this.denomination = denomination;
        }

        public TokenID getDenomination() {
            return denomination;
        }
    }

    public static class NftExchange {
        private final long serialNo;

        private final TokenID tokenType;
        private final AccountID sender;
        private final AccountID receiver;
        private final boolean isApproval;

        public NftExchange(
                final long serialNo,
                final TokenID tokenType,
                final AccountID sender,
                final AccountID receiver) {
            this(serialNo, tokenType, sender, receiver, false);
        }

        public static NftExchange fromApproval(
                final long serialNo,
                final TokenID tokenType,
                final AccountID sender,
                final AccountID receiver) {
            return new NftExchange(serialNo, tokenType, sender, receiver, true);
        }

        private NftExchange(
                final long serialNo,
                final TokenID tokenType,
                final AccountID sender,
                final AccountID receiver,
                final boolean isApproval) {
            this.serialNo = serialNo;
            this.tokenType = tokenType;
            this.sender = sender;
            this.receiver = receiver;
            this.isApproval = isApproval;
        }

        public NftTransfer asGrpc() {
            return NftTransfer.newBuilder()
                    .setSenderAccountID(sender)
                    .setReceiverAccountID(receiver)
                    .setSerialNumber(serialNo)
                    .setIsApproval(isApproval)
                    .build();
        }

        public TokenID getTokenType() {
            return tokenType;
        }

        public long getSerialNo() {
            return serialNo;
        }

        public boolean isApproval() {
            return isApproval;
        }
    }

    /**
     * Merges the fungible and non-fungible transfers from one token transfer list into another. (Of
     * course, at most one of these merges can be sensible; a token cannot be both fungible _and_
     * non-fungible.)
     *
     * <p>Fungible transfers are "merged" by summing up all the amount fields for each unique
     * account id that appears in either list. NFT exchanges are "merged" by checking that each
     * exchange from either list appears at most once.
     *
     * @param to the builder to merge source transfers into
     * @param from a source of fungible transfers and NFT exchanges
     * @return the consolidated target builder
     */
    static TokenTransferList.Builder mergeTokenTransfers(
            final TokenTransferList.Builder to, final TokenTransferList.Builder from) {
        mergeFungible(from, to);
        mergeNonFungible(from, to);
        return to;
    }

    private static void mergeFungible(
            final TokenTransferList.Builder from, final TokenTransferList.Builder to) {
        for (int i = 0, n = from.getTransfersCount(); i < n; i++) {
            final var transfer = from.getTransfers(i);
            final var targetId = transfer.getAccountID();
            var merged = false;
            for (int j = 0, m = to.getTransfersCount(); j < m; j++) {
                final var transferBuilder = to.getTransfersBuilder(j);
                if (targetId.equals(transferBuilder.getAccountID())) {
                    final var prevAmount = transferBuilder.getAmount();
                    transferBuilder.setAmount(prevAmount + transfer.getAmount());
                    merged = true;
                    break;
                }
            }
            if (!merged) {
                to.addTransfers(transfer);
            }
        }
    }

    private static void mergeNonFungible(
            final TokenTransferList.Builder from, final TokenTransferList.Builder to) {
        for (int i = 0, n = from.getNftTransfersCount(); i < n; i++) {
            final var fromExchange = from.getNftTransfersBuilder(i);
            var alreadyPresent = false;
            for (int j = 0, m = to.getNftTransfersCount(); j < m; j++) {
                final var toExchange = to.getNftTransfersBuilder(j);
                if (areSameBuilder(fromExchange, toExchange)) {
                    alreadyPresent = true;
                    break;
                }
            }
            if (!alreadyPresent) {
                to.addNftTransfers(fromExchange);
            }
        }
    }

    static boolean areSameBuilder(final NftTransfer.Builder a, final NftTransfer.Builder b) {
        return a.getSerialNumber() == b.getSerialNumber()
                && a.getSenderAccountID().equals(b.getSenderAccountID())
                && a.getReceiverAccountID().equals(b.getReceiverAccountID());
    }

    private TransactionBody.Builder synthCreateOpFromEth(final EthTxData ethTxData) {
        final var op =
                ContractCreateTransactionBody.newBuilder()
                        .setGas(ethTxData.gasLimit())
                        .setInitialBalance(
                                ethTxData.value().divide(WEIBARS_TO_TINYBARS).longValueExact())
                        .setAutoRenewPeriod(dynamicProperties.typedMinAutoRenewDuration())
                        .setInitcode(ByteStringUtils.wrapUnsafely(ethTxData.callData()));
        return TransactionBody.newBuilder().setContractCreateInstance(op);
    }

    private TransactionBody.Builder synthCallOpFromEth(final EthTxData ethTxData) {
        final var targetId =
                ContractID.newBuilder()
                        .setEvmAddress(ByteStringUtils.wrapUnsafely(ethTxData.to()))
                        .build();
        final var op =
                ContractCallTransactionBody.newBuilder()
                        .setGas(ethTxData.gasLimit())
                        .setAmount(ethTxData.value().divide(WEIBARS_TO_TINYBARS).longValueExact())
                        .setContractID(targetId);
        if (ethTxData.hasCallData()) {
            op.setFunctionParameters(ByteStringUtils.wrapUnsafely(ethTxData.callData()));
        }
        return TransactionBody.newBuilder().setContractCall(op);
    }
}<|MERGE_RESOLUTION|>--- conflicted
+++ resolved
@@ -557,19 +557,12 @@
     }
 
     public TransactionBody.Builder createTokenUpdate(TokenUpdateWrapper updateWrapper) {
-<<<<<<< HEAD
-        final var builder = constructUpdateTokenBuilder(updateWrapper.tokenID());
-        builder.setName(updateWrapper.name())
-                .setSymbol(updateWrapper.symbol())
-                .setMemo(StringValue.of(updateWrapper.memo()));
-=======
         final var builder = TokenUpdateTransactionBody.newBuilder();
         builder.setToken(updateWrapper.tokenID());
 
         if (updateWrapper.name() != null) builder.setName(updateWrapper.name());
         if (updateWrapper.symbol() != null) builder.setSymbol(updateWrapper.symbol());
         if (updateWrapper.memo() != null) builder.setMemo(StringValue.of(updateWrapper.memo()));
->>>>>>> 90ac166d
         if (updateWrapper.treasury() != null) builder.setTreasury(updateWrapper.treasury());
 
         if (updateWrapper.expiry().second() != 0) {
