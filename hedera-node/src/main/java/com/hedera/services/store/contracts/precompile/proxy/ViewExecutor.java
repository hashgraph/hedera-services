--- conflicted
+++ resolved
@@ -172,15 +172,6 @@
                 final var token = stateView.tokens().get(EntityNum.fromTokenId(wrapper.tokenID()));
                 return encoder.encodeGetTokenType(token.tokenType().ordinal());
             }
-<<<<<<< HEAD
-            case ABI_ID_GET_TOKEN_KEY -> {
-                final var wrapper = decoder.decodeGetTokenKey(input);
-                validateTrueOrRevert(
-                        stateView.tokenExists(wrapper.tokenID()),
-                        ResponseCodeEnum.INVALID_TOKEN_ID);
-                JKey key = (JKey) ledgers.tokens().get(wrapper.tokenID(), wrapper.tokenKeyType());
-                return encoder.encodeGetTokenKey(buildKeyValueWrapper(key));
-=======
             case ABI_ID_GET_TOKEN_EXPIRY_INFO -> {
                 final var wrapper = decoder.decodeGetTokenExpiryInfo(input);
                 validateTrueOrRevert(
@@ -199,7 +190,14 @@
                                 tokenInfo.getAutoRenewPeriod().getSeconds());
 
                 return encoder.encodeGetTokenExpiryInfo(expiryInfo);
->>>>>>> 942f0b6c
+            }
+            case ABI_ID_GET_TOKEN_KEY -> {
+                final var wrapper = decoder.decodeGetTokenKey(input);
+                validateTrueOrRevert(
+                        stateView.tokenExists(wrapper.tokenID()),
+                        ResponseCodeEnum.INVALID_TOKEN_ID);
+                JKey key = (JKey) ledgers.tokens().get(wrapper.tokenID(), wrapper.tokenKeyType());
+                return encoder.encodeGetTokenKey(buildKeyValueWrapper(key));
             }
                 // Only view functions can be used inside a ContractCallLocal
             default -> throw new InvalidTransactionException(NOT_SUPPORTED);
