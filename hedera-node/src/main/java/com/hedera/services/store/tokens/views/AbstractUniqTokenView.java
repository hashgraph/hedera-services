--- conflicted
+++ resolved
@@ -23,12 +23,6 @@
 import com.hedera.services.state.merkle.MerkleToken;
 import com.hedera.services.state.merkle.MerkleUniqueToken;
 import com.hedera.services.state.merkle.internals.BitPackUtils;
-<<<<<<< HEAD
-import com.hedera.services.state.submerkle.EntityId;
-import com.hedera.services.utils.PermHashInteger;
-import com.hedera.services.utils.PermHashLong;
-=======
->>>>>>> 56c2f253
 import com.hedera.services.store.tokens.views.utils.GrpcUtils;
 import com.hedera.services.utils.EntityNum;
 import com.hedera.services.utils.EntityNumPair;
@@ -45,11 +39,7 @@
 import java.util.List;
 import java.util.function.Supplier;
 
-<<<<<<< HEAD
-import static com.hedera.services.utils.PermHashInteger.fromInt;
-=======
 import static com.hedera.services.utils.EntityNum.fromInt;
->>>>>>> 56c2f253
 
 /**
  * Provides implementation support for a {@link UniqTokenView} via a method able to
@@ -61,16 +51,6 @@
  * and builds the {@link TokenNftInfo} accordingly.
  */
 public abstract class AbstractUniqTokenView implements UniqTokenView {
-<<<<<<< HEAD
-	protected final Supplier<MerkleMap<PermHashInteger, MerkleToken>> tokens;
-	protected final Supplier<MerkleMap<PermHashLong, MerkleUniqueToken>> nfts;
-	protected final Supplier<FCOneToManyRelation<PermHashInteger, Long>> nftsByType;
-
-	protected AbstractUniqTokenView(
-			Supplier<MerkleMap<PermHashInteger, MerkleToken>> tokens,
-			Supplier<MerkleMap<PermHashLong, MerkleUniqueToken>> nfts,
-			Supplier<FCOneToManyRelation<PermHashInteger, Long>> nftsByType
-=======
 	protected final Supplier<MerkleMap<EntityNum, MerkleToken>> tokens;
 	protected final Supplier<MerkleMap<EntityNumPair, MerkleUniqueToken>> nfts;
 	protected final Supplier<FCOneToManyRelation<EntityNum, Long>> nftsByType;
@@ -79,7 +59,6 @@
 			Supplier<MerkleMap<EntityNum, MerkleToken>> tokens,
 			Supplier<MerkleMap<EntityNumPair, MerkleUniqueToken>> nfts,
 			Supplier<FCOneToManyRelation<EntityNum, Long>> nftsByType
->>>>>>> 56c2f253
 	) {
 		this.tokens = tokens;
 		this.nfts = nfts;
@@ -125,13 +104,8 @@
 	) {
 		final var curNfts = nfts.get();
 		final List<TokenNftInfo> answer = new ArrayList<>();
-<<<<<<< HEAD
-		relation.get(fromInt(key.identityCode()), start, end).forEachRemaining(nftIdCode -> {
-			final var nft = curNfts.get(new PermHashLong(nftIdCode));
-=======
 		relation.get(fromInt(key.intValue()), start, end).forEachRemaining(nftIdCode -> {
 			final var nft = curNfts.get(new EntityNumPair(nftIdCode));
->>>>>>> 56c2f253
 			if (nft == null) {
 				throw new ConcurrentModificationException("NFT was removed during query answering");
 			}
@@ -148,13 +122,8 @@
 		return answer;
 	}
 
-<<<<<<< HEAD
-	private AccountID treasuryOf(MerkleMap<PermHashInteger, MerkleToken> curTokens, EntityId tokenId) {
-		final var token = curTokens.get(PermHashInteger.fromLong(tokenId.num()));
-=======
 	private AccountID treasuryOf(MerkleMap<EntityNum, MerkleToken> curTokens, EntityNum tokenNum) {
 		final var token = curTokens.get(tokenNum);
->>>>>>> 56c2f253
 		if (token == null) {
 			throw new ConcurrentModificationException(
 					"Token #" + tokenNum.longValue() + " was removed during query answering");
