package com.hedera.services.store;

/*-
 * ‌
 * Hedera Services Node
 * ​
 * Copyright (C) 2018 - 2021 Hedera Hashgraph, LLC
 * ​
 * Licensed under the Apache License, Version 2.0 (the "License");
 * you may not use this file except in compliance with the License.
 * You may obtain a copy of the License at
 *
 *      http://www.apache.org/licenses/LICENSE-2.0
 *
 * Unless required by applicable law or agreed to in writing, software
 * distributed under the License is distributed on an "AS IS" BASIS,
 * WITHOUT WARRANTIES OR CONDITIONS OF ANY KIND, either express or implied.
 * See the License for the specific language governing permissions and
 * limitations under the License.
 * ‍
 */

import com.hedera.services.exceptions.InvalidTransactionException;
import com.hedera.services.ledger.accounts.BackingNfts;
import com.hedera.services.ledger.accounts.BackingTokenRels;
import com.hedera.services.records.TransactionRecordService;
import com.hedera.services.state.merkle.MerkleEntityAssociation;
import com.hedera.services.state.merkle.MerkleEntityId;
import com.hedera.services.state.merkle.MerkleToken;
import com.hedera.services.state.merkle.MerkleTokenRelStatus;
import com.hedera.services.state.merkle.MerkleUniqueToken;
import com.hedera.services.state.merkle.MerkleUniqueTokenId;
import com.hedera.services.state.submerkle.EntityId;
import com.hedera.services.store.models.Account;
import com.hedera.services.store.models.Id;
import com.hedera.services.store.models.OwnershipTracker;
import com.hedera.services.store.models.Token;
import com.hedera.services.store.models.TokenRelationship;
import com.hedera.services.store.models.UniqueToken;
import com.hederahashgraph.api.proto.java.AccountID;
import com.hederahashgraph.api.proto.java.TokenID;
import com.swirlds.fchashmap.FCOneToManyRelation;
import com.swirlds.fcmap.FCMap;
import org.apache.commons.lang3.tuple.Pair;
import org.apache.logging.log4j.LogManager;
import org.apache.logging.log4j.Logger;

import javax.annotation.Nullable;
<<<<<<< HEAD
=======
import java.util.HashMap;
>>>>>>> 416b33ac
import java.util.List;
import java.util.function.Supplier;

import static com.hedera.services.exceptions.ValidationUtils.validateFalse;
import static com.hedera.services.exceptions.ValidationUtils.validateTrue;
import static com.hederahashgraph.api.proto.java.ResponseCodeEnum.INVALID_NFT_ID;
import static com.hederahashgraph.api.proto.java.ResponseCodeEnum.INVALID_TOKEN_ID;
import static com.hederahashgraph.api.proto.java.ResponseCodeEnum.TOKEN_NOT_ASSOCIATED_TO_ACCOUNT;
import static com.hederahashgraph.api.proto.java.ResponseCodeEnum.TOKEN_WAS_DELETED;

/**
 * Loads and saves token-related entities to and from the Swirlds state, hiding
 * the details of Merkle types from client code by providing an interface in
 * terms of model objects whose methods can perform validated business logic.
 * <p>
 * When loading an token, fails fast by throwing an {@link InvalidTransactionException}
 * if the token is not usable in normal business logic. There are three such
 * cases:
 * <ol>
 * <li>The token is missing.</li>
 * <li>The token is deleted.</li>
 * <li>The token is expired and pending removal.</li>
 * </ol>
 * Note that in the third case, there <i>is</i> one valid use of the token;
 * namely, in an update transaction whose only purpose is to manually renew
 * the expired token. Such update transactions must use a dedicated
 * expiry-extension service, which will be implemented before TokenUpdate.
 * <p>
 * When saving a token or token relationship, invites an injected
 * {@link TransactionRecordService} to inspect the entity for changes that
 * may need to be included in the record of the transaction.
 */
public class TypedTokenStore {
	static final Logger log = LogManager.getLogger(TypedTokenStore.class);

	private final AccountStore accountStore;
	private final TransactionRecordService transactionRecordService;
	private final Supplier<FCMap<MerkleEntityId, MerkleToken>> tokens;
	private final Supplier<FCMap<MerkleEntityAssociation, MerkleTokenRelStatus>> tokenRels;

	/* Data Structures for Tokens of type Non-Fungible Unique  */
	private final Supplier<FCMap<MerkleUniqueTokenId, MerkleUniqueToken>> uniqueTokens;
	private final Supplier<FCOneToManyRelation<EntityId, MerkleUniqueTokenId>> uniqueTokenAssociations;
	private final Supplier<FCOneToManyRelation<EntityId, MerkleUniqueTokenId>> uniqueOwnershipAssociations;


	/* Only needed for interoperability with legacy HTS during refactor */
	private final BackingNfts backingNfts;
	private final BackingTokenRels backingTokenRels;

	public TypedTokenStore(
			AccountStore accountStore,
			TransactionRecordService transactionRecordService,
			Supplier<FCMap<MerkleEntityId, MerkleToken>> tokens,
			Supplier<FCMap<MerkleUniqueTokenId, MerkleUniqueToken>> uniqueTokens,
			Supplier<FCOneToManyRelation<EntityId, MerkleUniqueTokenId>> uniqueOwnershipAssociations,
			Supplier<FCOneToManyRelation<EntityId, MerkleUniqueTokenId>> uniqueTokenAssociations,
			Supplier<FCMap<MerkleEntityAssociation, MerkleTokenRelStatus>> tokenRels,
			BackingTokenRels backingTokenRels,
			BackingNfts backingNfts
	) {
		this.tokens = tokens;
		this.uniqueTokenAssociations = uniqueTokenAssociations;
		this.uniqueOwnershipAssociations = uniqueOwnershipAssociations;
		this.tokenRels = tokenRels;
		this.uniqueTokens = uniqueTokens;
		this.accountStore = accountStore;
		this.transactionRecordService = transactionRecordService;

		this.backingNfts = backingNfts;
		this.backingTokenRels = backingTokenRels;
	}

	/**
	 * Returns a model of the requested token relationship, with operations that
	 * can be used to implement business logic in a transaction.
	 * <p>
	 * The arguments <i>should</i> be model objects that were returned by the
	 * {@link TypedTokenStore#loadToken(Id)} and {@link AccountStore#loadAccount(Id)}
	 * methods, respectively, since it will very rarely (or never) be correct
	 * to do business logic on a relationship whose token or account have not
	 * been validated as usable.
	 *
	 * <b>IMPORTANT:</b> Changes to the returned model are not automatically persisted
	 * to state! The altered model must be passed to {@link TypedTokenStore#persistTokenRelationships(List)}
	 * in order for its changes to be applied to the Swirlds state, and included in the
	 * {@link com.hedera.services.state.submerkle.ExpirableTxnRecord} for the active transaction.
	 *
	 * @param token
	 * 		the token in the relationship to load
	 * @param account
	 * 		the account in the relationship to load
	 * @return a usable model of the token-account relationship
	 * @throws InvalidTransactionException
	 * 		if the requested relationship does not exist
	 */
	public TokenRelationship loadTokenRelationship(Token token, Account account) {
		final var tokenId = token.getId();
		final var accountId = account.getId();
		final var key = new MerkleEntityAssociation(
				accountId.getShard(), accountId.getRealm(), accountId.getNum(),
				tokenId.getShard(), tokenId.getRealm(), tokenId.getNum());
		final var merkleTokenRel = tokenRels.get().get(key);

		validateUsable(merkleTokenRel);

		final var tokenRelationship = new TokenRelationship(token, account);
		tokenRelationship.initBalance(merkleTokenRel.getBalance());
		tokenRelationship.setKycGranted(merkleTokenRel.isKycGranted());
		tokenRelationship.setFrozen(merkleTokenRel.isFrozen());

		tokenRelationship.setNotYetPersisted(false);

		return tokenRelationship;
	}

	/**
	 * Persists the given token relationships to the Swirlds state, inviting the injected
	 * {@link TransactionRecordService} to update the {@link com.hedera.services.state.submerkle.ExpirableTxnRecord}
	 * of the active transaction with these changes.
	 *
	 * @param tokenRelationships
	 * 		the token relationships to save
	 */
	public void persistTokenRelationships(List<TokenRelationship> tokenRelationships) {
		for(var tokenRelationship : tokenRelationships) {
			final var tokenId = tokenRelationship.getToken().getId();
			final var accountId = tokenRelationship.getAccount().getId();
			final var key = new MerkleEntityAssociation(
					accountId.getShard(), accountId.getRealm(), accountId.getNum(),
					tokenId.getShard(), tokenId.getRealm(), tokenId.getNum());
			final var currentTokenRels = tokenRels.get();

			final var isNewRel = tokenRelationship.isNotYetPersisted();
			final var mutableTokenRel = isNewRel ? new MerkleTokenRelStatus() : currentTokenRels.getForModify(key);
			mutableTokenRel.setBalance(tokenRelationship.getBalance());
			mutableTokenRel.setFrozen(tokenRelationship.isFrozen());
			mutableTokenRel.setKycGranted(tokenRelationship.isKycGranted());

			if (isNewRel) {
				currentTokenRels.put(key, mutableTokenRel);
				/* Only done for interoperability with legacy HTS code during refactor */
				alertTokenBackingStoreOfNew(tokenRelationship);
			}
		}

		transactionRecordService.includeChangesToTokenRel(tokenRelationships);
	}

	/**
	 * Invites the injected {@link TransactionRecordService} to include the changes to the exported transaction record
	 * Currently, the only implemented tracker is the {@link OwnershipTracker} which records the changes to the
	 * ownership
	 * of {@link UniqueToken}
	 *
	 * @param ownershipTracker
	 * 		holds changes to {@link UniqueToken} ownership
	 */
	public void persistTrackers(OwnershipTracker ownershipTracker) {
		transactionRecordService.includeOwnershipChanges(ownershipTracker);
	}

	/**
	 * Returns a model of the requested token, with operations that can be used to
	 * implement business logic in a transaction.
	 *
	 * <b>IMPORTANT:</b> Changes to the returned model are not automatically persisted
	 * to state! The altered model must be passed to {@link TypedTokenStore#persistToken(Token)}
	 * in order for its changes to be applied to the Swirlds state, and included in the
	 * {@link com.hedera.services.state.submerkle.ExpirableTxnRecord} for the active transaction.
	 *
	 * @param id
	 * 		the token to load
	 * @return a usable model of the token
	 * @throws InvalidTransactionException
	 * 		if the requested token is missing, deleted, or expired and pending removal
	 */
	public Token loadToken(Id id) {
		final var key = new MerkleEntityId(id.getShard(), id.getRealm(), id.getNum());
		final var merkleToken = tokens.get().get(key);

		validateUsable(merkleToken);

		final var token = new Token(id);
		initModelAccounts(token, merkleToken.treasury(), merkleToken.autoRenewAccount());
		initModelFields(token, merkleToken);

		return token;
	}

	/**
<<<<<<< HEAD
	 * Use carefully.
	 * Returns a model of the requested token which may be marked as deleted.
	 * @param id
	 * 		the token to load
	 * @return a usable model of the token
	 * @throws 	InvalidTransactionException
	 * 		if the requested token is missing
	 */
	public Token loadPossiblyDeletedToken(Id id) {
		final var key = new MerkleEntityId(id.getShard(), id.getRealm(), id.getNum());
		final var merkleToken = tokens.get().get(key);

		validateTrue(merkleToken != null, INVALID_TOKEN_ID);

		final var token = new Token(id);
		initModelAccounts(token, merkleToken.treasury(), merkleToken.autoRenewAccount());
		initModelFields(token, merkleToken);

		return token;
=======
	 * Returns a {@link UniqueToken} model of the requested unique token, with operations that can be used to
	 * implement business logic in a transaction.
	 *
	 * @param token
	 * 		the token model, on which to load the of the unique token
	 * @param serialNumbers
	 * 		the serial numbers to load
	 * @throws InvalidTransactionException
	 * 		if the requested token class is missing, deleted, or expired and pending removal
	 */
	public void loadUniqueTokens(Token token, List<Long> serialNumbers) {
		final var tokenId = token.getId();
		final var tokenAsEntityId = tokenId.asEntityId();
		final var loadedUniqueTokens = new HashMap<Long, UniqueToken>();
		for (long serialNumber : serialNumbers) {
			final var uniqueTokenKey = new MerkleUniqueTokenId(tokenAsEntityId, serialNumber);
			final var merkleUniqueToken = uniqueTokens.get().get(uniqueTokenKey);
			validateUsable(merkleUniqueToken);

			final var uniqueToken = new UniqueToken(tokenId, serialNumber);
			initModelFields(uniqueToken, merkleUniqueToken);
			loadedUniqueTokens.put(serialNumber, uniqueToken);
		}
		token.setLoadedUniqueTokens(loadedUniqueTokens);
>>>>>>> 416b33ac
	}

	/**
	 * Persists the given token to the Swirlds state, inviting the injected {@link TransactionRecordService}
	 * to update the {@link com.hedera.services.state.submerkle.ExpirableTxnRecord} of the active transaction
	 * with these changes.
	 *
	 * @param token
	 * 		the token to save
	 */
	public void persistToken(Token token) {
		final var key = token.getId().asMerkle();
		final var mutableToken = tokens.get().getForModify(key);
		final var treasury = mutableToken.treasury().copy();
		mapModelChangesToMutable(token, mutableToken);

		final var currentUniqueTokens = uniqueTokens.get();
		final var currentUniqueTokenAssociations = uniqueTokenAssociations.get();
		final var currentUniqueOwnershipAssociations = uniqueOwnershipAssociations.get();

		if (token.hasMintedUniqueTokens()) {
			for (var uniqueToken : token.mintedUniqueTokens()) {
				final var merkleUniqueTokenId = new MerkleUniqueTokenId(
						new EntityId(uniqueToken.getTokenId()), uniqueToken.getSerialNumber());
				final var merkleUniqueToken = new MerkleUniqueToken(
						new EntityId(uniqueToken.getOwner()), uniqueToken.getMetadata(), uniqueToken.getCreationTime());
				currentUniqueTokens.put(merkleUniqueTokenId, merkleUniqueToken);
				currentUniqueTokenAssociations.associate(new EntityId(uniqueToken.getTokenId()), merkleUniqueTokenId);
				currentUniqueOwnershipAssociations.associate(treasury, merkleUniqueTokenId);
				backingNfts.addToExistingNfts(merkleUniqueTokenId.asNftId());
			}
		}
		if (token.hasRemovedUniqueTokens()) {
			for (var uniqueToken : token.removedUniqueTokens()) {
				final var merkleUniqueTokenId = new MerkleUniqueTokenId(
						new EntityId(uniqueToken.getTokenId()), uniqueToken.getSerialNumber());
				final var accountId = new EntityId(uniqueToken.getOwner());
				currentUniqueTokens.remove(merkleUniqueTokenId);
				currentUniqueTokenAssociations.disassociate(new EntityId(uniqueToken.getTokenId()), merkleUniqueTokenId);
				currentUniqueOwnershipAssociations.disassociate(accountId, merkleUniqueTokenId);
				backingNfts.removeFromExistingNfts(merkleUniqueTokenId.asNftId());
			}
		}
		transactionRecordService.includeChangesToToken(token);
	}

	private void validateUsable(MerkleTokenRelStatus merkleTokenRelStatus) {
		validateTrue(merkleTokenRelStatus != null, TOKEN_NOT_ASSOCIATED_TO_ACCOUNT);
	}

	private void validateUsable(MerkleToken merkleToken) {
		validateTrue(merkleToken != null, INVALID_TOKEN_ID);
		validateFalse(merkleToken.isDeleted(), TOKEN_WAS_DELETED);
	}

	private void validateUsable(MerkleUniqueToken merkleUniqueToken) {
		validateTrue(merkleUniqueToken != null, INVALID_NFT_ID);
	}

	private void mapModelChangesToMutable(Token token, MerkleToken mutableToken) {
		final var newAutoRenewAccount = token.getAutoRenewAccount();
		if (newAutoRenewAccount != null) {
			mutableToken.setAutoRenewAccount(new EntityId(newAutoRenewAccount.getId()));
		}
		mutableToken.setTreasury(new EntityId(token.getTreasury().getId()));
		mutableToken.setTotalSupply(token.getTotalSupply());
		mutableToken.setAccountsFrozenByDefault(token.isFrozenByDefault());
		mutableToken.setLastUsedSerialNumber(token.getLastUsedSerialNumber());
	}

	private void initModelAccounts(Token token, EntityId _treasuryId, @Nullable EntityId _autoRenewId) {
		if (_autoRenewId != null) {
			final var autoRenewId = new Id(_autoRenewId.shard(), _autoRenewId.realm(), _autoRenewId.num());
			final var autoRenew = accountStore.loadAccount(autoRenewId);
			token.setAutoRenewAccount(autoRenew);
		}
		final var treasuryId = new Id(_treasuryId.shard(), _treasuryId.realm(), _treasuryId.num());
		final var treasury = accountStore.loadAccount(treasuryId);
		token.setTreasury(treasury);
	}

	private void initModelFields(Token token, MerkleToken immutableToken) {
		token.initTotalSupply(immutableToken.totalSupply());
		token.initSupplyConstraints(immutableToken.supplyType(), immutableToken.maxSupply());
		token.setKycKey(immutableToken.getKycKey());
		token.setFreezeKey(immutableToken.getFreezeKey());
		token.setSupplyKey(immutableToken.getSupplyKey());
		token.setWipeKey(immutableToken.getWipeKey());
		token.setFrozenByDefault(immutableToken.accountsAreFrozenByDefault());
		token.setType(immutableToken.tokenType());
		token.setLastUsedSerialNumber(immutableToken.getLastUsedSerialNumber());
		token.setIsDeleted(immutableToken.isDeleted());
		token.setExpiry(immutableToken.expiry());
	}

	private void initModelFields(UniqueToken uniqueToken, MerkleUniqueToken immutableUniqueToken) {
		uniqueToken.setCreationTime(immutableUniqueToken.getCreationTime());
		uniqueToken.setMetadata(immutableUniqueToken.getMetadata());
		uniqueToken.setOwner(immutableUniqueToken.getOwner().asId());
	}

	private void alertTokenBackingStoreOfNew(TokenRelationship newRel) {
		final var tokenId = newRel.getToken().getId();
		final var accountId = newRel.getAccount().getId();
		backingTokenRels.addToExistingRels(Pair.of(
				AccountID.newBuilder()
						.setShardNum(accountId.getShard())
						.setRealmNum(accountId.getRealm())
						.setAccountNum(accountId.getNum())
						.build(),
				TokenID.newBuilder()
						.setShardNum(tokenId.getShard())
						.setRealmNum(tokenId.getRealm())
						.setTokenNum(tokenId.getNum())
						.build()));
	}
}<|MERGE_RESOLUTION|>--- conflicted
+++ resolved
@@ -46,10 +46,7 @@
 import org.apache.logging.log4j.Logger;
 
 import javax.annotation.Nullable;
-<<<<<<< HEAD
-=======
 import java.util.HashMap;
->>>>>>> 416b33ac
 import java.util.List;
 import java.util.function.Supplier;
 
@@ -241,27 +238,6 @@
 	}
 
 	/**
-<<<<<<< HEAD
-	 * Use carefully.
-	 * Returns a model of the requested token which may be marked as deleted.
-	 * @param id
-	 * 		the token to load
-	 * @return a usable model of the token
-	 * @throws 	InvalidTransactionException
-	 * 		if the requested token is missing
-	 */
-	public Token loadPossiblyDeletedToken(Id id) {
-		final var key = new MerkleEntityId(id.getShard(), id.getRealm(), id.getNum());
-		final var merkleToken = tokens.get().get(key);
-
-		validateTrue(merkleToken != null, INVALID_TOKEN_ID);
-
-		final var token = new Token(id);
-		initModelAccounts(token, merkleToken.treasury(), merkleToken.autoRenewAccount());
-		initModelFields(token, merkleToken);
-
-		return token;
-=======
 	 * Returns a {@link UniqueToken} model of the requested unique token, with operations that can be used to
 	 * implement business logic in a transaction.
 	 *
@@ -286,7 +262,28 @@
 			loadedUniqueTokens.put(serialNumber, uniqueToken);
 		}
 		token.setLoadedUniqueTokens(loadedUniqueTokens);
->>>>>>> 416b33ac
+	}
+
+	/**
+	 * Use carefully.
+	 * Returns a model of the requested token which may be marked as deleted.
+	 * @param id
+	 * 		the token to load
+	 * @return a usable model of the token
+	 * @throws 	InvalidTransactionException
+	 * 		if the requested token is missing
+	 */
+	public Token loadPossiblyDeletedToken(Id id) {
+		final var key = new MerkleEntityId(id.getShard(), id.getRealm(), id.getNum());
+		final var merkleToken = tokens.get().get(key);
+
+		validateTrue(merkleToken != null, INVALID_TOKEN_ID);
+
+		final var token = new Token(id);
+		initModelAccounts(token, merkleToken.treasury(), merkleToken.autoRenewAccount());
+		initModelFields(token, merkleToken);
+
+		return token;
 	}
 
 	/**
