package com.hedera.services.store;

/*-
 * ‌
 * Hedera Services Node
 * ​
 * Copyright (C) 2018 - 2021 Hedera Hashgraph, LLC
 * ​
 * Licensed under the Apache License, Version 2.0 (the "License");
 * you may not use this file except in compliance with the License.
 * You may obtain a copy of the License at
 *
 *      http://www.apache.org/licenses/LICENSE-2.0
 *
 * Unless required by applicable law or agreed to in writing, software
 * distributed under the License is distributed on an "AS IS" BASIS,
 * WITHOUT WARRANTIES OR CONDITIONS OF ANY KIND, either express or implied.
 * See the License for the specific language governing permissions and
 * limitations under the License.
 * ‍
 */

import com.hedera.services.exceptions.InvalidTransactionException;
import com.hedera.services.ledger.accounts.BackingTokenRels;
import com.hedera.services.records.TransactionRecordService;
import com.hedera.services.state.merkle.MerkleToken;
import com.hedera.services.state.merkle.MerkleTokenRelStatus;
import com.hedera.services.state.merkle.MerkleUniqueToken;
import com.hedera.services.state.submerkle.EntityId;
import com.hedera.services.store.models.Account;
import com.hedera.services.store.models.Id;
import com.hedera.services.store.models.OwnershipTracker;
import com.hedera.services.store.models.Token;
import com.hedera.services.store.models.TokenRelationship;
import com.hedera.services.store.models.UniqueToken;
import com.hedera.services.store.tokens.views.UniqTokenViewsManager;
import com.hedera.services.utils.EntityNum;
import com.hedera.services.utils.EntityNumPair;
import com.hederahashgraph.api.proto.java.AccountID;
import com.hederahashgraph.api.proto.java.ResponseCodeEnum;
import com.hederahashgraph.api.proto.java.TokenID;
import com.swirlds.merkle.map.MerkleMap;
import org.apache.commons.lang3.tuple.Pair;

import javax.inject.Inject;
import javax.inject.Singleton;
import java.util.HashMap;
import java.util.List;
import java.util.function.Supplier;

import static com.hedera.services.exceptions.ValidationUtils.validateFalse;
import static com.hedera.services.exceptions.ValidationUtils.validateTrue;
import static com.hedera.services.state.submerkle.EntityId.MISSING_ENTITY_ID;
import static com.hedera.services.store.models.TokenConversion.mapMerkleAccountsToModel;
import static com.hedera.services.store.models.TokenConversion.mapMerkleToModel;
import static com.hedera.services.store.models.TokenConversion.mapModelToMerkle;
import static com.hedera.services.store.models.TokenConversion.mapUniqueTokenModelFields;
import static com.hederahashgraph.api.proto.java.ResponseCodeEnum.INVALID_NFT_ID;
import static com.hederahashgraph.api.proto.java.ResponseCodeEnum.INVALID_TOKEN_ID;
import static com.hederahashgraph.api.proto.java.ResponseCodeEnum.TOKEN_NOT_ASSOCIATED_TO_ACCOUNT;
import static com.hederahashgraph.api.proto.java.ResponseCodeEnum.TOKEN_WAS_DELETED;

/**
 * Loads and saves token-related entities to and from the Swirlds state, hiding
 * the details of Merkle types from client code by providing an interface in
 * terms of model objects whose methods can perform validated business logic.
 * <p>
 * When loading an token, fails fast by throwing an {@link InvalidTransactionException}
 * if the token is not usable in normal business logic. There are three such
 * cases:
 * <ol>
 * <li>The token is missing.</li>
 * <li>The token is deleted.</li>
 * <li>The token is expired and pending removal.</li>
 * </ol>
 * Note that in the third case, there <i>is</i> one valid use of the token;
 * namely, in an update transaction whose only purpose is to manually renew
 * the expired token. Such update transactions must use a dedicated
 * expiry-extension service, which will be implemented before TokenUpdate.
 * <p>
 * When saving a token or token relationship, invites an injected
 * {@link TransactionRecordService} to inspect the entity for changes that
 * may need to be included in the record of the transaction.
 */
@Singleton
public class TypedTokenStore {
	private final AccountStore accountStore;
	private final UniqTokenViewsManager uniqTokenViewsManager;
	private final TransactionRecordService transactionRecordService;
	private final Supplier<MerkleMap<EntityNum, MerkleToken>> tokens;
	private final Supplier<MerkleMap<EntityNumPair, MerkleUniqueToken>> uniqueTokens;
	private final Supplier<MerkleMap<EntityNumPair, MerkleTokenRelStatus>> tokenRels;

	/* Only needed for interoperability with legacy HTS during refactor */
	private final BackingTokenRels backingTokenRels;
	private final LegacyTreasuryRemover delegate;
	private final LegacyTreasuryAdder addKnownTreasury;

	@Inject
	public TypedTokenStore(
			AccountStore accountStore,
			TransactionRecordService transactionRecordService,
			Supplier<MerkleMap<EntityNum, MerkleToken>> tokens,
			Supplier<MerkleMap<EntityNumPair, MerkleUniqueToken>> uniqueTokens,
			Supplier<MerkleMap<EntityNumPair, MerkleTokenRelStatus>> tokenRels,
			BackingTokenRels backingTokenRels,
			UniqTokenViewsManager uniqTokenViewsManager,
			LegacyTreasuryAdder legacyStoreDelegate,
			LegacyTreasuryRemover delegate
	) {
		this.tokens = tokens;
		this.uniqTokenViewsManager = uniqTokenViewsManager;
		this.tokenRels = tokenRels;
		this.uniqueTokens = uniqueTokens;
		this.accountStore = accountStore;
		this.transactionRecordService = transactionRecordService;
		this.delegate = delegate;
		this.backingTokenRels = backingTokenRels;
		this.addKnownTreasury = legacyStoreDelegate;
	}

	static Pair<AccountID, TokenID> legacyReprOf(TokenRelationship rel) {
		final var tokenId = rel.getToken().getId();
		final var accountId = rel.getAccount().getId();
		return Pair.of(accountId.asGrpcAccount(), tokenId.asGrpcToken());
	}

	/**
	 * Returns the number of NFTs currently in the ledger state. (That is, the
	 * number of entries in the {@code uniqueTokens} map---NFTs are not marked
	 * deleted but actually removed from state when they are burned.)
	 *
	 * @return the current number of NFTs in the system
	 */
	public long currentMintedNfts() {
		return uniqueTokens.get().size();
	}

	/**
	 * Returns a model of the requested token relationship, with operations that
	 * can be used to implement business logic in a transaction.
	 * <p>
	 * The arguments <i>should</i> be model objects that were returned by the
	 * {@link TypedTokenStore#loadToken(Id)} and {@link AccountStore#loadAccount(Id)}
	 * methods, respectively, since it will very rarely (or never) be correct
	 * to do business logic on a relationship whose token or account have not
	 * been validated as usable.
	 *
	 * <b>IMPORTANT:</b> Changes to the returned model are not automatically persisted
	 * to state! The altered model must be passed to {@link TypedTokenStore#persistTokenRelationships(List)}
	 * in order for its changes to be applied to the Swirlds state, and included in the
	 * {@link com.hedera.services.state.submerkle.ExpirableTxnRecord} for the active transaction.
	 *
	 * @param token
	 * 		the token in the relationship to load
	 * @param account
	 * 		the account in the relationship to load
	 * @return a usable model of the token-account relationship
	 * @throws InvalidTransactionException
	 * 		if the requested relationship does not exist
	 */
	public TokenRelationship loadTokenRelationship(Token token, Account account) {
		final var tokenNum = EntityNum.fromModel(token.getId());
		final var accountNum = EntityNum.fromModel(account.getId());
		final var key = EntityNumPair.fromLongs(accountNum.longValue(), tokenNum.longValue());
		final var merkleTokenRel = tokenRels.get().get(key);

		validateUsable(merkleTokenRel);

		final var tokenRelationship = new TokenRelationship(token, account);
		tokenRelationship.initBalance(merkleTokenRel.getBalance());
		tokenRelationship.setKycGranted(merkleTokenRel.isKycGranted());
		tokenRelationship.setFrozen(merkleTokenRel.isFrozen());
		tokenRelationship.setAutomaticAssociation(merkleTokenRel.isAutomaticAssociation());

		tokenRelationship.markAsPersisted();

		return tokenRelationship;
	}

	/**
	 * Persists the given token relationships to the Swirlds state, inviting the injected
	 * {@link TransactionRecordService} to update the {@link com.hedera.services.state.submerkle.ExpirableTxnRecord}
	 * of the active transaction with these changes.
	 *
	 * @param tokenRelationships
	 * 		the token relationships to save
	 */
	public void persistTokenRelationships(List<TokenRelationship> tokenRelationships) {
		final var currentTokenRels = tokenRels.get();

		for (var tokenRelationship : tokenRelationships) {
			final var key = EntityNumPair.fromModelRel(tokenRelationship);
			if (tokenRelationship.isDestroyed()) {
				currentTokenRels.remove(key);
				backingTokenRels.removeFromExistingRels(legacyReprOf(tokenRelationship));
			} else {
				persistNonDestroyed(tokenRelationship, key, currentTokenRels);
			}
		}
		transactionRecordService.includeChangesToTokenRels(tokenRelationships);
	}

	private void persistNonDestroyed(
			TokenRelationship modelRel,
			EntityNumPair key,
			MerkleMap<EntityNumPair, MerkleTokenRelStatus> currentTokenRels
	) {
		final var isNewRel = modelRel.isNotYetPersisted();
		final var mutableTokenRel = isNewRel
				? new MerkleTokenRelStatus()
				: currentTokenRels.getForModify(key);
		mutableTokenRel.setBalance(modelRel.getBalance());
		mutableTokenRel.setFrozen(modelRel.isFrozen());
		mutableTokenRel.setKycGranted(modelRel.isKycGranted());
		mutableTokenRel.setAutomaticAssociation(modelRel.isAutomaticAssociation());
		if (isNewRel) {
			currentTokenRels.put(key, mutableTokenRel);
			alertTokenBackingStoreOfNew(modelRel);
		}
	}

	/**
	 * Invites the injected {@link TransactionRecordService} to include the changes to the exported transaction record
	 * Currently, the only implemented tracker is the {@link OwnershipTracker} which records the changes to the
	 * ownership
	 * of {@link UniqueToken}
	 *
	 * @param ownershipTracker
	 * 		holds changes to {@link UniqueToken} ownership
	 */
	public void persistTrackers(OwnershipTracker ownershipTracker) {
		transactionRecordService.includeOwnershipChanges(ownershipTracker);
	}

	/**
	 * Returns a model of the requested token, with operations that can be used to
	 * implement business logic in a transaction.
	 *
	 * <b>IMPORTANT:</b> Changes to the returned model are not automatically persisted
	 * to state! The altered model must be passed to {@link TypedTokenStore#persistToken(Token)}
	 * in order for its changes to be applied to the Swirlds state, and included in the
	 * {@link com.hedera.services.state.submerkle.ExpirableTxnRecord} for the active transaction.
	 *
	 * @param id
	 * 		the token to load
	 * @return a usable model of the token
	 * @throws InvalidTransactionException
	 * 		if the requested token is missing, deleted, or expired and pending removal
	 */
	public Token loadToken(Id id) {
		final var merkleToken = tokens.get().get(EntityNum.fromModel(id));

		validateUsable(merkleToken);

		final var token = new Token(id);
		mapMerkleAccountsToModel(token, merkleToken.treasury(), merkleToken.autoRenewAccount(), accountStore);
		mapMerkleToModel(merkleToken, token);

		return token;
	}

	/**
	 * Returns a {@link UniqueToken} model of the requested unique token, with operations that can be used to
	 * implement business logic in a transaction.
	 *
	 * @param token
	 * 		the token model, on which to load the of the unique token
	 * @param serialNumbers
	 * 		the serial numbers to load
	 * @throws InvalidTransactionException
	 * 		if the requested token class is missing, deleted, or expired and pending removal
	 */
	public void loadUniqueTokens(Token token, List<Long> serialNumbers) {
		final var tokenNum = EntityNum.fromModel(token.getId());
		final var loadedUniqueTokens = new HashMap<Long, UniqueToken>();
		final var curUniqueTokens = uniqueTokens.get();
		for (long serialNumber : serialNumbers) {
			final var uniqueTokenKey = EntityNumPair.fromLongs(tokenNum.longValue(), serialNumber);
			final var merkleUniqueToken = curUniqueTokens.get(uniqueTokenKey);
			validateUsable(merkleUniqueToken);
<<<<<<< HEAD
			final var uniqueToken = new UniqueToken(tokenId, serialNumber);
			mapUniqueTokenModelFields(uniqueToken, merkleUniqueToken);
=======
			final var uniqueToken = new UniqueToken(token.getId(), serialNumber);
			initModelFields(uniqueToken, merkleUniqueToken);
>>>>>>> 56c2f253
			loadedUniqueTokens.put(serialNumber, uniqueToken);
		}
		token.setLoadedUniqueTokens(loadedUniqueTokens);
	}

	/**
	 * Use carefully. Returns a model of the requested token which may be marked as deleted or
	 * even marked as auto-removed if the Merkle state has no token with that id.
	 *
	 * @param id
	 * 		the token to load
	 * @return a usable model of the token
	 */
	public Token loadPossiblyDeletedOrAutoRemovedToken(Id id) {
		final var key = EntityNum.fromModel(id);
		final var merkleToken = tokens.get().get(key);

		final var token = new Token(id);
		if (merkleToken != null) {
			mapMerkleAccountsToModel(token, merkleToken.treasury(), merkleToken.autoRenewAccount(), accountStore);
			mapMerkleToModel(merkleToken, token);
		} else {
			token.markAutoRemoved();
		}

		return token;
	}

	/**
	 * Loads a token from the swirlds state. Throws the given response code upon unusable token.
	 *
	 * @param id
	 * 		- id of the token to be loaded
	 * @param code
	 * 		- the {@link ResponseCodeEnum} code to fail with if the token is not present or is erroneous
	 * @return - the loaded token
	 */
	public Token loadTokenOrFailWith(Id id, ResponseCodeEnum code) {
		final var key = EntityNum.fromModel(id);
		final var merkleToken = tokens.get().get(key);

		validateUsable(merkleToken, code);

		final var token = new Token(id);
		mapMerkleAccountsToModel(token, merkleToken.treasury(), merkleToken.autoRenewAccount(), accountStore);
		mapMerkleToModel(merkleToken, token);
		return token;
	}

	/**
	 * Persists the given token to the Swirlds state, inviting the injected {@link TransactionRecordService}
	 * to update the {@link com.hedera.services.state.submerkle.ExpirableTxnRecord} of the active transaction
	 * with these changes.
	 *
	 * @param token
	 * 		the token to save
	 */
	public void persistToken(Token token) {
		final var key = EntityNum.fromLong(token.getId().getNum());
		final var mutableToken = tokens.get().getForModify(key);
		/* Note: this variable must be extracted BEFORE the mapping!! */
		final var oldTreasury = mutableToken.treasury().asId().asGrpcAccount();

		mapModelToMerkle(token, mutableToken);

		final var treasury = mutableToken.treasury();
		if (token.hasMintedUniqueTokens()) {
			persistMinted(token.mintedUniqueTokens(), treasury);
		}
		if (token.hasRemovedUniqueTokens()) {
			destroyRemoved(token.removedUniqueTokens(), treasury);
		}
		if (token.hasUpdatedTreasury()) {
			final var newTreasury = token.getTreasury().getId().asGrpcAccount();
			final var grpcToken = token.getId().asGrpcToken();

			delegate.removeKnownTreasuryForToken(oldTreasury, grpcToken);
			addKnownTreasury.perform(newTreasury, grpcToken);
		}
		/* Only needed during HTS refactor.
		Will be removed once all operations that refer to the knownTreasuries in-memory structure are refactored */
		if (token.isDeleted()) {
			final AccountID affectedTreasury = token.getTreasury().getId().asGrpcAccount();
			final TokenID mutatedToken = token.getId().asGrpcToken();
			delegate.removeKnownTreasuryForToken(affectedTreasury, mutatedToken);
		}
		transactionRecordService.includeChangesToToken(token);
	}

	/**
	 * Instantiates a new {@link MerkleToken} based on the given new mutable {@link Token}.
	 * Maps the properties between the mutable and immutable token, and later puts the immutable one in state.
	 * Adds the token's treasury to the known treasuries map.
	 *
	 * @param token
	 * 		- the model of the token to be persisted in state.
	 */
	public void persistNew(Token token) {
		/* create new merkle token */
		final var newMerkleTokenId = EntityNum.fromLong(token.getId().getNum());
		final var newMerkleToken = new MerkleToken(
				token.getExpiry(),
				token.getTotalSupply(),
				token.getDecimals(),
				token.getSymbol(),
				token.getName(),
				token.isFrozenByDefault(),
				!token.hasKycKey(),
				token.getTreasury().getId().asEntityId()
		);
		/* map changes */
		mapModelToMerkle(token, newMerkleToken);

		tokens.get().put(newMerkleTokenId, newMerkleToken);
		addKnownTreasury.perform(token.getTreasury().getId().asGrpcAccount(), token.getId().asGrpcToken());

		transactionRecordService.includeChangesToToken(token);
	}

	private void destroyRemoved(List<UniqueToken> nfts, EntityId treasury) {
		final var curNfts = uniqueTokens.get();
		for (var nft : nfts) {
			final var merkleNftId = EntityNumPair.fromLongs(nft.getTokenId().getNum(), nft.getSerialNumber());
			curNfts.remove(merkleNftId);
			if (treasury.matches(nft.getOwner())) {
				uniqTokenViewsManager.burnNotice(merkleNftId, treasury);
			} else {
				uniqTokenViewsManager.wipeNotice(merkleNftId, new EntityId(nft.getOwner()));
			}
		}
	}

	private void persistMinted(List<UniqueToken> nfts, EntityId treasury) {
		final var curNfts = uniqueTokens.get();
		for (var nft : nfts) {
			final var merkleNftId = EntityNumPair.fromLongs(nft.getTokenId().getNum(), nft.getSerialNumber());
			final var merkleNft = new MerkleUniqueToken(MISSING_ENTITY_ID, nft.getMetadata(), nft.getCreationTime());
			curNfts.put(merkleNftId, merkleNft);
			uniqTokenViewsManager.mintNotice(merkleNftId, treasury);
		}
	}

	private void validateUsable(MerkleTokenRelStatus merkleTokenRelStatus) {
		validateTrue(merkleTokenRelStatus != null, TOKEN_NOT_ASSOCIATED_TO_ACCOUNT);
	}

	private void validateUsable(MerkleToken merkleToken) {
		validateTrue(merkleToken != null, INVALID_TOKEN_ID);
		validateFalse(merkleToken.isDeleted(), TOKEN_WAS_DELETED);
	}

	private void validateUsable(MerkleToken merkleToken, ResponseCodeEnum code) {
		validateTrue(merkleToken != null, code);
		validateFalse(merkleToken.isDeleted(), code);
	}

	private void validateUsable(MerkleUniqueToken merkleUniqueToken) {
		validateTrue(merkleUniqueToken != null, INVALID_NFT_ID);
	}

	private void alertTokenBackingStoreOfNew(TokenRelationship newRel) {
		backingTokenRels.addToExistingRels(legacyReprOf(newRel));
	}

	@FunctionalInterface
	public interface LegacyTreasuryAdder {
		void perform(final AccountID aId, final TokenID tId);
	}

	@FunctionalInterface
	public interface LegacyTreasuryRemover {
		void removeKnownTreasuryForToken(final AccountID aId, final TokenID tId);
	}
}<|MERGE_RESOLUTION|>--- conflicted
+++ resolved
@@ -279,13 +279,8 @@
 			final var uniqueTokenKey = EntityNumPair.fromLongs(tokenNum.longValue(), serialNumber);
 			final var merkleUniqueToken = curUniqueTokens.get(uniqueTokenKey);
 			validateUsable(merkleUniqueToken);
-<<<<<<< HEAD
-			final var uniqueToken = new UniqueToken(tokenId, serialNumber);
+			final var uniqueToken = new UniqueToken(token.getId(), serialNumber);
 			mapUniqueTokenModelFields(uniqueToken, merkleUniqueToken);
-=======
-			final var uniqueToken = new UniqueToken(token.getId(), serialNumber);
-			initModelFields(uniqueToken, merkleUniqueToken);
->>>>>>> 56c2f253
 			loadedUniqueTokens.put(serialNumber, uniqueToken);
 		}
 		token.setLoadedUniqueTokens(loadedUniqueTokens);
