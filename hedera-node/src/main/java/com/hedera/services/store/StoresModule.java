package com.hedera.services.store;

/*-
 * ‌
 * Hedera Services Node
 * ​
 * Copyright (C) 2018 - 2021 Hedera Hashgraph, LLC
 * ​
 * Licensed under the Apache License, Version 2.0 (the "License");
 * you may not use this file except in compliance with the License.
 * You may obtain a copy of the License at
 *
 *      http://www.apache.org/licenses/LICENSE-2.0
 *
 * Unless required by applicable law or agreed to in writing, software
 * distributed under the License is distributed on an "AS IS" BASIS,
 * WITHOUT WARRANTIES OR CONDITIONS OF ANY KIND, either express or implied.
 * See the License for the specific language governing permissions and
 * limitations under the License.
 * ‍
 */

import com.hedera.services.context.SideEffectsTracker;
import com.hedera.services.context.TransactionContext;
import com.hedera.services.context.annotations.CompositeProps;
import com.hedera.services.context.properties.GlobalDynamicProperties;
import com.hedera.services.context.properties.PropertySource;
import com.hedera.services.ledger.TransactionalLedger;
import com.hedera.services.ledger.accounts.staking.RewardCalculator;
import com.hedera.services.ledger.backing.BackingNfts;
import com.hedera.services.ledger.backing.BackingStore;
import com.hedera.services.ledger.backing.BackingTokenRels;
import com.hedera.services.ledger.interceptors.LinkAwareTokenRelsCommitInterceptor;
import com.hedera.services.ledger.interceptors.LinkAwareUniqueTokensCommitInterceptor;
import com.hedera.services.ledger.interceptors.StakeAwareAccountsCommitsInterceptor;
import com.hedera.services.ledger.interceptors.StakedAccountsAdjustmentsManager;
import com.hedera.services.ledger.interceptors.TokenRelsLinkManager;
import com.hedera.services.ledger.interceptors.UniqueTokensLinkManager;
import com.hedera.services.ledger.properties.AccountProperty;
import com.hedera.services.ledger.properties.ChangeSummaryManager;
import com.hedera.services.ledger.properties.NftProperty;
import com.hedera.services.ledger.properties.TokenProperty;
import com.hedera.services.ledger.properties.TokenRelProperty;
import com.hedera.services.state.merkle.MerkleAccount;
import com.hedera.services.state.merkle.MerkleNetworkContext;
import com.hedera.services.state.merkle.MerkleStakingInfo;
import com.hedera.services.state.merkle.MerkleToken;
import com.hedera.services.state.merkle.MerkleTokenRelStatus;
import com.hedera.services.state.merkle.MerkleUniqueToken;
import com.hedera.services.store.models.NftId;
import com.hedera.services.store.schedule.HederaScheduleStore;
import com.hedera.services.store.schedule.ScheduleStore;
import com.hedera.services.store.tokens.HederaTokenStore;
import com.hedera.services.store.tokens.TokenStore;
import com.hedera.services.store.tokens.annotations.AreTreasuryWildcardsEnabled;
import com.hedera.services.utils.EntityNum;
import com.hedera.services.utils.EntityNumPair;
import com.hederahashgraph.api.proto.java.AccountID;
import com.hederahashgraph.api.proto.java.TokenID;
import com.swirlds.merkle.map.MerkleMap;
import dagger.Binds;
import dagger.Module;
import dagger.Provides;
import org.apache.commons.lang3.tuple.Pair;

import javax.inject.Singleton;
import java.util.function.Supplier;

@Module
public interface StoresModule {
	@Binds
	@Singleton
	TokenStore bindTokenStore(HederaTokenStore hederaTokenStore);

	@Binds
	@Singleton
	BackingStore<NftId, MerkleUniqueToken> bindBackingNfts(
			TransactionalLedger<NftId, NftProperty, MerkleUniqueToken> nftsLedger);

	@Binds
	@Singleton
	ScheduleStore bindScheduleStore(HederaScheduleStore scheduleStore);

	@Provides
	@Singleton
	static TransactionalLedger<NftId, NftProperty, MerkleUniqueToken> provideNftsLedger(
			final UniqueTokensLinkManager uniqueTokensLinkManager,
			final Supplier<MerkleMap<EntityNumPair, MerkleUniqueToken>> uniqueTokens
	) {
		final var uniqueTokensLedger = new TransactionalLedger<>(
				NftProperty.class,
				MerkleUniqueToken::new,
				new BackingNfts(uniqueTokens),
				new ChangeSummaryManager<>());
		final var uniqueTokensCommitInterceptor = new LinkAwareUniqueTokensCommitInterceptor(uniqueTokensLinkManager);
		uniqueTokensLedger.setCommitInterceptor(uniqueTokensCommitInterceptor);
		return uniqueTokensLedger;
	}

	@Provides
	@Singleton
	static TransactionalLedger<TokenID, TokenProperty, MerkleToken> provideTokensLedger(
			final BackingStore<TokenID, MerkleToken> backingTokens,
			final SideEffectsTracker sideEffectsTracker
	) {
		return new TransactionalLedger<>(
				TokenProperty.class,
				MerkleToken::new,
				backingTokens,
				new ChangeSummaryManager<>());
	}

	@Binds
	@Singleton
	BackingStore<Pair<AccountID, TokenID>, MerkleTokenRelStatus> bindBackingTokenRels(
			TransactionalLedger<Pair<AccountID, TokenID>, TokenRelProperty, MerkleTokenRelStatus> tokenRelsLedger);

	@Provides
	@Singleton
	static TransactionalLedger<Pair<AccountID, TokenID>, TokenRelProperty, MerkleTokenRelStatus> provideTokenRelsLedger(
			final TransactionContext txnCtx,
			final SideEffectsTracker sideEffectsTracker,
			final TokenRelsLinkManager relsLinkManager,
			final Supplier<MerkleMap<EntityNumPair, MerkleTokenRelStatus>> tokenAssociations
	) {
		final var tokenRelsLedger = new TransactionalLedger<>(
				TokenRelProperty.class,
				MerkleTokenRelStatus::new,
				new BackingTokenRels(tokenAssociations),
				new ChangeSummaryManager<>());
		tokenRelsLedger.setKeyToString(BackingTokenRels::readableTokenRel);
		final var interceptor = new LinkAwareTokenRelsCommitInterceptor(txnCtx, sideEffectsTracker, relsLinkManager);
		tokenRelsLedger.setCommitInterceptor(interceptor);
		return tokenRelsLedger;
	}

	@Provides
	@Singleton
	static TransactionalLedger<AccountID, AccountProperty, MerkleAccount> provideAccountsLedger(
			final BackingStore<AccountID, MerkleAccount> backingAccounts,
			final SideEffectsTracker sideEffectsTracker,
<<<<<<< HEAD
			final StakedAccountsAdjustmentsManager manager
=======
			final Supplier<MerkleNetworkContext> networkCtx,
			final Supplier<MerkleMap<EntityNum, MerkleStakingInfo>> stakingInfo,
			final GlobalDynamicProperties dynamicProperties,
			final Supplier<MerkleMap<EntityNum, MerkleAccount>> accounts,
			final RewardCalculator rewardCalculator
>>>>>>> 23208252
	) {
		final var accountsLedger = new TransactionalLedger<>(
				AccountProperty.class,
				MerkleAccount::new,
				backingAccounts,
				new ChangeSummaryManager<>());
<<<<<<< HEAD
		final var accountsCommitInterceptor = new StakeAwareAccountsCommitsInterceptor(sideEffectsTracker, manager);
=======
		final var accountsCommitInterceptor = new AccountsCommitInterceptor(sideEffectsTracker, networkCtx, stakingInfo,
				dynamicProperties, accounts, rewardCalculator);
>>>>>>> 23208252
		accountsLedger.setCommitInterceptor(accountsCommitInterceptor);
		return accountsLedger;
	}

	@Provides
	@AreTreasuryWildcardsEnabled
	static boolean provideAreTreasuryWildcardsEnabled(final @CompositeProps PropertySource properties) {
		return properties.getBooleanProperty("tokens.nfts.useTreasuryWildcards");
	}
}<|MERGE_RESOLUTION|>--- conflicted
+++ resolved
@@ -139,27 +139,20 @@
 	static TransactionalLedger<AccountID, AccountProperty, MerkleAccount> provideAccountsLedger(
 			final BackingStore<AccountID, MerkleAccount> backingAccounts,
 			final SideEffectsTracker sideEffectsTracker,
-<<<<<<< HEAD
-			final StakedAccountsAdjustmentsManager manager
-=======
 			final Supplier<MerkleNetworkContext> networkCtx,
 			final Supplier<MerkleMap<EntityNum, MerkleStakingInfo>> stakingInfo,
 			final GlobalDynamicProperties dynamicProperties,
 			final Supplier<MerkleMap<EntityNum, MerkleAccount>> accounts,
-			final RewardCalculator rewardCalculator
->>>>>>> 23208252
+			final RewardCalculator rewardCalculator,
+			final StakedAccountsAdjustmentsManager manager
 	) {
 		final var accountsLedger = new TransactionalLedger<>(
 				AccountProperty.class,
 				MerkleAccount::new,
 				backingAccounts,
 				new ChangeSummaryManager<>());
-<<<<<<< HEAD
-		final var accountsCommitInterceptor = new StakeAwareAccountsCommitsInterceptor(sideEffectsTracker, manager);
-=======
-		final var accountsCommitInterceptor = new AccountsCommitInterceptor(sideEffectsTracker, networkCtx, stakingInfo,
-				dynamicProperties, accounts, rewardCalculator);
->>>>>>> 23208252
+		final var accountsCommitInterceptor = new StakeAwareAccountsCommitsInterceptor(sideEffectsTracker, networkCtx,
+				stakingInfo,dynamicProperties, accounts, rewardCalculator, manager);
 		accountsLedger.setCommitInterceptor(accountsCommitInterceptor);
 		return accountsLedger;
 	}
