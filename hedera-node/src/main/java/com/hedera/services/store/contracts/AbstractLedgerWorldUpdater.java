--- conflicted
+++ resolved
@@ -248,10 +248,6 @@
 		ensureFamiliarityWith(recordsHistorian);
 		if (thisRecordSourceId == UNKNOWN_RECORD_SOURCE_ID) {
 			thisRecordSourceId = recordsHistorian.nextChildRecordSourceId();
-<<<<<<< HEAD
-			this.recordsHistorian = recordsHistorian;
-=======
->>>>>>> a3c16b2f
 		}
 		recordsHistorian.trackFollowingChildRecord(thisRecordSourceId, syntheticBody, recordSoFar);
 	}
