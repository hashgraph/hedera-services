--- conflicted
+++ resolved
@@ -428,21 +428,18 @@
     private static final ABIType<Tuple> GET_NON_FUNGIBLE_TOKEN_INFO_DECODER =
             TypeFactory.create("(bytes32,int64)");
 
-<<<<<<< HEAD
+    private static final Function TOKEN_GET_CUSTOM_FEES_FUNCTION =
+            new Function("getTokenCustomFees(address)");
+    private static final Bytes TOKEN_GET_CUSTOM_FEES_SELECTOR =
+            Bytes.wrap(TOKEN_GET_CUSTOM_FEES_FUNCTION.selector());
+    private static final ABIType<Tuple> TOKEN_GET_CUSTOM_FEES_DECODER = TypeFactory.create(BYTES32);
+
     private static final Function TOKEN_UPDATE_INFO_FUNCTION =
             new Function("updateTokenInfo(address," + HEDERA_TOKEN_STRUCT + ")");
     private static final Bytes TOKEN_UPDATE_INFO_SELECTOR =
             Bytes.wrap(TOKEN_UPDATE_INFO_FUNCTION.selector());
     private static final ABIType<Tuple> TOKEN_UPDATE_INFO_DECODER =
             TypeFactory.create("(address," + HEDERA_TOKEN_STRUCT_DECODER + ")");
-=======
-    private static final Function TOKEN_GET_CUSTOM_FEES_FUNCTION =
-            new Function("getTokenCustomFees(address)");
-    private static final Bytes TOKEN_GET_CUSTOM_FEES_SELECTOR =
-            Bytes.wrap(TOKEN_GET_CUSTOM_FEES_FUNCTION.selector());
-    private static final ABIType<Tuple> TOKEN_GET_CUSTOM_FEES_DECODER = TypeFactory.create(BYTES32);
->>>>>>> 0f3475d1
-
     @Inject
     public DecodingFacade() {
         // empty constructor
