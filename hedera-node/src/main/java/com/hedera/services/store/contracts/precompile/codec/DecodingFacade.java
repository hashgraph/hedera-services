/*
 * Copyright (C) 2021-2022 Hedera Hashgraph, LLC
 *
 * Licensed under the Apache License, Version 2.0 (the "License");
 * you may not use this file except in compliance with the License.
 * You may obtain a copy of the License at
 *
 *      http://www.apache.org/licenses/LICENSE-2.0
 *
 * Unless required by applicable law or agreed to in writing, software
 * distributed under the License is distributed on an "AS IS" BASIS,
 * WITHOUT WARRANTIES OR CONDITIONS OF ANY KIND, either express or implied.
 * See the License for the specific language governing permissions and
 * limitations under the License.
 */
package com.hedera.services.store.contracts.precompile.codec;

import static com.hedera.services.contracts.ParsingConstants.ARRAY_BRACKETS;
import static com.hedera.services.contracts.ParsingConstants.BOOL;
import static com.hedera.services.contracts.ParsingConstants.BYTES32;
import static com.hedera.services.contracts.ParsingConstants.BYTES32_PAIR_RAW_TYPE;
import static com.hedera.services.contracts.ParsingConstants.EXPIRY;
import static com.hedera.services.contracts.ParsingConstants.FIXED_FEE;
import static com.hedera.services.contracts.ParsingConstants.FRACTIONAL_FEE;
import static com.hedera.services.contracts.ParsingConstants.INT;
import static com.hedera.services.contracts.ParsingConstants.ROYALTY_FEE;
import static com.hedera.services.contracts.ParsingConstants.STRING;
import static com.hedera.services.contracts.ParsingConstants.TOKEN_KEY;
import static com.hedera.services.contracts.ParsingConstants.UINT256;
import static com.hedera.services.utils.EntityIdUtils.accountIdFromEvmAddress;

import com.esaulpaugh.headlong.abi.ABIType;
import com.esaulpaugh.headlong.abi.Function;
import com.esaulpaugh.headlong.abi.Tuple;
import com.esaulpaugh.headlong.abi.TypeFactory;
import com.google.protobuf.ByteString;
import com.hedera.services.legacy.proto.utils.ByteStringUtils;
import com.hedera.services.state.enums.TokenType;
import com.hedera.services.state.submerkle.EntityId;
import com.hedera.services.store.contracts.WorldLedgers;
import com.hedera.services.store.contracts.precompile.SyntheticTxnFactory;
import com.hedera.services.store.contracts.precompile.codec.TokenCreateWrapper.FixedFeeWrapper;
import com.hedera.services.store.contracts.precompile.codec.TokenCreateWrapper.FractionalFeeWrapper;
import com.hedera.services.store.contracts.precompile.codec.TokenCreateWrapper.KeyValueWrapper;
import com.hedera.services.store.contracts.precompile.codec.TokenCreateWrapper.RoyaltyFeeWrapper;
import com.hedera.services.store.contracts.precompile.codec.TokenCreateWrapper.TokenKeyWrapper;
import com.hedera.services.store.models.NftId;
import com.hedera.services.utils.EntityIdUtils;
import com.hederahashgraph.api.proto.java.AccountID;
import com.hederahashgraph.api.proto.java.TokenID;
import java.math.BigInteger;
import java.util.ArrayList;
import java.util.Arrays;
import java.util.Collections;
import java.util.List;
import java.util.function.UnaryOperator;
import javax.inject.Inject;
import javax.inject.Singleton;
import org.apache.tuweni.bytes.Bytes;
import org.hyperledger.besu.datatypes.Address;

@Singleton
public class DecodingFacade {
    private static final int WORD_LENGTH = 32;
    private static final int ADDRESS_BYTES_LENGTH = 20;
    private static final int ADDRESS_SKIP_BYTES_LENGTH = 12;
    private static final int FUNCTION_SELECTOR_BYTES_LENGTH = 4;
<<<<<<< HEAD
    private static final String INT_OUTPUT = "(int)";
    private static final String BOOL_OUTPUT = "(bool)";
    private static final String STRING_OUTPUT = "(string)";
    private static final String INT_BOOL_PAIR_OUTPUT = "(int,bool)";
=======
>>>>>>> 45c2d257
    private static final String ADDRESS_PAIR_RAW_TYPE = "(bytes32,bytes32)";
    private static final String ADDRESS_TRIPLE_RAW_TYPE = "(bytes32,bytes32,bytes32)";
    private static final String UINT256_RAW_TYPE = "(uint256)";
    private static final String ADDRESS_UINT256_RAW_TYPE = "(bytes32,uint256)";
    private static final String ADDRESS_ADDRESS_UINT256_RAW_TYPE = "(bytes32,bytes32,uint256)";

    private static final List<SyntheticTxnFactory.NftExchange> NO_NFT_EXCHANGES =
            Collections.emptyList();
    private static final List<SyntheticTxnFactory.FungibleTokenTransfer> NO_FUNGIBLE_TRANSFERS =
            Collections.emptyList();

    private static final Function CRYPTO_TRANSFER_FUNCTION =
            new Function(
                    "cryptoTransfer((address,(address,int64)[],(address,address,int64)[])[])", INT);
    private static final Bytes CRYPTO_TRANSFER_SELECTOR =
            Bytes.wrap(CRYPTO_TRANSFER_FUNCTION.selector());
    private static final ABIType<Tuple> CRYPTO_TRANSFER_DECODER =
            TypeFactory.create("((bytes32,(bytes32,int64)[],(bytes32,bytes32,int64)[])[])");

    private static final Function TRANSFER_TOKENS_FUNCTION =
            new Function("transferTokens(address,address[],int64[])", INT);
    private static final Bytes TRANSFER_TOKENS_SELECTOR =
            Bytes.wrap(TRANSFER_TOKENS_FUNCTION.selector());
    private static final ABIType<Tuple> TRANSFER_TOKENS_DECODER =
            TypeFactory.create("(bytes32,bytes32[],int64[])");

    private static final Function TRANSFER_TOKEN_FUNCTION =
            new Function("transferToken(address,address,address,int64)", INT);
    private static final Bytes TRANSFER_TOKEN_SELECTOR =
            Bytes.wrap(TRANSFER_TOKEN_FUNCTION.selector());
    private static final ABIType<Tuple> TRANSFER_TOKEN_DECODER =
            TypeFactory.create("(bytes32,bytes32,bytes32,int64)");

    private static final Function TRANSFER_NFTS_FUNCTION =
            new Function("transferNFTs(address,address[],address[],int64[])", INT);
    private static final Bytes TRANSFER_NFTS_SELECTOR =
            Bytes.wrap(TRANSFER_NFTS_FUNCTION.selector());
    private static final ABIType<Tuple> TRANSFER_NFTS_DECODER =
            TypeFactory.create("(bytes32,bytes32[],bytes32[],int64[])");

    private static final Function TRANSFER_NFT_FUNCTION =
            new Function("transferNFT(address,address,address,int64)", INT);
    private static final Bytes TRANSFER_NFT_SELECTOR = Bytes.wrap(TRANSFER_NFT_FUNCTION.selector());
    private static final ABIType<Tuple> TRANSFER_NFT_DECODER =
            TypeFactory.create("(bytes32,bytes32,bytes32,int64)");

    private static final Function MINT_TOKEN_FUNCTION =
            new Function("mintToken(address,uint64,bytes[])", INT);
    private static final Bytes MINT_TOKEN_SELECTOR = Bytes.wrap(MINT_TOKEN_FUNCTION.selector());
    private static final ABIType<Tuple> MINT_TOKEN_DECODER =
            TypeFactory.create("(bytes32,int64,bytes[])");

    private static final Function BURN_TOKEN_FUNCTION =
            new Function("burnToken(address,uint64,int64[])", INT);
    private static final Bytes BURN_TOKEN_SELECTOR = Bytes.wrap(BURN_TOKEN_FUNCTION.selector());
    private static final ABIType<Tuple> BURN_TOKEN_DECODER =
            TypeFactory.create("(bytes32,int64,int64[])");

    private static final Function ASSOCIATE_TOKENS_FUNCTION =
            new Function("associateTokens(address,address[])", INT);
    private static final Bytes ASSOCIATE_TOKENS_SELECTOR =
            Bytes.wrap(ASSOCIATE_TOKENS_FUNCTION.selector());
    private static final ABIType<Tuple> ASSOCIATE_TOKENS_DECODER =
            TypeFactory.create("(bytes32,bytes32[])");

    private static final Function ASSOCIATE_TOKEN_FUNCTION =
            new Function("associateToken(address,address)", INT);
    private static final Bytes ASSOCIATE_TOKEN_SELECTOR =
            Bytes.wrap(ASSOCIATE_TOKEN_FUNCTION.selector());
    private static final ABIType<Tuple> ASSOCIATE_TOKEN_DECODER =
            TypeFactory.create(BYTES32_PAIR_RAW_TYPE);

    private static final Function DISSOCIATE_TOKENS_FUNCTION =
            new Function("dissociateTokens(address,address[])", INT);
    private static final Bytes DISSOCIATE_TOKENS_SELECTOR =
            Bytes.wrap(DISSOCIATE_TOKENS_FUNCTION.selector());
    private static final ABIType<Tuple> DISSOCIATE_TOKENS_DECODER =
            TypeFactory.create("(bytes32,bytes32[])");

    private static final Function DISSOCIATE_TOKEN_FUNCTION =
            new Function("dissociateToken(address,address)", INT);
    private static final Bytes DISSOCIATE_TOKEN_SELECTOR =
            Bytes.wrap(DISSOCIATE_TOKEN_FUNCTION.selector());
    private static final ABIType<Tuple> DISSOCIATE_TOKEN_DECODER =
            TypeFactory.create(BYTES32_PAIR_RAW_TYPE);

    private static final Function TOKEN_URI_NFT_FUNCTION =
            new Function("tokenURI(uint256)", STRING);
    private static final Bytes TOKEN_URI_NFT_SELECTOR =
            Bytes.wrap(TOKEN_URI_NFT_FUNCTION.selector());
    private static final ABIType<Tuple> TOKEN_URI_NFT_DECODER = TypeFactory.create(UINT256);

    private static final Function BALANCE_OF_TOKEN_FUNCTION =
            new Function("balanceOf(address)", INT);
    private static final Bytes BALANCE_OF_TOKEN_SELECTOR =
            Bytes.wrap(BALANCE_OF_TOKEN_FUNCTION.selector());
    private static final ABIType<Tuple> BALANCE_OF_TOKEN_DECODER = TypeFactory.create("(bytes32)");

    private static final Function OWNER_OF_NFT_FUNCTION = new Function("ownerOf(uint256)", INT);
    private static final Bytes OWNER_OF_NFT_SELECTOR = Bytes.wrap(OWNER_OF_NFT_FUNCTION.selector());
    private static final ABIType<Tuple> OWNER_OF_NFT_DECODER = TypeFactory.create(UINT256);

    private static final Function ERC_TRANSFER_FUNCTION =
            new Function("transfer(address,uint256)", BOOL);
    private static final Bytes ERC_TRANSFER_SELECTOR = Bytes.wrap(ERC_TRANSFER_FUNCTION.selector());
    private static final ABIType<Tuple> ERC_TRANSFER_DECODER =
            TypeFactory.create(ADDRESS_UINT256_RAW_TYPE);

    private static final Function ERC_TRANSFER_FROM_FUNCTION =
            new Function("transferFrom(address,address,uint256)");
    private static final Bytes ERC_TRANSFER_FROM_SELECTOR =
            Bytes.wrap(ERC_TRANSFER_FROM_FUNCTION.selector());
    private static final ABIType<Tuple> ERC_TRANSFER_FROM_DECODER =
            TypeFactory.create(ADDRESS_ADDRESS_UINT256_RAW_TYPE);

    private static final Function IS_FROZEN_TOKEN_FUNCTION =
            new Function("isFrozen(address,address)", INT_BOOL_PAIR_OUTPUT);
    private static final Bytes IS_FROZEN_TOKEN_FUNCTION_SELECTOR =
            Bytes.wrap(IS_FROZEN_TOKEN_FUNCTION.selector());
    private static final ABIType<Tuple> IS_FROZEN_TOKEN_DECODER =
            TypeFactory.create(ADDRESS_PAIR_RAW_TYPE);

    private static final Function FREEZE_TOKEN_FUNCTION =
            new Function("freezeToken(address,address)", INT_OUTPUT);
    private static final Bytes FREEZE_TOKEN_FUNCTION_SELECTOR =
            Bytes.wrap(FREEZE_TOKEN_FUNCTION.selector());
    private static final ABIType<Tuple> FREEZE_TOKEN_ACCOUNT_DECODER =
            TypeFactory.create(ADDRESS_PAIR_RAW_TYPE);

    private static final Function UNFREEZE_TOKEN_FUNCTION =
            new Function("unfreezeToken(address,address)", INT_OUTPUT);
    private static final Bytes UNFREEZE_TOKEN_FUNCTION_SELECTOR =
            Bytes.wrap(UNFREEZE_TOKEN_FUNCTION.selector());
    private static final ABIType<Tuple> UNFREEZE_TOKEN_ACCOUNT_DECODER =
            TypeFactory.create(ADDRESS_PAIR_RAW_TYPE);

    /* --- Token Create Structs --- */
    private static final String KEY_VALUE_DECODER = "(bool,bytes32,bytes,bytes,bytes32)";
    private static final String TOKEN_KEY_DECODER = "(int32," + KEY_VALUE_DECODER + ")";
    private static final String EXPIRY_DECODER = "(int64,bytes32,int64)";

    private static final String FIXED_FEE_DECODER = "(int64,bytes32,bool,bool,bytes32)";
    private static final String FRACTIONAL_FEE_DECODER = "(int64,int64,int64,int64,bool,bytes32)";
    private static final String ROYALTY_FEE_DECODER = "(int64,int64,int64,bytes32,bool,bytes32)";

    private static final String TOKEN_CREATE_STRUCT =
            "(string,string,address,string,bool,uint32,bool,"
                    + TOKEN_KEY
                    + ARRAY_BRACKETS
                    + ","
                    + EXPIRY
                    + ")";
    private static final String TOKEN_CREATE_STRUCT_DECODER =
            "(string,string,bytes32,string,bool,int64,bool,"
                    + TOKEN_KEY_DECODER
                    + ARRAY_BRACKETS
                    + ","
                    + EXPIRY_DECODER
                    + ")";

    private static final Function TOKEN_CREATE_FUNGIBLE_FUNCTION =
            new Function("createFungibleToken(" + TOKEN_CREATE_STRUCT + ",uint256,uint256)");
    private static final Bytes TOKEN_CREATE_FUNGIBLE_SELECTOR =
            Bytes.wrap(TOKEN_CREATE_FUNGIBLE_FUNCTION.selector());
    private static final ABIType<Tuple> TOKEN_CREATE_FUNGIBLE_DECODER =
            TypeFactory.create("(" + TOKEN_CREATE_STRUCT_DECODER + ",uint256,uint256)");

    private static final Function TOKEN_CREATE_NON_FUNGIBLE_FUNCTION =
            new Function("createNonFungibleToken(" + TOKEN_CREATE_STRUCT + ")");
    private static final Bytes TOKEN_CREATE_NON_FUNGIBLE_SELECTOR =
            Bytes.wrap(TOKEN_CREATE_NON_FUNGIBLE_FUNCTION.selector());
    private static final ABIType<Tuple> TOKEN_CREATE_NON_FUNGIBLE_DECODER =
            TypeFactory.create("(" + TOKEN_CREATE_STRUCT_DECODER + ")");

    private static final Function TOKEN_CREATE_FUNGIBLE_WITH_FEES_FUNCTION =
            new Function(
                    "createFungibleTokenWithCustomFees("
                            + TOKEN_CREATE_STRUCT
                            + ",uint256,uint256,"
                            + FIXED_FEE
                            + ARRAY_BRACKETS
                            + ","
                            + FRACTIONAL_FEE
                            + ARRAY_BRACKETS
                            + ")");
    private static final Bytes TOKEN_CREATE_FUNGIBLE_WITH_FEES_SELECTOR =
            Bytes.wrap(TOKEN_CREATE_FUNGIBLE_WITH_FEES_FUNCTION.selector());
    private static final ABIType<Tuple> TOKEN_CREATE_FUNGIBLE_WITH_FEES_DECODER =
            TypeFactory.create(
                    "("
                            + TOKEN_CREATE_STRUCT_DECODER
                            + ",uint256,uint256,"
                            + FIXED_FEE_DECODER
                            + ARRAY_BRACKETS
                            + ","
                            + FRACTIONAL_FEE_DECODER
                            + ARRAY_BRACKETS
                            + ")");

    private static final Function TOKEN_CREATE_NON_FUNGIBLE_WITH_FEES_FUNCTION =
            new Function(
                    "createNonFungibleTokenWithCustomFees("
                            + TOKEN_CREATE_STRUCT
                            + ","
                            + FIXED_FEE
                            + ARRAY_BRACKETS
                            + ","
                            + ROYALTY_FEE
                            + ARRAY_BRACKETS
                            + ")");
    private static final Bytes TOKEN_CREATE_NON_FUNGIBLE_WITH_FEES_SELECTOR =
            Bytes.wrap(TOKEN_CREATE_NON_FUNGIBLE_WITH_FEES_FUNCTION.selector());
    private static final ABIType<Tuple> TOKEN_CREATE_NON_FUNGIBLE_WITH_FEES_DECODER =
            TypeFactory.create(
                    "("
                            + TOKEN_CREATE_STRUCT_DECODER
                            + ","
                            + FIXED_FEE_DECODER
                            + ARRAY_BRACKETS
                            + ","
                            + ROYALTY_FEE_DECODER
                            + ARRAY_BRACKETS
                            + ")");

    private static final Function ERC_ALLOWANCE_FUNCTION =
            new Function("allowance(address,address)", INT);
    private static final Bytes ERC_ALLOWANCE_SELECTOR =
            Bytes.wrap(ERC_ALLOWANCE_FUNCTION.selector());
    private static final ABIType<Tuple> ERC_ALLOWANCE_DECODER =
            TypeFactory.create(ADDRESS_PAIR_RAW_TYPE);

    private static final Function ERC_GET_APPROVED_FUNCTION =
            new Function("getApproved(uint256)", INT);
    private static final Bytes ERC_GET_APPROVED_FUNCTION_SELECTOR =
            Bytes.wrap(ERC_GET_APPROVED_FUNCTION.selector());
    private static final ABIType<Tuple> ERC_GET_APPROVED_FUNCTION_DECODER =
            TypeFactory.create(UINT256_RAW_TYPE);

    private static final Function ERC_IS_APPROVED_FOR_ALL =
            new Function("isApprovedForAll(address,address)", BOOL);
    private static final Bytes ERC_IS_APPROVED_FOR_ALL_SELECTOR =
            Bytes.wrap(ERC_IS_APPROVED_FOR_ALL.selector());
    private static final ABIType<Tuple> ERC_IS_APPROVED_FOR_ALL_DECODER =
            TypeFactory.create(ADDRESS_PAIR_RAW_TYPE);

    private static final Function ERC_SET_APPROVAL_FOR_ALL =
            new Function("setApprovalForAll(address,bool)");
    private static final Bytes ERC_SET_APPROVAL_FOR_ALL_SELECTOR =
            Bytes.wrap(ERC_SET_APPROVAL_FOR_ALL.selector());
    private static final ABIType<Tuple> ERC_SET_APPROVAL_FOR_ALL_DECODER =
            TypeFactory.create("(bytes32,bool)");

    private static final Function ERC_TOKEN_APPROVE_FUNCTION =
            new Function("approve(address,uint256)", BOOL);
    private static final Bytes ERC_TOKEN_APPROVE_SELECTOR =
            Bytes.wrap(ERC_TOKEN_APPROVE_FUNCTION.selector());
    private static final ABIType<Tuple> ERC_TOKEN_APPROVE_DECODER =
            TypeFactory.create(ADDRESS_UINT256_RAW_TYPE);

    private static final Function HAPI_ALLOWANCE_FUNCTION =
            new Function("allowance(address,address,address)", "(int,int)");
    private static final Bytes HAPI_ALLOWANCE_SELECTOR =
            Bytes.wrap(HAPI_ALLOWANCE_FUNCTION.selector());
    private static final ABIType<Tuple> HAPI_ALLOWANCE_DECODER =
            TypeFactory.create(ADDRESS_TRIPLE_RAW_TYPE);

    private static final Function HAPI_GET_APPROVED_FUNCTION =
            new Function("getApproved(address,uint256)", "(int,int)");
    private static final Bytes HAPI_GET_APPROVED_FUNCTION_SELECTOR =
            Bytes.wrap(HAPI_GET_APPROVED_FUNCTION.selector());
    private static final ABIType<Tuple> HAPI_GET_APPROVED_FUNCTION_DECODER =
            TypeFactory.create(ADDRESS_UINT256_RAW_TYPE);

    private static final Function HAPI_IS_APPROVED_FOR_ALL =
            new Function("isApprovedForAll(address,address,address)", INT_BOOL_PAIR_OUTPUT);
    private static final Bytes HAPI_IS_APPROVED_FOR_ALL_SELECTOR =
            Bytes.wrap(HAPI_IS_APPROVED_FOR_ALL.selector());
    private static final ABIType<Tuple> HAPI_IS_APPROVED_FOR_ALL_DECODER =
            TypeFactory.create(ADDRESS_TRIPLE_RAW_TYPE);

    private static final Function HAPI_SET_APPROVAL_FOR_ALL =
            new Function("setApprovalForAll(address,address,bool)", INT);
    private static final Bytes HAPI_SET_APPROVAL_FOR_ALL_SELECTOR =
            Bytes.wrap(HAPI_SET_APPROVAL_FOR_ALL.selector());
    private static final ABIType<Tuple> HAPI_SET_APPROVAL_FOR_ALL_DECODER =
            TypeFactory.create("(bytes32,bytes32,bool)");

    private static final Function HAPI_TOKEN_APPROVE_FUNCTION =
            new Function("approve(address,address,uint256)", INT_BOOL_PAIR_OUTPUT);
    private static final Bytes HAPI_TOKEN_APPROVE_SELECTOR =
            Bytes.wrap(HAPI_TOKEN_APPROVE_FUNCTION.selector());
    private static final ABIType<Tuple> HAPI_TOKEN_APPROVE_DECODER =
            TypeFactory.create(ADDRESS_ADDRESS_UINT256_RAW_TYPE);

    private static final Function HAPI_APPROVE_NFT_FUNCTION =
            new Function("approveNFT(address,address,uint256)", INT);
    private static final Bytes HAPI_APPROVE_NFT_SELECTOR =
            Bytes.wrap(HAPI_APPROVE_NFT_FUNCTION.selector());
    private static final ABIType<Tuple> HAPI_APPROVE_NFT_DECODER =
            TypeFactory.create(ADDRESS_ADDRESS_UINT256_RAW_TYPE);

    private static final Function GET_TOKEN_INFO_FUNCTION = new Function("getTokenInfo(address)");
    private static final Bytes GET_TOKEN_INFO_SELECTOR =
            Bytes.wrap(GET_TOKEN_INFO_FUNCTION.selector());
    private static final ABIType<Tuple> GET_TOKEN_INFO_DECODER = TypeFactory.create(BYTES32);

    private static final Function GET_FUNGIBLE_TOKEN_INFO_FUNCTION =
            new Function("getFungibleTokenInfo(address)");
    private static final Bytes GET_FUNGIBLE_TOKEN_INFO_SELECTOR =
            Bytes.wrap(GET_FUNGIBLE_TOKEN_INFO_FUNCTION.selector());
    private static final ABIType<Tuple> GET_FUNGIBLE_TOKEN_INFO_DECODER =
            TypeFactory.create(BYTES32);

    private static final Function GET_NON_FUNGIBLE_TOKEN_INFO_FUNCTION =
            new Function("getNonFungibleTokenInfo(address,int64)");
    private static final Bytes GET_NON_FUNGIBLE_TOKEN_INFO_SELECTOR =
            Bytes.wrap(GET_NON_FUNGIBLE_TOKEN_INFO_FUNCTION.selector());
    private static final ABIType<Tuple> GET_NON_FUNGIBLE_TOKEN_INFO_DECODER =
            TypeFactory.create("(bytes32,int64)");

    @Inject
    public DecodingFacade() {
        // empty constructor
    }

    public List<TokenTransferWrapper> decodeCryptoTransfer(
            final Bytes input, final UnaryOperator<byte[]> aliasResolver) {
        final Tuple decodedTuples =
                decodeFunctionCall(input, CRYPTO_TRANSFER_SELECTOR, CRYPTO_TRANSFER_DECODER);
        final List<TokenTransferWrapper> tokenTransferWrappers = new ArrayList<>();

        for (final var tuple : decodedTuples) {
            for (final var tupleNested : (Tuple[]) tuple) {
                final var tokenType = convertAddressBytesToTokenID(tupleNested.get(0));

                var nftExchanges = NO_NFT_EXCHANGES;
                var fungibleTransfers = NO_FUNGIBLE_TRANSFERS;

                final var abiAdjustments = (Tuple[]) tupleNested.get(1);
                if (abiAdjustments.length > 0) {
                    fungibleTransfers =
                            bindFungibleTransfersFrom(tokenType, abiAdjustments, aliasResolver);
                }
                final var abiNftExchanges = (Tuple[]) tupleNested.get(2);
                if (abiNftExchanges.length > 0) {
                    nftExchanges = bindNftExchangesFrom(tokenType, abiNftExchanges, aliasResolver);
                }

                tokenTransferWrappers.add(
                        new TokenTransferWrapper(nftExchanges, fungibleTransfers));
            }
        }

        return tokenTransferWrappers;
    }

    public BurnWrapper decodeBurn(final Bytes input) {
        final Tuple decodedArguments =
                decodeFunctionCall(input, BURN_TOKEN_SELECTOR, BURN_TOKEN_DECODER);

        final var tokenID = convertAddressBytesToTokenID(decodedArguments.get(0));
        final var fungibleAmount = (long) decodedArguments.get(1);
        final var serialNumbers = (long[]) decodedArguments.get(2);

        if (fungibleAmount > 0) {
            return BurnWrapper.forFungible(tokenID, fungibleAmount);
        } else {
            return BurnWrapper.forNonFungible(
                    tokenID, Arrays.stream(serialNumbers).boxed().toList());
        }
    }

    public BalanceOfWrapper decodeBalanceOf(
            final Bytes input, final UnaryOperator<byte[]> aliasResolver) {
        final Tuple decodedArguments =
                decodeFunctionCall(input, BALANCE_OF_TOKEN_SELECTOR, BALANCE_OF_TOKEN_DECODER);

        final var account =
                convertLeftPaddedAddressToAccountId(decodedArguments.get(0), aliasResolver);

        return new BalanceOfWrapper(account);
    }

    public List<TokenTransferWrapper> decodeERCTransfer(
            final Bytes input,
            final TokenID token,
            final AccountID caller,
            final UnaryOperator<byte[]> aliasResolver) {
        final Tuple decodedArguments =
                decodeFunctionCall(input, ERC_TRANSFER_SELECTOR, ERC_TRANSFER_DECODER);

        final var recipient =
                convertLeftPaddedAddressToAccountId(decodedArguments.get(0), aliasResolver);
        final var amount = (BigInteger) decodedArguments.get(1);

        final List<SyntheticTxnFactory.FungibleTokenTransfer> fungibleTransfers = new ArrayList<>();
        addSignedAdjustment(fungibleTransfers, token, recipient, amount.longValue());
        addSignedAdjustment(fungibleTransfers, token, caller, -amount.longValue());

        return Collections.singletonList(
                new TokenTransferWrapper(NO_NFT_EXCHANGES, fungibleTransfers));
    }

    public List<TokenTransferWrapper> decodeERCTransferFrom(
            final Bytes input,
            final TokenID token,
            final boolean isFungible,
            final UnaryOperator<byte[]> aliasResolver,
            final WorldLedgers ledgers,
            final EntityId operatorId) {
        final Tuple decodedArguments =
                decodeFunctionCall(input, ERC_TRANSFER_FROM_SELECTOR, ERC_TRANSFER_FROM_DECODER);

        final var from =
                convertLeftPaddedAddressToAccountId(decodedArguments.get(0), aliasResolver);
        final var to = convertLeftPaddedAddressToAccountId(decodedArguments.get(1), aliasResolver);
        if (isFungible) {
            final List<SyntheticTxnFactory.FungibleTokenTransfer> fungibleTransfers =
                    new ArrayList<>();
            final var amount = (BigInteger) decodedArguments.get(2);
            addSignedAdjustment(fungibleTransfers, token, to, amount.longValue());
            if (from.equals(operatorId.toGrpcAccountId())) {
                addSignedAdjustment(fungibleTransfers, token, from, -amount.longValue());
            } else {
                addApprovedAdjustment(fungibleTransfers, token, from, -amount.longValue());
            }
            return Collections.singletonList(
                    new TokenTransferWrapper(NO_NFT_EXCHANGES, fungibleTransfers));
        } else {
            final List<SyntheticTxnFactory.NftExchange> nonFungibleTransfers = new ArrayList<>();
            final var serialNo = ((BigInteger) decodedArguments.get(2)).longValue();
            final var ownerId = ledgers.ownerIfPresent(NftId.fromGrpc(token, serialNo));
            if (operatorId.equals(ownerId)) {
                nonFungibleTransfers.add(
                        new SyntheticTxnFactory.NftExchange(serialNo, token, from, to));
            } else {
                nonFungibleTransfers.add(
                        SyntheticTxnFactory.NftExchange.fromApproval(serialNo, token, from, to));
            }
            return Collections.singletonList(
                    new TokenTransferWrapper(nonFungibleTransfers, NO_FUNGIBLE_TRANSFERS));
        }
    }

    public OwnerOfAndTokenURIWrapper decodeOwnerOf(final Bytes input) {
        final Tuple decodedArguments =
                decodeFunctionCall(input, OWNER_OF_NFT_SELECTOR, OWNER_OF_NFT_DECODER);

        final var tokenId = (BigInteger) decodedArguments.get(0);

        return new OwnerOfAndTokenURIWrapper(tokenId.longValue());
    }

    public OwnerOfAndTokenURIWrapper decodeTokenUriNFT(final Bytes input) {
        final Tuple decodedArguments =
                decodeFunctionCall(input, TOKEN_URI_NFT_SELECTOR, TOKEN_URI_NFT_DECODER);

        final var tokenId = (BigInteger) decodedArguments.get(0);

        return new OwnerOfAndTokenURIWrapper(tokenId.longValue());
    }

    public GetApprovedWrapper decodeGetApproved(final Bytes input, final TokenID impliedTokenId) {
        final var offset = impliedTokenId == null ? 1 : 0;

        final Tuple decodedArguments =
                decodeFunctionCall(
                        input,
                        offset == 0
                                ? ERC_GET_APPROVED_FUNCTION_SELECTOR
                                : HAPI_GET_APPROVED_FUNCTION_SELECTOR,
                        offset == 0
                                ? ERC_GET_APPROVED_FUNCTION_DECODER
                                : HAPI_GET_APPROVED_FUNCTION_DECODER);

        final var tokenId =
                offset == 0
                        ? impliedTokenId
                        : convertAddressBytesToTokenID(decodedArguments.get(0));

        final var serialNo = (BigInteger) decodedArguments.get(offset);
        return new GetApprovedWrapper(tokenId, serialNo.longValue());
    }

    public TokenAllowanceWrapper decodeTokenAllowance(
            final Bytes input,
            final TokenID impliedTokenId,
            final UnaryOperator<byte[]> aliasResolver) {
        final var offset = impliedTokenId == null ? 1 : 0;

        final Tuple decodedArguments =
                decodeFunctionCall(
                        input,
                        offset == 0 ? ERC_ALLOWANCE_SELECTOR : HAPI_ALLOWANCE_SELECTOR,
                        offset == 0 ? ERC_ALLOWANCE_DECODER : HAPI_ALLOWANCE_DECODER);

        final var tokenId =
                offset == 0
                        ? impliedTokenId
                        : convertAddressBytesToTokenID(decodedArguments.get(0));
        final var owner =
                convertLeftPaddedAddressToAccountId(decodedArguments.get(offset), aliasResolver);
        final var spender =
                convertLeftPaddedAddressToAccountId(
                        decodedArguments.get(offset + 1), aliasResolver);

        return new TokenAllowanceWrapper(tokenId, owner, spender);
    }

    public ApproveWrapper decodeTokenApprove(
            final Bytes input,
            final TokenID impliedTokenId,
            final boolean isFungible,
            final UnaryOperator<byte[]> aliasResolver,
            WorldLedgers ledgers) {

        final var offset = impliedTokenId == null ? 1 : 0;
        final Tuple decodedArguments;
        final TokenID tokenId;
        if (offset == 0) {
            decodedArguments =
                    decodeFunctionCall(
                            input, ERC_TOKEN_APPROVE_SELECTOR, ERC_TOKEN_APPROVE_DECODER);
            tokenId = impliedTokenId;
        } else if (isFungible) {
            decodedArguments =
                    decodeFunctionCall(
                            input, HAPI_TOKEN_APPROVE_SELECTOR, HAPI_TOKEN_APPROVE_DECODER);
            tokenId = convertAddressBytesToTokenID(decodedArguments.get(0));
        } else {
            decodedArguments =
                    decodeFunctionCall(input, HAPI_APPROVE_NFT_SELECTOR, HAPI_APPROVE_NFT_DECODER);
            tokenId = convertAddressBytesToTokenID(decodedArguments.get(0));
        }
        final var ledgerFungible = TokenType.FUNGIBLE_COMMON.equals(ledgers.typeOf(tokenId));
        final var spender =
                convertLeftPaddedAddressToAccountId(decodedArguments.get(offset), aliasResolver);
        if (isFungible) {
            if (!ledgerFungible) {
                throw new IllegalArgumentException("Token is not a fungible token");
            }
            final var amount = (BigInteger) decodedArguments.get(offset + 1);
            return new ApproveWrapper(tokenId, spender, amount, BigInteger.ZERO, isFungible);
        } else {
            if (ledgerFungible) {
                throw new IllegalArgumentException("Token is not an NFT");
            }
            final var serialNumber = (BigInteger) decodedArguments.get(offset + 1);
            return new ApproveWrapper(tokenId, spender, BigInteger.ZERO, serialNumber, isFungible);
        }
    }

    public SetApprovalForAllWrapper decodeSetApprovalForAll(
            final Bytes input,
            final TokenID impliedTokenId,
            final UnaryOperator<byte[]> aliasResolver) {
        final var offset = impliedTokenId == null ? 1 : 0;
        final Tuple decodedArguments =
                decodeFunctionCall(
                        input,
                        offset == 0
                                ? ERC_SET_APPROVAL_FOR_ALL_SELECTOR
                                : HAPI_SET_APPROVAL_FOR_ALL_SELECTOR,
                        offset == 0
                                ? ERC_SET_APPROVAL_FOR_ALL_DECODER
                                : HAPI_SET_APPROVAL_FOR_ALL_DECODER);
        final var tokenId =
                offset == 0
                        ? impliedTokenId
                        : convertAddressBytesToTokenID(decodedArguments.get(0));

        final var to =
                convertLeftPaddedAddressToAccountId(decodedArguments.get(offset), aliasResolver);
        final var approved = (boolean) decodedArguments.get(offset + 1);

        return new SetApprovalForAllWrapper(tokenId, to, approved);
    }

    public MintWrapper decodeMint(final Bytes input) {
        final Tuple decodedArguments =
                decodeFunctionCall(input, MINT_TOKEN_SELECTOR, MINT_TOKEN_DECODER);

        final var tokenID = convertAddressBytesToTokenID(decodedArguments.get(0));
        final var fungibleAmount = (long) decodedArguments.get(1);
        final var metadataList = (byte[][]) decodedArguments.get(2);
        final List<ByteString> wrappedMetadata = new ArrayList<>();
        for (final var meta : metadataList) {
            wrappedMetadata.add(ByteStringUtils.wrapUnsafely(meta));
        }
        if (fungibleAmount > 0) {
            return MintWrapper.forFungible(tokenID, fungibleAmount);
        } else {
            return MintWrapper.forNonFungible(tokenID, wrappedMetadata);
        }
    }

    public List<TokenTransferWrapper> decodeTransferToken(
            final Bytes input, final UnaryOperator<byte[]> aliasResolver) {
        final Tuple decodedArguments =
                decodeFunctionCall(input, TRANSFER_TOKEN_SELECTOR, TRANSFER_TOKEN_DECODER);

        final var tokenID = convertAddressBytesToTokenID(decodedArguments.get(0));
        final var sender =
                convertLeftPaddedAddressToAccountId(decodedArguments.get(1), aliasResolver);
        final var receiver =
                convertLeftPaddedAddressToAccountId(decodedArguments.get(2), aliasResolver);
        final var amount = (long) decodedArguments.get(3);

        return Collections.singletonList(
                new TokenTransferWrapper(
                        NO_NFT_EXCHANGES,
                        List.of(
                                new SyntheticTxnFactory.FungibleTokenTransfer(
                                        amount, false, tokenID, sender, receiver))));
    }

    public IsApproveForAllWrapper decodeIsApprovedForAll(
            final Bytes input,
            final TokenID impliedTokenId,
            final UnaryOperator<byte[]> aliasResolver) {
        final var offset = impliedTokenId == null ? 1 : 0;

        final Tuple decodedArguments =
                decodeFunctionCall(
                        input,
                        offset == 0
                                ? ERC_IS_APPROVED_FOR_ALL_SELECTOR
                                : HAPI_IS_APPROVED_FOR_ALL_SELECTOR,
                        offset == 0
                                ? ERC_IS_APPROVED_FOR_ALL_DECODER
                                : HAPI_IS_APPROVED_FOR_ALL_DECODER);

        final var tokenId =
                offset == 0
                        ? impliedTokenId
                        : convertAddressBytesToTokenID(decodedArguments.get(0));

        final var owner =
                convertLeftPaddedAddressToAccountId(decodedArguments.get(offset), aliasResolver);
        final var operator =
                convertLeftPaddedAddressToAccountId(
                        decodedArguments.get(offset + 1), aliasResolver);

        return new IsApproveForAllWrapper(tokenId, owner, operator);
    }

    public List<TokenTransferWrapper> decodeTransferTokens(
            final Bytes input, final UnaryOperator<byte[]> aliasResolver) {
        final Tuple decodedArguments =
                decodeFunctionCall(input, TRANSFER_TOKENS_SELECTOR, TRANSFER_TOKENS_DECODER);

        final var tokenType = convertAddressBytesToTokenID(decodedArguments.get(0));
        final var accountIDs = decodeAccountIds(decodedArguments.get(1), aliasResolver);
        final var amounts = (long[]) decodedArguments.get(2);

        final List<SyntheticTxnFactory.FungibleTokenTransfer> fungibleTransfers = new ArrayList<>();
        for (int i = 0; i < accountIDs.size(); i++) {
            final var accountID = accountIDs.get(i);
            final var amount = amounts[i];

            addSignedAdjustment(fungibleTransfers, tokenType, accountID, amount);
        }

        return Collections.singletonList(
                new TokenTransferWrapper(NO_NFT_EXCHANGES, fungibleTransfers));
    }

    public List<TokenTransferWrapper> decodeTransferNFT(
            final Bytes input, final UnaryOperator<byte[]> aliasResolver) {
        final Tuple decodedArguments =
                decodeFunctionCall(input, TRANSFER_NFT_SELECTOR, TRANSFER_NFT_DECODER);

        final var tokenID = convertAddressBytesToTokenID(decodedArguments.get(0));
        final var sender =
                convertLeftPaddedAddressToAccountId(decodedArguments.get(1), aliasResolver);
        final var receiver =
                convertLeftPaddedAddressToAccountId(decodedArguments.get(2), aliasResolver);
        final var serialNumber = (long) decodedArguments.get(3);

        return Collections.singletonList(
                new TokenTransferWrapper(
                        List.of(
                                new SyntheticTxnFactory.NftExchange(
                                        serialNumber, tokenID, sender, receiver)),
                        NO_FUNGIBLE_TRANSFERS));
    }

    public List<TokenTransferWrapper> decodeTransferNFTs(
            final Bytes input, final UnaryOperator<byte[]> aliasResolver) {
        final Tuple decodedArguments =
                decodeFunctionCall(input, TRANSFER_NFTS_SELECTOR, TRANSFER_NFTS_DECODER);

        final var tokenID = convertAddressBytesToTokenID(decodedArguments.get(0));
        final var senders = decodeAccountIds(decodedArguments.get(1), aliasResolver);
        final var receivers = decodeAccountIds(decodedArguments.get(2), aliasResolver);
        final var serialNumbers = ((long[]) decodedArguments.get(3));

        final List<SyntheticTxnFactory.NftExchange> nftExchanges = new ArrayList<>();
        for (var i = 0; i < senders.size(); i++) {
            final var nftExchange =
                    new SyntheticTxnFactory.NftExchange(
                            serialNumbers[i], tokenID, senders.get(i), receivers.get(i));
            nftExchanges.add(nftExchange);
        }

        return Collections.singletonList(
                new TokenTransferWrapper(nftExchanges, NO_FUNGIBLE_TRANSFERS));
    }

    public Association decodeAssociation(
            final Bytes input, final UnaryOperator<byte[]> aliasResolver) {
        final Tuple decodedArguments =
                decodeFunctionCall(input, ASSOCIATE_TOKEN_SELECTOR, ASSOCIATE_TOKEN_DECODER);

        final var accountID =
                convertLeftPaddedAddressToAccountId(decodedArguments.get(0), aliasResolver);
        final var tokenID = convertAddressBytesToTokenID(decodedArguments.get(1));

        return Association.singleAssociation(accountID, tokenID);
    }

    public Association decodeMultipleAssociations(
            final Bytes input, final UnaryOperator<byte[]> aliasResolver) {
        final Tuple decodedArguments =
                decodeFunctionCall(input, ASSOCIATE_TOKENS_SELECTOR, ASSOCIATE_TOKENS_DECODER);

        final var accountID =
                convertLeftPaddedAddressToAccountId(decodedArguments.get(0), aliasResolver);
        final var tokenIDs = decodeTokenIDsFromBytesArray(decodedArguments.get(1));

        return Association.multiAssociation(accountID, tokenIDs);
    }

    public Dissociation decodeDissociate(
            final Bytes input, final UnaryOperator<byte[]> aliasResolver) {
        final Tuple decodedArguments =
                decodeFunctionCall(input, DISSOCIATE_TOKEN_SELECTOR, DISSOCIATE_TOKEN_DECODER);

        final var accountID =
                convertLeftPaddedAddressToAccountId(decodedArguments.get(0), aliasResolver);
        final var tokenID = convertAddressBytesToTokenID(decodedArguments.get(1));

        return Dissociation.singleDissociation(accountID, tokenID);
    }

    public Dissociation decodeMultipleDissociations(
            final Bytes input, final UnaryOperator<byte[]> aliasResolver) {
        final Tuple decodedArguments =
                decodeFunctionCall(input, DISSOCIATE_TOKENS_SELECTOR, DISSOCIATE_TOKENS_DECODER);

        final var accountID =
                convertLeftPaddedAddressToAccountId(decodedArguments.get(0), aliasResolver);
        final var tokenIDs = decodeTokenIDsFromBytesArray(decodedArguments.get(1));

        return Dissociation.multiDissociation(accountID, tokenIDs);
    }

    public TokenCreateWrapper decodeFungibleCreate(
            final Bytes input, final UnaryOperator<byte[]> aliasResolver) {
        final Tuple decodedArguments =
                decodeFunctionCall(
                        input, TOKEN_CREATE_FUNGIBLE_SELECTOR, TOKEN_CREATE_FUNGIBLE_DECODER);

        return decodeTokenCreateWithoutFees(
                decodedArguments.get(0),
                true,
                decodedArguments.get(1),
                decodedArguments.get(2),
                aliasResolver);
    }

    public TokenCreateWrapper decodeFungibleCreateWithFees(
            final Bytes input, final UnaryOperator<byte[]> aliasResolver) {
        final Tuple decodedArguments =
                decodeFunctionCall(
                        input,
                        TOKEN_CREATE_FUNGIBLE_WITH_FEES_SELECTOR,
                        TOKEN_CREATE_FUNGIBLE_WITH_FEES_DECODER);

        final var tokenCreateWrapper =
                decodeTokenCreateWithoutFees(
                        decodedArguments.get(0),
                        true,
                        decodedArguments.get(1),
                        decodedArguments.get(2),
                        aliasResolver);
        final var fixedFees = decodeFixedFees(decodedArguments.get(3), aliasResolver);
        final var fractionalFees = decodeFractionalFees(decodedArguments.get(4), aliasResolver);
        tokenCreateWrapper.setFixedFees(fixedFees);
        tokenCreateWrapper.setFractionalFees(fractionalFees);

        return tokenCreateWrapper;
    }

    public TokenCreateWrapper decodeNonFungibleCreate(
            final Bytes input, final UnaryOperator<byte[]> aliasResolver) {
        final Tuple decodedArguments =
                decodeFunctionCall(
                        input,
                        TOKEN_CREATE_NON_FUNGIBLE_SELECTOR,
                        TOKEN_CREATE_NON_FUNGIBLE_DECODER);

        return decodeTokenCreateWithoutFees(
                decodedArguments.get(0), false, BigInteger.ZERO, BigInteger.ZERO, aliasResolver);
    }

    public TokenCreateWrapper decodeNonFungibleCreateWithFees(
            final Bytes input, final UnaryOperator<byte[]> aliasResolver) {
        final Tuple decodedArguments =
                decodeFunctionCall(
                        input,
                        TOKEN_CREATE_NON_FUNGIBLE_WITH_FEES_SELECTOR,
                        TOKEN_CREATE_NON_FUNGIBLE_WITH_FEES_DECODER);

        final var tokenCreateWrapper =
                decodeTokenCreateWithoutFees(
                        decodedArguments.get(0),
                        false,
                        BigInteger.ZERO,
                        BigInteger.ZERO,
                        aliasResolver);
        final var fixedFees = decodeFixedFees(decodedArguments.get(1), aliasResolver);
        final var royaltyFees = decodeRoyaltyFees(decodedArguments.get(2), aliasResolver);
        tokenCreateWrapper.setFixedFees(fixedFees);
        tokenCreateWrapper.setRoyaltyFees(royaltyFees);

        return tokenCreateWrapper;
    }

<<<<<<< HEAD
    public TokenFreezeUnfreezeWrapper decodeIsFrozen(
            final Bytes input, final UnaryOperator<byte[]> aliasResolver) {
        final Tuple decodedArguments =
                decodeFunctionCall(
                        input, IS_FROZEN_TOKEN_FUNCTION_SELECTOR, IS_FROZEN_TOKEN_DECODER);

        final var tokenID = convertAddressBytesToTokenID(decodedArguments.get(0));
        final var accountID =
                convertLeftPaddedAddressToAccountId(decodedArguments.get(1), aliasResolver);
        return TokenFreezeUnfreezeWrapper.forIsFrozen(tokenID, accountID);
    }

    public TokenFreezeUnfreezeWrapper decodeFreeze(
            final Bytes input, final UnaryOperator<byte[]> aliasResolver) {
        final Tuple decodedArguments =
                decodeFunctionCall(
                        input, FREEZE_TOKEN_FUNCTION_SELECTOR, FREEZE_TOKEN_ACCOUNT_DECODER);

        final var tokenID = convertAddressBytesToTokenID(decodedArguments.get(0));
        final var accountID =
                convertLeftPaddedAddressToAccountId(decodedArguments.get(1), aliasResolver);
        return TokenFreezeUnfreezeWrapper.forFreeze(tokenID, accountID);
    }

    public TokenFreezeUnfreezeWrapper decodeUnfreeze(
            final Bytes input, final UnaryOperator<byte[]> aliasResolver) {
        final Tuple decodedArguments =
                decodeFunctionCall(
                        input, UNFREEZE_TOKEN_FUNCTION_SELECTOR, UNFREEZE_TOKEN_ACCOUNT_DECODER);

        final var tokenID = convertAddressBytesToTokenID(decodedArguments.get(0));
        final var accountID =
                convertLeftPaddedAddressToAccountId(decodedArguments.get(1), aliasResolver);
        return TokenFreezeUnfreezeWrapper.forUnfreeze(tokenID, accountID);
=======
    public TokenInfoWrapper decodeGetTokenInfo(final Bytes input) {
        final Tuple decodedArguments =
                decodeFunctionCall(input, GET_TOKEN_INFO_SELECTOR, GET_TOKEN_INFO_DECODER);

        final var tokenID = convertAddressBytesToTokenID(decodedArguments.get(0));
        return TokenInfoWrapper.forToken(tokenID);
    }

    public TokenInfoWrapper decodeGetFungibleTokenInfo(final Bytes input) {
        final Tuple decodedArguments =
                decodeFunctionCall(
                        input, GET_FUNGIBLE_TOKEN_INFO_SELECTOR, GET_FUNGIBLE_TOKEN_INFO_DECODER);

        final var tokenID = convertAddressBytesToTokenID(decodedArguments.get(0));
        return TokenInfoWrapper.forFungibleToken(tokenID);
    }

    public TokenInfoWrapper decodeGetNonFungibleTokenInfo(final Bytes input) {
        final Tuple decodedArguments =
                decodeFunctionCall(
                        input,
                        GET_NON_FUNGIBLE_TOKEN_INFO_SELECTOR,
                        GET_NON_FUNGIBLE_TOKEN_INFO_DECODER);

        final var tokenID = convertAddressBytesToTokenID(decodedArguments.get(0));
        final var serialNumber = (long) decodedArguments.get(1);
        return TokenInfoWrapper.forNonFungibleToken(tokenID, serialNumber);
>>>>>>> 45c2d257
    }

    private TokenCreateWrapper decodeTokenCreateWithoutFees(
            final Tuple tokenCreateStruct,
            final boolean isFungible,
            final BigInteger initSupply,
            final BigInteger decimals,
            final UnaryOperator<byte[]> aliasResolver) {
        final var tokenName = (String) tokenCreateStruct.get(0);
        final var tokenSymbol = (String) tokenCreateStruct.get(1);
        final var tokenTreasury =
                convertLeftPaddedAddressToAccountId(tokenCreateStruct.get(2), aliasResolver);
        final var memo = (String) tokenCreateStruct.get(3);
        final var isSupplyTypeFinite = (Boolean) tokenCreateStruct.get(4);
        final var maxSupply = (long) tokenCreateStruct.get(5);
        final var isFreezeDefault = (Boolean) tokenCreateStruct.get(6);
        final var tokenKeys = decodeTokenKeys(tokenCreateStruct.get(7), aliasResolver);
        final var tokenExpiry = decodeTokenExpiry(tokenCreateStruct.get(8), aliasResolver);

        return new TokenCreateWrapper(
                isFungible,
                tokenName,
                tokenSymbol,
                tokenTreasury.getAccountNum() != 0 ? tokenTreasury : null,
                memo,
                isSupplyTypeFinite,
                initSupply,
                decimals,
                maxSupply,
                isFreezeDefault,
                tokenKeys,
                tokenExpiry);
    }

    private List<TokenKeyWrapper> decodeTokenKeys(
            final Tuple[] tokenKeysTuples, final UnaryOperator<byte[]> aliasResolver) {
        final List<TokenKeyWrapper> tokenKeys = new ArrayList<>(tokenKeysTuples.length);
        for (final var tokenKeyTuple : tokenKeysTuples) {
            final var keyType = (int) tokenKeyTuple.get(0);
            final Tuple keyValueTuple = tokenKeyTuple.get(1);
            final var inheritAccountKey = (Boolean) keyValueTuple.get(0);
            final var contractId =
                    EntityIdUtils.asContract(
                            convertLeftPaddedAddressToAccountId(
                                    keyValueTuple.get(1), aliasResolver));
            final var ed25519 = (byte[]) keyValueTuple.get(2);
            final var ecdsaSecp256K1 = (byte[]) keyValueTuple.get(3);
            final var delegatableContractId =
                    EntityIdUtils.asContract(
                            convertLeftPaddedAddressToAccountId(
                                    keyValueTuple.get(4), aliasResolver));
            tokenKeys.add(
                    new TokenKeyWrapper(
                            keyType,
                            new KeyValueWrapper(
                                    inheritAccountKey,
                                    contractId.getContractNum() != 0 ? contractId : null,
                                    ed25519,
                                    ecdsaSecp256K1,
                                    delegatableContractId.getContractNum() != 0
                                            ? delegatableContractId
                                            : null)));
        }
        return tokenKeys;
    }

    private TokenExpiryWrapper decodeTokenExpiry(
            final Tuple expiryTuple, final UnaryOperator<byte[]> aliasResolver) {
        final var second = (long) expiryTuple.get(0);
        final var autoRenewAccount =
                convertLeftPaddedAddressToAccountId(expiryTuple.get(1), aliasResolver);
        final var autoRenewPeriod = (long) expiryTuple.get(2);
        return new TokenExpiryWrapper(
                second,
                autoRenewAccount.getAccountNum() == 0 ? null : autoRenewAccount,
                autoRenewPeriod);
    }

    private List<FixedFeeWrapper> decodeFixedFees(
            final Tuple[] fixedFeesTuples, final UnaryOperator<byte[]> aliasResolver) {
        final List<FixedFeeWrapper> fixedFees = new ArrayList<>(fixedFeesTuples.length);
        for (final var fixedFeeTuple : fixedFeesTuples) {
            final var amount = (long) fixedFeeTuple.get(0);
            final var tokenId = convertAddressBytesToTokenID(fixedFeeTuple.get(1));
            final var useHbarsForPayment = (Boolean) fixedFeeTuple.get(2);
            final var useCurrentTokenForPayment = (Boolean) fixedFeeTuple.get(3);
            final var feeCollector =
                    convertLeftPaddedAddressToAccountId(fixedFeeTuple.get(4), aliasResolver);
            fixedFees.add(
                    new FixedFeeWrapper(
                            amount,
                            tokenId.getTokenNum() != 0 ? tokenId : null,
                            useHbarsForPayment,
                            useCurrentTokenForPayment,
                            feeCollector.getAccountNum() != 0 ? feeCollector : null));
        }
        return fixedFees;
    }

    private List<FractionalFeeWrapper> decodeFractionalFees(
            final Tuple[] fractionalFeesTuples, final UnaryOperator<byte[]> aliasResolver) {
        final List<FractionalFeeWrapper> fractionalFees =
                new ArrayList<>(fractionalFeesTuples.length);
        for (final var fractionalFeeTuple : fractionalFeesTuples) {
            final var numerator = (long) fractionalFeeTuple.get(0);
            final var denominator = (long) fractionalFeeTuple.get(1);
            final var minimumAmount = (long) fractionalFeeTuple.get(2);
            final var maximumAmount = (long) fractionalFeeTuple.get(3);
            final var netOfTransfers = (Boolean) fractionalFeeTuple.get(4);
            final var feeCollector =
                    convertLeftPaddedAddressToAccountId(fractionalFeeTuple.get(5), aliasResolver);
            fractionalFees.add(
                    new FractionalFeeWrapper(
                            numerator,
                            denominator,
                            minimumAmount,
                            maximumAmount,
                            netOfTransfers,
                            feeCollector.getAccountNum() != 0 ? feeCollector : null));
        }
        return fractionalFees;
    }

    private List<RoyaltyFeeWrapper> decodeRoyaltyFees(
            final Tuple[] royaltyFeesTuples, final UnaryOperator<byte[]> aliasResolver) {
        final List<RoyaltyFeeWrapper> decodedRoyaltyFees =
                new ArrayList<>(royaltyFeesTuples.length);
        for (final var royaltyFeeTuple : royaltyFeesTuples) {
            final var numerator = (long) royaltyFeeTuple.get(0);
            final var denominator = (long) royaltyFeeTuple.get(1);

            // When at least 1 of the following 3 values is different from its default value,
            // we treat it as though the user has tried to specify a fallbackFixedFee
            final var fixedFeeAmount = (long) royaltyFeeTuple.get(2);
            final var fixedFeeTokenId = convertAddressBytesToTokenID(royaltyFeeTuple.get(3));
            final var fixedFeeUseHbars = (Boolean) royaltyFeeTuple.get(4);
            FixedFeeWrapper fixedFee = null;
            if (fixedFeeAmount != 0
                    || fixedFeeTokenId.getTokenNum() != 0
                    || Boolean.TRUE.equals(fixedFeeUseHbars)) {
                fixedFee =
                        new FixedFeeWrapper(
                                fixedFeeAmount,
                                fixedFeeTokenId.getTokenNum() != 0 ? fixedFeeTokenId : null,
                                fixedFeeUseHbars,
                                false,
                                null);
            }

            final var feeCollector =
                    convertLeftPaddedAddressToAccountId(royaltyFeeTuple.get(5), aliasResolver);
            decodedRoyaltyFees.add(
                    new RoyaltyFeeWrapper(
                            numerator,
                            denominator,
                            fixedFee,
                            feeCollector.getAccountNum() != 0 ? feeCollector : null));
        }
        return decodedRoyaltyFees;
    }

    private Tuple decodeFunctionCall(
            final Bytes input, final Bytes selector, final ABIType<Tuple> decoder) {
        if (!selector.equals(input.slice(0, FUNCTION_SELECTOR_BYTES_LENGTH))) {
            throw new IllegalArgumentException(
                    "Selector does not match, expected "
                            + selector
                            + " actual "
                            + input.slice(0, FUNCTION_SELECTOR_BYTES_LENGTH));
        }
        return decoder.decode(input.slice(FUNCTION_SELECTOR_BYTES_LENGTH).toArray());
    }

    private static List<AccountID> decodeAccountIds(
            final byte[][] accountBytesArray, final UnaryOperator<byte[]> aliasResolver) {
        final List<AccountID> accountIDs = new ArrayList<>();
        for (final var account : accountBytesArray) {
            accountIDs.add(convertLeftPaddedAddressToAccountId(account, aliasResolver));
        }
        return accountIDs;
    }

    private static List<TokenID> decodeTokenIDsFromBytesArray(final byte[][] accountBytesArray) {
        final List<TokenID> accountIDs = new ArrayList<>();
        for (final var account : accountBytesArray) {
            accountIDs.add(convertAddressBytesToTokenID(account));
        }
        return accountIDs;
    }

    private static AccountID convertLeftPaddedAddressToAccountId(
            final byte[] leftPaddedAddress, final UnaryOperator<byte[]> aliasResolver) {
        final var addressOrAlias =
                Arrays.copyOfRange(leftPaddedAddress, ADDRESS_SKIP_BYTES_LENGTH, WORD_LENGTH);
        return accountIdFromEvmAddress(aliasResolver.apply(addressOrAlias));
    }

    private static TokenID convertAddressBytesToTokenID(final byte[] addressBytes) {
        final var address =
                Address.wrap(
                        Bytes.wrap(addressBytes)
                                .slice(ADDRESS_SKIP_BYTES_LENGTH, ADDRESS_BYTES_LENGTH));
        return EntityIdUtils.tokenIdFromEvmAddress(address.toArray());
    }

    private List<SyntheticTxnFactory.NftExchange> bindNftExchangesFrom(
            final TokenID tokenType,
            final Tuple[] abiExchanges,
            final UnaryOperator<byte[]> aliasResolver) {
        final List<SyntheticTxnFactory.NftExchange> nftExchanges = new ArrayList<>();
        for (final var exchange : abiExchanges) {
            final var sender = convertLeftPaddedAddressToAccountId(exchange.get(0), aliasResolver);
            final var receiver =
                    convertLeftPaddedAddressToAccountId(exchange.get(1), aliasResolver);
            final var serialNo = (long) exchange.get(2);
            nftExchanges.add(
                    new SyntheticTxnFactory.NftExchange(serialNo, tokenType, sender, receiver));
        }
        return nftExchanges;
    }

    private List<SyntheticTxnFactory.FungibleTokenTransfer> bindFungibleTransfersFrom(
            final TokenID tokenType,
            final Tuple[] abiTransfers,
            final UnaryOperator<byte[]> aliasResolver) {
        final List<SyntheticTxnFactory.FungibleTokenTransfer> fungibleTransfers = new ArrayList<>();
        for (final var transfer : abiTransfers) {
            final AccountID accountID =
                    convertLeftPaddedAddressToAccountId(transfer.get(0), aliasResolver);
            final long amount = transfer.get(1);
            addSignedAdjustment(fungibleTransfers, tokenType, accountID, amount);
        }
        return fungibleTransfers;
    }

    private void addApprovedAdjustment(
            final List<SyntheticTxnFactory.FungibleTokenTransfer> fungibleTransfers,
            final TokenID tokenId,
            final AccountID accountId,
            final long amount) {
        fungibleTransfers.add(
                new SyntheticTxnFactory.FungibleTokenTransfer(
                        -amount, true, tokenId, accountId, null));
    }

    private void addSignedAdjustment(
            final List<SyntheticTxnFactory.FungibleTokenTransfer> fungibleTransfers,
            final TokenID tokenType,
            final AccountID accountID,
            final long amount) {
        if (amount > 0) {
            fungibleTransfers.add(
                    new SyntheticTxnFactory.FungibleTokenTransfer(
                            amount, false, tokenType, null, accountID));
        } else {
            fungibleTransfers.add(
                    new SyntheticTxnFactory.FungibleTokenTransfer(
                            -amount, false, tokenType, accountID, null));
        }
    }
}<|MERGE_RESOLUTION|>--- conflicted
+++ resolved
@@ -65,13 +65,7 @@
     private static final int ADDRESS_BYTES_LENGTH = 20;
     private static final int ADDRESS_SKIP_BYTES_LENGTH = 12;
     private static final int FUNCTION_SELECTOR_BYTES_LENGTH = 4;
-<<<<<<< HEAD
-    private static final String INT_OUTPUT = "(int)";
-    private static final String BOOL_OUTPUT = "(bool)";
-    private static final String STRING_OUTPUT = "(string)";
     private static final String INT_BOOL_PAIR_OUTPUT = "(int,bool)";
-=======
->>>>>>> 45c2d257
     private static final String ADDRESS_PAIR_RAW_TYPE = "(bytes32,bytes32)";
     private static final String ADDRESS_TRIPLE_RAW_TYPE = "(bytes32,bytes32,bytes32)";
     private static final String UINT256_RAW_TYPE = "(uint256)";
@@ -195,14 +189,14 @@
             TypeFactory.create(ADDRESS_PAIR_RAW_TYPE);
 
     private static final Function FREEZE_TOKEN_FUNCTION =
-            new Function("freezeToken(address,address)", INT_OUTPUT);
+            new Function("freezeToken(address,address)", INT);
     private static final Bytes FREEZE_TOKEN_FUNCTION_SELECTOR =
             Bytes.wrap(FREEZE_TOKEN_FUNCTION.selector());
     private static final ABIType<Tuple> FREEZE_TOKEN_ACCOUNT_DECODER =
             TypeFactory.create(ADDRESS_PAIR_RAW_TYPE);
 
     private static final Function UNFREEZE_TOKEN_FUNCTION =
-            new Function("unfreezeToken(address,address)", INT_OUTPUT);
+            new Function("unfreezeToken(address,address)", INT);
     private static final Bytes UNFREEZE_TOKEN_FUNCTION_SELECTOR =
             Bytes.wrap(UNFREEZE_TOKEN_FUNCTION.selector());
     private static final ABIType<Tuple> UNFREEZE_TOKEN_ACCOUNT_DECODER =
@@ -901,7 +895,35 @@
         return tokenCreateWrapper;
     }
 
-<<<<<<< HEAD
+    public TokenInfoWrapper decodeGetTokenInfo(final Bytes input) {
+        final Tuple decodedArguments =
+                decodeFunctionCall(input, GET_TOKEN_INFO_SELECTOR, GET_TOKEN_INFO_DECODER);
+
+        final var tokenID = convertAddressBytesToTokenID(decodedArguments.get(0));
+        return TokenInfoWrapper.forToken(tokenID);
+    }
+
+    public TokenInfoWrapper decodeGetFungibleTokenInfo(final Bytes input) {
+        final Tuple decodedArguments =
+                decodeFunctionCall(
+                        input, GET_FUNGIBLE_TOKEN_INFO_SELECTOR, GET_FUNGIBLE_TOKEN_INFO_DECODER);
+
+        final var tokenID = convertAddressBytesToTokenID(decodedArguments.get(0));
+        return TokenInfoWrapper.forFungibleToken(tokenID);
+    }
+
+    public TokenInfoWrapper decodeGetNonFungibleTokenInfo(final Bytes input) {
+        final Tuple decodedArguments =
+                decodeFunctionCall(
+                        input,
+                        GET_NON_FUNGIBLE_TOKEN_INFO_SELECTOR,
+                        GET_NON_FUNGIBLE_TOKEN_INFO_DECODER);
+
+        final var tokenID = convertAddressBytesToTokenID(decodedArguments.get(0));
+        final var serialNumber = (long) decodedArguments.get(1);
+        return TokenInfoWrapper.forNonFungibleToken(tokenID, serialNumber);
+    }
+
     public TokenFreezeUnfreezeWrapper decodeIsFrozen(
             final Bytes input, final UnaryOperator<byte[]> aliasResolver) {
         final Tuple decodedArguments =
@@ -936,35 +958,6 @@
         final var accountID =
                 convertLeftPaddedAddressToAccountId(decodedArguments.get(1), aliasResolver);
         return TokenFreezeUnfreezeWrapper.forUnfreeze(tokenID, accountID);
-=======
-    public TokenInfoWrapper decodeGetTokenInfo(final Bytes input) {
-        final Tuple decodedArguments =
-                decodeFunctionCall(input, GET_TOKEN_INFO_SELECTOR, GET_TOKEN_INFO_DECODER);
-
-        final var tokenID = convertAddressBytesToTokenID(decodedArguments.get(0));
-        return TokenInfoWrapper.forToken(tokenID);
-    }
-
-    public TokenInfoWrapper decodeGetFungibleTokenInfo(final Bytes input) {
-        final Tuple decodedArguments =
-                decodeFunctionCall(
-                        input, GET_FUNGIBLE_TOKEN_INFO_SELECTOR, GET_FUNGIBLE_TOKEN_INFO_DECODER);
-
-        final var tokenID = convertAddressBytesToTokenID(decodedArguments.get(0));
-        return TokenInfoWrapper.forFungibleToken(tokenID);
-    }
-
-    public TokenInfoWrapper decodeGetNonFungibleTokenInfo(final Bytes input) {
-        final Tuple decodedArguments =
-                decodeFunctionCall(
-                        input,
-                        GET_NON_FUNGIBLE_TOKEN_INFO_SELECTOR,
-                        GET_NON_FUNGIBLE_TOKEN_INFO_DECODER);
-
-        final var tokenID = convertAddressBytesToTokenID(decodedArguments.get(0));
-        final var serialNumber = (long) decodedArguments.get(1);
-        return TokenInfoWrapper.forNonFungibleToken(tokenID, serialNumber);
->>>>>>> 45c2d257
     }
 
     private TokenCreateWrapper decodeTokenCreateWithoutFees(
