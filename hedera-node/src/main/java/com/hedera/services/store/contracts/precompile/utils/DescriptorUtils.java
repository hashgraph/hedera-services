--- conflicted
+++ resolved
@@ -33,22 +33,16 @@
     }
 
     public static boolean isViewFunction(final Bytes input) {
-<<<<<<< HEAD
         int functionId = input.getInt(0);
         return switch (functionId) {
             case ABI_ID_GET_TOKEN_INFO,
                     ABI_ID_GET_FUNGIBLE_TOKEN_INFO,
                     ABI_ID_GET_NON_FUNGIBLE_TOKEN_INFO,
+                    ABI_ID_GET_TOKEN_DEFAULT_FREEZE_STATUS,
+                    ABI_ID_GET_TOKEN_DEFAULT_KYC_STATUS,
                     ABI_ID_IS_FROZEN -> true;
             default -> false;
         };
-=======
-        return ABI_ID_GET_TOKEN_INFO == input.getInt(0)
-                || ABI_ID_GET_FUNGIBLE_TOKEN_INFO == input.getInt(0)
-                || ABI_ID_GET_NON_FUNGIBLE_TOKEN_INFO == input.getInt(0)
-                || ABI_ID_GET_TOKEN_DEFAULT_FREEZE_STATUS == input.getInt(0)
-                || ABI_ID_GET_TOKEN_DEFAULT_KYC_STATUS == input.getInt(0);
->>>>>>> 365d52d6
     }
 
     public static RedirectTarget getRedirectTarget(final Bytes input) {
