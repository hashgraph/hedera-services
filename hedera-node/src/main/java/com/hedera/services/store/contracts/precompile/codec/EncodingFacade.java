/*
 * Copyright (C) 2021-2022 Hedera Hashgraph, LLC
 *
 * Licensed under the Apache License, Version 2.0 (the "License");
 * you may not use this file except in compliance with the License.
 * You may obtain a copy of the License at
 *
 *      http://www.apache.org/licenses/LICENSE-2.0
 *
 * Unless required by applicable law or agreed to in writing, software
 * distributed under the License is distributed on an "AS IS" BASIS,
 * WITHOUT WARRANTIES OR CONDITIONS OF ANY KIND, either express or implied.
 * See the License for the specific language governing permissions and
 * limitations under the License.
 */
package com.hedera.services.store.contracts.precompile.codec;

<<<<<<< HEAD
import static com.hedera.services.parsing.ParsingConstants.FunctionType.MINT;
import static com.hedera.services.parsing.ParsingConstants.allowanceOfType;
import static com.hedera.services.parsing.ParsingConstants.approveOfType;
import static com.hedera.services.parsing.ParsingConstants.balanceOfType;
import static com.hedera.services.parsing.ParsingConstants.burnReturnType;
import static com.hedera.services.parsing.ParsingConstants.createReturnType;
import static com.hedera.services.parsing.ParsingConstants.decimalsType;
import static com.hedera.services.parsing.ParsingConstants.ercTransferType;
import static com.hedera.services.parsing.ParsingConstants.getApprovedType;
import static com.hedera.services.parsing.ParsingConstants.getFungibleTokenInfoType;
import static com.hedera.services.parsing.ParsingConstants.getNonFungibleTokenInfoType;
import static com.hedera.services.parsing.ParsingConstants.getTokenInfoType;
import static com.hedera.services.parsing.ParsingConstants.isApprovedForAllType;
import static com.hedera.services.parsing.ParsingConstants.mintReturnType;
import static com.hedera.services.parsing.ParsingConstants.nameType;
import static com.hedera.services.parsing.ParsingConstants.notSpecifiedType;
import static com.hedera.services.parsing.ParsingConstants.ownerOfType;
import static com.hedera.services.parsing.ParsingConstants.symbolType;
import static com.hedera.services.parsing.ParsingConstants.tokenUriType;
import static com.hedera.services.parsing.ParsingConstants.totalSupplyType;
=======
import static com.hedera.services.store.contracts.precompile.codec.EncodingFacade.FunctionType.HAPI_MINT;
>>>>>>> c312f1b2
import static com.hederahashgraph.api.proto.java.ResponseCodeEnum.SUCCESS;

import com.esaulpaugh.headlong.abi.Tuple;
import com.esaulpaugh.headlong.abi.TupleType;
import com.hedera.services.parsing.ParsingConstants.FunctionType;
import com.hederahashgraph.api.proto.java.ResponseCodeEnum;
import java.math.BigInteger;
import java.util.ArrayList;
import java.util.List;
import javax.inject.Inject;
import javax.inject.Singleton;
import org.apache.tuweni.bytes.Bytes;
import org.apache.tuweni.units.bigints.UInt256;
import org.hyperledger.besu.datatypes.Address;
import org.hyperledger.besu.evm.log.Log;
import org.hyperledger.besu.evm.log.LogTopic;

@Singleton
public class EncodingFacade {
    public static final Bytes SUCCESS_RESULT = resultFrom(SUCCESS);
    private static final long[] NO_MINTED_SERIAL_NUMBERS = new long[0];
<<<<<<< HEAD
=======
    private static final String STRING_RETURN_TYPE = "(string)";
    public static final String UINT256_RETURN_TYPE = "(uint256)";
    public static final String BOOL_RETURN_TYPE = "(bool)";
    private static final TupleType mintReturnType = TupleType.parse("(int32,uint64,int64[])");
    private static final TupleType burnReturnType = TupleType.parse("(int32,uint64)");
    private static final TupleType createReturnType = TupleType.parse("(int32,address)");
    private static final TupleType totalSupplyType = TupleType.parse(UINT256_RETURN_TYPE);
    private static final TupleType balanceOfType = TupleType.parse(UINT256_RETURN_TYPE);
    private static final TupleType allowanceOfType = TupleType.parse(UINT256_RETURN_TYPE);
    private static final TupleType hapiAllowanceOfType = TupleType.parse("(int32,uint256)");
    private static final TupleType approveOfType = TupleType.parse(BOOL_RETURN_TYPE);
    private static final TupleType hapiApproveOfType = TupleType.parse("(int32,bool)");
    private static final TupleType hapiApproveNftType = TupleType.parse("(int32)");
    private static final TupleType decimalsType = TupleType.parse("(uint8)");
    private static final TupleType ownerOfType = TupleType.parse("(address)");
    private static final TupleType getApprovedType = TupleType.parse("(address)");
    private static final TupleType hapiGetApprovedType = TupleType.parse("(int32,address)");
    private static final TupleType nameType = TupleType.parse(STRING_RETURN_TYPE);
    private static final TupleType symbolType = TupleType.parse(STRING_RETURN_TYPE);
    private static final TupleType tokenUriType = TupleType.parse(STRING_RETURN_TYPE);
    private static final TupleType ercTransferType = TupleType.parse(BOOL_RETURN_TYPE);
    private static final TupleType isApprovedForAllType = TupleType.parse(BOOL_RETURN_TYPE);
    private static final TupleType hapiIsApprovedForAllType = TupleType.parse("(int32,bool)");
>>>>>>> c312f1b2

    @Inject
    public EncodingFacade() {
        /* For Dagger2 */
    }

    public static Bytes resultFrom(final ResponseCodeEnum status) {
        return UInt256.valueOf(status.getNumber());
    }

    public Bytes encodeTokenUri(final String tokenUri) {
        return functionResultBuilder()
                .forFunction(FunctionType.ERC_TOKEN_URI)
                .withTokenUri(tokenUri)
                .build();
    }

    public Bytes encodeSymbol(final String symbol) {
        return functionResultBuilder()
                .forFunction(FunctionType.ERC_SYMBOL)
                .withSymbol(symbol)
                .build();
    }

    public Bytes encodeName(final String name) {
        return functionResultBuilder().forFunction(FunctionType.ERC_NAME).withName(name).build();
    }

    public Bytes encodeOwner(final Address address) {
        return functionResultBuilder()
                .forFunction(FunctionType.ERC_OWNER)
                .withOwner(address)
                .build();
    }

    public Bytes encodeGetApproved(final Address spender) {
        return functionResultBuilder()
<<<<<<< HEAD
                .forFunction(FunctionType.GET_APPROVED)
                .withSpender(spender)
=======
                .forFunction(FunctionType.ERC_GET_APPROVED)
                .withApproved(approved)
                .build();
    }

    public Bytes encodeGetApproved(final int status, final Address approved) {
        return functionResultBuilder()
                .forFunction(FunctionType.HAPI_GET_APPROVED)
                .withStatus(status)
                .withApproved(approved)
>>>>>>> c312f1b2
                .build();
    }

    public Bytes encodeBalance(final long balance) {
        return functionResultBuilder()
                .forFunction(FunctionType.ERC_BALANCE)
                .withBalance(balance)
                .build();
    }

    public Bytes encodeAllowance(final long allowance) {
        return functionResultBuilder()
                .forFunction(FunctionType.ERC_ALLOWANCE)
                .withAllowance(allowance)
                .build();
    }

    public Bytes encodeAllowance(final int responseCode, final long allowance) {
        return functionResultBuilder()
                .forFunction(FunctionType.HAPI_ALLOWANCE)
                .withStatus(responseCode)
                .withAllowance(allowance)
                .build();
    }

    public Bytes encodeApprove(final boolean approve) {
        return functionResultBuilder()
                .forFunction(FunctionType.ERC_APPROVE)
                .withApprove(approve)
                .build();
    }

    public Bytes encodeApprove(final int responseCode, final boolean approve) {
        return functionResultBuilder()
                .forFunction(FunctionType.HAPI_APPROVE)
                .withStatus(responseCode)
                .withApprove(approve)
                .build();
    }

    public Bytes encodeApproveNFT(final int responseCode) {
        return functionResultBuilder()
                .forFunction(FunctionType.HAPI_APPROVE_NFT)
                .withStatus(responseCode)
                .build();
    }

    public Bytes encodeDecimals(final int decimals) {
        return functionResultBuilder()
                .forFunction(FunctionType.ERC_DECIMALS)
                .withDecimals(decimals)
                .build();
    }

    public Bytes encodeTotalSupply(final long totalSupply) {
        return functionResultBuilder()
                .forFunction(FunctionType.ERC_TOTAL_SUPPLY)
                .withTotalSupply(totalSupply)
                .build();
    }

    public Bytes encodeMintSuccess(final long totalSupply, final long[] serialNumbers) {
        return functionResultBuilder()
                .forFunction(HAPI_MINT)
                .withStatus(SUCCESS.getNumber())
                .withTotalSupply(totalSupply)
                .withSerialNumbers(serialNumbers != null ? serialNumbers : NO_MINTED_SERIAL_NUMBERS)
                .build();
    }

    public Bytes encodeMintFailure(final ResponseCodeEnum status) {
        return functionResultBuilder()
                .forFunction(HAPI_MINT)
                .withStatus(status.getNumber())
                .withTotalSupply(0L)
                .withSerialNumbers(NO_MINTED_SERIAL_NUMBERS)
                .build();
    }

    public Bytes encodeBurnSuccess(final long totalSupply) {
        return functionResultBuilder()
                .forFunction(FunctionType.HAPI_BURN)
                .withStatus(SUCCESS.getNumber())
                .withTotalSupply(totalSupply)
                .build();
    }

    public Bytes encodeBurnFailure(final ResponseCodeEnum status) {
        return functionResultBuilder()
                .forFunction(FunctionType.HAPI_BURN)
                .withStatus(status.getNumber())
                .withTotalSupply(0L)
                .build();
    }

    public Bytes encodeEcFungibleTransfer(final boolean ercFungibleTransferStatus) {
        return functionResultBuilder()
                .forFunction(FunctionType.ERC_TRANSFER)
                .withErcFungibleTransferStatus(ercFungibleTransferStatus)
                .build();
    }

    public Bytes encodeCreateSuccess(final Address newTokenAddress) {
        return functionResultBuilder()
                .forFunction(FunctionType.HAPI_CREATE)
                .withStatus(SUCCESS.getNumber())
                .withNewTokenAddress(newTokenAddress)
                .build();
    }

    public Bytes encodeCreateFailure(final ResponseCodeEnum status) {
        return functionResultBuilder()
                .forFunction(FunctionType.HAPI_CREATE)
                .withStatus(status.getNumber())
                .withNewTokenAddress(Address.ZERO)
                .build();
    }

    public Bytes encodeIsApprovedForAll(final boolean isApprovedForAllStatus) {
        return functionResultBuilder()
                .forFunction(FunctionType.ERC_IS_APPROVED_FOR_ALL)
                .withIsApprovedForAllStatus(isApprovedForAllStatus)
                .build();
    }

    public Bytes encodeIsApprovedForAll(final int status, final boolean isApprovedForAllStatus) {
        return functionResultBuilder()
                .forFunction(FunctionType.HAPI_IS_APPROVED_FOR_ALL)
                .withStatus(status)
                .withIsApprovedForAllStatus(isApprovedForAllStatus)
                .build();
    }

<<<<<<< HEAD
    public Bytes encodeGetTokenInfo(final TokenInfo tokenInfo) {
        return functionResultBuilder()
                .forFunction(FunctionType.GET_TOKEN_INFO)
                .withStatus(SUCCESS.getNumber())
                .withTokenInfo(tokenInfo)
                .build();
    }

    public Bytes encodeGetFungibleTokenInfo(final FungibleTokenInfo fungibleTokenInfo) {
        return functionResultBuilder()
                .forFunction(FunctionType.GET_FUNGIBLE_TOKEN_INFO)
                .withStatus(SUCCESS.getNumber())
                .withDecimals(fungibleTokenInfo.decimals())
                .withTokenInfo(fungibleTokenInfo.tokenInfo())
                .build();
    }

    public Bytes encodeGetNonFungibleTokenInfo(final NonFungibleTokenInfo nonFungibleTokenInfo) {
        return functionResultBuilder()
                .forFunction(FunctionType.GET_NON_FUNGIBLE_TOKEN_INFO)
                .withStatus(SUCCESS.getNumber())
                .withTokenInfo(nonFungibleTokenInfo.tokenInfo())
                .withSerialNumber(nonFungibleTokenInfo.serialNumber())
                .withCreationTime(nonFungibleTokenInfo.creationTime())
                .withTokenUri(nonFungibleTokenInfo.metadata())
                .withOwner(nonFungibleTokenInfo.ownerId())
                .withSpender(nonFungibleTokenInfo.spenderId())
                .build();
=======
    protected enum FunctionType {
        ERC_TOTAL_SUPPLY,
        ERC_DECIMALS,
        ERC_BALANCE,
        ERC_OWNER,
        ERC_TOKEN_URI,
        ERC_NAME,
        ERC_SYMBOL,
        ERC_TRANSFER,
        ERC_ALLOWANCE,
        ERC_APPROVE,
        ERC_GET_APPROVED,
        ERC_IS_APPROVED_FOR_ALL,
        HAPI_CREATE,
        HAPI_MINT,
        HAPI_BURN,
        HAPI_ALLOWANCE,
        HAPI_APPROVE,
        HAPI_APPROVE_NFT,
        HAPI_GET_APPROVED,
        HAPI_IS_APPROVED_FOR_ALL
>>>>>>> c312f1b2
    }

    private FunctionResultBuilder functionResultBuilder() {
        return new FunctionResultBuilder();
    }

    private static class FunctionResultBuilder {
        private FunctionType functionType;
        private TupleType tupleType;
        private int status;
        private Address newTokenAddress;
        private boolean ercFungibleTransferStatus;
        private boolean isApprovedForAllStatus;
        private long totalSupply;
        private long balance;
        private long allowance;
        private boolean approve;
        private long[] serialNumbers;
        private long serialNumber;
        private int decimals;
        private long creationTime;
        private Address owner;
        private Address spender;
        private String name;
        private String symbol;
        private String metadata;
        private TokenInfo tokenInfo;

        private FunctionResultBuilder forFunction(final FunctionType functionType) {
            this.tupleType =
                    switch (functionType) {
                        case HAPI_CREATE -> createReturnType;
                        case HAPI_MINT -> mintReturnType;
                        case HAPI_BURN -> burnReturnType;
                        case ERC_TOTAL_SUPPLY -> totalSupplyType;
                        case ERC_DECIMALS -> decimalsType;
                        case ERC_BALANCE -> balanceOfType;
                        case ERC_OWNER -> ownerOfType;
                        case ERC_NAME -> nameType;
                        case ERC_SYMBOL -> symbolType;
                        case ERC_TOKEN_URI -> tokenUriType;
                        case ERC_TRANSFER -> ercTransferType;
<<<<<<< HEAD
                        case ALLOWANCE -> allowanceOfType;
                        case APPROVE -> approveOfType;
                        case GET_APPROVED -> getApprovedType;
                        case IS_APPROVED_FOR_ALL -> isApprovedForAllType;
                        case GET_TOKEN_INFO -> getTokenInfoType;
                        case GET_FUNGIBLE_TOKEN_INFO -> getFungibleTokenInfoType;
                        case GET_NON_FUNGIBLE_TOKEN_INFO -> getNonFungibleTokenInfoType;
                        default -> notSpecifiedType;
=======
                        case ERC_ALLOWANCE -> allowanceOfType;
                        case ERC_APPROVE -> approveOfType;
                        case ERC_GET_APPROVED -> getApprovedType;
                        case ERC_IS_APPROVED_FOR_ALL -> isApprovedForAllType;
                        case HAPI_ALLOWANCE -> hapiAllowanceOfType;
                        case HAPI_APPROVE -> hapiApproveOfType;
                        case HAPI_APPROVE_NFT -> hapiApproveNftType;
                        case HAPI_GET_APPROVED -> hapiGetApprovedType;
                        case HAPI_IS_APPROVED_FOR_ALL -> hapiIsApprovedForAllType;
>>>>>>> c312f1b2
                    };

            this.functionType = functionType;
            return this;
        }

        private FunctionResultBuilder withStatus(final int status) {
            this.status = status;
            return this;
        }

        private FunctionResultBuilder withNewTokenAddress(final Address newTokenAddress) {
            this.newTokenAddress = newTokenAddress;
            return this;
        }

        private FunctionResultBuilder withTotalSupply(final long totalSupply) {
            this.totalSupply = totalSupply;
            return this;
        }

        private FunctionResultBuilder withSerialNumbers(final long[] serialNumbers) {
            this.serialNumbers = serialNumbers;
            return this;
        }

        private FunctionResultBuilder withDecimals(final int decimals) {
            this.decimals = decimals;
            return this;
        }

        private FunctionResultBuilder withBalance(final long balance) {
            this.balance = balance;
            return this;
        }

        private FunctionResultBuilder withAllowance(final long allowance) {
            this.allowance = allowance;
            return this;
        }

        private FunctionResultBuilder withApprove(final boolean approve) {
            this.approve = approve;
            return this;
        }

        private FunctionResultBuilder withOwner(final Address address) {
            this.owner = address;
            return this;
        }

        private FunctionResultBuilder withSpender(final Address spender) {
            this.spender = spender;
            return this;
        }

        private FunctionResultBuilder withName(final String name) {
            this.name = name;
            return this;
        }

        private FunctionResultBuilder withSymbol(final String symbol) {
            this.symbol = symbol;
            return this;
        }

        private FunctionResultBuilder withTokenUri(final String tokenUri) {
            this.metadata = tokenUri;
            return this;
        }

        private FunctionResultBuilder withSerialNumber(final long serialNumber) {
            this.serialNumber = serialNumber;
            return this;
        }

        private FunctionResultBuilder withCreationTime(final long creationTime) {
            this.creationTime = creationTime;
            return this;
        }

        private FunctionResultBuilder withErcFungibleTransferStatus(
                final boolean ercFungibleTransferStatus) {
            this.ercFungibleTransferStatus = ercFungibleTransferStatus;
            return this;
        }

        private FunctionResultBuilder withIsApprovedForAllStatus(
                final boolean isApprovedForAllStatus) {
            this.isApprovedForAllStatus = isApprovedForAllStatus;
            return this;
        }

        private FunctionResultBuilder withTokenInfo(final TokenInfo tokenInfo) {
            this.tokenInfo = tokenInfo;
            return this;
        }

        private Bytes build() {
            final var result =
                    switch (functionType) {
                        case HAPI_CREATE -> Tuple.of(
                                status, convertBesuAddressToHeadlongAddress(newTokenAddress));
                        case HAPI_MINT -> Tuple.of(
                                status, BigInteger.valueOf(totalSupply), serialNumbers);
                        case HAPI_BURN -> Tuple.of(status, BigInteger.valueOf(totalSupply));
                        case ERC_TOTAL_SUPPLY -> Tuple.of(BigInteger.valueOf(totalSupply));
                        case ERC_DECIMALS -> Tuple.of(decimals);
                        case ERC_BALANCE -> Tuple.of(BigInteger.valueOf(balance));
                        case ERC_OWNER -> Tuple.of(convertBesuAddressToHeadlongAddress(owner));
                        case ERC_NAME -> Tuple.of(name);
                        case ERC_SYMBOL -> Tuple.of(symbol);
                        case ERC_TOKEN_URI -> Tuple.of(metadata);
                        case ERC_TRANSFER -> Tuple.of(ercFungibleTransferStatus);
<<<<<<< HEAD
                        case ALLOWANCE -> Tuple.of(BigInteger.valueOf(allowance));
                        case APPROVE -> Tuple.of(approve);
                        case GET_APPROVED -> Tuple.of(convertBesuAddressToHeadlongAddress(spender));
                        case IS_APPROVED_FOR_ALL -> Tuple.of(isApprovedForAllStatus);
                        case GET_TOKEN_INFO -> getTupleForGetTokenInfo();
                        case GET_FUNGIBLE_TOKEN_INFO -> getTupleForGetFungibleTokenInfo();
                        case GET_NON_FUNGIBLE_TOKEN_INFO -> getTupleForGetNonFungibleTokenInfo();
                        default -> Tuple.of(status);
=======
                        case ERC_ALLOWANCE -> Tuple.of(BigInteger.valueOf(allowance));
                        case ERC_APPROVE -> Tuple.of(approve);
                        case ERC_GET_APPROVED -> Tuple.of(
                                convertBesuAddressToHeadlongAddress(approved));
                        case ERC_IS_APPROVED_FOR_ALL -> Tuple.of(isApprovedForAllStatus);
                        case HAPI_APPROVE -> Tuple.of(status, approve);
                        case HAPI_APPROVE_NFT -> Tuple.of(status);
                        case HAPI_ALLOWANCE -> Tuple.of(status, BigInteger.valueOf(allowance));
                        case HAPI_GET_APPROVED -> Tuple.of(
                                status, convertBesuAddressToHeadlongAddress(approved));
                        case HAPI_IS_APPROVED_FOR_ALL -> Tuple.of(status, isApprovedForAllStatus);
>>>>>>> c312f1b2
                    };

            return Bytes.wrap(tupleType.encode(result).array());
        }

        private Tuple getTupleForGetTokenInfo() {
            return Tuple.of(status, getTupleForTokenInfo());
        }

        private Tuple getTupleForGetFungibleTokenInfo() {
            return Tuple.of(status, Tuple.of(getTupleForTokenInfo(), decimals));
        }

        private Tuple getTupleForGetNonFungibleTokenInfo() {
            return Tuple.of(
                    status,
                    Tuple.of(
                            getTupleForTokenInfo(),
                            serialNumber,
                            convertBesuAddressToHeadlongAddress(owner),
                            creationTime,
                            metadata.getBytes(),
                            convertBesuAddressToHeadlongAddress(spender)));
        }

        private Tuple getTupleForTokenInfo() {
            return Tuple.of(
                    getHederaTokenTuple(),
                    tokenInfo.totalSupply(),
                    tokenInfo.deleted(),
                    tokenInfo.defaultKycStatus(),
                    tokenInfo.pauseStatus(),
                    getFixedFeesTuples(),
                    getFractionalFeesTuples(),
                    getRoyaltyFeesTuples(),
                    tokenInfo.ledgerId());
        }

        private Tuple[] getFixedFeesTuples() {
            final var fixedFees = tokenInfo.fixedFees();
            final Tuple[] fixedFeesTuples = new Tuple[fixedFees.size()];
            for (int i = 0; i < fixedFees.size(); i++) {
                final var fixedFee = fixedFees.get(i);
                final var fixedFeeTuple =
                        Tuple.of(
                                fixedFee.amount(),
                                convertBesuAddressToHeadlongAddress(fixedFee.tokenId()),
                                fixedFee.useHbarsForPayment(),
                                fixedFee.useCurrentTokenForPayment(),
                                convertBesuAddressToHeadlongAddress(fixedFee.feeCollector()));
                fixedFeesTuples[i] = fixedFeeTuple;
            }

            return fixedFeesTuples;
        }

        private Tuple[] getFractionalFeesTuples() {
            final var fractionalFees = tokenInfo.fractionalFees();
            final Tuple[] fractionalFeesTuples = new Tuple[fractionalFees.size()];
            for (int i = 0; i < fractionalFees.size(); i++) {
                final var fractionalFee = fractionalFees.get(i);
                final var fractionalFeeTuple =
                        Tuple.of(
                                fractionalFee.numerator(),
                                fractionalFee.denominator(),
                                fractionalFee.minimumAmount(),
                                fractionalFee.maximumAmount(),
                                fractionalFee.netOfTransfers(),
                                convertBesuAddressToHeadlongAddress(fractionalFee.feeCollector()));
                fractionalFeesTuples[i] = fractionalFeeTuple;
            }

            return fractionalFeesTuples;
        }

        private Tuple[] getRoyaltyFeesTuples() {
            final var royaltyFees = tokenInfo.royaltyFees();
            final Tuple[] royaltyFeesTuples = new Tuple[royaltyFees.size()];
            for (int i = 0; i < royaltyFees.size(); i++) {
                final var royaltyFee = royaltyFees.get(i);
                final var royaltyFeeTuple =
                        Tuple.of(
                                royaltyFee.numerator(),
                                royaltyFee.denominator(),
                                royaltyFee.amount(),
                                convertBesuAddressToHeadlongAddress(royaltyFee.tokenId()),
                                royaltyFee.useHbarsForPayment(),
                                convertBesuAddressToHeadlongAddress(royaltyFee.feeCollector()));
                royaltyFeesTuples[i] = royaltyFeeTuple;
            }

            return royaltyFeesTuples;
        }

        private Tuple getHederaTokenTuple() {
            final var hederaToken = tokenInfo.token();
            final var expiry = hederaToken.expiry();
            final var expiryTuple =
                    Tuple.of(
                            expiry.second(),
                            convertBesuAddressToHeadlongAddress(expiry.autoRenewAccount()),
                            expiry.autoRenewPeriod());

            return Tuple.of(
                    hederaToken.name(),
                    hederaToken.symbol(),
                    convertBesuAddressToHeadlongAddress(hederaToken.treasury()),
                    hederaToken.memo(),
                    hederaToken.tokenSupplyType(),
                    hederaToken.maxSupply(),
                    hederaToken.freezeDefault(),
                    getTokenKeysTuples(),
                    expiryTuple);
        }

        private Tuple[] getTokenKeysTuples() {
            final var hederaToken = tokenInfo.token();
            final var tokenKeys = hederaToken.tokenKeys();
            final Tuple[] tokenKeysTuples = new Tuple[tokenKeys.size()];
            for (int i = 0; i < tokenKeys.size(); i++) {
                final var key = tokenKeys.get(i);
                final var keyValue = key.key();
                Tuple keyValueTuple =
                        Tuple.of(
                                keyValue.inheritAccountKey(),
                                keyValue.contractId() != null
                                        ? keyValue.contractId()
                                        : convertBesuAddressToHeadlongAddress(Address.ZERO),
                                keyValue.ed25519(),
                                keyValue.ECDSA_secp256k1(),
                                keyValue.delegatableContractId() != null
                                        ? keyValue.delegatableContractId()
                                        : convertBesuAddressToHeadlongAddress(Address.ZERO));
                tokenKeysTuples[i] = (Tuple.of(BigInteger.valueOf(key.keyType()), keyValueTuple));
            }

            return tokenKeysTuples;
        }
    }

    public static class LogBuilder {
        private Address logger;
        private final List<Object> data = new ArrayList<>();
        private final List<LogTopic> topics = new ArrayList<>();
        final StringBuilder tupleTypes = new StringBuilder("(");

        public static LogBuilder logBuilder() {
            return new LogBuilder();
        }

        public LogBuilder forLogger(final Address logger) {
            this.logger = logger;
            return this;
        }

        public LogBuilder forEventSignature(final Bytes eventSignature) {
            topics.add(generateLogTopic(eventSignature));
            return this;
        }

        public LogBuilder forDataItem(final Object dataItem) {
            data.add(convertDataItem(dataItem));
            addTupleType(dataItem, tupleTypes);
            return this;
        }

        public LogBuilder forIndexedArgument(final Object param) {
            topics.add(generateLogTopic(param));
            return this;
        }

        public Log build() {
            if (tupleTypes.length() > 1) {
                tupleTypes.deleteCharAt(tupleTypes.length() - 1);
                tupleTypes.append(")");
                final var tuple = Tuple.of(data.toArray());
                final var tupleType = TupleType.parse(tupleTypes.toString());
                return new Log(logger, Bytes.wrap(tupleType.encode(tuple).array()), topics);
            } else {
                return new Log(logger, Bytes.EMPTY, topics);
            }
        }

        private Object convertDataItem(final Object param) {
            if (param instanceof Address address) {
                return convertBesuAddressToHeadlongAddress(address);
            } else if (param instanceof Long numeric) {
                return BigInteger.valueOf(numeric);
            } else {
                return param;
            }
        }

        private static LogTopic generateLogTopic(final Object param) {
            byte[] array = new byte[] {};
            if (param instanceof Address address) {
                array = address.toArray();
            } else if (param instanceof BigInteger numeric) {
                array = numeric.toByteArray();
            } else if (param instanceof Long numeric) {
                array = BigInteger.valueOf(numeric).toByteArray();
            } else if (param instanceof Boolean bool) {
                array = new byte[] {(byte) (Boolean.TRUE.equals(bool) ? 1 : 0)};
            } else if (param instanceof Bytes bytes) {
                array = bytes.toArray();
            }

            return LogTopic.wrap(Bytes.wrap(expandByteArrayTo32Length(array)));
        }

        private static void addTupleType(final Object param, final StringBuilder stringBuilder) {
            if (param instanceof Address) {
                stringBuilder.append("address,");
            } else if (param instanceof BigInteger || param instanceof Long) {
                stringBuilder.append("uint256,");
            } else if (param instanceof Boolean) {
                stringBuilder.append("bool,");
            }
        }

        private static byte[] expandByteArrayTo32Length(final byte[] bytesToExpand) {
            byte[] expandedArray = new byte[32];

            System.arraycopy(
                    bytesToExpand,
                    0,
                    expandedArray,
                    expandedArray.length - bytesToExpand.length,
                    bytesToExpand.length);
            return expandedArray;
        }
    }

    static com.esaulpaugh.headlong.abi.Address convertBesuAddressToHeadlongAddress(
            final Address address) {
        return com.esaulpaugh.headlong.abi.Address.wrap(
                com.esaulpaugh.headlong.abi.Address.toChecksumAddress(
                        address.toUnsignedBigInteger()));
    }
}<|MERGE_RESOLUTION|>--- conflicted
+++ resolved
@@ -15,30 +15,11 @@
  */
 package com.hedera.services.store.contracts.precompile.codec;
 
-<<<<<<< HEAD
-import static com.hedera.services.parsing.ParsingConstants.FunctionType.MINT;
-import static com.hedera.services.parsing.ParsingConstants.allowanceOfType;
-import static com.hedera.services.parsing.ParsingConstants.approveOfType;
-import static com.hedera.services.parsing.ParsingConstants.balanceOfType;
-import static com.hedera.services.parsing.ParsingConstants.burnReturnType;
-import static com.hedera.services.parsing.ParsingConstants.createReturnType;
-import static com.hedera.services.parsing.ParsingConstants.decimalsType;
-import static com.hedera.services.parsing.ParsingConstants.ercTransferType;
-import static com.hedera.services.parsing.ParsingConstants.getApprovedType;
+import static com.hedera.services.parsing.ParsingConstants.FunctionType.HAPI_MINT;
 import static com.hedera.services.parsing.ParsingConstants.getFungibleTokenInfoType;
 import static com.hedera.services.parsing.ParsingConstants.getNonFungibleTokenInfoType;
 import static com.hedera.services.parsing.ParsingConstants.getTokenInfoType;
-import static com.hedera.services.parsing.ParsingConstants.isApprovedForAllType;
-import static com.hedera.services.parsing.ParsingConstants.mintReturnType;
-import static com.hedera.services.parsing.ParsingConstants.nameType;
 import static com.hedera.services.parsing.ParsingConstants.notSpecifiedType;
-import static com.hedera.services.parsing.ParsingConstants.ownerOfType;
-import static com.hedera.services.parsing.ParsingConstants.symbolType;
-import static com.hedera.services.parsing.ParsingConstants.tokenUriType;
-import static com.hedera.services.parsing.ParsingConstants.totalSupplyType;
-=======
-import static com.hedera.services.store.contracts.precompile.codec.EncodingFacade.FunctionType.HAPI_MINT;
->>>>>>> c312f1b2
 import static com.hederahashgraph.api.proto.java.ResponseCodeEnum.SUCCESS;
 
 import com.esaulpaugh.headlong.abi.Tuple;
@@ -60,8 +41,6 @@
 public class EncodingFacade {
     public static final Bytes SUCCESS_RESULT = resultFrom(SUCCESS);
     private static final long[] NO_MINTED_SERIAL_NUMBERS = new long[0];
-<<<<<<< HEAD
-=======
     private static final String STRING_RETURN_TYPE = "(string)";
     public static final String UINT256_RETURN_TYPE = "(uint256)";
     public static final String BOOL_RETURN_TYPE = "(bool)";
@@ -85,7 +64,6 @@
     private static final TupleType ercTransferType = TupleType.parse(BOOL_RETURN_TYPE);
     private static final TupleType isApprovedForAllType = TupleType.parse(BOOL_RETURN_TYPE);
     private static final TupleType hapiIsApprovedForAllType = TupleType.parse("(int32,bool)");
->>>>>>> c312f1b2
 
     @Inject
     public EncodingFacade() {
@@ -121,12 +99,8 @@
                 .build();
     }
 
-    public Bytes encodeGetApproved(final Address spender) {
-        return functionResultBuilder()
-<<<<<<< HEAD
-                .forFunction(FunctionType.GET_APPROVED)
-                .withSpender(spender)
-=======
+    public Bytes encodeGetApproved(final Address approved) {
+        return functionResultBuilder()
                 .forFunction(FunctionType.ERC_GET_APPROVED)
                 .withApproved(approved)
                 .build();
@@ -137,7 +111,6 @@
                 .forFunction(FunctionType.HAPI_GET_APPROVED)
                 .withStatus(status)
                 .withApproved(approved)
->>>>>>> c312f1b2
                 .build();
     }
 
@@ -271,10 +244,9 @@
                 .build();
     }
 
-<<<<<<< HEAD
     public Bytes encodeGetTokenInfo(final TokenInfo tokenInfo) {
         return functionResultBuilder()
-                .forFunction(FunctionType.GET_TOKEN_INFO)
+                .forFunction(FunctionType.HAPI_GET_TOKEN_INFO)
                 .withStatus(SUCCESS.getNumber())
                 .withTokenInfo(tokenInfo)
                 .build();
@@ -282,7 +254,7 @@
 
     public Bytes encodeGetFungibleTokenInfo(final FungibleTokenInfo fungibleTokenInfo) {
         return functionResultBuilder()
-                .forFunction(FunctionType.GET_FUNGIBLE_TOKEN_INFO)
+                .forFunction(FunctionType.HAPI_GET_FUNGIBLE_TOKEN_INFO)
                 .withStatus(SUCCESS.getNumber())
                 .withDecimals(fungibleTokenInfo.decimals())
                 .withTokenInfo(fungibleTokenInfo.tokenInfo())
@@ -291,38 +263,15 @@
 
     public Bytes encodeGetNonFungibleTokenInfo(final NonFungibleTokenInfo nonFungibleTokenInfo) {
         return functionResultBuilder()
-                .forFunction(FunctionType.GET_NON_FUNGIBLE_TOKEN_INFO)
+                .forFunction(FunctionType.HAPI_GET_NON_FUNGIBLE_TOKEN_INFO)
                 .withStatus(SUCCESS.getNumber())
                 .withTokenInfo(nonFungibleTokenInfo.tokenInfo())
                 .withSerialNumber(nonFungibleTokenInfo.serialNumber())
                 .withCreationTime(nonFungibleTokenInfo.creationTime())
                 .withTokenUri(nonFungibleTokenInfo.metadata())
                 .withOwner(nonFungibleTokenInfo.ownerId())
-                .withSpender(nonFungibleTokenInfo.spenderId())
-                .build();
-=======
-    protected enum FunctionType {
-        ERC_TOTAL_SUPPLY,
-        ERC_DECIMALS,
-        ERC_BALANCE,
-        ERC_OWNER,
-        ERC_TOKEN_URI,
-        ERC_NAME,
-        ERC_SYMBOL,
-        ERC_TRANSFER,
-        ERC_ALLOWANCE,
-        ERC_APPROVE,
-        ERC_GET_APPROVED,
-        ERC_IS_APPROVED_FOR_ALL,
-        HAPI_CREATE,
-        HAPI_MINT,
-        HAPI_BURN,
-        HAPI_ALLOWANCE,
-        HAPI_APPROVE,
-        HAPI_APPROVE_NFT,
-        HAPI_GET_APPROVED,
-        HAPI_IS_APPROVED_FOR_ALL
->>>>>>> c312f1b2
+                .withApproved(nonFungibleTokenInfo.spenderId())
+                .build();
     }
 
     private FunctionResultBuilder functionResultBuilder() {
@@ -345,7 +294,7 @@
         private int decimals;
         private long creationTime;
         private Address owner;
-        private Address spender;
+        private Address approved;
         private String name;
         private String symbol;
         private String metadata;
@@ -365,16 +314,6 @@
                         case ERC_SYMBOL -> symbolType;
                         case ERC_TOKEN_URI -> tokenUriType;
                         case ERC_TRANSFER -> ercTransferType;
-<<<<<<< HEAD
-                        case ALLOWANCE -> allowanceOfType;
-                        case APPROVE -> approveOfType;
-                        case GET_APPROVED -> getApprovedType;
-                        case IS_APPROVED_FOR_ALL -> isApprovedForAllType;
-                        case GET_TOKEN_INFO -> getTokenInfoType;
-                        case GET_FUNGIBLE_TOKEN_INFO -> getFungibleTokenInfoType;
-                        case GET_NON_FUNGIBLE_TOKEN_INFO -> getNonFungibleTokenInfoType;
-                        default -> notSpecifiedType;
-=======
                         case ERC_ALLOWANCE -> allowanceOfType;
                         case ERC_APPROVE -> approveOfType;
                         case ERC_GET_APPROVED -> getApprovedType;
@@ -384,7 +323,10 @@
                         case HAPI_APPROVE_NFT -> hapiApproveNftType;
                         case HAPI_GET_APPROVED -> hapiGetApprovedType;
                         case HAPI_IS_APPROVED_FOR_ALL -> hapiIsApprovedForAllType;
->>>>>>> c312f1b2
+                        case HAPI_GET_TOKEN_INFO -> getTokenInfoType;
+                        case HAPI_GET_FUNGIBLE_TOKEN_INFO -> getFungibleTokenInfoType;
+                        case HAPI_GET_NON_FUNGIBLE_TOKEN_INFO -> getNonFungibleTokenInfoType;
+                        default -> notSpecifiedType;
                     };
 
             this.functionType = functionType;
@@ -436,8 +378,8 @@
             return this;
         }
 
-        private FunctionResultBuilder withSpender(final Address spender) {
-            this.spender = spender;
+        private FunctionResultBuilder withApproved(final Address approved) {
+            this.approved = approved;
             return this;
         }
 
@@ -499,16 +441,6 @@
                         case ERC_SYMBOL -> Tuple.of(symbol);
                         case ERC_TOKEN_URI -> Tuple.of(metadata);
                         case ERC_TRANSFER -> Tuple.of(ercFungibleTransferStatus);
-<<<<<<< HEAD
-                        case ALLOWANCE -> Tuple.of(BigInteger.valueOf(allowance));
-                        case APPROVE -> Tuple.of(approve);
-                        case GET_APPROVED -> Tuple.of(convertBesuAddressToHeadlongAddress(spender));
-                        case IS_APPROVED_FOR_ALL -> Tuple.of(isApprovedForAllStatus);
-                        case GET_TOKEN_INFO -> getTupleForGetTokenInfo();
-                        case GET_FUNGIBLE_TOKEN_INFO -> getTupleForGetFungibleTokenInfo();
-                        case GET_NON_FUNGIBLE_TOKEN_INFO -> getTupleForGetNonFungibleTokenInfo();
-                        default -> Tuple.of(status);
-=======
                         case ERC_ALLOWANCE -> Tuple.of(BigInteger.valueOf(allowance));
                         case ERC_APPROVE -> Tuple.of(approve);
                         case ERC_GET_APPROVED -> Tuple.of(
@@ -520,7 +452,10 @@
                         case HAPI_GET_APPROVED -> Tuple.of(
                                 status, convertBesuAddressToHeadlongAddress(approved));
                         case HAPI_IS_APPROVED_FOR_ALL -> Tuple.of(status, isApprovedForAllStatus);
->>>>>>> c312f1b2
+                        case HAPI_GET_TOKEN_INFO -> getTupleForGetTokenInfo();
+                        case HAPI_GET_FUNGIBLE_TOKEN_INFO -> getTupleForGetFungibleTokenInfo();
+                        case HAPI_GET_NON_FUNGIBLE_TOKEN_INFO -> getTupleForGetNonFungibleTokenInfo();
+                        default -> Tuple.of(status);
                     };
 
             return Bytes.wrap(tupleType.encode(result).array());
@@ -543,7 +478,7 @@
                             convertBesuAddressToHeadlongAddress(owner),
                             creationTime,
                             metadata.getBytes(),
-                            convertBesuAddressToHeadlongAddress(spender)));
+                            convertBesuAddressToHeadlongAddress(approved)));
         }
 
         private Tuple getTupleForTokenInfo() {
