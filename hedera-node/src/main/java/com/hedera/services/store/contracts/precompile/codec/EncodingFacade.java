--- conflicted
+++ resolved
@@ -49,41 +49,38 @@
 public class EncodingFacade {
     public static final Bytes SUCCESS_RESULT = resultFrom(SUCCESS);
     private static final long[] NO_MINTED_SERIAL_NUMBERS = new long[0];
-<<<<<<< HEAD
-=======
-    private static final String STRING_RETURN_TYPE = "(string)";
-    public static final String UINT256_RETURN_TYPE = "(uint256)";
-    public static final String BOOL_RETURN_TYPE = "(bool)";
-    private static final TupleType mintReturnType = TupleType.parse("(int32,uint64,int64[])");
-    private static final TupleType burnReturnType = TupleType.parse("(int32,uint64)");
-    private static final TupleType createReturnType = TupleType.parse("(int32,address)");
-    private static final TupleType totalSupplyType = TupleType.parse(UINT256_RETURN_TYPE);
-    private static final TupleType balanceOfType = TupleType.parse(UINT256_RETURN_TYPE);
-    private static final TupleType allowanceOfType = TupleType.parse(UINT256_RETURN_TYPE);
-    private static final TupleType hapiAllowanceOfType = TupleType.parse("(int32,uint256)");
-    private static final TupleType approveOfType = TupleType.parse(BOOL_RETURN_TYPE);
-    private static final TupleType hapiApproveOfType = TupleType.parse(INT_BOOL_PAIR_RETURN_TYPE);
-    private static final TupleType hapiApproveNftType = TupleType.parse("(int32)");
-    private static final TupleType decimalsType = TupleType.parse("(uint8)");
-    private static final TupleType ownerOfType = TupleType.parse("(address)");
-    private static final TupleType getApprovedType = TupleType.parse("(address)");
-    private static final TupleType hapiGetApprovedType = TupleType.parse("(int32,address)");
-    private static final TupleType nameType = TupleType.parse(STRING_RETURN_TYPE);
-    private static final TupleType symbolType = TupleType.parse(STRING_RETURN_TYPE);
-    private static final TupleType tokenUriType = TupleType.parse(STRING_RETURN_TYPE);
-    private static final TupleType ercTransferType = TupleType.parse(BOOL_RETURN_TYPE);
-    private static final TupleType isApprovedForAllType = TupleType.parse(BOOL_RETURN_TYPE);
-    private static final TupleType isTokenKycType = TupleType.parse(INT_BOOL_PAIR_RETURN_TYPE);
-    private static final TupleType hapiIsApprovedForAllType =
-            TupleType.parse(INT_BOOL_PAIR_RETURN_TYPE);
-    private static final TupleType getTokenDefaultFreezeStatusType =
-            TupleType.parse(INT_BOOL_PAIR_RETURN_TYPE);
-    private static final TupleType getTokenDefaultKycStatusType =
-            TupleType.parse(INT_BOOL_PAIR_RETURN_TYPE);
-    private static final TupleType isTokenFrozenType = TupleType.parse(INT_BOOL_PAIR_RETURN_TYPE);
-    private static final TupleType isTokenType = TupleType.parse(INT_BOOL_PAIR_RETURN_TYPE);
-    private static final TupleType getTokenType = TupleType.parse("(int32,int32)");
->>>>>>> 4d72bfed
+//    private static final String STRING_RETURN_TYPE = "(string)";
+//    public static final String UINT256_RETURN_TYPE = "(uint256)";
+//    public static final String BOOL_RETURN_TYPE = "(bool)";
+//    private static final TupleType mintReturnType = TupleType.parse("(int32,uint64,int64[])");
+//    private static final TupleType burnReturnType = TupleType.parse("(int32,uint64)");
+//    private static final TupleType createReturnType = TupleType.parse("(int32,address)");
+//    private static final TupleType totalSupplyType = TupleType.parse(UINT256_RETURN_TYPE);
+//    private static final TupleType balanceOfType = TupleType.parse(UINT256_RETURN_TYPE);
+//    private static final TupleType allowanceOfType = TupleType.parse(UINT256_RETURN_TYPE);
+//    private static final TupleType hapiAllowanceOfType = TupleType.parse("(int32,uint256)");
+//    private static final TupleType approveOfType = TupleType.parse(BOOL_RETURN_TYPE);
+//    private static final TupleType hapiApproveOfType = TupleType.parse(INT_BOOL_PAIR_RETURN_TYPE);
+//    private static final TupleType hapiApproveNftType = TupleType.parse("(int32)");
+//    private static final TupleType decimalsType = TupleType.parse("(uint8)");
+//    private static final TupleType ownerOfType = TupleType.parse("(address)");
+//    private static final TupleType getApprovedType = TupleType.parse("(address)");
+//    private static final TupleType hapiGetApprovedType = TupleType.parse("(int32,address)");
+//    private static final TupleType nameType = TupleType.parse(STRING_RETURN_TYPE);
+//    private static final TupleType symbolType = TupleType.parse(STRING_RETURN_TYPE);
+//    private static final TupleType tokenUriType = TupleType.parse(STRING_RETURN_TYPE);
+//    private static final TupleType ercTransferType = TupleType.parse(BOOL_RETURN_TYPE);
+//    private static final TupleType isApprovedForAllType = TupleType.parse(BOOL_RETURN_TYPE);
+//    private static final TupleType isTokenKycType = TupleType.parse(INT_BOOL_PAIR_RETURN_TYPE);
+//    private static final TupleType hapiIsApprovedForAllType =
+//            TupleType.parse(INT_BOOL_PAIR_RETURN_TYPE);
+//    private static final TupleType getTokenDefaultFreezeStatusType =
+//            TupleType.parse(INT_BOOL_PAIR_RETURN_TYPE);
+//    private static final TupleType getTokenDefaultKycStatusType =
+//            TupleType.parse(INT_BOOL_PAIR_RETURN_TYPE);
+//    private static final TupleType isTokenFrozenType = TupleType.parse(INT_BOOL_PAIR_RETURN_TYPE);
+//    private static final TupleType isTokenType = TupleType.parse(INT_BOOL_PAIR_RETURN_TYPE);
+//    private static final TupleType getTokenType = TupleType.parse("(int32,int32)");
 
     @Inject
     public EncodingFacade() {
@@ -376,11 +373,7 @@
         private boolean isFrozen;
         private List<CustomFee> customFees;
         private boolean isToken;
-<<<<<<< HEAD
         private int tokenType;
-=======
-        private int tokentype;
->>>>>>> 4d72bfed
 
         private FunctionResultBuilder forFunction(final FunctionType functionType) {
             this.tupleType =
@@ -406,12 +399,7 @@
                         case HAPI_GET_FUNGIBLE_TOKEN_INFO -> getFungibleTokenInfoType;
                         case HAPI_GET_NON_FUNGIBLE_TOKEN_INFO -> getNonFungibleTokenInfoType;
                         case HAPI_GET_TOKEN_CUSTOM_FEES -> getTokenCustomFeesType;
-<<<<<<< HEAD
                         case HAPI_GET_TOKEN_TYPE -> intPairTuple;
-=======
-                        case HAPI_IS_TOKEN -> isTokenType;
-                        case HAPI_GET_TOKEN_TYPE -> getTokenType;
->>>>>>> 4d72bfed
                         default -> notSpecifiedType;
                     };
 
@@ -539,11 +527,7 @@
         }
 
         private FunctionResultBuilder withGetTokenType(final int tokenType) {
-<<<<<<< HEAD
             this.tokenType = tokenType;
-=======
-            this.tokentype = tokenType;
->>>>>>> 4d72bfed
             return this;
         }
 
@@ -585,11 +569,7 @@
                         case HAPI_IS_FROZEN -> Tuple.of(status, isFrozen);
                         case HAPI_GET_TOKEN_CUSTOM_FEES -> getTupleForTokenGetCustomFees();
                         case HAPI_IS_TOKEN -> Tuple.of(status, isToken);
-<<<<<<< HEAD
                         case HAPI_GET_TOKEN_TYPE -> Tuple.of(status, tokenType);
-=======
-                        case HAPI_GET_TOKEN_TYPE -> Tuple.of(status, tokentype);
->>>>>>> 4d72bfed
                         default -> Tuple.of(status);
                     };
 
