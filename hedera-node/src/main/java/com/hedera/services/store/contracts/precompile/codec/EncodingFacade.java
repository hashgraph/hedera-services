--- conflicted
+++ resolved
@@ -17,7 +17,6 @@
 
 import static com.hedera.services.contracts.ParsingConstants.*;
 import static com.hedera.services.contracts.ParsingConstants.FunctionType.HAPI_MINT;
-<<<<<<< HEAD
 import static com.hedera.services.contracts.ParsingConstants.INT_BOOL_PAIR_RETURN_TYPE;
 import static com.hedera.services.contracts.ParsingConstants.getFungibleTokenInfoType;
 import static com.hedera.services.contracts.ParsingConstants.getNonFungibleTokenInfoType;
@@ -25,8 +24,6 @@
 import static com.hedera.services.contracts.ParsingConstants.getTokenInfoType;
 import static com.hedera.services.contracts.ParsingConstants.getTokenKeyType;
 import static com.hedera.services.contracts.ParsingConstants.notSpecifiedType;
-=======
->>>>>>> 90ac166d
 import static com.hederahashgraph.api.proto.java.ResponseCodeEnum.SUCCESS;
 
 import com.esaulpaugh.headlong.abi.Tuple;
@@ -337,13 +334,14 @@
                 .build();
     }
 
-<<<<<<< HEAD
     public Bytes encodeGetTokenKey(KeyValueWrapper keyValue) {
         return functionResultBuilder()
                 .forFunction(FunctionType.HAPI_GET_TOKEN_KEY)
                 .withStatus(SUCCESS.getNumber())
                 .withKey(keyValue)
-=======
+                .build();
+    }
+
     public Bytes encodeIsToken(final boolean isToken) {
         return functionResultBuilder()
                 .forFunction(FunctionType.HAPI_IS_TOKEN)
@@ -357,7 +355,6 @@
                 .forFunction(FunctionType.HAPI_GET_TOKEN_TYPE)
                 .withStatus(SUCCESS.getNumber())
                 .withGetTokenType(tokenType)
->>>>>>> 90ac166d
                 .build();
     }
 
@@ -390,12 +387,9 @@
         private TokenNftInfo nonFungibleTokenInfo;
         private boolean isFrozen;
         private List<CustomFee> customFees;
-<<<<<<< HEAD
-        private Tuple keyValue;
-=======
         private boolean isToken;
         private int tokenType;
->>>>>>> 90ac166d
+        private Tuple keyValue;
 
         private FunctionResultBuilder forFunction(final FunctionType functionType) {
             this.tupleType =
@@ -421,11 +415,7 @@
                         case HAPI_GET_FUNGIBLE_TOKEN_INFO -> getFungibleTokenInfoType;
                         case HAPI_GET_NON_FUNGIBLE_TOKEN_INFO -> getNonFungibleTokenInfoType;
                         case HAPI_GET_TOKEN_CUSTOM_FEES -> getTokenCustomFeesType;
-<<<<<<< HEAD
-                        case HAPI_GET_TOKEN_KEY -> getTokenKeyType;
-=======
                         case HAPI_GET_TOKEN_TYPE -> intPairTuple;
->>>>>>> 90ac166d
                         default -> notSpecifiedType;
                     };
 
@@ -547,7 +537,16 @@
             return this;
         }
 
-<<<<<<< HEAD
+        private FunctionResultBuilder withIsToken(final boolean isToken) {
+            this.isToken = isToken;
+            return this;
+        }
+
+        private FunctionResultBuilder withGetTokenType(final int tokenType) {
+            this.tokenType = tokenType;
+            return this;
+        }
+
         private FunctionResultBuilder withKey(KeyValueWrapper wrapper) {
             this.keyValue =
                     Tuple.of(
@@ -559,15 +558,6 @@
                             convertBesuAddressToHeadlongAddress(
                                     EntityIdUtils.asTypedEvmAddress(
                                             wrapper.getDelegatableContractID())));
-=======
-        private FunctionResultBuilder withIsToken(final boolean isToken) {
-            this.isToken = isToken;
-            return this;
-        }
-
-        private FunctionResultBuilder withGetTokenType(final int tokenType) {
-            this.tokenType = tokenType;
->>>>>>> 90ac166d
             return this;
         }
 
@@ -608,12 +598,9 @@
                                 status, tokenDefaultKycStatus);
                         case HAPI_IS_FROZEN -> Tuple.of(status, isFrozen);
                         case HAPI_GET_TOKEN_CUSTOM_FEES -> getTupleForTokenGetCustomFees();
-<<<<<<< HEAD
-                        case HAPI_GET_TOKEN_KEY -> Tuple.of(status, keyValue);
-=======
                         case HAPI_IS_TOKEN -> Tuple.of(status, isToken);
                         case HAPI_GET_TOKEN_TYPE -> Tuple.of(status, tokenType);
->>>>>>> 90ac166d
+                        case HAPI_GET_TOKEN_KEY -> Tuple.of(status, keyValue);
                         default -> Tuple.of(status);
                     };
 
