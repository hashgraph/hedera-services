/*
 * Copyright (C) 2021-2022 Hedera Hashgraph, LLC
 *
 * Licensed under the Apache License, Version 2.0 (the "License");
 * you may not use this file except in compliance with the License.
 * You may obtain a copy of the License at
 *
 *      http://www.apache.org/licenses/LICENSE-2.0
 *
 * Unless required by applicable law or agreed to in writing, software
 * distributed under the License is distributed on an "AS IS" BASIS,
 * WITHOUT WARRANTIES OR CONDITIONS OF ANY KIND, either express or implied.
 * See the License for the specific language governing permissions and
 * limitations under the License.
 */
package com.hedera.services.store.contracts.precompile.codec;

import static com.hedera.services.store.contracts.precompile.codec.EncodingFacade.FunctionType.HAPI_MINT;
import static com.hederahashgraph.api.proto.java.ResponseCodeEnum.SUCCESS;

import com.esaulpaugh.headlong.abi.Tuple;
import com.esaulpaugh.headlong.abi.TupleType;
import com.hederahashgraph.api.proto.java.ResponseCodeEnum;
import java.math.BigInteger;
import java.util.ArrayList;
import java.util.List;
import javax.inject.Inject;
import javax.inject.Singleton;
import org.apache.tuweni.bytes.Bytes;
import org.apache.tuweni.units.bigints.UInt256;
import org.hyperledger.besu.datatypes.Address;
import org.hyperledger.besu.evm.log.Log;
import org.hyperledger.besu.evm.log.LogTopic;

@Singleton
public class EncodingFacade {
    public static final Bytes SUCCESS_RESULT = resultFrom(SUCCESS);
    private static final long[] NO_MINTED_SERIAL_NUMBERS = new long[0];
    private static final String STRING_RETURN_TYPE = "(string)";
    public static final String UINT256_RETURN_TYPE = "(uint256)";
    public static final String BOOL_RETURN_TYPE = "(bool)";
    private static final TupleType mintReturnType = TupleType.parse("(int32,uint64,int64[])");
    private static final TupleType burnReturnType = TupleType.parse("(int32,uint64)");
    private static final TupleType createReturnType = TupleType.parse("(int32,address)");
    private static final TupleType totalSupplyType = TupleType.parse(UINT256_RETURN_TYPE);
    private static final TupleType balanceOfType = TupleType.parse(UINT256_RETURN_TYPE);
    private static final TupleType allowanceOfType = TupleType.parse(UINT256_RETURN_TYPE);
    private static final TupleType hapiAllowanceOfType = TupleType.parse("(int32,uint256)");
    private static final TupleType approveOfType = TupleType.parse(BOOL_RETURN_TYPE);
    private static final TupleType hapiApproveOfType = TupleType.parse("(int32,bool)");
    private static final TupleType hapiApproveNftType = TupleType.parse("(int32)");
    private static final TupleType decimalsType = TupleType.parse("(uint8)");
    private static final TupleType ownerOfType = TupleType.parse("(address)");
    private static final TupleType getApprovedType = TupleType.parse("(address)");
    private static final TupleType hapiGetApprovedType = TupleType.parse("(int32,address)");
    private static final TupleType nameType = TupleType.parse(STRING_RETURN_TYPE);
    private static final TupleType symbolType = TupleType.parse(STRING_RETURN_TYPE);
    private static final TupleType tokenUriType = TupleType.parse(STRING_RETURN_TYPE);
    private static final TupleType ercTransferType = TupleType.parse(BOOL_RETURN_TYPE);
    private static final TupleType isApprovedForAllType = TupleType.parse(BOOL_RETURN_TYPE);
<<<<<<< HEAD
    private static final TupleType isTokenFrozenType = TupleType.parse("(int32,bool)");
=======
    private static final TupleType hapiIsApprovedForAllType = TupleType.parse("(int32,bool)");
>>>>>>> c312f1b2

    @Inject
    public EncodingFacade() {
        /* For Dagger2 */
    }

    public static Bytes resultFrom(final ResponseCodeEnum status) {
        return UInt256.valueOf(status.getNumber());
    }

    public Bytes encodeTokenUri(final String tokenUri) {
        return functionResultBuilder()
                .forFunction(FunctionType.ERC_TOKEN_URI)
                .withTokenUri(tokenUri)
                .build();
    }

    public Bytes encodeSymbol(final String symbol) {
        return functionResultBuilder()
                .forFunction(FunctionType.ERC_SYMBOL)
                .withSymbol(symbol)
                .build();
    }

    public Bytes encodeName(final String name) {
        return functionResultBuilder().forFunction(FunctionType.ERC_NAME).withName(name).build();
    }

    public Bytes encodeOwner(final Address address) {
        return functionResultBuilder()
                .forFunction(FunctionType.ERC_OWNER)
                .withOwner(address)
                .build();
    }

    public Bytes encodeGetApproved(final Address approved) {
        return functionResultBuilder()
                .forFunction(FunctionType.ERC_GET_APPROVED)
                .withApproved(approved)
                .build();
    }

    public Bytes encodeGetApproved(final int status, final Address approved) {
        return functionResultBuilder()
                .forFunction(FunctionType.HAPI_GET_APPROVED)
                .withStatus(status)
                .withApproved(approved)
                .build();
    }

    public Bytes encodeBalance(final long balance) {
        return functionResultBuilder()
                .forFunction(FunctionType.ERC_BALANCE)
                .withBalance(balance)
                .build();
    }

    public Bytes encodeIsFrozen(final boolean isFrozen) {
        return functionResultBuilder()
                .forFunction(FunctionType.IS_FROZEN)
                .withStatus(SUCCESS.getNumber())
                .withIsFrozen(isFrozen)
                .build();
    }

    public Bytes encodeAllowance(final long allowance) {
        return functionResultBuilder()
                .forFunction(FunctionType.ERC_ALLOWANCE)
                .withAllowance(allowance)
                .build();
    }

    public Bytes encodeAllowance(final int responseCode, final long allowance) {
        return functionResultBuilder()
                .forFunction(FunctionType.HAPI_ALLOWANCE)
                .withStatus(responseCode)
                .withAllowance(allowance)
                .build();
    }

    public Bytes encodeApprove(final boolean approve) {
        return functionResultBuilder()
                .forFunction(FunctionType.ERC_APPROVE)
                .withApprove(approve)
                .build();
    }

    public Bytes encodeApprove(final int responseCode, final boolean approve) {
        return functionResultBuilder()
                .forFunction(FunctionType.HAPI_APPROVE)
                .withStatus(responseCode)
                .withApprove(approve)
                .build();
    }

    public Bytes encodeApproveNFT(final int responseCode) {
        return functionResultBuilder()
                .forFunction(FunctionType.HAPI_APPROVE_NFT)
                .withStatus(responseCode)
                .build();
    }

    public Bytes encodeDecimals(final int decimals) {
        return functionResultBuilder()
                .forFunction(FunctionType.ERC_DECIMALS)
                .withDecimals(decimals)
                .build();
    }

    public Bytes encodeTotalSupply(final long totalSupply) {
        return functionResultBuilder()
                .forFunction(FunctionType.ERC_TOTAL_SUPPLY)
                .withTotalSupply(totalSupply)
                .build();
    }

    public Bytes encodeMintSuccess(final long totalSupply, final long[] serialNumbers) {
        return functionResultBuilder()
                .forFunction(HAPI_MINT)
                .withStatus(SUCCESS.getNumber())
                .withTotalSupply(totalSupply)
                .withSerialNumbers(serialNumbers != null ? serialNumbers : NO_MINTED_SERIAL_NUMBERS)
                .build();
    }

    public Bytes encodeMintFailure(final ResponseCodeEnum status) {
        return functionResultBuilder()
                .forFunction(HAPI_MINT)
                .withStatus(status.getNumber())
                .withTotalSupply(0L)
                .withSerialNumbers(NO_MINTED_SERIAL_NUMBERS)
                .build();
    }

    public Bytes encodeBurnSuccess(final long totalSupply) {
        return functionResultBuilder()
                .forFunction(FunctionType.HAPI_BURN)
                .withStatus(SUCCESS.getNumber())
                .withTotalSupply(totalSupply)
                .build();
    }

    public Bytes encodeBurnFailure(final ResponseCodeEnum status) {
        return functionResultBuilder()
                .forFunction(FunctionType.HAPI_BURN)
                .withStatus(status.getNumber())
                .withTotalSupply(0L)
                .build();
    }

    public Bytes encodeEcFungibleTransfer(final boolean ercFungibleTransferStatus) {
        return functionResultBuilder()
                .forFunction(FunctionType.ERC_TRANSFER)
                .withErcFungibleTransferStatus(ercFungibleTransferStatus)
                .build();
    }

    public Bytes encodeCreateSuccess(final Address newTokenAddress) {
        return functionResultBuilder()
                .forFunction(FunctionType.HAPI_CREATE)
                .withStatus(SUCCESS.getNumber())
                .withNewTokenAddress(newTokenAddress)
                .build();
    }

    public Bytes encodeCreateFailure(final ResponseCodeEnum status) {
        return functionResultBuilder()
                .forFunction(FunctionType.HAPI_CREATE)
                .withStatus(status.getNumber())
                .withNewTokenAddress(Address.ZERO)
                .build();
    }

    public Bytes encodeIsApprovedForAll(final boolean isApprovedForAllStatus) {
        return functionResultBuilder()
                .forFunction(FunctionType.ERC_IS_APPROVED_FOR_ALL)
                .withIsApprovedForAllStatus(isApprovedForAllStatus)
                .build();
    }

    public Bytes encodeIsApprovedForAll(final int status, final boolean isApprovedForAllStatus) {
        return functionResultBuilder()
                .forFunction(FunctionType.HAPI_IS_APPROVED_FOR_ALL)
                .withStatus(status)
                .withIsApprovedForAllStatus(isApprovedForAllStatus)
                .build();
    }

    protected enum FunctionType {
        ERC_TOTAL_SUPPLY,
        ERC_DECIMALS,
        ERC_BALANCE,
        ERC_OWNER,
        ERC_TOKEN_URI,
        ERC_NAME,
        ERC_SYMBOL,
        ERC_TRANSFER,
<<<<<<< HEAD
        ALLOWANCE,
        APPROVE,
        GET_APPROVED,
        IS_APPROVED_FOR_ALL,
        IS_FROZEN
=======
        ERC_ALLOWANCE,
        ERC_APPROVE,
        ERC_GET_APPROVED,
        ERC_IS_APPROVED_FOR_ALL,
        HAPI_CREATE,
        HAPI_MINT,
        HAPI_BURN,
        HAPI_ALLOWANCE,
        HAPI_APPROVE,
        HAPI_APPROVE_NFT,
        HAPI_GET_APPROVED,
        HAPI_IS_APPROVED_FOR_ALL
>>>>>>> c312f1b2
    }

    private FunctionResultBuilder functionResultBuilder() {
        return new FunctionResultBuilder();
    }

    private static class FunctionResultBuilder {
        private FunctionType functionType;
        private TupleType tupleType;
        private int status;
        private Address newTokenAddress;
        private boolean ercFungibleTransferStatus;
        private boolean isApprovedForAllStatus;
        private long totalSupply;
        private long balance;
        private long allowance;
        private boolean approve;
        private long[] serialNumbers;
        private int decimals;
        private Address owner;
        private Address approved;
        private String name;
        private String symbol;
        private String metadata;
        private boolean isFrozen;

        private FunctionResultBuilder forFunction(final FunctionType functionType) {
            this.tupleType =
                    switch (functionType) {
                        case HAPI_CREATE -> createReturnType;
                        case HAPI_MINT -> mintReturnType;
                        case HAPI_BURN -> burnReturnType;
                        case ERC_TOTAL_SUPPLY -> totalSupplyType;
                        case ERC_DECIMALS -> decimalsType;
                        case ERC_BALANCE -> balanceOfType;
                        case ERC_OWNER -> ownerOfType;
                        case ERC_NAME -> nameType;
                        case ERC_SYMBOL -> symbolType;
                        case ERC_TOKEN_URI -> tokenUriType;
                        case ERC_TRANSFER -> ercTransferType;
<<<<<<< HEAD
                        case ALLOWANCE -> allowanceOfType;
                        case APPROVE -> approveOfType;
                        case GET_APPROVED -> getApprovedType;
                        case IS_APPROVED_FOR_ALL -> isApprovedForAllType;
                        case IS_FROZEN -> isTokenFrozenType;
=======
                        case ERC_ALLOWANCE -> allowanceOfType;
                        case ERC_APPROVE -> approveOfType;
                        case ERC_GET_APPROVED -> getApprovedType;
                        case ERC_IS_APPROVED_FOR_ALL -> isApprovedForAllType;
                        case HAPI_ALLOWANCE -> hapiAllowanceOfType;
                        case HAPI_APPROVE -> hapiApproveOfType;
                        case HAPI_APPROVE_NFT -> hapiApproveNftType;
                        case HAPI_GET_APPROVED -> hapiGetApprovedType;
                        case HAPI_IS_APPROVED_FOR_ALL -> hapiIsApprovedForAllType;
>>>>>>> c312f1b2
                    };

            this.functionType = functionType;
            return this;
        }

        private FunctionResultBuilder withStatus(final int status) {
            this.status = status;
            return this;
        }

        private FunctionResultBuilder withNewTokenAddress(final Address newTokenAddress) {
            this.newTokenAddress = newTokenAddress;
            return this;
        }

        private FunctionResultBuilder withTotalSupply(final long totalSupply) {
            this.totalSupply = totalSupply;
            return this;
        }

        private FunctionResultBuilder withSerialNumbers(final long[] serialNumbers) {
            this.serialNumbers = serialNumbers;
            return this;
        }

        private FunctionResultBuilder withDecimals(final int decimals) {
            this.decimals = decimals;
            return this;
        }

        private FunctionResultBuilder withBalance(final long balance) {
            this.balance = balance;
            return this;
        }

        private FunctionResultBuilder withIsFrozen(final boolean isFrozen) {
            this.isFrozen = isFrozen;
            return this;
        }

        private FunctionResultBuilder withAllowance(final long allowance) {
            this.allowance = allowance;
            return this;
        }

        private FunctionResultBuilder withApprove(final boolean approve) {
            this.approve = approve;
            return this;
        }

        private FunctionResultBuilder withOwner(final Address address) {
            this.owner = address;
            return this;
        }

        private FunctionResultBuilder withApproved(final Address approved) {
            this.approved = approved;
            return this;
        }

        private FunctionResultBuilder withName(final String name) {
            this.name = name;
            return this;
        }

        private FunctionResultBuilder withSymbol(final String symbol) {
            this.symbol = symbol;
            return this;
        }

        private FunctionResultBuilder withTokenUri(final String tokenUri) {
            this.metadata = tokenUri;
            return this;
        }

        private FunctionResultBuilder withErcFungibleTransferStatus(
                final boolean ercFungibleTransferStatus) {
            this.ercFungibleTransferStatus = ercFungibleTransferStatus;
            return this;
        }

        private FunctionResultBuilder withIsApprovedForAllStatus(
                final boolean isApprovedForAllStatus) {
            this.isApprovedForAllStatus = isApprovedForAllStatus;
            return this;
        }

        private Bytes build() {
            final var result =
                    switch (functionType) {
                        case HAPI_CREATE -> Tuple.of(
                                status, convertBesuAddressToHeadlongAddress(newTokenAddress));
                        case HAPI_MINT -> Tuple.of(
                                status, BigInteger.valueOf(totalSupply), serialNumbers);
                        case HAPI_BURN -> Tuple.of(status, BigInteger.valueOf(totalSupply));
                        case ERC_TOTAL_SUPPLY -> Tuple.of(BigInteger.valueOf(totalSupply));
                        case ERC_DECIMALS -> Tuple.of(decimals);
                        case ERC_BALANCE -> Tuple.of(BigInteger.valueOf(balance));
                        case ERC_OWNER -> Tuple.of(convertBesuAddressToHeadlongAddress(owner));
                        case ERC_NAME -> Tuple.of(name);
                        case ERC_SYMBOL -> Tuple.of(symbol);
                        case ERC_TOKEN_URI -> Tuple.of(metadata);
                        case ERC_TRANSFER -> Tuple.of(ercFungibleTransferStatus);
                        case ERC_ALLOWANCE -> Tuple.of(BigInteger.valueOf(allowance));
                        case ERC_APPROVE -> Tuple.of(approve);
                        case ERC_GET_APPROVED -> Tuple.of(
                                convertBesuAddressToHeadlongAddress(approved));
<<<<<<< HEAD
                        case IS_APPROVED_FOR_ALL -> Tuple.of(isApprovedForAllStatus);
                        case IS_FROZEN -> Tuple.of(status, isFrozen);
=======
                        case ERC_IS_APPROVED_FOR_ALL -> Tuple.of(isApprovedForAllStatus);
                        case HAPI_APPROVE -> Tuple.of(status, approve);
                        case HAPI_APPROVE_NFT -> Tuple.of(status);
                        case HAPI_ALLOWANCE -> Tuple.of(status, BigInteger.valueOf(allowance));
                        case HAPI_GET_APPROVED -> Tuple.of(
                                status, convertBesuAddressToHeadlongAddress(approved));
                        case HAPI_IS_APPROVED_FOR_ALL -> Tuple.of(status, isApprovedForAllStatus);
>>>>>>> c312f1b2
                    };

            return Bytes.wrap(tupleType.encode(result).array());
        }
    }

    public static class LogBuilder {
        private Address logger;
        private final List<Object> data = new ArrayList<>();
        private final List<LogTopic> topics = new ArrayList<>();
        final StringBuilder tupleTypes = new StringBuilder("(");

        public static LogBuilder logBuilder() {
            return new LogBuilder();
        }

        public LogBuilder forLogger(final Address logger) {
            this.logger = logger;
            return this;
        }

        public LogBuilder forEventSignature(final Bytes eventSignature) {
            topics.add(generateLogTopic(eventSignature));
            return this;
        }

        public LogBuilder forDataItem(final Object dataItem) {
            data.add(convertDataItem(dataItem));
            addTupleType(dataItem, tupleTypes);
            return this;
        }

        public LogBuilder forIndexedArgument(final Object param) {
            topics.add(generateLogTopic(param));
            return this;
        }

        public Log build() {
            if (tupleTypes.length() > 1) {
                tupleTypes.deleteCharAt(tupleTypes.length() - 1);
                tupleTypes.append(")");
                final var tuple = Tuple.of(data.toArray());
                final var tupleType = TupleType.parse(tupleTypes.toString());
                return new Log(logger, Bytes.wrap(tupleType.encode(tuple).array()), topics);
            } else {
                return new Log(logger, Bytes.EMPTY, topics);
            }
        }

        private Object convertDataItem(final Object param) {
            if (param instanceof Address address) {
                return convertBesuAddressToHeadlongAddress(address);
            } else if (param instanceof Long numeric) {
                return BigInteger.valueOf(numeric);
            } else {
                return param;
            }
        }

        private static LogTopic generateLogTopic(final Object param) {
            byte[] array = new byte[] {};
            if (param instanceof Address address) {
                array = address.toArray();
            } else if (param instanceof BigInteger numeric) {
                array = numeric.toByteArray();
            } else if (param instanceof Long numeric) {
                array = BigInteger.valueOf(numeric).toByteArray();
            } else if (param instanceof Boolean bool) {
                array = new byte[] {(byte) (Boolean.TRUE.equals(bool) ? 1 : 0)};
            } else if (param instanceof Bytes bytes) {
                array = bytes.toArray();
            }

            return LogTopic.wrap(Bytes.wrap(expandByteArrayTo32Length(array)));
        }

        private static void addTupleType(final Object param, final StringBuilder stringBuilder) {
            if (param instanceof Address) {
                stringBuilder.append("address,");
            } else if (param instanceof BigInteger || param instanceof Long) {
                stringBuilder.append("uint256,");
            } else if (param instanceof Boolean) {
                stringBuilder.append("bool,");
            }
        }

        private static byte[] expandByteArrayTo32Length(final byte[] bytesToExpand) {
            byte[] expandedArray = new byte[32];

            System.arraycopy(
                    bytesToExpand,
                    0,
                    expandedArray,
                    expandedArray.length - bytesToExpand.length,
                    bytesToExpand.length);
            return expandedArray;
        }
    }

    static com.esaulpaugh.headlong.abi.Address convertBesuAddressToHeadlongAddress(
            final Address address) {
        return com.esaulpaugh.headlong.abi.Address.wrap(
                com.esaulpaugh.headlong.abi.Address.toChecksumAddress(
                        address.toUnsignedBigInteger()));
    }
}<|MERGE_RESOLUTION|>--- conflicted
+++ resolved
@@ -58,11 +58,8 @@
     private static final TupleType tokenUriType = TupleType.parse(STRING_RETURN_TYPE);
     private static final TupleType ercTransferType = TupleType.parse(BOOL_RETURN_TYPE);
     private static final TupleType isApprovedForAllType = TupleType.parse(BOOL_RETURN_TYPE);
-<<<<<<< HEAD
+    private static final TupleType hapiIsApprovedForAllType = TupleType.parse("(int32,bool)");
     private static final TupleType isTokenFrozenType = TupleType.parse("(int32,bool)");
-=======
-    private static final TupleType hapiIsApprovedForAllType = TupleType.parse("(int32,bool)");
->>>>>>> c312f1b2
 
     @Inject
     public EncodingFacade() {
@@ -260,13 +257,6 @@
         ERC_NAME,
         ERC_SYMBOL,
         ERC_TRANSFER,
-<<<<<<< HEAD
-        ALLOWANCE,
-        APPROVE,
-        GET_APPROVED,
-        IS_APPROVED_FOR_ALL,
-        IS_FROZEN
-=======
         ERC_ALLOWANCE,
         ERC_APPROVE,
         ERC_GET_APPROVED,
@@ -278,8 +268,8 @@
         HAPI_APPROVE,
         HAPI_APPROVE_NFT,
         HAPI_GET_APPROVED,
-        HAPI_IS_APPROVED_FOR_ALL
->>>>>>> c312f1b2
+        HAPI_IS_APPROVED_FOR_ALL,
+        IS_FROZEN
     }
 
     private FunctionResultBuilder functionResultBuilder() {
@@ -320,13 +310,6 @@
                         case ERC_SYMBOL -> symbolType;
                         case ERC_TOKEN_URI -> tokenUriType;
                         case ERC_TRANSFER -> ercTransferType;
-<<<<<<< HEAD
-                        case ALLOWANCE -> allowanceOfType;
-                        case APPROVE -> approveOfType;
-                        case GET_APPROVED -> getApprovedType;
-                        case IS_APPROVED_FOR_ALL -> isApprovedForAllType;
-                        case IS_FROZEN -> isTokenFrozenType;
-=======
                         case ERC_ALLOWANCE -> allowanceOfType;
                         case ERC_APPROVE -> approveOfType;
                         case ERC_GET_APPROVED -> getApprovedType;
@@ -336,7 +319,7 @@
                         case HAPI_APPROVE_NFT -> hapiApproveNftType;
                         case HAPI_GET_APPROVED -> hapiGetApprovedType;
                         case HAPI_IS_APPROVED_FOR_ALL -> hapiIsApprovedForAllType;
->>>>>>> c312f1b2
+                        case IS_FROZEN -> isTokenFrozenType;
                     };
 
             this.functionType = functionType;
@@ -445,10 +428,6 @@
                         case ERC_APPROVE -> Tuple.of(approve);
                         case ERC_GET_APPROVED -> Tuple.of(
                                 convertBesuAddressToHeadlongAddress(approved));
-<<<<<<< HEAD
-                        case IS_APPROVED_FOR_ALL -> Tuple.of(isApprovedForAllStatus);
-                        case IS_FROZEN -> Tuple.of(status, isFrozen);
-=======
                         case ERC_IS_APPROVED_FOR_ALL -> Tuple.of(isApprovedForAllStatus);
                         case HAPI_APPROVE -> Tuple.of(status, approve);
                         case HAPI_APPROVE_NFT -> Tuple.of(status);
@@ -456,7 +435,7 @@
                         case HAPI_GET_APPROVED -> Tuple.of(
                                 status, convertBesuAddressToHeadlongAddress(approved));
                         case HAPI_IS_APPROVED_FOR_ALL -> Tuple.of(status, isApprovedForAllStatus);
->>>>>>> c312f1b2
+                        case IS_FROZEN -> Tuple.of(status, isFrozen);
                     };
 
             return Bytes.wrap(tupleType.encode(result).array());
