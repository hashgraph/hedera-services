--- conflicted
+++ resolved
@@ -82,12 +82,7 @@
 		final var multiSourceRange = new MultiSourceRange((int) start, (int) end, numOwnedViaTransfer);
 
 		final var range = multiSourceRange.rangeForCurrentSource();
-<<<<<<< HEAD
-		final var answer =
-				accumulatedInfo(nftsByOwner.get(), accountId, range[0], range[1], null, owner);
-=======
 		final var answer = accumulatedInfo(nftsByOwner.get(), accountId, range.getLeft(), range.getRight(), null, owner);
->>>>>>> 98025f4f
 		if (!multiSourceRange.isRequestedRangeExhausted()) {
 			tryToCompleteWithTreasuryOwned(owner, multiSourceRange, answer);
 		}
@@ -105,12 +100,7 @@
 			final var tokenId = EntityId.fromGrpcTokenId(served);
 			multiSourceRange.moveToNewSource(curTreasuryNftsByType.getCount(tokenId.identityCode()));
 			final var range = multiSourceRange.rangeForCurrentSource();
-<<<<<<< HEAD
-			final var infoHere =
-					accumulatedInfo(curTreasuryNftsByType, tokenId, range[0], range[1], served, owner);
-=======
 			final var infoHere = accumulatedInfo(curTreasuryNftsByType, tokenId, range.getLeft(), range.getRight(), served, owner);
->>>>>>> 98025f4f
 			answer.addAll(infoHere);
 			if (multiSourceRange.isRequestedRangeExhausted()) {
 				break;
