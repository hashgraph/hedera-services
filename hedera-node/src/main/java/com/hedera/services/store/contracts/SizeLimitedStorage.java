package com.hedera.services.store.contracts;

/*-
 * ‌
 * Hedera Services Node
 * ​
 * Copyright (C) 2018 - 2022 Hedera Hashgraph, LLC
 * ​
 * Licensed under the Apache License, Version 2.0 (the "License");
 * you may not use this file except in compliance with the License.
 * You may obtain a copy of the License at
 *
 *      http://www.apache.org/licenses/LICENSE-2.0
 *
 * Unless required by applicable law or agreed to in writing, software
 * distributed under the License is distributed on an "AS IS" BASIS,
 * WITHOUT WARRANTIES OR CONDITIONS OF ANY KIND, either express or implied.
 * See the License for the specific language governing permissions and
 * limitations under the License.
 * ‍
 */

import com.google.common.annotations.VisibleForTesting;
import com.hedera.services.context.properties.GlobalDynamicProperties;
import com.hedera.services.fees.charging.StorageFeeCharging;
import com.hedera.services.ledger.TransactionalLedger;
import com.hedera.services.ledger.properties.AccountProperty;
import com.hedera.services.state.merkle.MerkleAccount;
import com.hedera.services.state.validation.UsageLimits;
import com.hedera.services.state.virtual.ContractKey;
import com.hedera.services.state.virtual.IterableContractValue;
import com.hedera.services.state.virtual.VirtualBlobKey;
import com.hedera.services.state.virtual.VirtualBlobValue;
import com.hedera.services.utils.EntityNum;
import com.hederahashgraph.api.proto.java.AccountID;
import com.swirlds.merkle.map.MerkleMap;
import com.swirlds.virtualmap.VirtualMap;
import org.apache.tuweni.bytes.Bytes;
import org.apache.tuweni.units.bigints.UInt256;

import javax.inject.Inject;
import javax.inject.Singleton;
import java.util.HashMap;
import java.util.Map;
import java.util.TreeMap;
import java.util.TreeSet;
import java.util.concurrent.atomic.AtomicInteger;
import java.util.function.Function;
import java.util.function.Supplier;

import static com.hedera.services.context.properties.StaticPropertiesHolder.STATIC_PROPERTIES;
<<<<<<< HEAD
=======
import static com.hedera.services.exceptions.ValidationUtils.validateTrue;
import static com.hedera.services.ledger.HederaLedger.ACCOUNT_ID_COMPARATOR;
>>>>>>> 4caacc03
import static com.hedera.services.ledger.properties.AccountProperty.FIRST_CONTRACT_STORAGE_KEY;
import static com.hedera.services.ledger.properties.AccountProperty.NUM_CONTRACT_KV_PAIRS;
import static com.hedera.services.state.merkle.internals.BitPackUtils.codeFromNum;
import static com.hedera.services.utils.EntityNum.fromLong;
import static org.apache.tuweni.units.bigints.UInt256.ZERO;

/**
 * Buffers a set of changes to the key/value pairs in contract storage into a <i>session</i>, and validates that their
 * net effect will not cause any individual contract to exceed the limit set by
 * {@link GlobalDynamicProperties#maxIndividualContractKvPairs()}; nor the aggregate storage to exceed
 * {@link GlobalDynamicProperties#maxAggregateContractKvPairs()}.
 *
 * Note that writing {@link UInt256#ZERO} to a key removes it from the map; so it is possible for a change to decrease
 * the number of key/value pairs used.
 */
@Singleton
public class SizeLimitedStorage {
	public static final IterableContractValue ZERO_VALUE = IterableContractValue.from(ZERO);

<<<<<<< HEAD
	private final UsageLimits usageLimits;

=======
	// Used to charge storage fees before committing changes
	private final StorageFeeCharging storageFeeCharging;
>>>>>>> 4caacc03
	// Used to upsert to a contract's doubly-linked list of storage mappings
	private final IterableStorageUpserter storageUpserter;
	// Used to remove from a contract's doubly-linked list of storage mappings
	private final IterableStorageRemover storageRemover;

	// Used to look up the initial key/value counts for the contracts involved in a change set
	private final Supplier<MerkleMap<EntityNum, MerkleAccount>> accounts;
	// Used to persist the bytecode in a validated change set
	private final Supplier<VirtualMap<VirtualBlobKey, VirtualBlobValue>> blobs;
	// Used to both read and write key/value pairs throughout the lifecycle of a change set
	private final Supplier<VirtualMap<ContractKey, IterableContractValue>> storage;

	private final Map<Long, ContractKey> newFirstKeys = new HashMap<>();
	private final Map<Long, AtomicInteger> newUsages = new TreeMap<>();
	private final Map<AccountID, Bytes> newBytecodes = new TreeMap<>(ACCOUNT_ID_COMPARATOR);
	private final Map<AccountID, Integer> newUsageDeltas = new TreeMap<>(ACCOUNT_ID_COMPARATOR);
	private final Map<Long, TreeSet<ContractKey>> updatedKeys = new TreeMap<>();
	private final Map<Long, TreeSet<ContractKey>> removedKeys = new TreeMap<>();
	private final Map<ContractKey, IterableContractValue> newMappings = new HashMap<>();

	private long totalKvPairs;

	@Inject
	public SizeLimitedStorage(
<<<<<<< HEAD
			final UsageLimits usageLimits,
=======
			final StorageFeeCharging storageFeeCharging,
>>>>>>> 4caacc03
			final IterableStorageUpserter storageUpserter,
			final IterableStorageRemover storageRemover,
			final Supplier<MerkleMap<EntityNum, MerkleAccount>> accounts,
			final Supplier<VirtualMap<VirtualBlobKey, VirtualBlobValue>> blobs,
			final Supplier<VirtualMap<ContractKey, IterableContractValue>> storage
	) {
<<<<<<< HEAD
=======
		this.storageFeeCharging = storageFeeCharging;
		this.dynamicProperties = dynamicProperties;
>>>>>>> 4caacc03
		this.storageRemover = storageRemover;
		this.storageUpserter = storageUpserter;
		this.usageLimits = usageLimits;
		this.accounts = accounts;
		this.storage = storage;
		this.blobs = blobs;
	}

	/**
	 * Clears all buffers and prepares for a new change-set of key/value pairs.
	 */
	public void beginSession() {
		newUsages.clear();
		updatedKeys.clear();
		removedKeys.clear();
		newMappings.clear();
		newFirstKeys.clear();
		newBytecodes.clear();
		newUsageDeltas.clear();
		/* We will update this count as changes are buffered throughout the session. */
		totalKvPairs = storage.get().size();
	}

	/**
	 * Records the size of the bytecode used by a newly created contract.
	 *
	 * @param contractId the id of the new contract
	 * @param code its bytecode
	 */
	public void storeCode(final AccountID contractId, final Bytes code) {
		newBytecodes.put(contractId, code);
	}

	/**
	 * Validates that the pending key/value changes will not exceed any storage limits, and then
	 * commits them to the underlying data source.
	 *
	 * @throws com.hedera.services.exceptions.InvalidTransactionException
	 * 		if a storage limit is exceeded
	 */
	public void validateAndCommit(final TransactionalLedger<AccountID, AccountProperty, MerkleAccount> accountsLedger) {
		validatePendingSizeChanges();
		// If fees cannot be paid, will throw an ITE, preventing any of this transaction's changes from being committed
		storageFeeCharging.chargeStorageFees(totalKvPairs, newBytecodes, newUsageDeltas, accountsLedger);

		commitPendingRemovals();
		commitPendingUpdates();
<<<<<<< HEAD

		if (!newUsages.isEmpty()) {
			usageLimits.refreshStorageSlots();
		}
=======
		commitBytecode();
>>>>>>> 4caacc03
	}

	/**
	 * Records the new mapping counts and/or first storage keys of any contracts whose storage changed in this session.
	 *
	 * @param accountsLedger
	 * 		the ledger to use to record the new counts
	 */
	public void recordNewKvUsageTo(final TransactionalLedger<AccountID, AccountProperty, MerkleAccount> accountsLedger) {
		if (newUsages.isEmpty()) {
			return;
		}
		newUsages.forEach((contractNum, kvPairs) -> {
			final var id = STATIC_PROPERTIES.scopedAccountWith(contractNum);
			accountsLedger.set(id, NUM_CONTRACT_KV_PAIRS, kvPairs.get());
			final var newFirstKey = newFirstKeys.get(contractNum);
			accountsLedger.set(id, FIRST_CONTRACT_STORAGE_KEY, newFirstKey == null ? null : newFirstKey.getKey());
		});
	}

	/**
	 * Returns the requested storage value for the given contract, <i>taking into account</i> all
	 * changes buffered so far in the session.
	 *
	 * @param id
	 * 		the contract of interest
	 * @param key
	 * 		the key of the desired storage value
	 * @return the value if it exists, zero if it does not
	 */
	public UInt256 getStorage(final AccountID id, final UInt256 key) {
		final var contractKey = ContractKey.from(id, key);

		final var zeroedOut = removedKeys.get(id.getAccountNum());
		if (zeroedOut != null && zeroedOut.contains(contractKey)) {
			return ZERO;
		}

		var effectiveValue = newMappings.get(contractKey);
		if (effectiveValue == null) {
			effectiveValue = storage.get().get(contractKey);
		}
		return (effectiveValue == null) ? ZERO : effectiveValue.asUInt256();
	}

	/**
	 * Adds a pending key/value storage change to the current session, but <i>does not</i> commit
	 * it to the underlying data source.
	 *
	 * @param id
	 * 		the contract of interest
	 * @param key
	 * 		the key of the storage value to be changed
	 * @param value
	 * 		the desired storage value
	 */
	public void putStorage(final AccountID id, final UInt256 key, final UInt256 value) {
		final var contractKey = ContractKey.from(id, key);
		final var contractValue = virtualValueFrom(value);
		final var kvCountImpact = incorporateKvImpact(
				contractKey, contractValue, updatedKeys, removedKeys, newMappings, storage.get());
		if (kvCountImpact != 0) {
			final var accountNum = id.getAccountNum();
			newUsages.computeIfAbsent(accountNum, this::kvPairsLookup).getAndAdd(kvCountImpact);
			newUsageDeltas.merge(id, kvCountImpact, Integer::sum);
			totalKvPairs += kvCountImpact;
		}
	}

	@FunctionalInterface
	public interface IterableStorageUpserter {
		ContractKey upsertMapping(
				ContractKey key,
				IterableContractValue value,
				ContractKey rootKey,
				IterableContractValue rootValue,
				VirtualMap<ContractKey, IterableContractValue> storage);
	}

	@FunctionalInterface
	public interface IterableStorageRemover {
		ContractKey removeMapping(
				ContractKey key,
				ContractKey rootKey,
				VirtualMap<ContractKey, IterableContractValue> storage);
	}

	private AtomicInteger kvPairsLookup(final Long num) {
		final var account = accounts.get().get(fromLong(num));
		if (account == null) {
			return new AtomicInteger(0);
		}
		return new AtomicInteger(account.getNumContractKvPairs());
	}

	private ContractKey firstKeyLookup(final Long num) {
		final var account = accounts.get().get(fromLong(num));
		if (account == null) {
			return null;
		}
		return account.getFirstContractStorageKey();
	}

	/**
	 * Given as input,
	 * <ul>
	 *     <li>Dynamic data structures that reflect the key/value changes in this session so far; and,</li>
	 *     <li>A {@link VirtualMap} data source for the key/value storage; and,</li>
	 *     <li>A new {@code key}/{@code value} mapping;</li>
	 * </ul>
	 * this method incorporates the new key/value mapping into the dynamic data structures, and returns
	 * the impact that this change had on the total count of key/value pairs; <i>taking into account</i>
	 * all changes buffered so far in the session.
	 *
	 * @param key
	 * 		the key of the storage value to be changed
	 * @param value
	 * 		the desired storage value
	 * @param updatedKeys
	 * 		the keys updated so far in this session
	 * @param removedKeys
	 * 		the keys removed (that is, zeroed out) so far this session
	 * @param newMappings
	 * 		the net new key/value mappings from this session
	 * @param storage
	 * 		the data source for key/value storage
	 * @return the impact this change has on total key/value pairs count
	 */
	static int incorporateKvImpact(
			final ContractKey key,
			final IterableContractValue value,
			final Map<Long, TreeSet<ContractKey>> updatedKeys,
			final Map<Long, TreeSet<ContractKey>> removedKeys,
			final Map<ContractKey, IterableContractValue> newMappings,
			final VirtualMap<ContractKey, IterableContractValue> storage
	) {
		if (value == ZERO_VALUE) {
			return incorporateZeroingOf(key, updatedKeys, removedKeys, newMappings, storage);
		} else {
			return incorporateSettingOf(key, value, updatedKeys, removedKeys, newMappings, storage);
		}
	}

	private static int incorporateSettingOf(
			final ContractKey key,
			final IterableContractValue value,
			final Map<Long, TreeSet<ContractKey>> updatedKeys,
			final Map<Long, TreeSet<ContractKey>> removedKeys,
			final Map<ContractKey, IterableContractValue> newMappings,
			final VirtualMap<ContractKey, IterableContractValue> storage
	) {
		final Long contractId = key.getContractId();
		final var hasPendingUpdate = newMappings.containsKey(key);
		final var wasAlreadyPresent = storage.containsKey(key);
		// We always buffer the new mapping
		newMappings.put(key, value);
		if (hasPendingUpdate) {
			// If there was already a pending update, net storage usage hasn't changed
			return 0;
		} else {
			// Otherwise update the contract's change set
			updatedKeys.computeIfAbsent(contractId, treeSetFactory).add(key);
			// Was this key about to be removed?
			final var scopedRemovals = removedKeys.get(contractId);
			if (scopedRemovals != null && scopedRemovals.remove(key)) {
				// No longer, and net storage usage goes back up by 1
				return 1;
			}
			return wasAlreadyPresent ? 0 : 1;
		}
	}

	private static int incorporateZeroingOf(
			final ContractKey key,
			final Map<Long, TreeSet<ContractKey>> updatedKeys,
			final Map<Long, TreeSet<ContractKey>> removedKeys,
			final Map<ContractKey, IterableContractValue> newMappings,
			final VirtualMap<ContractKey, IterableContractValue> storage
	) {
		final Long contractId = key.getContractId();
		final var hasPendingUpdate = newMappings.containsKey(key);
		final var wasAlreadyPresent = storage.containsKey(key);
		if (hasPendingUpdate || wasAlreadyPresent) {
			if (hasPendingUpdate) {
				// We need to drop any pending update from our auxiliary data structures.
				final var scopedAdditions = updatedKeys.get(contractId);
				if (scopedAdditions == null) {
					final var detailMsg = "A new mapping " + key + " -> " + newMappings.get(key)
							+ " did not belong to a key addition set";
					throw new IllegalStateException(detailMsg);
				}
				scopedAdditions.remove(key);
				newMappings.remove(key);
			}
			if (wasAlreadyPresent) {
				// If there was no extant mapping for this key, no reason to explicitly remove it when we commit.
				removedKeys.computeIfAbsent(key.getContractId(), treeSetFactory).add(key);
			}
			// But no matter what, relative to our existing change set, this removed one mapping.
			return -1;
		} else {
			// If this key didn't have a mapping or a pending change, it doesn't affect the size,
			// and there is also no reason to explicitly remove it when we commit
			return 0;
		}
	}

	private void validatePendingSizeChanges() {
		usageLimits.assertUsableTotalSlots(totalKvPairs);
		newUsages.forEach((id, newKvPairs) -> usageLimits.assertUsableContractSlots(newKvPairs.get()));
	}

	private void commitBytecode() {
		if (newBytecodes.isEmpty()) {
			return;
		}
		final var curBlobs = blobs.get();
		newBytecodes.forEach((id, code) ->
				curBlobs.put(bytecodeKeyFor(id.getAccountNum()), new VirtualBlobValue(code.toArrayUnsafe())));
	}

	private void commitPendingUpdates() {
		if (newMappings.isEmpty()) {
			return;
		}
		final var curStorage = storage.get();
		updatedKeys.forEach((id, changeSet) -> {
			IterableContractValue firstValue = null;
			// We can't use newFirstKeys.computeIfAbsent() below, since that method treats an id->null mapping as
			// ABSENT(!)---but if newFirstKeys contains an id->null mapping, it means that all the existing key/value
			// pairs were removed for that contract, and we must ignore any existing first key in the accounts map
			var firstKey = newFirstKeys.containsKey(id) ? newFirstKeys.get(id) : firstKeyLookup(id);
			for (final var changedKey : changeSet) {
				final var newValue = newMappings.get(changedKey);
				firstKey = storageUpserter.upsertMapping(changedKey, newValue, firstKey, firstValue, curStorage);
				firstValue = firstKey.equals(changedKey) ? newValue : null;
			}
			newFirstKeys.put(id, firstKey);
		});
	}

	private void commitPendingRemovals() {
		if (removedKeys.isEmpty()) {
			return;
		}
		final var curStorage = storage.get();
		removedKeys.forEach((id, zeroedOut) -> {
			var firstKey = firstKeyLookup(id);
			for (final var removedKey : zeroedOut) {
				firstKey = storageRemover.removeMapping(removedKey, firstKey, curStorage);
			}
			newFirstKeys.put(id, firstKey);
		});
	}

	static Function<Long, TreeSet<ContractKey>> treeSetFactory = ignore -> new TreeSet<>();

	private static IterableContractValue virtualValueFrom(final UInt256 evmWord) {
		return evmWord.isZero() ? ZERO_VALUE : IterableContractValue.from(evmWord);
	}

	private static VirtualBlobKey bytecodeKeyFor(final long num) {
		return new VirtualBlobKey(VirtualBlobKey.Type.CONTRACT_BYTECODE, codeFromNum(num));
	}

	// --- Only used by unit tests ---
	@VisibleForTesting
	int usageSoFar(final AccountID id) {
		return newUsages.computeIfAbsent(id.getAccountNum(), this::kvPairsLookup).get();
	}

	@VisibleForTesting
	Map<Long, AtomicInteger> getNewUsages() {
		return newUsages;
	}

	@VisibleForTesting
	Map<Long, ContractKey> getNewFirstKeys() {
		return newFirstKeys;
	}

	@VisibleForTesting
	Map<Long, TreeSet<ContractKey>> getUpdatedKeys() {
		return updatedKeys;
	}

	@VisibleForTesting
	Map<Long, TreeSet<ContractKey>> getRemovedKeys() {
		return removedKeys;
	}

	@VisibleForTesting
	Map<ContractKey, IterableContractValue> getNewMappings() {
		return newMappings;
	}

	@VisibleForTesting
	Map<AccountID, Bytes> getNewBytecodes() {
		return newBytecodes;
	}

	@VisibleForTesting
	int usageDeltaSoFar(final AccountID id) {
		return newUsageDeltas.getOrDefault(id, 0);
	}
}<|MERGE_RESOLUTION|>--- conflicted
+++ resolved
@@ -49,11 +49,7 @@
 import java.util.function.Supplier;
 
 import static com.hedera.services.context.properties.StaticPropertiesHolder.STATIC_PROPERTIES;
-<<<<<<< HEAD
-=======
-import static com.hedera.services.exceptions.ValidationUtils.validateTrue;
 import static com.hedera.services.ledger.HederaLedger.ACCOUNT_ID_COMPARATOR;
->>>>>>> 4caacc03
 import static com.hedera.services.ledger.properties.AccountProperty.FIRST_CONTRACT_STORAGE_KEY;
 import static com.hedera.services.ledger.properties.AccountProperty.NUM_CONTRACT_KV_PAIRS;
 import static com.hedera.services.state.merkle.internals.BitPackUtils.codeFromNum;
@@ -73,13 +69,10 @@
 public class SizeLimitedStorage {
 	public static final IterableContractValue ZERO_VALUE = IterableContractValue.from(ZERO);
 
-<<<<<<< HEAD
+	// Used to validate new storage slots are available
 	private final UsageLimits usageLimits;
-
-=======
 	// Used to charge storage fees before committing changes
 	private final StorageFeeCharging storageFeeCharging;
->>>>>>> 4caacc03
 	// Used to upsert to a contract's doubly-linked list of storage mappings
 	private final IterableStorageUpserter storageUpserter;
 	// Used to remove from a contract's doubly-linked list of storage mappings
@@ -104,24 +97,17 @@
 
 	@Inject
 	public SizeLimitedStorage(
-<<<<<<< HEAD
 			final UsageLimits usageLimits,
-=======
 			final StorageFeeCharging storageFeeCharging,
->>>>>>> 4caacc03
 			final IterableStorageUpserter storageUpserter,
 			final IterableStorageRemover storageRemover,
 			final Supplier<MerkleMap<EntityNum, MerkleAccount>> accounts,
 			final Supplier<VirtualMap<VirtualBlobKey, VirtualBlobValue>> blobs,
 			final Supplier<VirtualMap<ContractKey, IterableContractValue>> storage
 	) {
-<<<<<<< HEAD
-=======
 		this.storageFeeCharging = storageFeeCharging;
-		this.dynamicProperties = dynamicProperties;
->>>>>>> 4caacc03
+		this.storageUpserter = storageUpserter;
 		this.storageRemover = storageRemover;
-		this.storageUpserter = storageUpserter;
 		this.usageLimits = usageLimits;
 		this.accounts = accounts;
 		this.storage = storage;
@@ -167,14 +153,11 @@
 
 		commitPendingRemovals();
 		commitPendingUpdates();
-<<<<<<< HEAD
 
 		if (!newUsages.isEmpty()) {
 			usageLimits.refreshStorageSlots();
 		}
-=======
 		commitBytecode();
->>>>>>> 4caacc03
 	}
 
 	/**
