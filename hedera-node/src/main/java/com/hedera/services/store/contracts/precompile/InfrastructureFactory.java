--- conflicted
+++ resolved
@@ -53,17 +53,13 @@
 import com.hedera.services.txns.token.CreateLogic;
 import com.hedera.services.txns.token.DeleteLogic;
 import com.hedera.services.txns.token.DissociateLogic;
-<<<<<<< HEAD
+import com.hedera.services.txns.token.FreezeLogic;
 import com.hedera.services.txns.token.GrantKycLogic;
-import com.hedera.services.txns.token.MintLogic;
-import com.hedera.services.txns.token.RevokeKycLogic;
-=======
-import com.hedera.services.txns.token.FreezeLogic;
 import com.hedera.services.txns.token.MintLogic;
 import com.hedera.services.txns.token.PauseLogic;
 import com.hedera.services.txns.token.UnfreezeLogic;
 import com.hedera.services.txns.token.UnpauseLogic;
->>>>>>> 018187d7
+import com.hedera.services.txns.token.RevokeKycLogic;
 import com.hedera.services.txns.token.WipeLogic;
 import com.hedera.services.txns.token.process.DissociationFactory;
 import com.hedera.services.txns.token.validators.CreateChecks;
@@ -227,23 +223,22 @@
         return new DeleteAllowanceLogic(accountStore, tokenStore);
     }
 
-<<<<<<< HEAD
     public GrantKycLogic newGrantKycLogic(
-            final AccountStore accountStore, final TypedTokenStore tokenStore) {
+        final AccountStore accountStore, final TypedTokenStore tokenStore) {
         return new GrantKycLogic(tokenStore, accountStore);
     }
 
     public RevokeKycLogic newRevokeKycLogic(
-            final AccountStore accountStore, final TypedTokenStore tokenStore) {
+        final AccountStore accountStore, final TypedTokenStore tokenStore) {
         return new RevokeKycLogic(tokenStore, accountStore);
-=======
+    }
+
     public PauseLogic newPauseLogic(final TypedTokenStore tokenStore) {
         return new PauseLogic(tokenStore);
     }
 
     public UnpauseLogic newUnpauseLogic(final TypedTokenStore tokenStore) {
         return new UnpauseLogic(tokenStore);
->>>>>>> 018187d7
     }
 
     public WipeLogic newWipeLogic(
