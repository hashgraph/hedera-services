--- conflicted
+++ resolved
@@ -1,23 +1,3 @@
-<<<<<<< HEAD
-/*
- * Copyright (C) 2021-2022 Hedera Hashgraph, LLC
- *
- * Licensed under the Apache License, Version 2.0 (the "License");
- * you may not use this file except in compliance with the License.
- * You may obtain a copy of the License at
- *
- *      http://www.apache.org/licenses/LICENSE-2.0
- *
- * Unless required by applicable law or agreed to in writing, software
- * distributed under the License is distributed on an "AS IS" BASIS,
- * WITHOUT WARRANTIES OR CONDITIONS OF ANY KIND, either express or implied.
- * See the License for the specific language governing permissions and
- * limitations under the License.
- */
-package com.hedera.services.store.contracts;
-
-=======
->>>>>>> 67166f8e
 /*
  * Copyright (C) 2021-2022 Hedera Hashgraph, LLC
  *
@@ -182,12 +162,8 @@
     }
 
     @Override
-<<<<<<< HEAD
     public void flushStorage(
             TransactionalLedger<AccountID, AccountProperty, MerkleAccount> accountsLedger) {
-=======
-    public void flushStorage() {
->>>>>>> 67166f8e
         throw new UnsupportedOperationException();
     }
 
@@ -223,11 +199,9 @@
     }
 
     // We don't put these methods on the EntityAccess interface, because they would never be used
-    // when processing
-    // a non-static EVM call; then the WorldLedgers should get all such information from its ledgers
-
-<<<<<<< HEAD
-=======
+    // when processing a non-static EVM call; then the WorldLedgers should get all such information 
+    // from its ledgers
+
     public boolean defaultFreezeStatus(final TokenID tokenId) {
         final var token = lookupToken(tokenId);
         return token.accountsAreFrozenByDefault();
@@ -238,7 +212,6 @@
         return token.accountsKycGrantedByDefault();
     }
 
->>>>>>> 67166f8e
     /**
      * Returns the name of the given token.
      *
@@ -311,8 +284,6 @@
     }
 
     /**
-<<<<<<< HEAD
-=======
      * Returns the frozen status of the given token for the given account.
      *
      * @param accountId the account of interest
@@ -329,7 +300,6 @@
     }
 
     /**
->>>>>>> 67166f8e
      * Returns the allowance of the given spender for the given owner for the given token.
      *
      * @param ownerId the owner account
@@ -414,8 +384,6 @@
         return nftPropertyOf(nftId, nft -> new String(nft.getMetadata()));
     }
 
-<<<<<<< HEAD
-=======
     public boolean isKyc(final AccountID accountId, final TokenID tokenId) {
         lookupToken(tokenId);
         final var accountNum = EntityNum.fromAccountId(accountId);
@@ -425,7 +393,6 @@
         return relStatus != null && relStatus.isKycGranted();
     }
 
->>>>>>> 67166f8e
     private <T> T nftPropertyOf(final NftId nftId, final Function<MerkleUniqueToken, T> getter) {
         final var key = EntityNumPair.fromNftId(nftId);
         var nft = nfts.get(key);
