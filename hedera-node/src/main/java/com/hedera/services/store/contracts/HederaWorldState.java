<<<<<<< HEAD
/*
 * Copyright (C) 2021-2022 Hedera Hashgraph, LLC
 *
 * Licensed under the Apache License, Version 2.0 (the "License");
 * you may not use this file except in compliance with the License.
 * You may obtain a copy of the License at
 *
 *      http://www.apache.org/licenses/LICENSE-2.0
 *
 * Unless required by applicable law or agreed to in writing, software
 * distributed under the License is distributed on an "AS IS" BASIS,
 * WITHOUT WARRANTIES OR CONDITIONS OF ANY KIND, either express or implied.
 * See the License for the specific language governing permissions and
 * limitations under the License.
 */
package com.hedera.services.store.contracts;

=======
>>>>>>> 67166f8e
/*
 * Copyright (C) 2021-2022 Hedera Hashgraph, LLC
 *
 * Licensed under the Apache License, Version 2.0 (the "License");
 * you may not use this file except in compliance with the License.
 * You may obtain a copy of the License at
 *
 *      http://www.apache.org/licenses/LICENSE-2.0
 *
 * Unless required by applicable law or agreed to in writing, software
 * distributed under the License is distributed on an "AS IS" BASIS,
 * WITHOUT WARRANTIES OR CONDITIONS OF ANY KIND, either express or implied.
 * See the License for the specific language governing permissions and
 * limitations under the License.
 */
package com.hedera.services.store.contracts;

import static com.hedera.services.exceptions.ValidationUtils.validateTrue;
import static com.hedera.services.ledger.HederaLedger.CONTRACT_ID_COMPARATOR;
import static com.hedera.services.store.contracts.WorldStateTokenAccount.TOKEN_PROXY_ACCOUNT_NONCE;
import static com.hedera.services.utils.EntityIdUtils.accountIdFromEvmAddress;
import static com.hedera.services.utils.EntityIdUtils.asContract;
import static com.hedera.services.utils.EntityIdUtils.asTypedEvmAddress;
import static com.hederahashgraph.api.proto.java.ResponseCodeEnum.FAIL_INVALID;

import static com.hedera.services.exceptions.ValidationUtils.validateTrue;
import static com.hedera.services.ledger.HederaLedger.CONTRACT_ID_COMPARATOR;
import static com.hedera.services.store.contracts.WorldStateTokenAccount.TOKEN_PROXY_ACCOUNT_NONCE;
import static com.hedera.services.utils.EntityIdUtils.accountIdFromEvmAddress;
import static com.hedera.services.utils.EntityIdUtils.asContract;
import static com.hedera.services.utils.EntityIdUtils.asTypedEvmAddress;
import static com.hederahashgraph.api.proto.java.ResponseCodeEnum.FAIL_INVALID;

import com.hedera.services.context.properties.GlobalDynamicProperties;
import com.hedera.services.ledger.SigImpactHistorian;
import com.hedera.services.ledger.accounts.ContractCustomizer;
import com.hedera.services.ledger.ids.EntityIdSource;
import com.hedera.services.state.validation.UsageLimits;
import com.hedera.services.utils.BytesComparator;
import com.hederahashgraph.api.proto.java.AccountID;
import com.hederahashgraph.api.proto.java.ContractID;
import java.util.ArrayList;
import java.util.Collection;
import java.util.LinkedList;
import java.util.List;
import java.util.Map;
import java.util.TreeMap;
import java.util.stream.Stream;
import javax.annotation.Nullable;
import javax.inject.Inject;
import javax.inject.Singleton;
import org.apache.commons.lang3.tuple.ImmutablePair;
import org.apache.commons.lang3.tuple.Pair;
import org.apache.tuweni.bytes.Bytes;
import org.apache.tuweni.bytes.Bytes32;
import org.apache.tuweni.units.bigints.UInt256;
import org.hyperledger.besu.datatypes.Address;
import org.hyperledger.besu.datatypes.Hash;
import org.hyperledger.besu.datatypes.Wei;
import org.hyperledger.besu.evm.account.Account;
import org.hyperledger.besu.evm.worldstate.WorldUpdater;

@Singleton
public class HederaWorldState implements HederaMutableWorldState {
    private final UsageLimits usageLimits;
    private final EntityIdSource ids;
    private final EntityAccess entityAccess;
    private final SigImpactHistorian sigImpactHistorian;
    private final List<ContractID> provisionalContractCreations = new LinkedList<>();
    private final CodeCache codeCache;
    private final GlobalDynamicProperties dynamicProperties;

    // If non-null, the new contract customizations requested by the HAPI contractCreate sender
    private ContractCustomizer hapiSenderCustomizer;

    @Inject
    public HederaWorldState(
            final UsageLimits usageLimits,
            final EntityIdSource ids,
            final EntityAccess entityAccess,
            final CodeCache codeCache,
            final SigImpactHistorian sigImpactHistorian,
            final GlobalDynamicProperties dynamicProperties) {
        this.ids = ids;
        this.usageLimits = usageLimits;
        this.entityAccess = entityAccess;
        this.codeCache = codeCache;
        this.sigImpactHistorian = sigImpactHistorian;
        this.dynamicProperties = dynamicProperties;
    }

    /* Used to manage static calls. */
    public HederaWorldState(
            final EntityIdSource ids,
            final EntityAccess entityAccess,
            final CodeCache codeCache,
            final GlobalDynamicProperties dynamicProperties) {
        this.ids = ids;
        this.entityAccess = entityAccess;
        this.codeCache = codeCache;
        this.usageLimits = null;
        this.sigImpactHistorian = null;
        this.dynamicProperties = dynamicProperties;
    }

    /** {@inheritDoc} */
    @Override
    public ContractCustomizer hapiSenderCustomizer() {
        return hapiSenderCustomizer;
    }

    /** {@inheritDoc} */
    @Override
    public void setHapiSenderCustomizer(final ContractCustomizer customizer) {
        hapiSenderCustomizer = customizer;
    }

    /** {@inheritDoc} */
    @Override
    public void resetHapiSenderCustomizer() {
        hapiSenderCustomizer = null;
    }

    @Override
    public List<ContractID> getCreatedContractIds() {
        final var copy = new ArrayList<>(provisionalContractCreations);
        provisionalContractCreations.clear();
        copy.sort(CONTRACT_ID_COMPARATOR);
        return copy;
    }

    @Override
    public Address newContractAddress(Address sponsor) {
        final var newContractId = ids.newContractId(accountIdFromEvmAddress(sponsor));
        return asTypedEvmAddress(newContractId);
    }

    @Override
    public void reclaimContractId() {
        ids.reclaimLastId();
    }

    @Override
    public Updater updater() {
        return new Updater(this, entityAccess.worldLedgers().wrapped(), dynamicProperties);
    }

    @Override
    public Hash rootHash() {
        return Hash.EMPTY;
    }

    @Override
    public Hash frontierRootHash() {
        return rootHash();
    }

    @Override
    public Stream<StreamableAccount> streamAccounts(final Bytes32 startKeyHash, final int limit) {
        throw new UnsupportedOperationException();
    }

    @Override
    public Account get(final @Nullable Address address) {
        if (address == null) {
            return null;
        }
        if (entityAccess.isTokenAccount(address)
                && dynamicProperties.isRedirectTokenCallsEnabled()) {
            return new WorldStateTokenAccount(address);
        }
        final var accountId = accountIdFromEvmAddress(address);
        if (!isGettable(accountId)) {
            return null;
        }
        final long balance = entityAccess.getBalance(accountId);
        return new WorldStateAccount(address, Wei.of(balance), codeCache, entityAccess);
    }

    private boolean isGettable(final AccountID id) {
        return entityAccess.isExtant(id)
                && !entityAccess.isDeleted(id)
                && !entityAccess.isDetached(id);
    }

    public static class Updater extends AbstractLedgerWorldUpdater<HederaMutableWorldState, Account>
            implements HederaWorldUpdater {

        Map<Address, Map<Bytes, Pair<Bytes, Bytes>>> stateChanges =
                new TreeMap<>(BytesComparator.INSTANCE);
        GlobalDynamicProperties dynamicProperties;

        private int numAllocatedIds = 0;
        private long sbhRefund = 0L;

        protected Updater(
                final HederaWorldState world,
                final WorldLedgers trackingLedgers,
                final GlobalDynamicProperties dynamicProperties) {
            super(world, trackingLedgers);
            this.dynamicProperties = dynamicProperties;
        }

        public Map<Address, Map<Bytes, Pair<Bytes, Bytes>>> getStateChanges() {
            return stateChanges;
        }

        public Map<Address, Map<Bytes, Pair<Bytes, Bytes>>> getFinalStateChanges() {
            this.addAllStorageUpdatesToStateChanges();
            return stateChanges;
        }

        @SuppressWarnings("unchecked")
        private void addAllStorageUpdatesToStateChanges() {
            for (UpdateTrackingLedgerAccount<? extends Account> uta :
                    (Collection<UpdateTrackingLedgerAccount<? extends Account>>)
                            this.getTouchedAccounts()) {
                final var storageUpdates = uta.getUpdatedStorage().entrySet();
                if (!storageUpdates.isEmpty()) {
                    final Map<Bytes, Pair<Bytes, Bytes>> accountChanges =
                            stateChanges.computeIfAbsent(
                                    uta.getAddress(), a -> new TreeMap<>(BytesComparator.INSTANCE));
                    for (Map.Entry<UInt256, UInt256> entry : storageUpdates) {
                        UInt256 key = entry.getKey();
                        UInt256 originalStorageValue = uta.getOriginalStorageValue(key);
                        UInt256 updatedStorageValue = uta.getStorageValue(key);
                        accountChanges.put(
                                key,
                                new ImmutablePair<>(originalStorageValue, updatedStorageValue));
                    }
                }
            }
        }

        @Override
        public ContractCustomizer customizerForPendingCreation() {
            // If the base updater is asked for a customizer, it's because the originating message
            // call
            // was a CONTRACT_CREATION; so we must have details from a HAPI ContractCreate
            final var hapiCustomizer = wrappedWorldView().hapiSenderCustomizer();
            if (hapiCustomizer == null) {
                throw new IllegalStateException(
                        "Base updater asked for customizer, but no details from HAPI are set");
            }
            return hapiCustomizer;
        }

        @Override
        protected Account getForMutation(final Address address) {
            final HederaWorldState wrapped = (HederaWorldState) wrappedWorldView();
            return wrapped.get(address);
        }

        @Override
        public Address newContractAddress(final Address sponsor) {
            numAllocatedIds++;
            return wrappedWorldView().newContractAddress(sponsor);
        }

        @Override
        public long getSbhRefund() {
            return sbhRefund;
        }

        @Override
        public void addSbhRefund(long refund) {
            sbhRefund = sbhRefund + refund;
        }

        @Override
        public void revert() {
            super.revert();
            final var wrapped = wrappedWorldView();
            while (numAllocatedIds != 0) {
                wrapped.reclaimContractId();
                numAllocatedIds--;
            }
            sbhRefund = 0L;
        }

        @Override
        public void countIdsAllocatedByStacked(final int n) {
            numAllocatedIds += n;
        }

        @Override
        public void commit() {
<<<<<<< HEAD
            final var wrapped = (HederaWorldState) wrappedWorldView();
=======
            final HederaWorldState wrapped = (HederaWorldState) wrappedWorldView();
>>>>>>> 67166f8e
            final var entityAccess = wrapped.entityAccess;
            final var impactHistorian = wrapped.sigImpactHistorian;
            final var updatedAccounts = getUpdatedAccounts();

            trackNewlyCreatedAccounts(
                    entityAccess,
                    wrapped.provisionalContractCreations,
                    impactHistorian,
                    getDeletedAccountAddresses(),
                    updatedAccounts);
            if (!wrapped.provisionalContractCreations.isEmpty()) {
                wrapped.usageLimits.assertCreatableContracts(
                        wrapped.provisionalContractCreations.size());
            }
<<<<<<< HEAD
            // Throws an ITE if any storage limit is exceeded, or if storage fees cannot be paid
            commitSizeLimitedStorage(entityAccess, updatedAccounts);
=======
            commitSizeLimitedStorageTo(entityAccess, updatedAccounts);
>>>>>>> 67166f8e
            entityAccess.recordNewKvUsageTo(trackingAccounts());

            // Because we have tracked all account creations, deletions, and balance changes in the
            // ledgers,
            // this commit() persists all of that information without any additional use of the
            // deletedAccounts
            // or updatedAccounts collections.
            trackingLedgers().commit(impactHistorian);
        }

        private void trackNewlyCreatedAccounts(
                final EntityAccess entityAccess,
                final List<ContractID> provisionalCreations,
                final SigImpactHistorian impactHistorian,
                final Collection<Address> deletedAddresses,
                final Collection<UpdateTrackingLedgerAccount<Account>> updatedAccounts) {
            deletedAddresses.forEach(
                    address -> {
                        final var accountId = accountIdFromEvmAddress(address);
                        validateTrue(impactHistorian != null, FAIL_INVALID);
                        impactHistorian.markEntityChanged(accountId.getAccountNum());
                        trackIfNewlyCreated(accountId, entityAccess, provisionalCreations);
                    });
            for (final var updatedAccount : updatedAccounts) {
                if (updatedAccount.getNonce() == TOKEN_PROXY_ACCOUNT_NONCE) {
                    continue;
                }
                final var accountId = accountIdFromEvmAddress(updatedAccount.getAddress());
                trackIfNewlyCreated(accountId, entityAccess, provisionalCreations);
            }
        }

        private void trackIfNewlyCreated(
                final AccountID accountId,
                final EntityAccess entityAccess,
                final List<ContractID> provisionalContractCreations) {
            if (!entityAccess.isExtant(accountId)) {
                provisionalContractCreations.add(asContract(accountId));
            }
        }

<<<<<<< HEAD
        private void commitSizeLimitedStorage(
                final EntityAccess entityAccess,
                final Collection<UpdateTrackingLedgerAccount<Account>> updatedAccounts) {
            for (final var updatedAccount : updatedAccounts) {
                // We don't check updatedAccount.getStorageWasCleared(), because we only purge
                // storage
                // slots when a contract has expired and is being permanently removed from state
                final var accountId = updatedAccount.getAccountId();
=======
        private void commitSizeLimitedStorageTo(
                final EntityAccess entityAccess,
                final Collection<UpdateTrackingLedgerAccount<Account>> updatedAccounts) {
            for (final var updatedAccount : updatedAccounts) {
                final var accountId = updatedAccount.getAccountId();
                // Note that we don't have the equivalent of an account-scoped storage trie, so we
                // can't
                // do anything in particular when updated.getStorageWasCleared() is true. (We will
                // address
                // this in our global state expiration implementation.)
>>>>>>> 67166f8e
                final var kvUpdates = updatedAccount.getUpdatedStorage();
                if (!kvUpdates.isEmpty()) {
                    kvUpdates.forEach(
                            (key, value) -> entityAccess.putStorage(accountId, key, value));
                }
<<<<<<< HEAD
                if (updatedAccount.codeWasUpdated()) {
                    entityAccess.storeCode(accountId, updatedAccount.getCode());
                }
            }
            entityAccess.flushStorage(trackingAccounts());
=======
            }
            entityAccess.flushStorage();
            for (final var updatedAccount : updatedAccounts) {
                if (updatedAccount.codeWasUpdated()) {
                    entityAccess.storeCode(updatedAccount.getAccountId(), updatedAccount.getCode());
                }
            }
>>>>>>> 67166f8e
        }

        @Override
        public WorldUpdater updater() {
            return new HederaStackedWorldStateUpdater(
                    this, wrappedWorldView(), trackingLedgers().wrapped(), dynamicProperties);
        }
    }
}<|MERGE_RESOLUTION|>--- conflicted
+++ resolved
@@ -1,23 +1,3 @@
-<<<<<<< HEAD
-/*
- * Copyright (C) 2021-2022 Hedera Hashgraph, LLC
- *
- * Licensed under the Apache License, Version 2.0 (the "License");
- * you may not use this file except in compliance with the License.
- * You may obtain a copy of the License at
- *
- *      http://www.apache.org/licenses/LICENSE-2.0
- *
- * Unless required by applicable law or agreed to in writing, software
- * distributed under the License is distributed on an "AS IS" BASIS,
- * WITHOUT WARRANTIES OR CONDITIONS OF ANY KIND, either express or implied.
- * See the License for the specific language governing permissions and
- * limitations under the License.
- */
-package com.hedera.services.store.contracts;
-
-=======
->>>>>>> 67166f8e
 /*
  * Copyright (C) 2021-2022 Hedera Hashgraph, LLC
  *
@@ -305,11 +285,7 @@
 
         @Override
         public void commit() {
-<<<<<<< HEAD
             final var wrapped = (HederaWorldState) wrappedWorldView();
-=======
-            final HederaWorldState wrapped = (HederaWorldState) wrappedWorldView();
->>>>>>> 67166f8e
             final var entityAccess = wrapped.entityAccess;
             final var impactHistorian = wrapped.sigImpactHistorian;
             final var updatedAccounts = getUpdatedAccounts();
@@ -324,12 +300,8 @@
                 wrapped.usageLimits.assertCreatableContracts(
                         wrapped.provisionalContractCreations.size());
             }
-<<<<<<< HEAD
             // Throws an ITE if any storage limit is exceeded, or if storage fees cannot be paid
             commitSizeLimitedStorage(entityAccess, updatedAccounts);
-=======
-            commitSizeLimitedStorageTo(entityAccess, updatedAccounts);
->>>>>>> 67166f8e
             entityAccess.recordNewKvUsageTo(trackingAccounts());
 
             // Because we have tracked all account creations, deletions, and balance changes in the
@@ -371,7 +343,6 @@
             }
         }
 
-<<<<<<< HEAD
         private void commitSizeLimitedStorage(
                 final EntityAccess entityAccess,
                 final Collection<UpdateTrackingLedgerAccount<Account>> updatedAccounts) {
@@ -380,38 +351,16 @@
                 // storage
                 // slots when a contract has expired and is being permanently removed from state
                 final var accountId = updatedAccount.getAccountId();
-=======
-        private void commitSizeLimitedStorageTo(
-                final EntityAccess entityAccess,
-                final Collection<UpdateTrackingLedgerAccount<Account>> updatedAccounts) {
-            for (final var updatedAccount : updatedAccounts) {
-                final var accountId = updatedAccount.getAccountId();
-                // Note that we don't have the equivalent of an account-scoped storage trie, so we
-                // can't
-                // do anything in particular when updated.getStorageWasCleared() is true. (We will
-                // address
-                // this in our global state expiration implementation.)
->>>>>>> 67166f8e
                 final var kvUpdates = updatedAccount.getUpdatedStorage();
                 if (!kvUpdates.isEmpty()) {
                     kvUpdates.forEach(
                             (key, value) -> entityAccess.putStorage(accountId, key, value));
                 }
-<<<<<<< HEAD
                 if (updatedAccount.codeWasUpdated()) {
                     entityAccess.storeCode(accountId, updatedAccount.getCode());
                 }
             }
             entityAccess.flushStorage(trackingAccounts());
-=======
-            }
-            entityAccess.flushStorage();
-            for (final var updatedAccount : updatedAccounts) {
-                if (updatedAccount.codeWasUpdated()) {
-                    entityAccess.storeCode(updatedAccount.getAccountId(), updatedAccount.getCode());
-                }
-            }
->>>>>>> 67166f8e
         }
 
         @Override
