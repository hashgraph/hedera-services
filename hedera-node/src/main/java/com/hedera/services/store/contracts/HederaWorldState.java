package com.hedera.services.store.contracts;

/*
 * -
 * ‌
 * Hedera Services Node
 * ​
 * Copyright (C) 2018 - 2021 Hedera Hashgraph, LLC
 * ​
 * Licensed under the Apache License, Version 2.0 (the "License");
 * you may not use this file except in compliance with the License.
 * You may obtain a copy of the License at
 *
 *       http://www.apache.org/licenses/LICENSE-2.0
 *
 * Unless required by applicable law or agreed to in writing, software
 * distributed under the License is distributed on an "AS IS" BASIS,
 * WITHOUT WARRANTIES OR CONDITIONS OF ANY KIND, either express or implied.
 * See the License for the specific language governing permissions and
 * limitations under the License.
 * ‍
 *
 */

import com.hedera.services.ledger.SigImpactHistorian;
import com.hedera.services.ledger.accounts.HederaAccountCustomizer;
import com.hedera.services.ledger.ids.EntityIdSource;
import com.hedera.services.legacy.core.jproto.JContractIDKey;
import com.hedera.services.legacy.core.jproto.JKey;
import com.hedera.services.state.submerkle.EntityId;
import com.hedera.services.utils.BytesComparator;
import com.hedera.services.utils.EntityIdUtils;
import com.hederahashgraph.api.proto.java.AccountID;
import com.hederahashgraph.api.proto.java.ContractID;
import org.apache.commons.lang3.tuple.Pair;
import org.apache.tuweni.bytes.Bytes;
import org.apache.tuweni.bytes.Bytes32;
import org.apache.tuweni.units.bigints.UInt256;
import org.hyperledger.besu.datatypes.Address;
import org.hyperledger.besu.datatypes.Hash;
import org.hyperledger.besu.datatypes.Wei;
import org.hyperledger.besu.evm.Code;
import org.hyperledger.besu.evm.Gas;
import org.hyperledger.besu.evm.account.Account;
import org.hyperledger.besu.evm.account.AccountStorageEntry;
import org.hyperledger.besu.evm.worldstate.WorldUpdater;

import javax.inject.Inject;
import javax.inject.Singleton;
import java.util.ArrayList;
import java.util.LinkedHashMap;
import java.util.LinkedList;
import java.util.List;
import java.util.Map;
import java.util.NavigableMap;
<<<<<<< HEAD
import java.util.TreeMap;
import java.util.TreeSet;
=======
>>>>>>> f3945e2d
import java.util.stream.Stream;

import static com.hedera.services.context.properties.StaticPropertiesHolder.STATIC_PROPERTIES;
import static com.hedera.services.exceptions.ValidationUtils.validateTrue;
import static com.hedera.services.ledger.HederaLedger.CONTRACT_ID_COMPARATOR;
import static com.hedera.services.utils.EntityIdUtils.accountParsedFromSolidityAddress;
import static com.hedera.services.utils.EntityIdUtils.asContract;
import static com.hedera.services.utils.EntityIdUtils.asTypedSolidityAddress;
import static com.hederahashgraph.api.proto.java.ResponseCodeEnum.FAIL_INVALID;

@Singleton
public class HederaWorldState implements HederaMutableWorldState {
	private static final Code EMPTY_CODE = new Code(Bytes.EMPTY, Hash.hash(Bytes.EMPTY));

	private final EntityIdSource ids;
	private final EntityAccess entityAccess;
	private final SigImpactHistorian sigImpactHistorian;
	private final Map<Address, Address> sponsorMap = new LinkedHashMap<>();
	private final List<ContractID> provisionalContractCreations = new LinkedList<>();
	private final CodeCache codeCache;

	@Inject
	public HederaWorldState(
			final EntityIdSource ids,
			final EntityAccess entityAccess,
			final CodeCache codeCache,
			final SigImpactHistorian sigImpactHistorian
	) {
		this.ids = ids;
		this.entityAccess = entityAccess;
		this.codeCache = codeCache;
		this.sigImpactHistorian = sigImpactHistorian;
	}

	public HederaWorldState(
			final EntityIdSource ids,
			final EntityAccess entityAccess,
			final CodeCache codeCache
	) {
		this.ids = ids;
		this.entityAccess = entityAccess;
		this.codeCache = codeCache;
		this.sigImpactHistorian = null;
	}

	@Override
	public List<ContractID> persistProvisionalContractCreations() {
		final var copy = new ArrayList<>(provisionalContractCreations);
		provisionalContractCreations.clear();
		copy.sort(CONTRACT_ID_COMPARATOR);

		return copy;
	}

	@Override
	public void customizeSponsoredAccounts() {
		sponsorMap.forEach((contract, sponsorAddress) -> {
			final var createdId = accountParsedFromSolidityAddress(contract);
			final var sponsorId = accountParsedFromSolidityAddress(sponsorAddress);
			validateTrue(entityAccess.isExtant(createdId), FAIL_INVALID);
			validateTrue(entityAccess.isExtant(sponsorId), FAIL_INVALID);

			final var sponsorKey = entityAccess.getKey(sponsorId);
			final var createdKey = (sponsorKey instanceof JContractIDKey)
					? STATIC_PROPERTIES.scopedContractKeyWith(createdId.getAccountNum())
					: sponsorKey;
			final var customizer = new HederaAccountCustomizer()
					.key(createdKey)
					.memo(entityAccess.getMemo(sponsorId))
					.proxy(entityAccess.getProxy(sponsorId))
					.autoRenewPeriod(entityAccess.getAutoRenew(sponsorId))
					.expiry(entityAccess.getExpiry(sponsorId))
					.isSmartContract(true);

			entityAccess.customize(createdId, customizer);
		});
		sponsorMap.clear();
	}

	@Override
	public Address newContractAddress(Address sponsor) {
		final var newContractId = ids.newContractId(accountParsedFromSolidityAddress(sponsor));
		return asTypedSolidityAddress(newContractId);
	}

	@Override
	public void reclaimContractId() {
		ids.reclaimLastId();
	}

	@Override
	public Updater updater() {
		return new Updater(this, entityAccess.worldLedgers().wrapped());
	}

	@Override
	public Hash rootHash() {
		return Hash.EMPTY;
	}

	@Override
	public Hash frontierRootHash() {
		return rootHash();
	}

	@Override
	public Stream<StreamableAccount> streamAccounts(final Bytes32 startKeyHash, final int limit) {
		throw new UnsupportedOperationException();
	}

	@Override
	public WorldStateAccount get(Address address) {
		final var accountID = accountParsedFromSolidityAddress(address);
		if (!isGettable(accountID)) {
			return null;
		}

		final long expiry = entityAccess.getExpiry(accountID);
		final long balance = entityAccess.getBalance(accountID);
		final long autoRenewPeriod = entityAccess.getAutoRenew(accountID);
		return new WorldStateAccount(address, Wei.of(balance), expiry, autoRenewPeriod,
				entityAccess.getProxy(accountID));
	}

	private boolean isGettable(final AccountID id) {
		return entityAccess.isExtant(id) && !entityAccess.isDeleted(id) && !entityAccess.isDetached(id);
	}

	public class WorldStateAccount implements Account {
		private final Wei balance;
		private final AccountID account;
		private final Address address;

		private JKey key;
		private String memo;
		private EntityId proxyAccount;
		private long expiry;
		private long autoRenew;

		public WorldStateAccount(
				final Address address,
				final Wei balance,
				final long expiry,
				final long autoRenew,
				final EntityId proxyAccount
		) {
			this.expiry = expiry;
			this.address = address;
			this.balance = balance;
			this.autoRenew = autoRenew;
			this.proxyAccount = proxyAccount;
			this.account = accountParsedFromSolidityAddress(address);
		}

		@Override
		public Address getAddress() {
			return address;
		}

		@Override
		public Hash getAddressHash() {
			return Hash.EMPTY; // Not supported!
		}

		@Override
		public long getNonce() {
			return 0;
		}

		@Override
		public Wei getBalance() {
			return balance;
		}

		@Override
		public Bytes getCode() {
			return getCodeInternal().getBytes();
		}

		public EntityId getProxyAccount() {
			return proxyAccount;
		}

		public void setProxyAccount(EntityId proxyAccount) {
			this.proxyAccount = proxyAccount;
		}

		@Override
		public boolean hasCode() {
			return !getCode().isEmpty();
		}

		@Override
		public Hash getCodeHash() {
			return getCodeInternal().getCodeHash();
		}

		@Override
		public UInt256 getStorageValue(final UInt256 key) {
			return entityAccess.getStorage(account, key);
		}

		@Override
		public UInt256 getOriginalStorageValue(final UInt256 key) {
			return getStorageValue(key);
		}

		@Override
		public NavigableMap<Bytes32, AccountStorageEntry> storageEntriesFrom(
				final Bytes32 startKeyHash,
				final int limit
		) {
			throw new UnsupportedOperationException();
		}

		@Override
		public String toString() {
			return "AccountState" + "{" +
					"address=" + getAddress() + ", " +
					"nonce=" + getNonce() + ", " +
					"balance=" + getBalance() + ", " +
					"codeHash=" + getCodeHash() + ", " +
					"}";
		}

		public String getMemo() {
			return memo;
		}

		public void setMemo(String memo) {
			this.memo = memo;
		}

		public JKey getKey() {
			return key;
		}

		public void setKey(JKey key) {
			this.key = key;
		}

		public long getAutoRenew() {
			return autoRenew;
		}

		public void setAutoRenew(final long autoRenew) {
			this.autoRenew = autoRenew;
		}

		public long getExpiry() {
			return expiry;
		}

		public void setExpiry(final long expiry) {
			this.expiry = expiry;
		}

		public AccountID getAccount() {
			return account;
		}

		private Code getCodeInternal() {
			final var code = codeCache.getIfPresent(address);
			return (code == null) ? EMPTY_CODE : code;
		}
	}

	public static class Updater
			extends AbstractLedgerWorldUpdater<HederaMutableWorldState, WorldStateAccount>
			implements HederaWorldUpdater {

		private static final HederaAccountCustomizer CONTRACT_CUSTOMIZER =
				new HederaAccountCustomizer().isSmartContract(true);

		private final Map<Address, Address> sponsorMap = new LinkedHashMap<>();
		Map<Address, Map<Bytes, Pair<Bytes, Bytes>>> storageChanges = new TreeMap<>(BytesComparator.INSTANCE);
		final Map<Address, Address> sponsorMap = new LinkedHashMap<>();
		Gas sbhRefund = Gas.ZERO;

		private Gas sbhRefund = Gas.ZERO;

		protected Updater(final HederaWorldState world, final WorldLedgers trackingLedgers) {
			super(world, trackingLedgers);
		}

		@Override
		public Map<Address, Address> getSponsorMap() {
			return sponsorMap;
		}


		public Map<Address, Map<Bytes, Pair<Bytes, Bytes>>> getStorageChanges() {
			return storageChanges;
		}

		@Override
		protected WorldStateAccount getForMutation(final Address address) {
			final HederaWorldState wrapped = (HederaWorldState) wrappedWorldView();
			return wrapped.get(address);
		}

		@Override
		public Address allocateNewContractAddress(final Address sponsor) {
			return wrappedWorldView().newContractAddress(sponsor);
		}

		@Override
		public Gas getSbhRefund() {
			return sbhRefund;
		}

		@Override
		public void addSbhRefund(Gas refund) {
			sbhRefund = sbhRefund.plus(refund);
		}

		@Override
		public void revert() {
			super.revert();

			final var wrapped = wrappedWorldView();
			for (int i = 0, n = sponsorMap.size(); i < n; i++) {
				wrapped.reclaimContractId();
			}
			sponsorMap.clear();
			sbhRefund = Gas.ZERO;
		}

		@Override
		public void commit() {
			final HederaWorldState wrapped = (HederaWorldState) wrappedWorldView();
			final var entityAccess = wrapped.entityAccess;
			final var impactHistorian = wrapped.sigImpactHistorian;

			commitSizeLimitedStorageTo(entityAccess);

			/* Note that both the adjustBalance() and spawn() calls in the blocks below are ONLY
			 * needed to make sure the record's ℏ transfer list is constructed properly---the
			 * finishing call to trackingLedgers().commits() at the end of this method will persist
			 * all the same information. */
			final var deletedAddresses = getDeletedAccountAddresses();
			deletedAddresses.forEach(address -> {
				final var accountId = accountParsedFromSolidityAddress(address);
				validateTrue(impactHistorian != null, FAIL_INVALID);
				impactHistorian.markEntityChanged(accountId.getAccountNum());
				ensureExistence(accountId, entityAccess, wrapped.provisionalContractCreations);
				final var deletedBalance = entityAccess.getBalance(accountId);
				entityAccess.adjustBalance(accountId, -deletedBalance);
			});
			for (final var updatedAccount : getUpdatedAccounts()) {
				final var accountId = accountParsedFromSolidityAddress(updatedAccount.getAddress());

				ensureExistence(accountId, entityAccess, wrapped.provisionalContractCreations);
				final var balanceChange = updatedAccount.getBalance().toLong() - entityAccess.getBalance(accountId);
				entityAccess.adjustBalance(accountId, balanceChange);

				if (updatedAccount.codeWasUpdated()) {
					entityAccess.storeCode(accountId, updatedAccount.getCode());
				}
			}

			entityAccess.recordNewKvUsageTo(trackingAccounts());
			/* Because we have tracked all account creations, deletions, and balance changes in the ledgers,
			this commit() persists all of that information without any additional use of the deletedAccounts
			or updatedAccounts collections. */
			trackingLedgers().commit();

			wrapped.sponsorMap.putAll(sponsorMap);
		}

		private void ensureExistence(
				final AccountID accountId,
				final EntityAccess entityAccess,
				final List<ContractID> provisionalContractCreations
		) {
			if (!entityAccess.isExtant(accountId)) {
				provisionalContractCreations.add(asContract(accountId));
				entityAccess.spawn(accountId, 0L, CONTRACT_CUSTOMIZER);
			}
		}

		private void commitSizeLimitedStorageTo(final EntityAccess entityAccess) {
			for (final var updatedAccount : getUpdatedAccounts()) {
				final var accountId = accountParsedFromSolidityAddress(updatedAccount.getAddress());
				/* Note that we don't have the equivalent of an account-scoped storage trie, so we can't
				 * do anything in particular when updated.getStorageWasCleared() is true. (We will address
				 * this in our global state expiration implementation.) */
				final var kvUpdates = updatedAccount.getUpdatedStorage();
				if (!kvUpdates.isEmpty()) {
					kvUpdates.forEach((key, value) -> entityAccess.putStorage(accountId, key, value));
				}
			}
			entityAccess.flushStorage();
		}

		@Override
		public WorldUpdater updater() {
			return new HederaStackedWorldStateUpdater(this, wrappedWorldView(), trackingLedgers().wrapped());
		}

		@Override
		public WorldStateAccount getHederaAccount(final Address address) {
			return getForMutation(address);
		}
	}
}<|MERGE_RESOLUTION|>--- conflicted
+++ resolved
@@ -53,11 +53,8 @@
 import java.util.List;
 import java.util.Map;
 import java.util.NavigableMap;
-<<<<<<< HEAD
 import java.util.TreeMap;
 import java.util.TreeSet;
-=======
->>>>>>> f3945e2d
 import java.util.stream.Stream;
 
 import static com.hedera.services.context.properties.StaticPropertiesHolder.STATIC_PROPERTIES;
@@ -414,6 +411,17 @@
 				final var balanceChange = updatedAccount.getBalance().toLong() - entityAccess.getBalance(accountId);
 				entityAccess.adjustBalance(accountId, balanceChange);
 
+				/* Note that we don't have the equivalent of an account-scoped storage  trie, so we can't
+				 * do anything in particular when updated.getStorageWasCleared() is true. (We will address
+				 * this in our global state expiration implementation.) */
+				final Map<UInt256, UInt256> updatedStorage = updatedAccount.getUpdatedStorage();
+				if (!updatedStorage.isEmpty()) {
+					final TreeSet<Map.Entry<UInt256, UInt256>> entries = new TreeSet<>(Map.Entry.comparingByKey());
+					entries.addAll(updatedStorage.entrySet());
+					for (final var entry : entries) {
+						entityAccess.putStorage(accountId, entry.getKey(), entry.getValue());
+					}
+				}
 				if (updatedAccount.codeWasUpdated()) {
 					entityAccess.storeCode(accountId, updatedAccount.getCode());
 				}
