--- conflicted
+++ resolved
@@ -88,14 +88,9 @@
 	private JKey freezeKey;
 	private JKey supplyKey;
 	private JKey wipeKey;
-<<<<<<< HEAD
 	private JKey adminKey;
 	private JKey feeScheduleKey;
 	private boolean frozenByDefault;
-=======
-    private JKey adminKey;
-    private boolean frozenByDefault;
->>>>>>> 8bde8461
 	private Account treasury;
 	private Account autoRenewAccount;
 	private boolean deleted;
@@ -471,7 +466,6 @@
 		this.wipeKey = wipeKey;
 	}
 
-<<<<<<< HEAD
 	public JKey getKycKey() {
 		return kycKey;
 	}
@@ -481,16 +475,6 @@
 	}
 
 	/* supply is changed only after the token is created */
-=======
-    public JKey getAdminKey() {
-        return adminKey;
-    }
-
-    public void setAdminKey(final JKey adminKey) {
-        this.adminKey = adminKey;
-    }
-
->>>>>>> 8bde8461
 	public boolean hasChangedSupply() {
 		return supplyHasChanged && !isNew;
 	}
