package com.hedera.services.store.models;

/*-
 * ‌
 * Hedera Services Node
 * ​
 * Copyright (C) 2018 - 2021 Hedera Hashgraph, LLC
 * ​
 * Licensed under the Apache License, Version 2.0 (the "License");
 * you may not use this file except in compliance with the License.
 * You may obtain a copy of the License at
 *
 *      http://www.apache.org/licenses/LICENSE-2.0
 *
 * Unless required by applicable law or agreed to in writing, software
 * distributed under the License is distributed on an "AS IS" BASIS,
 * WITHOUT WARRANTIES OR CONDITIONS OF ANY KIND, either express or implied.
 * See the License for the specific language governing permissions and
 * limitations under the License.
 * ‍
 */

import com.google.common.base.MoreObjects;
import com.google.protobuf.ByteString;
import com.hedera.services.legacy.core.jproto.JKey;
import com.hedera.services.sigs.utils.ImmutableKeyUtils;
import com.hedera.services.state.enums.TokenSupplyType;
import com.hedera.services.state.enums.TokenType;
import com.hedera.services.state.submerkle.FcCustomFee;
import com.hedera.services.state.submerkle.RichInstant;
import com.hedera.services.txns.validation.OptionValidator;
import com.hedera.services.utils.TokenTypesMapper;
import com.hederahashgraph.api.proto.java.Duration;
import com.hederahashgraph.api.proto.java.Key;
import com.hederahashgraph.api.proto.java.ResponseCodeEnum;
import com.hederahashgraph.api.proto.java.TokenCreateTransactionBody;
import com.hederahashgraph.api.proto.java.TokenUpdateTransactionBody;
import org.apache.commons.lang3.builder.EqualsBuilder;
import org.apache.commons.lang3.builder.HashCodeBuilder;

import javax.annotation.Nullable;
import java.util.ArrayList;
import java.util.HashMap;
import java.util.List;
import java.util.Map;
import java.util.Optional;
import java.util.function.Consumer;
import java.util.function.Predicate;
import java.util.function.Supplier;

import static com.hedera.services.exceptions.ValidationUtils.validateFalse;
import static com.hedera.services.exceptions.ValidationUtils.validateTrue;
import static com.hedera.services.state.merkle.MerkleToken.UNUSED_KEY;
import static com.hedera.services.state.merkle.internals.BitPackUtils.MAX_NUM_ALLOWED;
import static com.hedera.services.store.models.Token.CandidateKeys.FREEZE_KEY_CANDIDATE;
import static com.hedera.services.store.models.Token.CandidateKeys.KYC_KEY_CANDIDATE;
import static com.hedera.services.store.models.Token.CandidateKeys.SCHEDULE_KEY_CANDIDATE;
import static com.hedera.services.store.models.Token.CandidateKeys.SUPPLY_KEY_CANDIDATE;
import static com.hedera.services.store.models.Token.CandidateKeys.WIPE_KEY_CANDIDATE;
import static com.hedera.services.utils.MiscUtils.asFcKeyUnchecked;
import static com.hedera.services.utils.MiscUtils.asUsableFcKey;
import static com.hedera.services.utils.MiscUtils.describe;
import static com.hederahashgraph.api.proto.java.ResponseCodeEnum.ACCOUNT_DOES_NOT_OWN_WIPED_NFT;
import static com.hederahashgraph.api.proto.java.ResponseCodeEnum.CANNOT_WIPE_TOKEN_TREASURY_ACCOUNT;
import static com.hederahashgraph.api.proto.java.ResponseCodeEnum.FAIL_INVALID;
import static com.hederahashgraph.api.proto.java.ResponseCodeEnum.INSUFFICIENT_TOKEN_BALANCE;
import static com.hederahashgraph.api.proto.java.ResponseCodeEnum.INVALID_EXPIRATION_TIME;
import static com.hederahashgraph.api.proto.java.ResponseCodeEnum.INVALID_RENEWAL_PERIOD;
import static com.hederahashgraph.api.proto.java.ResponseCodeEnum.INVALID_TOKEN_BURN_AMOUNT;
import static com.hederahashgraph.api.proto.java.ResponseCodeEnum.INVALID_TOKEN_BURN_METADATA;
import static com.hederahashgraph.api.proto.java.ResponseCodeEnum.INVALID_TOKEN_MINT_AMOUNT;
import static com.hederahashgraph.api.proto.java.ResponseCodeEnum.INVALID_TOKEN_MINT_METADATA;
import static com.hederahashgraph.api.proto.java.ResponseCodeEnum.INVALID_WIPING_AMOUNT;
import static com.hederahashgraph.api.proto.java.ResponseCodeEnum.SERIAL_NUMBER_LIMIT_REACHED;
import static com.hederahashgraph.api.proto.java.ResponseCodeEnum.TOKEN_HAS_NO_FEE_SCHEDULE_KEY;
import static com.hederahashgraph.api.proto.java.ResponseCodeEnum.TOKEN_HAS_NO_FREEZE_KEY;
import static com.hederahashgraph.api.proto.java.ResponseCodeEnum.TOKEN_HAS_NO_KYC_KEY;
import static com.hederahashgraph.api.proto.java.ResponseCodeEnum.TOKEN_HAS_NO_SUPPLY_KEY;
import static com.hederahashgraph.api.proto.java.ResponseCodeEnum.TOKEN_HAS_NO_WIPE_KEY;
import static com.hederahashgraph.api.proto.java.ResponseCodeEnum.TOKEN_IS_IMMUTABLE;
import static com.hederahashgraph.api.proto.java.ResponseCodeEnum.TOKEN_MAX_SUPPLY_REACHED;
import static com.hederahashgraph.api.proto.java.ResponseCodeEnum.TREASURY_MUST_OWN_BURNED_NFT;
import static java.util.stream.Collectors.toList;

/**
 * Encapsulates the state and operations of a Hedera token.
 * <p>
 * Operations are validated, and throw a {@link com.hedera.services.exceptions.InvalidTransactionException}
 * with response code capturing the failure when one occurs.
 *
 * <b>NOTE:</b> Some operations only apply to specific token types.
 * For example, a {@link Token#mint(TokenRelationship, long, boolean)}
 * call only makes sense for a token of type {@code FUNGIBLE_COMMON}; the
 * signature for a {@code NON_FUNGIBLE_UNIQUE} is {@link Token#mint(OwnershipTracker, TokenRelationship, List, RichInstant)}.
 */
public class Token {
	private final Id id;
	private TokenType type;
	private TokenSupplyType supplyType;
	private Account treasury;
	private Account autoRenewAccount;
	private JKey kycKey;
	private JKey freezeKey;
	private JKey supplyKey;
	private JKey wipeKey;
	private JKey adminKey;
	private JKey feeScheduleKey;
<<<<<<< HEAD
	private final List<UniqueToken> mintedUniqueTokens = new ArrayList<>();
	private final List<UniqueToken> removedUniqueTokens = new ArrayList<>();
	private Map<Long, UniqueToken> loadedUniqueTokens = new HashMap<>();
=======
	private boolean frozenByDefault;
	private boolean kycGrantedByDefault;
	private Account treasury;
	private Account autoRenewAccount;
	private boolean deleted;
	private boolean autoRemoved = false;
>>>>>>> 28da7c55
	private long expiry;
	private long totalSupply;
	private long maxSupply;
	private long lastUsedSerialNumber;
	private long autoRenewPeriod;
	private String memo;
	private String name;
	private String symbol;
	private int decimals;

	private List<FcCustomFee> customFees;
	private boolean supplyHasChanged;
	private boolean hasUpdatedTreasury;
	private boolean frozenByDefault;
	private boolean deleted;
	private boolean autoRemoved = false;
	private boolean isNew;
	static Predicate<Key> removesAdminKey = ImmutableKeyUtils::signalsKeyRemoval;
	public Token(Id id) {
		this.id = id;
	}

	/**
	 * Updates the token properties if appropriate and if the transaction body complies with business rules for the update operation.
	 * <p><b>Candidates of the update operation are the bellow token properties:</b></p>
	 * <ol>
	 * <li>Keys (Freeze, KYC, Supply, Wipe, and Fee Schedule)</li>
	 * <li>Symbol</li>
	 * <li>Name</li>
	 * <li>Memo</li>
	 * <li>Expiry</li>
	 * <li>Treasury account</li>
	 * </ol>
	 *
	 * @param changes             the transaction body containing the necessary data for token update operation
	 * @param newAutoRenewAccount the new auto-renew account, which will replace the current auto-renew account if appropriate
	 * @param newTreasury         the new Treasury account of the token
	 * @param validator           instance of {@link com.hedera.services.txns.validation.OptionValidator} (used to validate the auto-renew period if present in the transaction body)
	 */
	public void update(
			final TokenUpdateTransactionBody changes,
			@Nullable final Account newAutoRenewAccount,
			@Nullable final Account newTreasury,
			final OptionValidator validator
	) {
		validateExpiry(changes);
		validateAutoRenewPeriod(changes, validator);
		validateKeysArePresent(changes);

		updateAdminKeyIfAppropriate(changes);
		updateAutoRenewAccountIfAppropriate(newAutoRenewAccount);
		updateAutoRenewPeriodIfAppropriate(changes);

		updateKeyOfTypeIfAppropriate(changes.hasFreezeKey(), changes::getFreezeKey, this::setFreezeKey);
		updateKeyOfTypeIfAppropriate(changes.hasKycKey(), changes::getKycKey, this::setKycKey);
		updateKeyOfTypeIfAppropriate(changes.hasSupplyKey(), changes::getSupplyKey, this::setSupplyKey);
		updateKeyOfTypeIfAppropriate(changes.hasWipeKey(), changes::getWipeKey, this::setWipeKey);
		updateKeyOfTypeIfAppropriate(changes.hasFeeScheduleKey(), changes::getFeeScheduleKey, this::setFeeScheduleKey);

		updateSymbolIfAppropriate(changes);
		updateNameIfAppropriate(changes);
		updateMemoIfAppropriate(changes);
		updateExpiryIfAppropriate(changes);
		updateTreasuryIfAppropriate(newTreasury);
	}

	private void validateExpiry(final TokenUpdateTransactionBody changes) {
		final var candidateExpiry = changes.getExpiry().getSeconds();
		final var isNotValidExpiry = candidateExpiry != 0L && candidateExpiry < this.getExpiry();

		validateFalse(isNotValidExpiry, INVALID_EXPIRATION_TIME);
	}

	private void validateAutoRenewPeriod(
			final TokenUpdateTransactionBody changes,
			final OptionValidator validator) {
		if (changes.hasAutoRenewAccount() || this.hasAutoRenewAccount()) {
			final var newAutoRenewPeriod = changes.getAutoRenewPeriod().getSeconds();
			final var compliesWithGlobalRequirements = validateNewAutoRenewPeriod(newAutoRenewPeriod, validator);
			final var newAutoRenewPeriodIsNotValid = (newAutoRenewPeriod != 0L || !this.hasAutoRenewAccount()) &&
					!compliesWithGlobalRequirements;

			validateFalse(newAutoRenewPeriodIsNotValid, INVALID_RENEWAL_PERIOD);
		}
	}

	private boolean validateNewAutoRenewPeriod(long secs, final OptionValidator validator) {
		return validator.isValidAutoRenewPeriod(
				Duration
						.newBuilder()
						.setSeconds(secs)
						.build());
	}

	private void validateKeysArePresent(final TokenUpdateTransactionBody changes) {
		final var newKeys = getCandidateKeys(changes);

		validateFalse(keyIsNotPresent(KYC_KEY_CANDIDATE, newKeys), TOKEN_HAS_NO_KYC_KEY);
		validateFalse(keyIsNotPresent(FREEZE_KEY_CANDIDATE, newKeys), TOKEN_HAS_NO_FREEZE_KEY);
		validateFalse(keyIsNotPresent(WIPE_KEY_CANDIDATE, newKeys), TOKEN_HAS_NO_WIPE_KEY);
		validateFalse(keyIsNotPresent(SUPPLY_KEY_CANDIDATE, newKeys), TOKEN_HAS_NO_SUPPLY_KEY);
		validateFalse(keyIsNotPresent(SCHEDULE_KEY_CANDIDATE, newKeys), TOKEN_HAS_NO_FEE_SCHEDULE_KEY);
	}

	private Map<CandidateKeys, Optional<?>> getCandidateKeys(final TokenUpdateTransactionBody changes) {
		return Map.of(
				KYC_KEY_CANDIDATE, changes.hasKycKey()
						? asUsableFcKey(changes.getKycKey())
						: Optional.empty(),
				FREEZE_KEY_CANDIDATE, changes.hasFreezeKey()
						? asUsableFcKey(changes.getFreezeKey())
						: Optional.empty(),
				WIPE_KEY_CANDIDATE, changes.hasWipeKey()
						? asUsableFcKey(changes.getWipeKey())
						: Optional.empty(),
				SUPPLY_KEY_CANDIDATE, changes.hasSupplyKey()
						? asUsableFcKey(changes.getSupplyKey())
						: Optional.empty(),
				SCHEDULE_KEY_CANDIDATE, changes.hasFeeScheduleKey()
						? asUsableFcKey(changes.getFeeScheduleKey())
						: Optional.empty());
	}

	private boolean keyIsNotPresent(final CandidateKeys key, final Map<CandidateKeys, Optional<?>> newKeys) {
		switch (key) {
			case KYC_KEY_CANDIDATE:
				return !this.hasKycKey() && newKeys.get(key).isPresent();
			case FREEZE_KEY_CANDIDATE:
				return !this.hasFreezeKey() && newKeys.get(key).isPresent();
			case WIPE_KEY_CANDIDATE:
				return !this.hasWipeKey() && newKeys.get(key).isPresent();
			case SUPPLY_KEY_CANDIDATE:
				return !this.hasSupplyKey() && newKeys.get(key).isPresent();
			default:
				return !this.hasFeeScheduleKey() && newKeys.get(key).isPresent();
		}
	}

	private void updateAdminKeyIfAppropriate(final TokenUpdateTransactionBody changes) {
		if (changes.hasAdminKey()) {
			var newAdminKey = changes.getAdminKey();
			if (removesAdminKey.test(newAdminKey)) {
				this.setAdminKey(UNUSED_KEY);
			} else {
				this.setAdminKey(asFcKeyUnchecked(changes.getAdminKey()));
			}
		}
	}

	private void updateAutoRenewAccountIfAppropriate(final Account newAutoRenewAccount) {
		if (autoRenewAccount != null) {
			this.setAutoRenewAccount(newAutoRenewAccount);
		}
	}

	private void updateAutoRenewPeriodIfAppropriate(final TokenUpdateTransactionBody changes) {
		if (this.hasAutoRenewAccount()) {
			final var changedAutoRenewPeriod = changes.getAutoRenewPeriod().getSeconds();
			if (changedAutoRenewPeriod > 0L) {
				this.setAutoRenewPeriod(changedAutoRenewPeriod);
			}
		}
	}

	private void updateKeyOfTypeIfAppropriate(boolean hasKey, Supplier<Key> supplier, Consumer<JKey> consumer) {
		if (hasKey) {
			consumer.accept(asFcKeyUnchecked(supplier.get()));
		}
	}

	private void updateSymbolIfAppropriate(final TokenUpdateTransactionBody changes) {
		if (changes.getSymbol().length() > 0) {
			this.setSymbol(changes.getSymbol());
		}
	}

	private void updateNameIfAppropriate(final TokenUpdateTransactionBody changes) {
		if (changes.getName().length() > 0) {
			this.setName(changes.getName());
		}
	}

	private void updateMemoIfAppropriate(final TokenUpdateTransactionBody changes) {
		if (changes.hasMemo()) {
			this.setMemo(changes.getMemo().getValue());
		}
	}

	private void updateExpiryIfAppropriate(final TokenUpdateTransactionBody changes) {
		var newExpiry = changes.getExpiry().getSeconds();
		if (newExpiry != 0L) {
			this.setExpiry(newExpiry);
		}
	}

	private void updateTreasuryIfAppropriate(final Account newTreasury) {
		if (newTreasury != null) {
			setTreasury(newTreasury);
			setHasUpdatedTreasury(true);
		}
	}

	/**
	 * Creates a new instance of the model token, which is later persisted in state.
	 *
	 * @param tokenId
	 * 		the new token id
	 * @param op
	 * 		the transaction body containing the necessary data for token creation
	 * @param treasury
	 * 		treasury of the token
	 * @param autoRenewAccount
	 * 		optional(nullable) account used for auto-renewal
	 * @param consensusTimestamp
	 * 		the consensus time of the token create transaction
	 * @return a new instance of the {@link Token} class
	 */
	public static Token fromGrpcOpAndMeta(
			final Id tokenId,
			final TokenCreateTransactionBody op,
			final Account treasury,
			@Nullable final Account autoRenewAccount,
			final long consensusTimestamp
	) {
		final var token = new Token(tokenId);
		final var tokenExpiry = op.hasAutoRenewAccount()
				? consensusTimestamp + op.getAutoRenewPeriod().getSeconds()
				: op.getExpiry().getSeconds();

		var freezeKey = asUsableFcKey(op.getFreezeKey());
		var adminKey = asUsableFcKey(op.getAdminKey());
		var kycKey = asUsableFcKey(op.getKycKey());
		var wipeKey = asUsableFcKey(op.getWipeKey());
		var supplyKey = asUsableFcKey(op.getSupplyKey());
		var feeScheduleKey = asUsableFcKey(op.getFeeScheduleKey());

		freezeKey.ifPresent(token::setFreezeKey);
		adminKey.ifPresent(token::setAdminKey);
		kycKey.ifPresent(token::setKycKey);
		wipeKey.ifPresent(token::setWipeKey);
		supplyKey.ifPresent(token::setSupplyKey);
		feeScheduleKey.ifPresent(token::setFeeScheduleKey);

		token.initSupplyConstraints(TokenTypesMapper.mapToDomain(op.getSupplyType()), op.getMaxSupply());
		token.setType(TokenTypesMapper.mapToDomain(op.getTokenType()));

		token.setTreasury(treasury);
		if (autoRenewAccount != null) {
			token.setAutoRenewAccount(autoRenewAccount);
			token.setAutoRenewPeriod(op.getAutoRenewPeriod().getSeconds());
		}

		token.setExpiry(tokenExpiry);
		token.setMemo(op.getMemo());
		token.setSymbol(op.getSymbol());
		token.setDecimals(op.getDecimals());
		token.setName(op.getName());
		token.setFrozenByDefault(op.getFreezeDefault());
		token.setKycGrantedByDefault(!op.hasKycKey());
		token.setCustomFees(op.getCustomFeesList().stream().map(FcCustomFee::fromGrpc).collect(toList()));

		token.setNew(true);
		return token;
	}

	public void mint(final TokenRelationship treasuryRel, final long amount, boolean ignoreSupplyKey) {
		validateTrue(amount > 0, INVALID_TOKEN_MINT_AMOUNT, errorMessage("mint", amount, treasuryRel));
		validateTrue(type == TokenType.FUNGIBLE_COMMON, FAIL_INVALID,
				"Fungible mint can be invoked only on fungible token type");

		changeSupply(treasuryRel, +amount, INVALID_TOKEN_MINT_AMOUNT, ignoreSupplyKey);
	}

	/**
	 * Minting unique tokens creates new instances of the given base unique token.
	 * Increments the serial number of the given base unique token, and assigns each of the numbers to each new unique
	 * token instance.
	 *
	 * @param ownershipTracker - a tracker of changes made to the ownership of the tokens
	 * @param treasuryRel      - the relationship between the treasury account and the token
	 * @param metadata         - a list of user-defined metadata, related to the nft instances.
	 * @param creationTime     - the consensus time of the token mint transaction
	 */
	public void mint(
			final OwnershipTracker ownershipTracker,
			final TokenRelationship treasuryRel,
			final List<ByteString> metadata,
			final RichInstant creationTime
	) {
		final var metadataCount = metadata.size();
		validateFalse(metadata.isEmpty(), INVALID_TOKEN_MINT_METADATA,
				"Cannot mint zero unique tokens");
		validateTrue(type == TokenType.NON_FUNGIBLE_UNIQUE, FAIL_INVALID,
				"Non-fungible mint can be invoked only on non-fungible token type");
		validateTrue((lastUsedSerialNumber + metadataCount) <= MAX_NUM_ALLOWED, SERIAL_NUMBER_LIMIT_REACHED);

		changeSupply(treasuryRel, metadataCount, FAIL_INVALID, false);

		for (ByteString m : metadata) {
			lastUsedSerialNumber++;
			// The default sentinel account is used (0.0.0) to represent unique tokens owned by the Treasury
			final var uniqueToken = new UniqueToken(id, lastUsedSerialNumber, creationTime, Id.DEFAULT,
					m.toByteArray());
			mintedUniqueTokens.add(uniqueToken);
			ownershipTracker.add(id, OwnershipTracker.forMinting(treasury.getId(), lastUsedSerialNumber));
		}
		treasury.setOwnedNfts(treasury.getOwnedNfts() + metadataCount);
	}

	public void burn(final TokenRelationship treasuryRel, final long amount) {
		validateTrue(amount > 0, INVALID_TOKEN_BURN_AMOUNT, errorMessage("burn", amount, treasuryRel));
		changeSupply(treasuryRel, -amount, INVALID_TOKEN_BURN_AMOUNT, false);
	}

	/**
	 * Burning unique tokens effectively destroys them, as well as reduces the total supply of the token.
	 *
	 * @param ownershipTracker     - a tracker of changes made to the nft ownership
	 * @param treasuryRelationship - the relationship between the treasury account and the token
	 * @param serialNumbers        - the serial numbers, representing the unique tokens which will be destroyed.
	 */
	public void burn(
			final OwnershipTracker ownershipTracker,
			final TokenRelationship treasuryRelationship,
			final List<Long> serialNumbers
	) {
		validateTrue(type == TokenType.NON_FUNGIBLE_UNIQUE, FAIL_INVALID);
		validateFalse(serialNumbers.isEmpty(), INVALID_TOKEN_BURN_METADATA);
		final var treasuryId = treasury.getId();
		for (final long serialNum : serialNumbers) {
			final var uniqueToken = loadedUniqueTokens.get(serialNum);
			validateTrue(uniqueToken != null, FAIL_INVALID);

			final var treasuryIsOwner = uniqueToken.getOwner().equals(Id.DEFAULT);
			validateTrue(treasuryIsOwner, TREASURY_MUST_OWN_BURNED_NFT);
			ownershipTracker.add(id, OwnershipTracker.forRemoving(treasuryId, serialNum));
			removedUniqueTokens.add(new UniqueToken(id, serialNum, treasuryId));
		}
		final var numBurned = serialNumbers.size();
		treasury.setOwnedNfts(treasury.getOwnedNfts() - numBurned);
		changeSupply(treasuryRelationship, -numBurned, FAIL_INVALID, false);
	}

	/**
	 * Wiping fungible tokens removes the balance of the given account, as well as reduces the total supply.
	 *
	 * @param accountRel - the relationship between the account which owns the tokens and the token
	 * @param amount     - amount to be wiped
	 */
	public void wipe(final TokenRelationship accountRel, final long amount) {
		validateTrue(type == TokenType.FUNGIBLE_COMMON, FAIL_INVALID,
				"Fungible wipe can be invoked only on Fungible token type.");

		baseWipeValidations(accountRel);
		amountWipeValidations(accountRel, amount);
		final var newTotalSupply = totalSupply - amount;
		final var newAccBalance = accountRel.getBalance() - amount;

		accountRel.setBalance(newAccBalance);
		setTotalSupply(newTotalSupply);
	}

	/**
	 * Wiping unique tokens removes the unique token instances, associated to the given account, as well as reduces the
	 * total supply.
	 *
	 * @param ownershipTracker - a tracker of changes made to the ownership of the tokens
	 * @param accountRel       - the relationship between the account, which owns the tokens, and the token
	 * @param serialNumbers    - a list of serial numbers, representing the tokens to be wiped
	 */
	public void wipe(OwnershipTracker ownershipTracker, TokenRelationship accountRel, List<Long> serialNumbers) {
		validateTrue(type == TokenType.NON_FUNGIBLE_UNIQUE, FAIL_INVALID);
		validateFalse(serialNumbers.isEmpty(), FAIL_INVALID);

		baseWipeValidations(accountRel);
		for (var serialNum : serialNumbers) {
			final var uniqueToken = loadedUniqueTokens.get(serialNum);
			validateTrue(uniqueToken != null, FAIL_INVALID);
			final var wipeAccountIsOwner = uniqueToken.getOwner().equals(accountRel.getAccount().getId());
			validateTrue(wipeAccountIsOwner, ACCOUNT_DOES_NOT_OWN_WIPED_NFT);
		}

		final var newTotalSupply = totalSupply - serialNumbers.size();
		final var newAccountBalance = accountRel.getBalance() - serialNumbers.size();
		final var account = accountRel.getAccount();
		for (long serialNum : serialNumbers) {
			ownershipTracker.add(id, OwnershipTracker.forRemoving(account.getId(), serialNum));
			removedUniqueTokens.add(new UniqueToken(id, serialNum, account.getId()));
		}

		account.setOwnedNfts(account.getOwnedNfts() - serialNumbers.size());
		accountRel.setBalance(newAccountBalance);
		setTotalSupply(newTotalSupply);
	}

	/**
	 * Performs a check if the target token has an admin key.
	 * If the admin key is not present throws an exception and does not mutate the token.
	 * If the admin key is present, marks it as deleted.
	 */
	public void delete() {
		validateTrue(hasAdminKey(), TOKEN_IS_IMMUTABLE);

		setIsDeleted(true);
	}

	public boolean hasAutoRenewAccount() {
		return autoRenewAccount != null;
	}

	public TokenRelationship newRelationshipWith(final Account account, final boolean automaticAssociation) {
		final var newRel = new TokenRelationship(this, account);
		if (hasFreezeKey() && frozenByDefault) {
			newRel.setFrozen(true);
		}
		newRel.setKycGranted(!hasKycKey());
		newRel.setAutomaticAssociation(automaticAssociation);
		return newRel;
	}

	/**
	 * Creates new {@link TokenRelationship} for the specified {@link Account}
	 * IMPORTANT: The provided account is set to KYC granted and unfrozen by default
	 *
	 * @param account the Account for which to create the relationship
	 * @return newly created {@link TokenRelationship}
	 */
	public TokenRelationship newEnabledRelationship(final Account account) {
		final var rel = new TokenRelationship(this, account);
		rel.setKycGranted(true);
		rel.setFrozen(false);
		return rel;
	}

	private void changeSupply(TokenRelationship treasuryRel, long amount, ResponseCodeEnum negSupplyCode,
							  boolean ignoreSupplyKey) {
		validateTrue(treasuryRel != null, FAIL_INVALID,
				"Cannot mint with a null treasuryRel");
		validateTrue(treasuryRel.hasInvolvedIds(id, treasury.getId()), FAIL_INVALID,
				"Cannot change " + this + " supply (" + amount + ") with non-treasury rel " + treasuryRel);
		if (!ignoreSupplyKey) {
			validateTrue(supplyKey != null, TOKEN_HAS_NO_SUPPLY_KEY);
		}
		final long newTotalSupply = totalSupply + amount;
		validateTrue(newTotalSupply >= 0, negSupplyCode);
		if (supplyType == TokenSupplyType.FINITE) {
			validateTrue(maxSupply >= newTotalSupply, TOKEN_MAX_SUPPLY_REACHED,
					"Cannot mint new supply (" + amount + "). Max supply (" + maxSupply + ") reached");
		}

		final long newTreasuryBalance = treasuryRel.getBalance() + amount;
		validateTrue(newTreasuryBalance >= 0, INSUFFICIENT_TOKEN_BALANCE);

		setTotalSupply(newTotalSupply);
		treasuryRel.setBalance(newTreasuryBalance);
	}

	private void baseWipeValidations(final TokenRelationship accountRel) {
		validateTrue(hasWipeKey(), TOKEN_HAS_NO_WIPE_KEY,
				"Cannot wipe Tokens without wipe key.");

		validateFalse(treasury.getId().equals(accountRel.getAccount().getId()), CANNOT_WIPE_TOKEN_TREASURY_ACCOUNT,
				"Cannot wipe treasury account of token.");
	}

	private void amountWipeValidations(final TokenRelationship accountRel, final long amount) {
		validateTrue(amount > 0, INVALID_WIPING_AMOUNT, errorMessage("wipe", amount, accountRel));

		final var newTotalSupply = totalSupply - amount;
		validateTrue(newTotalSupply >= 0, INVALID_WIPING_AMOUNT,
				"Wiping would negate the total supply of the given token.");

		final var newAccountBalance = accountRel.getBalance() - amount;
		validateTrue(newAccountBalance >= 0, INVALID_WIPING_AMOUNT,
				"Wiping would negate account balance");
	}

	private String errorMessage(final String op, final long amount, final TokenRelationship rel) {
		return "Cannot " + op + " " + amount + " units of " + this + " from " + rel;
	}

	public Account getTreasury() {
		return treasury;
	}

	public void setTreasury(final Account treasury) {
		this.treasury = treasury;
	}

	public Account getAutoRenewAccount() {
		return autoRenewAccount;
	}

	public void setAutoRenewAccount(final Account autoRenewAccount) {
		this.autoRenewAccount = autoRenewAccount;
	}

	public long getTotalSupply() {
		return totalSupply;
	}

	public void initTotalSupply(long totalSupply) {
		this.totalSupply = totalSupply;
	}

	public void setTotalSupply(long totalSupply) {
		supplyHasChanged = true;
		this.totalSupply = totalSupply;
	}

	public void initSupplyConstraints(TokenSupplyType supplyType, long maxSupply) {
		this.supplyType = supplyType;
		this.maxSupply = maxSupply;
	}

	public long getMaxSupply() {
		return maxSupply;
	}

	public JKey getSupplyKey() {
		return supplyKey;
	}

	public void setSupplyKey(final JKey supplyKey) {
		this.supplyKey = supplyKey;
	}

	public JKey getKycKey() {
		return kycKey;
	}

	public void setKycKey(final JKey kycKey) {
		this.kycKey = kycKey;
	}

	public JKey getFreezeKey() {
		return freezeKey;
	}

	public void setFreezeKey(final JKey freezeKey) {
		this.freezeKey = freezeKey;
	}

	public boolean hasKycKey() {
		return kycKey != null;
	}

	public boolean hasFreezeKey() {
		return freezeKey != null;
	}

	public boolean hasSupplyKey() {
		return supplyKey != null;
	}

	public boolean hasWipeKey() {
		return wipeKey != null;
	}

	public boolean hasAdminKey() {
		return adminKey != null;
	}

	public boolean hasFeeScheduleKey() {
		return feeScheduleKey != null;
	}

	public JKey getWipeKey() {
		return wipeKey;
	}

	public void setWipeKey(final JKey wipeKey) {
		this.wipeKey = wipeKey;
	}

	public JKey getAdminKey() {
		return adminKey;
	}

	public void setAdminKey(final JKey adminKey) {
		this.adminKey = adminKey;
	}

	/* supply is changed only after the token is created */
	public boolean hasChangedSupply() {
		return supplyHasChanged && !isNew;
	}

	public boolean isFrozenByDefault() {
		return frozenByDefault;
	}

	public void setFrozenByDefault(boolean frozenByDefault) {
		this.frozenByDefault = frozenByDefault;
	}

	public boolean isKycGrantedByDefault() {
		return kycGrantedByDefault;
	}

	public void setKycGrantedByDefault(boolean kycGrantedByDefault) {
		this.kycGrantedByDefault = kycGrantedByDefault;
	}

	public Id getId() {
		return id;
	}

	public void setType(TokenType type) {
		this.type = type;
	}

	public TokenType getType() {
		return type;
	}

	public boolean isFungibleCommon() {
		return type == TokenType.FUNGIBLE_COMMON;
	}

	public boolean isNonFungibleUnique() {
		return type == TokenType.NON_FUNGIBLE_UNIQUE;
	}

	public void setLastUsedSerialNumber(long lastUsedSerialNumber) {
		this.lastUsedSerialNumber = lastUsedSerialNumber;
	}

	public long getLastUsedSerialNumber() {
		return lastUsedSerialNumber;
	}

	public boolean hasMintedUniqueTokens() {
		return !mintedUniqueTokens.isEmpty();
	}

	public List<UniqueToken> mintedUniqueTokens() {
		return mintedUniqueTokens;
	}

	public boolean isDeleted() {
		return deleted;
	}

	public void setIsDeleted(final boolean deleted) {
		this.deleted = deleted;
	}

	public long getExpiry() {
		return expiry;
	}

	public void setExpiry(final long expiry) {
		this.expiry = expiry;
	}

	public String getSymbol() {
		return symbol;
	}

	public void setSymbol(final String symbol) {
		this.symbol = symbol;
	}

	public String getName() {
		return name;
	}

	public void setName(final String name) {
		this.name = name;
	}

	public String getMemo() {
		return memo;
	}

	public void setMemo(final String memo) {
		this.memo = memo;
	}

	public boolean hasRemovedUniqueTokens() {
		return !removedUniqueTokens.isEmpty();
	}

	public List<UniqueToken> removedUniqueTokens() {
		return removedUniqueTokens;
	}

	public Map<Long, UniqueToken> getLoadedUniqueTokens() {
		return loadedUniqueTokens;
	}

	public void setLoadedUniqueTokens(final Map<Long, UniqueToken> loadedUniqueTokens) {
		this.loadedUniqueTokens = loadedUniqueTokens;
	}

	public boolean isBelievedToHaveBeenAutoRemoved() {
		return autoRemoved;
	}

	public void markAutoRemoved() {
		this.autoRemoved = true;
	}

	public boolean isNew() {
		return isNew;
	}

	public void setNew(final boolean aNew) {
		isNew = aNew;
	}

	public TokenSupplyType getSupplyType() {
		return supplyType;
	}

	public int getDecimals() {
		return decimals;
	}

	public void setDecimals(final int decimals) {
		this.decimals = decimals;
	}


	public void setAutoRenewPeriod(final long autoRenewPeriod) {
		this.autoRenewPeriod = autoRenewPeriod;
	}

	/* NOTE: The object methods below are only overridden to improve
		readability of unit tests; this model object is not used in hash-based
		collections, so the performance of these methods doesn't matter. */
	@Override
	public boolean equals(Object obj) {
		return EqualsBuilder.reflectionEquals(this, obj);
	}

	@Override
	public int hashCode() {
		return HashCodeBuilder.reflectionHashCode(this);
	}

	@Override
	public String toString() {
		return MoreObjects.toStringHelper(Token.class)
				.add("id", id)
				.add("type", type)
				.add("deleted", deleted)
				.add("autoRemoved", autoRemoved)
				.add("treasury", treasury)
				.add("autoRenewAccount", autoRenewAccount)
				.add("kycKey", describe(kycKey))
				.add("freezeKey", describe(freezeKey))
				.add("frozenByDefault", frozenByDefault)
				.add("kycGrantedByDefault", kycGrantedByDefault)
				.add("supplyKey", describe(supplyKey))
				.add("currentSerialNumber", lastUsedSerialNumber)
				.toString();
	}

	public boolean hasUpdatedTreasury() {
		return hasUpdatedTreasury;
	}

	public void setHasUpdatedTreasury(final boolean hasUpdatedTreasury) {
		this.hasUpdatedTreasury = hasUpdatedTreasury;
	}

	public JKey getFeeScheduleKey() {
		return feeScheduleKey;
	}

	public void setFeeScheduleKey(final JKey feeScheduleKey) {
		this.feeScheduleKey = feeScheduleKey;
	}

	public List<FcCustomFee> getCustomFees() {
		return customFees;
	}
	public void setCustomFees(final List<FcCustomFee> customFees) {
		this.customFees = customFees;
	}

	public long getAutoRenewPeriod() {
		return autoRenewPeriod;
	}

	protected enum CandidateKeys {
		KYC_KEY_CANDIDATE,
		FREEZE_KEY_CANDIDATE,
		WIPE_KEY_CANDIDATE,
		SUPPLY_KEY_CANDIDATE,
		SCHEDULE_KEY_CANDIDATE,
	}

}

<|MERGE_RESOLUTION|>--- conflicted
+++ resolved
@@ -105,18 +105,13 @@
 	private JKey wipeKey;
 	private JKey adminKey;
 	private JKey feeScheduleKey;
-<<<<<<< HEAD
 	private final List<UniqueToken> mintedUniqueTokens = new ArrayList<>();
 	private final List<UniqueToken> removedUniqueTokens = new ArrayList<>();
 	private Map<Long, UniqueToken> loadedUniqueTokens = new HashMap<>();
-=======
 	private boolean frozenByDefault;
 	private boolean kycGrantedByDefault;
-	private Account treasury;
-	private Account autoRenewAccount;
 	private boolean deleted;
 	private boolean autoRemoved = false;
->>>>>>> 28da7c55
 	private long expiry;
 	private long totalSupply;
 	private long maxSupply;
@@ -130,9 +125,6 @@
 	private List<FcCustomFee> customFees;
 	private boolean supplyHasChanged;
 	private boolean hasUpdatedTreasury;
-	private boolean frozenByDefault;
-	private boolean deleted;
-	private boolean autoRemoved = false;
 	private boolean isNew;
 	static Predicate<Key> removesAdminKey = ImmutableKeyUtils::signalsKeyRemoval;
 	public Token(Id id) {
@@ -395,10 +387,14 @@
 	 * Increments the serial number of the given base unique token, and assigns each of the numbers to each new unique
 	 * token instance.
 	 *
-	 * @param ownershipTracker - a tracker of changes made to the ownership of the tokens
-	 * @param treasuryRel      - the relationship between the treasury account and the token
-	 * @param metadata         - a list of user-defined metadata, related to the nft instances.
-	 * @param creationTime     - the consensus time of the token mint transaction
+	 * @param ownershipTracker
+	 * 		- a tracker of changes made to the ownership of the tokens
+	 * @param treasuryRel
+	 * 		- the relationship between the treasury account and the token
+	 * @param metadata
+	 * 		- a list of user-defined metadata, related to the nft instances.
+	 * @param creationTime
+	 * 		- the consensus time of the token mint transaction
 	 */
 	public void mint(
 			final OwnershipTracker ownershipTracker,
@@ -434,9 +430,12 @@
 	/**
 	 * Burning unique tokens effectively destroys them, as well as reduces the total supply of the token.
 	 *
-	 * @param ownershipTracker     - a tracker of changes made to the nft ownership
-	 * @param treasuryRelationship - the relationship between the treasury account and the token
-	 * @param serialNumbers        - the serial numbers, representing the unique tokens which will be destroyed.
+	 * @param ownershipTracker
+	 * 		- a tracker of changes made to the nft ownership
+	 * @param treasuryRelationship
+	 * 		- the relationship between the treasury account and the token
+	 * @param serialNumbers
+	 * 		- the serial numbers, representing the unique tokens which will be destroyed.
 	 */
 	public void burn(
 			final OwnershipTracker ownershipTracker,
@@ -463,8 +462,10 @@
 	/**
 	 * Wiping fungible tokens removes the balance of the given account, as well as reduces the total supply.
 	 *
-	 * @param accountRel - the relationship between the account which owns the tokens and the token
-	 * @param amount     - amount to be wiped
+	 * @param accountRel
+	 * 		- the relationship between the account which owns the tokens and the token
+	 * @param amount
+	 * 		- amount to be wiped
 	 */
 	public void wipe(final TokenRelationship accountRel, final long amount) {
 		validateTrue(type == TokenType.FUNGIBLE_COMMON, FAIL_INVALID,
@@ -483,9 +484,12 @@
 	 * Wiping unique tokens removes the unique token instances, associated to the given account, as well as reduces the
 	 * total supply.
 	 *
-	 * @param ownershipTracker - a tracker of changes made to the ownership of the tokens
-	 * @param accountRel       - the relationship between the account, which owns the tokens, and the token
-	 * @param serialNumbers    - a list of serial numbers, representing the tokens to be wiped
+	 * @param ownershipTracker
+	 * 		- a tracker of changes made to the ownership of the tokens
+	 * @param accountRel
+	 * 		- the relationship between the account, which owns the tokens, and the token
+	 * @param serialNumbers
+	 * 		- a list of serial numbers, representing the tokens to be wiped
 	 */
 	public void wipe(OwnershipTracker ownershipTracker, TokenRelationship accountRel, List<Long> serialNumbers) {
 		validateTrue(type == TokenType.NON_FUNGIBLE_UNIQUE, FAIL_INVALID);
@@ -541,7 +545,8 @@
 	 * Creates new {@link TokenRelationship} for the specified {@link Account}
 	 * IMPORTANT: The provided account is set to KYC granted and unfrozen by default
 	 *
-	 * @param account the Account for which to create the relationship
+	 * @param account
+	 * 		the Account for which to create the relationship
 	 * @return newly created {@link TokenRelationship}
 	 */
 	public TokenRelationship newEnabledRelationship(final Account account) {
@@ -896,6 +901,7 @@
 	public List<FcCustomFee> getCustomFees() {
 		return customFees;
 	}
+
 	public void setCustomFees(final List<FcCustomFee> customFees) {
 		this.customFees = customFees;
 	}
