--- conflicted
+++ resolved
@@ -112,13 +112,10 @@
     public static final int ABI_ID_UNFREEZE = 0x52f91387;
     // updateTokenInfo(address token, HederaToken tokenInfo)
     public static final int ABI_ID_UPDATE_TOKEN_INFO = 0x2cccc36f;
-<<<<<<< HEAD
     // updateTokenKeys(address token, TokenKey [])
     public static final int ABI_ID_UPDATE_TOKEN_KEYS = 0x6fc3cbaf;
     // getTokenKey(address token, uint tokenType)
     public static final int ABI_ID_GET_TOKEN_KEY = 0x3c4dd32e;
-=======
->>>>>>> 942f0b6c
     // Transfer(address indexed from, address indexed to, uint256 indexed tokenId)
     // Transfer(address indexed from, address indexed to, uint256 value)
     public static final Bytes TRANSFER_EVENT =
