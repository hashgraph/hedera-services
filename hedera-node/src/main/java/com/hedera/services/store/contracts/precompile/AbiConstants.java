--- conflicted
+++ resolved
@@ -1,26 +1,6 @@
 /*
  * Copyright (C) 2022 Hedera Hashgraph, LLC
  *
-<<<<<<< HEAD
- * Licensed under the Apache License, Version 2.0 (the "License");
- * you may not use this file except in compliance with the License.
- * You may obtain a copy of the License at
- *
- *      http://www.apache.org/licenses/LICENSE-2.0
- *
- * Unless required by applicable law or agreed to in writing, software
- * distributed under the License is distributed on an "AS IS" BASIS,
- * WITHOUT WARRANTIES OR CONDITIONS OF ANY KIND, either express or implied.
- * See the License for the specific language governing permissions and
- * limitations under the License.
- */
-package com.hedera.services.store.contracts.precompile;
-
-/*
- * Copyright (C) 2022 Hedera Hashgraph, LLC
- *
-=======
->>>>>>> 6e5f241a
  * Licensed under the Apache License, Version 2.0 (the "License");
  * you may not use this file except in compliance with the License.
  * You may obtain a copy of the License at
@@ -101,13 +81,10 @@
     public static final int ABI_ID_ERC_OWNER_OF_NFT = 0x6352211e;
     // tokenURI(uint256 tokenId)
     public static final int ABI_ID_ERC_TOKEN_URI_NFT = 0xc87b56dd;
-<<<<<<< HEAD
-    // wipeTokenAccount(address, address, uint32)
-    public static final int ABI_WIPE_TOKEN_ACCOUNT_FUNGIBLE = 0x9790686d;
-    // wipeTokenAccountNFT(address, address, int64[])
-    public static final int ABI_WIPE_TOKEN_ACCOUNT_NFT = 0xf7f38e26;
-=======
->>>>>>> 6e5f241a
+	// wipeTokenAccount(address, address, uint32)
+	public static final int ABI_WIPE_TOKEN_ACCOUNT_FUNGIBLE = 0x9790686d;
+	// wipeTokenAccountNFT(address, address, int64[])
+	public static final int ABI_WIPE_TOKEN_ACCOUNT_NFT = 0xf7f38e26;
     // Transfer(address indexed from, address indexed to, uint256 indexed tokenId)
     // Transfer(address indexed from, address indexed to, uint256 value)
     public static final Bytes TRANSFER_EVENT =
