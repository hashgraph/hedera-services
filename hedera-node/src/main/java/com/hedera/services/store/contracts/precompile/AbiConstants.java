/*
 * Copyright (C) 2022 Hedera Hashgraph, LLC
 *
 * Licensed under the Apache License, Version 2.0 (the "License");
 * you may not use this file except in compliance with the License.
 * You may obtain a copy of the License at
 *
 *      http://www.apache.org/licenses/LICENSE-2.0
 *
 * Unless required by applicable law or agreed to in writing, software
 * distributed under the License is distributed on an "AS IS" BASIS,
 * WITHOUT WARRANTIES OR CONDITIONS OF ANY KIND, either express or implied.
 * See the License for the specific language governing permissions and
 * limitations under the License.
 */
package com.hedera.services.store.contracts.precompile;

import org.apache.tuweni.bytes.Bytes;

/** All ABI constants used by {@link Precompile} implementations, in one place for easy review. */
public final class AbiConstants {
    private AbiConstants() {
        throw new UnsupportedOperationException("Utility class");
    }

    // **** HIP-206 function selectors ****
    // cryptoTransfer(TokenTransferList[] memory tokenTransfers)
    public static final int ABI_ID_CRYPTO_TRANSFER = 0x189a554c;
    // transferTokens(address token, address[] memory accountId, int64[] memory amount)
    public static final int ABI_ID_TRANSFER_TOKENS = 0x82bba493;
    // transferToken(address token, address sender, address recipient, int64 amount)
    public static final int ABI_ID_TRANSFER_TOKEN = 0xeca36917;
    // transferNFTs(address token, address[] memory sender, address[] memory receiver, int64[]
    // memory
    // serialNumber)
    public static final int ABI_ID_TRANSFER_NFTS = 0x2c4ba191;
    // transferNFT(address token,  address sender, address recipient, int64 serialNum)
    public static final int ABI_ID_TRANSFER_NFT = 0x5cfc9011;
    // mintToken(address token, uint64 amount, bytes[] memory metadata)
    public static final int ABI_ID_MINT_TOKEN = 0x278e0b88;
    // burnToken(address token, uint64 amount, int64[] memory serialNumbers)
    public static final int ABI_ID_BURN_TOKEN = 0xacb9cff9;
    // deleteToken(address token)
    public static final int ABI_ID_DELETE_TOKEN = 0xf069f712;
    // associateTokens(address account, address[] memory tokens)
    public static final int ABI_ID_ASSOCIATE_TOKENS = 0x2e63879b;
    // associateToken(address account, address token)
    public static final int ABI_ID_ASSOCIATE_TOKEN = 0x49146bde;
    // dissociateTokens(address account, address[] memory tokens)
    public static final int ABI_ID_DISSOCIATE_TOKENS = 0x78b63918;
    // dissociateToken(address account, address token)
    public static final int ABI_ID_DISSOCIATE_TOKEN = 0x099794e8;
    // pauseToken(address token)
    public static final int ABI_ID_PAUSE_TOKEN = 0x7c41ad2c;
    // unpauseToken(address token)
    public static final int ABI_ID_UNPAUSE_TOKEN = 0x3b3bff0f;
    // allowance(address token, address owner, address spender)
    public static final int ABI_ID_ALLOWANCE = 0x927da105;
    // approve(address token, address spender, uint256 amount)
    public static final int ABI_ID_APPROVE = 0xe1f21c67;
    // approveNFT(address token, address to, uint256 tokenId)
    public static final int ABI_ID_APPROVE_NFT = 0x7336aaf0;
    // setApprovalForAll(address token, address operator, bool approved)
    public static final int ABI_ID_SET_APPROVAL_FOR_ALL = 0x367605ca;
    // getApproved(address token, uint256 tokenId)
    public static final int ABI_ID_GET_APPROVED = 0x098f2366;
    // isApprovedForAll(address token, address owner, address operator)
    public static final int ABI_ID_IS_APPROVED_FOR_ALL = 0xf49f40db;

    // **** HIP-218 + HIP-376 function selectors and event signatures ****
    // redirectForToken(address token, bytes memory data)
    public static final int ABI_ID_REDIRECT_FOR_TOKEN = 0x618dc65e;
    // name()
    public static final int ABI_ID_ERC_NAME = 0x06fdde03;
    // symbol()
    public static final int ABI_ID_ERC_SYMBOL = 0x95d89b41;
    // decimals()
    public static final int ABI_ID_ERC_DECIMALS = 0x313ce567;
    // totalSupply()
    public static final int ABI_ID_ERC_TOTAL_SUPPLY_TOKEN = 0x18160ddd;
    // balanceOf(address account)
    public static final int ABI_ID_ERC_BALANCE_OF_TOKEN = 0x70a08231;
    // transfer(address recipient, uint256 amount)
    public static final int ABI_ID_ERC_TRANSFER = 0xa9059cbb;
    // transferFrom(address sender, address recipient, uint256 amount)
    // transferFrom(address from, address to, uint256 tokenId)
    public static final int ABI_ID_ERC_TRANSFER_FROM = 0x23b872dd;
    // allowance(address owner, address spender)
    public static final int ABI_ID_ERC_ALLOWANCE = 0xdd62ed3e;
    // approve(address spender, uint256 amount)
    // approve(address to, uint256 tokenId)
    public static final int ABI_ID_ERC_APPROVE = 0x95ea7b3;
    // setApprovalForAll(address operator, bool approved)
    public static final int ABI_ID_ERC_SET_APPROVAL_FOR_ALL = 0xa22cb465;
    // getApproved(uint256 tokenId)
    public static final int ABI_ID_ERC_GET_APPROVED = 0x081812fc;
    // isApprovedForAll(address owner, address operator)
    public static final int ABI_ID_ERC_IS_APPROVED_FOR_ALL = 0xe985e9c5;
    // ownerOf(uint256 tokenId)
    public static final int ABI_ID_ERC_OWNER_OF_NFT = 0x6352211e;
    // tokenURI(uint256 tokenId)
    public static final int ABI_ID_ERC_TOKEN_URI_NFT = 0xc87b56dd;
    // wipeTokenAccount(address, address, uint32)
    public static final int ABI_WIPE_TOKEN_ACCOUNT_FUNGIBLE = 0x9790686d;
    // wipeTokenAccountNFT(address, address, int64[])
    public static final int ABI_WIPE_TOKEN_ACCOUNT_NFT = 0xf7f38e26;
    // isFrozen(address token, address account)
    public static final int ABI_ID_IS_FROZEN = 0x46de0fb1;
    // freezeToken(address token, address account)
    public static final int ABI_ID_FREEZE = 0x5b8f8584;
    // unfreezeToken(address token, address account)
    public static final int ABI_ID_UNFREEZE = 0x52f91387;
    // updateTokenInfo(address token, HederaToken tokenInfo)
    public static final int ABI_ID_UPDATE_TOKEN_INFO = 0x2cccc36f;
    // Transfer(address indexed from, address indexed to, uint256 indexed tokenId)
    // Transfer(address indexed from, address indexed to, uint256 value)
    public static final Bytes TRANSFER_EVENT =
            Bytes.fromHexString("ddf252ad1be2c89b69c2b068fc378daa952ba7f163c4a11628f55a4df523b3ef");
    // Approval(address indexed owner, address indexed spender, uint256 value)
    // Approval(address indexed owner, address indexed approved, uint256 indexed tokenId)
    public static final Bytes APPROVAL_EVENT =
            Bytes.fromHexString("8c5be1e5ebec7d5bd14f71427d1e84f3dd0314c0f7b2291e5b200ac8c7c3b925");
    // ApprovalForAll(address indexed owner, address indexed operator, bool approved)
    public static final Bytes APPROVAL_FOR_ALL_EVENT =
            Bytes.fromHexString("17307eab39ab6107e8899845ad3d59bd9653f200f220920489ca2b5937696c31");

    // **** HIP-358 function selectors ****
    // createFungibleToken(HederaToken memory token, uint initialTotalSupply, uint decimals)
    public static final int ABI_ID_CREATE_FUNGIBLE_TOKEN = 0x7812a04b;
    // createFungibleTokenWithCustomFees(
    //  HederaToken memory token,
    //  uint initialTotalSupply,
    //  uint decimals,
    //  FixedFee[] memory fixedFees,
    //  FractionalFee[] memory fractionalFees)
    public static final int ABI_ID_CREATE_FUNGIBLE_TOKEN_WITH_FEES = 0x4c381ae7;
    // createNonFungibleToken(HederaToken memory token)
    public static final int ABI_ID_CREATE_NON_FUNGIBLE_TOKEN = 0x9dc711e0;
    // createNonFungibleTokenWithCustomFees(
    //  HederaToken memory token,
    //  FixedFee[] memory fixedFees,
    //  RoyaltyFee[] memory royaltyFees)
    public static final int ABI_ID_CREATE_NON_FUNGIBLE_TOKEN_WITH_FEES = 0x5bc7c0e6;

    // **** HIP-514 function selectors ****
    // getFungibleTokenInfo(address token)
    public static final int ABI_ID_GET_FUNGIBLE_TOKEN_INFO = 0x3f28a19b;
    // getTokenInfo(address token)
    public static final int ABI_ID_GET_TOKEN_INFO = 0x1f69565f;
    // getNonFungibleTokenInfo(address token, int64 serialNumber)
    public static final int ABI_ID_GET_NON_FUNGIBLE_TOKEN_INFO = 0x287e1da8;
    // getTokenDefaultFreezeStatus(address token)
    public static final int ABI_ID_GET_TOKEN_DEFAULT_FREEZE_STATUS = 0xa7daa18d;
    // getTokenDefaultKycStatus(address token)
    public static final int ABI_ID_GET_TOKEN_DEFAULT_KYC_STATUS = 0x335e04c1;
    // isKyc(address token, address account)
    public static final int ABI_ID_IS_KYC = 0xf2c31ff4;
    // 	grantTokenKyc(address  token, address account)
    public static final int ABI_ID_GRANT_TOKEN_KYC = 0x8f8d7f99;
    // revokeTokenKyc(address token, address account)
    public static final int ABI_ID_REVOKE_TOKEN_KYC = 0xaf99c633;
    // getTokenCustomFees(address token)
    public static final int ABI_ID_GET_TOKEN_CUSTOM_FEES = 0xae7611a0;
<<<<<<< HEAD
    // getTokenExpiryInfo(address token)
    public static final int ABI_ID_GET_TOKEN_EXPIRY_INFO = 0xd614cdb8;
    // updateTokenExpiryInfo(address token, Expiry expiryInfoStruct)
    public static final int ABI_ID_UPDATE_TOKEN_EXPIRY_INFO = 0x593d6e82;
=======
    // isToken(address token)
    public static final int ABI_ID_IS_TOKEN = 0x19f37361;
    // getTokenType(address token)
    public static final int ABI_ID_GET_TOKEN_TYPE = 0x93272baf;
>>>>>>> 5df31f2c
}<|MERGE_RESOLUTION|>--- conflicted
+++ resolved
@@ -161,15 +161,12 @@
     public static final int ABI_ID_REVOKE_TOKEN_KYC = 0xaf99c633;
     // getTokenCustomFees(address token)
     public static final int ABI_ID_GET_TOKEN_CUSTOM_FEES = 0xae7611a0;
-<<<<<<< HEAD
+    // isToken(address token)
+    public static final int ABI_ID_IS_TOKEN = 0x19f37361;
+    // getTokenType(address token)
+    public static final int ABI_ID_GET_TOKEN_TYPE = 0x93272baf;
     // getTokenExpiryInfo(address token)
     public static final int ABI_ID_GET_TOKEN_EXPIRY_INFO = 0xd614cdb8;
     // updateTokenExpiryInfo(address token, Expiry expiryInfoStruct)
     public static final int ABI_ID_UPDATE_TOKEN_EXPIRY_INFO = 0x593d6e82;
-=======
-    // isToken(address token)
-    public static final int ABI_ID_IS_TOKEN = 0x19f37361;
-    // getTokenType(address token)
-    public static final int ABI_ID_GET_TOKEN_TYPE = 0x93272baf;
->>>>>>> 5df31f2c
 }