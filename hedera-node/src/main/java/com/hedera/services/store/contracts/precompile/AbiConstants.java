--- conflicted
+++ resolved
@@ -131,15 +131,10 @@
     public static final int ABI_ID_GET_TOKEN_INFO = 0x1f69565f;
     // getNonFungibleTokenInfo(address token, int64 serialNumber)
     public static final int ABI_ID_GET_NON_FUNGIBLE_TOKEN_INFO = 0x287e1da8;
-<<<<<<< HEAD
+    // getTokenDefaultFreezeStatus(address token)
+    public static final int ABI_ID_GET_TOKEN_DEFAULT_FREEZE_STATUS = 0xa7daa18d;
+    // getTokenDefaultKycStatus(address token)
+    public static final int ABI_ID_GET_TOKEN_DEFAULT_KYC_STATUS = 0x335e04c1;
     // getTokenCustomFees(address)
     public static final int ABI_ID_GET_TOKEN_CUSTOM_FEES = 0xae7611a0;
-=======
-
-    // getTokenDefaultFreezeStatus(address token)
-    public static final int ABI_ID_GET_TOKEN_DEFAULT_FREEZE_STATUS = 0xa7daa18d;
-
-    // getTokenDefaultKycStatus(address token)
-    public static final int ABI_ID_GET_TOKEN_DEFAULT_KYC_STATUS = 0x335e04c1;
->>>>>>> 365d52d6
 }