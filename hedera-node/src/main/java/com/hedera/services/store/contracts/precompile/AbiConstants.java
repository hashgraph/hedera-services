/*
 * Copyright (C) 2022 Hedera Hashgraph, LLC
 *
 * Licensed under the Apache License, Version 2.0 (the "License");
 * you may not use this file except in compliance with the License.
 * You may obtain a copy of the License at
 *
 *      http://www.apache.org/licenses/LICENSE-2.0
 *
 * Unless required by applicable law or agreed to in writing, software
 * distributed under the License is distributed on an "AS IS" BASIS,
 * WITHOUT WARRANTIES OR CONDITIONS OF ANY KIND, either express or implied.
 * See the License for the specific language governing permissions and
 * limitations under the License.
 */
package com.hedera.services.store.contracts.precompile;

import org.apache.tuweni.bytes.Bytes;

/** All ABI constants used by {@link Precompile} implementations, in one place for easy review. */
public final class AbiConstants {
    private AbiConstants() {
        throw new UnsupportedOperationException("Utility class");
    }

    // **** HIP-206 function selectors ****
    // cryptoTransfer(TokenTransferList[] memory tokenTransfers)
    public static final int ABI_ID_CRYPTO_TRANSFER = 0x189a554c;
    // transferTokens(address token, address[] memory accountId, int64[] memory amount)
    public static final int ABI_ID_TRANSFER_TOKENS = 0x82bba493;
    // transferToken(address token, address sender, address recipient, int64 amount)
    public static final int ABI_ID_TRANSFER_TOKEN = 0xeca36917;
    // transferNFTs(address token, address[] memory sender, address[] memory receiver, int64[]
    // memory serialNumber)
    public static final int ABI_ID_TRANSFER_NFTS = 0x2c4ba191;
    // transferNFT(address token,  address sender, address recipient, int64 serialNum)
    public static final int ABI_ID_TRANSFER_NFT = 0x5cfc9011;
    // mintToken(address token, uint64 amount, bytes[] memory metadata)
    public static final int ABI_ID_MINT_TOKEN = 0x278e0b88;
    // burnToken(address token, uint64 amount, int64[] memory serialNumbers)
    public static final int ABI_ID_BURN_TOKEN = 0xacb9cff9;
    // associateTokens(address account, address[] memory tokens)
    public static final int ABI_ID_ASSOCIATE_TOKENS = 0x2e63879b;
    // associateToken(address account, address token)
    public static final int ABI_ID_ASSOCIATE_TOKEN = 0x49146bde;
    // dissociateTokens(address account, address[] memory tokens)
    public static final int ABI_ID_DISSOCIATE_TOKENS = 0x78b63918;
    // dissociateToken(address account, address token)
    public static final int ABI_ID_DISSOCIATE_TOKEN = 0x099794e8;
<<<<<<< HEAD
    // pauseToken(address token)
    public static final int ABI_PAUSE_TOKEN = 0x7c41ad2c;
    // unpauseToken(address token)
    public static final int ABI_UNPAUSE_TOKEN = 0x3b3bff0f;
=======
    // allowance(address token, address owner, address spender)
    public static final int ABI_ID_ALLOWANCE = 0x927da105;
    // approve(address token, address spender, uint256 amount)
    public static final int ABI_ID_APPROVE = 0xe1f21c67;
    // approveNFT(address token, address to, uint256 tokenId)
    public static final int ABI_ID_APPROVE_NFT = 0x7336aaf0;
    // setApprovalForAll(address token, address operator, bool approved)
    public static final int ABI_ID_SET_APPROVAL_FOR_ALL = 0x367605ca;
    // getApproved(address token, uint256 tokenId)
    public static final int ABI_ID_GET_APPROVED = 0x098f2366;
    // isApprovedForAll(address token, address owner, address operator)
    public static final int ABI_ID_IS_APPROVED_FOR_ALL = 0xf49f40db;
>>>>>>> c312f1b2

    // **** HIP-218 + HIP-376 function selectors and event signatures ****
    // redirectForToken(address token, bytes memory data)
    public static final int ABI_ID_REDIRECT_FOR_TOKEN = 0x618dc65e;
    // name()
    public static final int ABI_ID_ERC_NAME = 0x06fdde03;
    // symbol()
    public static final int ABI_ID_ERC_SYMBOL = 0x95d89b41;
    // decimals()
    public static final int ABI_ID_ERC_DECIMALS = 0x313ce567;
    // totalSupply()
    public static final int ABI_ID_ERC_TOTAL_SUPPLY_TOKEN = 0x18160ddd;
    // balanceOf(address account)
    public static final int ABI_ID_ERC_BALANCE_OF_TOKEN = 0x70a08231;
    // transfer(address recipient, uint256 amount)
    public static final int ABI_ID_ERC_TRANSFER = 0xa9059cbb;
    // transferFrom(address sender, address recipient, uint256 amount)
    // transferFrom(address from, address to, uint256 tokenId)
    public static final int ABI_ID_ERC_TRANSFER_FROM = 0x23b872dd;
    // allowance(address owner, address spender)
    public static final int ABI_ID_ERC_ALLOWANCE = 0xdd62ed3e;
    // approve(address spender, uint256 amount)
    // approve(address to, uint256 tokenId)
    public static final int ABI_ID_ERC_APPROVE = 0x95ea7b3;
    // setApprovalForAll(address operator, bool approved)
    public static final int ABI_ID_ERC_SET_APPROVAL_FOR_ALL = 0xa22cb465;
    // getApproved(uint256 tokenId)
    public static final int ABI_ID_ERC_GET_APPROVED = 0x081812fc;
    // isApprovedForAll(address owner, address operator)
    public static final int ABI_ID_ERC_IS_APPROVED_FOR_ALL = 0xe985e9c5;
    // ownerOf(uint256 tokenId)
    public static final int ABI_ID_ERC_OWNER_OF_NFT = 0x6352211e;
    // tokenURI(uint256 tokenId)
    public static final int ABI_ID_ERC_TOKEN_URI_NFT = 0xc87b56dd;
    // Transfer(address indexed from, address indexed to, uint256 indexed tokenId)
    // Transfer(address indexed from, address indexed to, uint256 value)
    public static final Bytes TRANSFER_EVENT =
            Bytes.fromHexString("ddf252ad1be2c89b69c2b068fc378daa952ba7f163c4a11628f55a4df523b3ef");
    // Approval(address indexed owner, address indexed spender, uint256 value)
    // Approval(address indexed owner, address indexed approved, uint256 indexed tokenId)
    public static final Bytes APPROVAL_EVENT =
            Bytes.fromHexString("8c5be1e5ebec7d5bd14f71427d1e84f3dd0314c0f7b2291e5b200ac8c7c3b925");
    // ApprovalForAll(address indexed owner, address indexed operator, bool approved)
    public static final Bytes APPROVAL_FOR_ALL_EVENT =
            Bytes.fromHexString("17307eab39ab6107e8899845ad3d59bd9653f200f220920489ca2b5937696c31");

    // **** HIP-358 function selectors ****
    // createFungibleToken(HederaToken memory token, uint initialTotalSupply, uint decimals)
    public static final int ABI_ID_CREATE_FUNGIBLE_TOKEN = 0x7812a04b;
    // createFungibleTokenWithCustomFees(
    //  HederaToken memory token,
    //  uint initialTotalSupply,
    //  uint decimals,
    //  FixedFee[] memory fixedFees,
    //  FractionalFee[] memory fractionalFees)
    public static final int ABI_ID_CREATE_FUNGIBLE_TOKEN_WITH_FEES = 0x4c381ae7;
    // createNonFungibleToken(HederaToken memory token)
    public static final int ABI_ID_CREATE_NON_FUNGIBLE_TOKEN = 0x9dc711e0;
    // createNonFungibleTokenWithCustomFees(
    //  HederaToken memory token,
    //  FixedFee[] memory fixedFees,
    //  RoyaltyFee[] memory royaltyFees)
    public static final int ABI_ID_CREATE_NON_FUNGIBLE_TOKEN_WITH_FEES = 0x5bc7c0e6;
}<|MERGE_RESOLUTION|>--- conflicted
+++ resolved
@@ -47,12 +47,10 @@
     public static final int ABI_ID_DISSOCIATE_TOKENS = 0x78b63918;
     // dissociateToken(address account, address token)
     public static final int ABI_ID_DISSOCIATE_TOKEN = 0x099794e8;
-<<<<<<< HEAD
     // pauseToken(address token)
     public static final int ABI_PAUSE_TOKEN = 0x7c41ad2c;
     // unpauseToken(address token)
     public static final int ABI_UNPAUSE_TOKEN = 0x3b3bff0f;
-=======
     // allowance(address token, address owner, address spender)
     public static final int ABI_ID_ALLOWANCE = 0x927da105;
     // approve(address token, address spender, uint256 amount)
@@ -65,7 +63,6 @@
     public static final int ABI_ID_GET_APPROVED = 0x098f2366;
     // isApprovedForAll(address token, address owner, address operator)
     public static final int ABI_ID_IS_APPROVED_FOR_ALL = 0xf49f40db;
->>>>>>> c312f1b2
 
     // **** HIP-218 + HIP-376 function selectors and event signatures ****
     // redirectForToken(address token, bytes memory data)
