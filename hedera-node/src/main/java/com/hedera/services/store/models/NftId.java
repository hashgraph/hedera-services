package com.hedera.services.store.models;

/*-
 * ‌
 * Hedera Services Node
 * ​
 * Copyright (C) 2018 - 2021 Hedera Hashgraph, LLC
 * ​
 * Licensed under the Apache License, Version 2.0 (the "License");
 * you may not use this file except in compliance with the License.
 * You may obtain a copy of the License at
 *
 *      http://www.apache.org/licenses/LICENSE-2.0
 *
 * Unless required by applicable law or agreed to in writing, software
 * distributed under the License is distributed on an "AS IS" BASIS,
 * WITHOUT WARRANTIES OR CONDITIONS OF ANY KIND, either express or implied.
 * See the License for the specific language governing permissions and
 * limitations under the License.
 * ‍
 */

import com.hederahashgraph.api.proto.java.TokenID;

<<<<<<< HEAD
import static com.hedera.services.context.properties.StaticPropertiesHolder.STATIC_PROPERTIES;

=======
>>>>>>> c2a90017
public record NftId(long shard, long realm, long num, long serialNo) {
	public TokenID tokenId() {
		return TokenID.newBuilder()
				.setShardNum(shard)
				.setRealmNum(realm)
				.setTokenNum(num)
				.build();
	}

<<<<<<< HEAD
	public static NftId withDefaultShardRealm(final long num, final long serialNo) {
		return new NftId(STATIC_PROPERTIES.getShard(), STATIC_PROPERTIES.getRealm(), num, serialNo);
	}

=======
>>>>>>> c2a90017
	@Override
	public int hashCode() {
		int result = Long.hashCode(shard);
		result = 31 * result + Long.hashCode(realm);
		result = 31 * result + Long.hashCode(num);
		return 31 * result + Long.hashCode(serialNo);
	}
}<|MERGE_RESOLUTION|>--- conflicted
+++ resolved
@@ -22,11 +22,8 @@
 
 import com.hederahashgraph.api.proto.java.TokenID;
 
-<<<<<<< HEAD
 import static com.hedera.services.context.properties.StaticPropertiesHolder.STATIC_PROPERTIES;
 
-=======
->>>>>>> c2a90017
 public record NftId(long shard, long realm, long num, long serialNo) {
 	public TokenID tokenId() {
 		return TokenID.newBuilder()
@@ -36,18 +33,7 @@
 				.build();
 	}
 
-<<<<<<< HEAD
 	public static NftId withDefaultShardRealm(final long num, final long serialNo) {
 		return new NftId(STATIC_PROPERTIES.getShard(), STATIC_PROPERTIES.getRealm(), num, serialNo);
 	}
-
-=======
->>>>>>> c2a90017
-	@Override
-	public int hashCode() {
-		int result = Long.hashCode(shard);
-		result = 31 * result + Long.hashCode(realm);
-		result = 31 * result + Long.hashCode(num);
-		return 31 * result + Long.hashCode(serialNo);
-	}
 }