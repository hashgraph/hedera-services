package com.hedera.services.store.models;

/*-
 * ‌
 * Hedera Services Node
 * ​
 * Copyright (C) 2018 - 2021 Hedera Hashgraph, LLC
 * ​
 * Licensed under the Apache License, Version 2.0 (the "License");
 * you may not use this file except in compliance with the License.
 * You may obtain a copy of the License at
 *
 *      http://www.apache.org/licenses/LICENSE-2.0
 *
 * Unless required by applicable law or agreed to in writing, software
 * distributed under the License is distributed on an "AS IS" BASIS,
 * WITHOUT WARRANTIES OR CONDITIONS OF ANY KIND, either express or implied.
 * See the License for the specific language governing permissions and
 * limitations under the License.
 * ‍
 */

import com.hederahashgraph.api.proto.java.TokenID;

<<<<<<< HEAD
public class NftId {
	private final long shard;
	private final long realm;
	private final long num;
	private final long serialNo;

	public NftId(long shard, long realm, long num, long serialNo) {
		this.shard = shard;
		this.realm = realm;
		this.num = num;
		this.serialNo = serialNo;
	}

	public NftId(long num, long serialNo) {
		this.shard = 0L;
		this.realm = 0L;
		this.num = num;
		this.serialNo = serialNo;
	}

	public long shard() {
		return shard;
	}

	public long realm() {
		return realm;
	}

	public long num() {
		return num;
	}

	public long serialNo() {
		return serialNo;
	}

=======
public record NftId(long shard, long realm, long num, long serialNo) {
>>>>>>> 9cee2987
	public TokenID tokenId() {
		return TokenID.newBuilder()
				.setShardNum(shard)
				.setRealmNum(realm)
				.setTokenNum(num)
				.build();
	}

	@Override
	public int hashCode() {
		int result = Long.hashCode(shard);
		result = 31 * result + Long.hashCode(realm);
		result = 31 * result + Long.hashCode(num);
		return 31 * result + Long.hashCode(serialNo);
	}
}<|MERGE_RESOLUTION|>--- conflicted
+++ resolved
@@ -20,54 +20,22 @@
  * ‍
  */
 
+import com.hedera.services.context.properties.StaticPropertiesHolder;
 import com.hederahashgraph.api.proto.java.TokenID;
 
-<<<<<<< HEAD
-public class NftId {
-	private final long shard;
-	private final long realm;
-	private final long num;
-	private final long serialNo;
+import static com.hedera.services.context.properties.StaticPropertiesHolder.STATIC_PROPERTIES;
 
-	public NftId(long shard, long realm, long num, long serialNo) {
-		this.shard = shard;
-		this.realm = realm;
-		this.num = num;
-		this.serialNo = serialNo;
-	}
-
-	public NftId(long num, long serialNo) {
-		this.shard = 0L;
-		this.realm = 0L;
-		this.num = num;
-		this.serialNo = serialNo;
-	}
-
-	public long shard() {
-		return shard;
-	}
-
-	public long realm() {
-		return realm;
-	}
-
-	public long num() {
-		return num;
-	}
-
-	public long serialNo() {
-		return serialNo;
-	}
-
-=======
 public record NftId(long shard, long realm, long num, long serialNo) {
->>>>>>> 9cee2987
 	public TokenID tokenId() {
 		return TokenID.newBuilder()
 				.setShardNum(shard)
 				.setRealmNum(realm)
 				.setTokenNum(num)
 				.build();
+	}
+
+	public static NftId withDefaultShardRealm(final long num, final long serialNo) {
+		return new NftId(STATIC_PROPERTIES.getShard(), STATIC_PROPERTIES.getRealm(), num, serialNo);
 	}
 
 	@Override
