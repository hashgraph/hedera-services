package com.hedera.services.store.contracts.precompile;

/*-
 * ‌
 * Hedera Services Node
 * ​
 * Copyright (C) 2018 - 2021 Hedera Hashgraph, LLC
 * ​
 * Licensed under the Apache License, Version 2.0 (the "License");
 * you may not use this file except in compliance with the License.
 * You may obtain a copy of the License at
 *
 *      http://www.apache.org/licenses/LICENSE-2.0
 *
 * Unless required by applicable law or agreed to in writing, software
 * distributed under the License is distributed on an "AS IS" BASIS,
 * WITHOUT WARRANTIES OR CONDITIONS OF ANY KIND, either express or implied.
 * See the License for the specific language governing permissions and
 * limitations under the License.
 * ‍
 */

<<<<<<< HEAD
import com.esaulpaugh.headlong.abi.Function;
import com.esaulpaugh.headlong.abi.Tuple;
=======
import com.esaulpaugh.headlong.abi.ABIType;
import com.esaulpaugh.headlong.abi.Function;
import com.esaulpaugh.headlong.abi.Tuple;
import com.esaulpaugh.headlong.abi.TypeFactory;
>>>>>>> 9430465a
import com.google.protobuf.ByteString;
import com.hedera.services.utils.EntityIdUtils;
import com.hederahashgraph.api.proto.java.AccountID;
import com.hederahashgraph.api.proto.java.TokenID;
<<<<<<< HEAD
=======
import org.apache.commons.lang3.StringUtils;
>>>>>>> 9430465a
import org.apache.tuweni.bytes.Bytes;
import org.hyperledger.besu.datatypes.Address;

import javax.inject.Inject;
import javax.inject.Singleton;
<<<<<<< HEAD
=======
import java.nio.charset.StandardCharsets;
>>>>>>> 9430465a
import java.util.ArrayList;
import java.util.Arrays;
import java.util.Collections;
import java.util.List;
import java.util.stream.Collectors;

@Singleton
public class DecodingFacade {
	private static final int ADDRESS_BYTES_LENGTH = 20;
	private static final int ADDRESS_SKIP_BYTES_LENGTH = 12;
	private static final int FUNCTION_SELECTOR_BYTES_LENGTH = 4;
	private static final String INT_OUTPUT = "(int)";

	private static final Function CRYPTO_TRANSFER_FUNCTION = new Function(
			"cryptoTransfer((address,(address,int64)[],(address,address,int64)[])[])", INT_OUTPUT);
	private static final Bytes CRYPTO_TRANSFER_SELECTOR = Bytes.wrap(CRYPTO_TRANSFER_FUNCTION.selector());
	private static final ABIType<Tuple> CRYPTO_TRANSFER_DECODER = TypeFactory.create(
			"((bytes32,(bytes32,int64)[],(bytes32,bytes32,int64)[])[])");

	private static final Function TRANSFER_TOKENS_FUNCTION = new Function("transferTokens(address,address[],int64[])",
			INT_OUTPUT);
	private static final Bytes TRANSFER_TOKENS_SELECTOR = Bytes.wrap(TRANSFER_TOKENS_FUNCTION.selector());
	private static final ABIType<Tuple> TRANSFER_TOKENS_DECODER = TypeFactory.create("(bytes32,bytes32[],int64[])");

	private static final Function TRANSFER_TOKEN_FUNCTION = new Function("transferToken(address,address,address,int64)",
			INT_OUTPUT);
	private static final Bytes TRANSFER_TOKEN_SELECTOR = Bytes.wrap(TRANSFER_TOKEN_FUNCTION.selector());
	private static final ABIType<Tuple> TRANSFER_TOKEN_DECODER = TypeFactory.create("(bytes32,bytes32,bytes32,int64)");

	private static final Function TRANSFER_NFTS_FUNCTION = new Function(
			"transferNFTs(address,address[],address[],int64[])", INT_OUTPUT);
	private static final Bytes TRANSFER_NFTS_SELECTOR = Bytes.wrap(TRANSFER_NFTS_FUNCTION.selector());
	private static final ABIType<Tuple> TRANSFER_NFTS_DECODER = TypeFactory.create(
			"(bytes32,bytes32[],bytes32[],int64[])");

	private static final Function TRANSFER_NFT_FUNCTION = new Function("transferNFT(address,address,address,int64)",
			INT_OUTPUT);
	private static final Bytes TRANSFER_NFT_SELECTOR = Bytes.wrap(TRANSFER_NFT_FUNCTION.selector());
	private static final ABIType<Tuple> TRANSFER_NFT_DECODER = TypeFactory.create("(bytes32,bytes32,bytes32,int64)");

	private static final Function MINT_TOKEN_FUNCTION = new Function("mintToken(address,uint64,bytes)", INT_OUTPUT);
	private static final Bytes MINT_TOKEN_SELECTOR = Bytes.wrap(MINT_TOKEN_FUNCTION.selector());
	private static final ABIType<Tuple> MINT_TOKEN_DECODER = TypeFactory.create("(bytes32,int64,string)");

	private static final Function BURN_TOKEN_FUNCTION = new Function("burnToken(address,uint64,int64[])", INT_OUTPUT);
	private static final Bytes BURN_TOKEN_SELECTOR = Bytes.wrap(BURN_TOKEN_FUNCTION.selector());
	private static final ABIType<Tuple> BURN_TOKEN_DECODER = TypeFactory.create("(bytes32,int64,int64[])");

	private static final Function ASSOCIATE_TOKENS_FUNCTION = new Function("associateTokens(address,address[])",
			INT_OUTPUT);
	private static final Bytes ASSOCIATE_TOKENS_SELECTOR = Bytes.wrap(ASSOCIATE_TOKENS_FUNCTION.selector());
	private static final ABIType<Tuple> ASSOCIATE_TOKENS_DECODER = TypeFactory.create("(bytes32,bytes32[])");

	private static final Function ASSOCIATE_TOKEN_FUNCTION = new Function("associateToken(address,address)", INT_OUTPUT);
	private static final Bytes ASSOCIATE_TOKEN_SELECTOR = Bytes.wrap(ASSOCIATE_TOKEN_FUNCTION.selector());
	private static final ABIType<Tuple> ASSOCIATE_TOKEN_DECODER = TypeFactory.create("(bytes32,bytes32)");

	private static final Function DISSOCIATE_TOKENS_FUNCTION = new Function("dissociateTokens(address,address[])",
			INT_OUTPUT);
	private static final Bytes DISSOCIATE_TOKENS_SELECTOR = Bytes.wrap(DISSOCIATE_TOKENS_FUNCTION.selector());
	private static final ABIType<Tuple> DISSOCIATE_TOKENS_DECODER = TypeFactory.create("(bytes32,bytes32[])");

	private static final Function DISSOCIATE_TOKEN_FUNCTION = new Function("dissociateToken(address,address)", INT_OUTPUT);
	private static final Bytes DISSOCIATE_TOKEN_SELECTOR = Bytes.wrap(DISSOCIATE_TOKEN_FUNCTION.selector());
	private static final ABIType<Tuple> DISSOCIATE_TOKEN_DECODER = TypeFactory.create("(bytes32,bytes32)");

	private static final Function CRYPTO_TRANSFER_FUNCTION = new Function("cryptoTransfer((bytes32,(bytes32,int64)[],(bytes32,bytes32,int64)[])[])",
			"((bytes32,(bytes32,int64)[],(bytes32,bytes32,int64)[])[])");
	private static final Function TRANSFER_TOKENS_FUNCTION = new Function("transferTokens(address,address[],int64[])",
			"(bytes32,bytes32[],int64[])");
	private static final Function TRANSFER_TOKEN_FUNCTION = new Function("transferToken(address,address,address,int64)",
			"(bytes32,bytes32,bytes32,int64)");
	private static final Function TRANSFER_NFTS_FUNCTION = new Function("transferNFTs(address,address[],address[],int64[])",
			"(bytes32,bytes32[],bytes32[],int64[])");
	private static final Function TRANSFER_NFT_FUNCTION = new Function("transferNFT(address,address,address,int64)",
			"(bytes32,bytes32,bytes32,int64)");
	private static final Function MINT_TOKEN_FUNCTION = new Function("mintToken(address,uint64,bytes)",
			"(bytes32,int64,string)");
	private static final Function BURN_TOKEN_FUNCTION = new Function("burnToken(address,uint64,int64[])",
			"(bytes32,int64,int64[])");
	private static final Function ASSOCIATE_TOKENS_FUNCTION = new Function("associateTokens(address,address[])",
			"(bytes32,bytes32[])");
	private static final Function ASSOCIATE_TOKEN_FUNCTION = new Function("associateToken(address,address)",
			"(bytes32,bytes32)");
	private static final Function DISSOCIATE_TOKENS_FUNCTION = new Function("dissociateTokens(address,address[])",
			"(bytes32,bytes32[])");
	private static final Function DISSOCIATE_TOKEN_FUNCTION = new Function("associateToken(address,address)",
			"(bytes32,bytes32)");

	@Inject
	public DecodingFacade() {
	}

	public SyntheticTxnFactory.TokenTransferLists decodeCryptoTransfer(final Bytes input) {
<<<<<<< HEAD
		final Tuple decodedTuples =
				CRYPTO_TRANSFER_FUNCTION.getOutputs().decode(input.slice(FUNCTION_SELECTOR_BYTES_LENGTH,
						input.size() - FUNCTION_SELECTOR_BYTES_LENGTH).toArray());

		final List<SyntheticTxnFactory.NftExchange> nftExchanges = new ArrayList<>();
		final List<SyntheticTxnFactory.FungibleTokenTransfer> fungibleTransfers = new ArrayList<>();
		for(final var tuple: decodedTuples) {
			for(final var tupleNested: (Tuple[]) tuple) {
=======
		final Tuple decodedTuples = decodeFunctionCall(input, CRYPTO_TRANSFER_SELECTOR, CRYPTO_TRANSFER_DECODER);

		final List<SyntheticTxnFactory.NftExchange> nftExchanges = new ArrayList<>();
		final List<SyntheticTxnFactory.FungibleTokenTransfer> fungibleTransfers = new ArrayList<>();
		for (final var tuple : decodedTuples) {
			for (final var tupleNested : (Tuple[]) tuple) {
>>>>>>> 9430465a
				final var tokenType = convertAddressBytesToTokenID((byte[]) tupleNested.get(0));

				final var transfers = (Tuple[]) tupleNested.get(1);
				for (final var transfer : transfers) {
					final AccountID accountID = convertAddressBytesToAccountID((byte[]) transfer.get(0));
					final long amount = (long) transfer.get(1);

					fillFungibleTokenTransfers(fungibleTransfers, tokenType, accountID, amount);
				}

				final var nftTransfersDecoded = (Tuple[]) tupleNested.get(2);
<<<<<<< HEAD
				for(final var nftTransferDecoded: nftTransfersDecoded) {
=======
				for (final var nftTransferDecoded : nftTransfersDecoded) {
>>>>>>> 9430465a
					nftExchanges.add(new SyntheticTxnFactory.NftExchange((long) nftTransferDecoded.get(2),
							tokenType, convertAddressBytesToAccountID((byte[]) nftTransferDecoded.get(0)),
							convertAddressBytesToAccountID((byte[]) nftTransferDecoded.get(1))));
				}
			}
		}

		return new SyntheticTxnFactory.TokenTransferLists(nftExchanges, fungibleTransfers);
	}

	public SyntheticTxnFactory.BurnWrapper decodeBurn(final Bytes input) {
<<<<<<< HEAD
		final Tuple decodedArguments =
				BURN_TOKEN_FUNCTION.getOutputs().decode(input.slice(FUNCTION_SELECTOR_BYTES_LENGTH,
						input.size() - FUNCTION_SELECTOR_BYTES_LENGTH).toArray());
=======
		final Tuple decodedArguments = decodeFunctionCall(input, BURN_TOKEN_SELECTOR, BURN_TOKEN_DECODER);
>>>>>>> 9430465a

		final var tokenID = convertAddressBytesToTokenID((byte[]) decodedArguments.get(0));
		final var fungibleAmount = (long) decodedArguments.get(1);
		final var serialNumbers = (long[]) decodedArguments.get(2);

		if (fungibleAmount > 0) {
			return SyntheticTxnFactory.BurnWrapper.forFungible(
					tokenID, fungibleAmount);
		} else {
			return SyntheticTxnFactory.BurnWrapper.forNonFungible(
					tokenID, Arrays.stream(serialNumbers).boxed().collect(Collectors.toList()));
		}
	}

	public SyntheticTxnFactory.MintWrapper decodeMint(final Bytes input) {
<<<<<<< HEAD
		final Tuple decodedArguments =
				MINT_TOKEN_FUNCTION.getOutputs().decode(input.slice(FUNCTION_SELECTOR_BYTES_LENGTH,
						input.size() - FUNCTION_SELECTOR_BYTES_LENGTH).toArray());

		final var tokenID = convertAddressBytesToTokenID((byte[]) decodedArguments.get(0));
		final var fungibleAmount = (long) decodedArguments.get(1);
		final var metadata = String.valueOf(decodedArguments.get(2));
=======
		final Tuple decodedArguments = decodeFunctionCall(input, MINT_TOKEN_SELECTOR, MINT_TOKEN_DECODER);

		final var tokenID = convertAddressBytesToTokenID((byte[]) decodedArguments.get(0));
		final var fungibleAmount = (long) decodedArguments.get(1);
		final var metadataList = String.valueOf(decodedArguments.get(2));
		final var splittedMetadataList = metadataList.split(StringUtils.toEncodedString(new byte[1], StandardCharsets.UTF_8));
		final List<ByteString> metadataByteStringList = new ArrayList<>();
		for (final var metadata: splittedMetadataList) {
			if(metadata!=null && !StringUtils.isEmpty(metadata)) {
				metadataByteStringList.add(ByteString.copyFrom(metadata.getBytes()));
			}
		}
>>>>>>> 9430465a

		if (fungibleAmount > 0) {
			return SyntheticTxnFactory.MintWrapper.forFungible(
					tokenID, fungibleAmount);
		} else {
			return SyntheticTxnFactory.MintWrapper.forNonFungible(
<<<<<<< HEAD
					tokenID, Collections.singletonList(ByteString.copyFrom(metadata.getBytes())));
		}
	}

	public SyntheticTxnFactory.TokenTransferLists decodeTransferToken(final Bytes input) {
		final Tuple decodedArguments =
				TRANSFER_TOKEN_FUNCTION.getOutputs().decode(input.slice(FUNCTION_SELECTOR_BYTES_LENGTH,
						input.size() - FUNCTION_SELECTOR_BYTES_LENGTH).toArray());

		final var tokenID = convertAddressBytesToTokenID((byte[]) decodedArguments.get(0));
		final var sender = convertAddressBytesToAccountID((byte[]) decodedArguments.get(1));
		final var receiver = convertAddressBytesToAccountID((byte[]) decodedArguments.get(2));
		final var amount = (long) decodedArguments.get(3);

		return new SyntheticTxnFactory.TokenTransferLists(new ArrayList<>(), List.of(new SyntheticTxnFactory.FungibleTokenTransfer(
				amount, tokenID,
				sender, receiver)));
	}

	public SyntheticTxnFactory.TokenTransferLists decodeTransferTokens(final Bytes input) {
		final Tuple decodedArguments =
				TRANSFER_TOKENS_FUNCTION.getOutputs().decode(input.slice(FUNCTION_SELECTOR_BYTES_LENGTH,
						input.size() - FUNCTION_SELECTOR_BYTES_LENGTH).toArray());

		final var tokenType = convertAddressBytesToTokenID((byte[]) decodedArguments.get(0));
		final var accountIDs = decodeAccountIDsFromBytesArray((byte[][]) decodedArguments.get(1));
		final var amounts = (long[]) decodedArguments.get(2);

		final List<SyntheticTxnFactory.FungibleTokenTransfer> fungibleTransfers = new ArrayList<>();
		for (int i = 0; i < accountIDs.size(); i++) {
			final var accountID = accountIDs.get(i);
			final var amount = amounts[i];

			fillFungibleTokenTransfers(fungibleTransfers, tokenType, accountID, amount);
=======
					tokenID, !metadataByteStringList.isEmpty() ? metadataByteStringList :
							Collections.singletonList(ByteString.copyFrom("".getBytes())));
>>>>>>> 9430465a
		}

		return new SyntheticTxnFactory.TokenTransferLists(new ArrayList<>(), fungibleTransfers);
	}

	public SyntheticTxnFactory.TokenTransferLists decodeTransferNFT(final Bytes input) {
		final Tuple decodedArguments =
				TRANSFER_NFT_FUNCTION.getOutputs().decode(input.slice(FUNCTION_SELECTOR_BYTES_LENGTH,
						input.size() - FUNCTION_SELECTOR_BYTES_LENGTH).toArray());

		final var tokenID = convertAddressBytesToTokenID((byte[]) decodedArguments.get(0));
		final var sender = convertAddressBytesToAccountID((byte[]) decodedArguments.get(1));
		final var receiver = convertAddressBytesToAccountID((byte[]) decodedArguments.get(2));
		final var serialNumber = (long) decodedArguments.get(3);

		return new SyntheticTxnFactory.TokenTransferLists(List.of(new SyntheticTxnFactory.NftExchange(
				serialNumber, tokenID,
				sender, receiver)), new ArrayList<>());
	}

	public SyntheticTxnFactory.TokenTransferLists decodeTransferNFTs(final Bytes input) {
		final Tuple decodedArguments =
				TRANSFER_NFTS_FUNCTION.getOutputs().decode(input.slice(FUNCTION_SELECTOR_BYTES_LENGTH,
						input.size() - FUNCTION_SELECTOR_BYTES_LENGTH).toArray());

		final var tokenID = convertAddressBytesToTokenID((byte[]) decodedArguments.get(0));
		final var senders = decodeAccountIDsFromBytesArray((byte[][]) decodedArguments.get(1));
		final var receivers = decodeAccountIDsFromBytesArray((byte[][]) decodedArguments.get(2));
		final var serialNumbers = ((long[]) decodedArguments.get(3));

		final List<SyntheticTxnFactory.NftExchange> nftExchanges = new ArrayList<>();
		for(var i = 0; i < senders.size(); i++) {
			final var nftExchange = new SyntheticTxnFactory.NftExchange(
					serialNumbers[i], tokenID,
					senders.get(i), receivers.get(i));
			nftExchanges.add(nftExchange);
		}

		return new SyntheticTxnFactory.TokenTransferLists(nftExchanges, new ArrayList<>());
	}

<<<<<<< HEAD
	public SyntheticTxnFactory.Association decodeAssociation(final Bytes input) {
		final Tuple decodedArguments =
				ASSOCIATE_TOKEN_FUNCTION.getOutputs().decode(input.slice(FUNCTION_SELECTOR_BYTES_LENGTH,
						input.size() - FUNCTION_SELECTOR_BYTES_LENGTH).toArray());
=======
	public SyntheticTxnFactory.TokenTransferLists decodeTransferToken(final Bytes input) {
		final Tuple decodedArguments = decodeFunctionCall(input, TRANSFER_TOKEN_SELECTOR, TRANSFER_TOKEN_DECODER);

		final var tokenID = convertAddressBytesToTokenID((byte[]) decodedArguments.get(0));
		final var sender = convertAddressBytesToAccountID((byte[]) decodedArguments.get(1));
		final var receiver = convertAddressBytesToAccountID((byte[]) decodedArguments.get(2));
		final var amount = (long) decodedArguments.get(3);

		return new SyntheticTxnFactory.TokenTransferLists(new ArrayList<>(), List.of(new SyntheticTxnFactory.FungibleTokenTransfer(
				amount, tokenID,
				sender, receiver)));
	}

	public SyntheticTxnFactory.TokenTransferLists decodeTransferTokens(final Bytes input) {
		final Tuple decodedArguments = decodeFunctionCall(input, TRANSFER_TOKENS_SELECTOR, TRANSFER_TOKENS_DECODER);

		final var tokenType = convertAddressBytesToTokenID((byte[]) decodedArguments.get(0));
		final var accountIDs = decodeAccountIDsFromBytesArray((byte[][]) decodedArguments.get(1));
		final var amounts = (long[]) decodedArguments.get(2);

		final List<SyntheticTxnFactory.FungibleTokenTransfer> fungibleTransfers = new ArrayList<>();
		for (int i = 0; i < accountIDs.size(); i++) {
			final var accountID = accountIDs.get(i);
			final var amount = amounts[i];

			fillFungibleTokenTransfers(fungibleTransfers, tokenType, accountID, amount);
		}

		return new SyntheticTxnFactory.TokenTransferLists(new ArrayList<>(), fungibleTransfers);
	}

	public SyntheticTxnFactory.TokenTransferLists decodeTransferNFT(final Bytes input) {
		final Tuple decodedArguments = decodeFunctionCall(input, TRANSFER_NFT_SELECTOR, TRANSFER_NFT_DECODER);

		final var tokenID = convertAddressBytesToTokenID((byte[]) decodedArguments.get(0));
		final var sender = convertAddressBytesToAccountID((byte[]) decodedArguments.get(1));
		final var receiver = convertAddressBytesToAccountID((byte[]) decodedArguments.get(2));
		final var serialNumber = (long) decodedArguments.get(3);

		return new SyntheticTxnFactory.TokenTransferLists(List.of(new SyntheticTxnFactory.NftExchange(
				serialNumber, tokenID,
				sender, receiver)), new ArrayList<>());
	}

	public SyntheticTxnFactory.TokenTransferLists decodeTransferNFTs(final Bytes input) {
		final Tuple decodedArguments = decodeFunctionCall(input, TRANSFER_NFTS_SELECTOR, TRANSFER_NFTS_DECODER);

		final var tokenID = convertAddressBytesToTokenID((byte[]) decodedArguments.get(0));
		final var senders = decodeAccountIDsFromBytesArray((byte[][]) decodedArguments.get(1));
		final var receivers = decodeAccountIDsFromBytesArray((byte[][]) decodedArguments.get(2));
		final var serialNumbers = ((long[]) decodedArguments.get(3));

		final List<SyntheticTxnFactory.NftExchange> nftExchanges = new ArrayList<>();
		for (var i = 0; i < senders.size(); i++) {
			final var nftExchange = new SyntheticTxnFactory.NftExchange(
					serialNumbers[i], tokenID,
					senders.get(i), receivers.get(i));
			nftExchanges.add(nftExchange);
		}

		return new SyntheticTxnFactory.TokenTransferLists(nftExchanges, new ArrayList<>());
	}

	public SyntheticTxnFactory.Association decodeAssociation(final Bytes input) {
		final Tuple decodedArguments = decodeFunctionCall(input, ASSOCIATE_TOKEN_SELECTOR, ASSOCIATE_TOKEN_DECODER);
>>>>>>> 9430465a

		final var accountID = convertAddressBytesToAccountID((byte[]) decodedArguments.get(0));
		final var tokenID = convertAddressBytesToTokenID((byte[]) decodedArguments.get(1));

		return SyntheticTxnFactory.Association.singleAssociation(
				accountID, tokenID);
	}

	public SyntheticTxnFactory.Association decodeMultipleAssociations(final Bytes input) {
<<<<<<< HEAD
		final Tuple decodedArguments =
				ASSOCIATE_TOKENS_FUNCTION.getOutputs().decode(input.slice(FUNCTION_SELECTOR_BYTES_LENGTH,
						input.size() - FUNCTION_SELECTOR_BYTES_LENGTH).toArray());
=======
		final Tuple decodedArguments = decodeFunctionCall(input, ASSOCIATE_TOKENS_SELECTOR, ASSOCIATE_TOKENS_DECODER);
>>>>>>> 9430465a

		final var accountID = convertAddressBytesToAccountID((byte[]) decodedArguments.get(0));
		final var tokenIDs = decodeTokenIDsFromBytesArray((byte[][]) decodedArguments.get(1));

		return SyntheticTxnFactory.Association.multiAssociation(
				accountID, tokenIDs);
	}

	public SyntheticTxnFactory.Dissociation decodeDissociate(final Bytes input) {
<<<<<<< HEAD
		final Tuple decodedArguments =
				DISSOCIATE_TOKEN_FUNCTION.getOutputs().decode(input.slice(FUNCTION_SELECTOR_BYTES_LENGTH,
						input.size() - FUNCTION_SELECTOR_BYTES_LENGTH).toArray());
=======
		final Tuple decodedArguments = decodeFunctionCall(input, DISSOCIATE_TOKEN_SELECTOR, DISSOCIATE_TOKEN_DECODER);
>>>>>>> 9430465a

		final var accountID = convertAddressBytesToAccountID((byte[]) decodedArguments.get(0));
		final var tokenID = convertAddressBytesToTokenID((byte[]) decodedArguments.get(1));

		return SyntheticTxnFactory.Dissociation.singleDissociation(
				accountID, tokenID);
	}

	public SyntheticTxnFactory.Dissociation decodeMultipleDissociations(final Bytes input) {
<<<<<<< HEAD
		final Tuple decodedArguments =
				DISSOCIATE_TOKENS_FUNCTION.getOutputs().decode(input.slice(FUNCTION_SELECTOR_BYTES_LENGTH,
						input.size() - FUNCTION_SELECTOR_BYTES_LENGTH).toArray());
=======
		final Tuple decodedArguments = decodeFunctionCall(input, DISSOCIATE_TOKENS_SELECTOR, DISSOCIATE_TOKENS_DECODER);
>>>>>>> 9430465a

		final var accountID = convertAddressBytesToAccountID((byte[]) decodedArguments.get(0));
		final var tokenIDs = decodeTokenIDsFromBytesArray((byte[][]) decodedArguments.get(1));

		return SyntheticTxnFactory.Dissociation.multiDissociation(
<<<<<<< HEAD
					accountID, tokenIDs);
=======
				accountID, tokenIDs);
	}

	private Tuple decodeFunctionCall(final Bytes input, final Bytes selector, final ABIType<Tuple> decoder) {
		if (!selector.equals(input.slice(0, FUNCTION_SELECTOR_BYTES_LENGTH))) {
			throw new IllegalArgumentException(
					"Selector does not match, expected " + selector + " actual " + input.slice(0,
							FUNCTION_SELECTOR_BYTES_LENGTH));
		}
		return decoder.decode(input.slice(4).toArray());
>>>>>>> 9430465a
	}

	private static List<AccountID> decodeAccountIDsFromBytesArray(final byte[][] accountBytesArray) {
		final List<AccountID> accountIDs = new ArrayList<>();
<<<<<<< HEAD
		for(final var account: accountBytesArray) {
=======
		for (final var account : accountBytesArray) {
>>>>>>> 9430465a
			accountIDs.add(convertAddressBytesToAccountID(account));
		}
		return accountIDs;
	}

	private static List<TokenID> decodeTokenIDsFromBytesArray(final byte[][] accountBytesArray) {
		final List<TokenID> accountIDs = new ArrayList<>();
<<<<<<< HEAD
		for(final var account: accountBytesArray) {
=======
		for (final var account : accountBytesArray) {
>>>>>>> 9430465a
			accountIDs.add(convertAddressBytesToTokenID(account));
		}
		return accountIDs;
	}

	private static AccountID convertAddressBytesToAccountID(final byte[] addressBytes) {
		final var address = Address.wrap(Bytes.wrap(addressBytes).slice(ADDRESS_SKIP_BYTES_LENGTH, ADDRESS_BYTES_LENGTH));
		return EntityIdUtils.accountParsedFromSolidityAddress(address.toArray());
	}

	private static TokenID convertAddressBytesToTokenID(final byte[] addressBytes) {
		final var address = Address.wrap(Bytes.wrap(addressBytes).slice(ADDRESS_SKIP_BYTES_LENGTH, ADDRESS_BYTES_LENGTH));
		return EntityIdUtils.tokenParsedFromSolidityAddress(address.toArray());
	}

	private void fillFungibleTokenTransfers(
			final List<SyntheticTxnFactory.FungibleTokenTransfer> fungibleTransfers,
			final TokenID tokenType, final AccountID accountID, final long amount) {
		if (amount > 0) {
			fungibleTransfers.add(new SyntheticTxnFactory.FungibleTokenTransfer(amount, tokenType, null,
					accountID));
		} else {
			fungibleTransfers.add(new SyntheticTxnFactory.FungibleTokenTransfer(amount, tokenType, accountID,
					null));
		}
	}
}<|MERGE_RESOLUTION|>--- conflicted
+++ resolved
@@ -20,32 +20,21 @@
  * ‍
  */
 
-<<<<<<< HEAD
-import com.esaulpaugh.headlong.abi.Function;
-import com.esaulpaugh.headlong.abi.Tuple;
-=======
 import com.esaulpaugh.headlong.abi.ABIType;
 import com.esaulpaugh.headlong.abi.Function;
 import com.esaulpaugh.headlong.abi.Tuple;
 import com.esaulpaugh.headlong.abi.TypeFactory;
->>>>>>> 9430465a
 import com.google.protobuf.ByteString;
 import com.hedera.services.utils.EntityIdUtils;
 import com.hederahashgraph.api.proto.java.AccountID;
 import com.hederahashgraph.api.proto.java.TokenID;
-<<<<<<< HEAD
-=======
 import org.apache.commons.lang3.StringUtils;
->>>>>>> 9430465a
 import org.apache.tuweni.bytes.Bytes;
 import org.hyperledger.besu.datatypes.Address;
 
 import javax.inject.Inject;
 import javax.inject.Singleton;
-<<<<<<< HEAD
-=======
 import java.nio.charset.StandardCharsets;
->>>>>>> 9430465a
 import java.util.ArrayList;
 import java.util.Arrays;
 import java.util.Collections;
@@ -112,51 +101,17 @@
 	private static final Bytes DISSOCIATE_TOKEN_SELECTOR = Bytes.wrap(DISSOCIATE_TOKEN_FUNCTION.selector());
 	private static final ABIType<Tuple> DISSOCIATE_TOKEN_DECODER = TypeFactory.create("(bytes32,bytes32)");
 
-	private static final Function CRYPTO_TRANSFER_FUNCTION = new Function("cryptoTransfer((bytes32,(bytes32,int64)[],(bytes32,bytes32,int64)[])[])",
-			"((bytes32,(bytes32,int64)[],(bytes32,bytes32,int64)[])[])");
-	private static final Function TRANSFER_TOKENS_FUNCTION = new Function("transferTokens(address,address[],int64[])",
-			"(bytes32,bytes32[],int64[])");
-	private static final Function TRANSFER_TOKEN_FUNCTION = new Function("transferToken(address,address,address,int64)",
-			"(bytes32,bytes32,bytes32,int64)");
-	private static final Function TRANSFER_NFTS_FUNCTION = new Function("transferNFTs(address,address[],address[],int64[])",
-			"(bytes32,bytes32[],bytes32[],int64[])");
-	private static final Function TRANSFER_NFT_FUNCTION = new Function("transferNFT(address,address,address,int64)",
-			"(bytes32,bytes32,bytes32,int64)");
-	private static final Function MINT_TOKEN_FUNCTION = new Function("mintToken(address,uint64,bytes)",
-			"(bytes32,int64,string)");
-	private static final Function BURN_TOKEN_FUNCTION = new Function("burnToken(address,uint64,int64[])",
-			"(bytes32,int64,int64[])");
-	private static final Function ASSOCIATE_TOKENS_FUNCTION = new Function("associateTokens(address,address[])",
-			"(bytes32,bytes32[])");
-	private static final Function ASSOCIATE_TOKEN_FUNCTION = new Function("associateToken(address,address)",
-			"(bytes32,bytes32)");
-	private static final Function DISSOCIATE_TOKENS_FUNCTION = new Function("dissociateTokens(address,address[])",
-			"(bytes32,bytes32[])");
-	private static final Function DISSOCIATE_TOKEN_FUNCTION = new Function("associateToken(address,address)",
-			"(bytes32,bytes32)");
-
 	@Inject
 	public DecodingFacade() {
 	}
 
 	public SyntheticTxnFactory.TokenTransferLists decodeCryptoTransfer(final Bytes input) {
-<<<<<<< HEAD
-		final Tuple decodedTuples =
-				CRYPTO_TRANSFER_FUNCTION.getOutputs().decode(input.slice(FUNCTION_SELECTOR_BYTES_LENGTH,
-						input.size() - FUNCTION_SELECTOR_BYTES_LENGTH).toArray());
-
-		final List<SyntheticTxnFactory.NftExchange> nftExchanges = new ArrayList<>();
-		final List<SyntheticTxnFactory.FungibleTokenTransfer> fungibleTransfers = new ArrayList<>();
-		for(final var tuple: decodedTuples) {
-			for(final var tupleNested: (Tuple[]) tuple) {
-=======
 		final Tuple decodedTuples = decodeFunctionCall(input, CRYPTO_TRANSFER_SELECTOR, CRYPTO_TRANSFER_DECODER);
 
 		final List<SyntheticTxnFactory.NftExchange> nftExchanges = new ArrayList<>();
 		final List<SyntheticTxnFactory.FungibleTokenTransfer> fungibleTransfers = new ArrayList<>();
 		for (final var tuple : decodedTuples) {
 			for (final var tupleNested : (Tuple[]) tuple) {
->>>>>>> 9430465a
 				final var tokenType = convertAddressBytesToTokenID((byte[]) tupleNested.get(0));
 
 				final var transfers = (Tuple[]) tupleNested.get(1);
@@ -168,11 +123,7 @@
 				}
 
 				final var nftTransfersDecoded = (Tuple[]) tupleNested.get(2);
-<<<<<<< HEAD
-				for(final var nftTransferDecoded: nftTransfersDecoded) {
-=======
 				for (final var nftTransferDecoded : nftTransfersDecoded) {
->>>>>>> 9430465a
 					nftExchanges.add(new SyntheticTxnFactory.NftExchange((long) nftTransferDecoded.get(2),
 							tokenType, convertAddressBytesToAccountID((byte[]) nftTransferDecoded.get(0)),
 							convertAddressBytesToAccountID((byte[]) nftTransferDecoded.get(1))));
@@ -184,13 +135,7 @@
 	}
 
 	public SyntheticTxnFactory.BurnWrapper decodeBurn(final Bytes input) {
-<<<<<<< HEAD
-		final Tuple decodedArguments =
-				BURN_TOKEN_FUNCTION.getOutputs().decode(input.slice(FUNCTION_SELECTOR_BYTES_LENGTH,
-						input.size() - FUNCTION_SELECTOR_BYTES_LENGTH).toArray());
-=======
 		final Tuple decodedArguments = decodeFunctionCall(input, BURN_TOKEN_SELECTOR, BURN_TOKEN_DECODER);
->>>>>>> 9430465a
 
 		final var tokenID = convertAddressBytesToTokenID((byte[]) decodedArguments.get(0));
 		final var fungibleAmount = (long) decodedArguments.get(1);
@@ -206,15 +151,6 @@
 	}
 
 	public SyntheticTxnFactory.MintWrapper decodeMint(final Bytes input) {
-<<<<<<< HEAD
-		final Tuple decodedArguments =
-				MINT_TOKEN_FUNCTION.getOutputs().decode(input.slice(FUNCTION_SELECTOR_BYTES_LENGTH,
-						input.size() - FUNCTION_SELECTOR_BYTES_LENGTH).toArray());
-
-		final var tokenID = convertAddressBytesToTokenID((byte[]) decodedArguments.get(0));
-		final var fungibleAmount = (long) decodedArguments.get(1);
-		final var metadata = String.valueOf(decodedArguments.get(2));
-=======
 		final Tuple decodedArguments = decodeFunctionCall(input, MINT_TOKEN_SELECTOR, MINT_TOKEN_DECODER);
 
 		final var tokenID = convertAddressBytesToTokenID((byte[]) decodedArguments.get(0));
@@ -227,99 +163,17 @@
 				metadataByteStringList.add(ByteString.copyFrom(metadata.getBytes()));
 			}
 		}
->>>>>>> 9430465a
 
 		if (fungibleAmount > 0) {
 			return SyntheticTxnFactory.MintWrapper.forFungible(
 					tokenID, fungibleAmount);
 		} else {
 			return SyntheticTxnFactory.MintWrapper.forNonFungible(
-<<<<<<< HEAD
-					tokenID, Collections.singletonList(ByteString.copyFrom(metadata.getBytes())));
-		}
-	}
-
-	public SyntheticTxnFactory.TokenTransferLists decodeTransferToken(final Bytes input) {
-		final Tuple decodedArguments =
-				TRANSFER_TOKEN_FUNCTION.getOutputs().decode(input.slice(FUNCTION_SELECTOR_BYTES_LENGTH,
-						input.size() - FUNCTION_SELECTOR_BYTES_LENGTH).toArray());
-
-		final var tokenID = convertAddressBytesToTokenID((byte[]) decodedArguments.get(0));
-		final var sender = convertAddressBytesToAccountID((byte[]) decodedArguments.get(1));
-		final var receiver = convertAddressBytesToAccountID((byte[]) decodedArguments.get(2));
-		final var amount = (long) decodedArguments.get(3);
-
-		return new SyntheticTxnFactory.TokenTransferLists(new ArrayList<>(), List.of(new SyntheticTxnFactory.FungibleTokenTransfer(
-				amount, tokenID,
-				sender, receiver)));
-	}
-
-	public SyntheticTxnFactory.TokenTransferLists decodeTransferTokens(final Bytes input) {
-		final Tuple decodedArguments =
-				TRANSFER_TOKENS_FUNCTION.getOutputs().decode(input.slice(FUNCTION_SELECTOR_BYTES_LENGTH,
-						input.size() - FUNCTION_SELECTOR_BYTES_LENGTH).toArray());
-
-		final var tokenType = convertAddressBytesToTokenID((byte[]) decodedArguments.get(0));
-		final var accountIDs = decodeAccountIDsFromBytesArray((byte[][]) decodedArguments.get(1));
-		final var amounts = (long[]) decodedArguments.get(2);
-
-		final List<SyntheticTxnFactory.FungibleTokenTransfer> fungibleTransfers = new ArrayList<>();
-		for (int i = 0; i < accountIDs.size(); i++) {
-			final var accountID = accountIDs.get(i);
-			final var amount = amounts[i];
-
-			fillFungibleTokenTransfers(fungibleTransfers, tokenType, accountID, amount);
-=======
 					tokenID, !metadataByteStringList.isEmpty() ? metadataByteStringList :
 							Collections.singletonList(ByteString.copyFrom("".getBytes())));
->>>>>>> 9430465a
-		}
-
-		return new SyntheticTxnFactory.TokenTransferLists(new ArrayList<>(), fungibleTransfers);
-	}
-
-	public SyntheticTxnFactory.TokenTransferLists decodeTransferNFT(final Bytes input) {
-		final Tuple decodedArguments =
-				TRANSFER_NFT_FUNCTION.getOutputs().decode(input.slice(FUNCTION_SELECTOR_BYTES_LENGTH,
-						input.size() - FUNCTION_SELECTOR_BYTES_LENGTH).toArray());
-
-		final var tokenID = convertAddressBytesToTokenID((byte[]) decodedArguments.get(0));
-		final var sender = convertAddressBytesToAccountID((byte[]) decodedArguments.get(1));
-		final var receiver = convertAddressBytesToAccountID((byte[]) decodedArguments.get(2));
-		final var serialNumber = (long) decodedArguments.get(3);
-
-		return new SyntheticTxnFactory.TokenTransferLists(List.of(new SyntheticTxnFactory.NftExchange(
-				serialNumber, tokenID,
-				sender, receiver)), new ArrayList<>());
-	}
-
-	public SyntheticTxnFactory.TokenTransferLists decodeTransferNFTs(final Bytes input) {
-		final Tuple decodedArguments =
-				TRANSFER_NFTS_FUNCTION.getOutputs().decode(input.slice(FUNCTION_SELECTOR_BYTES_LENGTH,
-						input.size() - FUNCTION_SELECTOR_BYTES_LENGTH).toArray());
-
-		final var tokenID = convertAddressBytesToTokenID((byte[]) decodedArguments.get(0));
-		final var senders = decodeAccountIDsFromBytesArray((byte[][]) decodedArguments.get(1));
-		final var receivers = decodeAccountIDsFromBytesArray((byte[][]) decodedArguments.get(2));
-		final var serialNumbers = ((long[]) decodedArguments.get(3));
-
-		final List<SyntheticTxnFactory.NftExchange> nftExchanges = new ArrayList<>();
-		for(var i = 0; i < senders.size(); i++) {
-			final var nftExchange = new SyntheticTxnFactory.NftExchange(
-					serialNumbers[i], tokenID,
-					senders.get(i), receivers.get(i));
-			nftExchanges.add(nftExchange);
-		}
-
-		return new SyntheticTxnFactory.TokenTransferLists(nftExchanges, new ArrayList<>());
-	}
-
-<<<<<<< HEAD
-	public SyntheticTxnFactory.Association decodeAssociation(final Bytes input) {
-		final Tuple decodedArguments =
-				ASSOCIATE_TOKEN_FUNCTION.getOutputs().decode(input.slice(FUNCTION_SELECTOR_BYTES_LENGTH,
-						input.size() - FUNCTION_SELECTOR_BYTES_LENGTH).toArray());
-=======
+		}
+	}
+
 	public SyntheticTxnFactory.TokenTransferLists decodeTransferToken(final Bytes input) {
 		final Tuple decodedArguments = decodeFunctionCall(input, TRANSFER_TOKEN_SELECTOR, TRANSFER_TOKEN_DECODER);
 
@@ -385,7 +239,6 @@
 
 	public SyntheticTxnFactory.Association decodeAssociation(final Bytes input) {
 		final Tuple decodedArguments = decodeFunctionCall(input, ASSOCIATE_TOKEN_SELECTOR, ASSOCIATE_TOKEN_DECODER);
->>>>>>> 9430465a
 
 		final var accountID = convertAddressBytesToAccountID((byte[]) decodedArguments.get(0));
 		final var tokenID = convertAddressBytesToTokenID((byte[]) decodedArguments.get(1));
@@ -395,13 +248,7 @@
 	}
 
 	public SyntheticTxnFactory.Association decodeMultipleAssociations(final Bytes input) {
-<<<<<<< HEAD
-		final Tuple decodedArguments =
-				ASSOCIATE_TOKENS_FUNCTION.getOutputs().decode(input.slice(FUNCTION_SELECTOR_BYTES_LENGTH,
-						input.size() - FUNCTION_SELECTOR_BYTES_LENGTH).toArray());
-=======
 		final Tuple decodedArguments = decodeFunctionCall(input, ASSOCIATE_TOKENS_SELECTOR, ASSOCIATE_TOKENS_DECODER);
->>>>>>> 9430465a
 
 		final var accountID = convertAddressBytesToAccountID((byte[]) decodedArguments.get(0));
 		final var tokenIDs = decodeTokenIDsFromBytesArray((byte[][]) decodedArguments.get(1));
@@ -411,13 +258,7 @@
 	}
 
 	public SyntheticTxnFactory.Dissociation decodeDissociate(final Bytes input) {
-<<<<<<< HEAD
-		final Tuple decodedArguments =
-				DISSOCIATE_TOKEN_FUNCTION.getOutputs().decode(input.slice(FUNCTION_SELECTOR_BYTES_LENGTH,
-						input.size() - FUNCTION_SELECTOR_BYTES_LENGTH).toArray());
-=======
 		final Tuple decodedArguments = decodeFunctionCall(input, DISSOCIATE_TOKEN_SELECTOR, DISSOCIATE_TOKEN_DECODER);
->>>>>>> 9430465a
 
 		final var accountID = convertAddressBytesToAccountID((byte[]) decodedArguments.get(0));
 		final var tokenID = convertAddressBytesToTokenID((byte[]) decodedArguments.get(1));
@@ -427,21 +268,12 @@
 	}
 
 	public SyntheticTxnFactory.Dissociation decodeMultipleDissociations(final Bytes input) {
-<<<<<<< HEAD
-		final Tuple decodedArguments =
-				DISSOCIATE_TOKENS_FUNCTION.getOutputs().decode(input.slice(FUNCTION_SELECTOR_BYTES_LENGTH,
-						input.size() - FUNCTION_SELECTOR_BYTES_LENGTH).toArray());
-=======
 		final Tuple decodedArguments = decodeFunctionCall(input, DISSOCIATE_TOKENS_SELECTOR, DISSOCIATE_TOKENS_DECODER);
->>>>>>> 9430465a
 
 		final var accountID = convertAddressBytesToAccountID((byte[]) decodedArguments.get(0));
 		final var tokenIDs = decodeTokenIDsFromBytesArray((byte[][]) decodedArguments.get(1));
 
 		return SyntheticTxnFactory.Dissociation.multiDissociation(
-<<<<<<< HEAD
-					accountID, tokenIDs);
-=======
 				accountID, tokenIDs);
 	}
 
@@ -452,16 +284,11 @@
 							FUNCTION_SELECTOR_BYTES_LENGTH));
 		}
 		return decoder.decode(input.slice(4).toArray());
->>>>>>> 9430465a
 	}
 
 	private static List<AccountID> decodeAccountIDsFromBytesArray(final byte[][] accountBytesArray) {
 		final List<AccountID> accountIDs = new ArrayList<>();
-<<<<<<< HEAD
-		for(final var account: accountBytesArray) {
-=======
 		for (final var account : accountBytesArray) {
->>>>>>> 9430465a
 			accountIDs.add(convertAddressBytesToAccountID(account));
 		}
 		return accountIDs;
@@ -469,11 +296,7 @@
 
 	private static List<TokenID> decodeTokenIDsFromBytesArray(final byte[][] accountBytesArray) {
 		final List<TokenID> accountIDs = new ArrayList<>();
-<<<<<<< HEAD
-		for(final var account: accountBytesArray) {
-=======
 		for (final var account : accountBytesArray) {
->>>>>>> 9430465a
 			accountIDs.add(convertAddressBytesToTokenID(account));
 		}
 		return accountIDs;
