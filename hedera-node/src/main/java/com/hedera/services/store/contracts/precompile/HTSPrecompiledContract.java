package com.hedera.services.store.contracts.precompile;

/*
 * -
 * ‌
 * Hedera Services Node
 * ​
 * Copyright (C) 2018 - 2021 Hedera Hashgraph, LLC
 * ​
 * Licensed under the Apache License, Version 2.0 (the "License");
 * you may not use this file except in compliance with the License.
 * You may obtain a copy of the License at
 *
 *       http://www.apache.org/licenses/LICENSE-2.0
 *
 * Unless required by applicable law or agreed to in writing, software
 * distributed under the License is distributed on an "AS IS" BASIS,
 * WITHOUT WARRANTIES OR CONDITIONS OF ANY KIND, either express or implied.
 * See the License for the specific language governing permissions and
 * limitations under the License.
 * ‍
 *
 */

import com.google.protobuf.ByteString;
import com.hedera.services.context.SideEffectsTracker;
import com.hedera.services.context.properties.GlobalDynamicProperties;
import com.hedera.services.contracts.sources.SoliditySigsVerifier;
import com.hedera.services.exceptions.InvalidTransactionException;
import com.hedera.services.ledger.backing.BackingStore;
import com.hedera.services.records.AccountRecordsHistorian;
import com.hedera.services.state.EntityCreator;
import com.hedera.services.state.merkle.MerkleAccount;
import com.hedera.services.state.merkle.MerkleToken;
import com.hedera.services.state.merkle.MerkleTokenRelStatus;
import com.hedera.services.state.merkle.MerkleUniqueToken;
import com.hedera.services.state.submerkle.ExpirableTxnRecord;
import com.hedera.services.state.submerkle.FcAssessedCustomFee;
import com.hedera.services.store.AccountStore;
import com.hedera.services.store.TypedTokenStore;
import com.hedera.services.store.contracts.AbstractLedgerWorldUpdater;
import com.hedera.services.store.contracts.WorldLedgers;
import com.hedera.services.store.models.Id;
import com.hedera.services.store.models.NftId;
import com.hedera.services.store.tokens.views.UniqTokenViewsManager;
import com.hedera.services.txns.token.AssociateLogic;
<<<<<<< HEAD
=======
import com.hedera.services.txns.token.BurnLogic;
>>>>>>> 11677481
import com.hedera.services.txns.token.DissociateLogic;
import com.hedera.services.txns.token.MintLogic;
import com.hedera.services.txns.token.process.DissociationFactory;
import com.hedera.services.txns.validation.OptionValidator;
import com.hedera.services.utils.EntityIdUtils;
import com.hederahashgraph.api.proto.java.AccountID;
import com.hederahashgraph.api.proto.java.ResponseCodeEnum;
import com.hederahashgraph.api.proto.java.TokenID;
import com.hederahashgraph.api.proto.java.TransactionBody;
import org.apache.commons.lang3.tuple.Pair;
import org.apache.tuweni.bytes.Bytes;
import org.apache.tuweni.units.bigints.UInt256;
import org.hyperledger.besu.datatypes.Address;
import org.hyperledger.besu.evm.Gas;
import org.hyperledger.besu.evm.frame.MessageFrame;
import org.hyperledger.besu.evm.gascalculator.GasCalculator;
import org.hyperledger.besu.evm.precompile.AbstractPrecompiledContract;

import javax.inject.Inject;
import javax.inject.Singleton;
import java.math.BigInteger;
<<<<<<< HEAD
import java.nio.charset.StandardCharsets;
import java.util.Collections;
import java.util.List;
import java.util.Map;
=======
import java.time.Instant;
import java.util.Collections;
import java.util.List;
import java.util.Objects;
>>>>>>> 11677481
import java.util.function.Supplier;

import static com.hedera.services.exceptions.ValidationUtils.validateTrue;
import static com.hedera.services.store.tokens.views.UniqTokenViewsManager.NOOP_VIEWS_MANAGER;
import static com.hederahashgraph.api.proto.java.ResponseCodeEnum.INVALID_SIGNATURE;
<<<<<<< HEAD
import static java.util.Collections.singletonList;

@Singleton
public class HTSPrecompiledContract extends AbstractPrecompiledContract {

=======
import static com.hederahashgraph.api.proto.java.ResponseCodeEnum.SUCCESS;
import static com.hederahashgraph.api.proto.java.TokenType.NON_FUNGIBLE_UNIQUE;

@Singleton
public class HTSPrecompiledContract extends AbstractPrecompiledContract {
	private static final Bytes SUCCESS_RESULT = resultFrom(SUCCESS);
	private static final Bytes STATIC_CALL_REVERT_REASON = Bytes.of("HTS precompiles are not static".getBytes());
	private static final List<Long> NO_SERIAL_NOS = Collections.emptyList();
	private static final List<ByteString> NO_METADATA = Collections.emptyList();
>>>>>>> 11677481
	private static final List<FcAssessedCustomFee> NO_CUSTOM_FEES = Collections.emptyList();

	/* Precompiles cannot change treasury accounts */
	public static final TypedTokenStore.LegacyTreasuryAdder NOOP_TREASURY_ADDER = (aId, tId) -> {
	};
	public static final TypedTokenStore.LegacyTreasuryRemover NOOP_TREASURY_REMOVER = (aId, tId) -> {
	};

	private MintLogicFactory mintLogicFactory = MintLogic::new;
<<<<<<< HEAD
=======
	private BurnLogicFactory burnLogicFactory = BurnLogic::new;
>>>>>>> 11677481
	private AssociateLogicFactory associateLogicFactory = AssociateLogic::new;
	private DissociateLogicFactory dissociateLogicFactory = DissociateLogic::new;
	private TokenStoreFactory tokenStoreFactory = TypedTokenStore::new;
	private AccountStoreFactory accountStoreFactory = AccountStore::new;
	private Supplier<SideEffectsTracker> sideEffectsFactory = SideEffectsTracker::new;

	private final EntityCreator creator;
	private final DecodingFacade decoder;
	private final GlobalDynamicProperties dynamicProperties;
	private final OptionValidator validator;
	private final SoliditySigsVerifier sigsVerifier;
	private final AccountRecordsHistorian recordsHistorian;
	private final SyntheticTxnFactory syntheticTxnFactory;
<<<<<<< HEAD
	private DissociationFactory dissociationFactory;
=======
	private final DissociationFactory dissociationFactory;
>>>>>>> 11677481

	//cryptoTransfer(TokenTransferList[] calldata tokenTransfers)
	protected static final int ABI_ID_CRYPTO_TRANSFER = 0x189a554c;
	//transferTokens(address token, address[] calldata accountId, int64[] calldata amount)
	protected static final int ABI_ID_TRANSFER_TOKENS = 0x82bba493;
	//transferToken(address token, address sender, address recipient, int64 amount)
	protected static final int ABI_ID_TRANSFER_TOKEN = 0xeca36917;
	//transferNFTs(address token, address[] calldata sender, address[] calldata receiver, int64[] calldata serialNumber)
	protected static final int ABI_ID_TRANSFER_NFTS = 0x2c4ba191;
	//transferNFT(address token,  address sender, address recipient, int64 serialNum)
	protected static final int ABI_ID_TRANSFER_NFT = 0x7c502795;
	//mintToken(address token, uint64 amount, bytes calldata metadata)
	protected static final int ABI_ID_MINT_TOKEN = 0x36dcedf0;
	//burnToken(address token, uint64 amount, int64[] calldata serialNumbers)
	protected static final int ABI_ID_BURN_TOKEN = 0xacb9cff9;
	//associateTokens(address account, address[] calldata tokens)
	protected static final int ABI_ID_ASSOCIATE_TOKENS = 0x2e63879b;
	//associateToken(address account, address token)
	protected static final int ABI_ID_ASSOCIATE_TOKEN = 0x49146bde;
	//dissociateTokens(address account, address[] calldata tokens)
	protected static final int ABI_ID_DISSOCIATE_TOKENS = 0x78b63918;
	//dissociateToken(address account, address token)
	protected static final int ABI_ID_DISSOCIATE_TOKEN = 0x099794e8;

	@Inject
	public HTSPrecompiledContract(
			final OptionValidator validator,
			final GlobalDynamicProperties dynamicProperties,
			final GasCalculator gasCalculator,
			final AccountRecordsHistorian recordsHistorian,
			final SoliditySigsVerifier sigsVerifier,
			final DecodingFacade decoder,
			final SyntheticTxnFactory syntheticTxnFactory,
			final EntityCreator creator,
			final DissociationFactory dissociationFactory
	) {
		super("HTS", gasCalculator);

		this.decoder = decoder;
		this.validator = validator;
		this.creator = creator;
		this.sigsVerifier = sigsVerifier;
		this.dynamicProperties = dynamicProperties;
		this.recordsHistorian = recordsHistorian;
		this.syntheticTxnFactory = syntheticTxnFactory;
		this.dissociationFactory = dissociationFactory;
	}

	@Override
	public Gas gasRequirement(final Bytes input) {
		return Gas.of(10_000); // revisit cost, this is arbitrary
	}

	@Override
	public Bytes compute(final Bytes input, final MessageFrame messageFrame) {
		if (messageFrame.isStatic()) {
			messageFrame.setRevertReason(STATIC_CALL_REVERT_REASON);
			return null;
		}

		final var functionId = input.getInt(0);
		switch (functionId) {
			case ABI_ID_CRYPTO_TRANSFER:
				return computeCryptoTransfer(input, messageFrame);
			case ABI_ID_TRANSFER_TOKENS:
				return computeTransferTokens(input, messageFrame);
			case ABI_ID_TRANSFER_TOKEN:
				return computeTransferToken(input, messageFrame);
			case ABI_ID_TRANSFER_NFTS:
				return computeTransferNfts(input, messageFrame);
			case ABI_ID_TRANSFER_NFT:
				return computeTransferNft(input, messageFrame);
			case ABI_ID_MINT_TOKEN:
				return computeMintToken(input, messageFrame);
			case ABI_ID_BURN_TOKEN:
				return computeBurnToken(input, messageFrame);
			case ABI_ID_ASSOCIATE_TOKENS:
				return computeAssociateTokens(input, messageFrame);
			case ABI_ID_ASSOCIATE_TOKEN:
				return computeAssociateToken(input, messageFrame);
			case ABI_ID_DISSOCIATE_TOKENS:
				return computeDissociateTokens(input, messageFrame);
			case ABI_ID_DISSOCIATE_TOKEN:
				return computeDissociateToken(input, messageFrame);
			default:
				return null;
		}
	}

	@SuppressWarnings("unused")
	protected Bytes computeCryptoTransfer(final Bytes input, final MessageFrame messageFrame) {
		final Map<Integer, Object> decodedArguments =
				PrecompileArgumentsDecoder.decodeArgumentsForCryptoTransfer(input);
		return null;
	}

	@SuppressWarnings("unused")
	protected Bytes computeTransferTokens(final Bytes input, final MessageFrame messageFrame) {
		return null;
	}

	@SuppressWarnings("unused")
	protected Bytes computeTransferToken(final Bytes input, final MessageFrame messageFrame) {
		final Bytes tokenAddress = Address.wrap(input.slice(16, 20));
		final Bytes fromAddress = Address.wrap(input.slice(48, 20));
		final Bytes toAddress = Address.wrap(input.slice(80, 20));
		final BigInteger amount = input.slice(100, 32).toBigInteger();

		final var from = EntityIdUtils.accountParsedFromSolidityAddress(fromAddress.toArray());
		final var token = EntityIdUtils.tokenParsedFromSolidityAddress(tokenAddress.toArray());
		final var to = EntityIdUtils.accountParsedFromSolidityAddress(toAddress.toArray());

		return null;
	}

	@SuppressWarnings("unused")
	protected Bytes computeTransferNfts(final Bytes input, final MessageFrame messageFrame) {
		return null;
	}

	@SuppressWarnings("unused")
	protected Bytes computeTransferNft(final Bytes input, final MessageFrame messageFrame) {
		return null;
	}

	@SuppressWarnings("unused")
	protected Bytes computeMintToken(final Bytes input, final MessageFrame frame) {
<<<<<<< HEAD
		/* --- Get the frame context --- */
		final var contract = frame.getContractAddress();
		final var recipient = frame.getRecipientAddress();
		final var updater = (AbstractLedgerWorldUpdater) frame.getWorldUpdater();
		final var ledgers = updater.wrappedTrackingLedgers();

		/* --- Parse the input --- */
		final var mintOp = decoder.decodeMint(input);
		final var synthBody = syntheticTxnFactory.createNonFungibleMint(mintOp);
		final var amount = mintOp.getAmount();
		final var newMeta = mintOp.getMetadata();

		Bytes result;
		ExpirableTxnRecord.Builder childRecord;
		try {
			/* --- Check the required supply key has an active signature --- */
			final var tokenId = Id.fromGrpcToken(mintOp.getTokenType());
			final var hasRequiredSigs = sigsVerifier.hasActiveSupplyKey(tokenId, recipient, contract);
			validateTrue(hasRequiredSigs, INVALID_SIGNATURE);

			/* --- Build the necessary infrastructure to execute the transaction --- */
			final var sideEffects = sideEffectsFactory.get();
			final var scopedAccountStore = createAccountStore(ledgers);
			final var scopedTokenStore = createTokenStore(ledgers, scopedAccountStore, sideEffects);
			final var mintLogic = mintLogicFactory.newLogic(validator, scopedTokenStore, scopedAccountStore);

			/* --- Execute the transaction and capture its results --- */
			final var creationTime = recordsHistorian.nextFollowingChildConsensusTime();
			mintLogic.mint(tokenId, newMeta.size(), amount, newMeta, creationTime);
			childRecord = creator.createSuccessfulSyntheticRecord(NO_CUSTOM_FEES, sideEffects);
			result = UInt256.valueOf(ResponseCodeEnum.SUCCESS_VALUE);
			ledgers.commit();
		} catch (InvalidTransactionException e) {
			childRecord = creator.createUnsuccessfulSyntheticRecord(e.getResponseCode());
			result = UInt256.valueOf(e.getResponseCode().getNumber());
		}

		/* --- And track the created child record --- */
		updater.manageInProgressRecord(recordsHistorian, childRecord, synthBody);

		return result;
=======
		return computeInternal(frame, input, new MintPrecompile());
>>>>>>> 11677481
	}

	@SuppressWarnings("unused")
	protected Bytes computeBurnToken(final Bytes input, final MessageFrame frame) {
		return computeInternal(frame, input, new BurnPrecompile());
	}

	@SuppressWarnings("unused")
	protected Bytes computeAssociateTokens(final Bytes input, final MessageFrame frame) {
		return computeInternal(frame, input, new MultiAssociatePrecompile());
	}

<<<<<<< HEAD
	protected Bytes computeAssociateToken(final Bytes input, final MessageFrame messageFrame) {
		/* --- Get the frame context --- */
		final var updater = (AbstractLedgerWorldUpdater) messageFrame.getWorldUpdater();
		final var ledgers = updater.wrappedTrackingLedgers();
		final var contract = messageFrame.getContractAddress();
		final var recipient = messageFrame.getRecipientAddress();

		/* --- Parse the input --- */
		final var associateOp = decoder.decodeAssociate(input);
		final var synthBody = syntheticTxnFactory.createAssociate(associateOp);

		ExpirableTxnRecord.Builder childRecord;
		Bytes result;

		try {
			/* --- Check the required key has an active signature --- */
			final var hasRequiredSigs =
					sigsVerifier.hasActiveKey(Id.fromGrpcAccount(associateOp.getAccountID()),
							recipient, contract);
			validateTrue(hasRequiredSigs, INVALID_SIGNATURE);

			/* --- Build the necessary infrastructure to execute the transaction --- */
			final var sideEffects = sideEffectsFactory.get();
			final var accountStore = createAccountStore(ledgers);
			final var tokenStore = createTokenStore(ledgers, accountStore, sideEffects);

			/* --- Execute the transaction and capture its results --- */
			final var associateLogic =
					associateLogicFactory.newAssociateLogic(tokenStore, accountStore, dynamicProperties);
			associateLogic.associate(Id.fromGrpcAccount(associateOp.getAccountID()),
					singletonList(associateOp.getTokenID()));
			ledgers.commit();

			childRecord = creator.createSuccessfulSyntheticRecord(NO_CUSTOM_FEES, sideEffects);
			result = UInt256.valueOf(ResponseCodeEnum.SUCCESS_VALUE);
		} catch (InvalidTransactionException e) {
			childRecord = creator.createUnsuccessfulSyntheticRecord(e.getResponseCode());
			result = UInt256.valueOf(e.getResponseCode().getNumber());
		}

		/* --- And track the created child record --- */
		updater.manageInProgressRecord(recordsHistorian, childRecord, synthBody);
		return result;
=======
	protected Bytes computeAssociateToken(final Bytes input, final MessageFrame frame) {
		return computeInternal(frame, input, new AssociatePrecompile());
	}

	protected Bytes computeDissociateTokens(final Bytes input, final MessageFrame frame) {
		return computeInternal(frame, input, new MultiDissociatePrecompile());
	}

	protected Bytes computeDissociateToken(final Bytes input, final MessageFrame frame) {
		return computeInternal(frame, input, new DissociatePrecompile());
>>>>>>> 11677481
	}

	/* --- Helpers --- */
	private AccountStore createAccountStore(final WorldLedgers ledgers) {
		return accountStoreFactory.newAccountStore(validator, dynamicProperties, ledgers.accounts());
	}

<<<<<<< HEAD
	@SuppressWarnings("unused")
	protected Bytes computeDissociateToken(final Bytes input, final MessageFrame messageFrame) {
		/* --- Get the frame context --- */
		final var updater = (AbstractLedgerWorldUpdater) messageFrame.getWorldUpdater();
		final var ledgers = updater.wrappedTrackingLedgers();
		final var contract = messageFrame.getContractAddress();
		final var recipient = messageFrame.getRecipientAddress();

		/* --- Parse the input --- */
		final var dissociateOp = decoder.decodeDissociate(input);
		final var synthBody = syntheticTxnFactory.createDissociate(dissociateOp);

		ExpirableTxnRecord.Builder childRecord;
		Bytes result;
=======
	private TypedTokenStore createTokenStore(
			final WorldLedgers ledgers,
			final AccountStore accountStore,
			final SideEffectsTracker sideEffects
	) {
		return tokenStoreFactory.newTokenStore(
				accountStore,
				ledgers.tokens(), ledgers.nfts(), ledgers.tokenRels(),
				NOOP_VIEWS_MANAGER, NOOP_TREASURY_ADDER, NOOP_TREASURY_REMOVER,
				sideEffects);
	}

	private static Bytes resultFrom(final ResponseCodeEnum status) {
		return UInt256.valueOf(status.getNumber());
	}

	@SuppressWarnings("rawtypes")
	private Bytes computeInternal(
			final MessageFrame frame,
			final Bytes input,
			final Precompile precompile
	) {
		final var contract = frame.getContractAddress();
		final var recipient = frame.getRecipientAddress();
		final var updater = (AbstractLedgerWorldUpdater) frame.getWorldUpdater();
		final var ledgers = updater.wrappedTrackingLedgers();
>>>>>>> 11677481

		final var synthBody = precompile.body(input);
		Bytes result = SUCCESS_RESULT;
		ExpirableTxnRecord.Builder childRecord;
		try {
<<<<<<< HEAD
			/* --- Check the required key has an active signature --- */
			final var hasRequiredSigs =
					sigsVerifier.hasActiveKey(Id.fromGrpcAccount(dissociateOp.getAccountID()), recipient, contract);
			validateTrue(hasRequiredSigs, INVALID_SIGNATURE);

			/* --- Build the necessary infrastructure to execute the transaction --- */
			final var sideEffects =  sideEffectsFactory.get();
			final var accountStore = createAccountStore(ledgers);
			final var tokenStore = createTokenStore(ledgers, accountStore, sideEffects);

			/* --- Execute the transaction and capture its results --- */
			DissociateLogic dissociateLogic =
					dissociateLogicFactory.newDissociateLogic(validator, tokenStore, accountStore, dissociationFactory);
			dissociateLogic.dissociate(Id.fromGrpcAccount(dissociateOp.getAccountID()), singletonList(dissociateOp.getTokenID()));
			ledgers.commit();

			childRecord = creator.createSuccessfulSyntheticRecord(NO_CUSTOM_FEES, sideEffects);
			result = UInt256.valueOf(ResponseCodeEnum.SUCCESS_VALUE);
		} catch (InvalidTransactionException e) {
			childRecord = creator.createUnsuccessfulSyntheticRecord(e.getResponseCode());
			result = UInt256.valueOf(e.getResponseCode().getNumber());
		}
		/* --- And track the created child record --- */
		updater.manageInProgressRecord(recordsHistorian, childRecord, synthBody);
		return result;
	}

	/* Helpers */
	private AccountStore createAccountStore(final WorldLedgers ledgers) {
		return accountStoreFactory.newAccountStore(validator, dynamicProperties, ledgers.accounts());
	}

	private TypedTokenStore createTokenStore(
			final WorldLedgers ledgers,
			final AccountStore accountStore,
			final SideEffectsTracker sideEffects) {
		return tokenStoreFactory.newTokenStore(
				accountStore, ledgers.tokens(), ledgers.nfts(), ledgers.tokenRels(),
				NOOP_VIEWS_MANAGER, NOOP_TREASURY_ADDER, NOOP_TREASURY_REMOVER,
				sideEffects);
=======
			childRecord = precompile.run(recipient, contract, ledgers);
			ledgers.commit();
		} catch (InvalidTransactionException e) {
			final var status = e.getResponseCode();
			childRecord = creator.createUnsuccessfulSyntheticRecord(status);
			result = resultFrom(status);
		}

		updater.manageInProgressRecord(recordsHistorian, childRecord, synthBody);

		return result;
>>>>>>> 11677481
	}

	/* --- Constructor functional interfaces for mocking --- */
	@FunctionalInterface
	interface MintLogicFactory {
		MintLogic newMintLogic(OptionValidator validator, TypedTokenStore tokenStore, AccountStore accountStore);
	}

	@FunctionalInterface
	interface BurnLogicFactory {
		BurnLogic newBurnLogic(TypedTokenStore tokenStore, AccountStore accountStore);
	}

	@FunctionalInterface
	interface AssociateLogicFactory {
		AssociateLogic newAssociateLogic(
				TypedTokenStore tokenStore,
				AccountStore accountStore,
				GlobalDynamicProperties dynamicProperties);
	}

	@FunctionalInterface
	interface DissociateLogicFactory {
		DissociateLogic newDissociateLogic(
				OptionValidator validator,
				TypedTokenStore tokenStore,
				AccountStore accountStore,
				DissociationFactory dissociationFactory);
	}

	@FunctionalInterface
	interface AssociateLogicFactory {
		AssociateLogic newAssociateLogic(final TypedTokenStore tokenStore,
										 final AccountStore accountStore,
										 final GlobalDynamicProperties dynamicProperties);
	}

	@FunctionalInterface
	interface DissociateLogicFactory {
		DissociateLogic newDissociateLogic(final OptionValidator validator,
										   final TypedTokenStore tokenStore,
										   final AccountStore accountStore,
										   final DissociationFactory dissociationFactory);
	}

	@FunctionalInterface
	interface AccountStoreFactory {
		AccountStore newAccountStore(
				OptionValidator validator,
				GlobalDynamicProperties dynamicProperties,
				BackingStore<AccountID, MerkleAccount> accounts);
	}

	@FunctionalInterface
	interface TokenStoreFactory {
		TypedTokenStore newTokenStore(
				AccountStore accountStore,
				BackingStore<TokenID, MerkleToken> tokens,
				BackingStore<NftId, MerkleUniqueToken> uniqueTokens,
				BackingStore<Pair<AccountID, TokenID>, MerkleTokenRelStatus> tokenRels,
				UniqTokenViewsManager uniqTokenViewsManager,
				TypedTokenStore.LegacyTreasuryAdder treasuryAdder,
				TypedTokenStore.LegacyTreasuryRemover treasuryRemover,
				SideEffectsTracker sideEffectsTracker);
	}

<<<<<<< HEAD
=======
	/* --- The precompile implementations --- */
	interface Precompile {
		TransactionBody.Builder body(final Bytes input);

		ExpirableTxnRecord.Builder run(final Address recipient, final Address contract, final WorldLedgers ledgers);
	}

	private abstract class AbstractAssociatePrecompile implements Precompile {
		protected SyntheticTxnFactory.Association associateOp;

		@Override
		public ExpirableTxnRecord.Builder run(
				final Address recipient,
				final Address contract,
				final WorldLedgers ledgers
		) {
			Objects.requireNonNull(associateOp);

			/* --- Check required signatures --- */
			final var accountId = Id.fromGrpcAccount(associateOp.getAccountId());
			final var hasRequiredSigs = sigsVerifier.hasActiveKey(accountId, recipient, contract);
			validateTrue(hasRequiredSigs, INVALID_SIGNATURE);

			/* --- Build the necessary infrastructure to execute the transaction --- */
			final var sideEffects = sideEffectsFactory.get();
			final var accountStore = createAccountStore(ledgers);
			final var tokenStore = createTokenStore(ledgers, accountStore, sideEffects);

			/* --- Execute the transaction and capture its results --- */
			final var associateLogic = associateLogicFactory.newAssociateLogic(
					tokenStore, accountStore, dynamicProperties);
			associateLogic.associate(accountId, associateOp.getTokenIds());
			return creator.createSuccessfulSyntheticRecord(NO_CUSTOM_FEES, sideEffects);
		}
	}

	private class AssociatePrecompile extends AbstractAssociatePrecompile {
		@Override
		public TransactionBody.Builder body(final Bytes input) {
			associateOp = decoder.decodeAssociation(input);
			return syntheticTxnFactory.createAssociate(associateOp);
		}
	}

	private class MultiAssociatePrecompile extends AbstractAssociatePrecompile {
		@Override
		public TransactionBody.Builder body(final Bytes input) {
			associateOp = decoder.decodeMultipleAssociations(input);
			return syntheticTxnFactory.createAssociate(associateOp);
		}
	}

	private abstract class AbstractDissociatePrecompile implements Precompile {
		protected SyntheticTxnFactory.Dissociation dissociateOp;

		@Override
		public ExpirableTxnRecord.Builder run(
				final Address recipient,
				final Address contract,
				final WorldLedgers ledgers
		) {
			Objects.requireNonNull(dissociateOp);

			/* --- Check required signatures --- */
			final var accountId = Id.fromGrpcAccount(dissociateOp.getAccountId());
			final var hasRequiredSigs = sigsVerifier.hasActiveKey(accountId, recipient, contract);
			validateTrue(hasRequiredSigs, INVALID_SIGNATURE);

			/* --- Build the necessary infrastructure to execute the transaction --- */
			final var sideEffects = sideEffectsFactory.get();
			final var accountStore = createAccountStore(ledgers);
			final var tokenStore = createTokenStore(ledgers, accountStore, sideEffects);

			/* --- Execute the transaction and capture its results --- */
			final var dissociateLogic = dissociateLogicFactory.newDissociateLogic(
					validator, tokenStore, accountStore, dissociationFactory);
			dissociateLogic.dissociate(accountId, dissociateOp.getTokenIds());
			return creator.createSuccessfulSyntheticRecord(NO_CUSTOM_FEES, sideEffects);
		}
	}

	private class DissociatePrecompile extends AbstractDissociatePrecompile {
		@Override
		public TransactionBody.Builder body(final Bytes input) {
			dissociateOp = decoder.decodeDissociate(input);
			return syntheticTxnFactory.createDissociate(dissociateOp);
		}
	}

	private class MultiDissociatePrecompile extends AbstractDissociatePrecompile {
		@Override
		public TransactionBody.Builder body(final Bytes input) {
			dissociateOp = decoder.decodeMultipleDissociations(input);
			return syntheticTxnFactory.createDissociate(dissociateOp);
		}
	}

	private class MintPrecompile implements Precompile {
		private SyntheticTxnFactory.MintWrapper mintOp;

		@Override
		public TransactionBody.Builder body(final Bytes input) {
			mintOp = decoder.decodeMint(input);
			return syntheticTxnFactory.createMint(mintOp);
		}

		@Override
		public ExpirableTxnRecord.Builder run(
				final Address recipient,
				final Address contract,
				final WorldLedgers ledgers
		) {
			Objects.requireNonNull(mintOp);

			/* --- Check required signatures --- */
			final var tokenId = Id.fromGrpcToken(mintOp.getTokenType());
			final var hasRequiredSigs = sigsVerifier.hasActiveSupplyKey(tokenId, recipient, contract);
			validateTrue(hasRequiredSigs, INVALID_SIGNATURE);

			/* --- Build the necessary infrastructure to execute the transaction --- */
			final var sideEffects = sideEffectsFactory.get();
			final var scopedAccountStore = createAccountStore(ledgers);
			final var scopedTokenStore = createTokenStore(ledgers, scopedAccountStore, sideEffects);
			final var mintLogic = mintLogicFactory.newMintLogic(validator, scopedTokenStore, scopedAccountStore);

			/* --- Execute the transaction and capture its results --- */
			if (mintOp.type() == NON_FUNGIBLE_UNIQUE) {
				final var newMeta = mintOp.getMetadata();
				final var creationTime = recordsHistorian.nextFollowingChildConsensusTime();
				mintLogic.mint(tokenId, newMeta.size(), 0, newMeta, creationTime);
			} else {
				mintLogic.mint(tokenId, 0, mintOp.getAmount(), NO_METADATA, Instant.EPOCH);
			}
			return creator.createSuccessfulSyntheticRecord(NO_CUSTOM_FEES, sideEffects);
		}
	}

	private class BurnPrecompile implements Precompile {
		private SyntheticTxnFactory.BurnWrapper burnOp;

		@Override
		public TransactionBody.Builder body(final Bytes input) {
			burnOp = decoder.decodeBurn(input);
			return syntheticTxnFactory.createBurn(burnOp);
		}

		@Override
		public ExpirableTxnRecord.Builder run(
				final Address recipient,
				final Address contract,
				final WorldLedgers ledgers
		) {
			Objects.requireNonNull(burnOp);

			/* --- Check required signatures --- */
			final var tokenId = Id.fromGrpcToken(burnOp.getTokenType());
			final var hasRequiredSigs = sigsVerifier.hasActiveSupplyKey(tokenId, recipient, contract);
			validateTrue(hasRequiredSigs, INVALID_SIGNATURE);

			/* --- Build the necessary infrastructure to execute the transaction --- */
			final var sideEffects = sideEffectsFactory.get();
			final var scopedAccountStore = createAccountStore(ledgers);
			final var scopedTokenStore = createTokenStore(ledgers, scopedAccountStore, sideEffects);
			final var burnLogic = burnLogicFactory.newBurnLogic(scopedTokenStore, scopedAccountStore);

			/* --- Execute the transaction and capture its results --- */
			if (burnOp.type() == NON_FUNGIBLE_UNIQUE) {
				final var targetSerialNos = burnOp.getSerialNos();
				burnLogic.burn(tokenId, 0, targetSerialNos);
			} else {
				burnLogic.burn(tokenId, burnOp.getAmount(), NO_SERIAL_NOS);
			}
			return creator.createSuccessfulSyntheticRecord(NO_CUSTOM_FEES, sideEffects);
		}
	}

>>>>>>> 11677481
	/* --- Only used by unit tests --- */
	void setMintLogicFactory(final MintLogicFactory mintLogicFactory) {
		this.mintLogicFactory = mintLogicFactory;
	}

<<<<<<< HEAD
	/* --- Only used by unit tests --- */
=======
	public void setBurnLogicFactory(final BurnLogicFactory burnLogicFactory) {
		this.burnLogicFactory = burnLogicFactory;
	}

>>>>>>> 11677481
	void setDissociateLogicFactory(final DissociateLogicFactory dissociateLogicFactory) {
		this.dissociateLogicFactory = dissociateLogicFactory;
	}

	void setTokenStoreFactory(final TokenStoreFactory tokenStoreFactory) {
		this.tokenStoreFactory = tokenStoreFactory;
	}

	void setAccountStoreFactory(final AccountStoreFactory accountStoreFactory) {
		this.accountStoreFactory = accountStoreFactory;
	}

	void setSideEffectsFactory(final Supplier<SideEffectsTracker> sideEffectsFactory) {
		this.sideEffectsFactory = sideEffectsFactory;
	}

	void setAssociateLogicFactory(final AssociateLogicFactory associateLogicFactory) {
		this.associateLogicFactory = associateLogicFactory;
	}
}<|MERGE_RESOLUTION|>--- conflicted
+++ resolved
@@ -44,10 +44,7 @@
 import com.hedera.services.store.models.NftId;
 import com.hedera.services.store.tokens.views.UniqTokenViewsManager;
 import com.hedera.services.txns.token.AssociateLogic;
-<<<<<<< HEAD
-=======
 import com.hedera.services.txns.token.BurnLogic;
->>>>>>> 11677481
 import com.hedera.services.txns.token.DissociateLogic;
 import com.hedera.services.txns.token.MintLogic;
 import com.hedera.services.txns.token.process.DissociationFactory;
@@ -69,29 +66,18 @@
 import javax.inject.Inject;
 import javax.inject.Singleton;
 import java.math.BigInteger;
-<<<<<<< HEAD
+import java.time.Instant;
 import java.nio.charset.StandardCharsets;
 import java.util.Collections;
 import java.util.List;
+import java.util.Objects;
 import java.util.Map;
-=======
-import java.time.Instant;
-import java.util.Collections;
-import java.util.List;
-import java.util.Objects;
->>>>>>> 11677481
 import java.util.function.Supplier;
 
 import static com.hedera.services.exceptions.ValidationUtils.validateTrue;
 import static com.hedera.services.store.tokens.views.UniqTokenViewsManager.NOOP_VIEWS_MANAGER;
 import static com.hederahashgraph.api.proto.java.ResponseCodeEnum.INVALID_SIGNATURE;
-<<<<<<< HEAD
 import static java.util.Collections.singletonList;
-
-@Singleton
-public class HTSPrecompiledContract extends AbstractPrecompiledContract {
-
-=======
 import static com.hederahashgraph.api.proto.java.ResponseCodeEnum.SUCCESS;
 import static com.hederahashgraph.api.proto.java.TokenType.NON_FUNGIBLE_UNIQUE;
 
@@ -101,7 +87,6 @@
 	private static final Bytes STATIC_CALL_REVERT_REASON = Bytes.of("HTS precompiles are not static".getBytes());
 	private static final List<Long> NO_SERIAL_NOS = Collections.emptyList();
 	private static final List<ByteString> NO_METADATA = Collections.emptyList();
->>>>>>> 11677481
 	private static final List<FcAssessedCustomFee> NO_CUSTOM_FEES = Collections.emptyList();
 
 	/* Precompiles cannot change treasury accounts */
@@ -111,10 +96,7 @@
 	};
 
 	private MintLogicFactory mintLogicFactory = MintLogic::new;
-<<<<<<< HEAD
-=======
 	private BurnLogicFactory burnLogicFactory = BurnLogic::new;
->>>>>>> 11677481
 	private AssociateLogicFactory associateLogicFactory = AssociateLogic::new;
 	private DissociateLogicFactory dissociateLogicFactory = DissociateLogic::new;
 	private TokenStoreFactory tokenStoreFactory = TypedTokenStore::new;
@@ -128,11 +110,7 @@
 	private final SoliditySigsVerifier sigsVerifier;
 	private final AccountRecordsHistorian recordsHistorian;
 	private final SyntheticTxnFactory syntheticTxnFactory;
-<<<<<<< HEAD
-	private DissociationFactory dissociationFactory;
-=======
 	private final DissociationFactory dissociationFactory;
->>>>>>> 11677481
 
 	//cryptoTransfer(TokenTransferList[] calldata tokenTransfers)
 	protected static final int ABI_ID_CRYPTO_TRANSFER = 0x189a554c;
@@ -260,51 +238,7 @@
 
 	@SuppressWarnings("unused")
 	protected Bytes computeMintToken(final Bytes input, final MessageFrame frame) {
-<<<<<<< HEAD
-		/* --- Get the frame context --- */
-		final var contract = frame.getContractAddress();
-		final var recipient = frame.getRecipientAddress();
-		final var updater = (AbstractLedgerWorldUpdater) frame.getWorldUpdater();
-		final var ledgers = updater.wrappedTrackingLedgers();
-
-		/* --- Parse the input --- */
-		final var mintOp = decoder.decodeMint(input);
-		final var synthBody = syntheticTxnFactory.createNonFungibleMint(mintOp);
-		final var amount = mintOp.getAmount();
-		final var newMeta = mintOp.getMetadata();
-
-		Bytes result;
-		ExpirableTxnRecord.Builder childRecord;
-		try {
-			/* --- Check the required supply key has an active signature --- */
-			final var tokenId = Id.fromGrpcToken(mintOp.getTokenType());
-			final var hasRequiredSigs = sigsVerifier.hasActiveSupplyKey(tokenId, recipient, contract);
-			validateTrue(hasRequiredSigs, INVALID_SIGNATURE);
-
-			/* --- Build the necessary infrastructure to execute the transaction --- */
-			final var sideEffects = sideEffectsFactory.get();
-			final var scopedAccountStore = createAccountStore(ledgers);
-			final var scopedTokenStore = createTokenStore(ledgers, scopedAccountStore, sideEffects);
-			final var mintLogic = mintLogicFactory.newLogic(validator, scopedTokenStore, scopedAccountStore);
-
-			/* --- Execute the transaction and capture its results --- */
-			final var creationTime = recordsHistorian.nextFollowingChildConsensusTime();
-			mintLogic.mint(tokenId, newMeta.size(), amount, newMeta, creationTime);
-			childRecord = creator.createSuccessfulSyntheticRecord(NO_CUSTOM_FEES, sideEffects);
-			result = UInt256.valueOf(ResponseCodeEnum.SUCCESS_VALUE);
-			ledgers.commit();
-		} catch (InvalidTransactionException e) {
-			childRecord = creator.createUnsuccessfulSyntheticRecord(e.getResponseCode());
-			result = UInt256.valueOf(e.getResponseCode().getNumber());
-		}
-
-		/* --- And track the created child record --- */
-		updater.manageInProgressRecord(recordsHistorian, childRecord, synthBody);
-
-		return result;
-=======
 		return computeInternal(frame, input, new MintPrecompile());
->>>>>>> 11677481
 	}
 
 	@SuppressWarnings("unused")
@@ -317,51 +251,6 @@
 		return computeInternal(frame, input, new MultiAssociatePrecompile());
 	}
 
-<<<<<<< HEAD
-	protected Bytes computeAssociateToken(final Bytes input, final MessageFrame messageFrame) {
-		/* --- Get the frame context --- */
-		final var updater = (AbstractLedgerWorldUpdater) messageFrame.getWorldUpdater();
-		final var ledgers = updater.wrappedTrackingLedgers();
-		final var contract = messageFrame.getContractAddress();
-		final var recipient = messageFrame.getRecipientAddress();
-
-		/* --- Parse the input --- */
-		final var associateOp = decoder.decodeAssociate(input);
-		final var synthBody = syntheticTxnFactory.createAssociate(associateOp);
-
-		ExpirableTxnRecord.Builder childRecord;
-		Bytes result;
-
-		try {
-			/* --- Check the required key has an active signature --- */
-			final var hasRequiredSigs =
-					sigsVerifier.hasActiveKey(Id.fromGrpcAccount(associateOp.getAccountID()),
-							recipient, contract);
-			validateTrue(hasRequiredSigs, INVALID_SIGNATURE);
-
-			/* --- Build the necessary infrastructure to execute the transaction --- */
-			final var sideEffects = sideEffectsFactory.get();
-			final var accountStore = createAccountStore(ledgers);
-			final var tokenStore = createTokenStore(ledgers, accountStore, sideEffects);
-
-			/* --- Execute the transaction and capture its results --- */
-			final var associateLogic =
-					associateLogicFactory.newAssociateLogic(tokenStore, accountStore, dynamicProperties);
-			associateLogic.associate(Id.fromGrpcAccount(associateOp.getAccountID()),
-					singletonList(associateOp.getTokenID()));
-			ledgers.commit();
-
-			childRecord = creator.createSuccessfulSyntheticRecord(NO_CUSTOM_FEES, sideEffects);
-			result = UInt256.valueOf(ResponseCodeEnum.SUCCESS_VALUE);
-		} catch (InvalidTransactionException e) {
-			childRecord = creator.createUnsuccessfulSyntheticRecord(e.getResponseCode());
-			result = UInt256.valueOf(e.getResponseCode().getNumber());
-		}
-
-		/* --- And track the created child record --- */
-		updater.manageInProgressRecord(recordsHistorian, childRecord, synthBody);
-		return result;
-=======
 	protected Bytes computeAssociateToken(final Bytes input, final MessageFrame frame) {
 		return computeInternal(frame, input, new AssociatePrecompile());
 	}
@@ -372,7 +261,6 @@
 
 	protected Bytes computeDissociateToken(final Bytes input, final MessageFrame frame) {
 		return computeInternal(frame, input, new DissociatePrecompile());
->>>>>>> 11677481
 	}
 
 	/* --- Helpers --- */
@@ -380,22 +268,6 @@
 		return accountStoreFactory.newAccountStore(validator, dynamicProperties, ledgers.accounts());
 	}
 
-<<<<<<< HEAD
-	@SuppressWarnings("unused")
-	protected Bytes computeDissociateToken(final Bytes input, final MessageFrame messageFrame) {
-		/* --- Get the frame context --- */
-		final var updater = (AbstractLedgerWorldUpdater) messageFrame.getWorldUpdater();
-		final var ledgers = updater.wrappedTrackingLedgers();
-		final var contract = messageFrame.getContractAddress();
-		final var recipient = messageFrame.getRecipientAddress();
-
-		/* --- Parse the input --- */
-		final var dissociateOp = decoder.decodeDissociate(input);
-		final var synthBody = syntheticTxnFactory.createDissociate(dissociateOp);
-
-		ExpirableTxnRecord.Builder childRecord;
-		Bytes result;
-=======
 	private TypedTokenStore createTokenStore(
 			final WorldLedgers ledgers,
 			final AccountStore accountStore,
@@ -422,54 +294,11 @@
 		final var recipient = frame.getRecipientAddress();
 		final var updater = (AbstractLedgerWorldUpdater) frame.getWorldUpdater();
 		final var ledgers = updater.wrappedTrackingLedgers();
->>>>>>> 11677481
 
 		final var synthBody = precompile.body(input);
 		Bytes result = SUCCESS_RESULT;
 		ExpirableTxnRecord.Builder childRecord;
 		try {
-<<<<<<< HEAD
-			/* --- Check the required key has an active signature --- */
-			final var hasRequiredSigs =
-					sigsVerifier.hasActiveKey(Id.fromGrpcAccount(dissociateOp.getAccountID()), recipient, contract);
-			validateTrue(hasRequiredSigs, INVALID_SIGNATURE);
-
-			/* --- Build the necessary infrastructure to execute the transaction --- */
-			final var sideEffects =  sideEffectsFactory.get();
-			final var accountStore = createAccountStore(ledgers);
-			final var tokenStore = createTokenStore(ledgers, accountStore, sideEffects);
-
-			/* --- Execute the transaction and capture its results --- */
-			DissociateLogic dissociateLogic =
-					dissociateLogicFactory.newDissociateLogic(validator, tokenStore, accountStore, dissociationFactory);
-			dissociateLogic.dissociate(Id.fromGrpcAccount(dissociateOp.getAccountID()), singletonList(dissociateOp.getTokenID()));
-			ledgers.commit();
-
-			childRecord = creator.createSuccessfulSyntheticRecord(NO_CUSTOM_FEES, sideEffects);
-			result = UInt256.valueOf(ResponseCodeEnum.SUCCESS_VALUE);
-		} catch (InvalidTransactionException e) {
-			childRecord = creator.createUnsuccessfulSyntheticRecord(e.getResponseCode());
-			result = UInt256.valueOf(e.getResponseCode().getNumber());
-		}
-		/* --- And track the created child record --- */
-		updater.manageInProgressRecord(recordsHistorian, childRecord, synthBody);
-		return result;
-	}
-
-	/* Helpers */
-	private AccountStore createAccountStore(final WorldLedgers ledgers) {
-		return accountStoreFactory.newAccountStore(validator, dynamicProperties, ledgers.accounts());
-	}
-
-	private TypedTokenStore createTokenStore(
-			final WorldLedgers ledgers,
-			final AccountStore accountStore,
-			final SideEffectsTracker sideEffects) {
-		return tokenStoreFactory.newTokenStore(
-				accountStore, ledgers.tokens(), ledgers.nfts(), ledgers.tokenRels(),
-				NOOP_VIEWS_MANAGER, NOOP_TREASURY_ADDER, NOOP_TREASURY_REMOVER,
-				sideEffects);
-=======
 			childRecord = precompile.run(recipient, contract, ledgers);
 			ledgers.commit();
 		} catch (InvalidTransactionException e) {
@@ -481,7 +310,6 @@
 		updater.manageInProgressRecord(recordsHistorian, childRecord, synthBody);
 
 		return result;
->>>>>>> 11677481
 	}
 
 	/* --- Constructor functional interfaces for mocking --- */
@@ -510,21 +338,6 @@
 				TypedTokenStore tokenStore,
 				AccountStore accountStore,
 				DissociationFactory dissociationFactory);
-	}
-
-	@FunctionalInterface
-	interface AssociateLogicFactory {
-		AssociateLogic newAssociateLogic(final TypedTokenStore tokenStore,
-										 final AccountStore accountStore,
-										 final GlobalDynamicProperties dynamicProperties);
-	}
-
-	@FunctionalInterface
-	interface DissociateLogicFactory {
-		DissociateLogic newDissociateLogic(final OptionValidator validator,
-										   final TypedTokenStore tokenStore,
-										   final AccountStore accountStore,
-										   final DissociationFactory dissociationFactory);
 	}
 
 	@FunctionalInterface
@@ -548,8 +361,6 @@
 				SideEffectsTracker sideEffectsTracker);
 	}
 
-<<<<<<< HEAD
-=======
 	/* --- The precompile implementations --- */
 	interface Precompile {
 		TransactionBody.Builder body(final Bytes input);
@@ -726,24 +537,20 @@
 		}
 	}
 
->>>>>>> 11677481
 	/* --- Only used by unit tests --- */
 	void setMintLogicFactory(final MintLogicFactory mintLogicFactory) {
 		this.mintLogicFactory = mintLogicFactory;
 	}
 
-<<<<<<< HEAD
 	/* --- Only used by unit tests --- */
-=======
+	void setDissociateLogicFactory(final DissociateLogicFactory dissociateLogicFactory) {
+		this.dissociateLogicFactory = dissociateLogicFactory;
+	}
+
 	public void setBurnLogicFactory(final BurnLogicFactory burnLogicFactory) {
 		this.burnLogicFactory = burnLogicFactory;
 	}
 
->>>>>>> 11677481
-	void setDissociateLogicFactory(final DissociateLogicFactory dissociateLogicFactory) {
-		this.dissociateLogicFactory = dissociateLogicFactory;
-	}
-
 	void setTokenStoreFactory(final TokenStoreFactory tokenStoreFactory) {
 		this.tokenStoreFactory = tokenStoreFactory;
 	}
