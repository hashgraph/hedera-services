package com.hedera.services.store.contracts.precompile;

/*
 * -
 * ‌
 * Hedera Services Node
 * ​
 * Copyright (C) 2018 - 2021 Hedera Hashgraph, LLC
 * ​
 * Licensed under the Apache License, Version 2.0 (the "License");
 * you may not use this file except in compliance with the License.
 * You may obtain a copy of the License at
 *
 *       http://www.apache.org/licenses/LICENSE-2.0
 *
 * Unless required by applicable law or agreed to in writing, software
 * distributed under the License is distributed on an "AS IS" BASIS,
 * WITHOUT WARRANTIES OR CONDITIONS OF ANY KIND, either express or implied.
 * See the License for the specific language governing permissions and
 * limitations under the License.
 * ‍
 *
 */

import com.google.protobuf.ByteString;
import com.hedera.services.context.SideEffectsTracker;
import com.hedera.services.context.primitives.StateView;
import com.hedera.services.context.properties.GlobalDynamicProperties;
import com.hedera.services.contracts.sources.EvmSigsVerifier;
import com.hedera.services.contracts.sources.TxnAwareEvmSigsVerifier;
import com.hedera.services.exceptions.InvalidTransactionException;
import com.hedera.services.exceptions.ValidationUtils;
import com.hedera.services.fees.FeeCalculator;
import com.hedera.services.fees.calculation.UsagePricesProvider;
import com.hedera.services.grpc.marshalling.ImpliedTransfers;
import com.hedera.services.grpc.marshalling.ImpliedTransfersMarshal;
import com.hedera.services.ledger.BalanceChange;
import com.hedera.services.ledger.SigImpactHistorian;
import com.hedera.services.ledger.TransactionalLedger;
import com.hedera.services.ledger.TransferLogic;
import com.hedera.services.ledger.backing.BackingStore;
import com.hedera.services.ledger.ids.EntityIdSource;
import com.hedera.services.ledger.properties.AccountProperty;
import com.hedera.services.ledger.properties.NftProperty;
import com.hedera.services.ledger.properties.TokenProperty;
import com.hedera.services.ledger.properties.TokenRelProperty;
import com.hedera.services.legacy.core.jproto.JECDSASecp256k1Key;
import com.hedera.services.legacy.core.jproto.JEd25519Key;
import com.hedera.services.legacy.core.jproto.JKey;
import com.hedera.services.records.AccountRecordsHistorian;
import com.hedera.services.state.EntityCreator;
import com.hedera.services.state.enums.TokenType;
import com.hedera.services.state.expiry.ExpiringCreations;
import com.hedera.services.state.merkle.MerkleAccount;
import com.hedera.services.state.merkle.MerkleToken;
import com.hedera.services.state.merkle.MerkleTokenRelStatus;
import com.hedera.services.state.merkle.MerkleUniqueToken;
import com.hedera.services.state.submerkle.EntityId;
import com.hedera.services.state.submerkle.EvmFnResult;
import com.hedera.services.state.submerkle.ExpirableTxnRecord;
import com.hedera.services.state.submerkle.FcAssessedCustomFee;
import com.hedera.services.store.AccountStore;
import com.hedera.services.store.TypedTokenStore;
import com.hedera.services.store.contracts.AbstractLedgerWorldUpdater;
import com.hedera.services.store.contracts.HederaStackedWorldStateUpdater;
import com.hedera.services.store.contracts.WorldLedgers;
import com.hedera.services.store.models.Id;
import com.hedera.services.store.models.NftId;
import com.hedera.services.store.tokens.HederaTokenStore;
import com.hedera.services.txns.crypto.AutoCreationLogic;
import com.hedera.services.txns.token.AssociateLogic;
import com.hedera.services.txns.token.BurnLogic;
import com.hedera.services.txns.token.CreateLogic;
import com.hedera.services.txns.token.DissociateLogic;
import com.hedera.services.txns.token.MintLogic;
import com.hedera.services.txns.token.process.DissociationFactory;
import com.hedera.services.txns.token.validators.CreateChecks;
import com.hedera.services.txns.validation.OptionValidator;
import com.hedera.services.utils.EntityIdUtils;
import com.hedera.services.utils.SignedTxnAccessor;
import com.hedera.services.utils.TxnAccessor;
import com.hederahashgraph.api.proto.java.AccountAmount;
import com.hederahashgraph.api.proto.java.AccountID;
import com.hederahashgraph.api.proto.java.ContractID;
import com.hederahashgraph.api.proto.java.HederaFunctionality;
import com.hederahashgraph.api.proto.java.Query;
import com.hederahashgraph.api.proto.java.ResponseCodeEnum;
import com.hederahashgraph.api.proto.java.ResponseType;
import com.hederahashgraph.api.proto.java.SignatureMap;
import com.hederahashgraph.api.proto.java.SignedTransaction;
import com.hederahashgraph.api.proto.java.Timestamp;
import com.hederahashgraph.api.proto.java.TokenID;
import com.hederahashgraph.api.proto.java.Transaction;
import com.hederahashgraph.api.proto.java.TransactionBody;
import com.hederahashgraph.api.proto.java.TransactionGetRecordQuery;
import com.hederahashgraph.api.proto.java.TransactionID;
import org.apache.commons.codec.DecoderException;
import org.apache.commons.lang3.tuple.Pair;
import org.apache.logging.log4j.LogManager;
import org.apache.logging.log4j.Logger;
import org.apache.tuweni.bytes.Bytes;
import org.apache.tuweni.units.bigints.UInt256;
import org.hyperledger.besu.datatypes.Address;
import org.hyperledger.besu.evm.Gas;
import org.hyperledger.besu.evm.frame.MessageFrame;
import org.hyperledger.besu.evm.gascalculator.GasCalculator;
import org.hyperledger.besu.evm.log.Log;
import org.hyperledger.besu.evm.precompile.AbstractPrecompiledContract;

import javax.inject.Inject;
import javax.inject.Provider;
import javax.inject.Singleton;
import java.math.BigInteger;
import java.time.Instant;
import java.util.ArrayList;
import java.util.Collections;
import java.util.List;
import java.util.Objects;
import java.util.Optional;
import java.util.function.Predicate;
import java.util.function.Supplier;
import java.util.function.UnaryOperator;

import static com.hedera.services.context.BasicTransactionContext.EMPTY_KEY;
import static com.hedera.services.exceptions.ValidationUtils.validateTrue;
import static com.hedera.services.grpc.marshalling.ImpliedTransfers.NO_ALIASES;
import static com.hedera.services.ledger.backing.BackingTokenRels.asTokenRel;
import static com.hedera.services.ledger.ids.ExceptionalEntityIdSource.NOOP_ID_SOURCE;
import static com.hedera.services.ledger.properties.NftProperty.METADATA;
import static com.hedera.services.ledger.properties.NftProperty.OWNER;
import static com.hedera.services.ledger.properties.TokenProperty.DECIMALS;
import static com.hedera.services.ledger.properties.TokenProperty.NAME;
import static com.hedera.services.ledger.properties.TokenProperty.SYMBOL;
import static com.hedera.services.ledger.properties.TokenProperty.TOKEN_TYPE;
import static com.hedera.services.ledger.properties.TokenProperty.TOTAL_SUPPLY;
import static com.hedera.services.ledger.properties.TokenRelProperty.TOKEN_BALANCE;
import static com.hedera.services.state.EntityCreator.EMPTY_MEMO;
import static com.hedera.services.store.contracts.HederaWorldState.WorldStateTokenAccount.TOKEN_PROXY_ACCOUNT_NONCE;
import static com.hedera.services.store.contracts.precompile.PrecompilePricingUtils.GasCostType.ASSOCIATE;
import static com.hedera.services.store.contracts.precompile.PrecompilePricingUtils.GasCostType.DISSOCIATE;
import static com.hedera.services.store.contracts.precompile.PrecompilePricingUtils.GasCostType.MINT_FUNGIBLE;
import static com.hedera.services.store.contracts.precompile.PrecompilePricingUtils.GasCostType.MINT_NFT;
import static com.hedera.services.txns.span.SpanMapManager.reCalculateXferMeta;
import static com.hedera.services.utils.EntityIdUtils.asTypedEvmAddress;
import static com.hedera.services.utils.EntityIdUtils.contractIdFromEvmAddress;
import static com.hederahashgraph.api.proto.java.HederaFunctionality.ContractCall;
import static com.hederahashgraph.api.proto.java.ResponseCodeEnum.FAIL_INVALID;
import static com.hederahashgraph.api.proto.java.ResponseCodeEnum.INVALID_SIGNATURE;
import static com.hederahashgraph.api.proto.java.ResponseCodeEnum.OK;
import static com.hederahashgraph.api.proto.java.ResponseCodeEnum.SUCCESS;
import static com.hederahashgraph.api.proto.java.TokenType.NON_FUNGIBLE_UNIQUE;

@Singleton
public class HTSPrecompiledContract extends AbstractPrecompiledContract {
	private static final Logger log = LogManager.getLogger(HTSPrecompiledContract.class);

	public static final String HTS_PRECOMPILED_CONTRACT_ADDRESS = "0x167";
	public static final ContractID HTS_PRECOMPILE_MIRROR_ID = contractIdFromEvmAddress(
			Address.fromHexString(HTS_PRECOMPILED_CONTRACT_ADDRESS).toArrayUnsafe());
	public static final EntityId HTS_PRECOMPILE_MIRROR_ENTITY_ID = EntityId.fromGrpcContractId(HTS_PRECOMPILE_MIRROR_ID);

	private static final Bytes SUCCESS_RESULT = resultFrom(SUCCESS);
	private static final Bytes STATIC_CALL_REVERT_REASON = Bytes.of("HTS precompiles are not static".getBytes());
	private static final String NOT_SUPPORTED_FUNGIBLE_OPERATION_REASON = "Invalid operation for ERC-20 token!";
	private static final String NOT_SUPPORTED_NON_FUNGIBLE_OPERATION_REASON = "Invalid operation for ERC-721 token!";
	private static final Bytes ERROR_DECODING_INPUT_REVERT_REASON = Bytes.of(
			"Error decoding precompile input".getBytes());
	private static final String UNKNOWN_FUNCTION_ID_ERROR_MESSAGE =
			"%s precompile received unknown functionId=%d (via %s)";
	private static final List<Long> NO_SERIAL_NOS = Collections.emptyList();
	private static final List<ByteString> NO_METADATA = Collections.emptyList();
	private static final List<FcAssessedCustomFee> NO_CUSTOM_FEES = Collections.emptyList();
	private static final EntityIdSource ids = NOOP_ID_SOURCE;

	/* Precompiles cannot change treasury accounts */
	public static final TypedTokenStore.LegacyTreasuryAdder NOOP_TREASURY_ADDER = (aId, tId) -> {
	};
	public static final TypedTokenStore.LegacyTreasuryRemover NOOP_TREASURY_REMOVER = (aId, tId) -> {
	};

	private CreateLogicFactory createLogicFactory = CreateLogic::new;
	private MintLogicFactory mintLogicFactory = MintLogic::new;
	private BurnLogicFactory burnLogicFactory = BurnLogic::new;
	private AssociateLogicFactory associateLogicFactory = AssociateLogic::new;
	private DissociateLogicFactory dissociateLogicFactory = DissociateLogic::new;
	private TransferLogicFactory transferLogicFactory = TransferLogic::new;
	private TokenStoreFactory tokenStoreFactory = TypedTokenStore::new;
	private HederaTokenStoreFactory hederaTokenStoreFactory = HederaTokenStore::new;
	private AccountStoreFactory accountStoreFactory = AccountStore::new;
	private Supplier<SideEffectsTracker> sideEffectsFactory = SideEffectsTracker::new;

	private final EntityCreator creator;
	private final DecodingFacade decoder;
	private final EncodingFacade encoder;
	private final GlobalDynamicProperties dynamicProperties;
	private final OptionValidator validator;
<<<<<<< HEAD
	private final SoliditySigsVerifier sigsVerifier;
	private final SigImpactHistorian sigImpactHistorian;
=======
	private final EvmSigsVerifier sigsVerifier;
>>>>>>> b462d6be
	private final AccountRecordsHistorian recordsHistorian;
	private final SyntheticTxnFactory syntheticTxnFactory;
	private final DissociationFactory dissociationFactory;
	private final UsagePricesProvider resourceCosts;
	private final CreateChecks tokenCreateChecks;
	private final EntityIdSource entityIdSource;

	private final ImpliedTransfersMarshal impliedTransfersMarshal;

	//cryptoTransfer(TokenTransferList[] memory tokenTransfers)
	protected static final int ABI_ID_CRYPTO_TRANSFER = 0x189a554c;
	//transferTokens(address token, address[] memory accountId, int64[] memory amount)
	protected static final int ABI_ID_TRANSFER_TOKENS = 0x82bba493;
	//transferToken(address token, address sender, address recipient, int64 amount)
	protected static final int ABI_ID_TRANSFER_TOKEN = 0xeca36917;
	//transferNFTs(address token, address[] memory sender, address[] memory receiver, int64[] memory serialNumber)
	protected static final int ABI_ID_TRANSFER_NFTS = 0x2c4ba191;
	//transferNFT(address token,  address sender, address recipient, int64 serialNum)
	protected static final int ABI_ID_TRANSFER_NFT = 0x5cfc9011;
	//mintToken(address token, uint64 amount, bytes[] memory metadata)
	protected static final int ABI_ID_MINT_TOKEN = 0x278e0b88;
	//burnToken(address token, uint64 amount, int64[] memory serialNumbers)
	protected static final int ABI_ID_BURN_TOKEN = 0xacb9cff9;
	//associateTokens(address account, address[] memory tokens)
	protected static final int ABI_ID_ASSOCIATE_TOKENS = 0x2e63879b;
	//associateToken(address account, address token)
	protected static final int ABI_ID_ASSOCIATE_TOKEN = 0x49146bde;
	//dissociateTokens(address account, address[] memory tokens)
	protected static final int ABI_ID_DISSOCIATE_TOKENS = 0x78b63918;
	//dissociateToken(address account, address token)
	protected static final int ABI_ID_DISSOCIATE_TOKEN = 0x099794e8;
	//redirectForToken(address token, bytes memory data)
	protected static final int ABI_ID_REDIRECT_FOR_TOKEN = 0x618dc65e;

	//name()
	protected static final int ABI_ID_NAME = 0x06fdde03;
	//symbol()
	protected static final int ABI_ID_SYMBOL = 0x95d89b41;
	//decimals()
	protected static final int ABI_ID_DECIMALS = 0x313ce567;
	//totalSupply()
	protected static final int ABI_ID_TOTAL_SUPPLY_TOKEN = 0x18160ddd;
	//balanceOf(address account)
	protected static final int ABI_ID_BALANCE_OF_TOKEN = 0x70a08231;
	//transfer(address recipient, uint256 amount)
	protected static final int ABI_ID_ERC_TRANSFER = 0xa9059cbb;
	//transferFrom(address sender, address recipient, uint256 amount)
	//transferFrom(address from, address to, uint256 tokenId)
	protected static final int ABI_ID_ERC_TRANSFER_FROM = 0x23b872dd;

	//ownerOf(uint256 tokenId)
	protected static final int ABI_ID_OWNER_OF_NFT = 0x6352211e;
	//tokenURI(uint256 tokenId)
	protected static final int ABI_ID_TOKEN_URI_NFT = 0xc87b56dd;

	//createFungibleToken(HederaToken memory token, uint initialTotalSupply, uint decimals)
	protected static final int ABI_ID_CREATE_FUNGIBLE_TOKEN = 0x7812a04b;
	//createFungibleTokenWithCustomFees(HederaToken memory token, uint initialTotalSupply, uint decimals, FixedFee[] memory fixedFees, FractionalFee[] memory fractionalFees)
	protected static final int ABI_ID_CREATE_FUNGIBLE_TOKEN_WITH_FEES = 0x4c381ae7;
	//createNonFungibleToken(HederaToken memory token)
	protected static final int ABI_ID_CREATE_NON_FUNGIBLE_TOKEN = 0x9dc711e0;
	//createNonFungibleTokenWithCustomFees(HederaToken memory token, FixedFee[] memory fixedFees, RoyaltyFee[] memory royaltyFees)
	protected static final int ABI_ID_CREATE_NON_FUNGIBLE_TOKEN_WITH_FEES = 0x181a227f;

	//Transfer(address indexed from, address indexed to, uint256 indexed tokenId)
	//Transfer(address indexed from, address indexed to, uint256 value)
	private static final Bytes TRANSFER_EVENT = Bytes.fromHexString(
			"ddf252ad1be2c89b69c2b068fc378daa952ba7f163c4a11628f55a4df523b3ef");


	private int functionId;
	private Precompile precompile;
	private TransactionBody.Builder transactionBody;
	private MessageFrame messageFrame;
	private final Provider<FeeCalculator> feeCalculator;
	private Gas gasRequirement = Gas.ZERO;
	private final StateView currentView;
	private SideEffectsTracker sideEffectsTracker;
	private final PrecompilePricingUtils precompilePricingUtils;
	private WorldLedgers ledgers;
	private Address senderAddress;
	private HederaStackedWorldStateUpdater updater;
	private boolean isTokenReadOnlyTransaction = false;

	@Inject
	public HTSPrecompiledContract(
			final OptionValidator validator,
			final GlobalDynamicProperties dynamicProperties,
			final GasCalculator gasCalculator,
			final SigImpactHistorian sigImpactHistorian,
			final AccountRecordsHistorian recordsHistorian,
			final TxnAwareEvmSigsVerifier sigsVerifier,
			final DecodingFacade decoder,
			final EncodingFacade encoder,
			final SyntheticTxnFactory syntheticTxnFactory,
			final ExpiringCreations creator,
			final DissociationFactory dissociationFactory,
			final ImpliedTransfersMarshal impliedTransfersMarshal,
			final Provider<FeeCalculator> feeCalculator,
			final StateView currentView,
			final PrecompilePricingUtils precompilePricingUtils,
			final UsagePricesProvider resourceCosts,
			final CreateChecks tokenCreateChecks,
			final EntityIdSource entityIdSource
	) {
		super("HTS", gasCalculator);
		this.sigImpactHistorian = sigImpactHistorian;
		this.decoder = decoder;
		this.encoder = encoder;
		this.sigsVerifier = sigsVerifier;
		this.recordsHistorian = recordsHistorian;
		this.syntheticTxnFactory = syntheticTxnFactory;
		this.creator = creator;
		this.validator = validator;
		this.dynamicProperties = dynamicProperties;
		this.dissociationFactory = dissociationFactory;
		this.impliedTransfersMarshal = impliedTransfersMarshal;
		this.feeCalculator = feeCalculator;
		this.currentView = currentView;
		this.precompilePricingUtils = precompilePricingUtils;
		this.resourceCosts = resourceCosts;
		this.tokenCreateChecks = tokenCreateChecks;
		this.entityIdSource = entityIdSource;
	}

	@Override
	public Gas gasRequirement(final Bytes bytes) {
		return gasRequirement;
	}

	@Override
	public Bytes compute(final Bytes input, final MessageFrame messageFrame) {
<<<<<<< HEAD
		this.messageFrame = messageFrame;
		boolean isRedirectProxy = ABI_ID_REDIRECT_FOR_TOKEN == input.getInt(0);
=======
 		boolean isRedirectProxy = ABI_ID_REDIRECT_FOR_TOKEN == input.getInt(0);
>>>>>>> b462d6be

		if (messageFrame.isStatic() && !isRedirectProxy) {
			messageFrame.setRevertReason(STATIC_CALL_REVERT_REASON);
			return null;
		}

		prepareFields(messageFrame);
		final UnaryOperator<byte[]> aliasResolver = updater::unaliased;

		prepareComputation(input, aliasResolver);

		gasRequirement = Gas.of(dynamicProperties.htsDefaultGasCost());


		if (this.precompile == null) {
			messageFrame.setRevertReason(ERROR_DECODING_INPUT_REVERT_REASON);
			return null;
		} else if (this.messageFrame.getRevertReason().isPresent()) {
			return null;
		}

		if (isTokenReadOnlyTransaction) {
			computeViewFunctionGasRequirement(messageFrame.getBlockValues().getTimestamp());
		} else {
			computeGasRequirement(messageFrame.getBlockValues().getTimestamp());
		}

		return computeInternal(messageFrame);
	}

	void prepareFields(final MessageFrame messageFrame) {
		this.updater = (HederaStackedWorldStateUpdater) messageFrame.getWorldUpdater();
		this.sideEffectsTracker = sideEffectsFactory.get();
		this.ledgers = updater.wrappedTrackingLedgers(sideEffectsTracker);
		this.senderAddress = messageFrame.getSenderAddress();
	}

	void computeGasRequirement(final long blockTimestamp) {
		final Timestamp timestamp = Timestamp.newBuilder().setSeconds(
				blockTimestamp).build();
		final long gasPriceInTinybars = feeCalculator.get().estimatedGasPriceInTinybars(ContractCall, timestamp);

		final long calculatedFeeInTinybars = gasFeeInTinybars(
				transactionBody.setTransactionID(TransactionID.newBuilder().setTransactionValidStart(
						timestamp).build()), Instant.ofEpochSecond(blockTimestamp));

		final long minimumFeeInTinybars = precompile.getMinimumFeeInTinybars(timestamp);
		final long actualFeeInTinybars = Math.max(minimumFeeInTinybars, calculatedFeeInTinybars);


		// convert to gas cost
		final Gas baseGasCost = Gas.of((actualFeeInTinybars + gasPriceInTinybars - 1) / gasPriceInTinybars);

		// charge premium
		gasRequirement = baseGasCost.plus((baseGasCost.dividedBy(5)));
	}

	void computeViewFunctionGasRequirement(final long blockTimestamp) {
		final Timestamp timestamp = Timestamp.newBuilder().setSeconds(
				blockTimestamp).build();
		final var usagePrices = resourceCosts.defaultPricesGiven(HederaFunctionality.TokenGetInfo, timestamp);
		final var transactionGetRecordQuery = TransactionGetRecordQuery.newBuilder()
				.build();
		final var query = Query.newBuilder().setTransactionGetRecord(transactionGetRecordQuery);
		final var fee =
				feeCalculator.get().estimatePayment(query.buildPartial(), usagePrices, currentView, timestamp,
						ResponseType.ANSWER_ONLY);

		final long gasPriceInTinybars = feeCalculator.get().estimatedGasPriceInTinybars(ContractCall, timestamp);

		final long calculatedFeeInTinybars = fee.getNetworkFee() + fee.getNodeFee() + fee.getServiceFee();

		final long minimumFeeInTinybars = precompile.getMinimumFeeInTinybars(timestamp);
		final long actualFeeInTinybars = Math.max(minimumFeeInTinybars, calculatedFeeInTinybars);

		// convert to gas cost
		final Gas baseGasCost = Gas.of((actualFeeInTinybars + gasPriceInTinybars - 1) / gasPriceInTinybars);

		// charge premium
		gasRequirement = baseGasCost.plus((baseGasCost.dividedBy(5)));
	}

	void prepareComputation(final Bytes input, final UnaryOperator<byte[]> aliasResolver) {
		this.precompile = null;
		this.transactionBody = null;

		this.functionId = input.getInt(0);
		this.gasRequirement = null;

		this.precompile =
				switch (functionId) {
					case ABI_ID_CRYPTO_TRANSFER,
							ABI_ID_TRANSFER_TOKENS,
							ABI_ID_TRANSFER_TOKEN,
							ABI_ID_TRANSFER_NFTS,
							ABI_ID_TRANSFER_NFT -> new TransferPrecompile();
					case ABI_ID_MINT_TOKEN -> new MintPrecompile();
					case ABI_ID_BURN_TOKEN -> new BurnPrecompile();
					case ABI_ID_ASSOCIATE_TOKENS -> new MultiAssociatePrecompile();
					case ABI_ID_ASSOCIATE_TOKEN -> new AssociatePrecompile();
					case ABI_ID_DISSOCIATE_TOKENS -> new MultiDissociatePrecompile();
					case ABI_ID_DISSOCIATE_TOKEN -> new DissociatePrecompile();
					case ABI_ID_REDIRECT_FOR_TOKEN -> {
						final var tokenAddress = input.slice(4, 20);
						final var tokenID = EntityIdUtils.tokenIdFromEvmAddress(tokenAddress.toArray());
						final var nestedInput = input.slice(24);
						final var tokensLedger = ledgers.tokens();
						final var isFungibleToken = TokenType.FUNGIBLE_COMMON.equals(tokensLedger.get(tokenID,
								TOKEN_TYPE));

						Precompile nestedPrecompile;
						this.isTokenReadOnlyTransaction = true;
						final var nestedFunctionSelector = nestedInput.getInt(0);

						if (ABI_ID_NAME == nestedFunctionSelector) {
							nestedPrecompile = new NamePrecompile(tokenID);
						} else if (ABI_ID_SYMBOL == nestedFunctionSelector) {
							nestedPrecompile = new SymbolPrecompile(tokenID);
						} else if (ABI_ID_DECIMALS == nestedFunctionSelector) {
							if (!isFungibleToken) {
								throw new InvalidTransactionException(NOT_SUPPORTED_NON_FUNGIBLE_OPERATION_REASON,
										FAIL_INVALID);
							}
							nestedPrecompile = new DecimalsPrecompile(tokenID);
						} else if (ABI_ID_TOTAL_SUPPLY_TOKEN == nestedFunctionSelector) {
							nestedPrecompile = new TotalSupplyPrecompile(tokenID);
						} else if (ABI_ID_BALANCE_OF_TOKEN == nestedFunctionSelector) {
							nestedPrecompile = new BalanceOfPrecompile(tokenID);
						} else if (ABI_ID_OWNER_OF_NFT == nestedFunctionSelector) {
							if (isFungibleToken) {
								throw new InvalidTransactionException(NOT_SUPPORTED_FUNGIBLE_OPERATION_REASON,
										FAIL_INVALID);
							}
							nestedPrecompile = new OwnerOfPrecompile(tokenID);
						} else if (ABI_ID_TOKEN_URI_NFT == nestedFunctionSelector) {
							if (isFungibleToken) {
								throw new InvalidTransactionException(NOT_SUPPORTED_FUNGIBLE_OPERATION_REASON,
										FAIL_INVALID);
							}
							nestedPrecompile = new TokenURIPrecompile(tokenID);
						} else if (ABI_ID_ERC_TRANSFER == nestedFunctionSelector) {
							this.isTokenReadOnlyTransaction = false;
							if (!isFungibleToken) {
								throw new InvalidTransactionException(NOT_SUPPORTED_NON_FUNGIBLE_OPERATION_REASON,
										FAIL_INVALID);
							}
							nestedPrecompile = new ERCTransferPrecompile(tokenID, this.senderAddress, isFungibleToken);
						} else {
							this.isTokenReadOnlyTransaction = false;
							nestedPrecompile = null;
						}

						yield nestedPrecompile;
					}
					case ABI_ID_CREATE_FUNGIBLE_TOKEN,
							ABI_ID_CREATE_FUNGIBLE_TOKEN_WITH_FEES,
							ABI_ID_CREATE_NON_FUNGIBLE_TOKEN,
							ABI_ID_CREATE_NON_FUNGIBLE_TOKEN_WITH_FEES -> new TokenCreatePrecompile();
					default -> null;
				};
		if (precompile != null) {
			decodeInput(input, aliasResolver);
		}
	}

	/* --- Helpers --- */
	private AccountStore createAccountStore() {
		return accountStoreFactory.newAccountStore(validator, dynamicProperties, ledgers.accounts());
	}

	private TypedTokenStore createTokenStore(
			final AccountStore accountStore,
			final SideEffectsTracker sideEffects
	) {
		return tokenStoreFactory.newTokenStore(
				accountStore,
				ledgers.tokens(), ledgers.nfts(), ledgers.tokenRels(),
				NOOP_TREASURY_ADDER, NOOP_TREASURY_REMOVER,
				sideEffects);
	}

	private static Bytes resultFrom(final ResponseCodeEnum status) {
		return UInt256.valueOf(status.getNumber());
	}

	void decodeInput(final Bytes input, final UnaryOperator<byte[]> aliasResolver) {
		this.transactionBody = TransactionBody.newBuilder();
		try {
			this.transactionBody = this.precompile.body(input, aliasResolver);
		} catch (Exception e) {
			log.warn("Internal precompile failure", e);
			throw new InvalidTransactionException("Cannot decode precompile input", FAIL_INVALID);
		}
	}

	@SuppressWarnings("rawtypes")
	protected Bytes computeInternal(final MessageFrame frame) {
		Bytes result;
		ExpirableTxnRecord.Builder childRecord;
		try {
			precompile.run(frame);
			// As in HederaLedger.commit(), we must first commit the ledgers before creating our
			// synthetic record, as the ledger interceptors will populate the sideEffectsTracker
			ledgers.commit();

			childRecord = creator.createSuccessfulSyntheticRecord(
					precompile.getCustomFees(), sideEffectsTracker, EMPTY_MEMO);

			result = precompile.getSuccessResultFor(childRecord);
			addContractCallResultToRecord(childRecord, result, Optional.empty());
		} catch (InvalidTransactionException e) {
			final var status = e.getResponseCode();
			childRecord = creator.createUnsuccessfulSyntheticRecord(status);
			result = precompile.getFailureResultFor(status);
			addContractCallResultToRecord(childRecord, result, Optional.of(status));
		} catch (Exception e) {
			log.warn("Internal precompile failure", e);
			childRecord = creator.createUnsuccessfulSyntheticRecord(FAIL_INVALID);
			result = precompile.getFailureResultFor(FAIL_INVALID);
			addContractCallResultToRecord(childRecord, result, Optional.of(FAIL_INVALID));
		}

		/*-- The updater here should always have a parent updater --*/
		final var parentUpdater = updater.parentUpdater();
		if (parentUpdater.isPresent()) {
			final var parent = (AbstractLedgerWorldUpdater) parentUpdater.get();
			parent.manageInProgressRecord(recordsHistorian, childRecord, this.transactionBody);
		} else {
			throw new InvalidTransactionException("HTS precompile frame had no parent updater", FAIL_INVALID);
		}

		return result;
	}

	private void addContractCallResultToRecord(
			final ExpirableTxnRecord.Builder childRecord,
			final Bytes result,
			final Optional<ResponseCodeEnum> errorStatus
	) {
		if (dynamicProperties.shouldExportPrecompileResults()) {
			final var evmFnResult = new EvmFnResult(
					HTS_PRECOMPILE_MIRROR_ENTITY_ID,
					result != null ? result.toArrayUnsafe() : EvmFnResult.EMPTY,
					errorStatus.map(ResponseCodeEnum::name).orElse(null),
					EvmFnResult.EMPTY,
					this.gasRequirement.toLong(),
					Collections.emptyList(),
					Collections.emptyList(),
					EvmFnResult.EMPTY,
					Collections.emptyMap());
			childRecord.setContractCallResult(evmFnResult);
		}
	}

	/* --- Constructor functional interfaces for mocking --- */
	@FunctionalInterface
	interface MintLogicFactory {
		MintLogic newMintLogic(OptionValidator validator, TypedTokenStore tokenStore, AccountStore accountStore);
	}

	@FunctionalInterface
	interface CreateLogicFactory {
		CreateLogic newTokenCreateLogic(
				AccountStore accountStore,
				TypedTokenStore tokenStore,
				GlobalDynamicProperties dynamicProperties,
				SigImpactHistorian sigImpactHistorian,
				SideEffectsTracker sideEffectsTracker,
				EntityIdSource entityIdSource,
				OptionValidator validator);
	}

	@FunctionalInterface
	interface BurnLogicFactory {
		BurnLogic newBurnLogic(TypedTokenStore tokenStore, AccountStore accountStore);
	}

	@FunctionalInterface
	interface AssociateLogicFactory {
		AssociateLogic newAssociateLogic(
				TypedTokenStore tokenStore,
				AccountStore accountStore,
				GlobalDynamicProperties dynamicProperties);
	}

	@FunctionalInterface
	interface DissociateLogicFactory {
		DissociateLogic newDissociateLogic(
				OptionValidator validator,
				TypedTokenStore tokenStore,
				AccountStore accountStore,
				DissociationFactory dissociationFactory);
	}

	@FunctionalInterface
	interface TransferLogicFactory {
		TransferLogic newLogic(
				TransactionalLedger<AccountID, AccountProperty, MerkleAccount> accountsLedger,
				TransactionalLedger<NftId, NftProperty, MerkleUniqueToken> nftsLedger,
				TransactionalLedger<Pair<AccountID, TokenID>, TokenRelProperty, MerkleTokenRelStatus> tokenRelsLedger,
				HederaTokenStore tokenStore,
				SideEffectsTracker sideEffectsTracker,
				GlobalDynamicProperties dynamicProperties,
				OptionValidator validator,
				AutoCreationLogic autoCreationLogic,
				AccountRecordsHistorian recordsHistorian);
	}

	@FunctionalInterface
	interface AccountStoreFactory {
		AccountStore newAccountStore(
				OptionValidator validator,
				GlobalDynamicProperties dynamicProperties,
				BackingStore<AccountID, MerkleAccount> accounts);
	}

	@FunctionalInterface
	interface TokenStoreFactory {
		TypedTokenStore newTokenStore(
				AccountStore accountStore,
				BackingStore<TokenID, MerkleToken> tokens,
				BackingStore<NftId, MerkleUniqueToken> uniqueTokens,
				BackingStore<Pair<AccountID, TokenID>, MerkleTokenRelStatus> tokenRels,
				TypedTokenStore.LegacyTreasuryAdder treasuryAdder,
				TypedTokenStore.LegacyTreasuryRemover treasuryRemover,
				SideEffectsTracker sideEffectsTracker);
	}

	@FunctionalInterface
	interface HederaTokenStoreFactory {
		HederaTokenStore newHederaTokenStore(
				EntityIdSource ids,
				OptionValidator validator,
				SideEffectsTracker sideEffectsTracker,
				GlobalDynamicProperties properties,
				TransactionalLedger<Pair<AccountID, TokenID>, TokenRelProperty, MerkleTokenRelStatus> tokenRelsLedger,
				TransactionalLedger<NftId, NftProperty, MerkleUniqueToken> nftsLedger,
				BackingStore<TokenID, MerkleToken> backingTokens);
	}

	/* --- The precompile implementations --- */
	interface Precompile {
		TransactionBody.Builder body(Bytes input, UnaryOperator<byte[]> aliasResolver);

		void run(MessageFrame frame);

		long getMinimumFeeInTinybars(Timestamp consensusTime);

		default void addImplicitCostsIn(TxnAccessor accessor) {
			/* No-op */
		}

		default Bytes getSuccessResultFor(ExpirableTxnRecord.Builder childRecord) {
			return SUCCESS_RESULT;
		}

		default Bytes getFailureResultFor(ResponseCodeEnum status) {
			return resultFrom(status);
		}

		default List<FcAssessedCustomFee> getCustomFees() {
			return NO_CUSTOM_FEES;
		}
	}

	private abstract class AbstractAssociatePrecompile implements Precompile {
		protected Association associateOp;

		@Override
		public void run(final MessageFrame frame) {
			Objects.requireNonNull(associateOp);

			/* --- Check required signatures --- */
			final var accountId = Id.fromGrpcAccount(associateOp.accountId());
			final var hasRequiredSigs = validateKey(frame, accountId.asEvmAddress(), sigsVerifier::hasActiveKey);
			validateTrue(hasRequiredSigs, INVALID_SIGNATURE);

			/* --- Build the necessary infrastructure to execute the transaction --- */
			final var accountStore = createAccountStore();
			final var tokenStore = createTokenStore(accountStore, sideEffectsTracker);

			/* --- Execute the transaction and capture its results --- */
			final var associateLogic = associateLogicFactory.newAssociateLogic(
					tokenStore, accountStore, dynamicProperties);
			associateLogic.associate(accountId, associateOp.tokenIds());
		}

		@Override
		public long getMinimumFeeInTinybars(final Timestamp consensusTime) {
			return precompilePricingUtils.getMinimumPriceInTinybars(ASSOCIATE, consensusTime);
		}
	}

	protected class AssociatePrecompile extends AbstractAssociatePrecompile {
		@Override
		public TransactionBody.Builder body(final Bytes input, final UnaryOperator<byte[]> aliasResolver) {
			associateOp = decoder.decodeAssociation(input, aliasResolver);
			return syntheticTxnFactory.createAssociate(associateOp);
		}
	}

	protected class MultiAssociatePrecompile extends AbstractAssociatePrecompile {
		@Override
		public TransactionBody.Builder body(final Bytes input, final UnaryOperator<byte[]> aliasResolver) {
			associateOp = decoder.decodeMultipleAssociations(input, aliasResolver);
			return syntheticTxnFactory.createAssociate(associateOp);
		}
	}

	private abstract class AbstractDissociatePrecompile implements Precompile {
		protected Dissociation dissociateOp;

		@Override
		public void run(
				final MessageFrame frame
		) {
			Objects.requireNonNull(dissociateOp);

			/* --- Check required signatures --- */
			final var accountId = Id.fromGrpcAccount(dissociateOp.accountId());
			final var hasRequiredSigs = validateKey(frame, accountId.asEvmAddress(), sigsVerifier::hasActiveKey);
			validateTrue(hasRequiredSigs, INVALID_SIGNATURE);

			/* --- Build the necessary infrastructure to execute the transaction --- */
			final var accountStore = createAccountStore();
			final var tokenStore = createTokenStore(accountStore, sideEffectsTracker);

			/* --- Execute the transaction and capture its results --- */
			final var dissociateLogic = dissociateLogicFactory.newDissociateLogic(
					validator, tokenStore, accountStore, dissociationFactory);
			dissociateLogic.dissociate(accountId, dissociateOp.tokenIds());
		}

		@Override
		public long getMinimumFeeInTinybars(final Timestamp consensusTime) {
			return precompilePricingUtils.getMinimumPriceInTinybars(DISSOCIATE, consensusTime);
		}
	}

	protected class DissociatePrecompile extends AbstractDissociatePrecompile {
		@Override
		public TransactionBody.Builder body(final Bytes input, final UnaryOperator<byte[]> aliasResolver) {
			dissociateOp = decoder.decodeDissociate(input, aliasResolver);
			return syntheticTxnFactory.createDissociate(dissociateOp);
		}
	}

	protected class MultiDissociatePrecompile extends AbstractDissociatePrecompile {
		@Override
		public TransactionBody.Builder body(final Bytes input, final UnaryOperator<byte[]> aliasResolver) {
			dissociateOp = decoder.decodeMultipleDissociations(input, aliasResolver);
			return syntheticTxnFactory.createDissociate(dissociateOp);
		}
	}

	protected class MintPrecompile implements Precompile {
		private MintWrapper mintOp;

		@Override
		public TransactionBody.Builder body(final Bytes input, final UnaryOperator<byte[]> aliasResolver) {
			mintOp = decoder.decodeMint(input);
			return syntheticTxnFactory.createMint(mintOp);
		}

		@Override
		public void run(
				final MessageFrame frame
		) {
			Objects.requireNonNull(mintOp);

			/* --- Check required signatures --- */
			final var tokenId = Id.fromGrpcToken(mintOp.tokenType());
			final var hasRequiredSigs = validateKey(frame, tokenId.asEvmAddress(), sigsVerifier::hasActiveSupplyKey);
			validateTrue(hasRequiredSigs, INVALID_SIGNATURE);

			/* --- Build the necessary infrastructure to execute the transaction --- */
			final var scopedAccountStore = createAccountStore();
			final var scopedTokenStore = createTokenStore(scopedAccountStore, sideEffectsTracker);
			final var mintLogic = mintLogicFactory.newMintLogic(validator, scopedTokenStore, scopedAccountStore);

			/* --- Execute the transaction and capture its results --- */
			if (mintOp.type() == NON_FUNGIBLE_UNIQUE) {
				final var newMeta = mintOp.metadata();
				final var creationTime = recordsHistorian.nextFollowingChildConsensusTime();
				mintLogic.mint(tokenId, newMeta.size(), 0, newMeta, creationTime);
			} else {
				mintLogic.mint(tokenId, 0, mintOp.amount(), NO_METADATA, Instant.EPOCH);
			}
		}

		@Override
		public long getMinimumFeeInTinybars(final Timestamp consensusTime) {
			Objects.requireNonNull(mintOp);

			return precompilePricingUtils.getMinimumPriceInTinybars(
					(mintOp.type() == NON_FUNGIBLE_UNIQUE) ? MINT_NFT : MINT_FUNGIBLE, consensusTime);
		}

		@Override
		public Bytes getSuccessResultFor(final ExpirableTxnRecord.Builder childRecord) {
			final var receiptBuilder = childRecord.getReceiptBuilder();
			validateTrue(receiptBuilder != null, FAIL_INVALID);
			return encoder.encodeMintSuccess(
					childRecord.getReceiptBuilder().getNewTotalSupply(),
					childRecord.getReceiptBuilder().getSerialNumbers());
		}

		@Override
		public Bytes getFailureResultFor(final ResponseCodeEnum status) {
			return encoder.encodeMintFailure(status);
		}
	}

	private class TokenCreatePrecompile implements Precompile {
		protected TokenCreateWrapper tokenCreateOp;

		@Override
		public TransactionBody.Builder body(Bytes input, UnaryOperator<byte[]> aliasResolver) {
			tokenCreateOp = switch (functionId) {
				case ABI_ID_CREATE_FUNGIBLE_TOKEN -> decoder.decodeFungibleCreate(input, aliasResolver);
				case ABI_ID_CREATE_FUNGIBLE_TOKEN_WITH_FEES ->
						decoder.decodeFungibleCreateWithFees(input, aliasResolver);
				case ABI_ID_CREATE_NON_FUNGIBLE_TOKEN -> decoder.decodeNonFungibleTokenCreate(input, aliasResolver);
				case ABI_ID_CREATE_NON_FUNGIBLE_TOKEN_WITH_FEES ->
						decoder.decodeNonFungibleTokenCreateWithFees(input, aliasResolver);
				default -> throw new InvalidTransactionException(String.format(UNKNOWN_FUNCTION_ID_ERROR_MESSAGE,
						"Create", functionId, input), FAIL_INVALID);
			};

			/* --- Validate Solidity input and massage it to be able to transform it to tokenCreateTxnBody --- */
			try {
				verifySolidityInput();
				replaceInheritedKeysWithSenderKey();
			} catch (InvalidTransactionException e) {
				return null;
			} catch (DecoderException e) {
				final var errorMessage = "Sender key could not be decoded - " + e.getMessage();
				messageFrame.setRevertReason(Bytes.wrap(errorMessage.getBytes()));
				return null;
			}

			return syntheticTxnFactory.createTokenCreate(tokenCreateOp);
		}

		@Override
		public void run(MessageFrame frame)  {
			Objects.requireNonNull(tokenCreateOp);

			/* --- Validate the synthetic create txn body before proceeding with the rest of the execution --- */
			final var creationTime = recordsHistorian.nextFollowingChildConsensusTime();
			final var result = tokenCreateChecks.validatorForConsTime(creationTime).apply(transactionBody.build());
			ValidationUtils.validateTrue(result == OK, result);

			/* --- Check required signatures --- */
			final var treasuryId = Id.fromGrpcAccount(tokenCreateOp.getTreasury());
			final var treasuryHasSigned = validateKey(frame, treasuryId.asEvmAddress(), sigsVerifier::hasActiveKey);
			ValidationUtils.validateTrue(treasuryHasSigned, INVALID_SIGNATURE);
			tokenCreateOp.getAdminKey().ifPresent(tokenKeyWrapper ->
					ValidationUtils.validateTrue(validateAdminKey(frame, tokenKeyWrapper), INVALID_SIGNATURE));

			/* --- Build the necessary infrastructure to execute the transaction --- */
			final var scopedAccountStore = createAccountStore();
			final var scopedTokenStore = createTokenStore(scopedAccountStore, sideEffectsTracker);
			final var tokenCreateLogic = createLogicFactory.newTokenCreateLogic(scopedAccountStore, scopedTokenStore,
					dynamicProperties, sigImpactHistorian, sideEffectsTracker, entityIdSource, validator);

			/* --- Execute the transaction and capture its results --- */
			tokenCreateLogic.create(creationTime.getEpochSecond(), EntityIdUtils.accountIdFromEvmAddress(senderAddress),
					transactionBody.getTokenCreation());
		}

		/* --- Due to differences in Solidity and protobuf interfaces, we need custom checks on the input  --- */
		private void verifySolidityInput() {

			/*
			 * Verify initial supply and decimals fall withing the allowed ranges of the types
			 * they convert to (long and int, respectively), since in the Solidity interface
			 * we've specified them as uint256s and illegal values may be passed as input
			 */
			if (tokenCreateOp.isFungible()) {
				validateTrue(tokenCreateOp.getInitSupply().compareTo(BigInteger.valueOf(Long.MAX_VALUE)) < 1,
						"Initial token supply cannot by higher than " + Long.MAX_VALUE);
				validateTrue(tokenCreateOp.getDecimals().compareTo(BigInteger.valueOf(Integer.MAX_VALUE)) < 1,
						"Token decimals cannot be higher than " + Integer.MAX_VALUE);
			}

			/*
			 * Checks keys validity. The `TokenKey` struct in `IHederaTokenService.sol`
			 * defines a `keyType` bit field, which smart contract developers will use to
			 * set the type of key the `KeyValue` field will be used for. For example, if the
			 * `keyType` field is set to `00000001`, then the key value will be used for adminKey.
			 * If it is set to `00000011` the key value will be used for both adminKey and kycKey.
			 * Since an array of `TokenKey` structs is passed to the precompile, we have to
			 * check if each one specifies the type of key it applies to (that the bit field
			 * is not `00000000`) and also that there are not multiple keys values for the
			 * same key type (e.g. multiple `TokenKey` instances have the adminKey bit set)
			 */
			final var tokenKeys = tokenCreateOp.getTokenKeys();
			if (!tokenKeys.isEmpty()) {
				for (int i = 0, tokenKeysSize = tokenKeys.size(); i < tokenKeysSize; i++) {
					final var tokenKey = tokenKeys.get(i);
					validateTrue(isKeyValueValid(tokenKey.key()), "Token key must have exactly 1 key value set.");
					final var tokenKeyBitField = tokenKey.keyType().intValue();
					validateTrue(tokenKeyBitField != 0, "Key passed without key type to apply it to.");
					for (int j = i + 1; j < tokenKeysSize; j++) {
						validateTrue((tokenKeyBitField & tokenKeys.get(j).keyType().intValue()) == 0,
								"Multiple keys supplied for the same key type.");
					}
				}
			}

			/*
			 * The denomination of a fixed fee depends on the values of tokenId, useHbarsForPayment
			 * useCurrentTokenForPayment. Exactly one of the values of the struct should be set.
			 */
			if (!tokenCreateOp.getFixedFees().isEmpty()) {
				for (final var fixedFee: tokenCreateOp.getFixedFees()) {
					validateTrue(isFixedFeeValid(fixedFee), "In FixedFee, only 1 of tokenId, useHbarsForPayment, " +
							"useCurrentTokenForPayment should be set!");
				}
			}
		}

		private boolean isKeyValueValid(final TokenCreateWrapper.KeyValueWrapper key) {
			if (key.isShouldInheritAccountKeySet()) {
				return !key.isEcdsSecp256k1KeySet() && !key.isDelegatableContractIdSet() && !key.isContractIDSet()
						&& !key.isEd25519KeySet();
			} else if (key.isContractIDSet()) {
				return !key.isEcdsSecp256k1KeySet() && !key.isDelegatableContractIdSet() && !key.isEd25519KeySet();
			} else if (key.isEd25519KeySet()) {
				return !key.isEcdsSecp256k1KeySet() && !key.isDelegatableContractIdSet() ;
			} else if (key.isEcdsSecp256k1KeySet()) {
				return !key.isDelegatableContractIdSet();
			}
			return key.isDelegatableContractIdSet();
		}

		private boolean isFixedFeeValid(final TokenCreateWrapper.FixedFeeWrapper fixedFee) {
			if (fixedFee.isTokenIdSet()) {
				return !fixedFee.useCurrentTokenForPayment() && !fixedFee.useHbarsForPayment();
			} else if (fixedFee.useHbarsForPayment()) {
				return !fixedFee.useCurrentTokenForPayment();
			}
			return fixedFee.useCurrentTokenForPayment();
		}

		private void replaceInheritedKeysWithSenderKey() throws DecoderException {
			tokenCreateOp.setAllInheritedKeysTo((JKey) ledgers.accounts().get(
					EntityIdUtils.accountIdFromEvmAddress(senderAddress), AccountProperty.KEY));
		}

		private boolean validateAdminKey(
				final MessageFrame frame,
				final TokenCreateWrapper.TokenKeyWrapper tokenKeyWrapper
		) {
			//TODO: test the custom validation of ed25519 and ecdsasecpk256k1
			var hasAdminKeySigned = false;
			final var key = tokenKeyWrapper.key();
			if (key.isContractIDSet()) {
				hasAdminKeySigned = validateKey(frame, asTypedEvmAddress(key.getContractID()),
						sigsVerifier::hasActiveKey);
			} else if (key.isDelegatableContractIdSet()) {
				hasAdminKeySigned = validateKey(frame, asTypedEvmAddress(key.getDelegatableContractID()),
						sigsVerifier::hasActiveKey);
			} else if (key.isShouldInheritAccountKeySet()) {
				hasAdminKeySigned = validateKey(frame, senderAddress, sigsVerifier::hasActiveKey);
			} else if (key.isEd25519KeySet()) {
				hasAdminKeySigned = validateKeyActive(new JEd25519Key(key.getEd25519Key()), sigsVerifier::keyIsActive);
			} else if (key.isEcdsSecp256k1KeySet()) {
				hasAdminKeySigned = validateKeyActive(new JECDSASecp256k1Key(key.getEcdsSecp256k1()),
						sigsVerifier::keyIsActive);
			}
			return hasAdminKeySigned;
		}

		private boolean validateKeyActive(final JKey key, final Predicate<JKey> keyActiveTest) {
			return keyActiveTest.test(key);
		}

		private void validateTrue(final boolean flag, final String revertMessage) {
			if (!flag) {
				messageFrame.setRevertReason(Bytes.of(revertMessage.getBytes()));
				throw new InvalidTransactionException(FAIL_INVALID);
			}
		}

		// TODO: change when gas price is calculated
		@Override
		public long getMinimumFeeInTinybars(Timestamp consensusTime) {
//			Objects.requireNonNull(tokenCreateOp);
//			return precompilePricingUtils.getMinimumPriceInTinybars(CREATE, consensusTime);
			return 0;
		}

		@Override
		public Bytes getSuccessResultFor(final ExpirableTxnRecord.Builder childRecord) {
			final var receiptBuilder = childRecord.getReceiptBuilder();
			ValidationUtils.validateTrue(receiptBuilder != null, FAIL_INVALID);
			return encoder.encodeCreateSuccess(
					asTypedEvmAddress(childRecord.getReceiptBuilder().getTokenId().toGrpcTokenId()));
		}

		@Override
		public Bytes getFailureResultFor(final ResponseCodeEnum status) {
			return encoder.encodeCreateFailure(status);
		}
	}

	protected class TransferPrecompile implements Precompile {
		private ResponseCodeEnum impliedValidity;
		private ImpliedTransfers impliedTransfers;
		private List<BalanceChange> explicitChanges;
		private TransactionBody.Builder syntheticTxn;
		protected List<TokenTransferWrapper> transferOp;
		protected HederaTokenStore hederaTokenStore;

		protected void initializeHederaTokenStore() {
			this.hederaTokenStore = hederaTokenStoreFactory.newHederaTokenStore(
					ids,
					validator,
					sideEffectsTracker,
					dynamicProperties,
					ledgers.tokenRels(), ledgers.nfts(), ledgers.tokens());
		}

		@Override
		public TransactionBody.Builder body(final Bytes input, final UnaryOperator<byte[]> aliasResolver) {
			transferOp = switch (functionId) {
				case ABI_ID_CRYPTO_TRANSFER -> decoder.decodeCryptoTransfer(input, aliasResolver);
				case ABI_ID_TRANSFER_TOKENS -> decoder.decodeTransferTokens(input, aliasResolver);
				case ABI_ID_TRANSFER_TOKEN -> decoder.decodeTransferToken(input, aliasResolver);
				case ABI_ID_TRANSFER_NFTS -> decoder.decodeTransferNFTs(input, aliasResolver);
				case ABI_ID_TRANSFER_NFT -> decoder.decodeTransferNFT(input, aliasResolver);
				default -> throw new InvalidTransactionException(
						String.format(UNKNOWN_FUNCTION_ID_ERROR_MESSAGE, "Transfer", functionId, input), FAIL_INVALID);
			};
			syntheticTxn = syntheticTxnFactory.createCryptoTransfer(transferOp);
			extrapolateDetailsFromSyntheticTxn();

			initializeHederaTokenStore();
			return syntheticTxn;
		}

		@Override
		public void addImplicitCostsIn(final TxnAccessor accessor) {
			if (impliedTransfers != null) {
				reCalculateXferMeta(accessor, impliedTransfers);
			}
		}

		@Override
		public void run(
				final MessageFrame frame
		) {
			if (impliedValidity == null) {
				extrapolateDetailsFromSyntheticTxn();
			}
			if (impliedValidity != ResponseCodeEnum.OK) {
				throw new InvalidTransactionException(impliedValidity);
			}

			/* We remember this size to know to ignore receiverSigRequired=true for custom fee payments */
			final var numExplicitChanges = explicitChanges.size();
			final var assessmentStatus = impliedTransfers.getMeta().code();
			validateTrue(assessmentStatus == OK, assessmentStatus);
			var changes = impliedTransfers.getAllBalanceChanges();

			hederaTokenStore.setAccountsLedger(ledgers.accounts());

			final var transferLogic = transferLogicFactory.newLogic(
					ledgers.accounts(), ledgers.nfts(), ledgers.tokenRels(), hederaTokenStore,
					sideEffectsTracker,
					dynamicProperties,
					validator,
					null,
					recordsHistorian);

			for (int i = 0, n = changes.size(); i < n; i++) {
				final var change = changes.get(i);
				final var units = change.getAggregatedUnits();
				if (change.isForNft() || units < 0) {
					final var hasSenderSig = validateKey(frame, change.getAccount().asEvmAddress(),
							sigsVerifier::hasActiveKey);
					validateTrue(hasSenderSig, INVALID_SIGNATURE);
				}
				if (i >= numExplicitChanges) {
					/* Ignore receiver sig requirements for custom fee payments (which are never NFT transfers) */
					continue;
				}
				var hasReceiverSigIfReq = true;
				if (change.isForNft()) {
					final var counterPartyAddress = asTypedEvmAddress(change.counterPartyAccountId());
					hasReceiverSigIfReq = validateKey(frame, counterPartyAddress,
							sigsVerifier::hasActiveKeyOrNoReceiverSigReq);
				} else if (units > 0) {
					hasReceiverSigIfReq = validateKey(frame, change.getAccount().asEvmAddress(),
							sigsVerifier::hasActiveKeyOrNoReceiverSigReq);
				}
				validateTrue(hasReceiverSigIfReq, INVALID_SIGNATURE);
			}

			transferLogic.doZeroSum(changes);
		}

		@Override
		public List<FcAssessedCustomFee> getCustomFees() {
			return impliedTransfers.getAssessedCustomFees();
		}

		private void extrapolateDetailsFromSyntheticTxn() {
			final var op = syntheticTxn.getCryptoTransfer();
			impliedValidity = impliedTransfersMarshal.validityWithCurrentProps(op);
			if (impliedValidity != ResponseCodeEnum.OK) {
				return;
			}
			explicitChanges = constructBalanceChanges(transferOp);
			impliedTransfers = impliedTransfersMarshal.assessCustomFeesAndValidate(
					0,
					0,
					explicitChanges,
					NO_ALIASES,
					impliedTransfersMarshal.currentProps());
		}

		private List<BalanceChange> constructBalanceChanges(final List<TokenTransferWrapper> transferOp) {
			final List<BalanceChange> allChanges = new ArrayList<>();
			for (final TokenTransferWrapper tokenTransferWrapper : transferOp) {
				final List<BalanceChange> changes = new ArrayList<>();

				for (final var fungibleTransfer : tokenTransferWrapper.fungibleTransfers()) {
					if (fungibleTransfer.sender != null && fungibleTransfer.receiver != null) {
						changes.addAll(List.of(
								BalanceChange.changingFtUnits(
										Id.fromGrpcToken(fungibleTransfer.getDenomination()),
										fungibleTransfer.getDenomination(),
										aaWith(fungibleTransfer.receiver, fungibleTransfer.amount), null),
								BalanceChange.changingFtUnits(
										Id.fromGrpcToken(fungibleTransfer.getDenomination()),
										fungibleTransfer.getDenomination(),
										aaWith(fungibleTransfer.sender, -fungibleTransfer.amount), null)));
					} else if (fungibleTransfer.sender == null) {
						changes.add(
								BalanceChange.changingFtUnits(
										Id.fromGrpcToken(fungibleTransfer.getDenomination()),
										fungibleTransfer.getDenomination(),
										aaWith(fungibleTransfer.receiver, fungibleTransfer.amount), null));
					} else {
						changes.add(
								BalanceChange.changingFtUnits(
										Id.fromGrpcToken(fungibleTransfer.getDenomination()),
										fungibleTransfer.getDenomination(),
										aaWith(fungibleTransfer.sender, -fungibleTransfer.amount), null));
					}
				}
				if (changes.isEmpty()) {
					for (final var nftExchange : tokenTransferWrapper.nftExchanges()) {
						changes.add(
								BalanceChange.changingNftOwnership(
										Id.fromGrpcToken(nftExchange.getTokenType()),
										nftExchange.getTokenType(),
										nftExchange.asGrpc(), null
								)
						);
					}
				}

				allChanges.addAll(changes);
			}
			return allChanges;
		}

		private AccountAmount aaWith(final AccountID account, final long amount) {
			return AccountAmount.newBuilder()
					.setAccountID(account)
					.setAmount(amount)
					.build();
		}

		@Override
		public long getMinimumFeeInTinybars(final Timestamp consensusTime) {
			Objects.requireNonNull(transferOp);
			long accumulatedCost = 0;
			boolean customFees = impliedTransfers != null && !impliedTransfers.getAssessedCustomFees().isEmpty();
			// For fungible there are always at least two operations, so only charge half for each operation
			long nftHalfTxCost = precompilePricingUtils.getMinimumPriceInTinybars(
					customFees ? PrecompilePricingUtils.GasCostType.TRANSFER_FUNGIBLE_CUSTOM_FEES :
							PrecompilePricingUtils.GasCostType.TRANSFER_FUNGIBLE,
					consensusTime) / 2;
			// NFTs are atomic, one line can do it.
			long fungibleHalfTxCost = precompilePricingUtils.getMinimumPriceInTinybars(
					customFees ? PrecompilePricingUtils.GasCostType.TRANSFER_NFT_CUSTOM_FEES :
							PrecompilePricingUtils.GasCostType.TRANSFER_NFT,
					consensusTime);
			for (var transfer : transferOp) {
				accumulatedCost += transfer.fungibleTransfers().size() * fungibleHalfTxCost;
				accumulatedCost += transfer.nftExchanges().size() * nftHalfTxCost;
			}
			return accumulatedCost;
		}

	}

	protected class BurnPrecompile implements Precompile {
		private BurnWrapper burnOp;

		@Override
		public TransactionBody.Builder body(final Bytes input, final UnaryOperator<byte[]> aliasResolver) {
			burnOp = decoder.decodeBurn(input);
			return syntheticTxnFactory.createBurn(burnOp);
		}

		@Override
		public void run(
				final MessageFrame frame
		) {
			Objects.requireNonNull(burnOp);

			/* --- Check required signatures --- */
			final var tokenId = Id.fromGrpcToken(burnOp.tokenType());
			final var hasRequiredSigs = validateKey(
					frame, tokenId.asEvmAddress(), sigsVerifier::hasActiveSupplyKey);
			validateTrue(hasRequiredSigs, INVALID_SIGNATURE);

			/* --- Build the necessary infrastructure to execute the transaction --- */
			final var scopedAccountStore = createAccountStore();
			final var scopedTokenStore = createTokenStore(scopedAccountStore, sideEffectsTracker);
			final var burnLogic = burnLogicFactory.newBurnLogic(scopedTokenStore, scopedAccountStore);

			/* --- Execute the transaction and capture its results --- */
			if (burnOp.type() == NON_FUNGIBLE_UNIQUE) {
				final var targetSerialNos = burnOp.serialNos();
				burnLogic.burn(tokenId, 0, targetSerialNos);
			} else {
				burnLogic.burn(tokenId, burnOp.amount(), NO_SERIAL_NOS);
			}
		}

		@Override
		public long getMinimumFeeInTinybars(final Timestamp consensusTime) {
			Objects.requireNonNull(burnOp);
			return precompilePricingUtils.getMinimumPriceInTinybars(
					(burnOp.type() == NON_FUNGIBLE_UNIQUE) ? MINT_NFT : MINT_FUNGIBLE, consensusTime);
		}

		@Override
		public Bytes getSuccessResultFor(final ExpirableTxnRecord.Builder childRecord) {
			final var receiptBuilder = childRecord.getReceiptBuilder();
			validateTrue(receiptBuilder != null, FAIL_INVALID);
			return encoder.encodeBurnSuccess(childRecord.getReceiptBuilder().getNewTotalSupply());
		}

		@Override
		public Bytes getFailureResultFor(final ResponseCodeEnum status) {
			return encoder.encodeBurnFailure(status);
		}
	}

	protected abstract class ERCReadOnlyAbstractPrecompile implements Precompile {
		protected TokenID tokenID;

		protected ERCReadOnlyAbstractPrecompile(final TokenID tokenID) {
			this.tokenID = tokenID;
		}

		@Override
		public TransactionBody.Builder body(final Bytes input, final UnaryOperator<byte[]> aliasResolver) {
			return syntheticTxnFactory.createTransactionCall(1L, input);
		}

		@Override
		public void run(
				final MessageFrame frame
		) {
		}

		@Override
		public long getMinimumFeeInTinybars(final Timestamp consensusTime) {
			return 100;
		}
	}

	protected class ERCTransferPrecompile extends TransferPrecompile {
		private final TokenID tokenID;
		private final AccountID callerAccountID;
		private final boolean isFungible;

		public ERCTransferPrecompile(final TokenID tokenID, final Address callerAccount, final boolean isFungible) {
			this.callerAccountID = EntityIdUtils.accountIdFromEvmAddress(callerAccount);
			this.tokenID = tokenID;
			this.isFungible = isFungible;
		}

		@Override
		public TransactionBody.Builder body(final Bytes input, final UnaryOperator<byte[]> aliasResolver) {
			super.initializeHederaTokenStore();

			final var nestedInput = input.slice(24);
			super.transferOp = switch (nestedInput.getInt(0)) {
				case ABI_ID_ERC_TRANSFER -> decoder.decodeErcTransfer(nestedInput, tokenID, callerAccountID,
						aliasResolver);
				default -> throw new InvalidTransactionException(
						String.format(UNKNOWN_FUNCTION_ID_ERROR_MESSAGE, "Transfer", functionId, nestedInput),
						FAIL_INVALID);
			};
			super.syntheticTxn = syntheticTxnFactory.createCryptoTransfer(transferOp);
			super.extrapolateDetailsFromSyntheticTxn();
			return super.syntheticTxn;
		}

		@Override
		public void run(
				final MessageFrame frame
		) {
			super.run(frame);

			final var precompileAddress = Address.fromHexString(HTS_PRECOMPILED_CONTRACT_ADDRESS);

			if (isFungible) {
				frame.addLog(getLogForFungibleTransfer(precompileAddress));
			}
		}

		private Log getLogForFungibleTransfer(final Address logger) {
			final var fungibleTransfers = super.transferOp.get(0).fungibleTransfers();
			Address sender = null;
			Address receiver = null;
			BigInteger amount = BigInteger.ZERO;
			for (final var fungibleTransfer : fungibleTransfers) {
				if (fungibleTransfer.sender != null) {
					sender = asTypedEvmAddress(fungibleTransfer.sender);
				}
				if (fungibleTransfer.receiver != null) {
					receiver = asTypedEvmAddress(fungibleTransfer.receiver);
					amount = BigInteger.valueOf(fungibleTransfer.amount);
				}
			}

			return EncodingFacade.LogBuilder.logBuilder().forLogger(logger)
					.forEventSignature(TRANSFER_EVENT)
					.forIndexedArgument(sender)
					.forIndexedArgument(receiver)
					.forDataItem(amount).build();
		}

		@Override
		public Bytes getSuccessResultFor(final ExpirableTxnRecord.Builder childRecord) {
			return encoder.encodeEcFungibleTransfer(true);
		}

		@Override
		public Bytes getFailureResultFor(final ResponseCodeEnum status) {
			return resultFrom(status);
		}
	}

	protected class NamePrecompile extends ERCReadOnlyAbstractPrecompile {

		public NamePrecompile(TokenID tokenID) {
			super(tokenID);
		}

		@Override
		public Bytes getSuccessResultFor(final ExpirableTxnRecord.Builder childRecord) {
			final TransactionalLedger<TokenID, TokenProperty, MerkleToken> tokensLedger = ledgers.tokens();
			final var name = (String) tokensLedger.get(tokenID, NAME);

			return encoder.encodeName(name);
		}
	}

	protected class SymbolPrecompile extends ERCReadOnlyAbstractPrecompile {

		public SymbolPrecompile(final TokenID tokenID) {
			super(tokenID);
		}

		@Override
		public Bytes getSuccessResultFor(final ExpirableTxnRecord.Builder childRecord) {
			final TransactionalLedger<TokenID, TokenProperty, MerkleToken> tokensLedger = ledgers.tokens();
			final var symbol = (String) tokensLedger.get(tokenID, SYMBOL);

			return encoder.encodeSymbol(symbol);
		}
	}

	protected class DecimalsPrecompile extends ERCReadOnlyAbstractPrecompile {

		public DecimalsPrecompile(final TokenID tokenID) {
			super(tokenID);
		}

		@Override
		public Bytes getSuccessResultFor(final ExpirableTxnRecord.Builder childRecord) {
			final TransactionalLedger<TokenID, TokenProperty, MerkleToken> tokensLedger = ledgers.tokens();
			final var decimals = (Integer) tokensLedger.get(tokenID, DECIMALS);

			return encoder.encodeDecimals(decimals);
		}
	}

	protected class TotalSupplyPrecompile extends ERCReadOnlyAbstractPrecompile {

		public TotalSupplyPrecompile(final TokenID tokenID) {
			super(tokenID);
		}

		@Override
		public Bytes getSuccessResultFor(ExpirableTxnRecord.Builder childRecord) {
			final TransactionalLedger<TokenID, TokenProperty, MerkleToken> tokensLedger = ledgers.tokens();
			final var totalSupply = (long) tokensLedger.get(tokenID, TOTAL_SUPPLY);

			return encoder.encodeTotalSupply(totalSupply);
		}
	}

	protected class TokenURIPrecompile extends ERCReadOnlyAbstractPrecompile {
		private OwnerOfAndTokenURIWrapper tokenUriWrapper;

		public TokenURIPrecompile(final TokenID tokenID) {
			super(tokenID);
		}

		@Override
		public TransactionBody.Builder body(final Bytes input, final UnaryOperator<byte[]> aliasResolver) {
			final var nestedInput = input.slice(24);
			tokenUriWrapper = decoder.decodeTokenUriNFT(nestedInput);

			return super.body(input, aliasResolver);
		}

		@Override
		public Bytes getSuccessResultFor(final ExpirableTxnRecord.Builder childRecord) {
			TransactionalLedger<NftId, NftProperty, MerkleUniqueToken> nftsLedger = ledgers.nfts();
			var nftId = new NftId(tokenID.getShardNum(), tokenID.getRealmNum(), tokenID.getTokenNum(),
					tokenUriWrapper.tokenId());
			var metaData = (byte[]) nftsLedger.get(nftId, METADATA);

			String metaDataString = new String(metaData);

			return encoder.encodeTokenUri(metaDataString);
		}
	}

	protected class OwnerOfPrecompile extends ERCReadOnlyAbstractPrecompile {
		private OwnerOfAndTokenURIWrapper ownerWrapper;

		public OwnerOfPrecompile(final TokenID tokenID) {
			super(tokenID);
		}

		@Override
		public TransactionBody.Builder body(final Bytes input, final UnaryOperator<byte[]> aliasResolver) {
			final var nestedInput = input.slice(24);
			ownerWrapper = decoder.decodeOwnerOf(nestedInput);

			return super.body(input, aliasResolver);
		}

		@Override
		public Bytes getSuccessResultFor(final ExpirableTxnRecord.Builder childRecord) {
			TransactionalLedger<NftId, NftProperty, MerkleUniqueToken> nftsLedger = ledgers.nfts();
			var nftId = new NftId(tokenID.getShardNum(), tokenID.getRealmNum(), tokenID.getTokenNum(),
					ownerWrapper.tokenId());
			var owner = (EntityId) nftsLedger.get(nftId, OWNER);
			var accountIdOwner = owner.toGrpcAccountId();

			return encoder.encodeOwner(asTypedEvmAddress(accountIdOwner));
		}
	}

	protected class BalanceOfPrecompile extends ERCReadOnlyAbstractPrecompile {
		private BalanceOfWrapper balanceWrapper;

		public BalanceOfPrecompile(final TokenID tokenID) {
			super(tokenID);
		}

		@Override
		public TransactionBody.Builder body(final Bytes input, final UnaryOperator<byte[]> aliasResolver) {
			final var nestedInput = input.slice(24);
			balanceWrapper = decoder.decodeBalanceOf(nestedInput, aliasResolver);

			return super.body(input, aliasResolver);
		}

		@Override
		public Bytes getSuccessResultFor(final ExpirableTxnRecord.Builder childRecord) {
			final TransactionalLedger<Pair<AccountID, TokenID>, TokenRelProperty, MerkleTokenRelStatus> tokenRelsLedger = ledgers.tokenRels();
			final var relationship = asTokenRel(balanceWrapper.accountId(), tokenID);
			final var balance = (long) tokenRelsLedger.get(relationship, TOKEN_BALANCE);

			return encoder.encodeBalance(balance);
		}
	}

	/**
	 * Checks if a key implicit in a target address is active in the current frame using a {@link
	 * ContractActivationTest}.
	 * <p>
	 * We massage the current frame a bit to ensure that a precompile being executed via delegate call is tested as
	 * such.
	 * There are three cases.
	 * <ol>
	 *     <li>The precompile is being executed via a delegate call, so the current frame's <b>recipient</b>
	 *     (not sender) is really the "active" contract that can match a {@code delegatable_contract_id} key; or,
	 *     <li>The precompile is being executed via a call, but the calling code was executed via
	 *     a delegate call, so although the current frame's sender <b>is</b> the "active" contract, it must
	 *     be evaluated using an activation test that restricts to {@code delegatable_contract_id} keys; or,</li>
	 *     <li>The precompile is being executed via a call, and the calling code is being executed as
	 *     part of a non-delegate call.</li>
	 * </ol>
	 * <p>
	 * Note that because the {@link DecodingFacade} converts every address to its "mirror" address form
	 * (as needed for e.g. the {@link TransferLogic} implementation), we can assume the target address
	 * is a mirror address. All other addresses we resolve to their mirror form before proceeding.
	 *
	 * @param frame
	 * 		current frame
	 * @param target
	 * 		the element to test for key activation, in standard form
	 * @param activationTest
	 * 		the function which should be invoked for key validation
	 * @return whether the implied key is active
	 */
	private boolean validateKey(
			final MessageFrame frame,
			final Address target,
			final ContractActivationTest activationTest
	) {
		final var aliases = updater.aliases();
		final var recipient = aliases.resolveForEvm(frame.getRecipientAddress());
		final var sender = aliases.resolveForEvm(frame.getSenderAddress());

		if (isDelegateCall(frame) && !isToken(frame, recipient)) {
			return activationTest.apply(true, target, recipient, ledgers);
		} else {
			final var parentFrame = getParentFrame(frame);
			return activationTest.apply(parentFrame.isPresent() && isDelegateCall(parentFrame.get()), target, sender, ledgers);
		}
	}

	boolean isToken(final MessageFrame frame, final Address address) {
		final var account = frame.getWorldUpdater().get(address);
		if (account != null) {
			return account.getNonce() == TOKEN_PROXY_ACCOUNT_NONCE;
		}
		return false;
	}


	@FunctionalInterface
	private interface ContractActivationTest {
		/**
		 * Returns whether a key implicit in the target address is active, given an idealized message
		 * frame in which:
		 * <ul>
		 * 	 <li>The {@code recipient} address is the account receiving the call operation; and,</li>
		 * 	 <li>The {@code contract} address is the account with the code being executed; and,</li>
		 * 	 <li>Any {@code ContractID} or {@code delegatable_contract_id} key that matches the
		 *     {@code activeContract} address should be considered active (modulo whether the recipient
		 * 	 and contract imply a delegate call).</li>
		 * </ul>
		 * <p>
		 * Note the target address might not imply an account key, but e.g. a token supply key.
		 *
		 * @param isDelegateCall
		 * 		a flag showing if the message represented by the active frame is invoked via {@code delegatecall}
		 * @param target
		 * 		an address with an implicit key understood by this implementation
		 * @param activeContract
		 * 		the contract address that can activate a contract or delegatable contract key
		 * @param worldLedgers
		 * 		the worldLedgers representing current state
		 * @return whether the implicit key has an active signature in this context
		 */
		boolean apply(
				boolean isDelegateCall,
				Address target,
				Address activeContract,
				WorldLedgers worldLedgers);
	}

	private Optional<MessageFrame> getParentFrame(final MessageFrame currentFrame) {
		final var it = currentFrame.getMessageFrameStack().descendingIterator();

		if (it.hasNext()) {
			it.next();
		} else {
			return Optional.empty();
		}

		MessageFrame parentFrame;
		if (it.hasNext()) {
			parentFrame = it.next();
		} else {
			return Optional.empty();
		}

		return Optional.of(parentFrame);
	}

	private boolean isDelegateCall(final MessageFrame frame) {
		final var contract = frame.getContractAddress();
		final var recipient = frame.getRecipientAddress();
		return !contract.equals(recipient);
	}

	private long gasFeeInTinybars(final TransactionBody.Builder txBody, final Instant consensusTime) {
		final var signedTxn = SignedTransaction.newBuilder()
				.setBodyBytes(txBody.build().toByteString())
				.setSigMap(SignatureMap.getDefaultInstance())
				.build();
		final var txn = Transaction.newBuilder()
				.setSignedTransactionBytes(signedTxn.toByteString())
				.build();

		final var accessor = SignedTxnAccessor.uncheckedFrom(txn);
		precompile.addImplicitCostsIn(accessor);
		final var fees = feeCalculator.get().computeFee(accessor, EMPTY_KEY, currentView, consensusTime);
		return fees.getServiceFee() + fees.getNetworkFee() + fees.getNodeFee();
	}

	/* --- Only used by unit tests --- */
	void setMintLogicFactory(final MintLogicFactory mintLogicFactory) {
		this.mintLogicFactory = mintLogicFactory;
	}

	void setDissociateLogicFactory(final DissociateLogicFactory dissociateLogicFactory) {
		this.dissociateLogicFactory = dissociateLogicFactory;
	}

	public void setBurnLogicFactory(final BurnLogicFactory burnLogicFactory) {
		this.burnLogicFactory = burnLogicFactory;
	}

	void setTransferLogicFactory(final TransferLogicFactory transferLogicFactory) {
		this.transferLogicFactory = transferLogicFactory;
	}

	void setTokenStoreFactory(final TokenStoreFactory tokenStoreFactory) {
		this.tokenStoreFactory = tokenStoreFactory;
	}

	void setHederaTokenStoreFactory(final HederaTokenStoreFactory hederaTokenStoreFactory) {
		this.hederaTokenStoreFactory = hederaTokenStoreFactory;
	}

	void setAccountStoreFactory(final AccountStoreFactory accountStoreFactory) {
		this.accountStoreFactory = accountStoreFactory;
	}

	void setSideEffectsFactory(final Supplier<SideEffectsTracker> sideEffectsFactory) {
		this.sideEffectsFactory = sideEffectsFactory;
	}

	void setAssociateLogicFactory(final AssociateLogicFactory associateLogicFactory) {
		this.associateLogicFactory = associateLogicFactory;
	}

	public Precompile getPrecompile() {
		return precompile;
	}
}<|MERGE_RESOLUTION|>--- conflicted
+++ resolved
@@ -194,12 +194,8 @@
 	private final EncodingFacade encoder;
 	private final GlobalDynamicProperties dynamicProperties;
 	private final OptionValidator validator;
-<<<<<<< HEAD
-	private final SoliditySigsVerifier sigsVerifier;
+	private final EvmSigsVerifier sigsVerifier;
 	private final SigImpactHistorian sigImpactHistorian;
-=======
-	private final EvmSigsVerifier sigsVerifier;
->>>>>>> b462d6be
 	private final AccountRecordsHistorian recordsHistorian;
 	private final SyntheticTxnFactory syntheticTxnFactory;
 	private final DissociationFactory dissociationFactory;
@@ -332,12 +328,8 @@
 
 	@Override
 	public Bytes compute(final Bytes input, final MessageFrame messageFrame) {
-<<<<<<< HEAD
 		this.messageFrame = messageFrame;
 		boolean isRedirectProxy = ABI_ID_REDIRECT_FOR_TOKEN == input.getInt(0);
-=======
- 		boolean isRedirectProxy = ABI_ID_REDIRECT_FOR_TOKEN == input.getInt(0);
->>>>>>> b462d6be
 
 		if (messageFrame.isStatic() && !isRedirectProxy) {
 			messageFrame.setRevertReason(STATIC_CALL_REVERT_REASON);
