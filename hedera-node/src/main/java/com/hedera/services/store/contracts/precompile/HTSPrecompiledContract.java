--- conflicted
+++ resolved
@@ -73,12 +73,9 @@
 import com.hedera.services.store.contracts.precompile.impl.TokenURIPrecompile;
 import com.hedera.services.store.contracts.precompile.impl.TotalSupplyPrecompile;
 import com.hedera.services.store.contracts.precompile.impl.TransferPrecompile;
-<<<<<<< HEAD
-import com.hedera.services.store.contracts.precompile.impl.UnfreezeTokenPrecompile;
-=======
 import com.hedera.services.store.contracts.precompile.impl.WipeFungiblePrecompile;
 import com.hedera.services.store.contracts.precompile.impl.WipeNonFungiblePrecompile;
->>>>>>> 3e79be41
+import com.hedera.services.store.contracts.precompile.impl.UnfreezeTokenPrecompile;
 import com.hedera.services.store.contracts.precompile.utils.DescriptorUtils;
 import com.hedera.services.store.contracts.precompile.utils.PrecompilePricingUtils;
 import com.hedera.services.store.contracts.precompile.utils.PrecompileUtils;
@@ -411,7 +408,24 @@
                     case AbiConstants
                             .ABI_ID_GET_TOKEN_DEFAULT_KYC_STATUS -> new GetTokenDefaultKycStatus(
                             syntheticTxnFactory, ledgers, encoder, decoder, precompilePricingUtils);
-<<<<<<< HEAD
+                    case AbiConstants.ABI_WIPE_TOKEN_ACCOUNT_FUNGIBLE -> new WipeFungiblePrecompile(
+                            ledgers,
+                            decoder,
+                            updater.aliases(),
+                            sigsVerifier,
+                            sideEffectsTracker,
+                            syntheticTxnFactory,
+                            infrastructureFactory,
+                            precompilePricingUtils);
+                    case AbiConstants.ABI_WIPE_TOKEN_ACCOUNT_NFT -> new WipeNonFungiblePrecompile(
+                            ledgers,
+                            decoder,
+                            updater.aliases(),
+                            sigsVerifier,
+                            sideEffectsTracker,
+                            syntheticTxnFactory,
+                            infrastructureFactory,
+                            precompilePricingUtils);
                     case AbiConstants.ABI_ID_IS_FROZEN -> new IsFrozenPrecompile(
                             null,
                             syntheticTxnFactory,
@@ -420,37 +434,25 @@
                             decoder,
                             precompilePricingUtils);
                     case AbiConstants.ABI_ID_FREEZE -> new FreezeTokenPrecompile(
-=======
-                    case AbiConstants.ABI_WIPE_TOKEN_ACCOUNT_FUNGIBLE -> new WipeFungiblePrecompile(
->>>>>>> 3e79be41
-                            ledgers,
-                            decoder,
-                            updater.aliases(),
-                            sigsVerifier,
-                            sideEffectsTracker,
-                            syntheticTxnFactory,
-                            infrastructureFactory,
-<<<<<<< HEAD
+                            ledgers,
+                            decoder,
+                            updater.aliases(),
+                            sigsVerifier,
+                            sideEffectsTracker,
+                            syntheticTxnFactory,
+                            infrastructureFactory,
                             precompilePricingUtils,
                             true);
                     case AbiConstants.ABI_ID_UNFREEZE -> new UnfreezeTokenPrecompile(
-=======
-                            precompilePricingUtils);
-                    case AbiConstants.ABI_WIPE_TOKEN_ACCOUNT_NFT -> new WipeNonFungiblePrecompile(
->>>>>>> 3e79be41
-                            ledgers,
-                            decoder,
-                            updater.aliases(),
-                            sigsVerifier,
-                            sideEffectsTracker,
-                            syntheticTxnFactory,
-                            infrastructureFactory,
-<<<<<<< HEAD
+                            ledgers,
+                            decoder,
+                            updater.aliases(),
+                            sigsVerifier,
+                            sideEffectsTracker,
+                            syntheticTxnFactory,
+                            infrastructureFactory,
                             precompilePricingUtils,
                             false);
-=======
-                            precompilePricingUtils);
->>>>>>> 3e79be41
                     case AbiConstants.ABI_ID_REDIRECT_FOR_TOKEN -> {
                         final var target = DescriptorUtils.getRedirectTarget(input);
                         final var tokenId = target.tokenId();
