--- conflicted
+++ resolved
@@ -64,11 +64,8 @@
 import com.hedera.services.txns.token.MintLogic;
 import com.hedera.services.txns.token.process.DissociationFactory;
 import com.hedera.services.txns.validation.OptionValidator;
-<<<<<<< HEAD
 import com.hedera.services.utils.SignedTxnAccessor;
-=======
 import com.hedera.services.utils.EntityIdUtils;
->>>>>>> d3efcba9
 import com.hederahashgraph.api.proto.java.AccountAmount;
 import com.hederahashgraph.api.proto.java.AccountID;
 import com.hederahashgraph.api.proto.java.ResponseCodeEnum;
@@ -256,15 +253,16 @@
 				.setSignedTransactionBytes(signedTxn.toByteString())
 				.build();
 
-<<<<<<< HEAD
 		final var accessor = SignedTxnAccessor.uncheckedFrom(txn);
 		final var fees = feeCalculator.get().computeFee(accessor, EMPTY_KEY, currentView, consensusTime);
 		return fees.getServiceFee();
 	}
 
 	@Override
-	public Gas gasRequirement(final Bytes bytes) {
-=======
+	public Gas gasRequirement(final Bytes input) {
+		this.precompile = null;
+		this.transactionBody = null;
+
 		this.functionId = input.getInt(0);
 		var defaultGasPrice = dynamicProperties.htsDefaultGasCost();
 		Gas gasRequirement = Gas.of(defaultGasPrice);
@@ -395,7 +393,6 @@
 			}
 			default:
 		}
->>>>>>> d3efcba9
 		return gasRequirement;
 	}
 
@@ -783,7 +780,7 @@
 		}
 
 		@Override
-		public Bytes calculateResult(ExpirableTxnRecord.Builder childRecord) {
+		public Bytes getSuccessResultFor(ExpirableTxnRecord.Builder childRecord) {
 			final var tokenId = Id.fromGrpcToken(tokenID);
 			Token token = new Token(tokenId);
 
