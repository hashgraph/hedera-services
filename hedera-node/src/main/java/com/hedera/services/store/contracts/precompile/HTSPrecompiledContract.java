/*
 * Copyright (C) 2021-2022 Hedera Hashgraph, LLC
 *
 * Licensed under the Apache License, Version 2.0 (the "License");
 * you may not use this file except in compliance with the License.
 * You may obtain a copy of the License at
 *
 *      http://www.apache.org/licenses/LICENSE-2.0
 *
 * Unless required by applicable law or agreed to in writing, software
 * distributed under the License is distributed on an "AS IS" BASIS,
 * WITHOUT WARRANTIES OR CONDITIONS OF ANY KIND, either express or implied.
 * See the License for the specific language governing permissions and
 * limitations under the License.
 */
package com.hedera.services.store.contracts.precompile;

import static com.hedera.services.exceptions.ValidationUtils.validateTrue;
import static com.hedera.services.state.EntityCreator.EMPTY_MEMO;
import static com.hedera.services.store.contracts.precompile.utils.DescriptorUtils.isTokenProxyRedirect;
import static com.hedera.services.store.contracts.precompile.utils.DescriptorUtils.isViewFunction;
import static com.hedera.services.utils.EntityIdUtils.contractIdFromEvmAddress;
import static com.hederahashgraph.api.proto.java.ResponseCodeEnum.FAIL_INVALID;
import static com.hederahashgraph.api.proto.java.ResponseCodeEnum.INSUFFICIENT_GAS;
import static com.hederahashgraph.api.proto.java.ResponseCodeEnum.INVALID_TOKEN_ID;
import static com.hederahashgraph.api.proto.java.ResponseCodeEnum.NOT_SUPPORTED;

import com.google.common.annotations.VisibleForTesting;
import com.hedera.services.context.SideEffectsTracker;
import com.hedera.services.context.primitives.StateView;
import com.hedera.services.context.properties.GlobalDynamicProperties;
import com.hedera.services.contracts.sources.EvmSigsVerifier;
import com.hedera.services.contracts.sources.TxnAwareEvmSigsVerifier;
import com.hedera.services.exceptions.InvalidTransactionException;
import com.hedera.services.fees.FeeCalculator;
import com.hedera.services.grpc.marshalling.ImpliedTransfersMarshal;
import com.hedera.services.records.RecordsHistorian;
import com.hedera.services.state.EntityCreator;
import com.hedera.services.state.enums.TokenType;
import com.hedera.services.state.expiry.ExpiringCreations;
import com.hedera.services.state.submerkle.EntityId;
import com.hedera.services.state.submerkle.ExpirableTxnRecord;
import com.hedera.services.store.contracts.AbstractLedgerWorldUpdater;
import com.hedera.services.store.contracts.HederaStackedWorldStateUpdater;
import com.hedera.services.store.contracts.WorldLedgers;
import com.hedera.services.store.contracts.precompile.codec.DecodingFacade;
import com.hedera.services.store.contracts.precompile.codec.EncodingFacade;
import com.hedera.services.store.contracts.precompile.impl.AllowancePrecompile;
import com.hedera.services.store.contracts.precompile.impl.ApprovePrecompile;
import com.hedera.services.store.contracts.precompile.impl.AssociatePrecompile;
import com.hedera.services.store.contracts.precompile.impl.BalanceOfPrecompile;
import com.hedera.services.store.contracts.precompile.impl.BurnPrecompile;
import com.hedera.services.store.contracts.precompile.impl.DecimalsPrecompile;
import com.hedera.services.store.contracts.precompile.impl.DeleteTokenPrecompile;
import com.hedera.services.store.contracts.precompile.impl.DissociatePrecompile;
import com.hedera.services.store.contracts.precompile.impl.ERCTransferPrecompile;
import com.hedera.services.store.contracts.precompile.impl.FreezeTokenPrecompile;
import com.hedera.services.store.contracts.precompile.impl.FungibleTokenInfoPrecompile;
import com.hedera.services.store.contracts.precompile.impl.GetApprovedPrecompile;
import com.hedera.services.store.contracts.precompile.impl.GetTokenDefaultFreezeStatus;
import com.hedera.services.store.contracts.precompile.impl.GetTokenDefaultKycStatus;
<<<<<<< HEAD
import com.hedera.services.store.contracts.precompile.impl.GetTokenKeyPrecompile;
=======
import com.hedera.services.store.contracts.precompile.impl.GetTokenExpiryInfoPrecompile;
>>>>>>> 942f0b6c
import com.hedera.services.store.contracts.precompile.impl.GetTokenTypePrecompile;
import com.hedera.services.store.contracts.precompile.impl.GrantKycPrecompile;
import com.hedera.services.store.contracts.precompile.impl.IsApprovedForAllPrecompile;
import com.hedera.services.store.contracts.precompile.impl.IsFrozenPrecompile;
import com.hedera.services.store.contracts.precompile.impl.IsKycPrecompile;
import com.hedera.services.store.contracts.precompile.impl.IsTokenPrecompile;
import com.hedera.services.store.contracts.precompile.impl.MintPrecompile;
import com.hedera.services.store.contracts.precompile.impl.MultiAssociatePrecompile;
import com.hedera.services.store.contracts.precompile.impl.MultiDissociatePrecompile;
import com.hedera.services.store.contracts.precompile.impl.NamePrecompile;
import com.hedera.services.store.contracts.precompile.impl.NonFungibleTokenInfoPrecompile;
import com.hedera.services.store.contracts.precompile.impl.OwnerOfPrecompile;
import com.hedera.services.store.contracts.precompile.impl.PausePrecompile;
import com.hedera.services.store.contracts.precompile.impl.RevokeKycPrecompile;
import com.hedera.services.store.contracts.precompile.impl.SetApprovalForAllPrecompile;
import com.hedera.services.store.contracts.precompile.impl.SymbolPrecompile;
import com.hedera.services.store.contracts.precompile.impl.TokenCreatePrecompile;
import com.hedera.services.store.contracts.precompile.impl.TokenGetCustomFeesPrecompile;
import com.hedera.services.store.contracts.precompile.impl.TokenInfoPrecompile;
import com.hedera.services.store.contracts.precompile.impl.TokenURIPrecompile;
<<<<<<< HEAD
import com.hedera.services.store.contracts.precompile.impl.TokenUpdateKeysPrecompile;
=======
>>>>>>> 942f0b6c
import com.hedera.services.store.contracts.precompile.impl.TokenUpdatePrecompile;
import com.hedera.services.store.contracts.precompile.impl.TotalSupplyPrecompile;
import com.hedera.services.store.contracts.precompile.impl.TransferPrecompile;
import com.hedera.services.store.contracts.precompile.impl.UnfreezeTokenPrecompile;
import com.hedera.services.store.contracts.precompile.impl.UnpausePrecompile;
import com.hedera.services.store.contracts.precompile.impl.UpdateTokenExpiryInfoPrecompile;
import com.hedera.services.store.contracts.precompile.impl.WipeFungiblePrecompile;
import com.hedera.services.store.contracts.precompile.impl.WipeNonFungiblePrecompile;
import com.hedera.services.store.contracts.precompile.utils.DescriptorUtils;
import com.hedera.services.store.contracts.precompile.utils.PrecompilePricingUtils;
import com.hedera.services.store.contracts.precompile.utils.PrecompileUtils;
import com.hederahashgraph.api.proto.java.ContractID;
import com.hederahashgraph.api.proto.java.ResponseCodeEnum;
import com.hederahashgraph.api.proto.java.TransactionBody;
import java.util.Optional;
import java.util.function.Supplier;
import java.util.function.UnaryOperator;
import javax.inject.Inject;
import javax.inject.Provider;
import javax.inject.Singleton;
import org.apache.commons.lang3.tuple.Pair;
import org.apache.logging.log4j.LogManager;
import org.apache.logging.log4j.Logger;
import org.apache.tuweni.bytes.Bytes;
import org.hyperledger.besu.datatypes.Address;
import org.hyperledger.besu.evm.frame.ExceptionalHaltReason;
import org.hyperledger.besu.evm.frame.MessageFrame;
import org.hyperledger.besu.evm.gascalculator.GasCalculator;
import org.hyperledger.besu.evm.precompile.AbstractPrecompiledContract;
import org.hyperledger.besu.evm.precompile.PrecompiledContract;
import org.jetbrains.annotations.NotNull;

@Singleton
public class HTSPrecompiledContract extends AbstractPrecompiledContract {
    private static final Logger log = LogManager.getLogger(HTSPrecompiledContract.class);

    public static final String HTS_PRECOMPILED_CONTRACT_ADDRESS = "0x167";
    public static final ContractID HTS_PRECOMPILE_MIRROR_ID =
            contractIdFromEvmAddress(
                    Address.fromHexString(HTS_PRECOMPILED_CONTRACT_ADDRESS).toArrayUnsafe());
    public static final EntityId HTS_PRECOMPILE_MIRROR_ENTITY_ID =
            EntityId.fromGrpcContractId(HTS_PRECOMPILE_MIRROR_ID);

    private static final PrecompileContractResult NO_RESULT =
            new PrecompileContractResult(
                    null, true, MessageFrame.State.COMPLETED_FAILED, Optional.empty());

    private static final Bytes STATIC_CALL_REVERT_REASON =
            Bytes.of("HTS precompiles are not static".getBytes());
    private static final String NOT_SUPPORTED_FUNGIBLE_OPERATION_REASON =
            "Invalid operation for ERC-20 token!";
    private static final String NOT_SUPPORTED_NON_FUNGIBLE_OPERATION_REASON =
            "Invalid operation for ERC-721 token!";
    private static final Bytes ERROR_DECODING_INPUT_REVERT_REASON =
            Bytes.of("Error decoding precompile input".getBytes());
    public static final String URI_QUERY_NON_EXISTING_TOKEN_ERROR =
            "ERC721Metadata: URI query for nonexistent token";

    private final EntityCreator creator;
    private final DecodingFacade decoder;
    private final EncodingFacade encoder;
    private final GlobalDynamicProperties dynamicProperties;
    private final EvmSigsVerifier sigsVerifier;
    private final RecordsHistorian recordsHistorian;
    private final SyntheticTxnFactory syntheticTxnFactory;
    private final InfrastructureFactory infrastructureFactory;
    private final ImpliedTransfersMarshal impliedTransfersMarshal;

    private Precompile precompile;
    private TransactionBody.Builder transactionBody;
    private final Provider<FeeCalculator> feeCalculator;
    private long gasRequirement = 0;
    private final StateView currentView;
    private SideEffectsTracker sideEffectsTracker;
    private final PrecompilePricingUtils precompilePricingUtils;
    private WorldLedgers ledgers;
    private Address senderAddress;
    private HederaStackedWorldStateUpdater updater;

    @Inject
    public HTSPrecompiledContract(
            final GlobalDynamicProperties dynamicProperties,
            final GasCalculator gasCalculator,
            final RecordsHistorian recordsHistorian,
            final TxnAwareEvmSigsVerifier sigsVerifier,
            final DecodingFacade decoder,
            final EncodingFacade encoder,
            final SyntheticTxnFactory syntheticTxnFactory,
            final ExpiringCreations creator,
            final ImpliedTransfersMarshal impliedTransfersMarshal,
            final Provider<FeeCalculator> feeCalculator,
            final StateView currentView,
            final PrecompilePricingUtils precompilePricingUtils,
            final InfrastructureFactory infrastructureFactory) {
        super("HTS", gasCalculator);
        this.decoder = decoder;
        this.encoder = encoder;
        this.sigsVerifier = sigsVerifier;
        this.recordsHistorian = recordsHistorian;
        this.syntheticTxnFactory = syntheticTxnFactory;
        this.creator = creator;
        this.dynamicProperties = dynamicProperties;
        this.impliedTransfersMarshal = impliedTransfersMarshal;
        this.feeCalculator = feeCalculator;
        this.currentView = currentView;
        this.precompilePricingUtils = precompilePricingUtils;
        this.infrastructureFactory = infrastructureFactory;
    }

    public Pair<Long, Bytes> computeCosted(final Bytes input, final MessageFrame frame) {
        if (frame.isStatic()) {
            if (!isTokenProxyRedirect(input) && !isViewFunction(input)) {
                frame.setRevertReason(STATIC_CALL_REVERT_REASON);
                return Pair.of(defaultGas(), null);
            }

            final var proxyUpdater = (HederaStackedWorldStateUpdater) frame.getWorldUpdater();
            if (!proxyUpdater.isInTransaction()) {
                if (isTokenProxyRedirect(input)) {
                    final var executor =
                            infrastructureFactory.newRedirectExecutor(
                                    input, frame, precompilePricingUtils::computeViewFunctionGas);
                    return executor.computeCosted();
                } else if (isViewFunction(input)) {
                    final var executor =
                            infrastructureFactory.newViewExecutor(
                                    input,
                                    frame,
                                    precompilePricingUtils::computeViewFunctionGas,
                                    currentView,
                                    ledgers);
                    return executor.computeCosted();
                }
            }
        }
        final var result = computePrecompile(input, frame);
        return Pair.of(gasRequirement, result.getOutput());
    }

    @Override
    public long gasRequirement(final Bytes bytes) {
        return gasRequirement;
    }

    @NotNull
    @Override
    public PrecompileContractResult computePrecompile(
            final Bytes input, @NotNull final MessageFrame frame) {
        prepareFields(frame);
        prepareComputation(input, updater::unaliased);

        gasRequirement = defaultGas();
        if (this.precompile == null || this.transactionBody == null) {
            frame.setRevertReason(ERROR_DECODING_INPUT_REVERT_REASON);
            return NO_RESULT;
        }

        final var now = frame.getBlockValues().getTimestamp();
        gasRequirement = precompile.getGasRequirement(now);
        Bytes result = computeInternal(frame);

        return result == null
                ? PrecompiledContract.PrecompileContractResult.halt(
                        null, Optional.of(ExceptionalHaltReason.NONE))
                : PrecompiledContract.PrecompileContractResult.success(result);
    }

    void prepareFields(final MessageFrame frame) {
        this.updater = (HederaStackedWorldStateUpdater) frame.getWorldUpdater();
        this.sideEffectsTracker = infrastructureFactory.newSideEffects();
        this.ledgers = updater.wrappedTrackingLedgers(sideEffectsTracker);

        final var unaliasedSenderAddress =
                updater.permissivelyUnaliased(frame.getSenderAddress().toArray());
        this.senderAddress = Address.wrap(Bytes.of(unaliasedSenderAddress));
    }

    void prepareComputation(final Bytes input, final UnaryOperator<byte[]> aliasResolver) {
        this.precompile = null;
        this.transactionBody = null;

        int functionId = input.getInt(0);
        this.gasRequirement = 0L;

        this.precompile =
                switch (functionId) {
                    case AbiConstants.ABI_ID_CRYPTO_TRANSFER,
                            AbiConstants.ABI_ID_TRANSFER_TOKENS,
                            AbiConstants.ABI_ID_TRANSFER_TOKEN,
                            AbiConstants.ABI_ID_TRANSFER_NFTS,
                            AbiConstants.ABI_ID_TRANSFER_NFT -> new TransferPrecompile(
                            ledgers,
                            decoder,
                            updater,
                            sigsVerifier,
                            sideEffectsTracker,
                            syntheticTxnFactory,
                            infrastructureFactory,
                            precompilePricingUtils,
                            functionId,
                            senderAddress,
                            impliedTransfersMarshal);
                    case AbiConstants.ABI_ID_MINT_TOKEN -> new MintPrecompile(
                            ledgers,
                            decoder,
                            encoder,
                            updater.aliases(),
                            sigsVerifier,
                            recordsHistorian,
                            sideEffectsTracker,
                            syntheticTxnFactory,
                            infrastructureFactory,
                            precompilePricingUtils);
                    case AbiConstants.ABI_ID_BURN_TOKEN -> new BurnPrecompile(
                            ledgers,
                            decoder,
                            encoder,
                            updater.aliases(),
                            sigsVerifier,
                            sideEffectsTracker,
                            syntheticTxnFactory,
                            infrastructureFactory,
                            precompilePricingUtils);
                    case AbiConstants.ABI_ID_ASSOCIATE_TOKENS -> new MultiAssociatePrecompile(
                            ledgers,
                            decoder,
                            updater.aliases(),
                            sigsVerifier,
                            sideEffectsTracker,
                            syntheticTxnFactory,
                            infrastructureFactory,
                            precompilePricingUtils,
                            feeCalculator,
                            currentView);
                    case AbiConstants.ABI_ID_ASSOCIATE_TOKEN -> new AssociatePrecompile(
                            ledgers,
                            decoder,
                            updater.aliases(),
                            sigsVerifier,
                            sideEffectsTracker,
                            syntheticTxnFactory,
                            infrastructureFactory,
                            precompilePricingUtils,
                            feeCalculator,
                            currentView);
                    case AbiConstants.ABI_ID_DISSOCIATE_TOKENS -> new MultiDissociatePrecompile(
                            ledgers,
                            decoder,
                            updater.aliases(),
                            sigsVerifier,
                            sideEffectsTracker,
                            syntheticTxnFactory,
                            infrastructureFactory,
                            precompilePricingUtils,
                            feeCalculator,
                            currentView);
                    case AbiConstants.ABI_ID_DISSOCIATE_TOKEN -> new DissociatePrecompile(
                            ledgers,
                            decoder,
                            updater.aliases(),
                            sigsVerifier,
                            sideEffectsTracker,
                            syntheticTxnFactory,
                            infrastructureFactory,
                            precompilePricingUtils,
                            feeCalculator,
                            currentView);
                    case AbiConstants.ABI_ID_PAUSE_TOKEN -> new PausePrecompile(
                            ledgers,
                            decoder,
                            updater.aliases(),
                            sigsVerifier,
                            sideEffectsTracker,
                            syntheticTxnFactory,
                            infrastructureFactory,
                            precompilePricingUtils);
                    case AbiConstants.ABI_ID_UNPAUSE_TOKEN -> new UnpausePrecompile(
                            ledgers,
                            decoder,
                            updater.aliases(),
                            sigsVerifier,
                            sideEffectsTracker,
                            syntheticTxnFactory,
                            infrastructureFactory,
                            precompilePricingUtils);
                    case AbiConstants.ABI_ID_ALLOWANCE -> checkFeatureFlag(
                            dynamicProperties.areAllowancesEnabled(),
                            () ->
                                    new AllowancePrecompile(
                                            syntheticTxnFactory,
                                            ledgers,
                                            encoder,
                                            decoder,
                                            precompilePricingUtils));
                    case AbiConstants.ABI_ID_APPROVE -> checkFeatureFlag(
                            dynamicProperties.areAllowancesEnabled(),
                            () ->
                                    new ApprovePrecompile(
                                            true,
                                            ledgers,
                                            decoder,
                                            encoder,
                                            currentView,
                                            sideEffectsTracker,
                                            syntheticTxnFactory,
                                            infrastructureFactory,
                                            precompilePricingUtils,
                                            senderAddress));
                    case AbiConstants.ABI_ID_APPROVE_NFT -> checkFeatureFlag(
                            dynamicProperties.areAllowancesEnabled(),
                            () ->
                                    new ApprovePrecompile(
                                            false,
                                            ledgers,
                                            decoder,
                                            encoder,
                                            currentView,
                                            sideEffectsTracker,
                                            syntheticTxnFactory,
                                            infrastructureFactory,
                                            precompilePricingUtils,
                                            senderAddress));
                    case AbiConstants.ABI_ID_SET_APPROVAL_FOR_ALL -> checkFeatureFlag(
                            dynamicProperties.areAllowancesEnabled(),
                            () ->
                                    new SetApprovalForAllPrecompile(
                                            ledgers,
                                            decoder,
                                            currentView,
                                            sideEffectsTracker,
                                            syntheticTxnFactory,
                                            infrastructureFactory,
                                            precompilePricingUtils,
                                            senderAddress));
                    case AbiConstants.ABI_ID_GET_APPROVED -> checkFeatureFlag(
                            dynamicProperties.areAllowancesEnabled(),
                            () ->
                                    new GetApprovedPrecompile(
                                            syntheticTxnFactory,
                                            ledgers,
                                            encoder,
                                            decoder,
                                            precompilePricingUtils));
                    case AbiConstants.ABI_ID_IS_APPROVED_FOR_ALL -> checkFeatureFlag(
                            dynamicProperties.areAllowancesEnabled(),
                            () ->
                                    new IsApprovedForAllPrecompile(
                                            syntheticTxnFactory,
                                            ledgers,
                                            encoder,
                                            decoder,
                                            precompilePricingUtils));
                    case AbiConstants
                            .ABI_ID_GET_TOKEN_DEFAULT_FREEZE_STATUS -> new GetTokenDefaultFreezeStatus(
                            syntheticTxnFactory, ledgers, encoder, decoder, precompilePricingUtils);
                    case AbiConstants
                            .ABI_ID_GET_TOKEN_DEFAULT_KYC_STATUS -> new GetTokenDefaultKycStatus(
                            syntheticTxnFactory, ledgers, encoder, decoder, precompilePricingUtils);
                    case AbiConstants.ABI_ID_IS_KYC -> new IsKycPrecompile(
                            null,
                            syntheticTxnFactory,
                            ledgers,
                            encoder,
                            decoder,
                            precompilePricingUtils);
                    case AbiConstants.ABI_ID_GRANT_TOKEN_KYC -> new GrantKycPrecompile(
                            ledgers,
                            decoder,
                            updater.aliases(),
                            sigsVerifier,
                            sideEffectsTracker,
                            syntheticTxnFactory,
                            infrastructureFactory,
                            precompilePricingUtils);
                    case AbiConstants.ABI_ID_REVOKE_TOKEN_KYC -> new RevokeKycPrecompile(
                            ledgers,
                            decoder,
                            updater.aliases(),
                            sigsVerifier,
                            sideEffectsTracker,
                            syntheticTxnFactory,
                            infrastructureFactory,
                            precompilePricingUtils);
                    case AbiConstants.ABI_WIPE_TOKEN_ACCOUNT_FUNGIBLE -> new WipeFungiblePrecompile(
                            ledgers,
                            decoder,
                            updater.aliases(),
                            sigsVerifier,
                            sideEffectsTracker,
                            syntheticTxnFactory,
                            infrastructureFactory,
                            precompilePricingUtils);
                    case AbiConstants.ABI_WIPE_TOKEN_ACCOUNT_NFT -> new WipeNonFungiblePrecompile(
                            ledgers,
                            decoder,
                            updater.aliases(),
                            sigsVerifier,
                            sideEffectsTracker,
                            syntheticTxnFactory,
                            infrastructureFactory,
                            precompilePricingUtils);
                    case AbiConstants.ABI_ID_IS_FROZEN -> new IsFrozenPrecompile(
                            null,
                            syntheticTxnFactory,
                            ledgers,
                            encoder,
                            decoder,
                            precompilePricingUtils);
                    case AbiConstants.ABI_ID_FREEZE -> new FreezeTokenPrecompile(
                            ledgers,
                            decoder,
                            updater.aliases(),
                            sigsVerifier,
                            sideEffectsTracker,
                            syntheticTxnFactory,
                            infrastructureFactory,
                            precompilePricingUtils,
                            true);
                    case AbiConstants.ABI_ID_UNFREEZE -> new UnfreezeTokenPrecompile(
                            ledgers,
                            decoder,
                            updater.aliases(),
                            sigsVerifier,
                            sideEffectsTracker,
                            syntheticTxnFactory,
                            infrastructureFactory,
                            precompilePricingUtils,
                            false);
                    case AbiConstants.ABI_ID_DELETE_TOKEN -> new DeleteTokenPrecompile(
                            ledgers,
                            decoder,
                            updater.aliases(),
                            sigsVerifier,
                            sideEffectsTracker,
                            syntheticTxnFactory,
                            infrastructureFactory,
                            precompilePricingUtils);
                    case AbiConstants.ABI_ID_UPDATE_TOKEN_INFO -> new TokenUpdatePrecompile(
                            ledgers,
                            updater.aliases(),
                            decoder,
                            sigsVerifier,
                            sideEffectsTracker,
                            syntheticTxnFactory,
                            infrastructureFactory,
                            precompilePricingUtils);
<<<<<<< HEAD
                    case AbiConstants.ABI_ID_UPDATE_TOKEN_KEYS -> new TokenUpdateKeysPrecompile(
                            ledgers,
                            updater.aliases(),
                            decoder,
                            sigsVerifier,
                            sideEffectsTracker,
                            syntheticTxnFactory,
                            infrastructureFactory,
                            precompilePricingUtils);
                    case AbiConstants.ABI_ID_GET_TOKEN_KEY -> new GetTokenKeyPrecompile(
                            null,
                            syntheticTxnFactory,
                            ledgers,
                            encoder,
                            decoder,
                            precompilePricingUtils);
=======
>>>>>>> 942f0b6c
                    case AbiConstants.ABI_ID_REDIRECT_FOR_TOKEN -> {
                        final var target = DescriptorUtils.getRedirectTarget(input);
                        final var tokenId = target.tokenId();
                        final var isFungibleToken =
                                TokenType.FUNGIBLE_COMMON.equals(ledgers.typeOf(tokenId));
                        final var nestedFunctionSelector = target.descriptor();
                        yield switch (nestedFunctionSelector) {
                            case AbiConstants.ABI_ID_ERC_NAME -> new NamePrecompile(
                                    tokenId,
                                    syntheticTxnFactory,
                                    ledgers,
                                    encoder,
                                    decoder,
                                    precompilePricingUtils);
                            case AbiConstants.ABI_ID_ERC_SYMBOL -> new SymbolPrecompile(
                                    tokenId,
                                    syntheticTxnFactory,
                                    ledgers,
                                    encoder,
                                    decoder,
                                    precompilePricingUtils);
                            case AbiConstants.ABI_ID_ERC_DECIMALS -> checkFungible(
                                    isFungibleToken,
                                    () ->
                                            new DecimalsPrecompile(
                                                    tokenId,
                                                    syntheticTxnFactory,
                                                    ledgers,
                                                    encoder,
                                                    decoder,
                                                    precompilePricingUtils));
                            case AbiConstants
                                    .ABI_ID_ERC_TOTAL_SUPPLY_TOKEN -> new TotalSupplyPrecompile(
                                    tokenId,
                                    syntheticTxnFactory,
                                    ledgers,
                                    encoder,
                                    decoder,
                                    precompilePricingUtils);
                            case AbiConstants
                                    .ABI_ID_ERC_BALANCE_OF_TOKEN -> new BalanceOfPrecompile(
                                    tokenId,
                                    syntheticTxnFactory,
                                    ledgers,
                                    encoder,
                                    decoder,
                                    precompilePricingUtils);
                            case AbiConstants.ABI_ID_ERC_OWNER_OF_NFT -> checkNFT(
                                    isFungibleToken,
                                    () ->
                                            new OwnerOfPrecompile(
                                                    tokenId,
                                                    syntheticTxnFactory,
                                                    ledgers,
                                                    encoder,
                                                    decoder,
                                                    precompilePricingUtils));
                            case AbiConstants.ABI_ID_ERC_TOKEN_URI_NFT -> checkNFT(
                                    isFungibleToken,
                                    () ->
                                            new TokenURIPrecompile(
                                                    tokenId,
                                                    syntheticTxnFactory,
                                                    ledgers,
                                                    encoder,
                                                    decoder,
                                                    precompilePricingUtils));
                            case AbiConstants.ABI_ID_ERC_TRANSFER -> checkFungible(
                                    isFungibleToken,
                                    () ->
                                            new ERCTransferPrecompile(
                                                    tokenId,
                                                    senderAddress,
                                                    isFungibleToken,
                                                    ledgers,
                                                    decoder,
                                                    encoder,
                                                    updater,
                                                    sigsVerifier,
                                                    sideEffectsTracker,
                                                    syntheticTxnFactory,
                                                    infrastructureFactory,
                                                    precompilePricingUtils,
                                                    functionId,
                                                    impliedTransfersMarshal));
                            case AbiConstants.ABI_ID_ERC_TRANSFER_FROM -> checkFeatureFlag(
                                    dynamicProperties.areAllowancesEnabled(),
                                    () ->
                                            new ERCTransferPrecompile(
                                                    tokenId,
                                                    senderAddress,
                                                    isFungibleToken,
                                                    ledgers,
                                                    decoder,
                                                    encoder,
                                                    updater,
                                                    sigsVerifier,
                                                    sideEffectsTracker,
                                                    syntheticTxnFactory,
                                                    infrastructureFactory,
                                                    precompilePricingUtils,
                                                    functionId,
                                                    impliedTransfersMarshal));
                            case AbiConstants.ABI_ID_ERC_ALLOWANCE -> checkFeatureFlag(
                                    dynamicProperties.areAllowancesEnabled(),
                                    () ->
                                            new AllowancePrecompile(
                                                    tokenId,
                                                    syntheticTxnFactory,
                                                    ledgers,
                                                    encoder,
                                                    decoder,
                                                    precompilePricingUtils));
                            case AbiConstants.ABI_ID_ERC_APPROVE -> checkFeatureFlag(
                                    dynamicProperties.areAllowancesEnabled(),
                                    () ->
                                            new ApprovePrecompile(
                                                    tokenId,
                                                    isFungibleToken,
                                                    ledgers,
                                                    decoder,
                                                    encoder,
                                                    currentView,
                                                    sideEffectsTracker,
                                                    syntheticTxnFactory,
                                                    infrastructureFactory,
                                                    precompilePricingUtils,
                                                    senderAddress));
                            case AbiConstants.ABI_ID_ERC_SET_APPROVAL_FOR_ALL -> checkFeatureFlag(
                                    dynamicProperties.areAllowancesEnabled(),
                                    () ->
                                            new SetApprovalForAllPrecompile(
                                                    tokenId,
                                                    ledgers,
                                                    decoder,
                                                    currentView,
                                                    sideEffectsTracker,
                                                    syntheticTxnFactory,
                                                    infrastructureFactory,
                                                    precompilePricingUtils,
                                                    senderAddress));
                            case AbiConstants.ABI_ID_ERC_GET_APPROVED -> checkFeatureFlag(
                                    dynamicProperties.areAllowancesEnabled(),
                                    () ->
                                            new GetApprovedPrecompile(
                                                    tokenId,
                                                    syntheticTxnFactory,
                                                    ledgers,
                                                    encoder,
                                                    decoder,
                                                    precompilePricingUtils));
                            case AbiConstants.ABI_ID_ERC_IS_APPROVED_FOR_ALL -> checkFeatureFlag(
                                    dynamicProperties.areAllowancesEnabled(),
                                    () ->
                                            new IsApprovedForAllPrecompile(
                                                    tokenId,
                                                    syntheticTxnFactory,
                                                    ledgers,
                                                    encoder,
                                                    decoder,
                                                    precompilePricingUtils));
                            default -> null;
                        };
                    }
                    case AbiConstants.ABI_ID_CREATE_FUNGIBLE_TOKEN,
                            AbiConstants.ABI_ID_CREATE_FUNGIBLE_TOKEN_WITH_FEES,
                            AbiConstants.ABI_ID_CREATE_NON_FUNGIBLE_TOKEN,
                            AbiConstants
                                    .ABI_ID_CREATE_NON_FUNGIBLE_TOKEN_WITH_FEES -> (dynamicProperties
                                    .isHTSPrecompileCreateEnabled())
                            ? new TokenCreatePrecompile(
                                    ledgers,
                                    decoder,
                                    encoder,
                                    updater,
                                    sigsVerifier,
                                    recordsHistorian,
                                    sideEffectsTracker,
                                    syntheticTxnFactory,
                                    infrastructureFactory,
                                    functionId,
                                    senderAddress,
                                    dynamicProperties.fundingAccount(),
                                    feeCalculator,
                                    precompilePricingUtils)
                            : null;
                    case AbiConstants.ABI_ID_GET_TOKEN_INFO -> new TokenInfoPrecompile(
                            null,
                            syntheticTxnFactory,
                            ledgers,
                            encoder,
                            decoder,
                            precompilePricingUtils,
                            currentView);
                    case AbiConstants
                            .ABI_ID_GET_FUNGIBLE_TOKEN_INFO -> new FungibleTokenInfoPrecompile(
                            null,
                            syntheticTxnFactory,
                            ledgers,
                            encoder,
                            decoder,
                            precompilePricingUtils,
                            currentView);
                    case AbiConstants
                            .ABI_ID_GET_NON_FUNGIBLE_TOKEN_INFO -> new NonFungibleTokenInfoPrecompile(
                            null,
                            syntheticTxnFactory,
                            ledgers,
                            encoder,
                            decoder,
                            precompilePricingUtils,
                            currentView);
                    case AbiConstants.ABI_ID_IS_TOKEN -> new IsTokenPrecompile(
                            null,
                            syntheticTxnFactory,
                            ledgers,
                            encoder,
                            decoder,
                            precompilePricingUtils,
                            currentView);
                    case AbiConstants.ABI_ID_GET_TOKEN_TYPE -> new GetTokenTypePrecompile(
                            null,
                            syntheticTxnFactory,
                            ledgers,
                            encoder,
                            decoder,
                            precompilePricingUtils,
                            currentView);
                    case AbiConstants
                            .ABI_ID_GET_TOKEN_CUSTOM_FEES -> new TokenGetCustomFeesPrecompile(
                            null,
                            syntheticTxnFactory,
                            ledgers,
                            encoder,
                            decoder,
                            precompilePricingUtils,
                            currentView);
                    case AbiConstants
                            .ABI_ID_GET_TOKEN_EXPIRY_INFO -> new GetTokenExpiryInfoPrecompile(
                            null,
                            syntheticTxnFactory,
                            ledgers,
                            encoder,
                            decoder,
                            precompilePricingUtils,
                            currentView);
                    case AbiConstants
                            .ABI_ID_UPDATE_TOKEN_EXPIRY_INFO -> new UpdateTokenExpiryInfoPrecompile(
                            ledgers,
                            updater.aliases(),
                            decoder,
                            sigsVerifier,
                            sideEffectsTracker,
                            syntheticTxnFactory,
                            infrastructureFactory,
                            precompilePricingUtils);
                    default -> null;
                };
        if (precompile != null) {
            decodeInput(input, aliasResolver);
        }
    }

    /* --- Helpers --- */
    void decodeInput(final Bytes input, final UnaryOperator<byte[]> aliasResolver) {
        this.transactionBody = TransactionBody.newBuilder();
        try {
            this.transactionBody = this.precompile.body(input, aliasResolver);
        } catch (Exception e) {
            log.warn("Internal precompile failure", e);
            transactionBody = null;
        }
    }

    private Precompile checkNFT(boolean isFungible, Supplier<Precompile> precompileSupplier) {
        if (isFungible) {
            throw new InvalidTransactionException(
                    NOT_SUPPORTED_FUNGIBLE_OPERATION_REASON, INVALID_TOKEN_ID);
        } else {
            return precompileSupplier.get();
        }
    }

    private Precompile checkFungible(boolean isFungible, Supplier<Precompile> precompileSupplier) {
        if (!isFungible) {
            throw new InvalidTransactionException(
                    NOT_SUPPORTED_NON_FUNGIBLE_OPERATION_REASON, INVALID_TOKEN_ID);
        } else {
            return precompileSupplier.get();
        }
    }

    private Precompile checkFeatureFlag(
            boolean featureFlag, Supplier<Precompile> precompileSupplier) {
        if (!featureFlag) {
            throw new InvalidTransactionException(NOT_SUPPORTED);
        } else {
            return precompileSupplier.get();
        }
    }

    @SuppressWarnings("rawtypes")
    protected Bytes computeInternal(final MessageFrame frame) {
        Bytes result;
        ExpirableTxnRecord.Builder childRecord;
        try {
            validateTrue(frame.getRemainingGas() >= gasRequirement, INSUFFICIENT_GAS);

            precompile.handleSentHbars(frame);
            precompile.customizeTrackingLedgers(ledgers);
            precompile.run(frame);

            // As in HederaLedger.commit(), we must first commit the ledgers before creating our
            // synthetic record, as the ledger interceptors will populate the sideEffectsTracker
            ledgers.commit();

            childRecord =
                    creator.createSuccessfulSyntheticRecord(
                            precompile.getCustomFees(), sideEffectsTracker, EMPTY_MEMO);
            result = precompile.getSuccessResultFor(childRecord);
            addContractCallResultToRecord(childRecord, result, Optional.empty(), frame);
        } catch (final InvalidTransactionException e) {
            final var status = e.getResponseCode();
            childRecord = creator.createUnsuccessfulSyntheticRecord(status);
            result = precompile.getFailureResultFor(status);
            addContractCallResultToRecord(childRecord, result, Optional.of(status), frame);
            if (e.isReverting()) {
                frame.setState(MessageFrame.State.REVERT);
                frame.setRevertReason(e.getRevertReason());
            }
        } catch (final Exception e) {
            log.warn("Internal precompile failure", e);
            childRecord = creator.createUnsuccessfulSyntheticRecord(FAIL_INVALID);
            result = precompile.getFailureResultFor(FAIL_INVALID);
            addContractCallResultToRecord(childRecord, result, Optional.of(FAIL_INVALID), frame);
        }

        // This should always have a parent stacked updater
        final var parentUpdater = updater.parentUpdater();
        if (parentUpdater.isPresent()) {
            final var parent = (AbstractLedgerWorldUpdater) parentUpdater.get();
            parent.manageInProgressRecord(recordsHistorian, childRecord, this.transactionBody);
        } else {
            throw new InvalidTransactionException(
                    "HTS precompile frame had no parent updater", FAIL_INVALID);
        }

        return result;
    }

    private void addContractCallResultToRecord(
            final ExpirableTxnRecord.Builder childRecord,
            final Bytes result,
            final Optional<ResponseCodeEnum> errorStatus,
            final MessageFrame messageFrame) {
        if (dynamicProperties.shouldExportPrecompileResults()) {
            PrecompileUtils.addContractCallResultToRecord(
                    this.gasRequirement,
                    childRecord,
                    result,
                    errorStatus,
                    messageFrame,
                    dynamicProperties.shouldExportPrecompileResults(),
                    precompile.shouldAddTraceabilityFieldsToRecord(),
                    senderAddress);
        }
    }

    private long defaultGas() {
        return dynamicProperties.htsDefaultGasCost();
    }

    @VisibleForTesting
    public Precompile getPrecompile() {
        return precompile;
    }
}<|MERGE_RESOLUTION|>--- conflicted
+++ resolved
@@ -59,11 +59,8 @@
 import com.hedera.services.store.contracts.precompile.impl.GetApprovedPrecompile;
 import com.hedera.services.store.contracts.precompile.impl.GetTokenDefaultFreezeStatus;
 import com.hedera.services.store.contracts.precompile.impl.GetTokenDefaultKycStatus;
-<<<<<<< HEAD
 import com.hedera.services.store.contracts.precompile.impl.GetTokenKeyPrecompile;
-=======
 import com.hedera.services.store.contracts.precompile.impl.GetTokenExpiryInfoPrecompile;
->>>>>>> 942f0b6c
 import com.hedera.services.store.contracts.precompile.impl.GetTokenTypePrecompile;
 import com.hedera.services.store.contracts.precompile.impl.GrantKycPrecompile;
 import com.hedera.services.store.contracts.precompile.impl.IsApprovedForAllPrecompile;
@@ -84,10 +81,7 @@
 import com.hedera.services.store.contracts.precompile.impl.TokenGetCustomFeesPrecompile;
 import com.hedera.services.store.contracts.precompile.impl.TokenInfoPrecompile;
 import com.hedera.services.store.contracts.precompile.impl.TokenURIPrecompile;
-<<<<<<< HEAD
 import com.hedera.services.store.contracts.precompile.impl.TokenUpdateKeysPrecompile;
-=======
->>>>>>> 942f0b6c
 import com.hedera.services.store.contracts.precompile.impl.TokenUpdatePrecompile;
 import com.hedera.services.store.contracts.precompile.impl.TotalSupplyPrecompile;
 import com.hedera.services.store.contracts.precompile.impl.TransferPrecompile;
@@ -534,7 +528,6 @@
                             syntheticTxnFactory,
                             infrastructureFactory,
                             precompilePricingUtils);
-<<<<<<< HEAD
                     case AbiConstants.ABI_ID_UPDATE_TOKEN_KEYS -> new TokenUpdateKeysPrecompile(
                             ledgers,
                             updater.aliases(),
@@ -551,8 +544,6 @@
                             encoder,
                             decoder,
                             precompilePricingUtils);
-=======
->>>>>>> 942f0b6c
                     case AbiConstants.ABI_ID_REDIRECT_FOR_TOKEN -> {
                         final var target = DescriptorUtils.getRedirectTarget(input);
                         final var tokenId = target.tokenId();
