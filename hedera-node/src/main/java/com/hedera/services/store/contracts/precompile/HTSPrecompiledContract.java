--- conflicted
+++ resolved
@@ -30,6 +30,15 @@
  * See the License for the specific language governing permissions and
  * limitations under the License.
  */
+
+import static com.hedera.services.exceptions.ValidationUtils.validateTrue;
+import static com.hedera.services.state.EntityCreator.EMPTY_MEMO;
+import static com.hedera.services.store.contracts.precompile.utils.DescriptorUtils.isTokenProxyRedirect;
+import static com.hedera.services.utils.EntityIdUtils.contractIdFromEvmAddress;
+import static com.hederahashgraph.api.proto.java.ResponseCodeEnum.FAIL_INVALID;
+import static com.hederahashgraph.api.proto.java.ResponseCodeEnum.INSUFFICIENT_GAS;
+import static com.hederahashgraph.api.proto.java.ResponseCodeEnum.INVALID_TOKEN_ID;
+import static com.hederahashgraph.api.proto.java.ResponseCodeEnum.NOT_SUPPORTED;
 
 import static com.hedera.services.exceptions.ValidationUtils.validateTrue;
 import static com.hedera.services.state.EntityCreator.EMPTY_MEMO;
@@ -331,27 +340,24 @@
                             precompilePricingUtils,
                             feeCalculator,
                             currentView);
-<<<<<<< HEAD
-                    case AbiConstants.ABI_WIPE_TOKEN_ACCOUNT_FUNGIBLE -> new WipeFungiblePrecompile(
-                            ledgers,
-                            decoder,
-                            updater.aliases(),
-                            sigsVerifier,
-                            sideEffectsTracker,
-                            syntheticTxnFactory,
-                            infrastructureFactory,
-                            precompilePricingUtils);
-                    case AbiConstants.ABI_WIPE_TOKEN_ACCOUNT_NFT -> new WipeNonFungiblePrecompile(
-                            ledgers,
-                            decoder,
-                            updater.aliases(),
-                            sigsVerifier,
-                            sideEffectsTracker,
-                            syntheticTxnFactory,
-                            infrastructureFactory,
-                            precompilePricingUtils);
-=======
->>>>>>> 6e5f241a
+					case AbiConstants.ABI_WIPE_TOKEN_ACCOUNT_FUNGIBLE -> new WipeFungiblePrecompile(
+							ledgers,
+							decoder,
+							updater.aliases(),
+							sigsVerifier,
+							sideEffectsTracker,
+							syntheticTxnFactory,
+							infrastructureFactory,
+							precompilePricingUtils);
+					case AbiConstants.ABI_WIPE_TOKEN_ACCOUNT_NFT -> new WipeNonFungiblePrecompile(
+							ledgers,
+							decoder,
+							updater.aliases(),
+							sigsVerifier,
+							sideEffectsTracker,
+							syntheticTxnFactory,
+							infrastructureFactory,
+							precompilePricingUtils);
                     case AbiConstants.ABI_ID_REDIRECT_FOR_TOKEN -> {
                         final var target = DescriptorUtils.getRedirectTarget(input);
                         final var tokenId = target.tokenId();
