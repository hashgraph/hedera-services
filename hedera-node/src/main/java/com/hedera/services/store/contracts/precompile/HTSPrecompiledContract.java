package com.hedera.services.store.contracts.precompile;

/*
 * -
 * ‌
 * Hedera Services Node
 * ​
 * Copyright (C) 2018 - 2021 Hedera Hashgraph, LLC
 * ​
 * Licensed under the Apache License, Version 2.0 (the "License");
 * you may not use this file except in compliance with the License.
 * You may obtain a copy of the License at
 *
 *       http://www.apache.org/licenses/LICENSE-2.0
 *
 * Unless required by applicable law or agreed to in writing, software
 * distributed under the License is distributed on an "AS IS" BASIS,
 * WITHOUT WARRANTIES OR CONDITIONS OF ANY KIND, either express or implied.
 * See the License for the specific language governing permissions and
 * limitations under the License.
 * ‍
 *
 */

import com.google.protobuf.ByteString;
import com.hedera.services.context.SideEffectsTracker;
import com.hedera.services.context.properties.GlobalDynamicProperties;
import com.hedera.services.contracts.sources.SoliditySigsVerifier;
import com.hedera.services.contracts.sources.TxnAwareSoliditySigsVerifier;
import com.hedera.services.exceptions.InvalidTransactionException;
import com.hedera.services.grpc.marshalling.ImpliedTransfersMarshal;
import com.hedera.services.ledger.BalanceChange;
import com.hedera.services.ledger.TransactionalLedger;
import com.hedera.services.ledger.TransferLogic;
import com.hedera.services.ledger.backing.BackingStore;
import com.hedera.services.ledger.ids.EntityIdSource;
import com.hedera.services.ledger.properties.AccountProperty;
import com.hedera.services.ledger.properties.NftProperty;
import com.hedera.services.ledger.properties.TokenRelProperty;
import com.hedera.services.records.AccountRecordsHistorian;
import com.hedera.services.state.EntityCreator;
import com.hedera.services.state.expiry.ExpiringCreations;
import com.hedera.services.state.merkle.MerkleAccount;
import com.hedera.services.state.merkle.MerkleToken;
import com.hedera.services.state.merkle.MerkleTokenRelStatus;
import com.hedera.services.state.merkle.MerkleUniqueToken;
import com.hedera.services.state.submerkle.ExpirableTxnRecord;
import com.hedera.services.state.submerkle.FcAssessedCustomFee;
import com.hedera.services.store.AccountStore;
import com.hedera.services.store.TypedTokenStore;
import com.hedera.services.store.contracts.AbstractLedgerWorldUpdater;
import com.hedera.services.store.contracts.WorldLedgers;
import com.hedera.services.store.models.Id;
import com.hedera.services.store.models.NftId;
import com.hedera.services.store.tokens.HederaTokenStore;
import com.hedera.services.store.tokens.views.UniqueTokenViewsManager;
import com.hedera.services.txns.crypto.AutoCreationLogic;
import com.hedera.services.txns.token.AssociateLogic;
import com.hedera.services.txns.token.BurnLogic;
import com.hedera.services.txns.token.DissociateLogic;
import com.hedera.services.txns.token.MintLogic;
import com.hedera.services.txns.token.process.DissociationFactory;
import com.hedera.services.txns.validation.OptionValidator;
import com.hederahashgraph.api.proto.java.AccountAmount;
import com.hederahashgraph.api.proto.java.AccountID;
import com.hederahashgraph.api.proto.java.ResponseCodeEnum;
import com.hederahashgraph.api.proto.java.TokenID;
import com.hederahashgraph.api.proto.java.TransactionBody;
import org.apache.commons.lang3.tuple.Pair;
import org.apache.logging.log4j.LogManager;
import org.apache.logging.log4j.Logger;
import org.apache.tuweni.bytes.Bytes;
import org.apache.tuweni.units.bigints.UInt256;
import org.hyperledger.besu.datatypes.Address;
import org.hyperledger.besu.evm.Gas;
import org.hyperledger.besu.evm.frame.MessageFrame;
import org.hyperledger.besu.evm.gascalculator.GasCalculator;
import org.hyperledger.besu.evm.precompile.AbstractPrecompiledContract;

import javax.inject.Inject;
import javax.inject.Singleton;
import java.time.Instant;
import java.util.ArrayList;
import java.util.Collections;
import java.util.List;
import java.util.Objects;
import java.util.Optional;
import java.util.function.Supplier;

import static com.hedera.services.exceptions.ValidationUtils.validateTrue;
import static com.hedera.services.grpc.marshalling.ImpliedTransfers.NO_ALIASES;
import static com.hedera.services.ledger.ids.ExceptionalEntityIdSource.NOOP_ID_SOURCE;
import static com.hedera.services.state.expiry.ExpiringCreations.EMPTY_MEMO;
import static com.hedera.services.store.tokens.views.UniqueTokenViewsManager.NOOP_VIEWS_MANAGER;
import static com.hedera.services.utils.EntityIdUtils.asTypedSolidityAddress;
import static com.hederahashgraph.api.proto.java.ResponseCodeEnum.FAIL_INVALID;
import static com.hederahashgraph.api.proto.java.ResponseCodeEnum.INVALID_SIGNATURE;
import static com.hederahashgraph.api.proto.java.ResponseCodeEnum.OK;
import static com.hederahashgraph.api.proto.java.ResponseCodeEnum.SUCCESS;
import static com.hederahashgraph.api.proto.java.TokenType.NON_FUNGIBLE_UNIQUE;

@Singleton
public class HTSPrecompiledContract extends AbstractPrecompiledContract {
	private static final Logger log = LogManager.getLogger(HTSPrecompiledContract.class);

	private static final Bytes SUCCESS_RESULT = resultFrom(SUCCESS);
	private static final Bytes STATIC_CALL_REVERT_REASON = Bytes.of("HTS precompiles are not static".getBytes());
	private static final Bytes ERROR_DECODING_INPUT_REVERT_REASON = Bytes.of("Error decoding precompile input".getBytes());
	private static final List<Long> NO_SERIAL_NOS = Collections.emptyList();
	private static final List<ByteString> NO_METADATA = Collections.emptyList();
	private static final List<FcAssessedCustomFee> NO_CUSTOM_FEES = Collections.emptyList();
	private static final EntityIdSource ids = NOOP_ID_SOURCE;
	protected static final long DEFAULT_GAS_PRICE = 10_000L;

	/* Precompiles cannot change treasury accounts */
	public static final TypedTokenStore.LegacyTreasuryAdder NOOP_TREASURY_ADDER = (aId, tId) -> {
	};
	public static final TypedTokenStore.LegacyTreasuryRemover NOOP_TREASURY_REMOVER = (aId, tId) -> {
	};

	private MintLogicFactory mintLogicFactory = MintLogic::new;
	private BurnLogicFactory burnLogicFactory = BurnLogic::new;
	private AssociateLogicFactory associateLogicFactory = AssociateLogic::new;
	private DissociateLogicFactory dissociateLogicFactory = DissociateLogic::new;
	private TransferLogicFactory transferLogicFactory = TransferLogic::new;
	private TokenStoreFactory tokenStoreFactory = TypedTokenStore::new;
	private HederaTokenStoreFactory hederaTokenStoreFactory = HederaTokenStore::new;
	private AccountStoreFactory accountStoreFactory = AccountStore::new;
	private Supplier<SideEffectsTracker> sideEffectsFactory = SideEffectsTracker::new;

	private final EntityCreator creator;
	private final DecodingFacade decoder;
	private final EncodingFacade encoder;
	private final GlobalDynamicProperties dynamicProperties;
	private final OptionValidator validator;
	private final SoliditySigsVerifier sigsVerifier;
	private final AccountRecordsHistorian recordsHistorian;
	private final SyntheticTxnFactory syntheticTxnFactory;
	private final DissociationFactory dissociationFactory;

	private final ImpliedTransfersMarshal impliedTransfersMarshal;

	//cryptoTransfer(TokenTransferList[] memory tokenTransfers)
	protected static final int ABI_ID_CRYPTO_TRANSFER = 0x189a554c;
	//transferTokens(address token, address[] memory accountId, int64[] memory amount)
	protected static final int ABI_ID_TRANSFER_TOKENS = 0x82bba493;
	//transferToken(address token, address sender, address recipient, int64 amount)
	protected static final int ABI_ID_TRANSFER_TOKEN = 0xeca36917;
	//transferNFTs(address token, address[] memory sender, address[] memory receiver, int64[] memory serialNumber)
	protected static final int ABI_ID_TRANSFER_NFTS = 0x2c4ba191;
	//transferNFT(address token,  address sender, address recipient, int64 serialNum)
	protected static final int ABI_ID_TRANSFER_NFT = 0x5cfc9011;
	//mintToken(address token, uint64 amount, bytes[] memory metadata)
	protected static final int ABI_ID_MINT_TOKEN = 0x278e0b88;
	//burnToken(address token, uint64 amount, int64[] memory serialNumbers)
	protected static final int ABI_ID_BURN_TOKEN = 0xacb9cff9;
	//associateTokens(address account, address[] memory tokens)
	protected static final int ABI_ID_ASSOCIATE_TOKENS = 0x2e63879b;
	//associateToken(address account, address token)
	protected static final int ABI_ID_ASSOCIATE_TOKEN = 0x49146bde;
	//dissociateTokens(address account, address[] memory tokens)
	protected static final int ABI_ID_DISSOCIATE_TOKENS = 0x78b63918;
	//dissociateToken(address account, address token)
	protected static final int ABI_ID_DISSOCIATE_TOKEN = 0x099794e8;

	private int functionId;
	private Precompile precompile;
	private TransactionBody.Builder transactionBody;

	@Inject
	public HTSPrecompiledContract(
			final OptionValidator validator,
			final GlobalDynamicProperties dynamicProperties,
			final GasCalculator gasCalculator,
			final AccountRecordsHistorian recordsHistorian,
			final TxnAwareSoliditySigsVerifier sigsVerifier,
			final DecodingFacade decoder,
			final EncodingFacade encoder,
			final SyntheticTxnFactory syntheticTxnFactory,
			final ExpiringCreations creator,
			final DissociationFactory dissociationFactory,
			final ImpliedTransfersMarshal impliedTransfersMarshal
	) {
		super("HTS", gasCalculator);
		this.decoder = decoder;
		this.encoder = encoder;
		this.sigsVerifier = sigsVerifier;
		this.recordsHistorian = recordsHistorian;
		this.syntheticTxnFactory = syntheticTxnFactory;
		this.creator = creator;
		this.validator = validator;
		this.dynamicProperties = dynamicProperties;
		this.dissociationFactory = dissociationFactory;
		this.impliedTransfersMarshal = impliedTransfersMarshal;
	}

	@Override
	public Gas gasRequirement(final Bytes input) {
		this.precompile = null;
		this.transactionBody = null;

		this.functionId = input.getInt(0);
		Gas gasRequirement = Gas.of(DEFAULT_GAS_PRICE);

		switch (functionId) {
			case ABI_ID_CRYPTO_TRANSFER,
					ABI_ID_TRANSFER_TOKENS,
					ABI_ID_TRANSFER_TOKEN,
					ABI_ID_TRANSFER_NFTS,
					ABI_ID_TRANSFER_NFT: {
				this.precompile = new TransferPrecompile();
				decodeInput(input);
				var transfersCount = transactionBody.getCryptoTransfer().getTokenTransfersCount();
				/*-- 10K if only one transfer or 5K per index --*/
				if (transfersCount <= 1) {
					gasRequirement = Gas.of(DEFAULT_GAS_PRICE);
				} else {
					gasRequirement = Gas.of((DEFAULT_GAS_PRICE / 2) * transfersCount);
				}
				break;
			}
			case ABI_ID_MINT_TOKEN: {
				this.precompile = new MintPrecompile();
				decodeInput(input);
				/*-- 10K --*/
				gasRequirement = Gas.of(DEFAULT_GAS_PRICE);
				break;
			}
			case ABI_ID_BURN_TOKEN: {
				this.precompile = new BurnPrecompile();
				decodeInput(input);
				/*-- 10K --*/
				gasRequirement = Gas.of(DEFAULT_GAS_PRICE);
				break;
			}
			case ABI_ID_ASSOCIATE_TOKENS: {
				this.precompile = new MultiAssociatePrecompile();
				decodeInput(input);
				/*-- 10K per index --*/
				gasRequirement = Gas.of((DEFAULT_GAS_PRICE) * this.transactionBody.getTokenAssociate().getTokensCount());
				break;
			}
			case ABI_ID_ASSOCIATE_TOKEN: {
				this.precompile = new AssociatePrecompile();
				decodeInput(input);
				/*-- 10K --*/
				gasRequirement = Gas.of(DEFAULT_GAS_PRICE);
				break;
			}
			case ABI_ID_DISSOCIATE_TOKENS: {
				this.precompile = new MultiDissociatePrecompile();
				decodeInput(input);
				/*-- 10K per index --*/
				gasRequirement = Gas.of((DEFAULT_GAS_PRICE) * this.transactionBody.getTokenDissociate().getTokensCount());
				break;
			}
			case ABI_ID_DISSOCIATE_TOKEN: {
				this.precompile = new DissociatePrecompile();
				decodeInput(input);
				/*-- 10K --*/
				gasRequirement = Gas.of(DEFAULT_GAS_PRICE);
				break;
			}
			default:
		}
		return gasRequirement;
	}

	@Override
	public Bytes compute(final Bytes input, final MessageFrame messageFrame) {
		if (messageFrame.isStatic()) {
			messageFrame.setRevertReason(STATIC_CALL_REVERT_REASON);
			return null;
		}
		if (this.precompile == null || this.transactionBody == null) {
			messageFrame.setRevertReason(ERROR_DECODING_INPUT_REVERT_REASON);
			return null;
		}
		return computeInternal(messageFrame);
	}

	/* --- Helpers --- */
	private AccountStore createAccountStore(final WorldLedgers ledgers) {
		return accountStoreFactory.newAccountStore(validator, dynamicProperties, ledgers.accounts());
	}

	private TypedTokenStore createTokenStore(
			final WorldLedgers ledgers,
			final AccountStore accountStore,
			final SideEffectsTracker sideEffects
	) {
		return tokenStoreFactory.newTokenStore(
				accountStore,
				ledgers.tokens(), ledgers.nfts(), ledgers.tokenRels(),
				NOOP_VIEWS_MANAGER, NOOP_TREASURY_ADDER, NOOP_TREASURY_REMOVER,
				sideEffects);
	}

	private static Bytes resultFrom(final ResponseCodeEnum status) {
		return UInt256.valueOf(status.getNumber());
	}

	private void decodeInput(Bytes input) {
		this.transactionBody = TransactionBody.newBuilder();
		try {
			this.transactionBody = this.precompile.body(input);
		} catch (Exception e) {
			log.warn("Internal precompile failure", e);
			throw new InvalidTransactionException("Cannot decode precompile input", FAIL_INVALID);
		}
	}

	@SuppressWarnings("rawtypes")
	protected Bytes computeInternal(
			final MessageFrame frame
	) {
		final var updater = (AbstractLedgerWorldUpdater) frame.getWorldUpdater();
		final var ledgers = updater.wrappedTrackingLedgers();

		Bytes result = SUCCESS_RESULT;
		ExpirableTxnRecord.Builder childRecord;
		try {
<<<<<<< HEAD
			childRecord = this.precompile.run(recipient, contract, ledgers);
=======
			synthBody = precompile.body(input);
			childRecord = precompile.run(frame, ledgers);
>>>>>>> 4de3c3d8

			if (this.precompile instanceof MintPrecompile && childRecord.getReceiptBuilder() != null) {
				result = encoder.getMintSuccessfulResultFromReceipt(childRecord.getReceiptBuilder().getNewTotalSupply(),
						childRecord.getReceiptBuilder().getSerialNumbers());
			} else if (this.precompile instanceof BurnPrecompile && childRecord.getReceiptBuilder() != null) {
				result =
						encoder.getBurnSuccessfulResultFromReceipt(childRecord.getReceiptBuilder().getNewTotalSupply());
			}

			ledgers.commit();
		} catch (InvalidTransactionException e) {
			final var status = e.getResponseCode();
			childRecord = creator.createUnsuccessfulSyntheticRecord(status);
			result = resultFrom(status);
		} catch (Exception e) {
			log.warn("Internal precompile failure", e);
			childRecord = creator.createUnsuccessfulSyntheticRecord(FAIL_INVALID);
			result = resultFrom(FAIL_INVALID);
		}

		/*-- The updater here should always have a parent updater --*/
		final var parentUpdater = updater.parentUpdater();
		if (parentUpdater.isPresent()) {
			final var parent = (AbstractLedgerWorldUpdater) parentUpdater.get();
			parent.manageInProgressRecord(recordsHistorian, childRecord, this.transactionBody);
		} else {
			throw new InvalidTransactionException("HTS precompile frame had no parent updater", FAIL_INVALID);
		}
		return result;
	}

	/* --- Constructor functional interfaces for mocking --- */
	@FunctionalInterface
	interface MintLogicFactory {
		MintLogic newMintLogic(OptionValidator validator, TypedTokenStore tokenStore, AccountStore accountStore);
	}

	@FunctionalInterface
	interface BurnLogicFactory {
		BurnLogic newBurnLogic(TypedTokenStore tokenStore, AccountStore accountStore);
	}

	@FunctionalInterface
	interface AssociateLogicFactory {
		AssociateLogic newAssociateLogic(
				TypedTokenStore tokenStore,
				AccountStore accountStore,
				GlobalDynamicProperties dynamicProperties);
	}

	@FunctionalInterface
	interface DissociateLogicFactory {
		DissociateLogic newDissociateLogic(
				OptionValidator validator,
				TypedTokenStore tokenStore,
				AccountStore accountStore,
				DissociationFactory dissociationFactory);
	}

	@FunctionalInterface
	interface TransferLogicFactory {
		TransferLogic newLogic(
				TransactionalLedger<AccountID, AccountProperty, MerkleAccount> accountsLedger,
				TransactionalLedger<NftId, NftProperty, MerkleUniqueToken> nftsLedger,
				TransactionalLedger<Pair<AccountID, TokenID>, TokenRelProperty, MerkleTokenRelStatus> tokenRelsLedger,
				HederaTokenStore tokenStore,
				SideEffectsTracker sideEffectsTracker,
				UniqueTokenViewsManager tokenViewsManager,
				GlobalDynamicProperties dynamicProperties,
				OptionValidator validator,
				AutoCreationLogic autoCreationLogic,
				AccountRecordsHistorian recordsHistorian);
	}

	@FunctionalInterface
	interface AccountStoreFactory {
		AccountStore newAccountStore(
				OptionValidator validator,
				GlobalDynamicProperties dynamicProperties,
				BackingStore<AccountID, MerkleAccount> accounts);
	}

	@FunctionalInterface
	interface TokenStoreFactory {
		TypedTokenStore newTokenStore(
				AccountStore accountStore,
				BackingStore<TokenID, MerkleToken> tokens,
				BackingStore<NftId, MerkleUniqueToken> uniqueTokens,
				BackingStore<Pair<AccountID, TokenID>, MerkleTokenRelStatus> tokenRels,
				UniqueTokenViewsManager uniqTokenViewsManager,
				TypedTokenStore.LegacyTreasuryAdder treasuryAdder,
				TypedTokenStore.LegacyTreasuryRemover treasuryRemover,
				SideEffectsTracker sideEffectsTracker);
	}

	@FunctionalInterface
	interface HederaTokenStoreFactory {
		HederaTokenStore newHederaTokenStore(
				EntityIdSource ids,
				OptionValidator validator,
				SideEffectsTracker sideEffectsTracker,
				UniqueTokenViewsManager uniqueTokenViewsManager,
				GlobalDynamicProperties properties,
				TransactionalLedger<Pair<AccountID, TokenID>, TokenRelProperty, MerkleTokenRelStatus> tokenRelsLedger,
				TransactionalLedger<NftId, NftProperty, MerkleUniqueToken> nftsLedger,
				BackingStore<TokenID, MerkleToken> backingTokens);
	}

	/* --- The precompile implementations --- */
	interface Precompile {
		TransactionBody.Builder body(final Bytes input);

		ExpirableTxnRecord.Builder run(final MessageFrame frame,
									   final WorldLedgers ledgers);
	}

	private abstract class AbstractAssociatePrecompile implements Precompile {
		protected Association associateOp;

		@Override
		public ExpirableTxnRecord.Builder run(
				final MessageFrame frame,
				final WorldLedgers ledgers
		) {
			Objects.requireNonNull(associateOp);

			/* --- Check required signatures --- */
			final var accountId = Id.fromGrpcAccount(associateOp.accountId());
			accountId.asEvmAddress();
			final var hasRequiredSigs = validateKey(frame, accountId.asEvmAddress(), sigsVerifier::hasActiveKey);
			validateTrue(hasRequiredSigs, INVALID_SIGNATURE);

			/* --- Build the necessary infrastructure to execute the transaction --- */
			final var sideEffects = sideEffectsFactory.get();
			final var accountStore = createAccountStore(ledgers);
			final var tokenStore = createTokenStore(ledgers, accountStore, sideEffects);

			/* --- Execute the transaction and capture its results --- */
			final var associateLogic = associateLogicFactory.newAssociateLogic(
					tokenStore, accountStore, dynamicProperties);
			associateLogic.associate(accountId, associateOp.tokenIds());
			return creator.createSuccessfulSyntheticRecord(NO_CUSTOM_FEES, sideEffects, EMPTY_MEMO);
		}
	}

	protected class AssociatePrecompile extends AbstractAssociatePrecompile {
		@Override
		public TransactionBody.Builder body(final Bytes input) {
			associateOp = decoder.decodeAssociation(input);
			return syntheticTxnFactory.createAssociate(associateOp);
		}
	}

	protected class MultiAssociatePrecompile extends AbstractAssociatePrecompile {
		@Override
		public TransactionBody.Builder body(final Bytes input) {
			associateOp = decoder.decodeMultipleAssociations(input);
			return syntheticTxnFactory.createAssociate(associateOp);
		}
	}

	private abstract class AbstractDissociatePrecompile implements Precompile {
		protected Dissociation dissociateOp;

		@Override
		public ExpirableTxnRecord.Builder run(
				final MessageFrame frame,
				final WorldLedgers ledgers
		) {
			Objects.requireNonNull(dissociateOp);

			/* --- Check required signatures --- */
			final var accountId = Id.fromGrpcAccount(dissociateOp.accountId());
			final var hasRequiredSigs =  validateKey(frame, accountId.asEvmAddress(), sigsVerifier::hasActiveKey);
			validateTrue(hasRequiredSigs, INVALID_SIGNATURE);

			/* --- Build the necessary infrastructure to execute the transaction --- */
			final var sideEffects = sideEffectsFactory.get();
			final var accountStore = createAccountStore(ledgers);
			final var tokenStore = createTokenStore(ledgers, accountStore, sideEffects);

			/* --- Execute the transaction and capture its results --- */
			final var dissociateLogic = dissociateLogicFactory.newDissociateLogic(
					validator, tokenStore, accountStore, dissociationFactory);
			dissociateLogic.dissociate(accountId, dissociateOp.tokenIds());
			return creator.createSuccessfulSyntheticRecord(NO_CUSTOM_FEES, sideEffects, EMPTY_MEMO);
		}
	}

	protected class DissociatePrecompile extends AbstractDissociatePrecompile {
		@Override
		public TransactionBody.Builder body(final Bytes input) {
			dissociateOp = decoder.decodeDissociate(input);
			return syntheticTxnFactory.createDissociate(dissociateOp);
		}
	}

	protected class MultiDissociatePrecompile extends AbstractDissociatePrecompile {
		@Override
		public TransactionBody.Builder body(final Bytes input) {
			dissociateOp = decoder.decodeMultipleDissociations(input);
			return syntheticTxnFactory.createDissociate(dissociateOp);
		}
	}

	protected class MintPrecompile implements Precompile {
		private MintWrapper mintOp;

		@Override
		public TransactionBody.Builder body(final Bytes input) {
			mintOp = decoder.decodeMint(input);
			return syntheticTxnFactory.createMint(mintOp);
		}

		@Override
		public ExpirableTxnRecord.Builder run(
				final MessageFrame frame,
				final WorldLedgers ledgers
		) {
			Objects.requireNonNull(mintOp);

			/* --- Check required signatures --- */
			final var tokenId = Id.fromGrpcToken(mintOp.tokenType());
			final var hasRequiredSigs = validateKey(frame, tokenId.asEvmAddress(), sigsVerifier::hasActiveSupplyKey);
			validateTrue(hasRequiredSigs, INVALID_SIGNATURE);

			/* --- Build the necessary infrastructure to execute the transaction --- */
			final var sideEffects = sideEffectsFactory.get();
			final var scopedAccountStore = createAccountStore(ledgers);
			final var scopedTokenStore = createTokenStore(ledgers, scopedAccountStore, sideEffects);
			final var mintLogic = mintLogicFactory.newMintLogic(validator, scopedTokenStore, scopedAccountStore);

			/* --- Execute the transaction and capture its results --- */
			if (mintOp.type() == NON_FUNGIBLE_UNIQUE) {
				final var newMeta = mintOp.metadata();
				final var creationTime = recordsHistorian.nextFollowingChildConsensusTime();
				mintLogic.mint(tokenId, newMeta.size(), 0, newMeta, creationTime);
			} else {
				mintLogic.mint(tokenId, 0, mintOp.amount(), NO_METADATA, Instant.EPOCH);
			}
			return creator.createSuccessfulSyntheticRecord(NO_CUSTOM_FEES, sideEffects, EMPTY_MEMO);
		}
	}

	protected class TransferPrecompile implements Precompile {
		private List<TokenTransferWrapper> transferOp;

		@Override
		public TransactionBody.Builder body(final Bytes input) {
			transferOp = switch (functionId) {
				case ABI_ID_CRYPTO_TRANSFER -> decoder.decodeCryptoTransfer(input);
				case ABI_ID_TRANSFER_TOKENS -> decoder.decodeTransferTokens(input);
				case ABI_ID_TRANSFER_TOKEN -> decoder.decodeTransferToken(input);
				case ABI_ID_TRANSFER_NFTS -> decoder.decodeTransferNFTs(input);
				case ABI_ID_TRANSFER_NFT -> decoder.decodeTransferNFT(input);
				default -> throw new InvalidTransactionException(
						"Transfer precompile received unknown functionId=" + functionId + " (via " + input + ")",
						FAIL_INVALID);
			};
			return syntheticTxnFactory.createCryptoTransfer(transferOp);
		}

		private List<BalanceChange> constructBalanceChanges(final List<TokenTransferWrapper> transferOp) {
			final List<BalanceChange> allChanges = new ArrayList<>();
			for (final TokenTransferWrapper tokenTransferWrapper : transferOp) {
				final List<BalanceChange> changes = new ArrayList<>();

				for (final var fungibleTransfer : tokenTransferWrapper.fungibleTransfers()) {
					if (fungibleTransfer.sender != null && fungibleTransfer.receiver != null) {
						changes.addAll(List.of(
								BalanceChange.changingFtUnits(
										Id.fromGrpcToken(fungibleTransfer.getDenomination()),
										fungibleTransfer.getDenomination(),
										aaWith(fungibleTransfer.receiver, fungibleTransfer.amount)),
								BalanceChange.changingFtUnits(
										Id.fromGrpcToken(fungibleTransfer.getDenomination()),
										fungibleTransfer.getDenomination(),
										aaWith(fungibleTransfer.sender, -fungibleTransfer.amount))));
					} else if (fungibleTransfer.sender == null) {
						changes.add(
								BalanceChange.changingFtUnits(
										Id.fromGrpcToken(fungibleTransfer.getDenomination()),
										fungibleTransfer.getDenomination(),
										aaWith(fungibleTransfer.receiver, fungibleTransfer.amount)));
					} else {
						changes.add(
								BalanceChange.changingFtUnits(
										Id.fromGrpcToken(fungibleTransfer.getDenomination()),
										fungibleTransfer.getDenomination(),
										aaWith(fungibleTransfer.sender, -fungibleTransfer.amount)));
					}
				}
				if (changes.isEmpty()) {
					for (final var nftExchange : tokenTransferWrapper.nftExchanges()) {
						changes.add(
								BalanceChange.changingNftOwnership(
										Id.fromGrpcToken(nftExchange.getTokenType()),
										nftExchange.getTokenType(),
										nftExchange.nftTransfer()
								)
						);
					}
				}

				allChanges.addAll(changes);
			}
			return allChanges;
		}

		@Override
		public ExpirableTxnRecord.Builder run(
				final MessageFrame frame,
				final WorldLedgers ledgers
		) {
			var changes = constructBalanceChanges(transferOp);
			/* We remember this size to know to ignore receiverSigRequired=true for custom fee payments */
			final var numExplicitChanges = changes.size();

			final var validated = impliedTransfersMarshal.assessCustomFeesAndValidate(
					0,
					0,
					changes,
					NO_ALIASES,
					impliedTransfersMarshal.currentProps());
			final var assessmentStatus = validated.getMeta().code();
			validateTrue(assessmentStatus == OK, assessmentStatus);
			changes = validated.getAllBalanceChanges();

			final var sideEffects = sideEffectsFactory.get();
			final var hederaTokenStore = hederaTokenStoreFactory.newHederaTokenStore(
					ids,
					validator,
					sideEffects,
					NOOP_VIEWS_MANAGER,
					dynamicProperties,
					ledgers.tokenRels(), ledgers.nfts(), ledgers.tokens());
			hederaTokenStore.setAccountsLedger(ledgers.accounts());

			final var transferLogic = transferLogicFactory.newLogic(
					ledgers.accounts(), ledgers.nfts(), ledgers.tokenRels(), hederaTokenStore,
					sideEffects,
					NOOP_VIEWS_MANAGER,
					dynamicProperties,
					validator,
					null,
					recordsHistorian);

			for (int i = 0, n = changes.size(); i < n; i++) {
				final var change = changes.get(i);
				final var units = change.units();
				if (change.isForNft() || units < 0) {
					final var hasSenderSig = validateKey(frame, change.getAccount().asEvmAddress(), sigsVerifier::hasActiveKey);
					validateTrue(hasSenderSig, INVALID_SIGNATURE);
				}
				if (i >= numExplicitChanges) {
					/* Ignore receiver sig requirements for custom fee payments (which are never NFT transfers) */
					continue;
				}
				var hasReceiverSigIfReq = true;
				if (change.isForNft()) {
					hasReceiverSigIfReq = validateKey(frame, asTypedSolidityAddress(change.counterPartyAccountId()),
							sigsVerifier::hasActiveKeyOrNoReceiverSigReq);
				} else if (units > 0) {
<<<<<<< HEAD
					hasReceiverSigIfReq = sigsVerifier.hasActiveKeyOrNoReceiverSigReq(
							change.getAccount().asEvmAddress(), recipient, contract);
=======
					hasReceiverSigIfReq = validateKey(frame, change.getAccount().asEvmAddress(), sigsVerifier::hasActiveKeyOrNoReceiverSigReq);
>>>>>>> 4de3c3d8
				}
				validateTrue(hasReceiverSigIfReq, INVALID_SIGNATURE);
			}

			transferLogic.doZeroSum(changes);

			return creator.createSuccessfulSyntheticRecord(validated.getAssessedCustomFees(), sideEffects, EMPTY_MEMO);
		}

		private AccountAmount aaWith(final AccountID account, final long amount) {
			return AccountAmount.newBuilder()
					.setAccountID(account)
					.setAmount(amount)
					.build();
		}
	}

	protected class BurnPrecompile implements Precompile {
		private BurnWrapper burnOp;

		@Override
		public TransactionBody.Builder body(final Bytes input) {
			burnOp = decoder.decodeBurn(input);
			return syntheticTxnFactory.createBurn(burnOp);
		}

		@Override
		public ExpirableTxnRecord.Builder run(
				final MessageFrame frame,
				final WorldLedgers ledgers
		) {
			Objects.requireNonNull(burnOp);

			/* --- Check required signatures --- */
			final var tokenId = Id.fromGrpcToken(burnOp.tokenType());
			final var hasRequiredSigs = validateKey(frame, tokenId.asEvmAddress(), sigsVerifier::hasActiveSupplyKey);
			validateTrue(hasRequiredSigs, INVALID_SIGNATURE);

			/* --- Build the necessary infrastructure to execute the transaction --- */
			final var sideEffects = sideEffectsFactory.get();
			final var scopedAccountStore = createAccountStore(ledgers);
			final var scopedTokenStore = createTokenStore(ledgers, scopedAccountStore, sideEffects);
			final var burnLogic = burnLogicFactory.newBurnLogic(scopedTokenStore, scopedAccountStore);

			/* --- Execute the transaction and capture its results --- */
			if (burnOp.type() == NON_FUNGIBLE_UNIQUE) {
				final var targetSerialNos = burnOp.serialNos();
				burnLogic.burn(tokenId, 0, targetSerialNos);
			} else {
				burnLogic.burn(tokenId, burnOp.amount(), NO_SERIAL_NOS);
			}
			return creator.createSuccessfulSyntheticRecord(NO_CUSTOM_FEES, sideEffects, EMPTY_MEMO);
		}
	}

<<<<<<< HEAD
	private static AccountAmount aaWith(final AccountID account, final long amount) {
		return AccountAmount.newBuilder()
				.setAccountID(account)
				.setAmount(amount)
				.build();
=======
	/**
	 * We check the current frame properties to determine one of the following 3 cases:
	 *
	 *	1. We have a delegatecall to the precompile. We check the recipient address (address of the contract that
	 * 	invoked the precompile)  of the current frame (precompile frame) against a Delegate Contract ID signature.
	 *  2. We have a call to the precompile, but the contract that called the precompile has been invoked from a
	 *  delegatecall. We check the sender address of the current frame (the address that made the delegatecall)
	 *  against a Delegate Contract ID signature.
	 *  3. All the rest cases. We check the sender address of the current frame against a Contract ID
	 *  signature or a Delegate Contract ID signature.
	 *
	 * @param frame current frame
	 * @param target the element to test for key activation
	 * @param function the function which should be invoked for key validation
	 * @return boolean value showing whether we have a valid key
	 */
	private boolean validateKey(final MessageFrame frame,final Address target,
									   final TetraFunction<Address, Address, Address, Address, Boolean> function) {
		final var contract = frame.getContractAddress();
		final var recipient = frame.getRecipientAddress();
		final var sender = frame.getSenderAddress();

		final var parentFrame = getParentFrame(frame);
		final var isCurrentFrameWithDelegateCall = isFrameWithDelegateCall(frame);
		final var isParentFrameWithDelegateCall = parentFrame.isPresent() && isFrameWithDelegateCall(parentFrame.get());

		if(isCurrentFrameWithDelegateCall) {
			return function.apply(target, recipient, contract, recipient);
		} else if(isParentFrameWithDelegateCall) {
			final var recipientFromParent = parentFrame.get().getRecipientAddress();
			return function.apply(target, recipientFromParent, contract, sender);
		} else {
			return function.apply (target, recipient, contract, sender);
		}
	}

	@FunctionalInterface
	private interface TetraFunction<S, T, U, V, R> {
		R apply(S s, T t, U u, V v);
	}

	private Optional<MessageFrame> getParentFrame(final MessageFrame currentFrame) {
		final var it = currentFrame.getMessageFrameStack().descendingIterator();

		if(it.hasNext()) {
			it.next();
		} else {
			return Optional.empty();
		}

		MessageFrame parentFrame;
		if(it.hasNext()) {
			parentFrame = it.next();
		} else {
			return Optional.empty();
		}

		return Optional.of(parentFrame);
	}

	private boolean isFrameWithDelegateCall(final MessageFrame frame) {
		final var contract = frame.getContractAddress();
		final var recipient = frame.getRecipientAddress();
		return !contract.equals(recipient);
>>>>>>> 4de3c3d8
	}

	/* --- Only used by unit tests --- */
	void setMintLogicFactory(final MintLogicFactory mintLogicFactory) {
		this.mintLogicFactory = mintLogicFactory;
	}

	void setDissociateLogicFactory(final DissociateLogicFactory dissociateLogicFactory) {
		this.dissociateLogicFactory = dissociateLogicFactory;
	}

	public void setBurnLogicFactory(final BurnLogicFactory burnLogicFactory) {
		this.burnLogicFactory = burnLogicFactory;
	}

	void setTransferLogicFactory(final TransferLogicFactory transferLogicFactory) {
		this.transferLogicFactory = transferLogicFactory;
	}

	void setTokenStoreFactory(final TokenStoreFactory tokenStoreFactory) {
		this.tokenStoreFactory = tokenStoreFactory;
	}

	void setHederaTokenStoreFactory(final HederaTokenStoreFactory hederaTokenStoreFactory) {
		this.hederaTokenStoreFactory = hederaTokenStoreFactory;
	}

	void setAccountStoreFactory(final AccountStoreFactory accountStoreFactory) {
		this.accountStoreFactory = accountStoreFactory;
	}

	void setSideEffectsFactory(final Supplier<SideEffectsTracker> sideEffectsFactory) {
		this.sideEffectsFactory = sideEffectsFactory;
	}

	void setAssociateLogicFactory(final AssociateLogicFactory associateLogicFactory) {
		this.associateLogicFactory = associateLogicFactory;
	}

	public Precompile getPrecompile() {
		return precompile;
	}
}<|MERGE_RESOLUTION|>--- conflicted
+++ resolved
@@ -320,12 +320,7 @@
 		Bytes result = SUCCESS_RESULT;
 		ExpirableTxnRecord.Builder childRecord;
 		try {
-<<<<<<< HEAD
-			childRecord = this.precompile.run(recipient, contract, ledgers);
-=======
-			synthBody = precompile.body(input);
-			childRecord = precompile.run(frame, ledgers);
->>>>>>> 4de3c3d8
+			childRecord = this.precompile.run(frame, ledgers);
 
 			if (this.precompile instanceof MintPrecompile && childRecord.getReceiptBuilder() != null) {
 				result = encoder.getMintSuccessfulResultFromReceipt(childRecord.getReceiptBuilder().getNewTotalSupply(),
@@ -689,12 +684,7 @@
 					hasReceiverSigIfReq = validateKey(frame, asTypedSolidityAddress(change.counterPartyAccountId()),
 							sigsVerifier::hasActiveKeyOrNoReceiverSigReq);
 				} else if (units > 0) {
-<<<<<<< HEAD
-					hasReceiverSigIfReq = sigsVerifier.hasActiveKeyOrNoReceiverSigReq(
-							change.getAccount().asEvmAddress(), recipient, contract);
-=======
 					hasReceiverSigIfReq = validateKey(frame, change.getAccount().asEvmAddress(), sigsVerifier::hasActiveKeyOrNoReceiverSigReq);
->>>>>>> 4de3c3d8
 				}
 				validateTrue(hasReceiverSigIfReq, INVALID_SIGNATURE);
 			}
@@ -750,13 +740,6 @@
 		}
 	}
 
-<<<<<<< HEAD
-	private static AccountAmount aaWith(final AccountID account, final long amount) {
-		return AccountAmount.newBuilder()
-				.setAccountID(account)
-				.setAmount(amount)
-				.build();
-=======
 	/**
 	 * We check the current frame properties to determine one of the following 3 cases:
 	 *
@@ -821,7 +804,6 @@
 		final var contract = frame.getContractAddress();
 		final var recipient = frame.getRecipientAddress();
 		return !contract.equals(recipient);
->>>>>>> 4de3c3d8
 	}
 
 	/* --- Only used by unit tests --- */
