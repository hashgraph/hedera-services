--- conflicted
+++ resolved
@@ -350,12 +350,7 @@
 
 		gasRequirement = Gas.of(dynamicProperties.htsDefaultGasCost());
 
-<<<<<<< HEAD
-
-		if (this.precompile == null) {
-=======
 		if (this.precompile == null || this.transactionBody == null) {
->>>>>>> 6c62b3dc
 			messageFrame.setRevertReason(ERROR_DECODING_INPUT_REVERT_REASON);
 			return null;
 		} else if (this.messageFrame.getRevertReason().isPresent()) {
