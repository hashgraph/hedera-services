package com.hedera.services.store.contracts.precompile;

/*
 * -
 * ‌
 * Hedera Services Node
 * ​
 * Copyright (C) 2018 - 2021 Hedera Hashgraph, LLC
 * ​
 * Licensed under the Apache License, Version 2.0 (the "License");
 * you may not use this file except in compliance with the License.
 * You may obtain a copy of the License at
 *
 *       http://www.apache.org/licenses/LICENSE-2.0
 *
 * Unless required by applicable law or agreed to in writing, software
 * distributed under the License is distributed on an "AS IS" BASIS,
 * WITHOUT WARRANTIES OR CONDITIONS OF ANY KIND, either express or implied.
 * See the License for the specific language governing permissions and
 * limitations under the License.
 * ‍
 *
 */

import com.google.protobuf.ByteString;
import com.hedera.services.context.SideEffectsTracker;
import com.hedera.services.context.primitives.StateView;
import com.hedera.services.context.properties.GlobalDynamicProperties;
import com.hedera.services.contracts.sources.SoliditySigsVerifier;
import com.hedera.services.contracts.sources.TxnAwareSoliditySigsVerifier;
import com.hedera.services.exceptions.InvalidTransactionException;
import com.hedera.services.fees.FeeCalculator;
import com.hedera.services.fees.calculation.UsagePricesProvider;
import com.hedera.services.grpc.marshalling.ImpliedTransfers;
import com.hedera.services.grpc.marshalling.ImpliedTransfersMarshal;
import com.hedera.services.ledger.BalanceChange;
import com.hedera.services.ledger.TransactionalLedger;
import com.hedera.services.ledger.TransferLogic;
import com.hedera.services.ledger.accounts.ContractAliases;
import com.hedera.services.ledger.backing.BackingStore;
import com.hedera.services.ledger.ids.EntityIdSource;
import com.hedera.services.ledger.properties.AccountProperty;
import com.hedera.services.ledger.properties.NftProperty;
import com.hedera.services.ledger.properties.TokenProperty;
import com.hedera.services.ledger.properties.TokenRelProperty;
import com.hedera.services.records.AccountRecordsHistorian;
import com.hedera.services.state.EntityCreator;
import com.hedera.services.state.enums.TokenType;
import com.hedera.services.state.expiry.ExpiringCreations;
import com.hedera.services.state.merkle.MerkleAccount;
import com.hedera.services.state.merkle.MerkleToken;
import com.hedera.services.state.merkle.MerkleTokenRelStatus;
import com.hedera.services.state.merkle.MerkleUniqueToken;
import com.hedera.services.state.submerkle.EntityId;
import com.hedera.services.state.submerkle.EvmFnResult;
import com.hedera.services.state.submerkle.ExpirableTxnRecord;
import com.hedera.services.state.submerkle.FcAssessedCustomFee;
<<<<<<< HEAD
import com.hedera.services.state.submerkle.FcTokenAllowance;
import com.hedera.services.state.submerkle.FcTokenAllowanceId;
import com.hedera.services.state.submerkle.SolidityFnResult;
=======
>>>>>>> abfdeb2a
import com.hedera.services.store.AccountStore;
import com.hedera.services.store.TypedTokenStore;
import com.hedera.services.store.contracts.AbstractLedgerWorldUpdater;
import com.hedera.services.store.contracts.HederaStackedWorldStateUpdater;
import com.hedera.services.store.contracts.WorldLedgers;
import com.hedera.services.store.models.Id;
import com.hedera.services.store.models.NftId;
import com.hedera.services.store.tokens.HederaTokenStore;
import com.hedera.services.store.tokens.views.UniqueTokenViewsManager;
import com.hedera.services.txns.crypto.AutoCreationLogic;
import com.hedera.services.txns.token.AssociateLogic;
import com.hedera.services.txns.token.BurnLogic;
import com.hedera.services.txns.token.DissociateLogic;
import com.hedera.services.txns.token.MintLogic;
import com.hedera.services.txns.token.process.DissociationFactory;
import com.hedera.services.txns.validation.OptionValidator;
import com.hedera.services.utils.EntityIdUtils;
import com.hedera.services.utils.SignedTxnAccessor;
import com.hedera.services.utils.TxnAccessor;
import com.hederahashgraph.api.proto.java.AccountAmount;
import com.hederahashgraph.api.proto.java.AccountID;
import com.hederahashgraph.api.proto.java.ContractID;
import com.hederahashgraph.api.proto.java.HederaFunctionality;
import com.hederahashgraph.api.proto.java.Query;
import com.hederahashgraph.api.proto.java.ResponseCodeEnum;
import com.hederahashgraph.api.proto.java.ResponseType;
import com.hederahashgraph.api.proto.java.SignatureMap;
import com.hederahashgraph.api.proto.java.SignedTransaction;
import com.hederahashgraph.api.proto.java.Timestamp;
import com.hederahashgraph.api.proto.java.TokenID;
import com.hederahashgraph.api.proto.java.Transaction;
import com.hederahashgraph.api.proto.java.TransactionBody;
import com.hederahashgraph.api.proto.java.TransactionGetRecordQuery;
import com.hederahashgraph.api.proto.java.TransactionID;
import org.apache.commons.lang3.tuple.Pair;
import org.apache.logging.log4j.LogManager;
import org.apache.logging.log4j.Logger;
import org.apache.tuweni.bytes.Bytes;
import org.apache.tuweni.units.bigints.UInt256;
import org.hyperledger.besu.datatypes.Address;
import org.hyperledger.besu.evm.Gas;
import org.hyperledger.besu.evm.frame.MessageFrame;
import org.hyperledger.besu.evm.gascalculator.GasCalculator;
import org.hyperledger.besu.evm.log.Log;
import org.hyperledger.besu.evm.precompile.AbstractPrecompiledContract;

import javax.inject.Inject;
import javax.inject.Provider;
import javax.inject.Singleton;
import java.math.BigInteger;
import java.time.Instant;
import java.util.ArrayList;
import java.util.Collections;
import java.util.List;
import java.util.Map;
import java.util.Objects;
import java.util.Optional;
import java.util.TreeMap;
import java.util.function.Supplier;
import java.util.function.UnaryOperator;

import static com.hedera.services.context.BasicTransactionContext.EMPTY_KEY;
import static com.hedera.services.exceptions.ValidationUtils.validateTrue;
import static com.hedera.services.grpc.marshalling.ImpliedTransfers.NO_ALIASES;
import static com.hedera.services.ledger.backing.BackingTokenRels.asTokenRel;
import static com.hedera.services.ledger.ids.ExceptionalEntityIdSource.NOOP_ID_SOURCE;
import static com.hedera.services.ledger.properties.AccountProperty.FUNGIBLE_TOKEN_ALLOWANCES;
import static com.hedera.services.ledger.properties.AccountProperty.NFT_ALLOWANCES;
import static com.hedera.services.ledger.properties.NftProperty.METADATA;
import static com.hedera.services.ledger.properties.NftProperty.OWNER;
import static com.hedera.services.ledger.properties.TokenProperty.DECIMALS;
import static com.hedera.services.ledger.properties.TokenProperty.NAME;
import static com.hedera.services.ledger.properties.TokenProperty.SYMBOL;
import static com.hedera.services.ledger.properties.TokenProperty.TOKEN_TYPE;
import static com.hedera.services.ledger.properties.TokenProperty.TOTAL_SUPPLY;
import static com.hedera.services.ledger.properties.TokenRelProperty.TOKEN_BALANCE;
import static com.hedera.services.state.EntityCreator.EMPTY_MEMO;
import static com.hedera.services.store.contracts.HederaWorldState.WorldStateTokenAccount.TOKEN_PROXY_ACCOUNT_NONCE;
import static com.hedera.services.store.contracts.precompile.PrecompilePricingUtils.GasCostType.ASSOCIATE;
import static com.hedera.services.store.contracts.precompile.PrecompilePricingUtils.GasCostType.DISSOCIATE;
import static com.hedera.services.store.contracts.precompile.PrecompilePricingUtils.GasCostType.MINT_FUNGIBLE;
import static com.hedera.services.store.contracts.precompile.PrecompilePricingUtils.GasCostType.MINT_NFT;
import static com.hedera.services.store.tokens.views.UniqueTokenViewsManager.NOOP_VIEWS_MANAGER;
import static com.hedera.services.txns.span.SpanMapManager.reCalculateXferMeta;
import static com.hedera.services.utils.EntityIdUtils.asTypedEvmAddress;
import static com.hedera.services.utils.EntityIdUtils.contractIdFromEvmAddress;
import static com.hederahashgraph.api.proto.java.HederaFunctionality.ContractCall;
import static com.hederahashgraph.api.proto.java.ResponseCodeEnum.FAIL_INVALID;
import static com.hederahashgraph.api.proto.java.ResponseCodeEnum.INVALID_SIGNATURE;
import static com.hederahashgraph.api.proto.java.ResponseCodeEnum.OK;
import static com.hederahashgraph.api.proto.java.ResponseCodeEnum.SUCCESS;
import static com.hederahashgraph.api.proto.java.TokenType.NON_FUNGIBLE_UNIQUE;

@Singleton
public class HTSPrecompiledContract extends AbstractPrecompiledContract {
	private static final Logger log = LogManager.getLogger(HTSPrecompiledContract.class);

	public static final String HTS_PRECOMPILED_CONTRACT_ADDRESS = "0x167";
	public static final ContractID HTS_PRECOMPILE_MIRROR_ID = contractIdFromEvmAddress(
			Address.fromHexString(HTS_PRECOMPILED_CONTRACT_ADDRESS).toArrayUnsafe());
	public static final EntityId HTS_PRECOMPILE_MIRROR_ENTITY_ID = EntityId.fromGrpcContractId(HTS_PRECOMPILE_MIRROR_ID);

	private static final Bytes SUCCESS_RESULT = resultFrom(SUCCESS);
	private static final Bytes STATIC_CALL_REVERT_REASON = Bytes.of("HTS precompiles are not static".getBytes());
	private static final String NOT_SUPPORTED_FUNGIBLE_OPERATION_REASON = "Invalid operation for ERC-20 token!";
	private static final String NOT_SUPPORTED_NON_FUNGIBLE_OPERATION_REASON = "Invalid operation for ERC-721 token!";
	private static final Bytes ERROR_DECODING_INPUT_REVERT_REASON = Bytes.of(
			"Error decoding precompile input".getBytes());
	private static final List<Long> NO_SERIAL_NOS = Collections.emptyList();
	private static final List<ByteString> NO_METADATA = Collections.emptyList();
	private static final List<FcAssessedCustomFee> NO_CUSTOM_FEES = Collections.emptyList();
	private static final EntityIdSource ids = NOOP_ID_SOURCE;

	/* Precompiles cannot change treasury accounts */
	public static final TypedTokenStore.LegacyTreasuryAdder NOOP_TREASURY_ADDER = (aId, tId) -> {
	};
	public static final TypedTokenStore.LegacyTreasuryRemover NOOP_TREASURY_REMOVER = (aId, tId) -> {
	};

	private MintLogicFactory mintLogicFactory = MintLogic::new;
	private BurnLogicFactory burnLogicFactory = BurnLogic::new;
	private AssociateLogicFactory associateLogicFactory = AssociateLogic::new;
	private DissociateLogicFactory dissociateLogicFactory = DissociateLogic::new;
	private TransferLogicFactory transferLogicFactory = TransferLogic::new;
	private TokenStoreFactory tokenStoreFactory = TypedTokenStore::new;
	private HederaTokenStoreFactory hederaTokenStoreFactory = HederaTokenStore::new;
	private AccountStoreFactory accountStoreFactory = AccountStore::new;
	private Supplier<SideEffectsTracker> sideEffectsFactory = SideEffectsTracker::new;

	private final EntityCreator creator;
	private final DecodingFacade decoder;
	private final EncodingFacade encoder;
	private final GlobalDynamicProperties dynamicProperties;
	private final OptionValidator validator;
	private final SoliditySigsVerifier sigsVerifier;
	private final AccountRecordsHistorian recordsHistorian;
	private final SyntheticTxnFactory syntheticTxnFactory;
	private final DissociationFactory dissociationFactory;
	private final UsagePricesProvider resourceCosts;

	private final ImpliedTransfersMarshal impliedTransfersMarshal;

	//cryptoTransfer(TokenTransferList[] memory tokenTransfers)
	protected static final int ABI_ID_CRYPTO_TRANSFER = 0x189a554c;
	//transferTokens(address token, address[] memory accountId, int64[] memory amount)
	protected static final int ABI_ID_TRANSFER_TOKENS = 0x82bba493;
	//transferToken(address token, address sender, address recipient, int64 amount)
	protected static final int ABI_ID_TRANSFER_TOKEN = 0xeca36917;
	//transferNFTs(address token, address[] memory sender, address[] memory receiver, int64[] memory serialNumber)
	protected static final int ABI_ID_TRANSFER_NFTS = 0x2c4ba191;
	//transferNFT(address token,  address sender, address recipient, int64 serialNum)
	protected static final int ABI_ID_TRANSFER_NFT = 0x5cfc9011;
	//mintToken(address token, uint64 amount, bytes[] memory metadata)
	protected static final int ABI_ID_MINT_TOKEN = 0x278e0b88;
	//burnToken(address token, uint64 amount, int64[] memory serialNumbers)
	protected static final int ABI_ID_BURN_TOKEN = 0xacb9cff9;
	//associateTokens(address account, address[] memory tokens)
	protected static final int ABI_ID_ASSOCIATE_TOKENS = 0x2e63879b;
	//associateToken(address account, address token)
	protected static final int ABI_ID_ASSOCIATE_TOKEN = 0x49146bde;
	//dissociateTokens(address account, address[] memory tokens)
	protected static final int ABI_ID_DISSOCIATE_TOKENS = 0x78b63918;
	//dissociateToken(address account, address token)
	protected static final int ABI_ID_DISSOCIATE_TOKEN = 0x099794e8;
	//redirectForToken(address token, bytes memory data)
	protected static final int ABI_ID_REDIRECT_FOR_TOKEN = 0x618dc65e;

	//name()
	protected static final int ABI_ID_NAME = 0x06fdde03;
	//symbol()
	protected static final int ABI_ID_SYMBOL = 0x95d89b41;
	//decimals()
	protected static final int ABI_ID_DECIMALS = 0x313ce567;
	//totalSupply()
	protected static final int ABI_ID_TOTAL_SUPPLY_TOKEN = 0x18160ddd;
	//balanceOf(address account)
	protected static final int ABI_ID_BALANCE_OF_TOKEN = 0x70a08231;
	//transfer(address recipient, uint256 amount)
	protected static final int ABI_ID_ERC_TRANSFER = 0xa9059cbb;
	//transferFrom(address sender, address recipient, uint256 amount)
	//transferFrom(address from, address to, uint256 tokenId)
	protected static final int ABI_ID_ERC_TRANSFER_FROM = 0x23b872dd;
	//allowance(address token, address owner, address spender)
	protected static final int ABI_ID_ALLOWANCE = -0x229d12c2;
	//approve(address token, address spender, uint256 amount)
	//approve(address token, address to, uint256 tokenId)
	protected static final int ABI_ID_APPROVE = 0x95ea7b3;
	//setApprovalForAll(address token, address operator, bool approved)
	protected static final int ABI_ID_SET_APPROVAL_FOR_ALL = -0x5dd34b9b;
	//getApproved(address token, uint256 tokenId)
	protected static final int ABI_ID_GET_APPROVED = 0x81812fc;
	//isApprovedForAll(address token, address owner, address operator)
	protected static final int ABI_ID_IS_APPROVED_FOR_ALL = -0x167a163b;
	//ownerOf(uint256 tokenId)
	protected static final int ABI_ID_OWNER_OF_NFT = 0x6352211e;
	//tokenURI(uint256 tokenId)
	protected static final int ABI_ID_TOKEN_URI_NFT = 0xc87b56dd;

	//Transfer(address indexed from, address indexed to, uint256 indexed tokenId)
	//Transfer(address indexed from, address indexed to, uint256 value)
	private static final Bytes TRANSFER_EVENT = Bytes.fromHexString(
			"ddf252ad1be2c89b69c2b068fc378daa952ba7f163c4a11628f55a4df523b3ef");

	private int functionId;
	private Precompile precompile;
	private TransactionBody.Builder transactionBody;
	private final Provider<FeeCalculator> feeCalculator;
	private Gas gasRequirement = Gas.ZERO;
	private final StateView currentView;
	private SideEffectsTracker sideEffectsTracker;
	private final PrecompilePricingUtils precompilePricingUtils;
	private WorldLedgers ledgers;
	private Address senderAddress;
	private HederaStackedWorldStateUpdater updater;
	private boolean isTokenReadOnlyTransaction = false;

	@Inject
	public HTSPrecompiledContract(
			final OptionValidator validator,
			final GlobalDynamicProperties dynamicProperties,
			final GasCalculator gasCalculator,
			final AccountRecordsHistorian recordsHistorian,
			final TxnAwareSoliditySigsVerifier sigsVerifier,
			final DecodingFacade decoder,
			final EncodingFacade encoder,
			final SyntheticTxnFactory syntheticTxnFactory,
			final ExpiringCreations creator,
			final DissociationFactory dissociationFactory,
			final ImpliedTransfersMarshal impliedTransfersMarshal,
			final Provider<FeeCalculator> feeCalculator,
			final StateView currentView,
			final PrecompilePricingUtils precompilePricingUtils,
			final UsagePricesProvider resourceCosts
	) {
		super("HTS", gasCalculator);
		this.decoder = decoder;
		this.encoder = encoder;
		this.sigsVerifier = sigsVerifier;
		this.recordsHistorian = recordsHistorian;
		this.syntheticTxnFactory = syntheticTxnFactory;
		this.creator = creator;
		this.validator = validator;
		this.dynamicProperties = dynamicProperties;
		this.dissociationFactory = dissociationFactory;
		this.impliedTransfersMarshal = impliedTransfersMarshal;
		this.feeCalculator = feeCalculator;
		this.currentView = currentView;
		this.precompilePricingUtils = precompilePricingUtils;
		this.resourceCosts = resourceCosts;
	}

	@Override
	public Gas gasRequirement(final Bytes bytes) {
		return gasRequirement;
	}

	@Override
	public Bytes compute(final Bytes input, final MessageFrame messageFrame) {
		boolean isRedirectProxy = ABI_ID_REDIRECT_FOR_TOKEN == input.getInt(0);

		if (messageFrame.isStatic() && !isRedirectProxy) {
			messageFrame.setRevertReason(STATIC_CALL_REVERT_REASON);
			return null;
		}

		prepareFields(messageFrame);
		final UnaryOperator<byte[]> aliasResolver = updater::unaliased;

		prepareComputation(input, aliasResolver);

		gasRequirement = Gas.of(dynamicProperties.htsDefaultGasCost());

		if (this.precompile == null) {
			messageFrame.setRevertReason(ERROR_DECODING_INPUT_REVERT_REASON);
			return null;
		}

		if (isTokenReadOnlyTransaction) {
			computeViewFunctionGasRequirement(messageFrame.getBlockValues().getTimestamp());
		} else {
			computeGasRequirement(messageFrame.getBlockValues().getTimestamp());
		}

		return computeInternal(messageFrame);
	}

	void prepareFields(final MessageFrame messageFrame) {
		this.updater = (HederaStackedWorldStateUpdater) messageFrame.getWorldUpdater();
		this.sideEffectsTracker = sideEffectsFactory.get();
		this.ledgers = updater.wrappedTrackingLedgers(sideEffectsTracker);
		this.senderAddress = messageFrame.getSenderAddress();
	}

	void computeGasRequirement(final long blockTimestamp) {
		final Timestamp timestamp = Timestamp.newBuilder().setSeconds(
				blockTimestamp).build();
		final long gasPriceInTinybars = feeCalculator.get().estimatedGasPriceInTinybars(ContractCall, timestamp);

		final long calculatedFeeInTinybars = gasFeeInTinybars(
				transactionBody.setTransactionID(TransactionID.newBuilder().setTransactionValidStart(
						timestamp).build()), Instant.ofEpochSecond(blockTimestamp));

		final long minimumFeeInTinybars = precompile.getMinimumFeeInTinybars(timestamp);
		final long actualFeeInTinybars = Math.max(minimumFeeInTinybars, calculatedFeeInTinybars);


		// convert to gas cost
		final Gas baseGasCost = Gas.of((actualFeeInTinybars + gasPriceInTinybars - 1) / gasPriceInTinybars);

		// charge premium
		gasRequirement = baseGasCost.plus((baseGasCost.dividedBy(5)));
	}

	void computeViewFunctionGasRequirement(final long blockTimestamp) {
		final Timestamp timestamp = Timestamp.newBuilder().setSeconds(
				blockTimestamp).build();
		final var usagePrices = resourceCosts.defaultPricesGiven(HederaFunctionality.TokenGetInfo, timestamp);
		final var transactionGetRecordQuery = TransactionGetRecordQuery.newBuilder()
				.build();
		final var query = Query.newBuilder().setTransactionGetRecord(transactionGetRecordQuery);
		final var fee =
				feeCalculator.get().estimatePayment(query.buildPartial(), usagePrices, currentView, timestamp,
						ResponseType.ANSWER_ONLY);

		final long gasPriceInTinybars = feeCalculator.get().estimatedGasPriceInTinybars(ContractCall, timestamp);

		final long calculatedFeeInTinybars = fee.getNetworkFee() + fee.getNodeFee() + fee.getServiceFee();

		final long minimumFeeInTinybars = precompile.getMinimumFeeInTinybars(timestamp);
		final long actualFeeInTinybars = Math.max(minimumFeeInTinybars, calculatedFeeInTinybars);

		// convert to gas cost
		Gas baseGasCost = Gas.of((actualFeeInTinybars + gasPriceInTinybars - 1) / gasPriceInTinybars);

		// charge premium
		gasRequirement = baseGasCost.plus((baseGasCost.dividedBy(5)));
	}

	void prepareComputation(final Bytes input, final UnaryOperator<byte[]> aliasResolver) {
		this.precompile = null;
		this.transactionBody = null;

		this.functionId = input.getInt(0);
		this.gasRequirement = null;

		this.precompile =
				switch (functionId) {
					case ABI_ID_CRYPTO_TRANSFER,
							ABI_ID_TRANSFER_TOKENS,
							ABI_ID_TRANSFER_TOKEN,
							ABI_ID_TRANSFER_NFTS,
							ABI_ID_TRANSFER_NFT -> new TransferPrecompile();
					case ABI_ID_MINT_TOKEN -> new MintPrecompile();
					case ABI_ID_BURN_TOKEN -> new BurnPrecompile();
					case ABI_ID_ASSOCIATE_TOKENS -> new MultiAssociatePrecompile();
					case ABI_ID_ASSOCIATE_TOKEN -> new AssociatePrecompile();
					case ABI_ID_DISSOCIATE_TOKENS -> new MultiDissociatePrecompile();
					case ABI_ID_DISSOCIATE_TOKEN -> new DissociatePrecompile();
					case ABI_ID_REDIRECT_FOR_TOKEN -> {
						final var tokenAddress = input.slice(4, 20);
						final var tokenID = EntityIdUtils.tokenIdFromEvmAddress(tokenAddress.toArray());
						final var nestedInput = input.slice(24);
						final var tokensLedger = ledgers.tokens();
						final var isFungibleToken = TokenType.FUNGIBLE_COMMON.equals(tokensLedger.get(tokenID,
								TOKEN_TYPE));

						Precompile nestedPrecompile;
						this.isTokenReadOnlyTransaction = true;
						final var nestedFunctionSelector = nestedInput.getInt(0);

						if (ABI_ID_NAME == nestedFunctionSelector) {
							nestedPrecompile = new NamePrecompile(tokenID);
						} else if (ABI_ID_SYMBOL == nestedFunctionSelector) {
							nestedPrecompile = new SymbolPrecompile(tokenID);
						} else if (ABI_ID_DECIMALS == nestedFunctionSelector) {
							if (!isFungibleToken) {
								throw new InvalidTransactionException(NOT_SUPPORTED_NON_FUNGIBLE_OPERATION_REASON,
										FAIL_INVALID);
							}
							nestedPrecompile = new DecimalsPrecompile(tokenID);
						} else if (ABI_ID_TOTAL_SUPPLY_TOKEN == nestedFunctionSelector) {
							nestedPrecompile = new TotalSupplyPrecompile(tokenID);
						} else if (ABI_ID_BALANCE_OF_TOKEN == nestedFunctionSelector) {
							nestedPrecompile = new BalanceOfPrecompile(tokenID);
						} else if (ABI_ID_OWNER_OF_NFT == nestedFunctionSelector) {
							if (isFungibleToken) {
								throw new InvalidTransactionException(NOT_SUPPORTED_FUNGIBLE_OPERATION_REASON,
										FAIL_INVALID);
							}
							nestedPrecompile = new OwnerOfPrecompile(tokenID);
						} else if (ABI_ID_TOKEN_URI_NFT == nestedFunctionSelector) {
							if (isFungibleToken) {
								throw new InvalidTransactionException(NOT_SUPPORTED_FUNGIBLE_OPERATION_REASON,
										FAIL_INVALID);
							}
							nestedPrecompile = new TokenURIPrecompile(tokenID);
						} else if (ABI_ID_ERC_TRANSFER == nestedFunctionSelector) {
							this.isTokenReadOnlyTransaction = false;
							if (!isFungibleToken) {
								throw new InvalidTransactionException(NOT_SUPPORTED_NON_FUNGIBLE_OPERATION_REASON,
										FAIL_INVALID);
							}
							nestedPrecompile = new ERCTransferPrecompile(tokenID, this.senderAddress, isFungibleToken);
						} else if (ABI_ID_ERC_TRANSFER_FROM == nestedFunctionSelector) {
							this.isTokenReadOnlyTransaction = false;
							nestedPrecompile = new ERCTransferPrecompile(tokenID, this.senderAddress, isFungibleToken);
						} else if (ABI_ID_ALLOWANCE == nestedFunctionSelector) {
							nestedPrecompile = new AllowancePrecompile(tokenID);
						} else if (ABI_ID_APPROVE == nestedFunctionSelector) {
							nestedPrecompile = new ApprovePrecompile(tokenID);
						} else if (ABI_ID_SET_APPROVAL_FOR_ALL == nestedFunctionSelector) {
							nestedPrecompile = new SetApprovalForAllPrecompile(tokenID);
						} else if (ABI_ID_GET_APPROVED == nestedFunctionSelector) {
							nestedPrecompile = new GetApprovedPrecompile(tokenID);
						} else if (ABI_ID_IS_APPROVED_FOR_ALL == nestedFunctionSelector) {
							nestedPrecompile = new IsApprovedForAllPrecompile(tokenID);
						} else {
							this.isTokenReadOnlyTransaction = false;
							nestedPrecompile = null;
						}

						yield nestedPrecompile;
					}
					default -> null;
				};
		if (precompile != null) {
			decodeInput(input, aliasResolver);
		}
	}

	/* --- Helpers --- */
	private AccountStore createAccountStore() {
		return accountStoreFactory.newAccountStore(validator, dynamicProperties, ledgers.accounts());
	}

	private TypedTokenStore createTokenStore(
			final AccountStore accountStore,
			final SideEffectsTracker sideEffects
	) {
		return tokenStoreFactory.newTokenStore(
				accountStore,
				ledgers.tokens(), ledgers.nfts(), ledgers.tokenRels(),
				NOOP_VIEWS_MANAGER, NOOP_TREASURY_ADDER, NOOP_TREASURY_REMOVER,
				sideEffects);
	}

	private static Bytes resultFrom(final ResponseCodeEnum status) {
		return UInt256.valueOf(status.getNumber());
	}

	void decodeInput(final Bytes input, final UnaryOperator<byte[]> aliasResolver) {
		this.transactionBody = TransactionBody.newBuilder();
		try {
			this.transactionBody = this.precompile.body(input, aliasResolver);
		} catch (Exception e) {
			log.warn("Internal precompile failure", e);
			throw new InvalidTransactionException("Cannot decode precompile input", FAIL_INVALID);
		}
	}

	@SuppressWarnings("rawtypes")
	protected Bytes computeInternal(final MessageFrame frame) {
		Bytes result;
		ExpirableTxnRecord.Builder childRecord;
		try {
			precompile.run(frame);
			// As in HederaLedger.commit(), we must first commit the ledgers before creating our
			// synthetic record, as the ledger interceptors will populate the sideEffectsTracker
			ledgers.commit();

			childRecord = creator.createSuccessfulSyntheticRecord(
					precompile.getCustomFees(), sideEffectsTracker, EMPTY_MEMO);

			result = precompile.getSuccessResultFor(childRecord);
			addContractCallResultToRecord(childRecord, result, Optional.empty());
		} catch (InvalidTransactionException e) {
			final var status = e.getResponseCode();
			childRecord = creator.createUnsuccessfulSyntheticRecord(status);
			result = precompile.getFailureResultFor(status);
			addContractCallResultToRecord(childRecord, result, Optional.of(status));
		} catch (Exception e) {
			log.warn("Internal precompile failure", e);
			childRecord = creator.createUnsuccessfulSyntheticRecord(FAIL_INVALID);
			result = precompile.getFailureResultFor(FAIL_INVALID);
			addContractCallResultToRecord(childRecord, result, Optional.of(FAIL_INVALID));
		}

		/*-- The updater here should always have a parent updater --*/
		final var parentUpdater = updater.parentUpdater();
		if (parentUpdater.isPresent()) {
			final var parent = (AbstractLedgerWorldUpdater) parentUpdater.get();
			parent.manageInProgressRecord(recordsHistorian, childRecord, this.transactionBody);
		} else {
			throw new InvalidTransactionException("HTS precompile frame had no parent updater", FAIL_INVALID);
		}

		return result;
	}

	private void addContractCallResultToRecord(
			final ExpirableTxnRecord.Builder childRecord,
			final Bytes result,
			final Optional<ResponseCodeEnum> errorStatus
	) {
		if (dynamicProperties.shouldExportPrecompileResults()) {
			final var evmFnResult = new EvmFnResult(
					HTS_PRECOMPILE_MIRROR_ENTITY_ID,
					result != null ? result.toArrayUnsafe() : EvmFnResult.EMPTY,
					errorStatus.map(ResponseCodeEnum::name).orElse(null),
					EvmFnResult.EMPTY,
					this.gasRequirement.toLong(),
					Collections.emptyList(),
					Collections.emptyList(),
					EvmFnResult.EMPTY,
					Collections.emptyMap());
			childRecord.setContractCallResult(evmFnResult);
		}
	}

	/* --- Constructor functional interfaces for mocking --- */
	@FunctionalInterface
	interface MintLogicFactory {
		MintLogic newMintLogic(OptionValidator validator, TypedTokenStore tokenStore, AccountStore accountStore);
	}

	@FunctionalInterface
	interface BurnLogicFactory {
		BurnLogic newBurnLogic(TypedTokenStore tokenStore, AccountStore accountStore);
	}

	@FunctionalInterface
	interface AssociateLogicFactory {
		AssociateLogic newAssociateLogic(
				TypedTokenStore tokenStore,
				AccountStore accountStore,
				GlobalDynamicProperties dynamicProperties);
	}

	@FunctionalInterface
	interface DissociateLogicFactory {
		DissociateLogic newDissociateLogic(
				OptionValidator validator,
				TypedTokenStore tokenStore,
				AccountStore accountStore,
				DissociationFactory dissociationFactory);
	}

	@FunctionalInterface
	interface TransferLogicFactory {
		TransferLogic newLogic(
				TransactionalLedger<AccountID, AccountProperty, MerkleAccount> accountsLedger,
				TransactionalLedger<NftId, NftProperty, MerkleUniqueToken> nftsLedger,
				TransactionalLedger<Pair<AccountID, TokenID>, TokenRelProperty, MerkleTokenRelStatus> tokenRelsLedger,
				HederaTokenStore tokenStore,
				SideEffectsTracker sideEffectsTracker,
				UniqueTokenViewsManager tokenViewsManager,
				GlobalDynamicProperties dynamicProperties,
				OptionValidator validator,
				AutoCreationLogic autoCreationLogic,
				AccountRecordsHistorian recordsHistorian);
	}

	@FunctionalInterface
	interface AccountStoreFactory {
		AccountStore newAccountStore(
				OptionValidator validator,
				GlobalDynamicProperties dynamicProperties,
				BackingStore<AccountID, MerkleAccount> accounts);
	}

	@FunctionalInterface
	interface TokenStoreFactory {
		TypedTokenStore newTokenStore(
				AccountStore accountStore,
				BackingStore<TokenID, MerkleToken> tokens,
				BackingStore<NftId, MerkleUniqueToken> uniqueTokens,
				BackingStore<Pair<AccountID, TokenID>, MerkleTokenRelStatus> tokenRels,
				UniqueTokenViewsManager uniqTokenViewsManager,
				TypedTokenStore.LegacyTreasuryAdder treasuryAdder,
				TypedTokenStore.LegacyTreasuryRemover treasuryRemover,
				SideEffectsTracker sideEffectsTracker);
	}

	@FunctionalInterface
	interface HederaTokenStoreFactory {
		HederaTokenStore newHederaTokenStore(
				EntityIdSource ids,
				OptionValidator validator,
				SideEffectsTracker sideEffectsTracker,
				UniqueTokenViewsManager uniqueTokenViewsManager,
				GlobalDynamicProperties properties,
				TransactionalLedger<Pair<AccountID, TokenID>, TokenRelProperty, MerkleTokenRelStatus> tokenRelsLedger,
				TransactionalLedger<NftId, NftProperty, MerkleUniqueToken> nftsLedger,
				BackingStore<TokenID, MerkleToken> backingTokens);
	}

	/* --- The precompile implementations --- */
	interface Precompile {
		TransactionBody.Builder body(Bytes input, UnaryOperator<byte[]> aliasResolver);

		void run(MessageFrame frame);

		long getMinimumFeeInTinybars(Timestamp consensusTime);

		default void addImplicitCostsIn(TxnAccessor accessor) {
			/* No-op */
		}

		default Bytes getSuccessResultFor(ExpirableTxnRecord.Builder childRecord) {
			return SUCCESS_RESULT;
		}

		default Bytes getFailureResultFor(ResponseCodeEnum status) {
			return resultFrom(status);
		}

		default List<FcAssessedCustomFee> getCustomFees() {
			return NO_CUSTOM_FEES;
		}
	}

	private abstract class AbstractAssociatePrecompile implements Precompile {
		protected Association associateOp;

		@Override
		public void run(final MessageFrame frame) {
			Objects.requireNonNull(associateOp);

			/* --- Check required signatures --- */
			final var accountId = Id.fromGrpcAccount(associateOp.accountId());
			final var hasRequiredSigs = validateKey(frame, accountId.asEvmAddress(), sigsVerifier::hasActiveKey);
			validateTrue(hasRequiredSigs, INVALID_SIGNATURE);

			/* --- Build the necessary infrastructure to execute the transaction --- */
			final var accountStore = createAccountStore();
			final var tokenStore = createTokenStore(accountStore, sideEffectsTracker);

			/* --- Execute the transaction and capture its results --- */
			final var associateLogic = associateLogicFactory.newAssociateLogic(
					tokenStore, accountStore, dynamicProperties);
			associateLogic.associate(accountId, associateOp.tokenIds());
		}

		@Override
		public long getMinimumFeeInTinybars(final Timestamp consensusTime) {
			return precompilePricingUtils.getMinimumPriceInTinybars(ASSOCIATE, consensusTime);
		}
	}

	protected class AssociatePrecompile extends AbstractAssociatePrecompile {
		@Override
		public TransactionBody.Builder body(final Bytes input, final UnaryOperator<byte[]> aliasResolver) {
			associateOp = decoder.decodeAssociation(input, aliasResolver);
			return syntheticTxnFactory.createAssociate(associateOp);
		}
	}

	protected class MultiAssociatePrecompile extends AbstractAssociatePrecompile {
		@Override
		public TransactionBody.Builder body(final Bytes input, UnaryOperator<byte[]> aliasResolver) {
			associateOp = decoder.decodeMultipleAssociations(input, aliasResolver);
			return syntheticTxnFactory.createAssociate(associateOp);
		}
	}

	private abstract class AbstractDissociatePrecompile implements Precompile {
		protected Dissociation dissociateOp;

		@Override
		public void run(
				final MessageFrame frame
		) {
			Objects.requireNonNull(dissociateOp);

			/* --- Check required signatures --- */
			final var accountId = Id.fromGrpcAccount(dissociateOp.accountId());
			final var hasRequiredSigs = validateKey(frame, accountId.asEvmAddress(), sigsVerifier::hasActiveKey);
			validateTrue(hasRequiredSigs, INVALID_SIGNATURE);

			/* --- Build the necessary infrastructure to execute the transaction --- */
			final var accountStore = createAccountStore();
			final var tokenStore = createTokenStore(accountStore, sideEffectsTracker);

			/* --- Execute the transaction and capture its results --- */
			final var dissociateLogic = dissociateLogicFactory.newDissociateLogic(
					validator, tokenStore, accountStore, dissociationFactory);
			dissociateLogic.dissociate(accountId, dissociateOp.tokenIds());
		}

		@Override
		public long getMinimumFeeInTinybars(final Timestamp consensusTime) {
			return precompilePricingUtils.getMinimumPriceInTinybars(DISSOCIATE, consensusTime);
		}
	}

	protected class DissociatePrecompile extends AbstractDissociatePrecompile {
		@Override
		public TransactionBody.Builder body(final Bytes input, final UnaryOperator<byte[]> aliasResolver) {
			dissociateOp = decoder.decodeDissociate(input, aliasResolver);
			return syntheticTxnFactory.createDissociate(dissociateOp);
		}
	}

	protected class MultiDissociatePrecompile extends AbstractDissociatePrecompile {
		@Override
		public TransactionBody.Builder body(final Bytes input, final UnaryOperator<byte[]> aliasResolver) {
			dissociateOp = decoder.decodeMultipleDissociations(input, aliasResolver);
			return syntheticTxnFactory.createDissociate(dissociateOp);
		}
	}

	protected class MintPrecompile implements Precompile {
		private MintWrapper mintOp;

		@Override
		public TransactionBody.Builder body(final Bytes input, final UnaryOperator<byte[]> aliasResolver) {
			mintOp = decoder.decodeMint(input);
			return syntheticTxnFactory.createMint(mintOp);
		}

		@Override
		public void run(
				final MessageFrame frame
		) {
			Objects.requireNonNull(mintOp);

			/* --- Check required signatures --- */
			final var tokenId = Id.fromGrpcToken(mintOp.tokenType());
			final var hasRequiredSigs = validateKey(frame, tokenId.asEvmAddress(), sigsVerifier::hasActiveSupplyKey);
			validateTrue(hasRequiredSigs, INVALID_SIGNATURE);

			/* --- Build the necessary infrastructure to execute the transaction --- */
			final var scopedAccountStore = createAccountStore();
			final var scopedTokenStore = createTokenStore(scopedAccountStore, sideEffectsTracker);
			final var mintLogic = mintLogicFactory.newMintLogic(validator, scopedTokenStore, scopedAccountStore);

			/* --- Execute the transaction and capture its results --- */
			if (mintOp.type() == NON_FUNGIBLE_UNIQUE) {
				final var newMeta = mintOp.metadata();
				final var creationTime = recordsHistorian.nextFollowingChildConsensusTime();
				mintLogic.mint(tokenId, newMeta.size(), 0, newMeta, creationTime);
			} else {
				mintLogic.mint(tokenId, 0, mintOp.amount(), NO_METADATA, Instant.EPOCH);
			}
		}

		@Override
		public long getMinimumFeeInTinybars(final Timestamp consensusTime) {
			Objects.requireNonNull(mintOp);

			return precompilePricingUtils.getMinimumPriceInTinybars(
					(mintOp.type() == NON_FUNGIBLE_UNIQUE) ? MINT_NFT : MINT_FUNGIBLE, consensusTime);
		}

		@Override
		public Bytes getSuccessResultFor(final ExpirableTxnRecord.Builder childRecord) {
			final var receiptBuilder = childRecord.getReceiptBuilder();
			validateTrue(receiptBuilder != null, FAIL_INVALID);
			return encoder.encodeMintSuccess(
					childRecord.getReceiptBuilder().getNewTotalSupply(),
					childRecord.getReceiptBuilder().getSerialNumbers());
		}

		@Override
		public Bytes getFailureResultFor(final ResponseCodeEnum status) {
			return encoder.encodeMintFailure(status);
		}
	}

	protected class TransferPrecompile implements Precompile {
		private ResponseCodeEnum impliedValidity;
		private ImpliedTransfers impliedTransfers;
		private List<BalanceChange> explicitChanges;
		private TransactionBody.Builder syntheticTxn;
		protected List<TokenTransferWrapper> transferOp;
		protected HederaTokenStore hederaTokenStore;

		protected void initializeHederaTokenStore() {
			this.hederaTokenStore = hederaTokenStoreFactory.newHederaTokenStore(
					ids,
					validator,
					sideEffectsTracker,
					NOOP_VIEWS_MANAGER,
					dynamicProperties,
					ledgers.tokenRels(), ledgers.nfts(), ledgers.tokens());
		}

		@Override
		public TransactionBody.Builder body(final Bytes input, final UnaryOperator<byte[]> aliasResolver) {
			transferOp = switch (functionId) {
				case ABI_ID_CRYPTO_TRANSFER -> decoder.decodeCryptoTransfer(input, aliasResolver);
				case ABI_ID_TRANSFER_TOKENS -> decoder.decodeTransferTokens(input, aliasResolver);
				case ABI_ID_TRANSFER_TOKEN -> decoder.decodeTransferToken(input, aliasResolver);
				case ABI_ID_TRANSFER_NFTS -> decoder.decodeTransferNFTs(input, aliasResolver);
				case ABI_ID_TRANSFER_NFT -> decoder.decodeTransferNFT(input, aliasResolver);
				default -> throw new InvalidTransactionException(
						"Transfer precompile received unknown functionId=" + functionId + " (via " + input + ")",
						FAIL_INVALID);
			};
			syntheticTxn = syntheticTxnFactory.createCryptoTransfer(transferOp);
			extrapolateDetailsFromSyntheticTxn();

			initializeHederaTokenStore();
			return syntheticTxn;
		}

		@Override
		public void addImplicitCostsIn(final TxnAccessor accessor) {
			if (impliedTransfers != null) {
				reCalculateXferMeta(accessor, impliedTransfers);
			}
		}

		@Override
		public void run(
				final MessageFrame frame
		) {
			if (impliedValidity == null) {
				extrapolateDetailsFromSyntheticTxn();
			}
			if (impliedValidity != ResponseCodeEnum.OK) {
				throw new InvalidTransactionException(impliedValidity);
			}

			/* We remember this size to know to ignore receiverSigRequired=true for custom fee payments */
			final var numExplicitChanges = explicitChanges.size();
			final var assessmentStatus = impliedTransfers.getMeta().code();
			validateTrue(assessmentStatus == OK, assessmentStatus);
			var changes = impliedTransfers.getAllBalanceChanges();

			hederaTokenStore.setAccountsLedger(ledgers.accounts());

			final var transferLogic = transferLogicFactory.newLogic(
					ledgers.accounts(), ledgers.nfts(), ledgers.tokenRels(), hederaTokenStore,
					sideEffectsTracker,
					NOOP_VIEWS_MANAGER,
					dynamicProperties,
					validator,
					null,
					recordsHistorian);

			for (int i = 0, n = changes.size(); i < n; i++) {
				final var change = changes.get(i);
				final var units = change.getAggregatedUnits();
				if (change.isForNft() || units < 0) {
					final var hasSenderSig = validateKey(frame, change.getAccount().asEvmAddress(),
							sigsVerifier::hasActiveKey);
					validateTrue(hasSenderSig, INVALID_SIGNATURE);
				}
				if (i >= numExplicitChanges) {
					/* Ignore receiver sig requirements for custom fee payments (which are never NFT transfers) */
					continue;
				}
				var hasReceiverSigIfReq = true;
				if (change.isForNft()) {
					final var counterPartyAddress = asTypedEvmAddress(change.counterPartyAccountId());
					hasReceiverSigIfReq = validateKey(frame, counterPartyAddress,
							sigsVerifier::hasActiveKeyOrNoReceiverSigReq);
				} else if (units > 0) {
					hasReceiverSigIfReq = validateKey(frame, change.getAccount().asEvmAddress(),
							sigsVerifier::hasActiveKeyOrNoReceiverSigReq);
				}
				validateTrue(hasReceiverSigIfReq, INVALID_SIGNATURE);
			}

			transferLogic.doZeroSum(changes);
		}

		@Override
		public List<FcAssessedCustomFee> getCustomFees() {
			return impliedTransfers.getAssessedCustomFees();
		}

		private void extrapolateDetailsFromSyntheticTxn() {
			final var op = syntheticTxn.getCryptoTransfer();
			impliedValidity = impliedTransfersMarshal.validityWithCurrentProps(op);
			if (impliedValidity != ResponseCodeEnum.OK) {
				return;
			}
			explicitChanges = constructBalanceChanges(transferOp);
			impliedTransfers = impliedTransfersMarshal.assessCustomFeesAndValidate(
					0,
					0,
					explicitChanges,
					NO_ALIASES,
					impliedTransfersMarshal.currentProps());
		}

		private List<BalanceChange> constructBalanceChanges(final List<TokenTransferWrapper> transferOp) {
			final List<BalanceChange> allChanges = new ArrayList<>();
			for (final TokenTransferWrapper tokenTransferWrapper : transferOp) {
				final List<BalanceChange> changes = new ArrayList<>();

				for (final var fungibleTransfer : tokenTransferWrapper.fungibleTransfers()) {
					if (fungibleTransfer.sender != null && fungibleTransfer.receiver != null) {
						changes.addAll(List.of(
								BalanceChange.changingFtUnits(
										Id.fromGrpcToken(fungibleTransfer.getDenomination()),
										fungibleTransfer.getDenomination(),
										aaWith(fungibleTransfer.receiver, fungibleTransfer.amount), null),
								BalanceChange.changingFtUnits(
										Id.fromGrpcToken(fungibleTransfer.getDenomination()),
										fungibleTransfer.getDenomination(),
										aaWith(fungibleTransfer.sender, -fungibleTransfer.amount), null)));
					} else if (fungibleTransfer.sender == null) {
						changes.add(
								BalanceChange.changingFtUnits(
										Id.fromGrpcToken(fungibleTransfer.getDenomination()),
										fungibleTransfer.getDenomination(),
										aaWith(fungibleTransfer.receiver, fungibleTransfer.amount), null));
					} else {
						changes.add(
								BalanceChange.changingFtUnits(
										Id.fromGrpcToken(fungibleTransfer.getDenomination()),
										fungibleTransfer.getDenomination(),
										aaWith(fungibleTransfer.sender, -fungibleTransfer.amount), null));
					}
				}
				if (changes.isEmpty()) {
					for (final var nftExchange : tokenTransferWrapper.nftExchanges()) {
						changes.add(
								BalanceChange.changingNftOwnership(
										Id.fromGrpcToken(nftExchange.getTokenType()),
										nftExchange.getTokenType(),
										nftExchange.asGrpc(), null
								)
						);
					}
				}

				allChanges.addAll(changes);
			}
			return allChanges;
		}

		private AccountAmount aaWith(final AccountID account, final long amount) {
			return AccountAmount.newBuilder()
					.setAccountID(account)
					.setAmount(amount)
					.build();
		}

		@Override
		public long getMinimumFeeInTinybars(final Timestamp consensusTime) {
			Objects.requireNonNull(transferOp);
			long accumulatedCost = 0;
			boolean customFees = impliedTransfers != null && !impliedTransfers.getAssessedCustomFees().isEmpty();
			// For fungible there are always at least two operations, so only charge half for each operation
			long nftHalfTxCost = precompilePricingUtils.getMinimumPriceInTinybars(
					customFees ? PrecompilePricingUtils.GasCostType.TRANSFER_FUNGIBLE_CUSTOM_FEES :
							PrecompilePricingUtils.GasCostType.TRANSFER_FUNGIBLE,
					consensusTime) / 2;
			// NFTs are atomic, one line can do it.
			long fungibleHalfTxCost = precompilePricingUtils.getMinimumPriceInTinybars(
					customFees ? PrecompilePricingUtils.GasCostType.TRANSFER_NFT_CUSTOM_FEES :
							PrecompilePricingUtils.GasCostType.TRANSFER_NFT,
					consensusTime);
			for (var transfer : transferOp) {
				accumulatedCost += transfer.fungibleTransfers().size() * fungibleHalfTxCost;
				accumulatedCost += transfer.nftExchanges().size() * nftHalfTxCost;
			}
			return accumulatedCost;
		}

	}

	protected class BurnPrecompile implements Precompile {
		private BurnWrapper burnOp;

		@Override
		public TransactionBody.Builder body(final Bytes input, final UnaryOperator<byte[]> aliasResolver) {
			burnOp = decoder.decodeBurn(input);
			return syntheticTxnFactory.createBurn(burnOp);
		}

		@Override
		public void run(
				final MessageFrame frame
		) {
			Objects.requireNonNull(burnOp);

			/* --- Check required signatures --- */
			final var tokenId = Id.fromGrpcToken(burnOp.tokenType());
			final var hasRequiredSigs = validateKey(
					frame, tokenId.asEvmAddress(), sigsVerifier::hasActiveSupplyKey);
			validateTrue(hasRequiredSigs, INVALID_SIGNATURE);

			/* --- Build the necessary infrastructure to execute the transaction --- */
			final var scopedAccountStore = createAccountStore();
			final var scopedTokenStore = createTokenStore(scopedAccountStore, sideEffectsTracker);
			final var burnLogic = burnLogicFactory.newBurnLogic(scopedTokenStore, scopedAccountStore);

			/* --- Execute the transaction and capture its results --- */
			if (burnOp.type() == NON_FUNGIBLE_UNIQUE) {
				final var targetSerialNos = burnOp.serialNos();
				burnLogic.burn(tokenId, 0, targetSerialNos);
			} else {
				burnLogic.burn(tokenId, burnOp.amount(), NO_SERIAL_NOS);
			}
		}

		@Override
		public long getMinimumFeeInTinybars(final Timestamp consensusTime) {
			Objects.requireNonNull(burnOp);
			return precompilePricingUtils.getMinimumPriceInTinybars(
					(burnOp.type() == NON_FUNGIBLE_UNIQUE) ? MINT_NFT : MINT_FUNGIBLE, consensusTime);
		}

		@Override
		public Bytes getSuccessResultFor(final ExpirableTxnRecord.Builder childRecord) {
			final var receiptBuilder = childRecord.getReceiptBuilder();
			validateTrue(receiptBuilder != null, FAIL_INVALID);
			return encoder.encodeBurnSuccess(childRecord.getReceiptBuilder().getNewTotalSupply());
		}

		@Override
		public Bytes getFailureResultFor(final ResponseCodeEnum status) {
			return encoder.encodeBurnFailure(status);
		}
	}

	protected abstract class ERCReadOnlyAbstractPrecompile implements Precompile {
		protected TokenID tokenID;

		protected ERCReadOnlyAbstractPrecompile(final TokenID tokenID) {
			this.tokenID = tokenID;
		}

		@Override
		public TransactionBody.Builder body(final Bytes input, final UnaryOperator<byte[]> aliasResolver) {
			return syntheticTxnFactory.createTransactionCall(1L, input);
		}

		@Override
		public void run(
				final MessageFrame frame
		) {
		}

		@Override
		public long getMinimumFeeInTinybars(final Timestamp consensusTime) {
			return 100;
		}
	}

	protected class ERCTransferPrecompile extends TransferPrecompile {
		private final TokenID tokenID;
		private final AccountID callerAccountID;
		private final boolean isFungible;

		public ERCTransferPrecompile(final TokenID tokenID, final Address callerAccount, final boolean isFungible) {
			this.callerAccountID = EntityIdUtils.accountIdFromEvmAddress(callerAccount);
			this.tokenID = tokenID;
			this.isFungible = isFungible;
		}

		@Override
		public TransactionBody.Builder body(final Bytes input, final UnaryOperator<byte[]> aliasResolver) {
			super.initializeHederaTokenStore();

			final var nestedInput = input.slice(24);
			super.transferOp = switch (nestedInput.getInt(0)) {
<<<<<<< HEAD
				case ABI_ID_ERC_TRANSFER -> decoder.decodeErcTransfer(nestedInput, tokenID, callerAccountID, aliasResolver);
				case ABI_ID_ERC_TRANSFER_FROM -> decoder.decodeERCTransferFrom(nestedInput, tokenID,
						isFungible, aliasResolver);
=======
				case ABI_ID_ERC_TRANSFER -> decoder.decodeErcTransfer(nestedInput, tokenID, callerAccountID,
						aliasResolver);
>>>>>>> abfdeb2a
				default -> throw new InvalidTransactionException(
						"Transfer precompile received unknown functionId=" + functionId + " (via " + nestedInput + ")",
						FAIL_INVALID);
			};
			super.syntheticTxn = syntheticTxnFactory.createCryptoTransfer(transferOp);
			super.extrapolateDetailsFromSyntheticTxn();
			return super.syntheticTxn;
		}

		@Override
		public void run(
				final MessageFrame frame
		) {
			super.run(frame);

<<<<<<< HEAD
				if (isFungible) {
					frame.addLog(getLogForFungibleTransfer(precompileAddress));
				} else {
					frame.addLog(getLogForNftExchange(precompileAddress));
				}
=======
			final var precompileAddress = Address.fromHexString(HTS_PRECOMPILED_CONTRACT_ADDRESS);

			if (isFungible) {
				frame.addLog(getLogForFungibleTransfer(precompileAddress));
>>>>>>> abfdeb2a
			}
		}

		private Log getLogForFungibleTransfer(final Address logger) {
			final var fungibleTransfers = super.transferOp.get(0).fungibleTransfers();
			Address sender = null;
			Address receiver = null;
			BigInteger amount = BigInteger.ZERO;
			for (final var fungibleTransfer : fungibleTransfers) {
				if (fungibleTransfer.sender != null) {
					sender = asTypedEvmAddress(fungibleTransfer.sender);
				}
				if (fungibleTransfer.receiver != null) {
					receiver = asTypedEvmAddress(fungibleTransfer.receiver);
					amount = BigInteger.valueOf(fungibleTransfer.amount);
				}
			}

			return EncodingFacade.LogBuilder.logBuilder().forLogger(logger)
					.forEventSignature(TRANSFER_EVENT)
					.forIndexedArgument(sender)
					.forIndexedArgument(receiver)
					.forDataItem(amount).build();
		}

		private Log getLogForNftExchange(final Address logger) {
			final var nftExchanges = super.transferOp.get(0).nftExchanges();
			final var nftExchange = nftExchanges.get(0).asGrpc();
			final var sender = asTypedEvmAddress(nftExchange.getSenderAccountID());
			final var receiver = asTypedEvmAddress(nftExchange.getReceiverAccountID());
			final var serialNumber = nftExchange.getSerialNumber();

			return EncodingFacade.LogBuilder.logBuilder().forLogger(logger)
					.forEventSignature(TRANSFER_EVENT)
					.forIndexedArgument(sender)
					.forIndexedArgument(receiver)
					.forIndexedArgument(serialNumber).build();
		}

		@Override
		public Bytes getSuccessResultFor(final ExpirableTxnRecord.Builder childRecord) {
			if (isFungible) {
				return encoder.encodeEcFungibleTransfer(true);
			} else {
				return Bytes.EMPTY;
			}
		}

		@Override
		public Bytes getFailureResultFor(final ResponseCodeEnum status) {
			if (isFungible) {
				return resultFrom(status);
			} else {
				return null;
			}
		}
	}

	protected class NamePrecompile extends ERCReadOnlyAbstractPrecompile {

		public NamePrecompile(TokenID tokenID) {
			super(tokenID);
		}

		@Override
		public Bytes getSuccessResultFor(final ExpirableTxnRecord.Builder childRecord) {
			final TransactionalLedger<TokenID, TokenProperty, MerkleToken> tokensLedger = ledgers.tokens();
			final var name = (String) tokensLedger.get(tokenID, NAME);

			return encoder.encodeName(name);
		}
	}

	protected class SymbolPrecompile extends ERCReadOnlyAbstractPrecompile {

		public SymbolPrecompile(final TokenID tokenID) {
			super(tokenID);
		}

		@Override
		public Bytes getSuccessResultFor(final ExpirableTxnRecord.Builder childRecord) {
			final TransactionalLedger<TokenID, TokenProperty, MerkleToken> tokensLedger = ledgers.tokens();
			final var symbol = (String) tokensLedger.get(tokenID, SYMBOL);

			return encoder.encodeSymbol(symbol);
		}
	}

	protected class DecimalsPrecompile extends ERCReadOnlyAbstractPrecompile {

		public DecimalsPrecompile(final TokenID tokenID) {
			super(tokenID);
		}

		@Override
		public Bytes getSuccessResultFor(final ExpirableTxnRecord.Builder childRecord) {
			final TransactionalLedger<TokenID, TokenProperty, MerkleToken> tokensLedger = ledgers.tokens();
			final var decimals = (Integer) tokensLedger.get(tokenID, DECIMALS);

			return encoder.encodeDecimals(decimals);
		}
	}

	protected class TotalSupplyPrecompile extends ERCReadOnlyAbstractPrecompile {

		public TotalSupplyPrecompile(final TokenID tokenID) {
			super(tokenID);
		}

		@Override
		public Bytes getSuccessResultFor(ExpirableTxnRecord.Builder childRecord) {
			final TransactionalLedger<TokenID, TokenProperty, MerkleToken> tokensLedger = ledgers.tokens();
			final var totalSupply = (long) tokensLedger.get(tokenID, TOTAL_SUPPLY);

			return encoder.encodeTotalSupply(totalSupply);
		}
	}

	protected class TokenURIPrecompile extends ERCReadOnlyAbstractPrecompile {
		private OwnerOfAndTokenURIWrapper tokenUriWrapper;

		public TokenURIPrecompile(final TokenID tokenID) {
			super(tokenID);
		}

		@Override
		public TransactionBody.Builder body(final Bytes input, final UnaryOperator<byte[]> aliasResolver) {
			final var nestedInput = input.slice(24);
			tokenUriWrapper = decoder.decodeTokenUriNFT(nestedInput);

			return super.body(input, aliasResolver);
		}

		@Override
		public Bytes getSuccessResultFor(final ExpirableTxnRecord.Builder childRecord) {
			TransactionalLedger<NftId, NftProperty, MerkleUniqueToken> nftsLedger = ledgers.nfts();
			var nftId = new NftId(tokenID.getShardNum(), tokenID.getRealmNum(), tokenID.getTokenNum(),
					tokenUriWrapper.tokenId());
			var metaData = (byte[]) nftsLedger.get(nftId, METADATA);

			String metaDataString = new String(metaData);

			return encoder.encodeTokenUri(metaDataString);
		}
	}

	protected class OwnerOfPrecompile extends ERCReadOnlyAbstractPrecompile {
		private OwnerOfAndTokenURIWrapper ownerWrapper;

		public OwnerOfPrecompile(final TokenID tokenID) {
			super(tokenID);
		}

		@Override
		public TransactionBody.Builder body(final Bytes input, final UnaryOperator<byte[]> aliasResolver) {
			final var nestedInput = input.slice(24);
			ownerWrapper = decoder.decodeOwnerOf(nestedInput);

			return super.body(input, aliasResolver);
		}

		@Override
		public Bytes getSuccessResultFor(final ExpirableTxnRecord.Builder childRecord) {
			TransactionalLedger<NftId, NftProperty, MerkleUniqueToken> nftsLedger = ledgers.nfts();
			var nftId = new NftId(tokenID.getShardNum(), tokenID.getRealmNum(), tokenID.getTokenNum(),
					ownerWrapper.tokenId());
			var owner = (EntityId) nftsLedger.get(nftId, OWNER);
			var accountIdOwner = owner.toGrpcAccountId();

			return encoder.encodeOwner(asTypedEvmAddress(accountIdOwner));
		}
	}

	protected class BalanceOfPrecompile extends ERCReadOnlyAbstractPrecompile {
		private BalanceOfWrapper balanceWrapper;

		public BalanceOfPrecompile(final TokenID tokenID) {
			super(tokenID);
		}

		@Override
		public TransactionBody.Builder body(final Bytes input, final UnaryOperator<byte[]> aliasResolver) {
			final var nestedInput = input.slice(24);
			balanceWrapper = decoder.decodeBalanceOf(nestedInput, aliasResolver);

			return super.body(input, aliasResolver);
		}

		@Override
		public Bytes getSuccessResultFor(final ExpirableTxnRecord.Builder childRecord) {
			final TransactionalLedger<Pair<AccountID, TokenID>, TokenRelProperty, MerkleTokenRelStatus> tokenRelsLedger = ledgers.tokenRels();
			final var relationship = asTokenRel(balanceWrapper.accountId(), tokenID);
			final var balance = (long) tokenRelsLedger.get(relationship, TOKEN_BALANCE);

			return encoder.encodeBalance(balance);
		}
	}

	protected class AllowancePrecompile extends ERCReadOnlyAbstractPrecompile {
		private TokenAllowanceWrapper allowanceWrapper;

		public AllowancePrecompile(final TokenID tokenID) {
			super(tokenID);
		}

		@Override
		public TransactionBody.Builder body(final Bytes input, final UnaryOperator<byte[]> aliasResolver) {
			final var nestedInput = input.slice(24);
			allowanceWrapper = decoder.decodeTokenAllowance(nestedInput, aliasResolver);

			return super.body(input, aliasResolver);
		}

		@Override
		public Bytes getSuccessResultFor(final ExpirableTxnRecord.Builder childRecord) {
			final TransactionalLedger<AccountID, AccountProperty, MerkleAccount> accountsLedger = ledgers.accounts();
			final var allowance = (TreeMap<FcTokenAllowanceId, Long>) accountsLedger.get(allowanceWrapper.owner(), FUNGIBLE_TOKEN_ALLOWANCES);
			long value = 0;
			for (Map.Entry<FcTokenAllowanceId, Long> e : allowance.entrySet()) {
				if (allowanceWrapper.spender().getAccountNum() == e.getKey().getSpenderNum().longValue()) {
					value = e.getValue();
				}
			}
			return encoder.encodeAllowance(value);
		}
	}

	protected class ApprovePrecompile extends ERCReadOnlyAbstractPrecompile {
		public ApprovePrecompile(final TokenID tokenID) {
			super(tokenID);
		}

		@Override
		public TransactionBody.Builder body(final Bytes input, final UnaryOperator<byte[]> aliasResolver) {
			return super.body(input, aliasResolver);
		}

		@Override
		public Bytes getSuccessResultFor(final ExpirableTxnRecord.Builder childRecord) {
			return Bytes.EMPTY;
		}
	}

	protected class SetApprovalForAllPrecompile extends ERCReadOnlyAbstractPrecompile {
		public SetApprovalForAllPrecompile(final TokenID tokenID) {
			super(tokenID);
		}

		@Override
		public TransactionBody.Builder body(final Bytes input, final UnaryOperator<byte[]> aliasResolver) {
			return super.body(input, aliasResolver);
		}

		@Override
		public Bytes getSuccessResultFor(final ExpirableTxnRecord.Builder childRecord) {
			return Bytes.EMPTY;
		}
	}

	protected class GetApprovedPrecompile extends ERCReadOnlyAbstractPrecompile {
		public GetApprovedPrecompile(final TokenID tokenID) {
			super(tokenID);
		}

		@Override
		public TransactionBody.Builder body(final Bytes input, final UnaryOperator<byte[]> aliasResolver) {
			return super.body(input, aliasResolver);
		}

		@Override
		public Bytes getSuccessResultFor(final ExpirableTxnRecord.Builder childRecord) {
			return Bytes.EMPTY;
		}
	}

	protected class IsApprovedForAllPrecompile extends ERCReadOnlyAbstractPrecompile {
		private IsApproveForAllWrapper isApproveForAllWrapper;

		public IsApprovedForAllPrecompile(final TokenID tokenID) {
			super(tokenID);
		}

		@Override
		public TransactionBody.Builder body(final Bytes input, final UnaryOperator<byte[]> aliasResolver) {
			final var nestedInput = input.slice(24);
			isApproveForAllWrapper = decoder.decodeIsApprovedForAll(nestedInput, aliasResolver);

			return super.body(input, aliasResolver);
		}

		@Override
		public Bytes getSuccessResultFor(final ExpirableTxnRecord.Builder childRecord) {
			TransactionalLedger<AccountID, AccountProperty, MerkleAccount> accountsLedger = ledgers.accounts();
			var allowances = (Map<FcTokenAllowanceId, FcTokenAllowance>) accountsLedger.get(isApproveForAllWrapper.owner(), NFT_ALLOWANCES);
			boolean isApprovedForAll = false;

			for (Map.Entry<FcTokenAllowanceId, FcTokenAllowance> e : allowances.entrySet()) {
				if (isApproveForAllWrapper.operator().getAccountNum() == e.getKey().getSpenderNum().longValue()) {
					isApprovedForAll = e.getValue().isApprovedForAll();
				}
			}

			return encoder.encodeIsApprovedForAll(isApprovedForAll);
		}
	}

	/**
	 * Checks if a key implicit in a target address is active in the current frame using a {@link
	 * ContractActivationTest}.
	 * <p>
	 * We massage the current frame a bit to ensure that a precompile being executed via delegate call is tested as
	 * such.
	 * There are three cases.
	 * <ol>
	 *     <li>The precompile is being executed via a delegate call, so the current frame's <b>recipient</b>
	 *     (not sender) is really the "active" contract that can match a {@code delegatable_contract_id} key; or,
	 *     <li>The precompile is being executed via a call, but the calling code was executed via
	 *     a delegate call, so although the current frame's sender <b>is</b> the "active" contract, it must
	 *     be evaluated using an activation test that restricts to {@code delegatable_contract_id} keys; or,</li>
	 *     <li>The precompile is being executed via a call, and the calling code is being executed as
	 *     part of a non-delegate call.</li>
	 * </ol>
	 * <p>
	 * Note that because the {@link DecodingFacade} converts every address to its "mirror" address form
	 * (as needed for e.g. the {@link TransferLogic} implementation), we can assume the target address
	 * is a mirror address. All other addresses we resolve to their mirror form before proceeding.
	 *
	 * @param frame
	 * 		current frame
	 * @param target
	 * 		the element to test for key activation, in standard form
	 * @param activationTest
	 * 		the function which should be invoked for key validation
	 * @return whether the implied key is active
	 */
	private boolean validateKey(
			final MessageFrame frame,
			final Address target,
			final ContractActivationTest activationTest
	) {
		final var aliases = updater.aliases();

		final var recipient = aliases.resolveForEvm(frame.getRecipientAddress());
		final var contract = aliases.resolveForEvm(frame.getContractAddress());
		final var sender = aliases.resolveForEvm(frame.getSenderAddress());

		if (isDelegateCall(frame) && !isToken(frame, recipient)) {
			return activationTest.apply(target, recipient, contract, recipient, aliases);
		} else {
			final var parentFrame = getParentFrame(frame);
			if (parentFrame.isPresent() && isDelegateCall(parentFrame.get())) {
				final var parentRecipient = parentFrame.get().getRecipientAddress();
				return activationTest.apply(target, parentRecipient, contract, sender, aliases);
			} else {
				return activationTest.apply(target, recipient, contract, sender, aliases);
			}
		}
	}

	boolean isToken(final MessageFrame frame, final Address address) {
		final var account = frame.getWorldUpdater().get(address);
		if (account != null) {
			return account.getNonce() == TOKEN_PROXY_ACCOUNT_NONCE;
		}
		return false;
	}


	@FunctionalInterface
	private interface ContractActivationTest {
		/**
		 * Returns whether a key implicit in the target address is active, given an idealized message
		 * frame in which:
		 * <ul>
		 * 	 <li>The {@code recipient} address is the account receiving the call operation; and,</li>
		 * 	 <li>The {@code contract} address is the account with the code being executed; and,</li>
		 * 	 <li>Any {@code ContractID} or {@code delegatable_contract_id} key that matches the
		 *     {@code activeContract} address should be considered active (modulo whether the recipient
		 * 	 and contract imply a delegate call).</li>
		 * </ul>
		 * <p>
		 * Note the target address might not imply an account key, but e.g. a token supply key.
		 *
		 * @param target
		 * 		an address with an implicit key understood by this implementation
		 * @param recipient
		 * 		the idealized account receiving the call operation
		 * @param contract
		 * 		the idealized account whose code is being executed
		 * @param activeContract
		 * 		the contract address that can activate a contract or delegatable contract key
		 * @param aliases
		 * 		the current contract aliases in effect
		 * @return whether the implicit key has an active signature in this context
		 */
		boolean apply(
				Address target,
				Address recipient,
				Address contract,
				Address activeContract,
				ContractAliases aliases);
	}

	private Optional<MessageFrame> getParentFrame(final MessageFrame currentFrame) {
		final var it = currentFrame.getMessageFrameStack().descendingIterator();

		if (it.hasNext()) {
			it.next();
		} else {
			return Optional.empty();
		}

		MessageFrame parentFrame;
		if (it.hasNext()) {
			parentFrame = it.next();
		} else {
			return Optional.empty();
		}

		return Optional.of(parentFrame);
	}

	private boolean isDelegateCall(final MessageFrame frame) {
		final var contract = frame.getContractAddress();
		final var recipient = frame.getRecipientAddress();
		return !contract.equals(recipient);
	}

	private long gasFeeInTinybars(final TransactionBody.Builder txBody, final Instant consensusTime) {
		final var signedTxn = SignedTransaction.newBuilder()
				.setBodyBytes(txBody.build().toByteString())
				.setSigMap(SignatureMap.getDefaultInstance())
				.build();
		final var txn = Transaction.newBuilder()
				.setSignedTransactionBytes(signedTxn.toByteString())
				.build();

		final var accessor = SignedTxnAccessor.uncheckedFrom(txn);
		precompile.addImplicitCostsIn(accessor);
		final var fees = feeCalculator.get().computeFee(accessor, EMPTY_KEY, currentView, consensusTime);
		return fees.getServiceFee() + fees.getNetworkFee() + fees.getNodeFee();
	}

	/* --- Only used by unit tests --- */
	void setMintLogicFactory(final MintLogicFactory mintLogicFactory) {
		this.mintLogicFactory = mintLogicFactory;
	}

	void setDissociateLogicFactory(final DissociateLogicFactory dissociateLogicFactory) {
		this.dissociateLogicFactory = dissociateLogicFactory;
	}

	public void setBurnLogicFactory(final BurnLogicFactory burnLogicFactory) {
		this.burnLogicFactory = burnLogicFactory;
	}

	void setTransferLogicFactory(final TransferLogicFactory transferLogicFactory) {
		this.transferLogicFactory = transferLogicFactory;
	}

	void setTokenStoreFactory(final TokenStoreFactory tokenStoreFactory) {
		this.tokenStoreFactory = tokenStoreFactory;
	}

	void setHederaTokenStoreFactory(final HederaTokenStoreFactory hederaTokenStoreFactory) {
		this.hederaTokenStoreFactory = hederaTokenStoreFactory;
	}

	void setAccountStoreFactory(final AccountStoreFactory accountStoreFactory) {
		this.accountStoreFactory = accountStoreFactory;
	}

	void setSideEffectsFactory(final Supplier<SideEffectsTracker> sideEffectsFactory) {
		this.sideEffectsFactory = sideEffectsFactory;
	}

	void setAssociateLogicFactory(final AssociateLogicFactory associateLogicFactory) {
		this.associateLogicFactory = associateLogicFactory;
	}

	public Precompile getPrecompile() {
		return precompile;
	}
}<|MERGE_RESOLUTION|>--- conflicted
+++ resolved
@@ -55,12 +55,9 @@
 import com.hedera.services.state.submerkle.EvmFnResult;
 import com.hedera.services.state.submerkle.ExpirableTxnRecord;
 import com.hedera.services.state.submerkle.FcAssessedCustomFee;
-<<<<<<< HEAD
 import com.hedera.services.state.submerkle.FcTokenAllowance;
 import com.hedera.services.state.submerkle.FcTokenAllowanceId;
 import com.hedera.services.state.submerkle.SolidityFnResult;
-=======
->>>>>>> abfdeb2a
 import com.hedera.services.store.AccountStore;
 import com.hedera.services.store.TypedTokenStore;
 import com.hedera.services.store.contracts.AbstractLedgerWorldUpdater;
@@ -393,7 +390,7 @@
 		final long actualFeeInTinybars = Math.max(minimumFeeInTinybars, calculatedFeeInTinybars);
 
 		// convert to gas cost
-		Gas baseGasCost = Gas.of((actualFeeInTinybars + gasPriceInTinybars - 1) / gasPriceInTinybars);
+		final Gas baseGasCost = Gas.of((actualFeeInTinybars + gasPriceInTinybars - 1) / gasPriceInTinybars);
 
 		// charge premium
 		gasRequirement = baseGasCost.plus((baseGasCost.dividedBy(5)));
@@ -720,7 +717,7 @@
 
 	protected class MultiAssociatePrecompile extends AbstractAssociatePrecompile {
 		@Override
-		public TransactionBody.Builder body(final Bytes input, UnaryOperator<byte[]> aliasResolver) {
+		public TransactionBody.Builder body(final Bytes input, final UnaryOperator<byte[]> aliasResolver) {
 			associateOp = decoder.decodeMultipleAssociations(input, aliasResolver);
 			return syntheticTxnFactory.createAssociate(associateOp);
 		}
@@ -1123,14 +1120,9 @@
 
 			final var nestedInput = input.slice(24);
 			super.transferOp = switch (nestedInput.getInt(0)) {
-<<<<<<< HEAD
 				case ABI_ID_ERC_TRANSFER -> decoder.decodeErcTransfer(nestedInput, tokenID, callerAccountID, aliasResolver);
 				case ABI_ID_ERC_TRANSFER_FROM -> decoder.decodeERCTransferFrom(nestedInput, tokenID,
 						isFungible, aliasResolver);
-=======
-				case ABI_ID_ERC_TRANSFER -> decoder.decodeErcTransfer(nestedInput, tokenID, callerAccountID,
-						aliasResolver);
->>>>>>> abfdeb2a
 				default -> throw new InvalidTransactionException(
 						"Transfer precompile received unknown functionId=" + functionId + " (via " + nestedInput + ")",
 						FAIL_INVALID);
@@ -1146,19 +1138,14 @@
 		) {
 			super.run(frame);
 
-<<<<<<< HEAD
+			final var precompileAddress = Address.fromHexString(HTS_PRECOMPILED_CONTRACT_ADDRESS);
+
 				if (isFungible) {
 					frame.addLog(getLogForFungibleTransfer(precompileAddress));
 				} else {
 					frame.addLog(getLogForNftExchange(precompileAddress));
 				}
-=======
-			final var precompileAddress = Address.fromHexString(HTS_PRECOMPILED_CONTRACT_ADDRESS);
-
-			if (isFungible) {
-				frame.addLog(getLogForFungibleTransfer(precompileAddress));
->>>>>>> abfdeb2a
-			}
+
 		}
 
 		private Log getLogForFungibleTransfer(final Address logger) {
