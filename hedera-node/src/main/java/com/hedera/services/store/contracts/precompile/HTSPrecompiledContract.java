/*
 * Copyright (C) 2021-2022 Hedera Hashgraph, LLC
 *
 * Licensed under the Apache License, Version 2.0 (the "License");
 * you may not use this file except in compliance with the License.
 * You may obtain a copy of the License at
 *
 *      http://www.apache.org/licenses/LICENSE-2.0
 *
 * Unless required by applicable law or agreed to in writing, software
 * distributed under the License is distributed on an "AS IS" BASIS,
 * WITHOUT WARRANTIES OR CONDITIONS OF ANY KIND, either express or implied.
 * See the License for the specific language governing permissions and
 * limitations under the License.
 */
package com.hedera.services.store.contracts.precompile;

/*
 * -
 * ‌
 * Hedera Services Node
 * ​
 * Copyright (C) 2018 - 2021 Hedera Hashgraph, LLC
 * ​
 * Licensed under the Apache License, Version 2.0 (the "License");
 * you may not use this file except in compliance with the License.
 * You may obtain a copy of the License at
 *
 *       http://www.apache.org/licenses/LICENSE-2.0
 *
 * Unless required by applicable law or agreed to in writing, software
 * distributed under the License is distributed on an "AS IS" BASIS,
 * WITHOUT WARRANTIES OR CONDITIONS OF ANY KIND, either express or implied.
 * See the License for the specific language governing permissions and
 * limitations under the License.
 * ‍
 *
 */

import static com.hedera.services.exceptions.ValidationUtils.validateTrue;
import static com.hedera.services.state.EntityCreator.EMPTY_MEMO;
import static com.hedera.services.store.contracts.precompile.utils.DescriptorUtils.isTokenProxyRedirect;
import static com.hedera.services.store.contracts.precompile.utils.DescriptorUtils.isViewFunction;
import static com.hedera.services.utils.EntityIdUtils.contractIdFromEvmAddress;
import static com.hederahashgraph.api.proto.java.ResponseCodeEnum.FAIL_INVALID;
import static com.hederahashgraph.api.proto.java.ResponseCodeEnum.INSUFFICIENT_GAS;
import static com.hederahashgraph.api.proto.java.ResponseCodeEnum.INVALID_TOKEN_ID;
import static com.hederahashgraph.api.proto.java.ResponseCodeEnum.NOT_SUPPORTED;

import com.google.common.annotations.VisibleForTesting;
import com.hedera.services.context.SideEffectsTracker;
import com.hedera.services.context.primitives.StateView;
import com.hedera.services.context.properties.GlobalDynamicProperties;
import com.hedera.services.contracts.sources.EvmSigsVerifier;
import com.hedera.services.contracts.sources.TxnAwareEvmSigsVerifier;
import com.hedera.services.exceptions.InvalidTransactionException;
import com.hedera.services.fees.FeeCalculator;
import com.hedera.services.grpc.marshalling.ImpliedTransfersMarshal;
import com.hedera.services.records.RecordsHistorian;
import com.hedera.services.state.EntityCreator;
import com.hedera.services.state.enums.TokenType;
import com.hedera.services.state.expiry.ExpiringCreations;
import com.hedera.services.state.submerkle.EntityId;
import com.hedera.services.state.submerkle.ExpirableTxnRecord;
import com.hedera.services.store.contracts.AbstractLedgerWorldUpdater;
import com.hedera.services.store.contracts.HederaStackedWorldStateUpdater;
import com.hedera.services.store.contracts.WorldLedgers;
import com.hedera.services.store.contracts.precompile.codec.DecodingFacade;
import com.hedera.services.store.contracts.precompile.codec.EncodingFacade;
import com.hedera.services.store.contracts.precompile.impl.AllowancePrecompile;
import com.hedera.services.store.contracts.precompile.impl.ApprovePrecompile;
import com.hedera.services.store.contracts.precompile.impl.AssociatePrecompile;
import com.hedera.services.store.contracts.precompile.impl.BalanceOfPrecompile;
import com.hedera.services.store.contracts.precompile.impl.BurnPrecompile;
import com.hedera.services.store.contracts.precompile.impl.DecimalsPrecompile;
import com.hedera.services.store.contracts.precompile.impl.DissociatePrecompile;
import com.hedera.services.store.contracts.precompile.impl.ERCTransferPrecompile;
import com.hedera.services.store.contracts.precompile.impl.FreezeTokenPrecompile;
import com.hedera.services.store.contracts.precompile.impl.FungibleTokenInfoPrecompile;
import com.hedera.services.store.contracts.precompile.impl.GetApprovedPrecompile;
import com.hedera.services.store.contracts.precompile.impl.GetTokenDefaultFreezeStatus;
import com.hedera.services.store.contracts.precompile.impl.GetTokenDefaultKycStatus;
import com.hedera.services.store.contracts.precompile.impl.IsApprovedForAllPrecompile;
import com.hedera.services.store.contracts.precompile.impl.IsFrozenPrecompile;
import com.hedera.services.store.contracts.precompile.impl.MintPrecompile;
import com.hedera.services.store.contracts.precompile.impl.MultiAssociatePrecompile;
import com.hedera.services.store.contracts.precompile.impl.MultiDissociatePrecompile;
import com.hedera.services.store.contracts.precompile.impl.NamePrecompile;
import com.hedera.services.store.contracts.precompile.impl.NonFungibleTokenInfoPrecompile;
import com.hedera.services.store.contracts.precompile.impl.OwnerOfPrecompile;
import com.hedera.services.store.contracts.precompile.impl.SetApprovalForAllPrecompile;
import com.hedera.services.store.contracts.precompile.impl.SymbolPrecompile;
import com.hedera.services.store.contracts.precompile.impl.TokenCreatePrecompile;
import com.hedera.services.store.contracts.precompile.impl.TokenInfoPrecompile;
import com.hedera.services.store.contracts.precompile.impl.TokenURIPrecompile;
import com.hedera.services.store.contracts.precompile.impl.TotalSupplyPrecompile;
import com.hedera.services.store.contracts.precompile.impl.TransferPrecompile;
import com.hedera.services.store.contracts.precompile.impl.UnfreezeTokenPrecompile;
import com.hedera.services.store.contracts.precompile.utils.DescriptorUtils;
import com.hedera.services.store.contracts.precompile.utils.PrecompilePricingUtils;
import com.hedera.services.store.contracts.precompile.utils.PrecompileUtils;
import com.hederahashgraph.api.proto.java.ContractID;
import com.hederahashgraph.api.proto.java.ResponseCodeEnum;
import com.hederahashgraph.api.proto.java.TransactionBody;
import java.util.Optional;
import java.util.function.Supplier;
import java.util.function.UnaryOperator;
import javax.inject.Inject;
import javax.inject.Provider;
import javax.inject.Singleton;
import org.apache.commons.lang3.tuple.Pair;
import org.apache.logging.log4j.LogManager;
import org.apache.logging.log4j.Logger;
import org.apache.tuweni.bytes.Bytes;
import org.hyperledger.besu.datatypes.Address;
import org.hyperledger.besu.evm.frame.ExceptionalHaltReason;
import org.hyperledger.besu.evm.frame.MessageFrame;
import org.hyperledger.besu.evm.gascalculator.GasCalculator;
import org.hyperledger.besu.evm.precompile.AbstractPrecompiledContract;
import org.hyperledger.besu.evm.precompile.PrecompiledContract;
import org.jetbrains.annotations.NotNull;

@Singleton
public class HTSPrecompiledContract extends AbstractPrecompiledContract {
    private static final Logger log = LogManager.getLogger(HTSPrecompiledContract.class);

    public static final String HTS_PRECOMPILED_CONTRACT_ADDRESS = "0x167";
    public static final ContractID HTS_PRECOMPILE_MIRROR_ID =
            contractIdFromEvmAddress(
                    Address.fromHexString(HTS_PRECOMPILED_CONTRACT_ADDRESS).toArrayUnsafe());
    public static final EntityId HTS_PRECOMPILE_MIRROR_ENTITY_ID =
            EntityId.fromGrpcContractId(HTS_PRECOMPILE_MIRROR_ID);

    private static final PrecompileContractResult NO_RESULT =
            new PrecompileContractResult(
                    null, true, MessageFrame.State.COMPLETED_FAILED, Optional.empty());

    private static final Bytes STATIC_CALL_REVERT_REASON =
            Bytes.of("HTS precompiles are not static".getBytes());
    private static final String NOT_SUPPORTED_FUNGIBLE_OPERATION_REASON =
            "Invalid operation for ERC-20 token!";
    private static final String NOT_SUPPORTED_NON_FUNGIBLE_OPERATION_REASON =
            "Invalid operation for ERC-721 token!";
    private static final Bytes ERROR_DECODING_INPUT_REVERT_REASON =
            Bytes.of("Error decoding precompile input".getBytes());
    public static final String URI_QUERY_NON_EXISTING_TOKEN_ERROR =
            "ERC721Metadata: URI query for nonexistent token";

    private final EntityCreator creator;
    private final DecodingFacade decoder;
    private final EncodingFacade encoder;
    private final GlobalDynamicProperties dynamicProperties;
    private final EvmSigsVerifier sigsVerifier;
    private final RecordsHistorian recordsHistorian;
    private final SyntheticTxnFactory syntheticTxnFactory;
    private final InfrastructureFactory infrastructureFactory;
    private final ImpliedTransfersMarshal impliedTransfersMarshal;

    private Precompile precompile;
    private TransactionBody.Builder transactionBody;
    private final Provider<FeeCalculator> feeCalculator;
    private long gasRequirement = 0;
    private final StateView currentView;
    private SideEffectsTracker sideEffectsTracker;
    private final PrecompilePricingUtils precompilePricingUtils;
    private WorldLedgers ledgers;
    private Address senderAddress;
    private HederaStackedWorldStateUpdater updater;

    @Inject
    public HTSPrecompiledContract(
            final GlobalDynamicProperties dynamicProperties,
            final GasCalculator gasCalculator,
            final RecordsHistorian recordsHistorian,
            final TxnAwareEvmSigsVerifier sigsVerifier,
            final DecodingFacade decoder,
            final EncodingFacade encoder,
            final SyntheticTxnFactory syntheticTxnFactory,
            final ExpiringCreations creator,
            final ImpliedTransfersMarshal impliedTransfersMarshal,
            final Provider<FeeCalculator> feeCalculator,
            final StateView currentView,
            final PrecompilePricingUtils precompilePricingUtils,
            final InfrastructureFactory infrastructureFactory) {
        super("HTS", gasCalculator);
        this.decoder = decoder;
        this.encoder = encoder;
        this.sigsVerifier = sigsVerifier;
        this.recordsHistorian = recordsHistorian;
        this.syntheticTxnFactory = syntheticTxnFactory;
        this.creator = creator;
        this.dynamicProperties = dynamicProperties;
        this.impliedTransfersMarshal = impliedTransfersMarshal;
        this.feeCalculator = feeCalculator;
        this.currentView = currentView;
        this.precompilePricingUtils = precompilePricingUtils;
        this.infrastructureFactory = infrastructureFactory;
    }

    public Pair<Long, Bytes> computeCosted(final Bytes input, final MessageFrame frame) {
        if (frame.isStatic()) {
            if (!isTokenProxyRedirect(input) && !isViewFunction(input)) {
                frame.setRevertReason(STATIC_CALL_REVERT_REASON);
                return Pair.of(defaultGas(), null);
            }

            final var proxyUpdater = (HederaStackedWorldStateUpdater) frame.getWorldUpdater();
            if (!proxyUpdater.isInTransaction()) {
                if (isTokenProxyRedirect(input)) {
                    final var executor =
                            infrastructureFactory.newRedirectExecutor(
                                    input, frame, precompilePricingUtils::computeViewFunctionGas);
                    return executor.computeCosted();
                } else if (isViewFunction(input)) {
                    final var executor =
                            infrastructureFactory.newViewExecutor(
                                    input,
                                    frame,
                                    precompilePricingUtils::computeViewFunctionGas,
                                    currentView,
                                    ledgers);
                    return executor.computeCosted();
                }
            }
        }
        final var result = computePrecompile(input, frame);
        return Pair.of(gasRequirement, result.getOutput());
    }

    @Override
    public long gasRequirement(final Bytes bytes) {
        return gasRequirement;
    }

    @NotNull
    @Override
    public PrecompileContractResult computePrecompile(
            final Bytes input, @NotNull final MessageFrame frame) {
        prepareFields(frame);
        prepareComputation(input, updater::unaliased);

        gasRequirement = defaultGas();
        if (this.precompile == null || this.transactionBody == null) {
            frame.setRevertReason(ERROR_DECODING_INPUT_REVERT_REASON);
            return NO_RESULT;
        }

        final var now = frame.getBlockValues().getTimestamp();
        gasRequirement = precompile.getGasRequirement(now);
        Bytes result = computeInternal(frame);

        return result == null
                ? PrecompiledContract.PrecompileContractResult.halt(
                        null, Optional.of(ExceptionalHaltReason.NONE))
                : PrecompiledContract.PrecompileContractResult.success(result);
    }

    void prepareFields(final MessageFrame frame) {
        this.updater = (HederaStackedWorldStateUpdater) frame.getWorldUpdater();
        this.sideEffectsTracker = infrastructureFactory.newSideEffects();
        this.ledgers = updater.wrappedTrackingLedgers(sideEffectsTracker);

        final var unaliasedSenderAddress =
                updater.permissivelyUnaliased(frame.getSenderAddress().toArray());
        this.senderAddress = Address.wrap(Bytes.of(unaliasedSenderAddress));
    }

    void prepareComputation(final Bytes input, final UnaryOperator<byte[]> aliasResolver) {
        this.precompile = null;
        this.transactionBody = null;

        int functionId = input.getInt(0);
        this.gasRequirement = 0L;

        this.precompile =
                switch (functionId) {
                    case AbiConstants.ABI_ID_CRYPTO_TRANSFER,
                            AbiConstants.ABI_ID_TRANSFER_TOKENS,
                            AbiConstants.ABI_ID_TRANSFER_TOKEN,
                            AbiConstants.ABI_ID_TRANSFER_NFTS,
                            AbiConstants.ABI_ID_TRANSFER_NFT -> new TransferPrecompile(
                            ledgers,
                            decoder,
                            updater,
                            sigsVerifier,
                            sideEffectsTracker,
                            syntheticTxnFactory,
                            infrastructureFactory,
                            precompilePricingUtils,
                            functionId,
                            senderAddress,
                            impliedTransfersMarshal);
                    case AbiConstants.ABI_ID_MINT_TOKEN -> new MintPrecompile(
                            ledgers,
                            decoder,
                            encoder,
                            updater.aliases(),
                            sigsVerifier,
                            recordsHistorian,
                            sideEffectsTracker,
                            syntheticTxnFactory,
                            infrastructureFactory,
                            precompilePricingUtils);
                    case AbiConstants.ABI_ID_BURN_TOKEN -> new BurnPrecompile(
                            ledgers,
                            decoder,
                            encoder,
                            updater.aliases(),
                            sigsVerifier,
                            sideEffectsTracker,
                            syntheticTxnFactory,
                            infrastructureFactory,
                            precompilePricingUtils);
                    case AbiConstants.ABI_ID_ASSOCIATE_TOKENS -> new MultiAssociatePrecompile(
                            ledgers,
                            decoder,
                            updater.aliases(),
                            sigsVerifier,
                            sideEffectsTracker,
                            syntheticTxnFactory,
                            infrastructureFactory,
                            precompilePricingUtils,
                            feeCalculator,
                            currentView);
                    case AbiConstants.ABI_ID_ASSOCIATE_TOKEN -> new AssociatePrecompile(
                            ledgers,
                            decoder,
                            updater.aliases(),
                            sigsVerifier,
                            sideEffectsTracker,
                            syntheticTxnFactory,
                            infrastructureFactory,
                            precompilePricingUtils,
                            feeCalculator,
                            currentView);
                    case AbiConstants.ABI_ID_DISSOCIATE_TOKENS -> new MultiDissociatePrecompile(
                            ledgers,
                            decoder,
                            updater.aliases(),
                            sigsVerifier,
                            sideEffectsTracker,
                            syntheticTxnFactory,
                            infrastructureFactory,
                            precompilePricingUtils,
                            feeCalculator,
                            currentView);
                    case AbiConstants.ABI_ID_DISSOCIATE_TOKEN -> new DissociatePrecompile(
                            ledgers,
                            decoder,
                            updater.aliases(),
                            sigsVerifier,
                            sideEffectsTracker,
                            syntheticTxnFactory,
                            infrastructureFactory,
                            precompilePricingUtils,
                            feeCalculator,
                            currentView);
                    case AbiConstants.ABI_ID_ALLOWANCE -> checkFeatureFlag(
                            dynamicProperties.areAllowancesEnabled(),
                            () ->
                                    new AllowancePrecompile(
                                            syntheticTxnFactory,
                                            ledgers,
                                            encoder,
                                            decoder,
                                            precompilePricingUtils));
                    case AbiConstants.ABI_ID_APPROVE -> checkFeatureFlag(
                            dynamicProperties.areAllowancesEnabled(),
                            () ->
                                    new ApprovePrecompile(
                                            true,
                                            ledgers,
                                            decoder,
                                            encoder,
                                            currentView,
                                            sideEffectsTracker,
                                            syntheticTxnFactory,
                                            infrastructureFactory,
                                            precompilePricingUtils,
                                            senderAddress));
                    case AbiConstants.ABI_ID_APPROVE_NFT -> checkFeatureFlag(
                            dynamicProperties.areAllowancesEnabled(),
                            () ->
                                    new ApprovePrecompile(
                                            false,
                                            ledgers,
                                            decoder,
                                            encoder,
                                            currentView,
                                            sideEffectsTracker,
                                            syntheticTxnFactory,
                                            infrastructureFactory,
                                            precompilePricingUtils,
                                            senderAddress));
                    case AbiConstants.ABI_ID_SET_APPROVAL_FOR_ALL -> checkFeatureFlag(
                            dynamicProperties.areAllowancesEnabled(),
                            () ->
                                    new SetApprovalForAllPrecompile(
                                            ledgers,
                                            decoder,
                                            currentView,
                                            sideEffectsTracker,
                                            syntheticTxnFactory,
                                            infrastructureFactory,
                                            precompilePricingUtils,
                                            senderAddress));
                    case AbiConstants.ABI_ID_GET_APPROVED -> checkFeatureFlag(
                            dynamicProperties.areAllowancesEnabled(),
                            () ->
                                    new GetApprovedPrecompile(
                                            syntheticTxnFactory,
                                            ledgers,
                                            encoder,
                                            decoder,
                                            precompilePricingUtils));
                    case AbiConstants.ABI_ID_IS_APPROVED_FOR_ALL -> checkFeatureFlag(
                            dynamicProperties.areAllowancesEnabled(),
                            () ->
                                    new IsApprovedForAllPrecompile(
                                            syntheticTxnFactory,
                                            ledgers,
                                            encoder,
                                            decoder,
                                            precompilePricingUtils));
<<<<<<< HEAD
                    case AbiConstants.ABI_ID_IS_FROZEN -> new IsFrozenPrecompile(
                            null,
                            syntheticTxnFactory,
                            ledgers,
                            encoder,
                            decoder,
                            precompilePricingUtils);
                    case AbiConstants.ABI_ID_FREEZE -> new FreezeTokenPrecompile(
                            ledgers,
                            decoder,
                            updater.aliases(),
                            sigsVerifier,
                            sideEffectsTracker,
                            syntheticTxnFactory,
                            infrastructureFactory,
                            precompilePricingUtils,
                            true);
                    case AbiConstants.ABI_ID_UNFREEZE -> new UnfreezeTokenPrecompile(
                            ledgers,
                            decoder,
                            updater.aliases(),
                            sigsVerifier,
                            sideEffectsTracker,
                            syntheticTxnFactory,
                            infrastructureFactory,
                            precompilePricingUtils,
                            false);
=======
                    case AbiConstants
                            .ABI_ID_GET_TOKEN_DEFAULT_FREEZE_STATUS -> new GetTokenDefaultFreezeStatus(
                            syntheticTxnFactory, ledgers, encoder, decoder, precompilePricingUtils);
                    case AbiConstants
                            .ABI_ID_GET_TOKEN_DEFAULT_KYC_STATUS -> new GetTokenDefaultKycStatus(
                            syntheticTxnFactory, ledgers, encoder, decoder, precompilePricingUtils);
>>>>>>> 365d52d6
                    case AbiConstants.ABI_ID_REDIRECT_FOR_TOKEN -> {
                        final var target = DescriptorUtils.getRedirectTarget(input);
                        final var tokenId = target.tokenId();
                        final var isFungibleToken =
                                TokenType.FUNGIBLE_COMMON.equals(ledgers.typeOf(tokenId));
                        final var nestedFunctionSelector = target.descriptor();
                        yield switch (nestedFunctionSelector) {
                            case AbiConstants.ABI_ID_ERC_NAME -> new NamePrecompile(
                                    tokenId,
                                    syntheticTxnFactory,
                                    ledgers,
                                    encoder,
                                    decoder,
                                    precompilePricingUtils);
                            case AbiConstants.ABI_ID_ERC_SYMBOL -> new SymbolPrecompile(
                                    tokenId,
                                    syntheticTxnFactory,
                                    ledgers,
                                    encoder,
                                    decoder,
                                    precompilePricingUtils);
                            case AbiConstants.ABI_ID_ERC_DECIMALS -> checkFungible(
                                    isFungibleToken,
                                    () ->
                                            new DecimalsPrecompile(
                                                    tokenId,
                                                    syntheticTxnFactory,
                                                    ledgers,
                                                    encoder,
                                                    decoder,
                                                    precompilePricingUtils));
                            case AbiConstants
                                    .ABI_ID_ERC_TOTAL_SUPPLY_TOKEN -> new TotalSupplyPrecompile(
                                    tokenId,
                                    syntheticTxnFactory,
                                    ledgers,
                                    encoder,
                                    decoder,
                                    precompilePricingUtils);
                            case AbiConstants
                                    .ABI_ID_ERC_BALANCE_OF_TOKEN -> new BalanceOfPrecompile(
                                    tokenId,
                                    syntheticTxnFactory,
                                    ledgers,
                                    encoder,
                                    decoder,
                                    precompilePricingUtils);
                            case AbiConstants.ABI_ID_ERC_OWNER_OF_NFT -> checkNFT(
                                    isFungibleToken,
                                    () ->
                                            new OwnerOfPrecompile(
                                                    tokenId,
                                                    syntheticTxnFactory,
                                                    ledgers,
                                                    encoder,
                                                    decoder,
                                                    precompilePricingUtils));
                            case AbiConstants.ABI_ID_ERC_TOKEN_URI_NFT -> checkNFT(
                                    isFungibleToken,
                                    () ->
                                            new TokenURIPrecompile(
                                                    tokenId,
                                                    syntheticTxnFactory,
                                                    ledgers,
                                                    encoder,
                                                    decoder,
                                                    precompilePricingUtils));
                            case AbiConstants.ABI_ID_ERC_TRANSFER -> checkFungible(
                                    isFungibleToken,
                                    () ->
                                            new ERCTransferPrecompile(
                                                    tokenId,
                                                    senderAddress,
                                                    isFungibleToken,
                                                    ledgers,
                                                    decoder,
                                                    encoder,
                                                    updater,
                                                    sigsVerifier,
                                                    sideEffectsTracker,
                                                    syntheticTxnFactory,
                                                    infrastructureFactory,
                                                    precompilePricingUtils,
                                                    functionId,
                                                    impliedTransfersMarshal));
                            case AbiConstants.ABI_ID_ERC_TRANSFER_FROM -> checkFeatureFlag(
                                    dynamicProperties.areAllowancesEnabled(),
                                    () ->
                                            new ERCTransferPrecompile(
                                                    tokenId,
                                                    senderAddress,
                                                    isFungibleToken,
                                                    ledgers,
                                                    decoder,
                                                    encoder,
                                                    updater,
                                                    sigsVerifier,
                                                    sideEffectsTracker,
                                                    syntheticTxnFactory,
                                                    infrastructureFactory,
                                                    precompilePricingUtils,
                                                    functionId,
                                                    impliedTransfersMarshal));
                            case AbiConstants.ABI_ID_ERC_ALLOWANCE -> checkFeatureFlag(
                                    dynamicProperties.areAllowancesEnabled(),
                                    () ->
                                            new AllowancePrecompile(
                                                    tokenId,
                                                    syntheticTxnFactory,
                                                    ledgers,
                                                    encoder,
                                                    decoder,
                                                    precompilePricingUtils));
                            case AbiConstants.ABI_ID_ERC_APPROVE -> checkFeatureFlag(
                                    dynamicProperties.areAllowancesEnabled(),
                                    () ->
                                            new ApprovePrecompile(
                                                    tokenId,
                                                    isFungibleToken,
                                                    ledgers,
                                                    decoder,
                                                    encoder,
                                                    currentView,
                                                    sideEffectsTracker,
                                                    syntheticTxnFactory,
                                                    infrastructureFactory,
                                                    precompilePricingUtils,
                                                    senderAddress));
                            case AbiConstants.ABI_ID_ERC_SET_APPROVAL_FOR_ALL -> checkFeatureFlag(
                                    dynamicProperties.areAllowancesEnabled(),
                                    () ->
                                            new SetApprovalForAllPrecompile(
                                                    tokenId,
                                                    ledgers,
                                                    decoder,
                                                    currentView,
                                                    sideEffectsTracker,
                                                    syntheticTxnFactory,
                                                    infrastructureFactory,
                                                    precompilePricingUtils,
                                                    senderAddress));
                            case AbiConstants.ABI_ID_ERC_GET_APPROVED -> checkFeatureFlag(
                                    dynamicProperties.areAllowancesEnabled(),
                                    () ->
                                            new GetApprovedPrecompile(
                                                    tokenId,
                                                    syntheticTxnFactory,
                                                    ledgers,
                                                    encoder,
                                                    decoder,
                                                    precompilePricingUtils));
                            case AbiConstants.ABI_ID_ERC_IS_APPROVED_FOR_ALL -> checkFeatureFlag(
                                    dynamicProperties.areAllowancesEnabled(),
                                    () ->
                                            new IsApprovedForAllPrecompile(
                                                    tokenId,
                                                    syntheticTxnFactory,
                                                    ledgers,
                                                    encoder,
                                                    decoder,
                                                    precompilePricingUtils));
                            default -> null;
                        };
                    }
                    case AbiConstants.ABI_ID_CREATE_FUNGIBLE_TOKEN,
                            AbiConstants.ABI_ID_CREATE_FUNGIBLE_TOKEN_WITH_FEES,
                            AbiConstants.ABI_ID_CREATE_NON_FUNGIBLE_TOKEN,
                            AbiConstants
                                    .ABI_ID_CREATE_NON_FUNGIBLE_TOKEN_WITH_FEES -> (dynamicProperties
                                    .isHTSPrecompileCreateEnabled())
                            ? new TokenCreatePrecompile(
                                    ledgers,
                                    decoder,
                                    encoder,
                                    updater,
                                    sigsVerifier,
                                    recordsHistorian,
                                    sideEffectsTracker,
                                    syntheticTxnFactory,
                                    infrastructureFactory,
                                    functionId,
                                    senderAddress,
                                    dynamicProperties.fundingAccount(),
                                    feeCalculator,
                                    precompilePricingUtils)
                            : null;
                    case AbiConstants.ABI_ID_GET_TOKEN_INFO -> new TokenInfoPrecompile(
                            null,
                            syntheticTxnFactory,
                            ledgers,
                            encoder,
                            decoder,
                            precompilePricingUtils,
                            currentView);
                    case AbiConstants
                            .ABI_ID_GET_FUNGIBLE_TOKEN_INFO -> new FungibleTokenInfoPrecompile(
                            null,
                            syntheticTxnFactory,
                            ledgers,
                            encoder,
                            decoder,
                            precompilePricingUtils,
                            currentView);
                    case AbiConstants
                            .ABI_ID_GET_NON_FUNGIBLE_TOKEN_INFO -> new NonFungibleTokenInfoPrecompile(
                            null,
                            syntheticTxnFactory,
                            ledgers,
                            encoder,
                            decoder,
                            precompilePricingUtils,
                            currentView);
                    default -> null;
                };
        if (precompile != null) {
            decodeInput(input, aliasResolver);
        }
    }

    /* --- Helpers --- */
    void decodeInput(final Bytes input, final UnaryOperator<byte[]> aliasResolver) {
        this.transactionBody = TransactionBody.newBuilder();
        try {
            this.transactionBody = this.precompile.body(input, aliasResolver);
        } catch (Exception e) {
            log.warn("Internal precompile failure", e);
            transactionBody = null;
        }
    }

    private Precompile checkNFT(boolean isFungible, Supplier<Precompile> precompileSupplier) {
        if (isFungible) {
            throw new InvalidTransactionException(
                    NOT_SUPPORTED_FUNGIBLE_OPERATION_REASON, INVALID_TOKEN_ID);
        } else {
            return precompileSupplier.get();
        }
    }

    private Precompile checkFungible(boolean isFungible, Supplier<Precompile> precompileSupplier) {
        if (!isFungible) {
            throw new InvalidTransactionException(
                    NOT_SUPPORTED_NON_FUNGIBLE_OPERATION_REASON, INVALID_TOKEN_ID);
        } else {
            return precompileSupplier.get();
        }
    }

    private Precompile checkFeatureFlag(
            boolean featureFlag, Supplier<Precompile> precompileSupplier) {
        if (!featureFlag) {
            throw new InvalidTransactionException(NOT_SUPPORTED);
        } else {
            return precompileSupplier.get();
        }
    }

    @SuppressWarnings("rawtypes")
    protected Bytes computeInternal(final MessageFrame frame) {
        Bytes result;
        ExpirableTxnRecord.Builder childRecord;
        try {
            validateTrue(frame.getRemainingGas() >= gasRequirement, INSUFFICIENT_GAS);

            precompile.handleSentHbars(frame);
            precompile.customizeTrackingLedgers(ledgers);
            precompile.run(frame);

            // As in HederaLedger.commit(), we must first commit the ledgers before creating our
            // synthetic record, as the ledger interceptors will populate the sideEffectsTracker
            ledgers.commit();

            childRecord =
                    creator.createSuccessfulSyntheticRecord(
                            precompile.getCustomFees(), sideEffectsTracker, EMPTY_MEMO);
            result = precompile.getSuccessResultFor(childRecord);
            addContractCallResultToRecord(childRecord, result, Optional.empty(), frame);
        } catch (final InvalidTransactionException e) {
            final var status = e.getResponseCode();
            childRecord = creator.createUnsuccessfulSyntheticRecord(status);
            result = precompile.getFailureResultFor(status);
            addContractCallResultToRecord(childRecord, result, Optional.of(status), frame);
            if (e.isReverting()) {
                frame.setState(MessageFrame.State.REVERT);
                frame.setRevertReason(e.getRevertReason());
            }
        } catch (final Exception e) {
            log.warn("Internal precompile failure", e);
            childRecord = creator.createUnsuccessfulSyntheticRecord(FAIL_INVALID);
            result = precompile.getFailureResultFor(FAIL_INVALID);
            addContractCallResultToRecord(childRecord, result, Optional.of(FAIL_INVALID), frame);
        }

        // This should always have a parent stacked updater
        final var parentUpdater = updater.parentUpdater();
        if (parentUpdater.isPresent()) {
            final var parent = (AbstractLedgerWorldUpdater) parentUpdater.get();
            parent.manageInProgressRecord(recordsHistorian, childRecord, this.transactionBody);
        } else {
            throw new InvalidTransactionException(
                    "HTS precompile frame had no parent updater", FAIL_INVALID);
        }

        return result;
    }

    private void addContractCallResultToRecord(
            final ExpirableTxnRecord.Builder childRecord,
            final Bytes result,
            final Optional<ResponseCodeEnum> errorStatus,
            final MessageFrame messageFrame) {
        if (dynamicProperties.shouldExportPrecompileResults()) {
            PrecompileUtils.addContractCallResultToRecord(
                    this.gasRequirement,
                    childRecord,
                    result,
                    errorStatus,
                    messageFrame,
                    dynamicProperties.shouldExportPrecompileResults(),
                    precompile.shouldAddTraceabilityFieldsToRecord(),
                    senderAddress);
        }
    }

    private long defaultGas() {
        return dynamicProperties.htsDefaultGasCost();
    }

    @VisibleForTesting
    public Precompile getPrecompile() {
        return precompile;
    }
}<|MERGE_RESOLUTION|>--- conflicted
+++ resolved
@@ -422,42 +422,39 @@
                                             encoder,
                                             decoder,
                                             precompilePricingUtils));
-<<<<<<< HEAD
-                    case AbiConstants.ABI_ID_IS_FROZEN -> new IsFrozenPrecompile(
-                            null,
-                            syntheticTxnFactory,
-                            ledgers,
-                            encoder,
-                            decoder,
-                            precompilePricingUtils);
-                    case AbiConstants.ABI_ID_FREEZE -> new FreezeTokenPrecompile(
-                            ledgers,
-                            decoder,
-                            updater.aliases(),
-                            sigsVerifier,
-                            sideEffectsTracker,
-                            syntheticTxnFactory,
-                            infrastructureFactory,
-                            precompilePricingUtils,
-                            true);
-                    case AbiConstants.ABI_ID_UNFREEZE -> new UnfreezeTokenPrecompile(
-                            ledgers,
-                            decoder,
-                            updater.aliases(),
-                            sigsVerifier,
-                            sideEffectsTracker,
-                            syntheticTxnFactory,
-                            infrastructureFactory,
-                            precompilePricingUtils,
-                            false);
-=======
                     case AbiConstants
                             .ABI_ID_GET_TOKEN_DEFAULT_FREEZE_STATUS -> new GetTokenDefaultFreezeStatus(
                             syntheticTxnFactory, ledgers, encoder, decoder, precompilePricingUtils);
                     case AbiConstants
                             .ABI_ID_GET_TOKEN_DEFAULT_KYC_STATUS -> new GetTokenDefaultKycStatus(
                             syntheticTxnFactory, ledgers, encoder, decoder, precompilePricingUtils);
->>>>>>> 365d52d6
+                    case AbiConstants.ABI_ID_IS_FROZEN -> new IsFrozenPrecompile(
+                            null,
+                            syntheticTxnFactory,
+                            ledgers,
+                            encoder,
+                            decoder,
+                            precompilePricingUtils);
+                    case AbiConstants.ABI_ID_FREEZE -> new FreezeTokenPrecompile(
+                            ledgers,
+                            decoder,
+                            updater.aliases(),
+                            sigsVerifier,
+                            sideEffectsTracker,
+                            syntheticTxnFactory,
+                            infrastructureFactory,
+                            precompilePricingUtils,
+                            true);
+                    case AbiConstants.ABI_ID_UNFREEZE -> new UnfreezeTokenPrecompile(
+                            ledgers,
+                            decoder,
+                            updater.aliases(),
+                            sigsVerifier,
+                            sideEffectsTracker,
+                            syntheticTxnFactory,
+                            infrastructureFactory,
+                            precompilePricingUtils,
+                            false);
                     case AbiConstants.ABI_ID_REDIRECT_FOR_TOKEN -> {
                         final var target = DescriptorUtils.getRedirectTarget(input);
                         final var tokenId = target.tokenId();
