package com.hedera.services.store.contracts.precompile;

/*
 * -
 * ‌
 * Hedera Services Node
 * ​
 * Copyright (C) 2018 - 2021 Hedera Hashgraph, LLC
 * ​
 * Licensed under the Apache License, Version 2.0 (the "License");
 * you may not use this file except in compliance with the License.
 * You may obtain a copy of the License at
 *
 *       http://www.apache.org/licenses/LICENSE-2.0
 *
 * Unless required by applicable law or agreed to in writing, software
 * distributed under the License is distributed on an "AS IS" BASIS,
 * WITHOUT WARRANTIES OR CONDITIONS OF ANY KIND, either express or implied.
 * See the License for the specific language governing permissions and
 * limitations under the License.
 * ‍
 *
 */

import com.google.protobuf.ByteString;
import com.hedera.services.context.SideEffectsTracker;
import com.hedera.services.context.properties.GlobalDynamicProperties;
import com.hedera.services.contracts.sources.SoliditySigsVerifier;
import com.hedera.services.contracts.sources.TxnAwareSoliditySigsVerifier;
import com.hedera.services.exceptions.InvalidTransactionException;
import com.hedera.services.grpc.marshalling.ImpliedTransfersMarshal;
import com.hedera.services.ledger.BalanceChange;
import com.hedera.services.ledger.TransactionalLedger;
import com.hedera.services.ledger.TransferLogic;
import com.hedera.services.ledger.backing.BackingStore;
import com.hedera.services.ledger.ids.EntityIdSource;
import com.hedera.services.ledger.properties.AccountProperty;
import com.hedera.services.ledger.properties.NftProperty;
import com.hedera.services.ledger.properties.TokenRelProperty;
import com.hedera.services.records.AccountRecordsHistorian;
import com.hedera.services.state.EntityCreator;
import com.hedera.services.state.expiry.ExpiringCreations;
import com.hedera.services.state.merkle.MerkleAccount;
import com.hedera.services.state.merkle.MerkleToken;
import com.hedera.services.state.merkle.MerkleTokenRelStatus;
import com.hedera.services.state.merkle.MerkleUniqueToken;
import com.hedera.services.state.submerkle.ExpirableTxnRecord;
import com.hedera.services.state.submerkle.FcAssessedCustomFee;
import com.hedera.services.store.AccountStore;
import com.hedera.services.store.TypedTokenStore;
import com.hedera.services.store.contracts.AbstractLedgerWorldUpdater;
import com.hedera.services.store.contracts.WorldLedgers;
import com.hedera.services.store.models.Id;
import com.hedera.services.store.models.NftId;
import com.hedera.services.store.tokens.HederaTokenStore;
import com.hedera.services.store.tokens.views.UniqueTokenViewsManager;
import com.hedera.services.txns.crypto.AutoCreationLogic;
import com.hedera.services.txns.token.AssociateLogic;
import com.hedera.services.txns.token.BurnLogic;
import com.hedera.services.txns.token.DissociateLogic;
import com.hedera.services.txns.token.MintLogic;
import com.hedera.services.txns.token.process.DissociationFactory;
import com.hedera.services.txns.validation.OptionValidator;
import com.hederahashgraph.api.proto.java.AccountAmount;
import com.hederahashgraph.api.proto.java.AccountID;
import com.hederahashgraph.api.proto.java.ResponseCodeEnum;
import com.hederahashgraph.api.proto.java.TokenID;
import com.hederahashgraph.api.proto.java.TransactionBody;
import org.apache.commons.lang3.tuple.Pair;
import org.apache.logging.log4j.LogManager;
import org.apache.logging.log4j.Logger;
import org.apache.tuweni.bytes.Bytes;
import org.apache.tuweni.units.bigints.UInt256;
import org.hyperledger.besu.datatypes.Address;
import org.hyperledger.besu.evm.Gas;
import org.hyperledger.besu.evm.frame.MessageFrame;
import org.hyperledger.besu.evm.gascalculator.GasCalculator;
import org.hyperledger.besu.evm.precompile.AbstractPrecompiledContract;

import javax.inject.Inject;
import javax.inject.Singleton;
import java.time.Instant;
import java.util.ArrayList;
import java.util.Collections;
import java.util.List;
import java.util.Objects;
import java.util.function.Supplier;

import static com.hedera.services.exceptions.ValidationUtils.validateTrue;
import static com.hedera.services.grpc.marshalling.ImpliedTransfers.NO_ALIASES;
import static com.hedera.services.ledger.ids.ExceptionalEntityIdSource.NOOP_ID_SOURCE;
import static com.hedera.services.state.expiry.ExpiringCreations.EMPTY_MEMO;
import static com.hedera.services.store.tokens.views.UniqueTokenViewsManager.NOOP_VIEWS_MANAGER;
import static com.hedera.services.txns.crypto.UnusableAutoCreation.UNUSABLE_AUTO_CREATION;
import static com.hedera.services.utils.EntityIdUtils.asTypedSolidityAddress;
import static com.hederahashgraph.api.proto.java.ResponseCodeEnum.FAIL_INVALID;
import static com.hederahashgraph.api.proto.java.ResponseCodeEnum.INVALID_SIGNATURE;
import static com.hederahashgraph.api.proto.java.ResponseCodeEnum.OK;
import static com.hederahashgraph.api.proto.java.ResponseCodeEnum.SUCCESS;
import static com.hederahashgraph.api.proto.java.TokenType.NON_FUNGIBLE_UNIQUE;

@Singleton
public class HTSPrecompiledContract extends AbstractPrecompiledContract {
	private static final Logger log = LogManager.getLogger(HTSPrecompiledContract.class);

	private static final Bytes SUCCESS_RESULT = resultFrom(SUCCESS);
	private static final Bytes STATIC_CALL_REVERT_REASON = Bytes.of("HTS precompiles are not static".getBytes());
	private static final List<Long> NO_SERIAL_NOS = Collections.emptyList();
	private static final List<ByteString> NO_METADATA = Collections.emptyList();
	private static final List<FcAssessedCustomFee> NO_CUSTOM_FEES = Collections.emptyList();
	private static final EntityIdSource ids = NOOP_ID_SOURCE;

	/* Precompiles cannot change treasury accounts */
	public static final TypedTokenStore.LegacyTreasuryAdder NOOP_TREASURY_ADDER = (aId, tId) -> {
	};
	public static final TypedTokenStore.LegacyTreasuryRemover NOOP_TREASURY_REMOVER = (aId, tId) -> {
	};

	private MintLogicFactory mintLogicFactory = MintLogic::new;
	private BurnLogicFactory burnLogicFactory = BurnLogic::new;
	private AssociateLogicFactory associateLogicFactory = AssociateLogic::new;
	private DissociateLogicFactory dissociateLogicFactory = DissociateLogic::new;
	private TransferLogicFactory transferLogicFactory = TransferLogic::new;
	private TokenStoreFactory tokenStoreFactory = TypedTokenStore::new;
	private HederaTokenStoreFactory hederaTokenStoreFactory = HederaTokenStore::new;
	private AccountStoreFactory accountStoreFactory = AccountStore::new;
	private Supplier<SideEffectsTracker> sideEffectsFactory = SideEffectsTracker::new;

	private final EntityCreator creator;
	private final DecodingFacade decoder;
	private final EncodingFacade encoder;
	private final GlobalDynamicProperties dynamicProperties;
	private final OptionValidator validator;
	private final SoliditySigsVerifier sigsVerifier;
	private final AccountRecordsHistorian recordsHistorian;
	private final SyntheticTxnFactory syntheticTxnFactory;
	private final DissociationFactory dissociationFactory;

	private final ImpliedTransfersMarshal impliedTransfersMarshal;

	//cryptoTransfer(TokenTransferList[] memory tokenTransfers)
	protected static final int ABI_ID_CRYPTO_TRANSFER = 0x189a554c;
	//transferTokens(address token, address[] memory accountId, int64[] memory amount)
	protected static final int ABI_ID_TRANSFER_TOKENS = 0x82bba493;
	//transferToken(address token, address sender, address recipient, int64 amount)
	protected static final int ABI_ID_TRANSFER_TOKEN = 0xeca36917;
	//transferNFTs(address token, address[] memory sender, address[] memory receiver, int64[] memory serialNumber)
	protected static final int ABI_ID_TRANSFER_NFTS = 0x2c4ba191;
	//transferNFT(address token,  address sender, address recipient, int64 serialNum)
	protected static final int ABI_ID_TRANSFER_NFT = 0x5cfc9011;
	//mintToken(address token, uint64 amount, bytes[] memory metadata)
	protected static final int ABI_ID_MINT_TOKEN = 0x278e0b88;
	//burnToken(address token, uint64 amount, int64[] memory serialNumbers)
	protected static final int ABI_ID_BURN_TOKEN = 0xacb9cff9;
	//associateTokens(address account, address[] memory tokens)
	protected static final int ABI_ID_ASSOCIATE_TOKENS = 0x2e63879b;
	//associateToken(address account, address token)
	protected static final int ABI_ID_ASSOCIATE_TOKEN = 0x49146bde;
	//dissociateTokens(address account, address[] memory tokens)
	protected static final int ABI_ID_DISSOCIATE_TOKENS = 0x78b63918;
	//dissociateToken(address account, address token)
	protected static final int ABI_ID_DISSOCIATE_TOKEN = 0x099794e8;

	@Inject
	public HTSPrecompiledContract(
			final OptionValidator validator,
			final GlobalDynamicProperties dynamicProperties,
			final GasCalculator gasCalculator,
			final AccountRecordsHistorian recordsHistorian,
			final TxnAwareSoliditySigsVerifier sigsVerifier,
			final DecodingFacade decoder,
			final EncodingFacade encoder,
			final SyntheticTxnFactory syntheticTxnFactory,
			final ExpiringCreations creator,
			final DissociationFactory dissociationFactory,
			final ImpliedTransfersMarshal impliedTransfersMarshal
	) {
		super("HTS", gasCalculator);

		this.decoder = decoder;
		this.encoder = encoder;
		this.sigsVerifier = sigsVerifier;
		this.recordsHistorian = recordsHistorian;
		this.syntheticTxnFactory = syntheticTxnFactory;
		this.creator = creator;
		this.validator = validator;
		this.dynamicProperties = dynamicProperties;
		this.dissociationFactory = dissociationFactory;
		this.impliedTransfersMarshal = impliedTransfersMarshal;
	}

	@Override
	public Gas gasRequirement(final Bytes input) {
		return Gas.of(10_000); // revisit cost, this is arbitrary
	}

	@Override
	public Bytes compute(final Bytes input, final MessageFrame messageFrame) {
		if (messageFrame.isStatic()) {
			messageFrame.setRevertReason(STATIC_CALL_REVERT_REASON);
			return null;
		}

		final var functionId = input.getInt(0);
		return switch (functionId) {
			case ABI_ID_CRYPTO_TRANSFER,
					ABI_ID_TRANSFER_TOKENS,
					ABI_ID_TRANSFER_TOKEN,
					ABI_ID_TRANSFER_NFTS,
					ABI_ID_TRANSFER_NFT -> computeTransfer(input, messageFrame);
			case ABI_ID_MINT_TOKEN -> computeMintToken(input, messageFrame);
			case ABI_ID_BURN_TOKEN -> computeBurnToken(input, messageFrame);
			case ABI_ID_ASSOCIATE_TOKENS -> computeAssociateTokens(input, messageFrame);
			case ABI_ID_ASSOCIATE_TOKEN -> computeAssociateToken(input, messageFrame);
			case ABI_ID_DISSOCIATE_TOKENS -> computeDissociateTokens(input, messageFrame);
			case ABI_ID_DISSOCIATE_TOKEN -> computeDissociateToken(input, messageFrame);
			default -> null;
		};
	}

	@SuppressWarnings("unused")
	protected Bytes computeTransfer(final Bytes input, final MessageFrame frame) {
		return computeInternal(frame, input, new TransferPrecompile());
	}

	@SuppressWarnings("unused")
	protected Bytes computeMintToken(final Bytes input, final MessageFrame frame) {
		return computeInternal(frame, input, new MintPrecompile());
	}

	@SuppressWarnings("unused")
	protected Bytes computeBurnToken(final Bytes input, final MessageFrame frame) {
		return computeInternal(frame, input, new BurnPrecompile());
	}

	@SuppressWarnings("unused")
	protected Bytes computeAssociateTokens(final Bytes input, final MessageFrame frame) {
		return computeInternal(frame, input, new MultiAssociatePrecompile());
	}

	protected Bytes computeAssociateToken(final Bytes input, final MessageFrame frame) {
		return computeInternal(frame, input, new AssociatePrecompile());
	}

	protected Bytes computeDissociateTokens(final Bytes input, final MessageFrame frame) {
		return computeInternal(frame, input, new MultiDissociatePrecompile());
	}

	protected Bytes computeDissociateToken(final Bytes input, final MessageFrame frame) {
		return computeInternal(frame, input, new DissociatePrecompile());
	}

	/* --- Helpers --- */
	private AccountStore createAccountStore(final WorldLedgers ledgers) {
		return accountStoreFactory.newAccountStore(validator, dynamicProperties, ledgers.accounts());
	}

	private TypedTokenStore createTokenStore(
			final WorldLedgers ledgers,
			final AccountStore accountStore,
			final SideEffectsTracker sideEffects
	) {
		return tokenStoreFactory.newTokenStore(
				accountStore,
				ledgers.tokens(), ledgers.nfts(), ledgers.tokenRels(),
				NOOP_VIEWS_MANAGER, NOOP_TREASURY_ADDER, NOOP_TREASURY_REMOVER,
				sideEffects);
	}

	private static Bytes resultFrom(final ResponseCodeEnum status) {
		return UInt256.valueOf(status.getNumber());
	}

	@SuppressWarnings("rawtypes")
	private Bytes computeInternal(
			final MessageFrame frame,
			final Bytes input,
			final Precompile precompile
	) {
		final var contract = frame.getContractAddress();
		final var recipient = frame.getRecipientAddress();
		final var updater = (AbstractLedgerWorldUpdater) frame.getWorldUpdater();
		final var ledgers = updater.wrappedTrackingLedgers();

		TransactionBody.Builder synthBody = TransactionBody.newBuilder();
		Bytes result = SUCCESS_RESULT;
		ExpirableTxnRecord.Builder childRecord;
		try {
			synthBody = precompile.body(input);
			childRecord = precompile.run(recipient, contract, ledgers);

<<<<<<< HEAD
			if(precompile instanceof MintPrecompile && childRecord.getReceiptBuilder()!=null) {
				result = encoder.getMintSuccessfulResultFromReceipt(childRecord.getReceiptBuilder().getNewTotalSupply(),
						childRecord.getReceiptBuilder().getSerialNumbers());
			} else if(precompile instanceof BurnPrecompile && childRecord.getReceiptBuilder()!=null) {
				result = encoder.getBurnSuccessfulResultFromReceipt(childRecord.getReceiptBuilder().getNewTotalSupply());
=======
			if (precompile instanceof MintPrecompile && childRecord.getReceiptBuilder() != null) {
				result = encoder.getMintSuccessfulResultFromReceipt(childRecord.getReceiptBuilder().getNewTotalSupply(),
						childRecord.getReceiptBuilder().getSerialNumbers());
			} else if (precompile instanceof BurnPrecompile && childRecord.getReceiptBuilder() != null) {
				result =
						encoder.getBurnSuccessfulResultFromReceipt(childRecord.getReceiptBuilder().getNewTotalSupply());
>>>>>>> 942ee091
			}

			ledgers.commit();
		} catch (InvalidTransactionException e) {
			final var status = e.getResponseCode();
			childRecord = creator.createUnsuccessfulSyntheticRecord(status);
			result = resultFrom(status);
		} catch (Exception e) {
			log.warn("Internal precompile failure", e);
			childRecord = creator.createUnsuccessfulSyntheticRecord(FAIL_INVALID);
			result = resultFrom(FAIL_INVALID);
		}

		/*-- The updater here should always have a parent updater --*/
		final var parentUpdater = updater.parentUpdater();
		if (parentUpdater.isPresent()) {
			final var parent = (AbstractLedgerWorldUpdater) parentUpdater.get();
			parent.manageInProgressRecord(recordsHistorian, childRecord, synthBody);
		} else {
			throw new InvalidTransactionException("HTS precompile frame had no parent updater", FAIL_INVALID);
		}
		return result;
	}

	/* --- Constructor functional interfaces for mocking --- */
	@FunctionalInterface
	interface MintLogicFactory {
		MintLogic newMintLogic(OptionValidator validator, TypedTokenStore tokenStore, AccountStore accountStore);
	}

	@FunctionalInterface
	interface BurnLogicFactory {
		BurnLogic newBurnLogic(TypedTokenStore tokenStore, AccountStore accountStore);
	}

	@FunctionalInterface
	interface AssociateLogicFactory {
		AssociateLogic newAssociateLogic(
				TypedTokenStore tokenStore,
				AccountStore accountStore,
				GlobalDynamicProperties dynamicProperties);
	}

	@FunctionalInterface
	interface DissociateLogicFactory {
		DissociateLogic newDissociateLogic(
				OptionValidator validator,
				TypedTokenStore tokenStore,
				AccountStore accountStore,
				DissociationFactory dissociationFactory);
	}

	@FunctionalInterface
	interface TransferLogicFactory {
		TransferLogic newLogic(
				TransactionalLedger<AccountID, AccountProperty, MerkleAccount> accountsLedger,
				TransactionalLedger<NftId, NftProperty, MerkleUniqueToken> nftsLedger,
				TransactionalLedger<Pair<AccountID, TokenID>, TokenRelProperty, MerkleTokenRelStatus> tokenRelsLedger,
				HederaTokenStore tokenStore,
				SideEffectsTracker sideEffectsTracker,
				UniqueTokenViewsManager tokenViewsManager,
				GlobalDynamicProperties dynamicProperties,
				OptionValidator validator,
				AutoCreationLogic autoCreationLogic,
				AccountRecordsHistorian recordsHistorian);
	}

	@FunctionalInterface
	interface AccountStoreFactory {
		AccountStore newAccountStore(
				OptionValidator validator,
				GlobalDynamicProperties dynamicProperties,
				BackingStore<AccountID, MerkleAccount> accounts);
	}

	@FunctionalInterface
	interface TokenStoreFactory {
		TypedTokenStore newTokenStore(
				AccountStore accountStore,
				BackingStore<TokenID, MerkleToken> tokens,
				BackingStore<NftId, MerkleUniqueToken> uniqueTokens,
				BackingStore<Pair<AccountID, TokenID>, MerkleTokenRelStatus> tokenRels,
				UniqueTokenViewsManager uniqTokenViewsManager,
				TypedTokenStore.LegacyTreasuryAdder treasuryAdder,
				TypedTokenStore.LegacyTreasuryRemover treasuryRemover,
				SideEffectsTracker sideEffectsTracker);
	}

	@FunctionalInterface
	interface HederaTokenStoreFactory {
		HederaTokenStore newHederaTokenStore(
				EntityIdSource ids,
				OptionValidator validator,
				SideEffectsTracker sideEffectsTracker,
				UniqueTokenViewsManager uniqueTokenViewsManager,
				GlobalDynamicProperties properties,
				TransactionalLedger<Pair<AccountID, TokenID>, TokenRelProperty, MerkleTokenRelStatus> tokenRelsLedger,
				TransactionalLedger<NftId, NftProperty, MerkleUniqueToken> nftsLedger,
				BackingStore<TokenID, MerkleToken> backingTokens);
	}

	/* --- The precompile implementations --- */
	interface Precompile {
		TransactionBody.Builder body(final Bytes input);

		ExpirableTxnRecord.Builder run(final Address recipient, final Address contract, final WorldLedgers ledgers);
	}

	private abstract class AbstractAssociatePrecompile implements Precompile {
		protected Association associateOp;

		@Override
		public ExpirableTxnRecord.Builder run(
				final Address recipient,
				final Address contract,
				final WorldLedgers ledgers
		) {
			Objects.requireNonNull(associateOp);

			/* --- Check required signatures --- */
			final var accountId = Id.fromGrpcAccount(associateOp.accountId());
			final var hasRequiredSigs = sigsVerifier.hasActiveKey(accountId, recipient, contract);
			validateTrue(hasRequiredSigs, INVALID_SIGNATURE);

			/* --- Build the necessary infrastructure to execute the transaction --- */
			final var sideEffects = sideEffectsFactory.get();
			final var accountStore = createAccountStore(ledgers);
			final var tokenStore = createTokenStore(ledgers, accountStore, sideEffects);

			/* --- Execute the transaction and capture its results --- */
			final var associateLogic = associateLogicFactory.newAssociateLogic(
					tokenStore, accountStore, dynamicProperties);
			associateLogic.associate(accountId, associateOp.tokenIds());
			return creator.createSuccessfulSyntheticRecord(NO_CUSTOM_FEES, sideEffects, EMPTY_MEMO);
		}
	}

	private class AssociatePrecompile extends AbstractAssociatePrecompile {
		@Override
		public TransactionBody.Builder body(final Bytes input) {
			associateOp = decoder.decodeAssociation(input);
			return syntheticTxnFactory.createAssociate(associateOp);
		}
	}

	private class MultiAssociatePrecompile extends AbstractAssociatePrecompile {
		@Override
		public TransactionBody.Builder body(final Bytes input) {
			associateOp = decoder.decodeMultipleAssociations(input);
			return syntheticTxnFactory.createAssociate(associateOp);
		}
	}

	private abstract class AbstractDissociatePrecompile implements Precompile {
		protected Dissociation dissociateOp;

		@Override
		public ExpirableTxnRecord.Builder run(
				final Address recipient,
				final Address contract,
				final WorldLedgers ledgers
		) {
			Objects.requireNonNull(dissociateOp);

			/* --- Check required signatures --- */
			final var accountId = Id.fromGrpcAccount(dissociateOp.accountId());
			final var hasRequiredSigs = sigsVerifier.hasActiveKey(accountId, recipient, contract);
			validateTrue(hasRequiredSigs, INVALID_SIGNATURE);

			/* --- Build the necessary infrastructure to execute the transaction --- */
			final var sideEffects = sideEffectsFactory.get();
			final var accountStore = createAccountStore(ledgers);
			final var tokenStore = createTokenStore(ledgers, accountStore, sideEffects);

			/* --- Execute the transaction and capture its results --- */
			final var dissociateLogic = dissociateLogicFactory.newDissociateLogic(
					validator, tokenStore, accountStore, dissociationFactory);
			dissociateLogic.dissociate(accountId, dissociateOp.tokenIds());
			return creator.createSuccessfulSyntheticRecord(NO_CUSTOM_FEES, sideEffects, EMPTY_MEMO);
		}
	}

	private class DissociatePrecompile extends AbstractDissociatePrecompile {
		@Override
		public TransactionBody.Builder body(final Bytes input) {
			dissociateOp = decoder.decodeDissociate(input);
			return syntheticTxnFactory.createDissociate(dissociateOp);
		}
	}

	private class MultiDissociatePrecompile extends AbstractDissociatePrecompile {
		@Override
		public TransactionBody.Builder body(final Bytes input) {
			dissociateOp = decoder.decodeMultipleDissociations(input);
			return syntheticTxnFactory.createDissociate(dissociateOp);
		}
	}

	private class MintPrecompile implements Precompile {
		private MintWrapper mintOp;

		@Override
		public TransactionBody.Builder body(final Bytes input) {
			mintOp = decoder.decodeMint(input);
			return syntheticTxnFactory.createMint(mintOp);
		}

		@Override
		public ExpirableTxnRecord.Builder run(
				final Address recipient,
				final Address contract,
				final WorldLedgers ledgers
		) {
			Objects.requireNonNull(mintOp);

			/* --- Check required signatures --- */
			final var tokenId = Id.fromGrpcToken(mintOp.tokenType());
			final var hasRequiredSigs = sigsVerifier.hasActiveSupplyKey(tokenId, recipient, contract);
			validateTrue(hasRequiredSigs, INVALID_SIGNATURE);

			/* --- Build the necessary infrastructure to execute the transaction --- */
			final var sideEffects = sideEffectsFactory.get();
			final var scopedAccountStore = createAccountStore(ledgers);
			final var scopedTokenStore = createTokenStore(ledgers, scopedAccountStore, sideEffects);
			final var mintLogic = mintLogicFactory.newMintLogic(validator, scopedTokenStore, scopedAccountStore);

			/* --- Execute the transaction and capture its results --- */
			if (mintOp.type() == NON_FUNGIBLE_UNIQUE) {
				final var newMeta = mintOp.metadata();
				final var creationTime = recordsHistorian.nextFollowingChildConsensusTime();
				mintLogic.mint(tokenId, newMeta.size(), 0, newMeta, creationTime);
			} else {
				mintLogic.mint(tokenId, 0, mintOp.amount(), NO_METADATA, Instant.EPOCH);
			}
			return creator.createSuccessfulSyntheticRecord(NO_CUSTOM_FEES, sideEffects, EMPTY_MEMO);
		}
	}

	private class TransferPrecompile implements Precompile {
		private List<TokenTransferWrapper> transferOp;

		@Override
		public TransactionBody.Builder body(final Bytes input) {
			final var functionId = input.getInt(0);
			transferOp = switch (functionId) {
				case ABI_ID_CRYPTO_TRANSFER -> decoder.decodeCryptoTransfer(input);
				case ABI_ID_TRANSFER_TOKENS -> decoder.decodeTransferTokens(input);
				case ABI_ID_TRANSFER_TOKEN -> decoder.decodeTransferToken(input);
				case ABI_ID_TRANSFER_NFTS -> decoder.decodeTransferNFTs(input);
				case ABI_ID_TRANSFER_NFT -> decoder.decodeTransferNFT(input);
				default -> throw new InvalidTransactionException(
						"Transfer precompile received unknown functionId=" + functionId + " (via " + input + ")",
						FAIL_INVALID);
			};
			return syntheticTxnFactory.createCryptoTransfer(transferOp);
		}

		private List<BalanceChange> constructBalanceChanges(final List<TokenTransferWrapper> transferOp) {
			final List<BalanceChange> allChanges = new ArrayList<>();
			for (final TokenTransferWrapper tokenTransferWrapper : transferOp) {
				final List<BalanceChange> changes = new ArrayList<>();

				for (final var fungibleTransfer : tokenTransferWrapper.fungibleTransfers()) {
					if (fungibleTransfer.sender != null && fungibleTransfer.receiver != null) {
						changes.addAll(List.of(
								BalanceChange.changingFtUnits(
										Id.fromGrpcToken(fungibleTransfer.getDenomination()),
										fungibleTransfer.getDenomination(),
										aaWith(fungibleTransfer.receiver, fungibleTransfer.amount)),
								BalanceChange.changingFtUnits(
										Id.fromGrpcToken(fungibleTransfer.getDenomination()),
										fungibleTransfer.getDenomination(),
										aaWith(fungibleTransfer.sender, -fungibleTransfer.amount))));
					} else if (fungibleTransfer.sender == null) {
						changes.add(
								BalanceChange.changingFtUnits(
										Id.fromGrpcToken(fungibleTransfer.getDenomination()),
										fungibleTransfer.getDenomination(),
										aaWith(fungibleTransfer.receiver, fungibleTransfer.amount)));
					} else {
						changes.add(
								BalanceChange.changingFtUnits(
										Id.fromGrpcToken(fungibleTransfer.getDenomination()),
										fungibleTransfer.getDenomination(),
										aaWith(fungibleTransfer.sender, -fungibleTransfer.amount)));
					}
				}
				if (changes.isEmpty()) {
					for (final var nftExchange : tokenTransferWrapper.nftExchanges()) {
						changes.add(
								BalanceChange.changingNftOwnership(
										Id.fromGrpcToken(nftExchange.getTokenType()),
										nftExchange.getTokenType(),
										nftExchange.nftTransfer()
								)
						);
					}
				}

				allChanges.addAll(changes);
			}
			return allChanges;
		}

		@Override
		public ExpirableTxnRecord.Builder run(
				final Address recipient,
				final Address contract,
				final WorldLedgers ledgers
		) {
			var changes = constructBalanceChanges(transferOp);
			/* We remember this size to know to ignore receiverSigRequired=true for custom fee payments */
			final var numExplicitChanges = changes.size();

			final var validated = impliedTransfersMarshal.assessCustomFeesAndValidate(
					0,
					0,
					changes,
					NO_ALIASES,
					impliedTransfersMarshal.currentProps());
			final var assessmentStatus = validated.getMeta().code();
			validateTrue(assessmentStatus == OK, assessmentStatus);
			changes = validated.getAllBalanceChanges();

			final var sideEffects = sideEffectsFactory.get();
			final var hederaTokenStore = hederaTokenStoreFactory.newHederaTokenStore(
					ids,
					validator,
					sideEffects,
					NOOP_VIEWS_MANAGER,
					dynamicProperties,
					ledgers.tokenRels(), ledgers.nfts(), ledgers.tokens());
			hederaTokenStore.setAccountsLedger(ledgers.accounts());

			final var transferLogic = transferLogicFactory.newLogic(
					ledgers.accounts(), ledgers.nfts(), ledgers.tokenRels(), hederaTokenStore,
					sideEffects,
					NOOP_VIEWS_MANAGER,
					dynamicProperties,
					validator,
					UNUSABLE_AUTO_CREATION,
					recordsHistorian);
			for (int i = 0, n = changes.size(); i < n; i++) {
				final var change = changes.get(i);
				final var units = change.units();
				if (change.isForNft() || units < 0) {
					final var hasSenderSig = sigsVerifier.hasActiveKey(
							change.getAccount(), recipient, contract);
					validateTrue(hasSenderSig, INVALID_SIGNATURE);
				}
				if (i >= numExplicitChanges) {
					/* Ignore receiver sig requirements for custom fee payments (which are never NFT transfers) */
					continue;
				}
				var hasReceiverSigIfReq = true;
				if (change.isForNft()) {
					hasReceiverSigIfReq = sigsVerifier.hasActiveKeyOrNoReceiverSigReq(
							asTypedSolidityAddress(change.counterPartyAccountId()), recipient, contract);
				} else if (units > 0) {
					hasReceiverSigIfReq = sigsVerifier.hasActiveKeyOrNoReceiverSigReq(
									change.getAccount().asEvmAddress(), recipient, contract);
				}
				validateTrue(hasReceiverSigIfReq, INVALID_SIGNATURE);
			}

			transferLogic.doZeroSum(changes);

			return creator.createSuccessfulSyntheticRecord(validated.getAssessedCustomFees(), sideEffects, EMPTY_MEMO);
		}
	}

	private class BurnPrecompile implements Precompile {
		private BurnWrapper burnOp;

		@Override
		public TransactionBody.Builder body(final Bytes input) {
			burnOp = decoder.decodeBurn(input);
			return syntheticTxnFactory.createBurn(burnOp);
		}

		@Override
		public ExpirableTxnRecord.Builder run(
				final Address recipient,
				final Address contract,
				final WorldLedgers ledgers
		) {
			Objects.requireNonNull(burnOp);

			/* --- Check required signatures --- */
			final var tokenId = Id.fromGrpcToken(burnOp.tokenType());
			final var hasRequiredSigs = sigsVerifier.hasActiveSupplyKey(tokenId, recipient, contract);
			validateTrue(hasRequiredSigs, INVALID_SIGNATURE);

			/* --- Build the necessary infrastructure to execute the transaction --- */
			final var sideEffects = sideEffectsFactory.get();
			final var scopedAccountStore = createAccountStore(ledgers);
			final var scopedTokenStore = createTokenStore(ledgers, scopedAccountStore, sideEffects);
			final var burnLogic = burnLogicFactory.newBurnLogic(scopedTokenStore, scopedAccountStore);

			/* --- Execute the transaction and capture its results --- */
			if (burnOp.type() == NON_FUNGIBLE_UNIQUE) {
				final var targetSerialNos = burnOp.serialNos();
				burnLogic.burn(tokenId, 0, targetSerialNos);
			} else {
				burnLogic.burn(tokenId, burnOp.amount(), NO_SERIAL_NOS);
			}
			return creator.createSuccessfulSyntheticRecord(NO_CUSTOM_FEES, sideEffects, EMPTY_MEMO);
		}
	}

	private static final AccountAmount aaWith(final AccountID account, final long amount) {
		return AccountAmount.newBuilder()
				.setAccountID(account)
				.setAmount(amount)
				.build();
	}

	/* --- Only used by unit tests --- */
	void setMintLogicFactory(final MintLogicFactory mintLogicFactory) {
		this.mintLogicFactory = mintLogicFactory;
	}

	void setDissociateLogicFactory(final DissociateLogicFactory dissociateLogicFactory) {
		this.dissociateLogicFactory = dissociateLogicFactory;
	}

	public void setBurnLogicFactory(final BurnLogicFactory burnLogicFactory) {
		this.burnLogicFactory = burnLogicFactory;
	}

	void setTransferLogicFactory(final TransferLogicFactory transferLogicFactory) {
		this.transferLogicFactory = transferLogicFactory;
	}

	void setTokenStoreFactory(final TokenStoreFactory tokenStoreFactory) {
		this.tokenStoreFactory = tokenStoreFactory;
	}

	void setHederaTokenStoreFactory(final HederaTokenStoreFactory hederaTokenStoreFactory) {
		this.hederaTokenStoreFactory = hederaTokenStoreFactory;
	}

	void setAccountStoreFactory(final AccountStoreFactory accountStoreFactory) {
		this.accountStoreFactory = accountStoreFactory;
	}

	void setSideEffectsFactory(final Supplier<SideEffectsTracker> sideEffectsFactory) {
		this.sideEffectsFactory = sideEffectsFactory;
	}

	void setAssociateLogicFactory(final AssociateLogicFactory associateLogicFactory) {
		this.associateLogicFactory = associateLogicFactory;
	}
}<|MERGE_RESOLUTION|>--- conflicted
+++ resolved
@@ -289,20 +289,12 @@
 			synthBody = precompile.body(input);
 			childRecord = precompile.run(recipient, contract, ledgers);
 
-<<<<<<< HEAD
-			if(precompile instanceof MintPrecompile && childRecord.getReceiptBuilder()!=null) {
-				result = encoder.getMintSuccessfulResultFromReceipt(childRecord.getReceiptBuilder().getNewTotalSupply(),
-						childRecord.getReceiptBuilder().getSerialNumbers());
-			} else if(precompile instanceof BurnPrecompile && childRecord.getReceiptBuilder()!=null) {
-				result = encoder.getBurnSuccessfulResultFromReceipt(childRecord.getReceiptBuilder().getNewTotalSupply());
-=======
 			if (precompile instanceof MintPrecompile && childRecord.getReceiptBuilder() != null) {
 				result = encoder.getMintSuccessfulResultFromReceipt(childRecord.getReceiptBuilder().getNewTotalSupply(),
 						childRecord.getReceiptBuilder().getSerialNumbers());
 			} else if (precompile instanceof BurnPrecompile && childRecord.getReceiptBuilder() != null) {
 				result =
 						encoder.getBurnSuccessfulResultFromReceipt(childRecord.getReceiptBuilder().getNewTotalSupply());
->>>>>>> 942ee091
 			}
 
 			ledgers.commit();
