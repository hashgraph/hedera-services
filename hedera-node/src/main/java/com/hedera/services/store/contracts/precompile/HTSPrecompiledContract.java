package com.hedera.services.store.contracts.precompile;

/*
 * -
 * ‌
 * Hedera Services Node
 * ​
 * Copyright (C) 2018 - 2021 Hedera Hashgraph, LLC
 * ​
 * Licensed under the Apache License, Version 2.0 (the "License");
 * you may not use this file except in compliance with the License.
 * You may obtain a copy of the License at
 *
 *       http://www.apache.org/licenses/LICENSE-2.0
 *
 * Unless required by applicable law or agreed to in writing, software
 * distributed under the License is distributed on an "AS IS" BASIS,
 * WITHOUT WARRANTIES OR CONDITIONS OF ANY KIND, either express or implied.
 * See the License for the specific language governing permissions and
 * limitations under the License.
 * ‍
 *
 */

import com.hedera.services.context.SideEffectsTracker;
import com.hedera.services.context.properties.GlobalDynamicProperties;
import com.hedera.services.contracts.sources.SoliditySigsVerifier;
import com.hedera.services.exceptions.InvalidTransactionException;
import com.hedera.services.ledger.backing.BackingStore;
import com.hedera.services.records.AccountRecordsHistorian;
import com.hedera.services.state.EntityCreator;
import com.hedera.services.state.merkle.MerkleAccount;
import com.hedera.services.state.merkle.MerkleToken;
import com.hedera.services.state.merkle.MerkleTokenRelStatus;
import com.hedera.services.state.merkle.MerkleUniqueToken;
import com.hedera.services.state.submerkle.ExpirableTxnRecord;
import com.hedera.services.state.submerkle.FcAssessedCustomFee;
import com.hedera.services.store.AccountStore;
import com.hedera.services.store.TypedTokenStore;
import com.hedera.services.store.contracts.AbstractLedgerWorldUpdater;
import com.hedera.services.store.contracts.WorldLedgers;
import com.hedera.services.store.models.Id;
import com.hedera.services.store.models.NftId;
import com.hedera.services.store.tokens.views.UniqTokenViewsManager;
import com.hedera.services.txns.token.AssociateLogic;
import com.hedera.services.txns.token.DissociateLogic;
import com.hedera.services.txns.token.MintLogic;
import com.hedera.services.txns.token.process.DissociationFactory;
import com.hedera.services.txns.validation.OptionValidator;
import com.hedera.services.utils.EntityIdUtils;
import com.hederahashgraph.api.proto.java.AccountID;
import com.hederahashgraph.api.proto.java.ResponseCodeEnum;
import com.hederahashgraph.api.proto.java.TokenID;
import com.hederahashgraph.api.proto.java.TransactionBody;
import org.apache.commons.lang3.tuple.Pair;
import org.apache.tuweni.bytes.Bytes;
import org.apache.tuweni.units.bigints.UInt256;
import org.hyperledger.besu.datatypes.Address;
import org.hyperledger.besu.evm.Gas;
import org.hyperledger.besu.evm.frame.MessageFrame;
import org.hyperledger.besu.evm.gascalculator.GasCalculator;
import org.hyperledger.besu.evm.precompile.AbstractPrecompiledContract;

import javax.inject.Inject;
import javax.inject.Singleton;
import java.math.BigInteger;
<<<<<<< HEAD
import java.util.ArrayList;
=======
import java.nio.charset.StandardCharsets;
>>>>>>> 8f3ca200
import java.util.Collections;
import java.util.List;
import java.util.Objects;
import java.util.function.Supplier;

import static com.hedera.services.exceptions.ValidationUtils.validateTrue;
import static com.hedera.services.store.tokens.views.UniqTokenViewsManager.NOOP_VIEWS_MANAGER;
import static com.hederahashgraph.api.proto.java.ResponseCodeEnum.INVALID_SIGNATURE;
<<<<<<< HEAD
import static com.hederahashgraph.api.proto.java.ResponseCodeEnum.SUCCESS;
=======
import static java.util.Collections.singletonList;
>>>>>>> 8f3ca200

@Singleton
public class HTSPrecompiledContract extends AbstractPrecompiledContract {

	private static final Bytes SUCCESS_RESULT = resultFrom(SUCCESS);
	private static final Bytes STATIC_CALL_REVERT_REASON = Bytes.of("HTS precompiles are not static".getBytes());
	private static final List<FcAssessedCustomFee> NO_CUSTOM_FEES = Collections.emptyList();

	public static final TypedTokenStore.LegacyTreasuryAdder NOOP_TREASURY_ADDER = (aId, tId) -> {
		/* Precompiles cannot change treasury accounts */
	};
	public static final TypedTokenStore.LegacyTreasuryRemover NOOP_TREASURY_REMOVER = (aId, tId) -> {
		/* Precompiles cannot change treasury accounts */
	};

	private MintLogicFactory mintLogicFactory = MintLogic::new;
	private AssociateLogicFactory associateLogicFactory = AssociateLogic::new;
	private DissociateLogicFactory dissociateLogicFactory = DissociateLogic::new;
	private TokenStoreFactory tokenStoreFactory = TypedTokenStore::new;
	private AccountStoreFactory accountStoreFactory = AccountStore::new;
	private Supplier<SideEffectsTracker> sideEffectsFactory = SideEffectsTracker::new;

	private final EntityCreator creator;
	private final DecodingFacade decoder;
	private final GlobalDynamicProperties dynamicProperties;
	private final OptionValidator validator;
	private final SoliditySigsVerifier sigsVerifier;
	private final AccountRecordsHistorian recordsHistorian;
	private final SyntheticTxnFactory syntheticTxnFactory;
	private DissociationFactory dissociationFactory;

	//cryptoTransfer(TokenTransferList[] calldata tokenTransfers)
	protected static final int ABI_ID_CRYPTO_TRANSFER = 0x189a554c;
	//transferTokens(address token, address[] calldata accountId, int64[] calldata amount)
	protected static final int ABI_ID_TRANSFER_TOKENS = 0x82bba493;
	//transferToken(address token, address sender, address recipient, int64 amount)
	protected static final int ABI_ID_TRANSFER_TOKEN = 0xeca36917;
	//transferNFTs(address token, address[] calldata sender, address[] calldata receiver, int64[] calldata serialNumber)
	protected static final int ABI_ID_TRANSFER_NFTS = 0x2c4ba191;
	//transferNFT(address token,  address sender, address recipient, int64 serialNum)
	protected static final int ABI_ID_TRANSFER_NFT = 0x7c502795;
	//mintToken(address token, uint64 amount, bytes calldata metadata)
	protected static final int ABI_ID_MINT_TOKEN = 0x36dcedf0;
	//burnToken(address token, uint64 amount, int64[] calldata serialNumbers)
	protected static final int ABI_ID_BURN_TOKEN = 0xacb9cff9;
	//associateTokens(address account, address[] calldata tokens)
	protected static final int ABI_ID_ASSOCIATE_TOKENS = 0x2e63879b;
	//associateToken(address account, address token)
	protected static final int ABI_ID_ASSOCIATE_TOKEN = 0x49146bde;
	//dissociateTokens(address account, address[] calldata tokens)
	protected static final int ABI_ID_DISSOCIATE_TOKENS = 0x78b63918;
	//dissociateToken(address account, address token)
	protected static final int ABI_ID_DISSOCIATE_TOKEN = 0x099794e8;

	@Inject
	public HTSPrecompiledContract(
			final OptionValidator validator,
			final GlobalDynamicProperties dynamicProperties,
			final GasCalculator gasCalculator,
			final AccountRecordsHistorian recordsHistorian,
			final SoliditySigsVerifier sigsVerifier,
			final DecodingFacade decoder,
			final SyntheticTxnFactory syntheticTxnFactory,
			final EntityCreator creator,
			final DissociationFactory dissociationFactory
	) {
		super("HTS", gasCalculator);

		this.decoder = decoder;
		this.validator = validator;
		this.creator = creator;
		this.sigsVerifier = sigsVerifier;
		this.dynamicProperties = dynamicProperties;
		this.recordsHistorian = recordsHistorian;
		this.syntheticTxnFactory = syntheticTxnFactory;
		this.dissociationFactory = dissociationFactory;
	}

	@Override
	public Gas gasRequirement(final Bytes input) {
		return Gas.of(10_000); // revisit cost, this is arbitrary
	}

	@Override
	public Bytes compute(final Bytes input, final MessageFrame messageFrame) {
		if (messageFrame.isStatic()) {
			messageFrame.setRevertReason(STATIC_CALL_REVERT_REASON);
			return null;
		}

		final  var functionId = input.getInt(0);
		switch (functionId) {
			case ABI_ID_CRYPTO_TRANSFER:
				return computeCryptoTransfer(input, messageFrame);
			case ABI_ID_TRANSFER_TOKENS:
				return computeTransferTokens(input, messageFrame);
			case ABI_ID_TRANSFER_TOKEN:
				return computeTransferToken(input, messageFrame);
			case ABI_ID_TRANSFER_NFTS:
				return computeTransferNfts(input, messageFrame);
			case ABI_ID_TRANSFER_NFT:
				return computeTransferNft(input, messageFrame);
			case ABI_ID_MINT_TOKEN:
				return computeMintToken(input, messageFrame);
			case ABI_ID_BURN_TOKEN:
				return computeBurnToken(input, messageFrame);
			case ABI_ID_ASSOCIATE_TOKENS:
				return computeAssociateTokens(input, messageFrame);
			case ABI_ID_ASSOCIATE_TOKEN:
				return computeAssociateToken(input, messageFrame);
			case ABI_ID_DISSOCIATE_TOKENS:
				return computeDissociateTokens(input, messageFrame);
			case ABI_ID_DISSOCIATE_TOKEN:
				return computeDissociateToken(input, messageFrame);
			default:
				return null;
		}
	}

	@SuppressWarnings("unused")
	protected Bytes computeCryptoTransfer(final Bytes input, final MessageFrame messageFrame) {
		return null;
	}

	@SuppressWarnings("unused")
	protected Bytes computeTransferTokens(final Bytes input, final MessageFrame messageFrame) {
		return null;
	}

	@SuppressWarnings("unused")
	protected Bytes computeTransferToken(final Bytes input, final MessageFrame messageFrame) {

		final Bytes tokenAddress = Address.wrap(input.slice(16, 20));
		final Bytes fromAddress = Address.wrap(input.slice(48, 20));
		final Bytes toAddress = Address.wrap(input.slice(80, 20));
		final BigInteger amount = input.slice(100, 32).toBigInteger();

		final var from = EntityIdUtils.accountParsedFromSolidityAddress(fromAddress.toArray());
		final var token = EntityIdUtils.tokenParsedFromSolidityAddress(tokenAddress.toArray());
		final var to = EntityIdUtils.accountParsedFromSolidityAddress(toAddress.toArray());

		return null;
	}

	@SuppressWarnings("unused")
	protected Bytes computeTransferNfts(final Bytes input, final MessageFrame messageFrame) {
		return null;
	}

	@SuppressWarnings("unused")
	protected Bytes computeTransferNft(final Bytes input, final MessageFrame messageFrame) {
		return null;
	}

	@SuppressWarnings("unused")
	protected Bytes computeMintToken(final Bytes input, final MessageFrame frame) {
<<<<<<< HEAD
		return computeInternal(frame, input, new MintPrecompile());
=======
		/* --- Get the frame context --- */
		final var contract = frame.getContractAddress();
		final var recipient = frame.getRecipientAddress();
		final var updater = (AbstractLedgerWorldUpdater) frame.getWorldUpdater();
		final var ledgers = updater.wrappedTrackingLedgers();

		/* --- Parse the input --- */
		final var mintOp = decoder.decodeMint(input);
		final var synthBody = syntheticTxnFactory.createNonFungibleMint(mintOp);
		final var newMeta = mintOp.getMetadata();

		Bytes result;
		ExpirableTxnRecord.Builder childRecord;
		try {
			/* --- Check the required supply key has an active signature --- */
			final var tokenId = Id.fromGrpcToken(mintOp.getTokenType());
			final var hasRequiredSigs = sigsVerifier.hasActiveSupplyKey(tokenId, recipient, contract);
			validateTrue(hasRequiredSigs, INVALID_SIGNATURE);

			/* --- Build the necessary infrastructure to execute the transaction --- */
			final var sideEffects = sideEffectsFactory.get();
			final var scopedAccountStore = createAccountStore(ledgers);
			final var scopedTokenStore = createTokenStore(ledgers, scopedAccountStore, sideEffects);
			final var mintLogic = mintLogicFactory.newLogic(validator, scopedTokenStore, scopedAccountStore);

			/* --- Execute the transaction and capture its results --- */
			final var creationTime = recordsHistorian.nextFollowingChildConsensusTime();
			mintLogic.mint(tokenId, newMeta.size(), 0, newMeta, creationTime);
			childRecord = creator.createSuccessfulSyntheticRecord(NO_CUSTOM_FEES, sideEffects);
			result = UInt256.valueOf(ResponseCodeEnum.SUCCESS_VALUE);
			ledgers.commit();
		} catch (InvalidTransactionException e) {
			childRecord = creator.createUnsuccessfulSyntheticRecord(e.getResponseCode());
			result = UInt256.valueOf(e.getResponseCode().getNumber());
		}

		/* --- And track the created child record --- */
		updater.manageInProgressRecord(recordsHistorian, childRecord, synthBody);

		return result;
>>>>>>> 8f3ca200
	}

	@SuppressWarnings("unused")
	protected Bytes computeBurnToken(final Bytes input, final MessageFrame messageFrame) {
		return null;
	}

	@SuppressWarnings("unused")
	protected Bytes computeAssociateTokens(final Bytes input, final MessageFrame messageFrame) {
		return null;
	}

	protected Bytes computeAssociateToken(final Bytes input, final MessageFrame messageFrame) {
		/* --- Get the frame context --- */
		final var updater = (AbstractLedgerWorldUpdater) messageFrame.getWorldUpdater();
		final var ledgers = updater.wrappedTrackingLedgers();
		final var contract = messageFrame.getContractAddress();
		final var recipient = messageFrame.getRecipientAddress();

		/* --- Parse the input --- */
		final var associateOp = decoder.decodeAssociate(input);
		final var synthBody = syntheticTxnFactory.createAssociate(associateOp);

		ExpirableTxnRecord.Builder childRecord;
		Bytes result;

		try {
			/* --- Check the required key has an active signature --- */
			final var hasRequiredSigs =
					sigsVerifier.hasActiveKey(Id.fromGrpcAccount(associateOp.getAccountID()),
							recipient, contract);
			validateTrue(hasRequiredSigs, INVALID_SIGNATURE);

			/* --- Build the necessary infrastructure to execute the transaction --- */
			final var sideEffects = sideEffectsFactory.get();
			final var accountStore = createAccountStore(ledgers);
			final var tokenStore = createTokenStore(ledgers, accountStore, sideEffects);

			/* --- Execute the transaction and capture its results --- */
			final var associateLogic =
					associateLogicFactory.newAssociateLogic(tokenStore, accountStore, dynamicProperties);
			associateLogic.associate(Id.fromGrpcAccount(associateOp.getAccountID()),
					singletonList(associateOp.getTokenID()));
			ledgers.commit();

			childRecord = creator.createSuccessfulSyntheticRecord(NO_CUSTOM_FEES, sideEffects);
			result = UInt256.valueOf(ResponseCodeEnum.SUCCESS_VALUE);
		} catch (InvalidTransactionException e) {
			childRecord = creator.createUnsuccessfulSyntheticRecord(e.getResponseCode());
			result = UInt256.valueOf(e.getResponseCode().getNumber());
		}

		/* --- And track the created child record --- */
		updater.manageInProgressRecord(recordsHistorian, childRecord, synthBody);
		return result;
	}

	@SuppressWarnings("unused")
	protected Bytes computeDissociateTokens(final Bytes input, final MessageFrame messageFrame) {
		return null;
	}

	@SuppressWarnings("unused")
	protected Bytes computeDissociateToken(final Bytes input, final MessageFrame messageFrame) {
		/* --- Get the frame context --- */
		final var updater = (AbstractLedgerWorldUpdater) messageFrame.getWorldUpdater();
		final var ledgers = updater.wrappedTrackingLedgers();
		final var contract = messageFrame.getContractAddress();
		final var recipient = messageFrame.getRecipientAddress();

<<<<<<< HEAD
		final List<Dissociation> dissociations = List.of(Dissociation.loadFrom(tokenStore, account, tokenID));
=======
		/* --- Parse the input --- */
		final var dissociateOp = decoder.decodeDissociate(input);
		final var synthBody = syntheticTxnFactory.createDissociate(dissociateOp);

		ExpirableTxnRecord.Builder childRecord;
		Bytes result;
>>>>>>> 8f3ca200

		try {
			/* --- Check the required key has an active signature --- */
			final var hasRequiredSigs =
					sigsVerifier.hasActiveKey(Id.fromGrpcAccount(dissociateOp.getAccountID()), recipient, contract);
			validateTrue(hasRequiredSigs, INVALID_SIGNATURE);

			/* --- Build the necessary infrastructure to execute the transaction --- */
			final var sideEffects =  sideEffectsFactory.get();
			final var accountStore = createAccountStore(ledgers);
			final var tokenStore = createTokenStore(ledgers, accountStore, sideEffects);

			/* --- Execute the transaction and capture its results --- */
			DissociateLogic dissociateLogic =
					dissociateLogicFactory.newDissociateLogic(validator, tokenStore, accountStore, dissociationFactory);
			dissociateLogic.dissociate(Id.fromGrpcAccount(dissociateOp.getAccountID()), singletonList(dissociateOp.getTokenID()));
			ledgers.commit();

			childRecord = creator.createSuccessfulSyntheticRecord(NO_CUSTOM_FEES, sideEffects);
			result = UInt256.valueOf(ResponseCodeEnum.SUCCESS_VALUE);
		} catch (InvalidTransactionException e) {
			childRecord = creator.createUnsuccessfulSyntheticRecord(e.getResponseCode());
			result = UInt256.valueOf(e.getResponseCode().getNumber());
		}
		/* --- And track the created child record --- */
		updater.manageInProgressRecord(recordsHistorian, childRecord, synthBody);
		return result;
	}

	/* Helpers */
	private AccountStore createAccountStore(final WorldLedgers ledgers) {
		return accountStoreFactory.newAccountStore(validator, dynamicProperties, ledgers.accounts());
	}

	private TypedTokenStore createTokenStore(
			final WorldLedgers ledgers,
			final AccountStore accountStore,
			final SideEffectsTracker sideEffects) {
		return tokenStoreFactory.newTokenStore(
				accountStore, ledgers.tokens(), ledgers.nfts(), ledgers.tokenRels(),
				NOOP_VIEWS_MANAGER, NOOP_TREASURY_ADDER, NOOP_TREASURY_REMOVER,
				sideEffects);
	}

	/* --- Helpers --- */
	private static Bytes resultFrom(final ResponseCodeEnum status) {
		return UInt256.valueOf(status.getNumber());
	}

	private Bytes computeInternal(
			final MessageFrame frame,
			final Bytes input,
			final Precompile precompile
	) {
		final var contract = frame.getContractAddress();
		final var recipient = frame.getRecipientAddress();
		@SuppressWarnings("raw") final var updater = (AbstractLedgerWorldUpdater) frame.getWorldUpdater();
		final var ledgers = updater.wrappedTrackingLedgers();

		final var synthBody = precompile.body(input);
		Bytes result = SUCCESS_RESULT;
		ExpirableTxnRecord.Builder childRecord;
		try {
			childRecord = precompile.run(recipient, contract, ledgers);
			ledgers.commit();
		} catch (InvalidTransactionException e) {
			final var status = e.getResponseCode();
			childRecord = creator.createUnsuccessfulSyntheticRecord(status);
			result = resultFrom(status);
		}

		updater.manageInProgressRecord(recordsHistorian, childRecord, synthBody);

		return result;
	}

	/* --- Constructor functional interfaces for mocking --- */
	@FunctionalInterface
	interface MintLogicFactory {
		MintLogic newLogic(OptionValidator validator, TypedTokenStore tokenStore, AccountStore accountStore);
	}

	@FunctionalInterface
	interface AssociateLogicFactory {
		AssociateLogic newAssociateLogic(final TypedTokenStore tokenStore,
										 final AccountStore accountStore,
										 final GlobalDynamicProperties dynamicProperties);
	}

	@FunctionalInterface
	interface DissociateLogicFactory {
		DissociateLogic newDissociateLogic(final OptionValidator validator,
										   final TypedTokenStore tokenStore,
										   final AccountStore accountStore,
										   final DissociationFactory dissociationFactory);
	}

	@FunctionalInterface
	interface AccountStoreFactory {
		AccountStore newAccountStore(
				final OptionValidator validator,
				final GlobalDynamicProperties dynamicProperties,
				final BackingStore<AccountID, MerkleAccount> accounts);
	}

	@FunctionalInterface
	interface TokenStoreFactory {
		TypedTokenStore newTokenStore(
				AccountStore accountStore,
				BackingStore<TokenID, MerkleToken> tokens,
				BackingStore<NftId, MerkleUniqueToken> uniqueTokens,
				BackingStore<Pair<AccountID, TokenID>, MerkleTokenRelStatus> tokenRels,
				UniqTokenViewsManager uniqTokenViewsManager,
				TypedTokenStore.LegacyTreasuryAdder treasuryAdder,
				TypedTokenStore.LegacyTreasuryRemover treasuryRemover,
				SideEffectsTracker sideEffectsTracker);
	}

<<<<<<< HEAD
	/* --- The precompile implementations --- */
	interface Precompile {
		TransactionBody.Builder body(final Bytes input);

		ExpirableTxnRecord.Builder run(final Address recipient, final Address contract, final WorldLedgers ledgers);
	}

	private class MintPrecompile implements Precompile {
		private SyntheticTxnFactory.NftMint mintOp;

		@Override
		public TransactionBody.Builder body(final Bytes input) {
			mintOp = decoder.decodeMint(input);
			return syntheticTxnFactory.createNonFungibleMint(mintOp);
		}

		@Override
		public ExpirableTxnRecord.Builder run(
				final Address recipient,
				final Address contract,
				final WorldLedgers ledgers
		) {
			Objects.requireNonNull(mintOp);

			final var tokenId = Id.fromGrpcToken(mintOp.getTokenType());
			final var newMeta = mintOp.getMetadata();
			final var hasRequiredSigs = sigsVerifier.hasActiveSupplyKey(tokenId, recipient, contract);
			validateTrue(hasRequiredSigs, INVALID_SIGNATURE);

			final var sideEffects = sideEffectsFactory.get();
			final var scopedAccountStore = accountStoreFactory.newAccountStore(
					validator, dynamicProperties, ledgers.accounts());
			final var scopedTokenStore = tokenStoreFactory.newTokenStore(
					scopedAccountStore, ledgers.tokens(), ledgers.nfts(), ledgers.tokenRels(),
					NOOP_VIEWS_MANAGER, NOOP_TREASURY_ADDER, NOOP_TREASURY_REMOVER,
					sideEffects);
			final var mintLogic = mintLogicFactory.newLogic(validator, scopedTokenStore, scopedAccountStore);

			final var creationTime = recordsHistorian.nextFollowingChildConsensusTime();
			mintLogic.mint(tokenId, newMeta.size(), 0, newMeta, creationTime);
			return creator.createSuccessfulSyntheticRecord(NO_CUSTOM_FEES, sideEffects);
		}
	}

=======
>>>>>>> 8f3ca200
	/* --- Only used by unit tests --- */
	void setMintLogicFactory(final MintLogicFactory mintLogicFactory) {
		this.mintLogicFactory = mintLogicFactory;
	}

	/* --- Only used by unit tests --- */
	void setDissociateLogicFactory(final DissociateLogicFactory dissociateLogicFactory) {
		this.dissociateLogicFactory = dissociateLogicFactory;
	}

	void setTokenStoreFactory(final TokenStoreFactory tokenStoreFactory) {
		this.tokenStoreFactory = tokenStoreFactory;
	}

	void setAccountStoreFactory(final AccountStoreFactory accountStoreFactory) {
		this.accountStoreFactory = accountStoreFactory;
	}

	void setSideEffectsFactory(final Supplier<SideEffectsTracker> sideEffectsFactory) {
		this.sideEffectsFactory = sideEffectsFactory;
	}

	void setAssociateLogicFactory(final AssociateLogicFactory associateLogicFactory) {
		this.associateLogicFactory = associateLogicFactory;
	}
}<|MERGE_RESOLUTION|>--- conflicted
+++ resolved
@@ -64,11 +64,6 @@
 import javax.inject.Inject;
 import javax.inject.Singleton;
 import java.math.BigInteger;
-<<<<<<< HEAD
-import java.util.ArrayList;
-=======
-import java.nio.charset.StandardCharsets;
->>>>>>> 8f3ca200
 import java.util.Collections;
 import java.util.List;
 import java.util.Objects;
@@ -77,11 +72,8 @@
 import static com.hedera.services.exceptions.ValidationUtils.validateTrue;
 import static com.hedera.services.store.tokens.views.UniqTokenViewsManager.NOOP_VIEWS_MANAGER;
 import static com.hederahashgraph.api.proto.java.ResponseCodeEnum.INVALID_SIGNATURE;
-<<<<<<< HEAD
 import static com.hederahashgraph.api.proto.java.ResponseCodeEnum.SUCCESS;
-=======
 import static java.util.Collections.singletonList;
->>>>>>> 8f3ca200
 
 @Singleton
 public class HTSPrecompiledContract extends AbstractPrecompiledContract {
@@ -238,50 +230,7 @@
 
 	@SuppressWarnings("unused")
 	protected Bytes computeMintToken(final Bytes input, final MessageFrame frame) {
-<<<<<<< HEAD
 		return computeInternal(frame, input, new MintPrecompile());
-=======
-		/* --- Get the frame context --- */
-		final var contract = frame.getContractAddress();
-		final var recipient = frame.getRecipientAddress();
-		final var updater = (AbstractLedgerWorldUpdater) frame.getWorldUpdater();
-		final var ledgers = updater.wrappedTrackingLedgers();
-
-		/* --- Parse the input --- */
-		final var mintOp = decoder.decodeMint(input);
-		final var synthBody = syntheticTxnFactory.createNonFungibleMint(mintOp);
-		final var newMeta = mintOp.getMetadata();
-
-		Bytes result;
-		ExpirableTxnRecord.Builder childRecord;
-		try {
-			/* --- Check the required supply key has an active signature --- */
-			final var tokenId = Id.fromGrpcToken(mintOp.getTokenType());
-			final var hasRequiredSigs = sigsVerifier.hasActiveSupplyKey(tokenId, recipient, contract);
-			validateTrue(hasRequiredSigs, INVALID_SIGNATURE);
-
-			/* --- Build the necessary infrastructure to execute the transaction --- */
-			final var sideEffects = sideEffectsFactory.get();
-			final var scopedAccountStore = createAccountStore(ledgers);
-			final var scopedTokenStore = createTokenStore(ledgers, scopedAccountStore, sideEffects);
-			final var mintLogic = mintLogicFactory.newLogic(validator, scopedTokenStore, scopedAccountStore);
-
-			/* --- Execute the transaction and capture its results --- */
-			final var creationTime = recordsHistorian.nextFollowingChildConsensusTime();
-			mintLogic.mint(tokenId, newMeta.size(), 0, newMeta, creationTime);
-			childRecord = creator.createSuccessfulSyntheticRecord(NO_CUSTOM_FEES, sideEffects);
-			result = UInt256.valueOf(ResponseCodeEnum.SUCCESS_VALUE);
-			ledgers.commit();
-		} catch (InvalidTransactionException e) {
-			childRecord = creator.createUnsuccessfulSyntheticRecord(e.getResponseCode());
-			result = UInt256.valueOf(e.getResponseCode().getNumber());
-		}
-
-		/* --- And track the created child record --- */
-		updater.manageInProgressRecord(recordsHistorian, childRecord, synthBody);
-
-		return result;
->>>>>>> 8f3ca200
 	}
 
 	@SuppressWarnings("unused")
@@ -352,16 +301,12 @@
 		final var contract = messageFrame.getContractAddress();
 		final var recipient = messageFrame.getRecipientAddress();
 
-<<<<<<< HEAD
-		final List<Dissociation> dissociations = List.of(Dissociation.loadFrom(tokenStore, account, tokenID));
-=======
 		/* --- Parse the input --- */
 		final var dissociateOp = decoder.decodeDissociate(input);
 		final var synthBody = syntheticTxnFactory.createDissociate(dissociateOp);
 
 		ExpirableTxnRecord.Builder childRecord;
 		Bytes result;
->>>>>>> 8f3ca200
 
 		try {
 			/* --- Check the required key has an active signature --- */
@@ -480,7 +425,6 @@
 				SideEffectsTracker sideEffectsTracker);
 	}
 
-<<<<<<< HEAD
 	/* --- The precompile implementations --- */
 	interface Precompile {
 		TransactionBody.Builder body(final Bytes input);
@@ -525,8 +469,6 @@
 		}
 	}
 
-=======
->>>>>>> 8f3ca200
 	/* --- Only used by unit tests --- */
 	void setMintLogicFactory(final MintLogicFactory mintLogicFactory) {
 		this.mintLogicFactory = mintLogicFactory;
