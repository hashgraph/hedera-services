package com.hedera.services.store.contracts.precompile;

/*
 * -
 * ‌
 * Hedera Services Node
 * ​
 * Copyright (C) 2018 - 2021 Hedera Hashgraph, LLC
 * ​
 * Licensed under the Apache License, Version 2.0 (the "License");
 * you may not use this file except in compliance with the License.
 * You may obtain a copy of the License at
 *
 *       http://www.apache.org/licenses/LICENSE-2.0
 *
 * Unless required by applicable law or agreed to in writing, software
 * distributed under the License is distributed on an "AS IS" BASIS,
 * WITHOUT WARRANTIES OR CONDITIONS OF ANY KIND, either express or implied.
 * See the License for the specific language governing permissions and
 * limitations under the License.
 * ‍
 *
 */

import com.google.common.annotations.VisibleForTesting;
import com.hedera.services.context.SideEffectsTracker;
import com.hedera.services.context.primitives.StateView;
import com.hedera.services.context.properties.GlobalDynamicProperties;
import com.hedera.services.contracts.sources.EvmSigsVerifier;
import com.hedera.services.contracts.sources.TxnAwareEvmSigsVerifier;
import com.hedera.services.exceptions.InvalidTransactionException;
import com.hedera.services.fees.FeeCalculator;
import com.hedera.services.grpc.marshalling.ImpliedTransfersMarshal;
import com.hedera.services.records.RecordsHistorian;
import com.hedera.services.state.EntityCreator;
import com.hedera.services.state.enums.TokenType;
import com.hedera.services.state.expiry.ExpiringCreations;
import com.hedera.services.state.submerkle.EntityId;
import com.hedera.services.state.submerkle.EvmFnResult;
import com.hedera.services.state.submerkle.ExpirableTxnRecord;
import com.hedera.services.store.contracts.AbstractLedgerWorldUpdater;
import com.hedera.services.store.contracts.HederaStackedWorldStateUpdater;
import com.hedera.services.store.contracts.WorldLedgers;
import com.hedera.services.store.contracts.precompile.codec.DecodingFacade;
import com.hedera.services.store.contracts.precompile.codec.EncodingFacade;
import com.hedera.services.store.contracts.precompile.impl.AllowancePrecompile;
import com.hedera.services.store.contracts.precompile.impl.ApprovePrecompile;
import com.hedera.services.store.contracts.precompile.impl.AssociatePrecompile;
import com.hedera.services.store.contracts.precompile.impl.BalanceOfPrecompile;
import com.hedera.services.store.contracts.precompile.impl.BurnPrecompile;
import com.hedera.services.store.contracts.precompile.impl.DecimalsPrecompile;
import com.hedera.services.store.contracts.precompile.impl.DissociatePrecompile;
import com.hedera.services.store.contracts.precompile.impl.ERCTransferPrecompile;
import com.hedera.services.store.contracts.precompile.impl.GetApprovedPrecompile;
import com.hedera.services.store.contracts.precompile.impl.IsApprovedForAllPrecompile;
import com.hedera.services.store.contracts.precompile.impl.MintPrecompile;
import com.hedera.services.store.contracts.precompile.impl.MultiAssociatePrecompile;
import com.hedera.services.store.contracts.precompile.impl.MultiDissociatePrecompile;
import com.hedera.services.store.contracts.precompile.impl.NamePrecompile;
import com.hedera.services.store.contracts.precompile.impl.OwnerOfPrecompile;
import com.hedera.services.store.contracts.precompile.impl.SetApprovalForAllPrecompile;
import com.hedera.services.store.contracts.precompile.impl.SymbolPrecompile;
import com.hedera.services.store.contracts.precompile.impl.TokenCreatePrecompile;
import com.hedera.services.store.contracts.precompile.impl.TokenURIPrecompile;
import com.hedera.services.store.contracts.precompile.impl.TotalSupplyPrecompile;
import com.hedera.services.store.contracts.precompile.impl.TransferPrecompile;
import com.hedera.services.store.contracts.precompile.utils.DescriptorUtils;
import com.hedera.services.store.contracts.precompile.utils.PrecompilePricingUtils;
import com.hederahashgraph.api.proto.java.ContractID;
import com.hederahashgraph.api.proto.java.ResponseCodeEnum;
import com.hederahashgraph.api.proto.java.TokenID;
import com.hederahashgraph.api.proto.java.TransactionBody;
import org.apache.commons.lang3.tuple.Pair;
import org.apache.logging.log4j.LogManager;
import org.apache.logging.log4j.Logger;
import org.apache.tuweni.bytes.Bytes;
import org.hyperledger.besu.datatypes.Address;
import org.hyperledger.besu.evm.frame.ExceptionalHaltReason;
import org.hyperledger.besu.evm.frame.MessageFrame;
import org.hyperledger.besu.evm.gascalculator.GasCalculator;
import org.hyperledger.besu.evm.precompile.AbstractPrecompiledContract;
import org.hyperledger.besu.evm.precompile.PrecompiledContract;
import org.jetbrains.annotations.NotNull;

import javax.inject.Inject;
import javax.inject.Provider;
import javax.inject.Singleton;
import java.util.Collections;
import java.util.Optional;
import java.util.function.UnaryOperator;

import static com.hedera.services.exceptions.ValidationUtils.validateTrue;
import static com.hedera.services.state.EntityCreator.EMPTY_MEMO;
import static com.hedera.services.store.contracts.precompile.utils.DescriptorUtils.isTokenProxyRedirect;
import static com.hedera.services.utils.EntityIdUtils.contractIdFromEvmAddress;
import static com.hederahashgraph.api.proto.java.ResponseCodeEnum.FAIL_INVALID;
import static com.hederahashgraph.api.proto.java.ResponseCodeEnum.INSUFFICIENT_GAS;
import static com.hederahashgraph.api.proto.java.ResponseCodeEnum.INVALID_TOKEN_ID;
import static com.hederahashgraph.api.proto.java.ResponseCodeEnum.NOT_SUPPORTED;

@Singleton
public class HTSPrecompiledContract extends AbstractPrecompiledContract {
	private static final Logger log = LogManager.getLogger(HTSPrecompiledContract.class);

	public static final String HTS_PRECOMPILED_CONTRACT_ADDRESS = "0x167";
	public static final ContractID HTS_PRECOMPILE_MIRROR_ID = contractIdFromEvmAddress(
			Address.fromHexString(HTS_PRECOMPILED_CONTRACT_ADDRESS).toArrayUnsafe());
	public static final EntityId HTS_PRECOMPILE_MIRROR_ENTITY_ID =
			EntityId.fromGrpcContractId(HTS_PRECOMPILE_MIRROR_ID);

	private static final PrecompileContractResult NO_RESULT = new PrecompileContractResult(
<<<<<<< HEAD
			Bytes.EMPTY, true, MessageFrame.State.COMPLETED_FAILED, Optional.empty());
=======
					null, true, MessageFrame.State.COMPLETED_FAILED, Optional.empty());
>>>>>>> 3f22d1f1

	private static final Bytes STATIC_CALL_REVERT_REASON = Bytes.of("HTS precompiles are not static".getBytes());
	private static final String NOT_SUPPORTED_FUNGIBLE_OPERATION_REASON = "Invalid operation for ERC-20 token!";
	private static final String NOT_SUPPORTED_NON_FUNGIBLE_OPERATION_REASON = "Invalid operation for ERC-721 token!";
	private static final Bytes ERROR_DECODING_INPUT_REVERT_REASON = Bytes.of(
			"Error decoding precompile input".getBytes());
	public static final String URI_QUERY_NON_EXISTING_TOKEN_ERROR = "ERC721Metadata: URI query for nonexistent token";

	private final EntityCreator creator;
	private final DecodingFacade decoder;
	private final EncodingFacade encoder;
	private final GlobalDynamicProperties dynamicProperties;
	private final EvmSigsVerifier sigsVerifier;
	private final RecordsHistorian recordsHistorian;
	private final SyntheticTxnFactory syntheticTxnFactory;
	private final InfrastructureFactory infrastructureFactory;
	private final ImpliedTransfersMarshal impliedTransfersMarshal;

	private Precompile precompile;
	private TransactionBody.Builder transactionBody;
	private final Provider<FeeCalculator> feeCalculator;
	private long gasRequirement = 0;
	private final StateView currentView;
	private SideEffectsTracker sideEffectsTracker;
	private final PrecompilePricingUtils precompilePricingUtils;
	private WorldLedgers ledgers;
	private Address senderAddress;
	private HederaStackedWorldStateUpdater updater;
	private InfoProvider infoProvider;
	private boolean hasRedirectBytes;

	@Inject
	public HTSPrecompiledContract(
			final GlobalDynamicProperties dynamicProperties,
			final GasCalculator gasCalculator,
			final RecordsHistorian recordsHistorian,
			final TxnAwareEvmSigsVerifier sigsVerifier,
			final DecodingFacade decoder,
			final EncodingFacade encoder,
			final SyntheticTxnFactory syntheticTxnFactory,
			final ExpiringCreations creator,
			final ImpliedTransfersMarshal impliedTransfersMarshal,
			final Provider<FeeCalculator> feeCalculator,
			final StateView currentView,
			final PrecompilePricingUtils precompilePricingUtils,
			final InfrastructureFactory infrastructureFactory
	) {
		super("HTS", gasCalculator);
		this.decoder = decoder;
		this.encoder = encoder;
		this.sigsVerifier = sigsVerifier;
		this.recordsHistorian = recordsHistorian;
		this.syntheticTxnFactory = syntheticTxnFactory;
		this.creator = creator;
		this.dynamicProperties = dynamicProperties;
		this.impliedTransfersMarshal = impliedTransfersMarshal;
		this.feeCalculator = feeCalculator;
		this.currentView = currentView;
		this.precompilePricingUtils = precompilePricingUtils;
		this.infrastructureFactory = infrastructureFactory;
	}

	public Pair<Long, Bytes> computeCosted(final Bytes input, final MessageFrame frame) {
		if (frame.isStatic()) {
			if (!isTokenProxyRedirect(input)) {
				frame.setRevertReason(STATIC_CALL_REVERT_REASON);
				return Pair.of(defaultGas(), null);
			} else {
				final var proxyUpdater = (HederaStackedWorldStateUpdater) frame.getWorldUpdater();
				if (!proxyUpdater.hasMutableLedgers()) {
					final var executor = infrastructureFactory.newRedirectExecutor(
							input, frame, precompilePricingUtils::computeViewFunctionGas);
					return executor.computeCosted();
				}
			}
		}
		final var result = computePrecompile(input, frame);
		return Pair.of(gasRequirement, result.getOutput());
	}

	@Override
	public long gasRequirement(final Bytes bytes) {
		return gasRequirement;
	}

	@NotNull
	@Override
	public PrecompileContractResult computePrecompile(final Bytes input, @NotNull final MessageFrame frame) {
		prepareFields(frame);
		infoProvider = new EVMInfoProvider(frame);
		prepareComputation(input, updater::unaliased);

		gasRequirement = defaultGas();
		if (this.precompile == null || this.transactionBody == null) {
			frame.setRevertReason(ERROR_DECODING_INPUT_REVERT_REASON);
			return NO_RESULT;
		}

		final var now = frame.getBlockValues().getTimestamp();
		gasRequirement = precompile.getGasRequirement(now);
		Bytes result = computeInternal(infoProvider);

		return result == null ? PrecompiledContract.PrecompileContractResult.halt((Bytes) null, Optional.of(ExceptionalHaltReason.NONE)) : PrecompiledContract.PrecompileContractResult.success(result);
	}

	void prepareFields(final MessageFrame frame) {
		this.updater = (HederaStackedWorldStateUpdater) frame.getWorldUpdater();
		this.sideEffectsTracker = infrastructureFactory.newSideEffects();
		this.ledgers = updater.wrappedTrackingLedgers(sideEffectsTracker);

		final var unaliasedSenderAddress = updater.permissivelyUnaliased(frame.getSenderAddress().toArray());
		this.senderAddress = Address.wrap(Bytes.of(unaliasedSenderAddress));
	}

	void prepareComputation(final Bytes input, final UnaryOperator<byte[]> aliasResolver) {
		resetPrecompileFields();
		int functionId = input.getInt(0);

		this.precompile =
				switch (functionId) {
					case AbiConstants.ABI_ID_CRYPTO_TRANSFER,
							AbiConstants.ABI_ID_TRANSFER_TOKENS,
							AbiConstants.ABI_ID_TRANSFER_TOKEN,
							AbiConstants.ABI_ID_TRANSFER_NFTS,
							AbiConstants.ABI_ID_TRANSFER_NFT -> new TransferPrecompile(
									ledgers, decoder, updater, sigsVerifier, sideEffectsTracker, syntheticTxnFactory,
							infrastructureFactory, precompilePricingUtils, functionId, senderAddress, impliedTransfersMarshal);
					case AbiConstants.ABI_ID_MINT_TOKEN -> new MintPrecompile(
							ledgers, decoder, encoder, updater.aliases(), sigsVerifier, recordsHistorian,
							sideEffectsTracker, syntheticTxnFactory, infrastructureFactory, precompilePricingUtils);
					case AbiConstants.ABI_ID_BURN_TOKEN -> new BurnPrecompile(
							ledgers, decoder, encoder, updater.aliases(), sigsVerifier,
							sideEffectsTracker, syntheticTxnFactory, infrastructureFactory, precompilePricingUtils);
					case AbiConstants.ABI_ID_ASSOCIATE_TOKENS -> new MultiAssociatePrecompile(
							ledgers, decoder, updater.aliases(), sigsVerifier,
							sideEffectsTracker, syntheticTxnFactory, infrastructureFactory, precompilePricingUtils,
							feeCalculator, currentView);
					case AbiConstants.ABI_ID_ASSOCIATE_TOKEN -> new AssociatePrecompile(
							ledgers, decoder, updater.aliases(), sigsVerifier,
							sideEffectsTracker, syntheticTxnFactory, infrastructureFactory, precompilePricingUtils,
							feeCalculator, currentView);
					case AbiConstants.ABI_ID_DISSOCIATE_TOKENS -> new MultiDissociatePrecompile(
							ledgers, decoder, updater.aliases(), sigsVerifier,
							sideEffectsTracker, syntheticTxnFactory, infrastructureFactory, precompilePricingUtils,
							feeCalculator, currentView);
					case AbiConstants.ABI_ID_DISSOCIATE_TOKEN -> new DissociatePrecompile(
							ledgers, decoder, updater.aliases(), sigsVerifier,
							sideEffectsTracker, syntheticTxnFactory, infrastructureFactory, precompilePricingUtils,
							feeCalculator, currentView);
					case AbiConstants.ABI_ID_REDIRECT_FOR_TOKEN -> tokenRedirectCase(input);
					case AbiConstants.ABI_ID_CREATE_FUNGIBLE_TOKEN,
							AbiConstants.ABI_ID_CREATE_FUNGIBLE_TOKEN_WITH_FEES,
							AbiConstants.ABI_ID_CREATE_NON_FUNGIBLE_TOKEN,
							AbiConstants.ABI_ID_CREATE_NON_FUNGIBLE_TOKEN_WITH_FEES ->
							(dynamicProperties.isHTSPrecompileCreateEnabled())
									? new TokenCreatePrecompile(
									ledgers, decoder, encoder, updater, sigsVerifier, recordsHistorian,
									sideEffectsTracker, syntheticTxnFactory, infrastructureFactory, functionId, senderAddress,
									dynamicProperties.fundingAccount(), feeCalculator, precompilePricingUtils)
									: null;
					default -> null;
				};
		if (precompile != null) {
			decodeInput(input, aliasResolver);
		}
	}

	private Precompile tokenRedirectCase(Bytes input) {
		final var target = DescriptorUtils.getRedirectTarget(input);
		final var tokenId = target.tokenId();
		final var functionSelector = target.descriptor();
		hasRedirectBytes = true;
		return constructRedirectPrecompile(functionSelector, tokenId);
	}

	private Precompile constructRedirectPrecompile(int functionSelector, TokenID tokenId) {
		final var isFungibleToken = TokenType.FUNGIBLE_COMMON.equals(ledgers.typeOf(tokenId));
		final var functionId = AbiConstants.ABI_ID_REDIRECT_FOR_TOKEN;
		Precompile precompile;

		if (AbiConstants.ABI_ID_NAME == functionSelector) {
			precompile = new NamePrecompile(
					tokenId, syntheticTxnFactory, ledgers, encoder, decoder, precompilePricingUtils);
		} else if (AbiConstants.ABI_ID_SYMBOL == functionSelector) {
			precompile = new SymbolPrecompile(
					tokenId, syntheticTxnFactory, ledgers, encoder, decoder, precompilePricingUtils);
		} else if (AbiConstants.ABI_ID_DECIMALS == functionSelector) {
			if (!isFungibleToken) {
				throw new InvalidTransactionException(
						NOT_SUPPORTED_NON_FUNGIBLE_OPERATION_REASON, INVALID_TOKEN_ID);
			}
			precompile = new DecimalsPrecompile(
					tokenId, syntheticTxnFactory, ledgers, encoder, decoder, precompilePricingUtils);
		} else if (AbiConstants.ABI_ID_TOTAL_SUPPLY_TOKEN == functionSelector) {
			precompile = new TotalSupplyPrecompile(
					tokenId, syntheticTxnFactory, ledgers, encoder, decoder, precompilePricingUtils);
		} else if (AbiConstants.ABI_ID_BALANCE_OF_TOKEN == functionSelector) {
			precompile = new BalanceOfPrecompile(
					tokenId, syntheticTxnFactory, ledgers, encoder, decoder, precompilePricingUtils);
		} else if (AbiConstants.ABI_ID_OWNER_OF_NFT == functionSelector) {
			if (isFungibleToken) {
				throw new InvalidTransactionException(
						NOT_SUPPORTED_FUNGIBLE_OPERATION_REASON, INVALID_TOKEN_ID);
			}
			precompile = new OwnerOfPrecompile(
					tokenId, syntheticTxnFactory, ledgers, encoder, decoder, precompilePricingUtils);
		} else if (AbiConstants.ABI_ID_TOKEN_URI_NFT == functionSelector) {
			if (isFungibleToken) {
				throw new InvalidTransactionException(
						NOT_SUPPORTED_FUNGIBLE_OPERATION_REASON, INVALID_TOKEN_ID);
			}
			precompile = new TokenURIPrecompile(
					tokenId, syntheticTxnFactory, ledgers, encoder, decoder, precompilePricingUtils);
		} else if (AbiConstants.ABI_ID_ERC_TRANSFER == functionSelector) {
			if (!isFungibleToken) {
				throw new InvalidTransactionException(
						NOT_SUPPORTED_NON_FUNGIBLE_OPERATION_REASON, INVALID_TOKEN_ID);
			}
			precompile = new ERCTransferPrecompile(tokenId, senderAddress, isFungibleToken,
					ledgers, decoder, encoder, updater, sigsVerifier, sideEffectsTracker,
					syntheticTxnFactory, infrastructureFactory, precompilePricingUtils, functionId,
					impliedTransfersMarshal);
		} else if (AbiConstants.ABI_ID_ERC_TRANSFER_FROM == functionSelector) {
			if (!dynamicProperties.areAllowancesEnabled()) {
				throw new InvalidTransactionException(NOT_SUPPORTED);
			}
			precompile = new ERCTransferPrecompile(tokenId, senderAddress, isFungibleToken,
					ledgers, decoder, encoder, updater, sigsVerifier, sideEffectsTracker,
					syntheticTxnFactory, infrastructureFactory, precompilePricingUtils, functionId,
					impliedTransfersMarshal);
		} else if (AbiConstants.ABI_ID_ALLOWANCE == functionSelector) {
			if (!dynamicProperties.areAllowancesEnabled()) {
				throw new InvalidTransactionException(NOT_SUPPORTED);
			}
			precompile = new AllowancePrecompile(
					tokenId, syntheticTxnFactory, ledgers, encoder, decoder, precompilePricingUtils);
		} else if (AbiConstants.ABI_ID_APPROVE == functionSelector) {
			if (!dynamicProperties.areAllowancesEnabled()) {
				throw new InvalidTransactionException(NOT_SUPPORTED);
			}
			precompile = new ApprovePrecompile(
					tokenId, isFungibleToken, ledgers, decoder, encoder, currentView, sideEffectsTracker,
					syntheticTxnFactory, infrastructureFactory, precompilePricingUtils, senderAddress);
		} else if (AbiConstants.ABI_ID_SET_APPROVAL_FOR_ALL == functionSelector) {
			if (!dynamicProperties.areAllowancesEnabled()) {
				throw new InvalidTransactionException(NOT_SUPPORTED);
			}
			precompile = new SetApprovalForAllPrecompile(
					tokenId, ledgers, decoder, currentView, sideEffectsTracker, syntheticTxnFactory,
					infrastructureFactory, precompilePricingUtils, senderAddress);
		} else if (AbiConstants.ABI_ID_GET_APPROVED == functionSelector) {
			if (!dynamicProperties.areAllowancesEnabled()) {
				throw new InvalidTransactionException(NOT_SUPPORTED);
			}
			precompile = new GetApprovedPrecompile(
					tokenId, syntheticTxnFactory, ledgers, encoder, decoder, precompilePricingUtils);
		} else if (AbiConstants.ABI_ID_IS_APPROVED_FOR_ALL == functionSelector) {
			if (!dynamicProperties.areAllowancesEnabled()) {
				throw new InvalidTransactionException(NOT_SUPPORTED);
			}
			precompile = new IsApprovedForAllPrecompile(
					tokenId, syntheticTxnFactory, ledgers, encoder, decoder, precompilePricingUtils);
		} else {
			precompile = null;
		}
		return precompile;
	}

	public void callHtsDirectly(PrecompileMessage message) {
		final var inputData = message.getInputData();
		final var now = message.getConsensusTime();
		sideEffectsTracker = infrastructureFactory.newSideEffects();
		ledgers = message.getLedgers().wrapped(sideEffectsTracker);
		senderAddress = message.getSenderAddress();
		infoProvider = new DirectCallsInfoProvider(message);
		resetPrecompileFields();

		precompile = constructRedirectPrecompile(inputData.getInt(0), message.getTokenID());
		gasRequirement = defaultGas();

		if (precompile != null) {
			decodeInput(inputData, message::unaliased);
			gasRequirement = precompile.getGasRequirement(now);
			message.setHtsOutputResult(computeInternal(infoProvider));
		} else if (transactionBody == null) {
			message.setRevertReason(ERROR_DECODING_INPUT_REVERT_REASON);
		}
		message.setGasRequired(gasRequirement);
	}

	/* --- Helpers --- */
	private void resetPrecompileFields() {
		precompile = null;
		transactionBody = null;
		gasRequirement = 0L;
		hasRedirectBytes = false;
	}

	void decodeInput(Bytes input, final UnaryOperator<byte[]> aliasResolver) {
		input = hasRedirectBytes ? input.slice(24) : input;
		this.transactionBody = TransactionBody.newBuilder();
		try {
			this.transactionBody = this.precompile.body(input, aliasResolver);
		} catch (Exception e) {
			log.warn("Internal precompile failure", e);
			transactionBody = null;
		}
	}

	@SuppressWarnings("rawtypes")
	protected Bytes computeInternal(final InfoProvider provider) {
		Bytes result;
		ExpirableTxnRecord.Builder childRecord;
		try {
			validateTrue(provider.getRemainingGas() >= gasRequirement, INSUFFICIENT_GAS);

			precompile.handleSentHbars(provider);
			precompile.customizeTrackingLedgers(ledgers);
			precompile.run(provider);

			// As in HederaLedger.commit(), we must first commit the ledgers before creating our
			// synthetic record, as the ledger interceptors will populate the sideEffectsTracker
			ledgers.commit();

			childRecord = creator.createSuccessfulSyntheticRecord(
					precompile.getCustomFees(), sideEffectsTracker, EMPTY_MEMO);
			result = precompile.getSuccessResultFor(childRecord);
			addContractCallResultToRecord(childRecord, result, Optional.empty(), provider);
		} catch (final InvalidTransactionException e) {
			final var status = e.getResponseCode();
			childRecord = creator.createUnsuccessfulSyntheticRecord(status);
			result = precompile.getFailureResultFor(status);
			addContractCallResultToRecord(childRecord, result, Optional.of(status), provider);
			if (e.isReverting()) {
				provider.setState(MessageFrame.State.REVERT);
				provider.setRevertReason(e.getRevertReason());
			}
		} catch (final Exception e) {
			log.warn("Internal precompile failure", e);
			childRecord = creator.createUnsuccessfulSyntheticRecord(FAIL_INVALID);
			result = precompile.getFailureResultFor(FAIL_INVALID);
			addContractCallResultToRecord(childRecord, result, Optional.of(FAIL_INVALID), infoProvider);
		}

		if (provider.isDirectTokenCall()) {
			recordsHistorian.trackFollowingChildRecord(recordsHistorian.nextChildRecordSourceId(), transactionBody, childRecord);
		} else {
			// This should always have a parent stacked updater
			final var parentUpdater = updater.parentUpdater();
			if (parentUpdater.isPresent()) {
				final var parent = (AbstractLedgerWorldUpdater) parentUpdater.get();
				parent.manageInProgressRecord(recordsHistorian, childRecord, this.transactionBody);
			} else {
				throw new InvalidTransactionException("HTS precompile frame had no parent updater", FAIL_INVALID);
			}
		}

		return result;
	}

	private void addContractCallResultToRecord(
			final ExpirableTxnRecord.Builder childRecord,
			final Bytes result,
			final Optional<ResponseCodeEnum> errorStatus,
			final InfoProvider provider
	) {
		if (dynamicProperties.shouldExportPrecompileResults()) {
			final var traceabilityOn = precompile.shouldAddTraceabilityFieldsToRecord();
			final var evmFnResult = new EvmFnResult(
					HTS_PRECOMPILE_MIRROR_ENTITY_ID,
					result != null ? result.toArrayUnsafe() : EvmFnResult.EMPTY,
					errorStatus.map(ResponseCodeEnum::name).orElse(null),
					EvmFnResult.EMPTY,
					this.gasRequirement,
					Collections.emptyList(),
					Collections.emptyList(),
					EvmFnResult.EMPTY,
					Collections.emptyMap(),
					traceabilityOn ? provider.getRemainingGas() : 0L,
					traceabilityOn ? provider.getValue().toLong() : 0L,
					traceabilityOn ? provider.getInputData().toArrayUnsafe() : EvmFnResult.EMPTY,
					EntityId.fromAddress(senderAddress));
			childRecord.setContractCallResult(evmFnResult);
		}
	}

	private long defaultGas() {
		return dynamicProperties.htsDefaultGasCost();
	}

	@VisibleForTesting
	public Precompile getPrecompile() {
		return precompile;
	}
}<|MERGE_RESOLUTION|>--- conflicted
+++ resolved
@@ -109,11 +109,7 @@
 			EntityId.fromGrpcContractId(HTS_PRECOMPILE_MIRROR_ID);
 
 	private static final PrecompileContractResult NO_RESULT = new PrecompileContractResult(
-<<<<<<< HEAD
-			Bytes.EMPTY, true, MessageFrame.State.COMPLETED_FAILED, Optional.empty());
-=======
 					null, true, MessageFrame.State.COMPLETED_FAILED, Optional.empty());
->>>>>>> 3f22d1f1
 
 	private static final Bytes STATIC_CALL_REVERT_REASON = Bytes.of("HTS precompiles are not static".getBytes());
 	private static final String NOT_SUPPORTED_FUNGIBLE_OPERATION_REASON = "Invalid operation for ERC-20 token!";
