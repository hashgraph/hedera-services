--- conflicted
+++ resolved
@@ -448,12 +448,7 @@
                             sideEffectsTracker,
                             syntheticTxnFactory,
                             infrastructureFactory,
-<<<<<<< HEAD
-                            precompilePricingUtils,
-                            true);
-=======
-                            precompilePricingUtils);
->>>>>>> 0dcdbd34
+                            precompilePricingUtils);
                     case AbiConstants.ABI_ID_REVOKE_TOKEN_KYC -> new RevokeKycPrecompile(
                             ledgers,
                             decoder,
@@ -462,12 +457,7 @@
                             sideEffectsTracker,
                             syntheticTxnFactory,
                             infrastructureFactory,
-<<<<<<< HEAD
-                            precompilePricingUtils,
-                            false);
-=======
-                            precompilePricingUtils);
->>>>>>> 0dcdbd34
+                            precompilePricingUtils);
                     case AbiConstants.ABI_WIPE_TOKEN_ACCOUNT_FUNGIBLE -> new WipeFungiblePrecompile(
                             ledgers,
                             decoder,
