--- conflicted
+++ resolved
@@ -326,15 +326,10 @@
 		final var wrappedTokensLedger = activeLedgerWrapping(tokensLedger);
 		final var wrappedAccountsLedger = activeLedgerWrapping(accountsLedger);
 		if (sideEffectsTracker != null) {
-<<<<<<< HEAD
-			final var stakeAwareAccountsCommitInterceptor = new StakeAwareAccountsCommitsInterceptor(sideEffectsTracker,
-					new StakedAccountsAdjustmentsManager());
+			final var stakeAwareAccountsCommitInterceptor = new StakeAwareAccountsCommitsInterceptor(sideEffectsTracker, networkCtx,
+					stakingInfo, dynamicProperties, accounts, rewardCalculator,
+					new StakedAccountsAdjustmentsManager(accounts));
 			wrappedAccountsLedger.setCommitInterceptor(stakeAwareAccountsCommitInterceptor);
-=======
-			final var accountsCommitInterceptor = new AccountsCommitInterceptor(sideEffectsTracker, networkCtx,
-					stakingInfo, dynamicProperties, accounts, rewardCalculator);
-			wrappedAccountsLedger.setCommitInterceptor(accountsCommitInterceptor);
->>>>>>> 23208252
 		}
 		final var wrappedTokenRelsLedger = activeLedgerWrapping(tokenRelsLedger);
 
