/*
 * Copyright (C) 2021-2022 Hedera Hashgraph, LLC
 *
 * Licensed under the Apache License, Version 2.0 (the "License");
 * you may not use this file except in compliance with the License.
 * You may obtain a copy of the License at
 *
 *      http://www.apache.org/licenses/LICENSE-2.0
 *
 * Unless required by applicable law or agreed to in writing, software
 * distributed under the License is distributed on an "AS IS" BASIS,
 * WITHOUT WARRANTIES OR CONDITIONS OF ANY KIND, either express or implied.
 * See the License for the specific language governing permissions and
 * limitations under the License.
 */
package com.hedera.services.store.contracts;

import static com.hedera.services.exceptions.ValidationUtils.validateTrue;
import static com.hedera.services.ledger.TransactionalLedger.activeLedgerWrapping;
import static com.hedera.services.ledger.interceptors.AutoAssocTokenRelsCommitInterceptor.forKnownAutoAssociatingOp;
import static com.hedera.services.ledger.properties.AccountProperty.ALIAS;
import static com.hedera.services.ledger.properties.AccountProperty.APPROVE_FOR_ALL_NFTS_ALLOWANCES;
import static com.hedera.services.ledger.properties.NftProperty.METADATA;
import static com.hedera.services.ledger.properties.NftProperty.OWNER;
import static com.hedera.services.ledger.properties.TokenProperty.DECIMALS;
import static com.hedera.services.ledger.properties.TokenProperty.NAME;
import static com.hedera.services.ledger.properties.TokenProperty.SYMBOL;
import static com.hedera.services.ledger.properties.TokenProperty.TOKEN_TYPE;
import static com.hedera.services.ledger.properties.TokenProperty.TOTAL_SUPPLY;
import static com.hedera.services.ledger.properties.TokenProperty.TREASURY;
import static com.hedera.services.ledger.properties.TokenRelProperty.TOKEN_BALANCE;
import static com.hedera.services.state.submerkle.EntityId.MISSING_ENTITY_ID;
import static com.hedera.services.store.contracts.precompile.HTSPrecompiledContract.URI_QUERY_NON_EXISTING_TOKEN_ERROR;
import static com.hedera.services.utils.EntityIdUtils.ECDSA_SECP256K1_ALIAS_SIZE;
import static com.hedera.services.utils.EntityIdUtils.EVM_ADDRESS_SIZE;
import static com.hedera.services.utils.EntityIdUtils.accountIdFromEvmAddress;
import static com.hedera.services.utils.EntityIdUtils.tokenIdFromEvmAddress;
import static com.hederahashgraph.api.proto.java.ResponseCodeEnum.INVALID_ACCOUNT_ID;
import static com.hederahashgraph.api.proto.java.ResponseCodeEnum.INVALID_TOKEN_ID;

import com.google.protobuf.ByteString;
import com.hedera.services.context.SideEffectsTracker;
import com.hedera.services.ethereum.EthTxSigs;
import com.hedera.services.ledger.SigImpactHistorian;
import com.hedera.services.ledger.TransactionalLedger;
import com.hedera.services.ledger.accounts.ContractAliases;
import com.hedera.services.ledger.accounts.StackedContractAliases;
import com.hedera.services.ledger.interceptors.AccountsCommitInterceptor;
import com.hedera.services.ledger.properties.AccountProperty;
import com.hedera.services.ledger.properties.NftProperty;
import com.hedera.services.ledger.properties.TokenProperty;
import com.hedera.services.ledger.properties.TokenRelProperty;
import com.hedera.services.state.enums.TokenType;
import com.hedera.services.state.merkle.MerkleAccount;
import com.hedera.services.state.merkle.MerkleToken;
import com.hedera.services.state.merkle.MerkleTokenRelStatus;
import com.hedera.services.state.submerkle.EntityId;
import com.hedera.services.state.submerkle.FcTokenAllowanceId;
import com.hedera.services.state.virtual.UniqueTokenValue;
import com.hedera.services.store.models.NftId;
import com.hederahashgraph.api.proto.java.AccountID;
import com.hederahashgraph.api.proto.java.TokenID;
import java.util.Objects;
import java.util.Set;
import java.util.function.BiFunction;
import javax.annotation.Nullable;
import org.apache.commons.lang3.tuple.Pair;
import org.apache.tuweni.bytes.Bytes;
import org.hyperledger.besu.datatypes.Address;

public class WorldLedgers {
<<<<<<< HEAD
	public static final ByteString ECDSA_KEY_ALIAS_PREFIX = ByteString.copyFrom(new byte[] { 0x3a, 0x21 });

	private final ContractAliases aliases;
	private final StaticEntityAccess staticEntityAccess;
	private final TransactionalLedger<NftId, NftProperty, UniqueTokenValue> nftsLedger;
	private final TransactionalLedger<TokenID, TokenProperty, MerkleToken> tokensLedger;
	private final TransactionalLedger<AccountID, AccountProperty, MerkleAccount> accountsLedger;
	private final TransactionalLedger<Pair<AccountID, TokenID>, TokenRelProperty, MerkleTokenRelStatus> tokenRelsLedger;

	public static WorldLedgers staticLedgersWith(
			final ContractAliases aliases,
			final StaticEntityAccess staticEntityAccess
	) {
		return new WorldLedgers(aliases, staticEntityAccess);
	}

	public WorldLedgers(
			final ContractAliases aliases,
			final TransactionalLedger<Pair<AccountID, TokenID>, TokenRelProperty, MerkleTokenRelStatus> tokenRelsLedger,
			final TransactionalLedger<AccountID, AccountProperty, MerkleAccount> accountsLedger,
			final TransactionalLedger<NftId, NftProperty, UniqueTokenValue> nftsLedger,
			final TransactionalLedger<TokenID, TokenProperty, MerkleToken> tokensLedger
	) {
		this.tokenRelsLedger = tokenRelsLedger;
		this.accountsLedger = accountsLedger;
		this.tokensLedger = tokensLedger;
		this.nftsLedger = nftsLedger;
		this.aliases = aliases;

		staticEntityAccess = null;
	}

	private WorldLedgers(final ContractAliases aliases, final StaticEntityAccess staticEntityAccess) {
		tokenRelsLedger = null;
		accountsLedger = null;
		tokensLedger = null;
		nftsLedger = null;

		this.aliases = aliases;
		this.staticEntityAccess = staticEntityAccess;
	}

	public boolean isTokenAddress(final Address address) {
		if (staticEntityAccess != null) {
			return staticEntityAccess.isTokenAccount(address);
		} else {
			return tokensLedger.contains(tokenIdFromEvmAddress(address));
		}
	}

	public String nameOf(final TokenID tokenId) {
		return propertyOf(tokenId, NAME, StaticEntityAccess::nameOf);
	}

	public String symbolOf(final TokenID tokenId) {
		return propertyOf(tokenId, SYMBOL, StaticEntityAccess::symbolOf);
	}

	public long totalSupplyOf(final TokenID tokenId) {
		return propertyOf(tokenId, TOTAL_SUPPLY, StaticEntityAccess::supplyOf);
	}

	public int decimalsOf(final TokenID tokenId) {
		return propertyOf(tokenId, DECIMALS, StaticEntityAccess::decimalsOf);
	}

	public TokenType typeOf(final TokenID tokenId) {
		return propertyOf(tokenId, TOKEN_TYPE, StaticEntityAccess::typeOf);
	}

	public long balanceOf(final AccountID accountId, final TokenID tokenId) {
		if (staticEntityAccess != null) {
			return staticEntityAccess.balanceOf(accountId, tokenId);
		} else {
			validateTrue(tokensLedger.exists(tokenId), INVALID_TOKEN_ID);
			validateTrue(accountsLedger.exists(accountId), INVALID_ACCOUNT_ID);
			final var balanceKey = Pair.of(accountId, tokenId);
			return tokenRelsLedger.exists(balanceKey)
					? (long) tokenRelsLedger.get(balanceKey, TOKEN_BALANCE) : 0;
		}
	}

	public long staticAllowanceOf(final AccountID ownerId, final AccountID spenderId, final TokenID tokenId) {
		if (staticEntityAccess == null) {
			throw new IllegalStateException("staticAllowanceOf should only be used with StaticEntityAccess");
		} else {
			return staticEntityAccess.allowanceOf(ownerId, spenderId, tokenId);
		}
	}

	public Address staticApprovedSpenderOf(final NftId nftId) {
		if (staticEntityAccess == null) {
			throw new IllegalStateException("staticApprovedOf should only be used with StaticEntityAccess");
		} else {
			return staticEntityAccess.approvedSpenderOf(nftId);
		}
	}

	public boolean staticIsOperator(final AccountID ownerId, final AccountID operatorId, final TokenID tokenId) {
		if (staticEntityAccess == null) {
			throw new IllegalStateException("staticApprovedOf should only be used with StaticEntityAccess");
		} else {
			return staticEntityAccess.isOperator(ownerId, operatorId, tokenId);
		}
	}

	@Nullable
	public EntityId ownerIfPresent(final NftId nftId) {
		if (!areMutable()) {
			throw new IllegalStateException("Static ledgers cannot be used to get owner if present");
		}
		return nftsLedger.contains(nftId) ? explicitOwnerOfExtant(nftId) : null;
	}

	public Address ownerOf(final NftId nftId) {
		if (!areMutable()) {
			return staticEntityAccess.ownerOf(nftId);
		}
		return explicitOwnerOfExtant(nftId).toEvmAddress();
	}

	@SuppressWarnings("unchecked")
	public boolean hasApprovedForAll(final AccountID ownerId, final AccountID operatorId, final TokenID tokenId) {
		if (!areMutable()) {
			throw new IllegalStateException("Static ledgers cannot be used to check approvedForAll");
		}
		final Set<FcTokenAllowanceId> approvedForAll =
				(Set<FcTokenAllowanceId>) accountsLedger.get(ownerId, APPROVE_FOR_ALL_NFTS_ALLOWANCES);
		return approvedForAll.contains(FcTokenAllowanceId.from(tokenId, operatorId));
	}

	public String metadataOf(final NftId nftId) {
		if (!areMutable()) {
			return staticEntityAccess.metadataOf(nftId);
		}
		return nftsLedger.exists(nftId)
				? new String((byte[]) nftsLedger.get(nftId, METADATA))
				: URI_QUERY_NON_EXISTING_TOKEN_ERROR;
	}

	public Address canonicalAddress(final Address addressOrAlias) {
		if (aliases.isInUse(addressOrAlias)) {
			return addressOrAlias;
		}

		return getAddressOrAlias(addressOrAlias);
	}

	public Address getAddressOrAlias(final Address address) {
		final var sourceId = accountIdFromEvmAddress(address);
		final ByteString alias;
		if (accountsLedger != null) {
			if (!accountsLedger.exists(sourceId)) {
				return address;
			}
			alias = (ByteString) accountsLedger.get(sourceId, ALIAS);
		} else {
			Objects.requireNonNull(staticEntityAccess, "Null ledgers must imply non-null static access");
			if (!staticEntityAccess.isExtant(sourceId)) {
				return address;
			}
			alias = staticEntityAccess.alias(sourceId);
		}
		if (!alias.isEmpty()) {
			if (alias.size() == EVM_ADDRESS_SIZE) {
				return Address.wrap(Bytes.wrap(alias.toByteArray()));
			} else if (alias.size() == ECDSA_SECP256K1_ALIAS_SIZE && alias.startsWith(ECDSA_KEY_ALIAS_PREFIX)) {
				byte[] value = EthTxSigs.recoverAddressFromPubKey(alias.substring(2).toByteArray());
				if (value != null) {
					return Address.wrap(Bytes.wrap(value));
				}
			}
		}
		return address;
	}

	public void commit() {
		if (areMutable()) {
			aliases.commit(null);
			commitLedgers();
		}
	}

	public void commit(final SigImpactHistorian sigImpactHistorian) {
		if (areMutable()) {
			aliases.commit(sigImpactHistorian);
			commitLedgers();
		}
	}

	private void commitLedgers() {
		tokenRelsLedger.commit();
		accountsLedger.commit();
		nftsLedger.commit();
		tokensLedger.commit();
	}

	public void revert() {
		if (areMutable()) {
			tokenRelsLedger.rollback();
			accountsLedger.rollback();
			nftsLedger.rollback();
			tokensLedger.rollback();
			aliases.revert();

			/* Since AbstractMessageProcessor.clearAccumulatedStateBesidesGasAndOutput() will make a
			 * second token call to commit() after the initial revert(), we want to keep these ledgers
			 * in an active transaction. */
			tokenRelsLedger.begin();
			accountsLedger.begin();
			nftsLedger.begin();
			tokensLedger.begin();
		}
	}

	public boolean areMutable() {
		return nftsLedger != null &&
				tokensLedger != null &&
				accountsLedger != null &&
				tokenRelsLedger != null;
	}

	public WorldLedgers wrapped() {
		return wrappedInternal(null);
	}

	public WorldLedgers wrapped(final SideEffectsTracker sideEffectsTracker) {
		return wrappedInternal(sideEffectsTracker);
	}

	public void customizeForAutoAssociatingOp(final SideEffectsTracker sideEffectsTracker) {
		if (!areMutable()) {
			throw new IllegalStateException("Static ledgers cannot be customized");
		}
		tokenRelsLedger.setCommitInterceptor(forKnownAutoAssociatingOp(sideEffectsTracker));
	}

	private WorldLedgers wrappedInternal(@Nullable final SideEffectsTracker sideEffectsTracker) {
		if (!areMutable()) {
			return staticLedgersWith(StackedContractAliases.wrapping(aliases), staticEntityAccess);
		}

		final var wrappedNftsLedger = activeLedgerWrapping(nftsLedger);
		final var wrappedTokensLedger = activeLedgerWrapping(tokensLedger);
		final var wrappedAccountsLedger = activeLedgerWrapping(accountsLedger);
		if (sideEffectsTracker != null) {
			final var accountsCommitInterceptor = new AccountsCommitInterceptor(sideEffectsTracker);
			wrappedAccountsLedger.setCommitInterceptor(accountsCommitInterceptor);
		}
		final var wrappedTokenRelsLedger = activeLedgerWrapping(tokenRelsLedger);

		return new WorldLedgers(
				StackedContractAliases.wrapping(aliases),
				wrappedTokenRelsLedger,
				wrappedAccountsLedger,
				wrappedNftsLedger,
				wrappedTokensLedger
		);
	}

	public ContractAliases aliases() {
		return aliases;
	}

	public TransactionalLedger<Pair<AccountID, TokenID>, TokenRelProperty, MerkleTokenRelStatus> tokenRels() {
		return tokenRelsLedger;
	}

	public TransactionalLedger<AccountID, AccountProperty, MerkleAccount> accounts() {
		return accountsLedger;
	}

	public TransactionalLedger<NftId, NftProperty, UniqueTokenValue> nfts() {
		return nftsLedger;
	}

	public TransactionalLedger<TokenID, TokenProperty, MerkleToken> tokens() {
		return tokensLedger;
	}

	// --- Internal helpers
	private <T> T propertyOf(
			final TokenID tokenId,
			final TokenProperty property,
			final BiFunction<StaticEntityAccess, TokenID, T> staticGetter
	) {
		if (staticEntityAccess != null) {
			return staticGetter.apply(staticEntityAccess, tokenId);
		} else {
			return getTokenMeta(tokenId, property);
		}
	}

	private <T> T getTokenMeta(final TokenID tokenId, final TokenProperty property) {
		final var value = (T) tokensLedger.get(tokenId, property);
		validateTrue(value != null, INVALID_TOKEN_ID);
		return value;
	}

	private EntityId explicitOwnerOfExtant(final NftId nftId) {
		var owner = (EntityId) nftsLedger.get(nftId, OWNER);
		if (MISSING_ENTITY_ID.equals(owner)) {
			owner = (EntityId) tokensLedger.get(nftId.tokenId(), TREASURY);
		}
		return owner;
	}
=======
    public static final ByteString ECDSA_KEY_ALIAS_PREFIX =
            ByteString.copyFrom(new byte[] {0x3a, 0x21});

    private final ContractAliases aliases;
    private final StaticEntityAccess staticEntityAccess;
    private final TransactionalLedger<NftId, NftProperty, MerkleUniqueToken> nftsLedger;
    private final TransactionalLedger<TokenID, TokenProperty, MerkleToken> tokensLedger;
    private final TransactionalLedger<AccountID, AccountProperty, MerkleAccount> accountsLedger;
    private final TransactionalLedger<
                    Pair<AccountID, TokenID>, TokenRelProperty, MerkleTokenRelStatus>
            tokenRelsLedger;

    public static WorldLedgers staticLedgersWith(
            final ContractAliases aliases, final StaticEntityAccess staticEntityAccess) {
        return new WorldLedgers(aliases, staticEntityAccess);
    }

    public WorldLedgers(
            final ContractAliases aliases,
            final TransactionalLedger<
                            Pair<AccountID, TokenID>, TokenRelProperty, MerkleTokenRelStatus>
                    tokenRelsLedger,
            final TransactionalLedger<AccountID, AccountProperty, MerkleAccount> accountsLedger,
            final TransactionalLedger<NftId, NftProperty, MerkleUniqueToken> nftsLedger,
            final TransactionalLedger<TokenID, TokenProperty, MerkleToken> tokensLedger) {
        this.tokenRelsLedger = tokenRelsLedger;
        this.accountsLedger = accountsLedger;
        this.tokensLedger = tokensLedger;
        this.nftsLedger = nftsLedger;
        this.aliases = aliases;

        staticEntityAccess = null;
    }

    private WorldLedgers(
            final ContractAliases aliases, final StaticEntityAccess staticEntityAccess) {
        tokenRelsLedger = null;
        accountsLedger = null;
        tokensLedger = null;
        nftsLedger = null;

        this.aliases = aliases;
        this.staticEntityAccess = staticEntityAccess;
    }

    public boolean isTokenAddress(final Address address) {
        if (staticEntityAccess != null) {
            return staticEntityAccess.isTokenAccount(address);
        } else {
            return tokensLedger.contains(tokenIdFromEvmAddress(address));
        }
    }

    public String nameOf(final TokenID tokenId) {
        return propertyOf(tokenId, NAME, StaticEntityAccess::nameOf);
    }

    public String symbolOf(final TokenID tokenId) {
        return propertyOf(tokenId, SYMBOL, StaticEntityAccess::symbolOf);
    }

    public long totalSupplyOf(final TokenID tokenId) {
        return propertyOf(tokenId, TOTAL_SUPPLY, StaticEntityAccess::supplyOf);
    }

    public int decimalsOf(final TokenID tokenId) {
        return propertyOf(tokenId, DECIMALS, StaticEntityAccess::decimalsOf);
    }

    public TokenType typeOf(final TokenID tokenId) {
        return propertyOf(tokenId, TOKEN_TYPE, StaticEntityAccess::typeOf);
    }

    public long balanceOf(final AccountID accountId, final TokenID tokenId) {
        if (staticEntityAccess != null) {
            return staticEntityAccess.balanceOf(accountId, tokenId);
        } else {
            validateTrue(tokensLedger.exists(tokenId), INVALID_TOKEN_ID);
            validateTrue(accountsLedger.exists(accountId), INVALID_ACCOUNT_ID);
            final var balanceKey = Pair.of(accountId, tokenId);
            return tokenRelsLedger.exists(balanceKey)
                    ? (long) tokenRelsLedger.get(balanceKey, TOKEN_BALANCE)
                    : 0;
        }
    }

    public long staticAllowanceOf(
            final AccountID ownerId, final AccountID spenderId, final TokenID tokenId) {
        if (staticEntityAccess == null) {
            throw new IllegalStateException(
                    "staticAllowanceOf should only be used with StaticEntityAccess");
        } else {
            return staticEntityAccess.allowanceOf(ownerId, spenderId, tokenId);
        }
    }

    public Address staticApprovedSpenderOf(final NftId nftId) {
        if (staticEntityAccess == null) {
            throw new IllegalStateException(
                    "staticApprovedOf should only be used with StaticEntityAccess");
        } else {
            return staticEntityAccess.approvedSpenderOf(nftId);
        }
    }

    public boolean staticIsOperator(
            final AccountID ownerId, final AccountID operatorId, final TokenID tokenId) {
        if (staticEntityAccess == null) {
            throw new IllegalStateException(
                    "staticApprovedOf should only be used with StaticEntityAccess");
        } else {
            return staticEntityAccess.isOperator(ownerId, operatorId, tokenId);
        }
    }

    @Nullable
    public EntityId ownerIfPresent(final NftId nftId) {
        if (!areMutable()) {
            throw new IllegalStateException(
                    "Static ledgers cannot be used to get owner if present");
        }
        return nftsLedger.contains(nftId) ? explicitOwnerOfExtant(nftId) : null;
    }

    public Address ownerOf(final NftId nftId) {
        if (!areMutable()) {
            return staticEntityAccess.ownerOf(nftId);
        }
        return explicitOwnerOfExtant(nftId).toEvmAddress();
    }

    @SuppressWarnings("unchecked")
    public boolean hasApprovedForAll(
            final AccountID ownerId, final AccountID operatorId, final TokenID tokenId) {
        if (!areMutable()) {
            throw new IllegalStateException(
                    "Static ledgers cannot be used to check approvedForAll");
        }
        final Set<FcTokenAllowanceId> approvedForAll =
                (Set<FcTokenAllowanceId>)
                        accountsLedger.get(ownerId, APPROVE_FOR_ALL_NFTS_ALLOWANCES);
        return approvedForAll.contains(FcTokenAllowanceId.from(tokenId, operatorId));
    }

    public String metadataOf(final NftId nftId) {
        if (!areMutable()) {
            return staticEntityAccess.metadataOf(nftId);
        }
        return nftsLedger.exists(nftId)
                ? new String((byte[]) nftsLedger.get(nftId, METADATA))
                : URI_QUERY_NON_EXISTING_TOKEN_ERROR;
    }

    public Address canonicalAddress(final Address addressOrAlias) {
        if (aliases.isInUse(addressOrAlias)) {
            return addressOrAlias;
        }

        return getAddressOrAlias(addressOrAlias);
    }

    public Address getAddressOrAlias(final Address address) {
        final var sourceId = accountIdFromEvmAddress(address);
        final ByteString alias;
        if (accountsLedger != null) {
            if (!accountsLedger.exists(sourceId)) {
                return address;
            }
            alias = (ByteString) accountsLedger.get(sourceId, ALIAS);
        } else {
            Objects.requireNonNull(
                    staticEntityAccess, "Null ledgers must imply non-null static access");
            if (!staticEntityAccess.isExtant(sourceId)) {
                return address;
            }
            alias = staticEntityAccess.alias(sourceId);
        }
        if (!alias.isEmpty()) {
            if (alias.size() == EVM_ADDRESS_SIZE) {
                return Address.wrap(Bytes.wrap(alias.toByteArray()));
            } else if (alias.size() == ECDSA_SECP256K1_ALIAS_SIZE
                    && alias.startsWith(ECDSA_KEY_ALIAS_PREFIX)) {
                byte[] value = EthTxSigs.recoverAddressFromPubKey(alias.substring(2).toByteArray());
                if (value != null) {
                    return Address.wrap(Bytes.wrap(value));
                }
            }
        }
        return address;
    }

    public void commit() {
        if (areMutable()) {
            aliases.commit(null);
            commitLedgers();
        }
    }

    public void commit(final SigImpactHistorian sigImpactHistorian) {
        if (areMutable()) {
            aliases.commit(sigImpactHistorian);
            commitLedgers();
        }
    }

    private void commitLedgers() {
        tokenRelsLedger.commit();
        accountsLedger.commit();
        nftsLedger.commit();
        tokensLedger.commit();
    }

    public void revert() {
        if (areMutable()) {
            tokenRelsLedger.rollback();
            accountsLedger.rollback();
            nftsLedger.rollback();
            tokensLedger.rollback();
            aliases.revert();

            /* Since AbstractMessageProcessor.clearAccumulatedStateBesidesGasAndOutput() will make a
             * second token call to commit() after the initial revert(), we want to keep these ledgers
             * in an active transaction. */
            tokenRelsLedger.begin();
            accountsLedger.begin();
            nftsLedger.begin();
            tokensLedger.begin();
        }
    }

    public boolean areMutable() {
        return nftsLedger != null
                && tokensLedger != null
                && accountsLedger != null
                && tokenRelsLedger != null;
    }

    public WorldLedgers wrapped() {
        return wrappedInternal(null);
    }

    public WorldLedgers wrapped(final SideEffectsTracker sideEffectsTracker) {
        return wrappedInternal(sideEffectsTracker);
    }

    public void customizeForAutoAssociatingOp(final SideEffectsTracker sideEffectsTracker) {
        if (!areMutable()) {
            throw new IllegalStateException("Static ledgers cannot be customized");
        }
        tokenRelsLedger.setCommitInterceptor(forKnownAutoAssociatingOp(sideEffectsTracker));
    }

    private WorldLedgers wrappedInternal(@Nullable final SideEffectsTracker sideEffectsTracker) {
        if (!areMutable()) {
            return staticLedgersWith(StackedContractAliases.wrapping(aliases), staticEntityAccess);
        }

        final var wrappedNftsLedger = activeLedgerWrapping(nftsLedger);
        final var wrappedTokensLedger = activeLedgerWrapping(tokensLedger);
        final var wrappedAccountsLedger = activeLedgerWrapping(accountsLedger);
        if (sideEffectsTracker != null) {
            final var accountsCommitInterceptor = new AccountsCommitInterceptor(sideEffectsTracker);
            wrappedAccountsLedger.setCommitInterceptor(accountsCommitInterceptor);
        }
        final var wrappedTokenRelsLedger = activeLedgerWrapping(tokenRelsLedger);

        return new WorldLedgers(
                StackedContractAliases.wrapping(aliases),
                wrappedTokenRelsLedger,
                wrappedAccountsLedger,
                wrappedNftsLedger,
                wrappedTokensLedger);
    }

    public ContractAliases aliases() {
        return aliases;
    }

    public TransactionalLedger<Pair<AccountID, TokenID>, TokenRelProperty, MerkleTokenRelStatus>
            tokenRels() {
        return tokenRelsLedger;
    }

    public TransactionalLedger<AccountID, AccountProperty, MerkleAccount> accounts() {
        return accountsLedger;
    }

    public TransactionalLedger<NftId, NftProperty, MerkleUniqueToken> nfts() {
        return nftsLedger;
    }

    public TransactionalLedger<TokenID, TokenProperty, MerkleToken> tokens() {
        return tokensLedger;
    }

    // --- Internal helpers
    private <T> T propertyOf(
            final TokenID tokenId,
            final TokenProperty property,
            final BiFunction<StaticEntityAccess, TokenID, T> staticGetter) {
        if (staticEntityAccess != null) {
            return staticGetter.apply(staticEntityAccess, tokenId);
        } else {
            return getTokenMeta(tokenId, property);
        }
    }

    private <T> T getTokenMeta(final TokenID tokenId, final TokenProperty property) {
        final var value = (T) tokensLedger.get(tokenId, property);
        validateTrue(value != null, INVALID_TOKEN_ID);
        return value;
    }

    private EntityId explicitOwnerOfExtant(final NftId nftId) {
        var owner = (EntityId) nftsLedger.get(nftId, OWNER);
        if (MISSING_ENTITY_ID.equals(owner)) {
            owner = (EntityId) tokensLedger.get(nftId.tokenId(), TREASURY);
        }
        return owner;
    }
>>>>>>> 21e657b3
}<|MERGE_RESOLUTION|>--- conflicted
+++ resolved
@@ -14,6 +14,37 @@
  * limitations under the License.
  */
 package com.hedera.services.store.contracts;
+
+import com.google.protobuf.ByteString;
+import com.hedera.services.context.SideEffectsTracker;
+import com.hedera.services.ethereum.EthTxSigs;
+import com.hedera.services.ledger.SigImpactHistorian;
+import com.hedera.services.ledger.TransactionalLedger;
+import com.hedera.services.ledger.accounts.ContractAliases;
+import com.hedera.services.ledger.accounts.StackedContractAliases;
+import com.hedera.services.ledger.interceptors.AccountsCommitInterceptor;
+import com.hedera.services.ledger.properties.AccountProperty;
+import com.hedera.services.ledger.properties.NftProperty;
+import com.hedera.services.ledger.properties.TokenProperty;
+import com.hedera.services.ledger.properties.TokenRelProperty;
+import com.hedera.services.state.enums.TokenType;
+import com.hedera.services.state.merkle.MerkleAccount;
+import com.hedera.services.state.merkle.MerkleToken;
+import com.hedera.services.state.merkle.MerkleTokenRelStatus;
+import com.hedera.services.state.submerkle.EntityId;
+import com.hedera.services.state.submerkle.FcTokenAllowanceId;
+import com.hedera.services.state.virtual.UniqueTokenValue;
+import com.hedera.services.store.models.NftId;
+import com.hederahashgraph.api.proto.java.AccountID;
+import com.hederahashgraph.api.proto.java.TokenID;
+import org.apache.commons.lang3.tuple.Pair;
+import org.apache.tuweni.bytes.Bytes;
+import org.hyperledger.besu.datatypes.Address;
+
+import javax.annotation.Nullable;
+import java.util.Objects;
+import java.util.Set;
+import java.util.function.BiFunction;
 
 import static com.hedera.services.exceptions.ValidationUtils.validateTrue;
 import static com.hedera.services.ledger.TransactionalLedger.activeLedgerWrapping;
@@ -38,351 +69,13 @@
 import static com.hederahashgraph.api.proto.java.ResponseCodeEnum.INVALID_ACCOUNT_ID;
 import static com.hederahashgraph.api.proto.java.ResponseCodeEnum.INVALID_TOKEN_ID;
 
-import com.google.protobuf.ByteString;
-import com.hedera.services.context.SideEffectsTracker;
-import com.hedera.services.ethereum.EthTxSigs;
-import com.hedera.services.ledger.SigImpactHistorian;
-import com.hedera.services.ledger.TransactionalLedger;
-import com.hedera.services.ledger.accounts.ContractAliases;
-import com.hedera.services.ledger.accounts.StackedContractAliases;
-import com.hedera.services.ledger.interceptors.AccountsCommitInterceptor;
-import com.hedera.services.ledger.properties.AccountProperty;
-import com.hedera.services.ledger.properties.NftProperty;
-import com.hedera.services.ledger.properties.TokenProperty;
-import com.hedera.services.ledger.properties.TokenRelProperty;
-import com.hedera.services.state.enums.TokenType;
-import com.hedera.services.state.merkle.MerkleAccount;
-import com.hedera.services.state.merkle.MerkleToken;
-import com.hedera.services.state.merkle.MerkleTokenRelStatus;
-import com.hedera.services.state.submerkle.EntityId;
-import com.hedera.services.state.submerkle.FcTokenAllowanceId;
-import com.hedera.services.state.virtual.UniqueTokenValue;
-import com.hedera.services.store.models.NftId;
-import com.hederahashgraph.api.proto.java.AccountID;
-import com.hederahashgraph.api.proto.java.TokenID;
-import java.util.Objects;
-import java.util.Set;
-import java.util.function.BiFunction;
-import javax.annotation.Nullable;
-import org.apache.commons.lang3.tuple.Pair;
-import org.apache.tuweni.bytes.Bytes;
-import org.hyperledger.besu.datatypes.Address;
-
 public class WorldLedgers {
-<<<<<<< HEAD
-	public static final ByteString ECDSA_KEY_ALIAS_PREFIX = ByteString.copyFrom(new byte[] { 0x3a, 0x21 });
-
-	private final ContractAliases aliases;
-	private final StaticEntityAccess staticEntityAccess;
-	private final TransactionalLedger<NftId, NftProperty, UniqueTokenValue> nftsLedger;
-	private final TransactionalLedger<TokenID, TokenProperty, MerkleToken> tokensLedger;
-	private final TransactionalLedger<AccountID, AccountProperty, MerkleAccount> accountsLedger;
-	private final TransactionalLedger<Pair<AccountID, TokenID>, TokenRelProperty, MerkleTokenRelStatus> tokenRelsLedger;
-
-	public static WorldLedgers staticLedgersWith(
-			final ContractAliases aliases,
-			final StaticEntityAccess staticEntityAccess
-	) {
-		return new WorldLedgers(aliases, staticEntityAccess);
-	}
-
-	public WorldLedgers(
-			final ContractAliases aliases,
-			final TransactionalLedger<Pair<AccountID, TokenID>, TokenRelProperty, MerkleTokenRelStatus> tokenRelsLedger,
-			final TransactionalLedger<AccountID, AccountProperty, MerkleAccount> accountsLedger,
-			final TransactionalLedger<NftId, NftProperty, UniqueTokenValue> nftsLedger,
-			final TransactionalLedger<TokenID, TokenProperty, MerkleToken> tokensLedger
-	) {
-		this.tokenRelsLedger = tokenRelsLedger;
-		this.accountsLedger = accountsLedger;
-		this.tokensLedger = tokensLedger;
-		this.nftsLedger = nftsLedger;
-		this.aliases = aliases;
-
-		staticEntityAccess = null;
-	}
-
-	private WorldLedgers(final ContractAliases aliases, final StaticEntityAccess staticEntityAccess) {
-		tokenRelsLedger = null;
-		accountsLedger = null;
-		tokensLedger = null;
-		nftsLedger = null;
-
-		this.aliases = aliases;
-		this.staticEntityAccess = staticEntityAccess;
-	}
-
-	public boolean isTokenAddress(final Address address) {
-		if (staticEntityAccess != null) {
-			return staticEntityAccess.isTokenAccount(address);
-		} else {
-			return tokensLedger.contains(tokenIdFromEvmAddress(address));
-		}
-	}
-
-	public String nameOf(final TokenID tokenId) {
-		return propertyOf(tokenId, NAME, StaticEntityAccess::nameOf);
-	}
-
-	public String symbolOf(final TokenID tokenId) {
-		return propertyOf(tokenId, SYMBOL, StaticEntityAccess::symbolOf);
-	}
-
-	public long totalSupplyOf(final TokenID tokenId) {
-		return propertyOf(tokenId, TOTAL_SUPPLY, StaticEntityAccess::supplyOf);
-	}
-
-	public int decimalsOf(final TokenID tokenId) {
-		return propertyOf(tokenId, DECIMALS, StaticEntityAccess::decimalsOf);
-	}
-
-	public TokenType typeOf(final TokenID tokenId) {
-		return propertyOf(tokenId, TOKEN_TYPE, StaticEntityAccess::typeOf);
-	}
-
-	public long balanceOf(final AccountID accountId, final TokenID tokenId) {
-		if (staticEntityAccess != null) {
-			return staticEntityAccess.balanceOf(accountId, tokenId);
-		} else {
-			validateTrue(tokensLedger.exists(tokenId), INVALID_TOKEN_ID);
-			validateTrue(accountsLedger.exists(accountId), INVALID_ACCOUNT_ID);
-			final var balanceKey = Pair.of(accountId, tokenId);
-			return tokenRelsLedger.exists(balanceKey)
-					? (long) tokenRelsLedger.get(balanceKey, TOKEN_BALANCE) : 0;
-		}
-	}
-
-	public long staticAllowanceOf(final AccountID ownerId, final AccountID spenderId, final TokenID tokenId) {
-		if (staticEntityAccess == null) {
-			throw new IllegalStateException("staticAllowanceOf should only be used with StaticEntityAccess");
-		} else {
-			return staticEntityAccess.allowanceOf(ownerId, spenderId, tokenId);
-		}
-	}
-
-	public Address staticApprovedSpenderOf(final NftId nftId) {
-		if (staticEntityAccess == null) {
-			throw new IllegalStateException("staticApprovedOf should only be used with StaticEntityAccess");
-		} else {
-			return staticEntityAccess.approvedSpenderOf(nftId);
-		}
-	}
-
-	public boolean staticIsOperator(final AccountID ownerId, final AccountID operatorId, final TokenID tokenId) {
-		if (staticEntityAccess == null) {
-			throw new IllegalStateException("staticApprovedOf should only be used with StaticEntityAccess");
-		} else {
-			return staticEntityAccess.isOperator(ownerId, operatorId, tokenId);
-		}
-	}
-
-	@Nullable
-	public EntityId ownerIfPresent(final NftId nftId) {
-		if (!areMutable()) {
-			throw new IllegalStateException("Static ledgers cannot be used to get owner if present");
-		}
-		return nftsLedger.contains(nftId) ? explicitOwnerOfExtant(nftId) : null;
-	}
-
-	public Address ownerOf(final NftId nftId) {
-		if (!areMutable()) {
-			return staticEntityAccess.ownerOf(nftId);
-		}
-		return explicitOwnerOfExtant(nftId).toEvmAddress();
-	}
-
-	@SuppressWarnings("unchecked")
-	public boolean hasApprovedForAll(final AccountID ownerId, final AccountID operatorId, final TokenID tokenId) {
-		if (!areMutable()) {
-			throw new IllegalStateException("Static ledgers cannot be used to check approvedForAll");
-		}
-		final Set<FcTokenAllowanceId> approvedForAll =
-				(Set<FcTokenAllowanceId>) accountsLedger.get(ownerId, APPROVE_FOR_ALL_NFTS_ALLOWANCES);
-		return approvedForAll.contains(FcTokenAllowanceId.from(tokenId, operatorId));
-	}
-
-	public String metadataOf(final NftId nftId) {
-		if (!areMutable()) {
-			return staticEntityAccess.metadataOf(nftId);
-		}
-		return nftsLedger.exists(nftId)
-				? new String((byte[]) nftsLedger.get(nftId, METADATA))
-				: URI_QUERY_NON_EXISTING_TOKEN_ERROR;
-	}
-
-	public Address canonicalAddress(final Address addressOrAlias) {
-		if (aliases.isInUse(addressOrAlias)) {
-			return addressOrAlias;
-		}
-
-		return getAddressOrAlias(addressOrAlias);
-	}
-
-	public Address getAddressOrAlias(final Address address) {
-		final var sourceId = accountIdFromEvmAddress(address);
-		final ByteString alias;
-		if (accountsLedger != null) {
-			if (!accountsLedger.exists(sourceId)) {
-				return address;
-			}
-			alias = (ByteString) accountsLedger.get(sourceId, ALIAS);
-		} else {
-			Objects.requireNonNull(staticEntityAccess, "Null ledgers must imply non-null static access");
-			if (!staticEntityAccess.isExtant(sourceId)) {
-				return address;
-			}
-			alias = staticEntityAccess.alias(sourceId);
-		}
-		if (!alias.isEmpty()) {
-			if (alias.size() == EVM_ADDRESS_SIZE) {
-				return Address.wrap(Bytes.wrap(alias.toByteArray()));
-			} else if (alias.size() == ECDSA_SECP256K1_ALIAS_SIZE && alias.startsWith(ECDSA_KEY_ALIAS_PREFIX)) {
-				byte[] value = EthTxSigs.recoverAddressFromPubKey(alias.substring(2).toByteArray());
-				if (value != null) {
-					return Address.wrap(Bytes.wrap(value));
-				}
-			}
-		}
-		return address;
-	}
-
-	public void commit() {
-		if (areMutable()) {
-			aliases.commit(null);
-			commitLedgers();
-		}
-	}
-
-	public void commit(final SigImpactHistorian sigImpactHistorian) {
-		if (areMutable()) {
-			aliases.commit(sigImpactHistorian);
-			commitLedgers();
-		}
-	}
-
-	private void commitLedgers() {
-		tokenRelsLedger.commit();
-		accountsLedger.commit();
-		nftsLedger.commit();
-		tokensLedger.commit();
-	}
-
-	public void revert() {
-		if (areMutable()) {
-			tokenRelsLedger.rollback();
-			accountsLedger.rollback();
-			nftsLedger.rollback();
-			tokensLedger.rollback();
-			aliases.revert();
-
-			/* Since AbstractMessageProcessor.clearAccumulatedStateBesidesGasAndOutput() will make a
-			 * second token call to commit() after the initial revert(), we want to keep these ledgers
-			 * in an active transaction. */
-			tokenRelsLedger.begin();
-			accountsLedger.begin();
-			nftsLedger.begin();
-			tokensLedger.begin();
-		}
-	}
-
-	public boolean areMutable() {
-		return nftsLedger != null &&
-				tokensLedger != null &&
-				accountsLedger != null &&
-				tokenRelsLedger != null;
-	}
-
-	public WorldLedgers wrapped() {
-		return wrappedInternal(null);
-	}
-
-	public WorldLedgers wrapped(final SideEffectsTracker sideEffectsTracker) {
-		return wrappedInternal(sideEffectsTracker);
-	}
-
-	public void customizeForAutoAssociatingOp(final SideEffectsTracker sideEffectsTracker) {
-		if (!areMutable()) {
-			throw new IllegalStateException("Static ledgers cannot be customized");
-		}
-		tokenRelsLedger.setCommitInterceptor(forKnownAutoAssociatingOp(sideEffectsTracker));
-	}
-
-	private WorldLedgers wrappedInternal(@Nullable final SideEffectsTracker sideEffectsTracker) {
-		if (!areMutable()) {
-			return staticLedgersWith(StackedContractAliases.wrapping(aliases), staticEntityAccess);
-		}
-
-		final var wrappedNftsLedger = activeLedgerWrapping(nftsLedger);
-		final var wrappedTokensLedger = activeLedgerWrapping(tokensLedger);
-		final var wrappedAccountsLedger = activeLedgerWrapping(accountsLedger);
-		if (sideEffectsTracker != null) {
-			final var accountsCommitInterceptor = new AccountsCommitInterceptor(sideEffectsTracker);
-			wrappedAccountsLedger.setCommitInterceptor(accountsCommitInterceptor);
-		}
-		final var wrappedTokenRelsLedger = activeLedgerWrapping(tokenRelsLedger);
-
-		return new WorldLedgers(
-				StackedContractAliases.wrapping(aliases),
-				wrappedTokenRelsLedger,
-				wrappedAccountsLedger,
-				wrappedNftsLedger,
-				wrappedTokensLedger
-		);
-	}
-
-	public ContractAliases aliases() {
-		return aliases;
-	}
-
-	public TransactionalLedger<Pair<AccountID, TokenID>, TokenRelProperty, MerkleTokenRelStatus> tokenRels() {
-		return tokenRelsLedger;
-	}
-
-	public TransactionalLedger<AccountID, AccountProperty, MerkleAccount> accounts() {
-		return accountsLedger;
-	}
-
-	public TransactionalLedger<NftId, NftProperty, UniqueTokenValue> nfts() {
-		return nftsLedger;
-	}
-
-	public TransactionalLedger<TokenID, TokenProperty, MerkleToken> tokens() {
-		return tokensLedger;
-	}
-
-	// --- Internal helpers
-	private <T> T propertyOf(
-			final TokenID tokenId,
-			final TokenProperty property,
-			final BiFunction<StaticEntityAccess, TokenID, T> staticGetter
-	) {
-		if (staticEntityAccess != null) {
-			return staticGetter.apply(staticEntityAccess, tokenId);
-		} else {
-			return getTokenMeta(tokenId, property);
-		}
-	}
-
-	private <T> T getTokenMeta(final TokenID tokenId, final TokenProperty property) {
-		final var value = (T) tokensLedger.get(tokenId, property);
-		validateTrue(value != null, INVALID_TOKEN_ID);
-		return value;
-	}
-
-	private EntityId explicitOwnerOfExtant(final NftId nftId) {
-		var owner = (EntityId) nftsLedger.get(nftId, OWNER);
-		if (MISSING_ENTITY_ID.equals(owner)) {
-			owner = (EntityId) tokensLedger.get(nftId.tokenId(), TREASURY);
-		}
-		return owner;
-	}
-=======
     public static final ByteString ECDSA_KEY_ALIAS_PREFIX =
             ByteString.copyFrom(new byte[] {0x3a, 0x21});
 
     private final ContractAliases aliases;
     private final StaticEntityAccess staticEntityAccess;
-    private final TransactionalLedger<NftId, NftProperty, MerkleUniqueToken> nftsLedger;
+    private final TransactionalLedger<NftId, NftProperty, UniqueTokenValue> nftsLedger;
     private final TransactionalLedger<TokenID, TokenProperty, MerkleToken> tokensLedger;
     private final TransactionalLedger<AccountID, AccountProperty, MerkleAccount> accountsLedger;
     private final TransactionalLedger<
@@ -400,7 +93,7 @@
                             Pair<AccountID, TokenID>, TokenRelProperty, MerkleTokenRelStatus>
                     tokenRelsLedger,
             final TransactionalLedger<AccountID, AccountProperty, MerkleAccount> accountsLedger,
-            final TransactionalLedger<NftId, NftProperty, MerkleUniqueToken> nftsLedger,
+            final TransactionalLedger<NftId, NftProperty, UniqueTokenValue> nftsLedger,
             final TransactionalLedger<TokenID, TokenProperty, MerkleToken> tokensLedger) {
         this.tokenRelsLedger = tokenRelsLedger;
         this.accountsLedger = accountsLedger;
@@ -664,7 +357,7 @@
         return accountsLedger;
     }
 
-    public TransactionalLedger<NftId, NftProperty, MerkleUniqueToken> nfts() {
+    public TransactionalLedger<NftId, NftProperty, UniqueTokenValue> nfts() {
         return nftsLedger;
     }
 
@@ -697,5 +390,4 @@
         }
         return owner;
     }
->>>>>>> 21e657b3
 }