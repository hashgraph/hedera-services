/*
 * Copyright (C) 2021-2022 Hedera Hashgraph, LLC
 *
 * Licensed under the Apache License, Version 2.0 (the "License");
 * you may not use this file except in compliance with the License.
 * You may obtain a copy of the License at
 *
 *      http://www.apache.org/licenses/LICENSE-2.0
 *
 * Unless required by applicable law or agreed to in writing, software
 * distributed under the License is distributed on an "AS IS" BASIS,
 * WITHOUT WARRANTIES OR CONDITIONS OF ANY KIND, either express or implied.
 * See the License for the specific language governing permissions and
 * limitations under the License.
 */
package com.hedera.services.files.sysfiles;

import static org.mockito.BDDMockito.given;
import static org.mockito.BDDMockito.verify;
import static org.mockito.Mockito.times;

import com.hedera.services.context.domain.security.HapiOpPermissions;
import com.hedera.services.context.properties.GlobalDynamicProperties;
import com.hedera.services.context.properties.PropertySource;
import com.hedera.services.context.properties.PropertySources;
import com.hedera.services.state.merkle.MerkleNetworkContext;
import com.hedera.services.state.merkle.MerkleStakingInfo;
import com.hedera.services.sysfiles.domain.KnownBlockValues;
import com.hedera.services.throttling.FunctionalityThrottling;
import com.hedera.services.utils.EntityNum;
import com.hederahashgraph.api.proto.java.ServicesConfigurationList;
import com.swirlds.common.system.address.AddressBook;
import com.swirlds.merkle.map.MerkleMap;
import java.util.Map;
import org.junit.jupiter.api.Assertions;
import org.junit.jupiter.api.BeforeEach;
import org.junit.jupiter.api.Test;
import org.junit.jupiter.api.extension.ExtendWith;
import org.mockito.Mock;
import org.mockito.junit.jupiter.MockitoExtension;

@ExtendWith(MockitoExtension.class)
class ConfigCallbacksTest {
<<<<<<< HEAD
=======

    private static final long node0MaxStake = 100L;
    private static final long node1MaxStake = 200L;
    private static final long node2MaxStake = 300L;
>>>>>>> c14f4aae
    private static final String literalBlockValues =
            "c9e37a7a454638ca62662bd1a06de49ef40b3444203fe329bbc81363604ea7f8@666";
    private static final KnownBlockValues blockValues = KnownBlockValues.from(literalBlockValues);

<<<<<<< HEAD
=======
    @Mock private AddressBook addressBook;
>>>>>>> c14f4aae
    @Mock private GlobalDynamicProperties dynamicProps;
    @Mock private PropertySources propertySources;
    @Mock private HapiOpPermissions hapiOpPermissions;
    @Mock private FunctionalityThrottling functionalityThrottling;
    @Mock private MerkleNetworkContext networkCtx;
<<<<<<< HEAD

=======
    @Mock private PropertySource properties;

    private MerkleMap<EntityNum, MerkleStakingInfo> stakingInfos = new MerkleMap<>();
>>>>>>> c14f4aae
    private ConfigCallbacks subject;

    @BeforeEach
    void setUp() {
        subject =
                new ConfigCallbacks(
                        hapiOpPermissions,
                        dynamicProps,
                        propertySources,
                        functionalityThrottling,
                        functionalityThrottling,
                        functionalityThrottling,
<<<<<<< HEAD
                        () -> networkCtx);
=======
                        () -> addressBook,
                        properties,
                        () -> networkCtx,
                        () -> stakingInfos);
>>>>>>> c14f4aae
    }

    @Test
    void propertiesCbAsExpected() {
<<<<<<< HEAD
        given(dynamicProps.knownBlockValues()).willReturn(blockValues);
=======
        final var numNodes = 10;
        final var hbarFloat = 50_000_000_000L * 100_000_000L;
        givenWellKnownStakingInfos();
        given(properties.getLongProperty("ledger.totalTinyBarFloat")).willReturn(hbarFloat);
        given(addressBook.getSize()).willReturn(numNodes);
        given(dynamicProps.knownBlockValues()).willReturn(blockValues);
        given(dynamicProps.nodeMaxMinStakeRatios()).willReturn(Map.of(0L, 2L, 1L, 8L));
        final var overrideMaxStake = hbarFloat / numNodes;
>>>>>>> c14f4aae
        var config = ServicesConfigurationList.getDefaultInstance();

        // when:
        subject.propertiesCb().accept(config);

        // then:
        verify(propertySources).reloadFrom(config);
        verify(dynamicProps).reload();
        verify(functionalityThrottling, times(3)).applyGasConfig();
        verify(networkCtx).renumberBlocksToMatch(blockValues);
<<<<<<< HEAD
=======
        // and:
        final var updatedNode0Info = stakingInfos.get(EntityNum.fromLong(0L));
        assertStakes(updatedNode0Info, overrideMaxStake / 2, overrideMaxStake);
        final var updatedNode1Info = stakingInfos.get(EntityNum.fromLong(1L));
        assertStakes(updatedNode1Info, overrideMaxStake / 8, overrideMaxStake);
        final var updatedNode2Info = stakingInfos.get(EntityNum.fromLong(2L));
        assertStakes(updatedNode2Info, overrideMaxStake / 4, overrideMaxStake);
>>>>>>> c14f4aae
    }

    @Test
    void permissionsCbAsExpected() {
        var config = ServicesConfigurationList.getDefaultInstance();

        // when:
        subject.permissionsCb().accept(config);

        // then:
        verify(hapiOpPermissions).reloadFrom(config);
    }
<<<<<<< HEAD
=======

    private void assertStakes(
            final MerkleStakingInfo info, final long minStake, final long maxStake) {
        Assertions.assertEquals(minStake, info.getMinStake());
        Assertions.assertEquals(maxStake, info.getMaxStake());
    }

    private void givenWellKnownStakingInfos() {
        stakingInfos.put(EntityNum.fromLong(0L), infoWith(node0MaxStake));
        stakingInfos.put(EntityNum.fromLong(1L), infoWith(node1MaxStake));
        stakingInfos.put(EntityNum.fromLong(2L), infoWith(node2MaxStake));
    }

    private MerkleStakingInfo infoWith(final long maxStake) {
        final var ans = new MerkleStakingInfo();
        ans.setMaxStake(maxStake);
        return ans;
    }
>>>>>>> c14f4aae
}<|MERGE_RESOLUTION|>--- conflicted
+++ resolved
@@ -41,33 +41,23 @@
 
 @ExtendWith(MockitoExtension.class)
 class ConfigCallbacksTest {
-<<<<<<< HEAD
-=======
 
     private static final long node0MaxStake = 100L;
     private static final long node1MaxStake = 200L;
     private static final long node2MaxStake = 300L;
->>>>>>> c14f4aae
     private static final String literalBlockValues =
             "c9e37a7a454638ca62662bd1a06de49ef40b3444203fe329bbc81363604ea7f8@666";
     private static final KnownBlockValues blockValues = KnownBlockValues.from(literalBlockValues);
 
-<<<<<<< HEAD
-=======
     @Mock private AddressBook addressBook;
->>>>>>> c14f4aae
     @Mock private GlobalDynamicProperties dynamicProps;
     @Mock private PropertySources propertySources;
     @Mock private HapiOpPermissions hapiOpPermissions;
     @Mock private FunctionalityThrottling functionalityThrottling;
     @Mock private MerkleNetworkContext networkCtx;
-<<<<<<< HEAD
-
-=======
     @Mock private PropertySource properties;
 
     private MerkleMap<EntityNum, MerkleStakingInfo> stakingInfos = new MerkleMap<>();
->>>>>>> c14f4aae
     private ConfigCallbacks subject;
 
     @BeforeEach
@@ -80,21 +70,14 @@
                         functionalityThrottling,
                         functionalityThrottling,
                         functionalityThrottling,
-<<<<<<< HEAD
-                        () -> networkCtx);
-=======
                         () -> addressBook,
                         properties,
                         () -> networkCtx,
                         () -> stakingInfos);
->>>>>>> c14f4aae
     }
 
     @Test
     void propertiesCbAsExpected() {
-<<<<<<< HEAD
-        given(dynamicProps.knownBlockValues()).willReturn(blockValues);
-=======
         final var numNodes = 10;
         final var hbarFloat = 50_000_000_000L * 100_000_000L;
         givenWellKnownStakingInfos();
@@ -103,7 +86,6 @@
         given(dynamicProps.knownBlockValues()).willReturn(blockValues);
         given(dynamicProps.nodeMaxMinStakeRatios()).willReturn(Map.of(0L, 2L, 1L, 8L));
         final var overrideMaxStake = hbarFloat / numNodes;
->>>>>>> c14f4aae
         var config = ServicesConfigurationList.getDefaultInstance();
 
         // when:
@@ -114,8 +96,6 @@
         verify(dynamicProps).reload();
         verify(functionalityThrottling, times(3)).applyGasConfig();
         verify(networkCtx).renumberBlocksToMatch(blockValues);
-<<<<<<< HEAD
-=======
         // and:
         final var updatedNode0Info = stakingInfos.get(EntityNum.fromLong(0L));
         assertStakes(updatedNode0Info, overrideMaxStake / 2, overrideMaxStake);
@@ -123,7 +103,6 @@
         assertStakes(updatedNode1Info, overrideMaxStake / 8, overrideMaxStake);
         final var updatedNode2Info = stakingInfos.get(EntityNum.fromLong(2L));
         assertStakes(updatedNode2Info, overrideMaxStake / 4, overrideMaxStake);
->>>>>>> c14f4aae
     }
 
     @Test
@@ -136,8 +115,6 @@
         // then:
         verify(hapiOpPermissions).reloadFrom(config);
     }
-<<<<<<< HEAD
-=======
 
     private void assertStakes(
             final MerkleStakingInfo info, final long minStake, final long maxStake) {
@@ -156,5 +133,4 @@
         ans.setMaxStake(maxStake);
         return ans;
     }
->>>>>>> c14f4aae
 }