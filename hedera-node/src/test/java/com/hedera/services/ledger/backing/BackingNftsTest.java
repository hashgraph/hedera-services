--- conflicted
+++ resolved
@@ -15,39 +15,24 @@
  */
 package com.hedera.services.ledger.backing;
 
-import static com.hedera.services.state.submerkle.EntityId.MISSING_ENTITY_ID;
-import static com.hedera.services.state.submerkle.RichInstant.MISSING_INSTANT;
-import static org.junit.jupiter.api.Assertions.assertEquals;
-import static org.junit.jupiter.api.Assertions.assertFalse;
-import static org.junit.jupiter.api.Assertions.assertNotNull;
-import static org.junit.jupiter.api.Assertions.assertTrue;
-
 import com.hedera.services.state.submerkle.RichInstant;
 import com.hedera.services.state.virtual.UniqueTokenKey;
 import com.hedera.services.state.virtual.UniqueTokenValue;
 import com.hedera.services.state.virtual.VirtualMapFactory;
 import com.hedera.services.store.models.NftId;
-<<<<<<< HEAD
 import com.swirlds.jasperdb.JasperDbBuilder;
 import com.swirlds.virtualmap.VirtualMap;
-=======
-import com.hedera.services.utils.EntityNumPair;
-import com.swirlds.merkle.map.MerkleMap;
-import java.nio.charset.StandardCharsets;
->>>>>>> 3e79be41
 import org.junit.jupiter.api.BeforeEach;
 import org.junit.jupiter.api.Test;
 import org.junit.jupiter.api.extension.ExtendWith;
 import org.mockito.junit.jupiter.MockitoExtension;
 
-<<<<<<< HEAD
 import java.nio.charset.StandardCharsets;
 
 import static com.hedera.services.state.submerkle.EntityId.MISSING_ENTITY_ID;
 import static com.hedera.services.state.submerkle.RichInstant.MISSING_INSTANT;
 import static org.junit.jupiter.api.Assertions.assertEquals;
 import static org.junit.jupiter.api.Assertions.assertFalse;
-import static org.junit.jupiter.api.Assertions.assertNotNull;
 import static org.junit.jupiter.api.Assertions.assertThrows;
 import static org.junit.jupiter.api.Assertions.assertTrue;
 
@@ -76,7 +61,7 @@
 
 	private VirtualMap<UniqueTokenKey, UniqueTokenValue> delegate;
 
-	private BackingNfts subject;
+    private BackingNfts subject;
 
 	@BeforeEach
 	void setUp() {
@@ -84,107 +69,14 @@
 		delegate.put(aKey, theToken);
 		delegate.put(bKey, notTheToken);
 
-		subject = new BackingNfts(() -> delegate);
-	}
+        subject = new BackingNfts(() -> delegate);
+    }
 
 	@Test
 	void noSupportGettingIdSet() {
 		// expect:
 		assertThrows(UnsupportedOperationException.class, subject::idSet);
 	}
-
-	@Test
-	void containsWorks() {
-		// expect:
-		assertTrue(subject.contains(aNftId));
-		assertTrue(subject.contains(bNftId));
-		assertFalse(subject.contains(cNftId));
-	}
-
-	@Test
-	void getRefDelegatesToGetForModify() {
-		// when:
-		final var mutable = subject.getRef(aNftId);
-
-		// then:
-		assertEquals(theToken, mutable);
-		assertFalse(mutable.isImmutable());
-	}
-
-	@Test
-	void getImmutableRefDelegatesToGet() {
-		// when:
-		final var immutable = subject.getImmutableRef(aNftId);
-
-		// then:
-		assertEquals(theToken, immutable);
-	}
-
-	@Test
-	void putWorks() {
-		// when:
-		subject.put(aNftId, aValue);
-		subject.put(cNftId, aValue);
-
-		// then:
-		assertEquals(aValue, subject.getImmutableRef(cNftId));
-	}
-
-	@Test
-	void removeWorks() {
-		// when:
-		subject.remove(aNftId);
-
-		// then:
-		assertFalse(subject.contains(aNftId));
-	}
-
-	@Test
-	void sizePropagatesCallToDelegate() {
-		assertEquals(delegate.size(), subject.size());
-	}
-=======
-@ExtendWith(MockitoExtension.class)
-class BackingNftsTest {
-    private final NftId aNftId = new NftId(0, 0, 3, 4);
-    private final NftId bNftId = new NftId(0, 0, 4, 5);
-    private final NftId cNftId = new NftId(0, 0, 5, 6);
-    private final EntityNumPair aKey = EntityNumPair.fromLongs(3, 4);
-    private final EntityNumPair bKey = EntityNumPair.fromLongs(4, 5);
-    private final EntityNumPair cKey = EntityNumPair.fromLongs(5, 6);
-    private final MerkleUniqueToken aValue =
-            new MerkleUniqueToken(
-                    new EntityId(0, 0, 3), "abcdefgh".getBytes(), new RichInstant(1_234_567L, 1));
-    private final MerkleUniqueToken theToken =
-            new MerkleUniqueToken(
-                    MISSING_ENTITY_ID, "HI".getBytes(StandardCharsets.UTF_8), MISSING_INSTANT);
-    private final MerkleUniqueToken notTheToken =
-            new MerkleUniqueToken(
-                    MISSING_ENTITY_ID, "IH".getBytes(StandardCharsets.UTF_8), MISSING_INSTANT);
-
-    private MerkleMap<EntityNumPair, MerkleUniqueToken> delegate;
-
-    private BackingNfts subject;
-
-    @BeforeEach
-    void setUp() {
-        delegate = new MerkleMap<>();
-
-        delegate.put(aKey, theToken);
-        delegate.put(bKey, notTheToken);
-
-        subject = new BackingNfts(() -> delegate);
-    }
-
-    @Test
-    void doSupportGettingIdSet() {
-        // when:
-        subject = new BackingNfts(() -> delegate);
-
-        // expect:
-        assertNotNull(subject.idSet());
-        assertEquals(2, subject.size());
-    }
 
     @Test
     void containsWorks() {
@@ -236,5 +128,4 @@
     void sizePropagatesCallToDelegate() {
         assertEquals(delegate.size(), subject.size());
     }
->>>>>>> 3e79be41
 }