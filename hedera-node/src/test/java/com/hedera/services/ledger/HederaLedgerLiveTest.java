package com.hedera.services.ledger;

/*-
 * ‌
 * Hedera Services Node
 * ​
 * Copyright (C) 2018 - 2021 Hedera Hashgraph, LLC
 * ​
 * Licensed under the Apache License, Version 2.0 (the "License");
 * you may not use this file except in compliance with the License.
 * You may obtain a copy of the License at
 *
 *      http://www.apache.org/licenses/LICENSE-2.0
 *
 * Unless required by applicable law or agreed to in writing, software
 * distributed under the License is distributed on an "AS IS" BASIS,
 * WITHOUT WARRANTIES OR CONDITIONS OF ANY KIND, either express or implied.
 * See the License for the specific language governing permissions and
 * limitations under the License.
 * ‍
 */

import com.hedera.services.config.MockGlobalDynamicProps;
import com.hedera.services.exceptions.InconsistentAdjustmentsException;
import com.hedera.services.ledger.accounts.BackingTokenRels;
import com.hedera.services.ledger.accounts.HashMapBackingAccounts;
import com.hedera.services.ledger.accounts.HashMapBackingTokenRels;
import com.hedera.services.ledger.accounts.HederaAccountCustomizer;
import com.hedera.services.ledger.properties.AccountProperty;
import com.hedera.services.ledger.properties.ChangeSummaryManager;
import com.hedera.services.ledger.properties.TokenRelProperty;
import com.hedera.services.state.merkle.MerkleAccount;
import com.hedera.services.state.merkle.MerkleEntityId;
import com.hedera.services.state.merkle.MerkleToken;
import com.hedera.services.state.merkle.MerkleTokenRelStatus;
import com.hedera.services.state.merkle.MerkleUniqueToken;
import com.hedera.services.state.merkle.MerkleUniqueTokenId;
import com.hedera.services.store.tokens.HederaTokenStore;
import com.hedera.services.store.tokens.unique.OwnerIdentifier;
import com.hedera.services.utils.invertible_fchashmap.FCInvertibleHashMap;
import com.hedera.test.factories.scenarios.TxnHandlingScenario;
import com.hedera.test.mocks.TestContextValidator;
import com.hedera.test.utils.TxnUtils;
import com.hederahashgraph.api.proto.java.AccountAmount;
import com.hederahashgraph.api.proto.java.AccountID;
import com.hederahashgraph.api.proto.java.Timestamp;
import com.hederahashgraph.api.proto.java.TokenCreateTransactionBody;
import com.hederahashgraph.api.proto.java.TokenID;
import com.hederahashgraph.api.proto.java.TokenTransferList;
import com.swirlds.fcmap.FCMap;
import org.junit.jupiter.api.BeforeEach;
import org.junit.jupiter.api.Test;

import java.util.List;

import static com.hedera.test.utils.IdUtils.asAccount;
import static org.hamcrest.MatcherAssert.assertThat;
import static org.hamcrest.collection.IsIterableContainingInAnyOrder.containsInAnyOrder;
import static org.hamcrest.collection.IsIterableContainingInOrder.contains;
import static org.junit.jupiter.api.Assertions.assertEquals;
import static org.junit.jupiter.api.Assertions.assertFalse;
import static org.junit.jupiter.api.Assertions.assertThrows;
import static org.junit.jupiter.api.Assertions.assertTrue;
import static org.mockito.BDDMockito.verify;

public class HederaLedgerLiveTest extends BaseHederaLedgerTest {
	long thisSecond = 1_234_567L;

	@BeforeEach
	void setup() {
		commonSetup();

		accountsLedger = new TransactionalLedger<>(
				AccountProperty.class,
				MerkleAccount::new,
				new HashMapBackingAccounts(),
				new ChangeSummaryManager<>());
		FCMap<MerkleEntityId, MerkleToken> tokens = new FCMap<>();
<<<<<<< HEAD
		FCMap<MerkleUniqueTokenId, MerkleUniqueToken> uniqueTokens = new FCMap<>();
=======
		FCInvertibleHashMap<MerkleUniqueTokenId, MerkleUniqueToken, OwnerIdentifier> uniqueTokens = new FCInvertibleHashMap<>();
>>>>>>> 13ac3be5
		tokenRelsLedger = new TransactionalLedger<>(
				TokenRelProperty.class,
				MerkleTokenRelStatus::new,
				new HashMapBackingTokenRels(),
				new ChangeSummaryManager<>());
		tokenRelsLedger.setKeyToString(BackingTokenRels::readableTokenRel);
		tokenStore = new HederaTokenStore(
				ids,
				TestContextValidator.TEST_VALIDATOR,
				new MockGlobalDynamicProps(),
				() -> tokens,
				() -> uniqueTokens,
				tokenRelsLedger);
		subject = new HederaLedger(tokenStore, ids, creator, validator, historian, dynamicProps, accountsLedger);
	}

	@Test
	public void throwsOnCommittingInconsistentAdjustments() {
		// when:
		subject.begin();
		subject.adjustBalance(genesis, -1L);

		// then:
		assertThrows(InconsistentAdjustmentsException.class, () -> subject.commit());
	}

	@Test
	public void resetsNetTransfersAfterCommit() {
		// when:
		subject.begin();
		AccountID a = subject.create(genesis, 1_000L, new HederaAccountCustomizer().memo("a"));
		subject.commit();
		// and:
		subject.begin();
		AccountID b = subject.create(genesis, 2_000L, new HederaAccountCustomizer().memo("b"));

		// then:
		assertEquals(2L, subject.netTransfersInTxn().getAccountAmountsList().size());
	}

	@Test
	public void doesntIncludeZeroAdjustsInNetTransfers() {
		// when:
		subject.begin();
		AccountID a = subject.create(genesis, 1_000L, new HederaAccountCustomizer().memo("a"));
		subject.delete(a, genesis);

		// then:
		assertEquals(0L, subject.netTransfersInTxn().getAccountAmountsList().size());
	}

	@Test
	public void doesntAllowDestructionOfRealCurrency() {
		// when:
		subject.begin();
		AccountID a = subject.create(genesis, 1_000L, new HederaAccountCustomizer().memo("a"));
		subject.destroy(a);

		// then:
		assertThrows(InconsistentAdjustmentsException.class, () -> subject.commit());
	}

	@Test
	public void allowsDestructionOfEphemeralCurrency() {
		// when:
		subject.begin();
		AccountID a = asAccount("1.2.3");
		subject.spawn(a, 1_000L, new HederaAccountCustomizer().memo("a"));
		subject.destroy(a);
		subject.commit();

		// then:
		assertFalse(subject.exists(a));
		assertEquals(GENESIS_BALANCE, subject.getBalance(genesis));
	}

	@Test
	public void recordsCreationOfAccountDeletedInSameTxn() {
		// when:
		subject.begin();
		AccountID a = subject.create(genesis, 1_000L, new HederaAccountCustomizer().memo("a"));
		subject.delete(a, genesis);
		int numNetTransfers = subject.netTransfersInTxn().getAccountAmountsCount();
		subject.commit();

		// then:
		assertEquals(0, numNetTransfers);
		assertTrue(subject.exists(a));
		assertEquals(GENESIS_BALANCE, subject.getBalance(genesis));
	}

	@Test
	public void addsRecordsAndEntitiesBeforeCommitting() {
		// when:
		subject.begin();
		AccountID a = subject.create(genesis, 1_000L, new HederaAccountCustomizer().memo("a"));
		subject.commit();

		// then:
		verify(historian).finalizeExpirableTransactionRecord();
		verify(historian).noteNewExpirationEvents();
	}

	@Test
	public void resetsNetTransfersAfterRollback() {
		// when:
		subject.begin();
		AccountID a = subject.create(genesis, 1_000L, new HederaAccountCustomizer().memo("a"));
		subject.rollback();
		// and:
		subject.begin();
		AccountID b = subject.create(genesis, 2_000L, new HederaAccountCustomizer().memo("b"));

		// then:
		assertEquals(2L, subject.netTransfersInTxn().getAccountAmountsList().size());
	}

	@Test
	public void returnsNetTransfersInBalancedTxn() {
		setup();
		// and:
		TokenID tA, tB;

		// when:
		subject.begin();
		AccountID a = subject.create(genesis, 1_000L, new HederaAccountCustomizer().memo("a"));
		AccountID b = subject.create(genesis, 2_000L, new HederaAccountCustomizer().memo("b"));
		AccountID c = subject.create(genesis, 3_000L, new HederaAccountCustomizer().memo("c"));
		AccountID d = subject.create(genesis, 4_000L, new HederaAccountCustomizer().memo("d"));
		// and:
		var rA = tokenStore.createProvisionally(stdWith("MINE", "MINE", a), a, thisSecond);
		tA = rA.getCreated().get();
		tokenStore.commitCreation();
		var rB = tokenStore.createProvisionally(stdWith("YOURS", "YOURS", b), b, thisSecond);
		tB = rB.getCreated().get();
		tokenStore.commitCreation();
		// and:
		tokenStore.associate(a, List.of(tA, tB));
		tokenStore.associate(b, List.of(tA, tB));
		tokenStore.associate(c, List.of(tA, tB));
		tokenStore.associate(d, List.of(tA, tB));
		// and:
		subject.doTransfer(d, a, 1_000L);
		subject.delete(d, b);
		subject.adjustBalance(c, 1_000L);
		subject.adjustBalance(genesis, -1_000L);
		subject.doTransfers(TxnUtils.withAdjustments(a, -500L, b, 250L, c, 250L));
		// and:
		subject.adjustTokenBalance(a, tA, +10_000);
		subject.adjustTokenBalance(a, tA, -5_000);
		subject.adjustTokenBalance(a, tB, +1);
		subject.adjustTokenBalance(a, tB, -1);

		subject.adjustTokenBalance(b, tB, +10_000);
		subject.adjustTokenBalance(c, tB, +50);
		subject.adjustTokenBalance(c, tB, +50);
		subject.adjustTokenBalance(c, tB, -50);
		subject.adjustTokenBalance(c, tA, +5000);
		subject.freeze(a, tB);
		subject.adjustTokenBalance(a, tB, +1_000_000);
		accountsLedger.changeSetSoFar();

		// then:
		assertThat(
				subject.netTransfersInTxn().getAccountAmountsList(),
				containsInAnyOrder(
						AccountAmount.newBuilder().setAccountID(a).setAmount(1_500L).build(),
						AccountAmount.newBuilder().setAccountID(b).setAmount(5_250L).build(),
						AccountAmount.newBuilder().setAccountID(c).setAmount(4_250L).build(),
						AccountAmount.newBuilder().setAccountID(genesis).setAmount(-11_000L).build()));
		// and:
		assertThat(subject.netTokenTransfersInTxn(),
				contains(
						construct(tA, aa(a, +5_000), aa(c, +5_000)),
						construct(tB, aa(b, +10_000), aa(c, +50))
				));
	}

	@Test
	public void recognizesPendingCreates() {
		setup();

		// when:
		subject.begin();
		AccountID a = subject.create(genesis, 1L, new HederaAccountCustomizer().memo("a"));

		// then:
		assertTrue(subject.isPendingCreation(a));
		assertFalse(subject.isPendingCreation(genesis));
	}

	private TokenCreateTransactionBody stdWith(String symbol, String tokenName, AccountID account) {
		var key = TxnHandlingScenario.COMPLEX_KEY_ACCOUNT_KT.asKey();
		return TokenCreateTransactionBody.newBuilder()
				.setAdminKey(key)
				.setFreezeKey(TxnHandlingScenario.COMPLEX_KEY_ACCOUNT_KT.asKey())
				.setSymbol(symbol)
				.setName(tokenName)
				.setInitialSupply(0)
				.setTreasury(account)
				.setExpiry(Timestamp.newBuilder().setSeconds(2 * thisSecond))
				.setDecimals(0)
				.setFreezeDefault(false)
				.build();
	}

	private TokenTransferList construct(TokenID token, AccountAmount... xfers) {
		return TokenTransferList.newBuilder()
				.setToken(token)
				.addAllTransfers(List.of(xfers))
				.build();
	}

}<|MERGE_RESOLUTION|>--- conflicted
+++ resolved
@@ -76,11 +76,7 @@
 				new HashMapBackingAccounts(),
 				new ChangeSummaryManager<>());
 		FCMap<MerkleEntityId, MerkleToken> tokens = new FCMap<>();
-<<<<<<< HEAD
 		FCMap<MerkleUniqueTokenId, MerkleUniqueToken> uniqueTokens = new FCMap<>();
-=======
-		FCInvertibleHashMap<MerkleUniqueTokenId, MerkleUniqueToken, OwnerIdentifier> uniqueTokens = new FCInvertibleHashMap<>();
->>>>>>> 13ac3be5
 		tokenRelsLedger = new TransactionalLedger<>(
 				TokenRelProperty.class,
 				MerkleTokenRelStatus::new,
