--- conflicted
+++ resolved
@@ -46,10 +46,7 @@
 
 @ExtendWith(MockitoExtension.class)
 class EndOfStakingPeriodCalculatorTest {
-<<<<<<< HEAD
-=======
 
->>>>>>> 6f806782
     @Mock private MerkleMap<EntityNum, MerkleAccount> accounts;
     @Mock private MerkleMap<EntityNum, MerkleStakingInfo> stakingInfos;
     @Mock private MerkleNetworkContext merkleNetworkContext;
@@ -76,22 +73,6 @@
     }
 
     @Test
-<<<<<<< HEAD
-    void skipsEndOfStakingPeriodCalcsIfRewardsAreNotActivated() {
-        final var consensusTime = Instant.now();
-        given(merkleNetworkContext.areRewardsActivated()).willReturn(false);
-        given(dynamicProperties.isStakingEnabled()).willReturn(true);
-
-        subject.updateNodes(consensusTime);
-
-        verify(merkleNetworkContext, never()).setTotalStakedRewardStart(anyLong());
-        verify(merkleNetworkContext, never()).setTotalStakedStart(anyLong());
-        verify(syntheticTxnFactory, never()).nodeStakeUpdate(any(), anyList());
-    }
-
-    @Test
-=======
->>>>>>> 6f806782
     void skipsEndOfStakingPeriodCalcsIfStakingNotEnabled() {
         final var consensusTime = Instant.now();
         given(dynamicProperties.isStakingEnabled()).willReturn(false);
@@ -111,10 +92,6 @@
 
         given(dynamicProperties.isStakingEnabled()).willReturn(true);
         given(dynamicProperties.maxDailyStakeRewardThPerH()).willReturn(Long.MAX_VALUE);
-<<<<<<< HEAD
-        given(merkleNetworkContext.areRewardsActivated()).willReturn(true);
-=======
->>>>>>> 6f806782
         given(properties.getLongProperty("staking.rewardRate")).willReturn(100L);
         given(properties.getLongProperty("accounts.stakingRewardAccount"))
                 .willReturn(stakingRewardAccount);
