--- conflicted
+++ resolved
@@ -134,7 +134,7 @@
 	@Mock
 	private UniqTokenViewsManager tokenViewsManager;
 	@Mock
-	private AutoCreationLogic autoCreateLogic;
+	private AutoCreationLogic autoAccountCreator;
 	@Mock
 	private SyntheticTxnFactory syntheticTxnFactory;
 	@Mock
@@ -179,13 +179,8 @@
 		tokenStore.rebuildViews();
 
 		subject = new HederaLedger(
-<<<<<<< HEAD
-				tokenStore, ids, creator, validator, sideEffectsTracker, historian, dynamicProperties, accountsLedger,
-				autoCreateLogic, autoAccounts);
-=======
 				tokenStore, ids, creator, validator, sideEffectsTracker, historian, dynamicProperties,
 				accountsLedger, autoAccountCreator);
->>>>>>> 3f875f00
 		subject.setTokenRelsLedger(tokenRelsLedger);
 		subject.setTokenViewsManager(tokenViewsManager);
 	}
@@ -232,7 +227,7 @@
 	void undoCreationsOnFailure() {
 		givenInitialBalancesAndOwnership();
 		backingAccounts.remove(aModel);
-		given(autoCreateLogic.reclaimPendingAliases()).willReturn(true);
+		given(autoAccountCreator.reclaimPendingAliases()).willReturn(true);
 		// when:
 		subject.begin();
 		accountsLedger.create(AccountID.newBuilder().setAccountNum(1).build());
@@ -303,13 +298,8 @@
 				nftsLedger);
 
 		subject = new HederaLedger(
-<<<<<<< HEAD
-				tokenStore, ids, creator, validator, sideEffectsTracker, historian, dynamicProperties, accountsLedger
-				, autoCreateLogic, autoAccounts);
-=======
 				tokenStore, ids, creator, validator, sideEffectsTracker, historian, dynamicProperties,
 				accountsLedger, autoAccountCreator);
->>>>>>> 3f875f00
 		subject.setTokenRelsLedger(tokenRelsLedger);
 		subject.setTokenViewsManager(viewManager);
 		tokenStore.rebuildViews();
@@ -420,20 +410,11 @@
 		backingAccounts.put(validAliasAccountWithId, validAliasAccount);
 		backingAccounts.put(funding, fundingAccount);
 
-<<<<<<< HEAD
-		given(autoAccounts.getAutoAccountsMap())
-				.willReturn(new HashMap<>())
-				.willReturn(new HashMap<>() {{
-					put(aliasA.toByteString(), validAliasEntityNum);
-				}});
-		given(autoCreateLogic.create(any(), any())).willReturn(Pair.of(OK, 100L));
-=======
 		given(autoAccountCreator.create(any(), any())).willAnswer(invocationOnMock -> {
 			final var change = (BalanceChange) invocationOnMock.getArgument(0);
 			change.replaceAliasWith(validAliasEntityNum.toGrpcAccountId());
 			return Pair.of(OK, 100L);
 		});
->>>>>>> 3f875f00
 		given(dynamicProperties.fundingAccount()).willReturn(funding);
 
 		subject.begin();
