/*
 * Copyright (C) 2022 Hedera Hashgraph, LLC
 *
 * Licensed under the Apache License, Version 2.0 (the "License");
 * you may not use this file except in compliance with the License.
 * You may obtain a copy of the License at
 *
 *      http://www.apache.org/licenses/LICENSE-2.0
 *
 * Unless required by applicable law or agreed to in writing, software
 * distributed under the License is distributed on an "AS IS" BASIS,
 * WITHOUT WARRANTIES OR CONDITIONS OF ANY KIND, either express or implied.
 * See the License for the specific language governing permissions and
 * limitations under the License.
 */
package com.hedera.services.ledger.interceptors;

import static com.hedera.services.context.BasicTransactionContext.EMPTY_KEY;
import static com.hedera.services.ledger.accounts.staking.StakePeriodManager.ZONE_UTC;
import static com.hedera.services.ledger.accounts.staking.StakingUtils.NA;
import static com.hedera.services.ledger.properties.AccountProperty.BALANCE;
import static com.hedera.services.ledger.properties.AccountProperty.IS_DELETED;
import static com.hedera.services.state.migration.ReleaseTwentySevenMigration.buildStakingInfoMap;
import static com.hedera.services.utils.Units.HBARS_TO_TINYBARS;
import static org.junit.jupiter.api.Assertions.assertEquals;
import static org.junit.jupiter.api.Assertions.assertFalse;
import static org.junit.jupiter.api.Assertions.assertThrows;
import static org.junit.jupiter.api.Assertions.assertTrue;
import static org.mockito.ArgumentMatchers.any;
import static org.mockito.ArgumentMatchers.anyLong;
import static org.mockito.ArgumentMatchers.eq;
import static org.mockito.BDDMockito.given;
import static org.mockito.BDDMockito.willCallRealMethod;
import static org.mockito.Mockito.inOrder;
import static org.mockito.Mockito.mock;
import static org.mockito.Mockito.never;
import static org.mockito.Mockito.times;
import static org.mockito.Mockito.verify;
import static org.mockito.Mockito.verifyNoInteractions;

import com.hedera.services.config.AccountNumbers;
import com.hedera.services.context.SideEffectsTracker;
import com.hedera.services.context.TransactionContext;
import com.hedera.services.context.properties.BootstrapProperties;
import com.hedera.services.context.properties.GlobalDynamicProperties;
import com.hedera.services.exceptions.NegativeAccountBalanceException;
import com.hedera.services.ledger.EntityChangeSet;
import com.hedera.services.ledger.accounts.staking.RewardCalculator;
import com.hedera.services.ledger.accounts.staking.StakeChangeManager;
import com.hedera.services.ledger.accounts.staking.StakeInfoManager;
import com.hedera.services.ledger.accounts.staking.StakePeriodManager;
import com.hedera.services.ledger.properties.AccountProperty;
import com.hedera.services.state.merkle.MerkleAccount;
import com.hedera.services.state.merkle.MerkleNetworkContext;
import com.hedera.services.state.merkle.MerkleStakingInfo;
<<<<<<< HEAD
import com.hedera.services.state.validation.UsageLimits;
=======
import com.hedera.services.state.validation.AccountUsageTracking;
>>>>>>> 67166f8e
import com.hedera.services.utils.EntityNum;
import com.hedera.test.factories.accounts.MerkleAccountFactory;
import com.hederahashgraph.api.proto.java.AccountID;
import com.swirlds.common.system.address.Address;
import com.swirlds.common.system.address.AddressBook;
import com.swirlds.merkle.map.MerkleMap;
import java.time.Instant;
import java.time.LocalDate;
import java.util.Arrays;
import java.util.Collections;
import java.util.EnumMap;
import java.util.HashMap;
import java.util.Map;
import org.junit.jupiter.api.BeforeEach;
import org.junit.jupiter.api.Test;
import org.junit.jupiter.api.extension.ExtendWith;
import org.mockito.Mock;
import org.mockito.junit.jupiter.MockitoExtension;

@ExtendWith(MockitoExtension.class)
class StakingAccountsCommitInterceptorTest {
<<<<<<< HEAD
    @Mock private UsageLimits usageLimits;
=======
    @Mock private AccountUsageTracking usageTracking;
>>>>>>> 67166f8e
    @Mock private SideEffectsTracker sideEffectsTracker;
    @Mock private MerkleNetworkContext networkCtx;
    @Mock private GlobalDynamicProperties dynamicProperties;
    @Mock private BootstrapProperties bootstrapProperties;
    @Mock private RewardCalculator rewardCalculator;
    @Mock private StakeChangeManager stakeChangeManager;
    @Mock private AddressBook addressBook;
    @Mock private Address address1 = mock(Address.class);
    @Mock private Address address2 = mock(Address.class);
    @Mock private StakePeriodManager stakePeriodManager;
    @Mock private MerkleMap<EntityNum, MerkleAccount> accounts;
    @Mock private MerkleAccount merkleAccount;
    @Mock private AccountNumbers accountNumbers;
    @Mock private TransactionContext txnCtx;

    private StakeInfoManager stakeInfoManager;

    private MerkleMap<EntityNum, MerkleStakingInfo> stakingInfo;
    private StakingAccountsCommitInterceptor subject;

    private static final long stakePeriodStart =
            LocalDate.ofInstant(Instant.ofEpochSecond(12345678910L), ZONE_UTC).toEpochDay() - 1;

    private final EntityNum node0Id = EntityNum.fromLong(0L);
    private final EntityNum node1Id = EntityNum.fromLong(1L);
    private final long stakingRewardAccountNum = 800L;

    @BeforeEach
    void setUp() throws NegativeAccountBalanceException {
        stakingInfo = buildsStakingInfoMap();
        stakeInfoManager = new StakeInfoManager(() -> stakingInfo);
        subject =
                new StakingAccountsCommitInterceptor(
                        sideEffectsTracker,
                        () -> networkCtx,
                        dynamicProperties,
                        rewardCalculator,
                        stakeChangeManager,
                        stakePeriodManager,
                        stakeInfoManager,
                        accountNumbers,
                        txnCtx,
<<<<<<< HEAD
                        usageLimits);
=======
                        usageTracking);
>>>>>>> 67166f8e
        reset();
    }

    @Test
    void stakingInfraIsUnusedIfNotEnabled() {
        given(dynamicProperties.isStakingEnabled()).willReturn(false);

        subject.preview(new EntityChangeSet<>());

        verifyNoInteractions(networkCtx);
    }

    @Test
    void setsNothingIfUpdateIsSentinel() {
        subject.getStakedToMeUpdates()[2] = NA;
        subject.getStakePeriodStartUpdates()[2] = NA;
        subject.getStakeAtStartOfLastRewardedPeriodUpdates()[2] = NA;
        final var mockAccount = mock(MerkleAccount.class);

        subject.finish(2, mockAccount);

        verify(mockAccount, never()).setStakedToMe(subject.getStakedToMeUpdates()[2]);
        verify(mockAccount, never()).setStakePeriodStart(subject.getStakePeriodStartUpdates()[2]);
        verify(mockAccount, never())
                .setStakeAtStartOfLastRewardedPeriod(
                        subject.getStakeAtStartOfLastRewardedPeriodUpdates()[2]);
    }

    @Test
    void setsGivenNonSentinelUpdate() {
        subject.getStakedToMeUpdates()[2] = 100 * HBARS_TO_TINYBARS;
        subject.getStakePeriodStartUpdates()[2] = 123;
        final var mockAccount = mock(MerkleAccount.class);

        subject.finish(2, mockAccount);

        verify(mockAccount).setStakedToMe(100 * HBARS_TO_TINYBARS);
        verify(mockAccount).setStakePeriodStart(123);
    }

    @Test
    void changingKeyOnlyIsNotRewardSituation() {
        given(dynamicProperties.isStakingEnabled()).willReturn(true);
        final var changes = new EntityChangeSet<AccountID, MerkleAccount, AccountProperty>();
        final Map<AccountProperty, Object> keyOnlyChanges = Map.of(AccountProperty.KEY, EMPTY_KEY);
        changes.include(counterpartyId, counterparty, keyOnlyChanges);
        counterparty.setStakePeriodStart(stakePeriodStart - 2);

        given(networkCtx.areRewardsActivated()).willReturn(true);

        subject.getStakeAtStartOfLastRewardedPeriodUpdates()[0] = NA;

        subject.preview(changes);

        assertEquals(NA, subject.getStakeAtStartOfLastRewardedPeriodUpdates()[0]);
    }

    @Test
    void
            anAccountThatStartedStakingBeforeCurrentPeriodAndHasntBeenRewardedUnclaimsStakeWhenChangingElection() {
        given(dynamicProperties.isStakingEnabled()).willReturn(true);
        final var changes = new EntityChangeSet<AccountID, MerkleAccount, AccountProperty>();
        final var node0Info = stakingInfo.get(node0Id);
        node0Info.setStakeRewardStart(2 * counterpartyBalance);

        final Map<AccountProperty, Object> nodeChange = Map.of(AccountProperty.STAKED_ID, -2L);
        changes.include(counterpartyId, counterparty, nodeChange);
        counterparty.setStakePeriodStart(stakePeriodStart);
        counterparty.setStakeAtStartOfLastRewardedPeriod(-1);

        given(networkCtx.areRewardsActivated()).willReturn(true);
        given(stakePeriodManager.currentStakePeriod()).willReturn(stakePeriodStart + 1);

        subject.preview(changes);

        assertEquals(counterpartyBalance, node0Info.getUnclaimedStakeRewardStart());
    }

    @Test
    void
            anAccountThatStartedStakingBeforeCurrentPeriodAndWasRewardedDaysAgoUnclaimsStakeWhenChangingElection() {
        given(dynamicProperties.isStakingEnabled()).willReturn(true);
        final var changes = new EntityChangeSet<AccountID, MerkleAccount, AccountProperty>();
        final var node0Info = stakingInfo.get(node0Id);
        node0Info.setStakeRewardStart(2 * counterpartyBalance);

        final Map<AccountProperty, Object> nodeChange = Map.of(AccountProperty.STAKED_ID, -2L);
        changes.include(counterpartyId, counterparty, nodeChange);
        counterparty.setStakePeriodStart(stakePeriodStart);
        counterparty.setStakeAtStartOfLastRewardedPeriod(counterpartyBalance / 5);

        given(networkCtx.areRewardsActivated()).willReturn(true);
        given(stakePeriodManager.currentStakePeriod()).willReturn(stakePeriodStart + 3);

        subject.preview(changes);

        assertEquals(counterpartyBalance, node0Info.getUnclaimedStakeRewardStart());
    }
<<<<<<< HEAD

    @Test
    void
            anAccountThatStartedStakingBeforeCurrentPeriodAndWasRewardedTodayUnclaimsStakeStartWhenChangingElection() {
        given(dynamicProperties.isStakingEnabled()).willReturn(true);
        final var changes = new EntityChangeSet<AccountID, MerkleAccount, AccountProperty>();
        final var node0Info = stakingInfo.get(node0Id);
        node0Info.setStakeRewardStart(2 * counterpartyBalance);

        final Map<AccountProperty, Object> nodeChange = Map.of(AccountProperty.STAKED_ID, -2L);
        changes.include(counterpartyId, counterparty, nodeChange);
        counterparty.setStakePeriodStart(stakePeriodStart);
        counterparty.setStakeAtStartOfLastRewardedPeriod(counterpartyBalance / 5);

        given(networkCtx.areRewardsActivated()).willReturn(true);
        given(stakePeriodManager.currentStakePeriod()).willReturn(stakePeriodStart + 1);

        subject.preview(changes);

        assertEquals(counterpartyBalance / 5, node0Info.getUnclaimedStakeRewardStart());
    }

    @Test
    void anAccountThatStartedStakingAtCurrentPeriodDoesntUnclaimStakeWhenChangingElection() {
        given(dynamicProperties.isStakingEnabled()).willReturn(true);
        final var changes = new EntityChangeSet<AccountID, MerkleAccount, AccountProperty>();
        final var node0Info = stakingInfo.get(node0Id);
        node0Info.setStakeRewardStart(2 * counterpartyBalance);

        final Map<AccountProperty, Object> nodeChange = Map.of(AccountProperty.STAKED_ID, -2L);
        changes.include(counterpartyId, counterparty, nodeChange);
        counterparty.setStakePeriodStart(stakePeriodStart);
        counterparty.setStakeAtStartOfLastRewardedPeriod(-1);

        given(networkCtx.areRewardsActivated()).willReturn(true);
        given(stakePeriodManager.currentStakePeriod()).willReturn(stakePeriodStart);

        subject.preview(changes);

        assertEquals(0, node0Info.getUnclaimedStakeRewardStart());
    }

    @Test
    void anAccountThatDeclineRewardsDoesntUnclaimStakeWhenChangingElection() {
        given(dynamicProperties.isStakingEnabled()).willReturn(true);
        final var changes = new EntityChangeSet<AccountID, MerkleAccount, AccountProperty>();
        final var node0Info = stakingInfo.get(node0Id);
        node0Info.setStakeRewardStart(2 * counterpartyBalance);

        final Map<AccountProperty, Object> nodeChange = Map.of(AccountProperty.STAKED_ID, -2L);
        changes.include(counterpartyId, counterparty, nodeChange);
        counterparty.setStakePeriodStart(stakePeriodStart);
        counterparty.setStakeAtStartOfLastRewardedPeriod(-1);
        counterparty.setDeclineReward(true);

        given(networkCtx.areRewardsActivated()).willReturn(true);

        subject.preview(changes);

        assertEquals(0, node0Info.getUnclaimedStakeRewardStart());
    }

    @Test
    void aNewAccountShouldNotHaveStakeStartUpdated() {
        given(dynamicProperties.isStakingEnabled()).willReturn(true);
        final var changes = new EntityChangeSet<AccountID, MerkleAccount, AccountProperty>();
        final Map<AccountProperty, Object> keyOnlyChanges =
                Map.of(BALANCE, 2 * counterpartyBalance);
        changes.include(counterpartyId, null, keyOnlyChanges);
        counterparty.setStakePeriodStart(stakePeriodStart);
        counterparty.setStakeAtStartOfLastRewardedPeriod(counterpartyBalance - 1);

=======

    @Test
    void
            anAccountThatStartedStakingBeforeCurrentPeriodAndWasRewardedTodayUnclaimsStakeStartWhenChangingElection() {
        given(dynamicProperties.isStakingEnabled()).willReturn(true);
        final var changes = new EntityChangeSet<AccountID, MerkleAccount, AccountProperty>();
        final var node0Info = stakingInfo.get(node0Id);
        node0Info.setStakeRewardStart(2 * counterpartyBalance);

        final Map<AccountProperty, Object> nodeChange = Map.of(AccountProperty.STAKED_ID, -2L);
        changes.include(counterpartyId, counterparty, nodeChange);
        counterparty.setStakePeriodStart(stakePeriodStart);
        counterparty.setStakeAtStartOfLastRewardedPeriod(counterpartyBalance / 5);

        given(networkCtx.areRewardsActivated()).willReturn(true);
        given(stakePeriodManager.currentStakePeriod()).willReturn(stakePeriodStart + 1);

        subject.preview(changes);

        assertEquals(counterpartyBalance / 5, node0Info.getUnclaimedStakeRewardStart());
    }

    @Test
    void anAccountDoesNotUnclaimRewardsIfStakingNotActivated() {
        given(dynamicProperties.isStakingEnabled()).willReturn(true);
        final var changes = new EntityChangeSet<AccountID, MerkleAccount, AccountProperty>();
        final var node0Info = stakingInfo.get(node0Id);
        node0Info.setStakeRewardStart(2 * counterpartyBalance);

        final Map<AccountProperty, Object> nodeChange = Map.of(AccountProperty.STAKED_ID, -2L);
        changes.include(counterpartyId, counterparty, nodeChange);
        counterparty.setStakePeriodStart(stakePeriodStart);
        counterparty.setStakeAtStartOfLastRewardedPeriod(counterpartyBalance / 5);

        subject.preview(changes);

        assertEquals(0, node0Info.getUnclaimedStakeRewardStart());
    }

    @Test
    void anAccountThatStartedStakingAtCurrentPeriodDoesntUnclaimStakeWhenChangingElection() {
        given(dynamicProperties.isStakingEnabled()).willReturn(true);
        final var changes = new EntityChangeSet<AccountID, MerkleAccount, AccountProperty>();
        final var node0Info = stakingInfo.get(node0Id);
        node0Info.setStakeRewardStart(2 * counterpartyBalance);

        final Map<AccountProperty, Object> nodeChange = Map.of(AccountProperty.STAKED_ID, -2L);
        changes.include(counterpartyId, counterparty, nodeChange);
        counterparty.setStakePeriodStart(stakePeriodStart);
        counterparty.setStakeAtStartOfLastRewardedPeriod(-1);

        given(networkCtx.areRewardsActivated()).willReturn(true);
        given(stakePeriodManager.currentStakePeriod()).willReturn(stakePeriodStart);

        subject.preview(changes);

        assertEquals(0, node0Info.getUnclaimedStakeRewardStart());
    }

    @Test
    void anAccountThatDeclineRewardsDoesntUnclaimStakeWhenChangingElection() {
        given(dynamicProperties.isStakingEnabled()).willReturn(true);
        final var changes = new EntityChangeSet<AccountID, MerkleAccount, AccountProperty>();
        final var node0Info = stakingInfo.get(node0Id);
        node0Info.setStakeRewardStart(2 * counterpartyBalance);

        final Map<AccountProperty, Object> nodeChange = Map.of(AccountProperty.STAKED_ID, -2L);
        changes.include(counterpartyId, counterparty, nodeChange);
        counterparty.setStakePeriodStart(stakePeriodStart);
        counterparty.setStakeAtStartOfLastRewardedPeriod(-1);
        counterparty.setDeclineReward(true);

        given(networkCtx.areRewardsActivated()).willReturn(true);

        subject.preview(changes);

        assertEquals(0, node0Info.getUnclaimedStakeRewardStart());
    }

    @Test
    void aNewAccountShouldNotHaveStakeStartUpdated() {
        given(dynamicProperties.isStakingEnabled()).willReturn(true);
        final var changes = new EntityChangeSet<AccountID, MerkleAccount, AccountProperty>();
        final Map<AccountProperty, Object> keyOnlyChanges =
                Map.of(BALANCE, 2 * counterpartyBalance);
        changes.include(counterpartyId, null, keyOnlyChanges);
        counterparty.setStakePeriodStart(stakePeriodStart);
        counterparty.setStakeAtStartOfLastRewardedPeriod(counterpartyBalance - 1);

>>>>>>> 67166f8e
        given(networkCtx.areRewardsActivated()).willReturn(true);

        subject.getStakeAtStartOfLastRewardedPeriodUpdates()[0] = NA;

        subject.preview(changes);

        assertEquals(NA, subject.getStakeAtStartOfLastRewardedPeriodUpdates()[0]);
    }

    @Test
    void anAccountWithAlreadyCollectedRewardShouldNotHaveStakeStartUpdated() {
        given(dynamicProperties.isStakingEnabled()).willReturn(true);
        final var changes = new EntityChangeSet<AccountID, MerkleAccount, AccountProperty>();
        final Map<AccountProperty, Object> keyOnlyChanges =
                Map.of(BALANCE, 2 * counterpartyBalance);
        changes.include(counterpartyId, counterparty, keyOnlyChanges);
        counterparty.setStakePeriodStart(stakePeriodStart);
        counterparty.setStakeAtStartOfLastRewardedPeriod(counterpartyBalance - 1);

        given(networkCtx.areRewardsActivated()).willReturn(true);
<<<<<<< HEAD

        subject.getStakeAtStartOfLastRewardedPeriodUpdates()[0] = NA;

        subject.preview(changes);

=======

        subject.getStakeAtStartOfLastRewardedPeriodUpdates()[0] = NA;

        subject.preview(changes);

>>>>>>> 67166f8e
        assertEquals(NA, subject.getStakeAtStartOfLastRewardedPeriodUpdates()[0]);
    }

    @Test
    void calculatesRewardIfNeeded() {
        given(dynamicProperties.isStakingEnabled()).willReturn(true);
        final var changes = buildChanges();
        final var rewardPayment = 1L;
        counterparty.setStakePeriodStart(stakePeriodStart - 2);

        given(networkCtx.areRewardsActivated()).willReturn(true);
        given(rewardCalculator.computePendingReward(counterparty)).willReturn(rewardPayment);
        given(rewardCalculator.applyReward(rewardPayment, counterparty, changes.changes(1)))
                .willReturn(true);

        subject.preview(changes);

        verify(rewardCalculator).applyReward(rewardPayment, counterparty, changes.changes(1));
        verify(sideEffectsTracker)
                .trackRewardPayment(counterpartyId.getAccountNum(), rewardPayment);

        verify(stakeChangeManager)
                .awardStake(1, (long) changes.changes(0).get(AccountProperty.BALANCE), false);

        verify(stakeChangeManager).withdrawStake(0, changes.entity(1).getBalance(), false);

        verify(stakeChangeManager)
                .awardStake(1, (long) changes.changes(1).get(AccountProperty.BALANCE), false);

        assertFalse(subject.hasBeenRewarded(0));
        assertTrue(subject.hasBeenRewarded(1));
        // both have stakeMeta changes
        assertEquals(-1, subject.getStakeAtStartOfLastRewardedPeriodUpdates()[0]);
        assertEquals(-1, subject.getStakeAtStartOfLastRewardedPeriodUpdates()[1]);
    }

    @Test
    void checksIfRewardsToBeActivatedEveryHandle() {
        given(dynamicProperties.isStakingEnabled()).willReturn(true);
        final var changes = new EntityChangeSet<AccountID, MerkleAccount, AccountProperty>();
        changes.include(partyId, party, randomStakedNodeChanges(partyBalance + amount));
        changes.include(
                counterpartyId,
                counterparty,
                randomStakedNodeChanges(counterpartyBalance - amount - 100L));

        stakingInfo.forEach((a, b) -> b.setRewardSumHistory(new long[] {5, 5}));
        subject.setRewardsActivated(true);
        given(dynamicProperties.getStakingStartThreshold()).willReturn(100L);

        // rewards are activated,so can't activate again
        subject.preview(changes);
        verify(networkCtx, never()).setStakingRewardsActivated(true);
        verify(stakeChangeManager, never()).initializeAllStakingStartsTo(anyLong());

        // rewards are not activated, threshold is less but balance for 0.0.800 is not increased
        subject.setRewardsActivated(false);
        given(dynamicProperties.getStakingStartThreshold()).willReturn(20L);
        given(accountNumbers.stakingRewardAccount()).willReturn(stakingRewardAccountNum);

        subject.preview(changes);

        verify(networkCtx, never()).setStakingRewardsActivated(true);
        assertEquals(5L, stakingInfo.get(node0Id).getRewardSumHistory()[0]);
        assertEquals(5L, stakingInfo.get(node1Id).getRewardSumHistory()[0]);
        assertEquals(5L, stakingInfo.get(node0Id).getRewardSumHistory()[1]);
        assertEquals(5L, stakingInfo.get(node1Id).getRewardSumHistory()[1]);

        // rewards are not activated, and balance increased
        changes.include(stakingFundId, stakingFund, Map.of(AccountProperty.BALANCE, 100L));

        subject.preview(changes);

        verify(networkCtx).setStakingRewardsActivated(true);
        verify(stakeChangeManager).initializeAllStakingStartsTo(anyLong());
        assertEquals(0L, stakingInfo.get(node0Id).getRewardSumHistory()[0]);
        assertEquals(0L, stakingInfo.get(node1Id).getRewardSumHistory()[0]);
        assertEquals(0L, stakingInfo.get(node0Id).getRewardSumHistory()[1]);
        assertEquals(0L, stakingInfo.get(node1Id).getRewardSumHistory()[1]);
    }

    @Test
    void checksIfRewardableIfChangesHaveStakingFields() {
        counterparty.setStakePeriodStart(-1);
        counterparty.setStakedId(-1);
        final var changes = randomStakedNodeChanges(100L);

        subject.setRewardsActivated(true);

        // has changes to StakeMeta,
        assertTrue(subject.isRewardSituation(counterparty, -1, changes));

        // valid fields, plus a ledger-managed staking field change
        counterparty.setStakePeriodStart(stakePeriodStart - 2);
        assertTrue(subject.isRewardSituation(counterparty, -1, changes));

        // valid fields, plus a stakedToMe updated
        counterparty.setStakePeriodStart(stakePeriodStart - 2);
        assertTrue(subject.isRewardSituation(counterparty, 1_234_567, Collections.emptyMap()));

        // rewards not activated
        subject.setRewardsActivated(false);
        assertFalse(subject.isRewardSituation(counterparty, -1, changes));

        // declined reward on account, but changes have it as false
        counterparty.setDeclineReward(true);
        subject.setRewardsActivated(true);
        assertTrue(subject.isRewardSituation(counterparty, -1, changes));

        // staked to account
        counterparty.setStakedId(2L);
        assertFalse(subject.isRewardSituation(counterparty, -1, changes));
    }

    @Test
    void activatesStakingRewardsAndClearsRewardSumHistoryAsExpected() {
        given(dynamicProperties.isStakingEnabled()).willReturn(true);
        final long randomFee = 3L;
        final long rewardsPaid = 1L;
        final var inorder = inOrder(sideEffectsTracker);
        counterparty.setStakePeriodStart(-1L);
        final var changes = new EntityChangeSet<AccountID, MerkleAccount, AccountProperty>();

        changes.include(partyId, party, randomStakedNodeChanges(partyBalance + amount));
        changes.include(
                counterpartyId,
                counterparty,
                randomStakedNodeChanges(counterpartyBalance - amount - randomFee));
        changes.include(stakingFundId, stakingFund, onlyBalanceChanges(randomFee));

        willCallRealMethod().given(networkCtx).areRewardsActivated();
        willCallRealMethod().given(networkCtx).setStakingRewardsActivated(true);
        given(rewardCalculator.rewardsPaidInThisTxn()).willReturn(rewardsPaid);
        given(dynamicProperties.getStakingStartThreshold()).willReturn(rewardsPaid);

        stakingInfo.forEach((a, b) -> b.setRewardSumHistory(new long[] {5, 5}));
        given(stakePeriodManager.currentStakePeriod()).willReturn(19132L);
        given(stakeChangeManager.findOrAdd(eq(800L), any())).willReturn(2);
        given(accountNumbers.stakingRewardAccount()).willReturn(stakingRewardAccountNum);

        // rewardsSumHistory is not cleared
        assertEquals(5, stakingInfo.get(node0Id).getRewardSumHistory()[0]);
        assertEquals(5, stakingInfo.get(node1Id).getRewardSumHistory()[0]);
        assertEquals(-1, counterparty.getStakePeriodStart());
        assertEquals(-1, party.getStakePeriodStart());

        subject.preview(changes);

        inorder.verify(sideEffectsTracker).trackHbarChange(partyId.getAccountNum(), +amount);
        inorder.verify(sideEffectsTracker)
                .trackHbarChange(counterpartyId.getAccountNum(), -amount - randomFee);
        inorder.verify(sideEffectsTracker)
                .trackHbarChange(
                        stakingFundId.getAccountNum(),
                        randomFee - stakingFund.getBalance() - rewardsPaid);
        verify(networkCtx).setStakingRewardsActivated(true);
        verify(stakeChangeManager).initializeAllStakingStartsTo(19132L);

        // rewardsSumHistory is cleared
        assertEquals(0, stakingInfo.get(node0Id).getRewardSumHistory()[0]);
        assertEquals(0, stakingInfo.get(node1Id).getRewardSumHistory()[0]);
        assertEquals(-1, party.getStakePeriodStart());
    }

    @Test
    void stakingEffectsWorkAsExpectedWhenStakingToNode() {
        given(dynamicProperties.isStakingEnabled()).willReturn(true);
        final var inorderST = inOrder(sideEffectsTracker);
        final var inorderM = inOrder(stakeChangeManager);

        final var pendingChanges = buildPendingNodeStakeChanges();
        final Map<AccountProperty, Object> stakingFundChanges =
                Map.of(AccountProperty.BALANCE, 100L);

        given(rewardCalculator.computePendingReward(any())).willReturn(10L);
        given(networkCtx.areRewardsActivated()).willReturn(true);
        given(rewardCalculator.applyReward(10L, counterparty, pendingChanges.changes(0)))
                .willReturn(true);
        pendingChanges.include(stakingFundId, stakingFund, stakingFundChanges);
        stakingFund.setStakePeriodStart(-1);
        counterparty.setStakePeriodStart(stakePeriodStart - 2);

        subject.preview(pendingChanges);

        inorderST.verify(sideEffectsTracker).trackRewardPayment(321L, 10L);

        inorderM.verify(stakeChangeManager).withdrawStake(0L, counterpartyBalance, false);
        inorderM.verify(stakeChangeManager).awardStake(1L, 0, false);
        // StakingMeta changes
        assertEquals(-1, subject.getStakeAtStartOfLastRewardedPeriodUpdates()[0]);
    }

    @Test
    void stakingEffectsWorkAsExpectedWhenStakingToNodeWithNoStakingMetaChanges() {
        given(dynamicProperties.isStakingEnabled()).willReturn(true);
        final var inorderST = inOrder(sideEffectsTracker);
        final var inorderM = inOrder(stakeChangeManager);

        final var pendingChanges = changesWithNoStakingMetaUpdates();
        final Map<AccountProperty, Object> stakingFundChanges =
                Map.of(AccountProperty.BALANCE, 100L);

        given(rewardCalculator.computePendingReward(any())).willReturn(10L);
        given(networkCtx.areRewardsActivated()).willReturn(true);
        given(rewardCalculator.applyReward(10L, counterparty, pendingChanges.changes(0)))
                .willReturn(true);
        pendingChanges.include(stakingFundId, stakingFund, stakingFundChanges);
        stakingFund.setStakePeriodStart(-1);
        counterparty.setStakePeriodStart(stakePeriodStart - 2);

        subject.preview(pendingChanges);

        inorderST.verify(sideEffectsTracker).trackRewardPayment(321L, 10L);

        inorderM.verify(stakeChangeManager).withdrawStake(0L, counterpartyBalance, false);
        inorderM.verify(stakeChangeManager).awardStake(0L, 0, false);
        // StakingMeta changes
        assertEquals(
                counterpartyBalance + counterparty.getStakedToMe(),
                subject.getStakeAtStartOfLastRewardedPeriodUpdates()[0]);
    }

    @Test
    void stakingEffectsWorkAsExpectedWhenStakingToNodeWithNoStakingMetaChangesAndNoReward() {
        given(dynamicProperties.isStakingEnabled()).willReturn(true);
        final var inorderST = inOrder(sideEffectsTracker);
        final var inorderM = inOrder(stakeChangeManager);

        final var pendingChanges = changesWithNoStakingMetaUpdates();
        final Map<AccountProperty, Object> stakingFundChanges =
                Map.of(AccountProperty.BALANCE, 100L);
        final var stakePeriodStart = 12345678L;
        counterparty.setStakePeriodStart(stakePeriodStart);

        given(rewardCalculator.computePendingReward(any())).willReturn(0L);
        given(networkCtx.areRewardsActivated()).willReturn(true);
        given(stakePeriodManager.currentStakePeriod()).willReturn(stakePeriodStart + 1);
        pendingChanges.include(stakingFundId, stakingFund, stakingFundChanges);
        stakingFund.setStakePeriodStart(-1);
        counterparty.setStakePeriodStart(stakePeriodStart - 2);

        subject.preview(pendingChanges);

        inorderST.verify(sideEffectsTracker, never()).trackRewardPayment(anyLong(), anyLong());

        inorderM.verify(stakeChangeManager).withdrawStake(0L, counterpartyBalance, false);
        inorderM.verify(stakeChangeManager).awardStake(0L, 0, false);
        // StakingMeta changes
        assertEquals(
                counterpartyBalance + counterparty.getStakedToMe(),
                subject.getStakeAtStartOfLastRewardedPeriodUpdates()[0]);
    }

    @Test
    void stakingEffectsWorkAsExpectedWhenStakingToAccount() {
        given(dynamicProperties.isStakingEnabled()).willReturn(true);
        final var inorderST = inOrder(sideEffectsTracker);
        final var inorderM = inOrder(stakeChangeManager);
        final var rewardPayment = HBARS_TO_TINYBARS + 100;

        final var pendingChanges = buildPendingAccountStakeChanges();
        final Map<AccountProperty, Object> stakingFundChanges =
                Map.of(AccountProperty.BALANCE, 100L);

        given(stakePeriodManager.startUpdateFor(-1L, 2L, true, true)).willReturn(13L);
        given(stakePeriodManager.startUpdateFor(0L, 0L, false, false)).willReturn(666L);
        given(rewardCalculator.applyReward(anyLong(), any(), any())).willReturn(true);

        given(rewardCalculator.computePendingReward(any())).willReturn(rewardPayment);
        given(networkCtx.areRewardsActivated()).willReturn(true);
        pendingChanges.include(stakingFundId, stakingFund, stakingFundChanges);
        stakingFund.setStakePeriodStart(-1);
        counterparty.setStakePeriodStart(stakePeriodStart - 2);

        subject.preview(pendingChanges);

        inorderST.verify(sideEffectsTracker).trackRewardPayment(321L, rewardPayment);

        inorderM.verify(stakeChangeManager).findOrAdd(anyLong(), any());
        inorderM.verify(stakeChangeManager).withdrawStake(0L, counterpartyBalance, false);
        inorderM.verify(stakeChangeManager, never()).awardStake(2L, 0L, false);

        final var updatedStakePeriodStarts = subject.getStakePeriodStartUpdates();
        assertEquals(13L, updatedStakePeriodStarts[0]);
        assertEquals(666L, updatedStakePeriodStarts[1]);
    }

    @Test
    void rewardsUltimateBeneficiaryInsteadOfDeletedAccount() {
        given(dynamicProperties.isStakingEnabled()).willReturn(true);
        final var tbdReward = 1_234L;
        counterparty.setStakePeriodStart(stakePeriodStart - 2);
        beneficiary.setStakePeriodStart(stakePeriodStart - 2);

        final var pendingChanges = buildPendingNodeStakeChanges();
        pendingChanges.changes(0).put(IS_DELETED, Boolean.TRUE);
        pendingChanges.changes(0).put(BALANCE, 0L);

        final Map<AccountProperty, Object> firstBeneficiaryChanges =
                new EnumMap<>(AccountProperty.class);
        firstBeneficiaryChanges.put(IS_DELETED, Boolean.TRUE);
        firstBeneficiaryChanges.put(AccountProperty.BALANCE, 0L);
        pendingChanges.include(partyId, party, firstBeneficiaryChanges);

        final Map<AccountProperty, Object> secondBeneficiaryChanges =
                new EnumMap<>(AccountProperty.class);
        secondBeneficiaryChanges.put(
                AccountProperty.BALANCE, partyBalance + counterpartyBalance + beneficiaryBalance);
        pendingChanges.include(beneficiaryId, beneficiary, secondBeneficiaryChanges);

        given(txnCtx.getBeneficiaryOfDeleted(counterpartyId.getAccountNum()))
                .willReturn(partyId.getAccountNum());
        given(txnCtx.getBeneficiaryOfDeleted(partyId.getAccountNum()))
                .willReturn(beneficiaryId.getAccountNum());
        given(txnCtx.numDeletedAccountsAndContracts()).willReturn(2);
        given(networkCtx.areRewardsActivated()).willReturn(true);
        given(rewardCalculator.computePendingReward(counterparty)).willReturn(tbdReward);
        given(rewardCalculator.computePendingReward(beneficiary)).willReturn(tbdReward);
        given(rewardCalculator.applyReward(tbdReward, beneficiary, pendingChanges.changes(2)))
                .willReturn(true);

        subject =
                new StakingAccountsCommitInterceptor(
                        sideEffectsTracker,
                        () -> networkCtx,
                        dynamicProperties,
                        rewardCalculator,
                        new StakeChangeManager(stakeInfoManager, () -> accounts),
                        stakePeriodManager,
                        stakeInfoManager,
                        accountNumbers,
                        txnCtx,
<<<<<<< HEAD
                        usageLimits);
=======
                        usageTracking);
>>>>>>> 67166f8e

        subject.preview(pendingChanges);
        verify(rewardCalculator, times(2))
                .applyReward(tbdReward, beneficiary, pendingChanges.changes(2));
        verify(sideEffectsTracker, times(2))
                .trackRewardPayment(beneficiaryId.getAccountNum(), tbdReward);
    }

    @Test
    void doesntTrackAnythingIfRedirectBeneficiaryDeclinedReward() {
        given(dynamicProperties.isStakingEnabled()).willReturn(true);
        final var tbdReward = 1_234L;
        counterparty.setStakePeriodStart(stakePeriodStart - 2);
        beneficiary.setStakePeriodStart(stakePeriodStart - 2);

        final var pendingChanges = buildPendingNodeStakeChanges();
        pendingChanges.changes(0).put(IS_DELETED, Boolean.TRUE);
        pendingChanges.changes(0).put(BALANCE, 0L);

        final Map<AccountProperty, Object> firstBeneficiaryChanges =
                new EnumMap<>(AccountProperty.class);
        firstBeneficiaryChanges.put(IS_DELETED, Boolean.TRUE);
        firstBeneficiaryChanges.put(AccountProperty.BALANCE, 0L);
        pendingChanges.include(partyId, party, firstBeneficiaryChanges);

        final Map<AccountProperty, Object> secondBeneficiaryChanges =
                new EnumMap<>(AccountProperty.class);
        secondBeneficiaryChanges.put(
                AccountProperty.BALANCE, partyBalance + counterpartyBalance + beneficiaryBalance);
        pendingChanges.include(beneficiaryId, beneficiary, secondBeneficiaryChanges);

        given(txnCtx.getBeneficiaryOfDeleted(counterpartyId.getAccountNum()))
                .willReturn(partyId.getAccountNum());
        given(txnCtx.getBeneficiaryOfDeleted(partyId.getAccountNum()))
                .willReturn(beneficiaryId.getAccountNum());
        given(txnCtx.numDeletedAccountsAndContracts()).willReturn(2);
        given(networkCtx.areRewardsActivated()).willReturn(true);
        given(rewardCalculator.computePendingReward(counterparty)).willReturn(tbdReward);
        given(rewardCalculator.computePendingReward(beneficiary)).willReturn(tbdReward);
        given(rewardCalculator.applyReward(tbdReward, beneficiary, pendingChanges.changes(2)))
                .willReturn(false)
                .willReturn(true);

        subject =
                new StakingAccountsCommitInterceptor(
                        sideEffectsTracker,
                        () -> networkCtx,
                        dynamicProperties,
                        rewardCalculator,
                        new StakeChangeManager(stakeInfoManager, () -> accounts),
                        stakePeriodManager,
                        stakeInfoManager,
                        accountNumbers,
                        txnCtx,
<<<<<<< HEAD
                        usageLimits);
=======
                        usageTracking);
>>>>>>> 67166f8e

        subject.preview(pendingChanges);
        verify(rewardCalculator, times(2))
                .applyReward(tbdReward, beneficiary, pendingChanges.changes(2));
        verify(sideEffectsTracker, times(1))
                .trackRewardPayment(beneficiaryId.getAccountNum(), tbdReward);
    }

    @Test
    void failsHardIfMoreRedirectsThanDeletedEntitiesAreNeeded() {
        given(dynamicProperties.isStakingEnabled()).willReturn(true);
        counterparty.setStakePeriodStart(stakePeriodStart - 2);
        beneficiary.setStakePeriodStart(stakePeriodStart - 2);

        final var pendingChanges = buildPendingNodeStakeChanges();
        pendingChanges.changes(0).put(IS_DELETED, Boolean.TRUE);
        pendingChanges.changes(0).put(BALANCE, 0L);

        final Map<AccountProperty, Object> firstBeneficiaryChanges =
                new EnumMap<>(AccountProperty.class);
        firstBeneficiaryChanges.put(IS_DELETED, Boolean.TRUE);
        firstBeneficiaryChanges.put(AccountProperty.BALANCE, 0L);
        pendingChanges.include(partyId, party, firstBeneficiaryChanges);

        final Map<AccountProperty, Object> secondBeneficiaryChanges =
                new EnumMap<>(AccountProperty.class);
        secondBeneficiaryChanges.put(
                AccountProperty.BALANCE, partyBalance + counterpartyBalance + beneficiaryBalance);
        pendingChanges.include(beneficiaryId, beneficiary, secondBeneficiaryChanges);

        given(txnCtx.getBeneficiaryOfDeleted(counterpartyId.getAccountNum()))
                .willReturn(partyId.getAccountNum());
        given(txnCtx.numDeletedAccountsAndContracts()).willReturn(1);
        given(networkCtx.areRewardsActivated()).willReturn(true);
        given(rewardCalculator.computePendingReward(any())).willReturn(123L);

        subject =
                new StakingAccountsCommitInterceptor(
                        sideEffectsTracker,
                        () -> networkCtx,
                        dynamicProperties,
                        rewardCalculator,
                        new StakeChangeManager(stakeInfoManager, () -> accounts),
                        stakePeriodManager,
                        stakeInfoManager,
                        accountNumbers,
                        txnCtx,
<<<<<<< HEAD
                        usageLimits);
=======
                        usageTracking);
>>>>>>> 67166f8e

        assertThrows(IllegalStateException.class, () -> subject.preview(pendingChanges));
    }

    @Test
    void updatesStakedToMeSideEffects() {
        counterparty.setStakedId(1L);
        stakingFund.setStakePeriodStart(-1);
        counterparty.setStakePeriodStart(stakePeriodStart - 2);

        final Map<AccountProperty, Object> stakingFundChanges =
                Map.of(AccountProperty.BALANCE, 100L);
        final var pendingChanges = buildPendingAccountStakeChanges();
        pendingChanges.include(stakingFundId, stakingFund, stakingFundChanges);
        given(accounts.get(EntityNum.fromLong(1L))).willReturn(merkleAccount);
        given(merkleAccount.getStakedToMe()).willReturn(0L);

        given(accounts.get(EntityNum.fromLong(2L))).willReturn(merkleAccount);
        given(merkleAccount.getStakedToMe()).willReturn(0L);

        subject =
                new StakingAccountsCommitInterceptor(
                        sideEffectsTracker,
                        () -> networkCtx,
                        dynamicProperties,
                        rewardCalculator,
                        new StakeChangeManager(stakeInfoManager, () -> accounts),
                        stakePeriodManager,
                        stakeInfoManager,
                        accountNumbers,
                        txnCtx,
<<<<<<< HEAD
                        usageLimits);
=======
                        usageTracking);
>>>>>>> 67166f8e

        subject.getRewardsEarned()[1] = 0;
        subject.getRewardsEarned()[2] = 1;
        assertEquals(2, pendingChanges.size());

        subject.setCurStakedId(1L);
        subject.setNewStakedId(2L);
        Arrays.fill(subject.getStakedToMeUpdates(), NA);
        subject.updateStakedToMeSideEffects(
                counterparty,
                StakeChangeScenario.FROM_ACCOUNT_TO_ACCOUNT,
                pendingChanges.changes(0),
                pendingChanges);
        assertEquals(-555L * HBARS_TO_TINYBARS, subject.getStakedToMeUpdates()[2]);
        assertEquals(100L * HBARS_TO_TINYBARS, subject.getStakedToMeUpdates()[3]);
    }

    @Test
    void updatesStakedToMeSideEffectsPaysRewardsIfRewardable() {
        counterparty.setStakedId(123L);
        stakingFund.setStakePeriodStart(-1);
        counterparty.setStakePeriodStart(stakePeriodStart - 2);

        final var stakingFundChanges = new HashMap<AccountProperty, Object>();
        stakingFundChanges.put(AccountProperty.BALANCE, 100L);

        final var map = new HashMap<AccountProperty, Object>();
        map.put(AccountProperty.BALANCE, 100L);
        map.put(AccountProperty.STAKED_ID, 123L);
        map.put(AccountProperty.DECLINE_REWARD, false);

        var pendingChanges = new EntityChangeSet<AccountID, MerkleAccount, AccountProperty>();
        pendingChanges.include(partyId, party, stakingFundChanges);
        pendingChanges.include(stakingFundId, stakingFund, new HashMap<>(stakingFundChanges));
        pendingChanges.include(counterpartyId, counterparty, map);

        subject =
                new StakingAccountsCommitInterceptor(
                        sideEffectsTracker,
                        () -> networkCtx,
                        dynamicProperties,
                        rewardCalculator,
                        new StakeChangeManager(stakeInfoManager, () -> accounts),
                        stakePeriodManager,
                        stakeInfoManager,
                        accountNumbers,
                        txnCtx,
<<<<<<< HEAD
                        usageLimits);
=======
                        usageTracking);
>>>>>>> 67166f8e

        subject.getRewardsEarned()[0] = -1;
        subject.getRewardsEarned()[1] = -1;
        subject.setCurStakedId(partyId.getAccountNum());
        subject.setNewStakedId(partyId.getAccountNum());
        assertEquals(3, pendingChanges.size());
        final var stakedToMeUpdates = subject.getStakedToMeUpdates();
        stakedToMeUpdates[0] = counterpartyBalance + 2 * HBARS_TO_TINYBARS;
        stakedToMeUpdates[1] = counterpartyBalance + 2 * HBARS_TO_TINYBARS;
        stakedToMeUpdates[2] = -1L;
        subject.updateStakedToMeSideEffects(
                counterparty,
                StakeChangeScenario.FROM_ACCOUNT_TO_ACCOUNT,
                pendingChanges.changes(0),
                pendingChanges);

        assertEquals(2 * HBARS_TO_TINYBARS, stakedToMeUpdates[0]);
        assertEquals(counterpartyBalance + 2 * HBARS_TO_TINYBARS, stakedToMeUpdates[1]);
    }

    public EntityChangeSet<AccountID, MerkleAccount, AccountProperty>
            changesWithNoStakingMetaUpdates() {
        final var changes = new HashMap<AccountProperty, Object>();
        changes.put(AccountProperty.BALANCE, 10L);
        var pendingChanges = new EntityChangeSet<AccountID, MerkleAccount, AccountProperty>();
        pendingChanges.include(counterpartyId, counterparty, changes);
        return pendingChanges;
    }

    public EntityChangeSet<AccountID, MerkleAccount, AccountProperty>
            buildPendingNodeStakeChanges() {
        var changes = randomStakedNodeChanges(0L);
        var pendingChanges = new EntityChangeSet<AccountID, MerkleAccount, AccountProperty>();
        pendingChanges.include(counterpartyId, counterparty, changes);
        return pendingChanges;
    }

    public EntityChangeSet<AccountID, MerkleAccount, AccountProperty>
            buildPendingAccountStakeChanges() {
        var changes = randomStakeAccountChanges(100L * HBARS_TO_TINYBARS);
        var pendingChanges = new EntityChangeSet<AccountID, MerkleAccount, AccountProperty>();
        pendingChanges.include(counterpartyId, counterparty, changes);
        return pendingChanges;
    }

    public MerkleMap<EntityNum, MerkleStakingInfo> buildsStakingInfoMap() {
        given(bootstrapProperties.getLongProperty("ledger.totalTinyBarFloat"))
                .willReturn(2_000_000_000L);
        given(bootstrapProperties.getIntProperty("staking.rewardHistory.numStoredPeriods"))
                .willReturn(2);
        given(addressBook.getSize()).willReturn(2);
        given(addressBook.getAddress(0)).willReturn(address1);
        given(address1.getId()).willReturn(0L);
        given(addressBook.getAddress(1)).willReturn(address2);
        given(address2.getId()).willReturn(1L);

        final var info = buildStakingInfoMap(addressBook, bootstrapProperties);
        info.forEach(
                (a, b) -> {
                    b.setStakeToReward(300L);
                    b.setStake(1000L);
                    b.setStakeToNotReward(400L);
                });
        return info;
    }

    private Map<AccountProperty, Object> randomStakedNodeChanges(final long newBalance) {
        final var map = new HashMap<AccountProperty, Object>();
        map.put(AccountProperty.BALANCE, newBalance);
        map.put(AccountProperty.STAKED_ID, -2L);
        map.put(AccountProperty.DECLINE_REWARD, false);
        return map;
    }

    private Map<AccountProperty, Object> randomStakeAccountChanges(final long newBalance) {
        final var map = new HashMap<AccountProperty, Object>();
        map.put(AccountProperty.BALANCE, newBalance);
        map.put(AccountProperty.STAKED_ID, 2L);
        map.put(AccountProperty.DECLINE_REWARD, false);
        return map;
    }

    private EntityChangeSet<AccountID, MerkleAccount, AccountProperty> buildChanges() {
        final var changes = new EntityChangeSet<AccountID, MerkleAccount, AccountProperty>();
        changes.include(partyId, party, randomStakedNodeChanges(partyBalance + amount));
        changes.include(
                counterpartyId,
                counterparty,
                randomStakedNodeChanges(counterpartyBalance - amount));
        return changes;
    }

    public static Map<AccountProperty, Object> onlyBalanceChanges(final long balance) {
        final var map = new HashMap<AccountProperty, Object>();
        map.put(AccountProperty.BALANCE, balance);
        return map;
    }

    private void reset() throws NegativeAccountBalanceException {
        counterparty.setStakedId(-1);
        counterparty.setBalance(counterpartyBalance);
        counterparty.setStakedToMe(0L);
        counterparty.setDeclineReward(false);
    }

    private static final long amount = HBARS_TO_TINYBARS;
    private static final long partyBalance = 111 * HBARS_TO_TINYBARS;
    private static final long counterpartyBalance = 555L * HBARS_TO_TINYBARS;
    private static final long beneficiaryBalance = 666L * HBARS_TO_TINYBARS;
    private static final AccountID partyId = AccountID.newBuilder().setAccountNum(123).build();
    private static final AccountID counterpartyId =
            AccountID.newBuilder().setAccountNum(321).build();
    private static final AccountID beneficiaryId =
            AccountID.newBuilder().setAccountNum(456).build();
    private static final AccountID stakingFundId =
            AccountID.newBuilder().setAccountNum(800).build();
    private final MerkleAccount party =
            MerkleAccountFactory.newAccount()
                    .number(EntityNum.fromAccountId(partyId))
                    .balance(partyBalance)
                    .get();
    private final MerkleAccount counterparty =
            MerkleAccountFactory.newAccount()
                    .stakedId(-1)
                    .number(EntityNum.fromAccountId(counterpartyId))
                    .balance(counterpartyBalance)
                    .get();

    private final MerkleAccount beneficiary =
            MerkleAccountFactory.newAccount()
                    .stakedId(-1)
                    .number(EntityNum.fromAccountId(beneficiaryId))
                    .balance(beneficiaryBalance)
                    .get();
    private final MerkleAccount stakingFund =
            MerkleAccountFactory.newAccount()
                    .number(EntityNum.fromAccountId(stakingFundId))
                    .balance(amount)
                    .get();
}<|MERGE_RESOLUTION|>--- conflicted
+++ resolved
@@ -53,11 +53,7 @@
 import com.hedera.services.state.merkle.MerkleAccount;
 import com.hedera.services.state.merkle.MerkleNetworkContext;
 import com.hedera.services.state.merkle.MerkleStakingInfo;
-<<<<<<< HEAD
-import com.hedera.services.state.validation.UsageLimits;
-=======
 import com.hedera.services.state.validation.AccountUsageTracking;
->>>>>>> 67166f8e
 import com.hedera.services.utils.EntityNum;
 import com.hedera.test.factories.accounts.MerkleAccountFactory;
 import com.hederahashgraph.api.proto.java.AccountID;
@@ -79,11 +75,7 @@
 
 @ExtendWith(MockitoExtension.class)
 class StakingAccountsCommitInterceptorTest {
-<<<<<<< HEAD
-    @Mock private UsageLimits usageLimits;
-=======
     @Mock private AccountUsageTracking usageTracking;
->>>>>>> 67166f8e
     @Mock private SideEffectsTracker sideEffectsTracker;
     @Mock private MerkleNetworkContext networkCtx;
     @Mock private GlobalDynamicProperties dynamicProperties;
@@ -126,11 +118,7 @@
                         stakeInfoManager,
                         accountNumbers,
                         txnCtx,
-<<<<<<< HEAD
-                        usageLimits);
-=======
                         usageTracking);
->>>>>>> 67166f8e
         reset();
     }
 
@@ -229,7 +217,6 @@
 
         assertEquals(counterpartyBalance, node0Info.getUnclaimedStakeRewardStart());
     }
-<<<<<<< HEAD
 
     @Test
     void
@@ -250,6 +237,23 @@
         subject.preview(changes);
 
         assertEquals(counterpartyBalance / 5, node0Info.getUnclaimedStakeRewardStart());
+    }
+
+    @Test
+    void anAccountDoesNotUnclaimRewardsIfStakingNotActivated() {
+        given(dynamicProperties.isStakingEnabled()).willReturn(true);
+        final var changes = new EntityChangeSet<AccountID, MerkleAccount, AccountProperty>();
+        final var node0Info = stakingInfo.get(node0Id);
+        node0Info.setStakeRewardStart(2 * counterpartyBalance);
+
+        final Map<AccountProperty, Object> nodeChange = Map.of(AccountProperty.STAKED_ID, -2L);
+        changes.include(counterpartyId, counterparty, nodeChange);
+        counterparty.setStakePeriodStart(stakePeriodStart);
+        counterparty.setStakeAtStartOfLastRewardedPeriod(counterpartyBalance / 5);
+
+        subject.preview(changes);
+
+        assertEquals(0, node0Info.getUnclaimedStakeRewardStart());
     }
 
     @Test
@@ -302,97 +306,6 @@
         counterparty.setStakePeriodStart(stakePeriodStart);
         counterparty.setStakeAtStartOfLastRewardedPeriod(counterpartyBalance - 1);
 
-=======
-
-    @Test
-    void
-            anAccountThatStartedStakingBeforeCurrentPeriodAndWasRewardedTodayUnclaimsStakeStartWhenChangingElection() {
-        given(dynamicProperties.isStakingEnabled()).willReturn(true);
-        final var changes = new EntityChangeSet<AccountID, MerkleAccount, AccountProperty>();
-        final var node0Info = stakingInfo.get(node0Id);
-        node0Info.setStakeRewardStart(2 * counterpartyBalance);
-
-        final Map<AccountProperty, Object> nodeChange = Map.of(AccountProperty.STAKED_ID, -2L);
-        changes.include(counterpartyId, counterparty, nodeChange);
-        counterparty.setStakePeriodStart(stakePeriodStart);
-        counterparty.setStakeAtStartOfLastRewardedPeriod(counterpartyBalance / 5);
-
-        given(networkCtx.areRewardsActivated()).willReturn(true);
-        given(stakePeriodManager.currentStakePeriod()).willReturn(stakePeriodStart + 1);
-
-        subject.preview(changes);
-
-        assertEquals(counterpartyBalance / 5, node0Info.getUnclaimedStakeRewardStart());
-    }
-
-    @Test
-    void anAccountDoesNotUnclaimRewardsIfStakingNotActivated() {
-        given(dynamicProperties.isStakingEnabled()).willReturn(true);
-        final var changes = new EntityChangeSet<AccountID, MerkleAccount, AccountProperty>();
-        final var node0Info = stakingInfo.get(node0Id);
-        node0Info.setStakeRewardStart(2 * counterpartyBalance);
-
-        final Map<AccountProperty, Object> nodeChange = Map.of(AccountProperty.STAKED_ID, -2L);
-        changes.include(counterpartyId, counterparty, nodeChange);
-        counterparty.setStakePeriodStart(stakePeriodStart);
-        counterparty.setStakeAtStartOfLastRewardedPeriod(counterpartyBalance / 5);
-
-        subject.preview(changes);
-
-        assertEquals(0, node0Info.getUnclaimedStakeRewardStart());
-    }
-
-    @Test
-    void anAccountThatStartedStakingAtCurrentPeriodDoesntUnclaimStakeWhenChangingElection() {
-        given(dynamicProperties.isStakingEnabled()).willReturn(true);
-        final var changes = new EntityChangeSet<AccountID, MerkleAccount, AccountProperty>();
-        final var node0Info = stakingInfo.get(node0Id);
-        node0Info.setStakeRewardStart(2 * counterpartyBalance);
-
-        final Map<AccountProperty, Object> nodeChange = Map.of(AccountProperty.STAKED_ID, -2L);
-        changes.include(counterpartyId, counterparty, nodeChange);
-        counterparty.setStakePeriodStart(stakePeriodStart);
-        counterparty.setStakeAtStartOfLastRewardedPeriod(-1);
-
-        given(networkCtx.areRewardsActivated()).willReturn(true);
-        given(stakePeriodManager.currentStakePeriod()).willReturn(stakePeriodStart);
-
-        subject.preview(changes);
-
-        assertEquals(0, node0Info.getUnclaimedStakeRewardStart());
-    }
-
-    @Test
-    void anAccountThatDeclineRewardsDoesntUnclaimStakeWhenChangingElection() {
-        given(dynamicProperties.isStakingEnabled()).willReturn(true);
-        final var changes = new EntityChangeSet<AccountID, MerkleAccount, AccountProperty>();
-        final var node0Info = stakingInfo.get(node0Id);
-        node0Info.setStakeRewardStart(2 * counterpartyBalance);
-
-        final Map<AccountProperty, Object> nodeChange = Map.of(AccountProperty.STAKED_ID, -2L);
-        changes.include(counterpartyId, counterparty, nodeChange);
-        counterparty.setStakePeriodStart(stakePeriodStart);
-        counterparty.setStakeAtStartOfLastRewardedPeriod(-1);
-        counterparty.setDeclineReward(true);
-
-        given(networkCtx.areRewardsActivated()).willReturn(true);
-
-        subject.preview(changes);
-
-        assertEquals(0, node0Info.getUnclaimedStakeRewardStart());
-    }
-
-    @Test
-    void aNewAccountShouldNotHaveStakeStartUpdated() {
-        given(dynamicProperties.isStakingEnabled()).willReturn(true);
-        final var changes = new EntityChangeSet<AccountID, MerkleAccount, AccountProperty>();
-        final Map<AccountProperty, Object> keyOnlyChanges =
-                Map.of(BALANCE, 2 * counterpartyBalance);
-        changes.include(counterpartyId, null, keyOnlyChanges);
-        counterparty.setStakePeriodStart(stakePeriodStart);
-        counterparty.setStakeAtStartOfLastRewardedPeriod(counterpartyBalance - 1);
-
->>>>>>> 67166f8e
         given(networkCtx.areRewardsActivated()).willReturn(true);
 
         subject.getStakeAtStartOfLastRewardedPeriodUpdates()[0] = NA;
@@ -413,19 +326,11 @@
         counterparty.setStakeAtStartOfLastRewardedPeriod(counterpartyBalance - 1);
 
         given(networkCtx.areRewardsActivated()).willReturn(true);
-<<<<<<< HEAD
 
         subject.getStakeAtStartOfLastRewardedPeriodUpdates()[0] = NA;
 
         subject.preview(changes);
 
-=======
-
-        subject.getStakeAtStartOfLastRewardedPeriodUpdates()[0] = NA;
-
-        subject.preview(changes);
-
->>>>>>> 67166f8e
         assertEquals(NA, subject.getStakeAtStartOfLastRewardedPeriodUpdates()[0]);
     }
 
@@ -758,11 +663,7 @@
                         stakeInfoManager,
                         accountNumbers,
                         txnCtx,
-<<<<<<< HEAD
-                        usageLimits);
-=======
                         usageTracking);
->>>>>>> 67166f8e
 
         subject.preview(pendingChanges);
         verify(rewardCalculator, times(2))
@@ -817,11 +718,7 @@
                         stakeInfoManager,
                         accountNumbers,
                         txnCtx,
-<<<<<<< HEAD
-                        usageLimits);
-=======
                         usageTracking);
->>>>>>> 67166f8e
 
         subject.preview(pendingChanges);
         verify(rewardCalculator, times(2))
@@ -869,11 +766,7 @@
                         stakeInfoManager,
                         accountNumbers,
                         txnCtx,
-<<<<<<< HEAD
-                        usageLimits);
-=======
                         usageTracking);
->>>>>>> 67166f8e
 
         assertThrows(IllegalStateException.class, () -> subject.preview(pendingChanges));
     }
@@ -905,11 +798,7 @@
                         stakeInfoManager,
                         accountNumbers,
                         txnCtx,
-<<<<<<< HEAD
-                        usageLimits);
-=======
                         usageTracking);
->>>>>>> 67166f8e
 
         subject.getRewardsEarned()[1] = 0;
         subject.getRewardsEarned()[2] = 1;
@@ -957,11 +846,7 @@
                         stakeInfoManager,
                         accountNumbers,
                         txnCtx,
-<<<<<<< HEAD
-                        usageLimits);
-=======
                         usageTracking);
->>>>>>> 67166f8e
 
         subject.getRewardsEarned()[0] = -1;
         subject.getRewardsEarned()[1] = -1;
