package com.hedera.services.ledger;

/*-
 * ‌
 * Hedera Services Node
 * ​
 * Copyright (C) 2018 - 2021 Hedera Hashgraph, LLC
 * ​
 * Licensed under the Apache License, Version 2.0 (the "License");
 * you may not use this file except in compliance with the License.
 * You may obtain a copy of the License at
 *
 *      http://www.apache.org/licenses/LICENSE-2.0
 *
 * Unless required by applicable law or agreed to in writing, software
 * distributed under the License is distributed on an "AS IS" BASIS,
 * WITHOUT WARRANTIES OR CONDITIONS OF ANY KIND, either express or implied.
 * See the License for the specific language governing permissions and
 * limitations under the License.
 * ‍
 */

import com.hedera.services.grpc.marshalling.ImpliedTransfersMeta;
import com.hederahashgraph.api.proto.java.AccountAmount;
import com.hederahashgraph.api.proto.java.AccountID;
import com.hederahashgraph.api.proto.java.NftTransfer;
import com.hederahashgraph.api.proto.java.TokenID;
import com.hederahashgraph.api.proto.java.TokenTransferList;
import org.junit.jupiter.api.Test;
import org.mockito.InOrder;
import org.mockito.Mockito;

import java.util.Collections;
import java.util.List;

import static com.hedera.test.utils.TxnUtils.withAdjustments;
import static com.hedera.test.utils.TxnUtils.withOwnershipChanges;
import static com.hedera.test.utils.TxnUtils.withTokenAdjustments;
import static com.hederahashgraph.api.proto.java.ResponseCodeEnum.ACCOUNT_REPEATED_IN_ACCOUNT_AMOUNTS;
import static com.hederahashgraph.api.proto.java.ResponseCodeEnum.BATCH_SIZE_LIMIT_EXCEEDED;
import static com.hederahashgraph.api.proto.java.ResponseCodeEnum.EMPTY_TOKEN_TRANSFER_ACCOUNT_AMOUNTS;
import static com.hederahashgraph.api.proto.java.ResponseCodeEnum.INVALID_ACCOUNT_AMOUNTS;
import static com.hederahashgraph.api.proto.java.ResponseCodeEnum.INVALID_ACCOUNT_ID;
import static com.hederahashgraph.api.proto.java.ResponseCodeEnum.INVALID_TOKEN_ID;
import static com.hederahashgraph.api.proto.java.ResponseCodeEnum.NOT_SUPPORTED;
import static com.hederahashgraph.api.proto.java.ResponseCodeEnum.OK;
import static com.hederahashgraph.api.proto.java.ResponseCodeEnum.TOKEN_ID_REPEATED_IN_TOKEN_LIST;
import static com.hederahashgraph.api.proto.java.ResponseCodeEnum.TOKEN_TRANSFER_LIST_SIZE_LIMIT_EXCEEDED;
import static com.hederahashgraph.api.proto.java.ResponseCodeEnum.TRANSFERS_NOT_ZERO_SUM_FOR_TOKEN;
import static com.hederahashgraph.api.proto.java.ResponseCodeEnum.TRANSFER_LIST_SIZE_LIMIT_EXCEEDED;
import static org.junit.jupiter.api.Assertions.assertEquals;
import static org.junit.jupiter.api.Assertions.assertFalse;
import static org.junit.jupiter.api.Assertions.assertTrue;
import static org.mockito.BDDMockito.given;
import static org.mockito.Mockito.doCallRealMethod;
import static org.mockito.Mockito.mock;

class PureTransferSemanticChecksTest {
	final private int maxHbarAdjusts = 5;
	final private int maxTokenAdjusts = 10;
	final private int maxOwnershipChanges = 3;
	private final boolean areNftsEnabled = true;
	private final int maxFeeNesting = 20;
	private final int maxBalanceChanges = 20;
	private final boolean autoCreationEnabled = true;
	final ImpliedTransfersMeta.ValidationProps validationProps = new ImpliedTransfersMeta.ValidationProps(
			maxHbarAdjusts, maxTokenAdjusts, maxOwnershipChanges, maxFeeNesting, maxBalanceChanges,
			areNftsEnabled, autoCreationEnabled);
	final private AccountID a = AccountID.newBuilder().setAccountNum(9_999L).build();
	final private AccountID b = AccountID.newBuilder().setAccountNum(8_999L).build();
	final private AccountID c = AccountID.newBuilder().setAccountNum(7_999L).build();
	final private AccountID d = AccountID.newBuilder().setAccountNum(6_999L).build();
	final private TokenID aTid = TokenID.newBuilder().setTokenNum(1_234L).build();
	final private TokenID bTid = TokenID.newBuilder().setTokenNum(2_345L).build();
	final private TokenID cTid = TokenID.newBuilder().setTokenNum(3_456L).build();
	final private TokenID dTid = TokenID.newBuilder().setTokenNum(4_567L).build();

	PureTransferSemanticChecks subject = new PureTransferSemanticChecks();

	@Test
	void preservesTraditionalResponseCodePriority() {
		// setup:
		final var hbarAdjusts = withAdjustments(a, -4L, b, +2L, c, +2L);
		final var tokenAdjusts = withTokenAdjustments(aTid, a, -1, bTid, b, 2, cTid, c, 3);
		// and:
		subject = mock(PureTransferSemanticChecks.class);
		InOrder inOrder = Mockito.inOrder(subject);

		given(subject.isNetZeroAdjustment(hbarAdjusts.getAccountAmountsList())).willReturn(true);
		given(subject.isAcceptableSize(hbarAdjusts.getAccountAmountsList(), maxHbarAdjusts)).willReturn(true);
		given(subject.validateTokenTransferSyntax(tokenAdjusts, maxTokenAdjusts, maxOwnershipChanges, true)).willReturn(OK);
		given(subject.validateTokenTransferSemantics(tokenAdjusts, true)).willReturn(OK);
		// and:
		doCallRealMethod().when(subject)
				.fullPureValidation(hbarAdjusts, tokenAdjusts, validationProps, true);

		// when:
		final var result = subject.fullPureValidation(hbarAdjusts, tokenAdjusts, validationProps, true);

		// then:
		inOrder.verify(subject).hasRepeatedAccount(hbarAdjusts.getAccountAmountsList());
		inOrder.verify(subject).isNetZeroAdjustment(hbarAdjusts.getAccountAmountsList());
		inOrder.verify(subject).isAcceptableSize(hbarAdjusts.getAccountAmountsList(), maxHbarAdjusts);
		inOrder.verify(subject).validateTokenTransferSyntax(tokenAdjusts, maxTokenAdjusts, maxOwnershipChanges, true);
		inOrder.verify(subject).validateTokenTransferSemantics(tokenAdjusts, true);
		// and:
		assertEquals(OK, result);
	}

	@Test
	void rejectsInvalidTokenSizes() {
		// setup:
		final var hbarAdjusts = withAdjustments(a, -4L, b, +2L, c, +2L);
		final var tokenAdjusts = withTokenAdjustments(aTid, a, -1, bTid, b, 2, cTid, c, 3);
		// and:
		subject = mock(PureTransferSemanticChecks.class);

		given(subject.isNetZeroAdjustment(hbarAdjusts.getAccountAmountsList())).willReturn(true);
		given(subject.isAcceptableSize(hbarAdjusts.getAccountAmountsList(), maxHbarAdjusts)).willReturn(true);
		given(subject.validateTokenTransferSyntax(tokenAdjusts, maxTokenAdjusts, maxOwnershipChanges, true))
				.willReturn(TOKEN_TRANSFER_LIST_SIZE_LIMIT_EXCEEDED);
		// and:
		doCallRealMethod().when(subject)
				.fullPureValidation(hbarAdjusts, tokenAdjusts, validationProps, true);

		// when:
		final var result = subject.fullPureValidation(hbarAdjusts, tokenAdjusts, validationProps, true);

		// then:
		assertEquals(TOKEN_TRANSFER_LIST_SIZE_LIMIT_EXCEEDED, result);
	}

	@Test
	void rejectsInvalidTokenSemantics() {
		// setup:
		final var hbarAdjusts = withAdjustments(a, -4L, b, +2L, c, +2L);
		final var tokenAdjusts = withTokenAdjustments(aTid, a, -1, bTid, b, 2, cTid, c, 3);
		// and:
		subject = mock(PureTransferSemanticChecks.class);

		final var validationProps = new ImpliedTransfersMeta.ValidationProps(
				maxHbarAdjusts, maxTokenAdjusts, maxOwnershipChanges, maxFeeNesting, maxBalanceChanges,
				areNftsEnabled, autoCreationEnabled);
		// and:
		given(subject.isNetZeroAdjustment(hbarAdjusts.getAccountAmountsList())).willReturn(true);
		given(subject.isAcceptableSize(hbarAdjusts.getAccountAmountsList(), maxHbarAdjusts)).willReturn(true);
		given(subject.validateTokenTransferSyntax(tokenAdjusts, maxTokenAdjusts, maxOwnershipChanges, true)).willReturn(OK);
		given(subject.validateTokenTransferSemantics(tokenAdjusts, true)).willReturn(TOKEN_ID_REPEATED_IN_TOKEN_LIST);
		// and:
		doCallRealMethod().when(subject).fullPureValidation(hbarAdjusts, tokenAdjusts, validationProps, true);

		// when:
		final var result = subject.fullPureValidation(hbarAdjusts, tokenAdjusts, validationProps, true);

		// then:
		assertEquals(TOKEN_ID_REPEATED_IN_TOKEN_LIST, result);
	}

	@Test
	void rejectsNonNetZeroAccounts() {
		// setup:
		final var hbarAdjusts = withAdjustments(a, -4L, b, +2L, c, +3L);
		final var tokenAdjusts = withTokenAdjustments(aTid, a, -1, bTid, b, 2, cTid, c, 3);

		// expect:
		assertEquals(
				INVALID_ACCOUNT_AMOUNTS,
				subject.fullPureValidation(hbarAdjusts, tokenAdjusts, validationProps));
	}

	@Test
	void rejectsRepeatedAccounts() {
		// setup:
		final var hbarAdjusts = withAdjustments(a, -4L, a, +2L, c, +2L);
		final var tokenAdjusts = withTokenAdjustments(aTid, a, -1, bTid, b, 2, cTid, c, 3);

		// expect:
		assertEquals(
				ACCOUNT_REPEATED_IN_ACCOUNT_AMOUNTS,
				subject.fullPureValidation(hbarAdjusts, tokenAdjusts, validationProps, true));
	}

	@Test
	void acceptsRepeatedAccountsIfCheckIsTurnedOff() {
		// setup:
		final var hbarAdjusts = withAdjustments(a, -4L, a, +2L, c, +2L);
		final var tokenAdjusts = TokenTransferList.newBuilder()
				.setToken(aTid)
				.addAllTransfers(withAdjustments(a, -4L, b, +2L, c, +2L).getAccountAmountsList())
				.build();

		// expect:
		assertEquals(
				OK,
				subject.fullPureValidation(hbarAdjusts, List.of(tokenAdjusts), validationProps, false));
	}

	@Test
	void rejectsOversizeTransfers() {
		// setup:
		final var hbarAdjusts = withAdjustments(a, -4L, b, +2L, c, +2L);
		final var tokenAdjusts = withTokenAdjustments(aTid, a, -1, bTid, b, 2, cTid, c, 3);
		// and:
		final var strictValProps = new ImpliedTransfersMeta.ValidationProps(
				1, 1, 1, 1, 1,
				areNftsEnabled, autoCreationEnabled);

		// expect:
		assertEquals(
				TRANSFER_LIST_SIZE_LIMIT_EXCEEDED,
				subject.fullPureValidation(hbarAdjusts, tokenAdjusts, strictValProps));
	}

	@Test
	void recognizesNetZeroAdjusts() {
		// expect:
		assertTrue(subject.isNetZeroAdjustment(
				withAdjustments(a, -4L, b, +2L, c, +2L).getAccountAmountsList()));
		assertFalse(subject.isNetZeroAdjustment(
				withAdjustments(a, -5L, b, +2L, c, +2L).getAccountAmountsList()));
	}

	@Test
	void acceptsReasonableTokenTransfersLength() {
		// given:
		List<TokenTransferList> wrapper = withTokenAdjustments(aTid, a, -1, bTid, b, 2, cTid, c, 3);

		// when:
		final var result = subject.validateTokenTransferSyntax(wrapper, 4, 2, true);

		// expect:
		assertEquals(OK, result);
	}

	@Test
	void acceptsNoTokenTransfers() {
		// given:
		final var result = subject.validateTokenTransferSyntax(Collections.emptyList(), 10, 2, true);

		// expect:
		assertEquals(OK, result);
	}

	@Test
	void tokenSemanticsOkForEmpty() {
		// expect:
<<<<<<< HEAD
		assertEquals(OK, subject.validateTokenTransferSemantics(Collections.emptyList(), true));
		assertEquals(OK, subject.validateTokenTransferSemantics(Collections.emptyList(), false));
=======
		assertEquals(OK, subject.validateTokenTransferSemantics(Collections.emptyList()));
		assertEquals(OK, subject.validateTokenTransferSemantics(Collections.emptyList()));
>>>>>>> 6d3fdc47
	}

	@Test
	void rejectsMissingTokenId() {
		// expect:
		assertEquals(INVALID_TOKEN_ID, subject.validateTokenTransferSemantics(List.of(
				TokenTransferList.newBuilder()
						.addAllTransfers(withAdjustments(a, -4L, b, +2L, c, +2L).getAccountAmountsList())
				.build()
<<<<<<< HEAD
		), true));
=======
		)));
>>>>>>> 6d3fdc47
		assertEquals(INVALID_TOKEN_ID, subject.validateTokenTransferSemantics(List.of(
				TokenTransferList.newBuilder()
						.addAllTransfers(withAdjustments(a, -4L, b, +2L, c, +2L).getAccountAmountsList())
						.build()
<<<<<<< HEAD
		), false));
=======
		)));
>>>>>>> 6d3fdc47
	}

	@Test
	void rejectsMissingAccountId() {
		// expect:
		assertEquals(INVALID_ACCOUNT_ID, subject.validateTokenTransferSemantics(List.of(
				TokenTransferList.newBuilder()
						.setToken(aTid)
						.addTransfers(AccountAmount.newBuilder().setAmount(123).build())
						.build()
<<<<<<< HEAD
		), true));
=======
		)));
>>>>>>> 6d3fdc47
		assertEquals(INVALID_ACCOUNT_ID, subject.validateTokenTransferSemantics(List.of(
				TokenTransferList.newBuilder()
						.setToken(aTid)
						.addTransfers(AccountAmount.newBuilder().setAmount(123).build())
						.build()
<<<<<<< HEAD
		), false));
=======
		)));
>>>>>>> 6d3fdc47
	}

	@Test
	void rejectsZeroAccountAmount() {
		// expect:
		assertEquals(INVALID_ACCOUNT_AMOUNTS, subject.validateTokenTransferSemantics(List.of(
				TokenTransferList.newBuilder()
						.setToken(aTid)
						.addTransfers(AccountAmount.newBuilder().setAccountID(a).setAmount(0).build())
						.build()
<<<<<<< HEAD
		), true));
=======
		)));
>>>>>>> 6d3fdc47
		assertEquals(INVALID_ACCOUNT_AMOUNTS, subject.validateTokenTransferSemantics(List.of(
				TokenTransferList.newBuilder()
						.setToken(aTid)
						.addTransfers(AccountAmount.newBuilder().setAccountID(a).setAmount(0).build())
						.build()
<<<<<<< HEAD
		), false));
=======
		)));
>>>>>>> 6d3fdc47
	}

	@Test
	void rejectsNonNetZeroScopedAccountAmounts() {
		// expect:
		assertEquals(TRANSFERS_NOT_ZERO_SUM_FOR_TOKEN, subject.validateTokenTransferSemantics(List.of(
				TokenTransferList.newBuilder()
						.setToken(aTid)
						.addTransfers(AccountAmount.newBuilder().setAccountID(a).setAmount(-1).build())
						.addTransfers(AccountAmount.newBuilder().setAccountID(b).setAmount(2).build())
						.build()
<<<<<<< HEAD
		), true));
=======
		)));
>>>>>>> 6d3fdc47
		assertEquals(TRANSFERS_NOT_ZERO_SUM_FOR_TOKEN, subject.validateTokenTransferSemantics(List.of(
				TokenTransferList.newBuilder()
						.setToken(aTid)
						.addTransfers(AccountAmount.newBuilder().setAccountID(a).setAmount(-1).build())
						.addTransfers(AccountAmount.newBuilder().setAccountID(b).setAmount(2).build())
						.build()
<<<<<<< HEAD
		), false));
=======
		)));
>>>>>>> 6d3fdc47
	}

	@Test
	void rejectsRepeatedAccountInScopedAdjusts() {
		// expect:
		assertEquals(ACCOUNT_REPEATED_IN_ACCOUNT_AMOUNTS, subject.validateTokenTransferSemantics(List.of(
				TokenTransferList.newBuilder()
						.setToken(aTid)
						.addTransfers(AccountAmount.newBuilder().setAccountID(a).setAmount(-1).build())
						.addTransfers(AccountAmount.newBuilder().setAccountID(a).setAmount(1).build())
						.build()
<<<<<<< HEAD
		), true));
=======
		)));
>>>>>>> 6d3fdc47
		assertEquals(ACCOUNT_REPEATED_IN_ACCOUNT_AMOUNTS, subject.validateTokenTransferSemantics(List.of(
				TokenTransferList.newBuilder()
						.setToken(aTid)
						.addTransfers(AccountAmount.newBuilder().setAccountID(a).setAmount(-1).build())
						.addTransfers(AccountAmount.newBuilder().setAccountID(a).setAmount(1).build())
						.build()
<<<<<<< HEAD
		), false));
=======
		)));
>>>>>>> 6d3fdc47
	}

	@Test
	void rejectsBothFungibleAndNonfungibleTransferSpecifications() {
		// expect:
		assertEquals(INVALID_ACCOUNT_AMOUNTS, subject.validateTokenTransferSyntax(List.of(
				TokenTransferList.newBuilder()
						.setToken(aTid)
						.addTransfers(AccountAmount.newBuilder().setAccountID(a).setAmount(-1).build())
						.addTransfers(AccountAmount.newBuilder().setAccountID(b).setAmount(1).build())
						.addNftTransfers(NftTransfer.newBuilder()
								.setSenderAccountID(a)
								.setReceiverAccountID(b)
								.setSerialNumber(123L))
						.build()), 20, 1, true));
	}

	@Test
	void rejectsNftSelfTransfer() {
		// expect:
		assertEquals(ACCOUNT_REPEATED_IN_ACCOUNT_AMOUNTS, subject.validateTokenTransferSemantics(List.of(
				TokenTransferList.newBuilder()
						.setToken(aTid)
						.addNftTransfers(NftTransfer.newBuilder()
								.setSenderAccountID(a)
								.setReceiverAccountID(a)
								.setSerialNumber(123L))
						.build()
<<<<<<< HEAD
		), true));
=======
		)));
>>>>>>> 6d3fdc47
		assertEquals(ACCOUNT_REPEATED_IN_ACCOUNT_AMOUNTS, subject.validateTokenTransferSemantics(List.of(
				TokenTransferList.newBuilder()
						.setToken(aTid)
						.addNftTransfers(NftTransfer.newBuilder()
								.setSenderAccountID(a)
								.setReceiverAccountID(a)
								.setSerialNumber(123L))
						.build()
<<<<<<< HEAD
		), false));
=======
		)));
>>>>>>> 6d3fdc47
	}

	@Test
	void rejectsRepeatedTokens() {
		// expect:
		assertEquals(TOKEN_ID_REPEATED_IN_TOKEN_LIST, subject.validateTokenTransferSemantics(List.of(
				TokenTransferList.newBuilder()
						.setToken(aTid)
						.addAllTransfers(withAdjustments(a, -4L, b, +2L, c, +2L).getAccountAmountsList())
						.build(),
				TokenTransferList.newBuilder()
						.setToken(aTid)
						.addAllTransfers(withAdjustments(a, -4L, b, +2L, c, +2L).getAccountAmountsList())
						.build()
		), true));
	}

	@Test
	void acceptsRepeatedTokensIfCheckIsTurnedOff() {
		// expect:
		assertEquals(OK, subject.validateTokenTransferSemantics(List.of(
				TokenTransferList.newBuilder()
						.setToken(aTid)
						.addAllTransfers(withAdjustments(a, -4L, b, +2L, c, +2L).getAccountAmountsList())
						.build(),
				TokenTransferList.newBuilder()
						.setToken(aTid)
						.addAllTransfers(withAdjustments(a, -4L, b, +2L, c, +2L).getAccountAmountsList())
						.build()
		), false));
	}

	@Test
	void oksSaneTokenExchange() {
		// expect:
		assertEquals(OK, subject.validateTokenTransferSemantics(List.of(
				TokenTransferList.newBuilder()
						.setToken(aTid)
						.addAllTransfers(withAdjustments(a, -4L, b, +2L, c, +2L).getAccountAmountsList())
						.build(),
				TokenTransferList.newBuilder()
						.setToken(bTid)
						.addAllTransfers(withAdjustments(a, -4L, b, +2L, c, +2L).getAccountAmountsList())
						.build(),
				TokenTransferList.newBuilder()
						.setToken(cTid)
						.addNftTransfers(NftTransfer.newBuilder()
								.setSenderAccountID(a)
								.setReceiverAccountID(b)
								.setSerialNumber(123L))
						.build()
<<<<<<< HEAD
		), true));
=======
		)));
>>>>>>> 6d3fdc47
		assertEquals(OK, subject.validateTokenTransferSemantics(List.of(
				TokenTransferList.newBuilder()
						.setToken(aTid)
						.addAllTransfers(withAdjustments(a, -4L, b, +2L, c, +2L).getAccountAmountsList())
						.build(),
				TokenTransferList.newBuilder()
						.setToken(bTid)
						.addAllTransfers(withAdjustments(a, -4L, b, +2L, c, +2L).getAccountAmountsList())
						.build(),
				TokenTransferList.newBuilder()
						.setToken(cTid)
						.addNftTransfers(NftTransfer.newBuilder()
								.setSenderAccountID(a)
								.setReceiverAccountID(b)
								.setSerialNumber(123L))
						.build()
<<<<<<< HEAD
		), false));
=======
		)));
>>>>>>> 6d3fdc47
	}

	@Test
	void rejectsOwnershipChangesIfNftsNotEnabled() {
		// given:
		List<TokenTransferList> wrapper = withOwnershipChanges(
				aTid, a, a, 123,
				bTid, b, c, 234,
				cTid, c, a, 345);

		// when:
		final var result = subject.validateTokenTransferSyntax(wrapper, 20, 1, false);

		// then:
		assertEquals(NOT_SUPPORTED, result);
	}

	@Test
	void rejectsExceedingMaxOwnershipChanges() {
		// given:
		List<TokenTransferList> wrapper = withOwnershipChanges(
				aTid, a, a, 123,
				bTid, b, c, 234,
				cTid, c, a, 345);

		// when:
		final var result = subject.validateTokenTransferSyntax(wrapper, 20, 1, true);

		// then:
		assertEquals(BATCH_SIZE_LIMIT_EXCEEDED, result);
	}

	@Test
	void rejectsExceedingTokenTransfersAccountAmountsLength() {
		// given:
		List<TokenTransferList> wrapper = withTokenAdjustments(aTid, a, -1, bTid, b, 2, cTid, c, 3, dTid, d, -4);

		// when:
		final var result = subject.validateTokenTransferSyntax(wrapper, 4, 2, true);

		// then:
		assertEquals(TOKEN_TRANSFER_LIST_SIZE_LIMIT_EXCEEDED, result);
	}

	@Test
	void rejectsEmptyTokenTransferAmounts() {
		// given:
		List<TokenTransferList> wrapper = List.of(TokenTransferList.newBuilder()
				.setToken(aTid)
				.build());

		// when:
		final var result = subject.validateTokenTransferSyntax(wrapper, 10, 2, true);

		// then:
		assertEquals(EMPTY_TOKEN_TRANSFER_ACCOUNT_AMOUNTS, result);
	}

	@Test
	void acceptsDegenerateCases() {
		// expect:
		assertFalse(subject.hasRepeatedAccount(Collections.emptyList()));
		assertFalse(subject.hasRepeatedAccount(List.of(
				AccountAmount.newBuilder().setAccountID(a).setAmount(123).build())));
	}

	@Test
	void distinguishesRepeated() {
		// expect:
		assertFalse(subject.hasRepeatedAccount(
				withAdjustments(a, -4L, b, +2L, c, +2L).getAccountAmountsList()));
		assertTrue(subject.hasRepeatedAccount(
				withAdjustments(a, -4L, b, +2L, a, +2L).getAccountAmountsList()));
		assertTrue(subject.hasRepeatedAccount(
				withAdjustments(a, -4L, b, +2L, b, +2L).getAccountAmountsList()));
		assertTrue(subject.hasRepeatedAccount(
				withAdjustments(a, -4L, a, +2L, b, +2L).getAccountAmountsList()));
	}
}<|MERGE_RESOLUTION|>--- conflicted
+++ resolved
@@ -89,20 +89,20 @@
 		given(subject.isNetZeroAdjustment(hbarAdjusts.getAccountAmountsList())).willReturn(true);
 		given(subject.isAcceptableSize(hbarAdjusts.getAccountAmountsList(), maxHbarAdjusts)).willReturn(true);
 		given(subject.validateTokenTransferSyntax(tokenAdjusts, maxTokenAdjusts, maxOwnershipChanges, true)).willReturn(OK);
-		given(subject.validateTokenTransferSemantics(tokenAdjusts, true)).willReturn(OK);
+		given(subject.validateTokenTransferSemantics(tokenAdjusts)).willReturn(OK);
 		// and:
 		doCallRealMethod().when(subject)
-				.fullPureValidation(hbarAdjusts, tokenAdjusts, validationProps, true);
-
-		// when:
-		final var result = subject.fullPureValidation(hbarAdjusts, tokenAdjusts, validationProps, true);
+				.fullPureValidation(hbarAdjusts, tokenAdjusts, validationProps);
+
+		// when:
+		final var result = subject.fullPureValidation(hbarAdjusts, tokenAdjusts, validationProps);
 
 		// then:
 		inOrder.verify(subject).hasRepeatedAccount(hbarAdjusts.getAccountAmountsList());
 		inOrder.verify(subject).isNetZeroAdjustment(hbarAdjusts.getAccountAmountsList());
 		inOrder.verify(subject).isAcceptableSize(hbarAdjusts.getAccountAmountsList(), maxHbarAdjusts);
 		inOrder.verify(subject).validateTokenTransferSyntax(tokenAdjusts, maxTokenAdjusts, maxOwnershipChanges, true);
-		inOrder.verify(subject).validateTokenTransferSemantics(tokenAdjusts, true);
+		inOrder.verify(subject).validateTokenTransferSemantics(tokenAdjusts);
 		// and:
 		assertEquals(OK, result);
 	}
@@ -121,10 +121,10 @@
 				.willReturn(TOKEN_TRANSFER_LIST_SIZE_LIMIT_EXCEEDED);
 		// and:
 		doCallRealMethod().when(subject)
-				.fullPureValidation(hbarAdjusts, tokenAdjusts, validationProps, true);
-
-		// when:
-		final var result = subject.fullPureValidation(hbarAdjusts, tokenAdjusts, validationProps, true);
+				.fullPureValidation(hbarAdjusts, tokenAdjusts, validationProps);
+
+		// when:
+		final var result = subject.fullPureValidation(hbarAdjusts, tokenAdjusts, validationProps);
 
 		// then:
 		assertEquals(TOKEN_TRANSFER_LIST_SIZE_LIMIT_EXCEEDED, result);
@@ -145,12 +145,12 @@
 		given(subject.isNetZeroAdjustment(hbarAdjusts.getAccountAmountsList())).willReturn(true);
 		given(subject.isAcceptableSize(hbarAdjusts.getAccountAmountsList(), maxHbarAdjusts)).willReturn(true);
 		given(subject.validateTokenTransferSyntax(tokenAdjusts, maxTokenAdjusts, maxOwnershipChanges, true)).willReturn(OK);
-		given(subject.validateTokenTransferSemantics(tokenAdjusts, true)).willReturn(TOKEN_ID_REPEATED_IN_TOKEN_LIST);
-		// and:
-		doCallRealMethod().when(subject).fullPureValidation(hbarAdjusts, tokenAdjusts, validationProps, true);
-
-		// when:
-		final var result = subject.fullPureValidation(hbarAdjusts, tokenAdjusts, validationProps, true);
+		given(subject.validateTokenTransferSemantics(tokenAdjusts)).willReturn(TOKEN_ID_REPEATED_IN_TOKEN_LIST);
+		// and:
+		doCallRealMethod().when(subject).fullPureValidation(hbarAdjusts, tokenAdjusts, validationProps);
+
+		// when:
+		final var result = subject.fullPureValidation(hbarAdjusts, tokenAdjusts, validationProps);
 
 		// then:
 		assertEquals(TOKEN_ID_REPEATED_IN_TOKEN_LIST, result);
@@ -177,22 +177,7 @@
 		// expect:
 		assertEquals(
 				ACCOUNT_REPEATED_IN_ACCOUNT_AMOUNTS,
-				subject.fullPureValidation(hbarAdjusts, tokenAdjusts, validationProps, true));
-	}
-
-	@Test
-	void acceptsRepeatedAccountsIfCheckIsTurnedOff() {
-		// setup:
-		final var hbarAdjusts = withAdjustments(a, -4L, a, +2L, c, +2L);
-		final var tokenAdjusts = TokenTransferList.newBuilder()
-				.setToken(aTid)
-				.addAllTransfers(withAdjustments(a, -4L, b, +2L, c, +2L).getAccountAmountsList())
-				.build();
-
-		// expect:
-		assertEquals(
-				OK,
-				subject.fullPureValidation(hbarAdjusts, List.of(tokenAdjusts), validationProps, false));
+				subject.fullPureValidation(hbarAdjusts, tokenAdjusts, validationProps));
 	}
 
 	@Test
@@ -244,13 +229,8 @@
 	@Test
 	void tokenSemanticsOkForEmpty() {
 		// expect:
-<<<<<<< HEAD
-		assertEquals(OK, subject.validateTokenTransferSemantics(Collections.emptyList(), true));
-		assertEquals(OK, subject.validateTokenTransferSemantics(Collections.emptyList(), false));
-=======
 		assertEquals(OK, subject.validateTokenTransferSemantics(Collections.emptyList()));
 		assertEquals(OK, subject.validateTokenTransferSemantics(Collections.emptyList()));
->>>>>>> 6d3fdc47
 	}
 
 	@Test
@@ -260,20 +240,12 @@
 				TokenTransferList.newBuilder()
 						.addAllTransfers(withAdjustments(a, -4L, b, +2L, c, +2L).getAccountAmountsList())
 				.build()
-<<<<<<< HEAD
-		), true));
-=======
-		)));
->>>>>>> 6d3fdc47
+		)));
 		assertEquals(INVALID_TOKEN_ID, subject.validateTokenTransferSemantics(List.of(
 				TokenTransferList.newBuilder()
 						.addAllTransfers(withAdjustments(a, -4L, b, +2L, c, +2L).getAccountAmountsList())
 						.build()
-<<<<<<< HEAD
-		), false));
-=======
-		)));
->>>>>>> 6d3fdc47
+		)));
 	}
 
 	@Test
@@ -284,21 +256,13 @@
 						.setToken(aTid)
 						.addTransfers(AccountAmount.newBuilder().setAmount(123).build())
 						.build()
-<<<<<<< HEAD
-		), true));
-=======
-		)));
->>>>>>> 6d3fdc47
+		)));
 		assertEquals(INVALID_ACCOUNT_ID, subject.validateTokenTransferSemantics(List.of(
 				TokenTransferList.newBuilder()
 						.setToken(aTid)
 						.addTransfers(AccountAmount.newBuilder().setAmount(123).build())
 						.build()
-<<<<<<< HEAD
-		), false));
-=======
-		)));
->>>>>>> 6d3fdc47
+		)));
 	}
 
 	@Test
@@ -309,21 +273,13 @@
 						.setToken(aTid)
 						.addTransfers(AccountAmount.newBuilder().setAccountID(a).setAmount(0).build())
 						.build()
-<<<<<<< HEAD
-		), true));
-=======
-		)));
->>>>>>> 6d3fdc47
+		)));
 		assertEquals(INVALID_ACCOUNT_AMOUNTS, subject.validateTokenTransferSemantics(List.of(
 				TokenTransferList.newBuilder()
 						.setToken(aTid)
 						.addTransfers(AccountAmount.newBuilder().setAccountID(a).setAmount(0).build())
 						.build()
-<<<<<<< HEAD
-		), false));
-=======
-		)));
->>>>>>> 6d3fdc47
+		)));
 	}
 
 	@Test
@@ -335,22 +291,14 @@
 						.addTransfers(AccountAmount.newBuilder().setAccountID(a).setAmount(-1).build())
 						.addTransfers(AccountAmount.newBuilder().setAccountID(b).setAmount(2).build())
 						.build()
-<<<<<<< HEAD
-		), true));
-=======
-		)));
->>>>>>> 6d3fdc47
+		)));
 		assertEquals(TRANSFERS_NOT_ZERO_SUM_FOR_TOKEN, subject.validateTokenTransferSemantics(List.of(
 				TokenTransferList.newBuilder()
 						.setToken(aTid)
 						.addTransfers(AccountAmount.newBuilder().setAccountID(a).setAmount(-1).build())
 						.addTransfers(AccountAmount.newBuilder().setAccountID(b).setAmount(2).build())
 						.build()
-<<<<<<< HEAD
-		), false));
-=======
-		)));
->>>>>>> 6d3fdc47
+		)));
 	}
 
 	@Test
@@ -362,22 +310,14 @@
 						.addTransfers(AccountAmount.newBuilder().setAccountID(a).setAmount(-1).build())
 						.addTransfers(AccountAmount.newBuilder().setAccountID(a).setAmount(1).build())
 						.build()
-<<<<<<< HEAD
-		), true));
-=======
-		)));
->>>>>>> 6d3fdc47
+		)));
 		assertEquals(ACCOUNT_REPEATED_IN_ACCOUNT_AMOUNTS, subject.validateTokenTransferSemantics(List.of(
 				TokenTransferList.newBuilder()
 						.setToken(aTid)
 						.addTransfers(AccountAmount.newBuilder().setAccountID(a).setAmount(-1).build())
 						.addTransfers(AccountAmount.newBuilder().setAccountID(a).setAmount(1).build())
 						.build()
-<<<<<<< HEAD
-		), false));
-=======
-		)));
->>>>>>> 6d3fdc47
+		)));
 	}
 
 	@Test
@@ -406,11 +346,7 @@
 								.setReceiverAccountID(a)
 								.setSerialNumber(123L))
 						.build()
-<<<<<<< HEAD
-		), true));
-=======
-		)));
->>>>>>> 6d3fdc47
+		)));
 		assertEquals(ACCOUNT_REPEATED_IN_ACCOUNT_AMOUNTS, subject.validateTokenTransferSemantics(List.of(
 				TokenTransferList.newBuilder()
 						.setToken(aTid)
@@ -419,11 +355,7 @@
 								.setReceiverAccountID(a)
 								.setSerialNumber(123L))
 						.build()
-<<<<<<< HEAD
-		), false));
-=======
-		)));
->>>>>>> 6d3fdc47
+		)));
 	}
 
 	@Test
@@ -438,22 +370,7 @@
 						.setToken(aTid)
 						.addAllTransfers(withAdjustments(a, -4L, b, +2L, c, +2L).getAccountAmountsList())
 						.build()
-		), true));
-	}
-
-	@Test
-	void acceptsRepeatedTokensIfCheckIsTurnedOff() {
-		// expect:
-		assertEquals(OK, subject.validateTokenTransferSemantics(List.of(
-				TokenTransferList.newBuilder()
-						.setToken(aTid)
-						.addAllTransfers(withAdjustments(a, -4L, b, +2L, c, +2L).getAccountAmountsList())
-						.build(),
-				TokenTransferList.newBuilder()
-						.setToken(aTid)
-						.addAllTransfers(withAdjustments(a, -4L, b, +2L, c, +2L).getAccountAmountsList())
-						.build()
-		), false));
+		)));
 	}
 
 	@Test
@@ -475,11 +392,7 @@
 								.setReceiverAccountID(b)
 								.setSerialNumber(123L))
 						.build()
-<<<<<<< HEAD
-		), true));
-=======
-		)));
->>>>>>> 6d3fdc47
+		)));
 		assertEquals(OK, subject.validateTokenTransferSemantics(List.of(
 				TokenTransferList.newBuilder()
 						.setToken(aTid)
@@ -496,11 +409,7 @@
 								.setReceiverAccountID(b)
 								.setSerialNumber(123L))
 						.build()
-<<<<<<< HEAD
-		), false));
-=======
-		)));
->>>>>>> 6d3fdc47
+		)));
 	}
 
 	@Test
