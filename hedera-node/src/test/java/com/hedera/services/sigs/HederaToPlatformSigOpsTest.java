package com.hedera.services.sigs;

/*-
 * ‌
 * Hedera Services Node
 * ​
 * Copyright (C) 2018 - 2021 Hedera Hashgraph, LLC
 * ​
 * Licensed under the Apache License, Version 2.0 (the "License");
 * you may not use this file except in compliance with the License.
 * You may obtain a copy of the License at
 *
 *      http://www.apache.org/licenses/LICENSE-2.0
 *
 * Unless required by applicable law or agreed to in writing, software
 * distributed under the License is distributed on an "AS IS" BASIS,
 * WITHOUT WARRANTIES OR CONDITIONS OF ANY KIND, either express or implied.
 * See the License for the specific language governing permissions and
 * limitations under the License.
 * ‍
 */

import com.hedera.services.legacy.core.jproto.JKey;
import com.hedera.services.legacy.exception.KeyPrefixMismatchException;
import com.hedera.services.sigs.factories.PlatformSigFactory;
import com.hedera.services.sigs.factories.ReusableBodySigningFactory;
import com.hedera.services.sigs.order.SigRequirements;
import com.hedera.services.sigs.order.SigningOrderResult;
import com.hedera.services.sigs.sourcing.PubKeyToSigBytes;
import com.hedera.services.sigs.verification.SyncVerifier;
import com.hedera.services.utils.PlatformTxnAccessor;
import com.hedera.services.utils.RationalizedSigMeta;
import com.hedera.test.factories.keys.KeyTree;
import com.hedera.test.factories.txns.PlatformTxnFactory;
import com.swirlds.common.crypto.TransactionSignature;
import com.swirlds.common.crypto.VerificationStatus;
import org.junit.jupiter.api.BeforeAll;
import org.junit.jupiter.api.BeforeEach;
import org.junit.jupiter.api.Test;
import org.mockito.ArgumentCaptor;

import java.util.List;
import java.util.function.Predicate;

import static com.hedera.services.sigs.HederaToPlatformSigOps.expandIn;
import static com.hedera.services.sigs.order.CodeOrderResultFactory.CODE_ORDER_RESULT_FACTORY;
import static com.hedera.test.factories.keys.NodeFactory.ed25519;
import static com.hedera.test.factories.sigs.SigWrappers.asValid;
import static com.hedera.test.factories.sigs.SyncVerifiers.ALWAYS_VALID;
import static com.hedera.test.factories.txns.SystemDeleteFactory.newSignedSystemDelete;
import static com.hederahashgraph.api.proto.java.ResponseCodeEnum.INVALID_ACCOUNT_ID;
import static com.hederahashgraph.api.proto.java.ResponseCodeEnum.KEY_PREFIX_MISMATCH;
import static com.hederahashgraph.api.proto.java.ResponseCodeEnum.OK;
import static org.junit.jupiter.api.Assertions.assertEquals;
import static org.junit.jupiter.api.Assertions.assertFalse;
import static org.junit.jupiter.api.Assertions.assertTrue;
import static org.mockito.BDDMockito.any;
import static org.mockito.BDDMockito.given;
import static org.mockito.BDDMockito.mock;
import static org.mockito.Mockito.verify;

class HederaToPlatformSigOpsTest {
<<<<<<< HEAD
	private static List<JKey> payerKey;
	private static List<JKey> otherKeys;
	private PubKeyToSigBytes allSigBytes;
	private PlatformTxnAccessor platformTxn;
	private HederaSigningOrder keyOrdering;
=======
	static List<JKey> payerKey;
	static List<JKey> otherKeys;
	PubKeyToSigBytes allSigBytes;
	PlatformTxnAccessor platformTxn;
	SigRequirements keyOrdering;
>>>>>>> 5a487dc2

	@BeforeAll
	private static void setupAll() throws Throwable {
		payerKey = List.of(KeyTree.withRoot(ed25519()).asJKey());
		otherKeys = List.of(
				KeyTree.withRoot(ed25519()).asJKey(),
				KeyTree.withRoot(ed25519()).asJKey());
	}

	@BeforeEach
	private void setup() throws Throwable {
		allSigBytes = mock(PubKeyToSigBytes.class);
		keyOrdering = mock(SigRequirements.class);
		platformTxn = new PlatformTxnAccessor(PlatformTxnFactory.from(newSignedSystemDelete().get()));
	}

	private void wellBehavedOrdersAndSigSources() throws Exception {
		given(keyOrdering.keysForPayer(platformTxn.getTxn(), CODE_ORDER_RESULT_FACTORY))
				.willReturn(new SigningOrderResult<>(payerKey));
		given(keyOrdering.keysForOtherParties(platformTxn.getTxn(), CODE_ORDER_RESULT_FACTORY))
				.willReturn(new SigningOrderResult<>(otherKeys));
		given(allSigBytes.sigBytesFor(any()))
				.willReturn("1".getBytes())
				.willReturn("2".getBytes())
				.willReturn("3".getBytes());
	}

	@Test
	void includesSuccessfulExpansions() throws Exception {
		wellBehavedOrdersAndSigSources();

		final var status = expandIn(platformTxn, keyOrdering, allSigBytes);

		assertEquals(OK, status);
		assertEquals(expectedSigsWithNoErrors(), platformTxn.getPlatformTxn().getSignatures());
	}

	@Test
	void returnsImmediatelyOnPayerKeyOrderFailure() {
		given(keyOrdering.keysForPayer(platformTxn.getTxn(), CODE_ORDER_RESULT_FACTORY))
				.willReturn(new SigningOrderResult<>(INVALID_ACCOUNT_ID));

		final var status = expandIn(platformTxn, keyOrdering, allSigBytes);

		assertEquals(INVALID_ACCOUNT_ID, status);
	}

	@Test
	void doesntAddSigsIfCreationResultIsNotSuccess() throws Exception {
		given(keyOrdering.keysForPayer(platformTxn.getTxn(), CODE_ORDER_RESULT_FACTORY))
				.willReturn(new SigningOrderResult<>(payerKey));
		given(keyOrdering.keysForOtherParties(platformTxn.getTxn(), CODE_ORDER_RESULT_FACTORY))
				.willReturn(new SigningOrderResult<>(otherKeys));
		given(allSigBytes.sigBytesFor(any()))
				.willReturn("1".getBytes())
				.willReturn("2".getBytes())
				.willThrow(KeyPrefixMismatchException.class);

		final var status = expandIn(platformTxn, keyOrdering, allSigBytes);

		assertEquals(OK, status);
		assertEquals(expectedSigsWithOtherPartiesCreationError(), platformTxn.getPlatformTxn().getSignatures());
	}

	@Test
	void rationalizesMissingSigs() throws Exception {
<<<<<<< HEAD
		final var rationalization = new Rationalization();
=======
		// setup:
		final var rationalization = new Rationalization(ALWAYS_VALID, keyOrdering, new ReusableBodySigningFactory());
		final ArgumentCaptor<RationalizedSigMeta> captor = ArgumentCaptor.forClass(RationalizedSigMeta.class);
		// and:
		final var mockAccessor = mock(PlatformTxnAccessor.class);

		// given:
>>>>>>> 5a487dc2
		wellBehavedOrdersAndSigSources();
		// and:
		givenMirrorMock(mockAccessor, platformTxn);

<<<<<<< HEAD
		rationalization.performFor(
				platformTxn,
				ALWAYS_VALID,
				keyOrdering,
				allSigBytes,
				new BodySigningSigFactory(platformTxn));
=======
		// when:
		rationalization.performFor(mockAccessor);
>>>>>>> 5a487dc2

		assertEquals(OK, rationalization.finalStatus());
		assertTrue(rationalization.usedSyncVerification());
		// and:
		verify(mockAccessor).setSigMeta(captor.capture());
		final var sigMeta = captor.getValue();
		assertEquals(expectedSigsWithNoErrors(), sigMeta.verifiedSigs());
		// and:
		platformTxn.setSigMeta(sigMeta);
		assertTrue(allVerificationStatusesAre(VerificationStatus.VALID::equals));
	}

	@Test
	void stopImmediatelyOnPayerKeyOrderFailure() {
<<<<<<< HEAD
		final var rationalization = new Rationalization();
		given(keyOrdering.keysForPayer(platformTxn.getTxn(), CODE_ORDER_RESULT_FACTORY))
				.willReturn(new SigningOrderResult<>(INVALID_ACCOUNT_ID));

		rationalization.performFor(
				platformTxn,
				ALWAYS_VALID,
				keyOrdering,
				allSigBytes,
				new BodySigningSigFactory(platformTxn));
=======
		given(keyOrdering.keysForPayer(platformTxn.getTxn(), CODE_ORDER_RESULT_FACTORY))
				.willReturn(new SigningOrderResult<>(INVALID_ACCOUNT_ID));

		// given:
		final var rationalization = new Rationalization(ALWAYS_VALID, keyOrdering, new ReusableBodySigningFactory());

		// when:
		rationalization.performFor(platformTxn);
>>>>>>> 5a487dc2

		assertEquals(INVALID_ACCOUNT_ID, rationalization.finalStatus());
	}

	@Test
	void stopImmediatelyOnOtherPartiesKeyOrderFailure() throws Exception {
<<<<<<< HEAD
		final var rationalization = new Rationalization();
=======
		// setup:
>>>>>>> 5a487dc2
		wellBehavedOrdersAndSigSources();
		given(keyOrdering.keysForOtherParties(platformTxn.getTxn(), CODE_ORDER_RESULT_FACTORY))
				.willReturn(new SigningOrderResult<>(INVALID_ACCOUNT_ID));

<<<<<<< HEAD
		rationalization.performFor(
				platformTxn,
				ALWAYS_VALID,
				keyOrdering,
				allSigBytes,
				new BodySigningSigFactory(platformTxn));
=======
		// given:
		final var rationalization = new Rationalization(ALWAYS_VALID, keyOrdering, new ReusableBodySigningFactory());

		// when:
		rationalization.performFor(platformTxn);
>>>>>>> 5a487dc2

		assertEquals(INVALID_ACCOUNT_ID, rationalization.finalStatus());
	}

	@Test
	void stopImmediatelyOnOtherPartiesSigCreationFailure() throws Exception {
<<<<<<< HEAD
		final var rationalization = new Rationalization();
=======
		// setup:
		final var mockAccessor = mock(PlatformTxnAccessor.class);

>>>>>>> 5a487dc2
		given(keyOrdering.keysForPayer(platformTxn.getTxn(), CODE_ORDER_RESULT_FACTORY))
				.willReturn(new SigningOrderResult<>(payerKey));
		given(keyOrdering.keysForOtherParties(platformTxn.getTxn(), CODE_ORDER_RESULT_FACTORY))
				.willReturn(new SigningOrderResult<>(otherKeys));
		given(allSigBytes.sigBytesFor(any()))
				.willReturn("1".getBytes())
				.willReturn("2".getBytes())
				.willThrow(KeyPrefixMismatchException.class);
		givenMirrorMock(mockAccessor, platformTxn);

		// given:
		final var rationalization = new Rationalization(ALWAYS_VALID, keyOrdering, new ReusableBodySigningFactory());

<<<<<<< HEAD
		rationalization.performFor(
				platformTxn,
				ALWAYS_VALID,
				keyOrdering,
				allSigBytes,
				new BodySigningSigFactory(platformTxn));
=======
		// when:
		rationalization.performFor(mockAccessor);
>>>>>>> 5a487dc2

		assertEquals(KEY_PREFIX_MISMATCH, rationalization.finalStatus());
	}

	@Test
	void rationalizesOnlyMissingSigs() throws Exception {
<<<<<<< HEAD
		final var rationalization = new Rationalization();
=======
		// setup:
>>>>>>> 5a487dc2
		wellBehavedOrdersAndSigSources();
		platformTxn.getPlatformTxn().addAll(
				asValid(expectedSigsWithNoErrors().subList(0, 1)).toArray(new TransactionSignature[0]));
		final SyncVerifier syncVerifier = l -> {
			if (l.equals(expectedSigsWithNoErrors().subList(0, 1))) {
				throw new AssertionError("Payer sigs were verified async!");
			} else {
				ALWAYS_VALID.verifySync(l);
			}
		};
		// and:
		final var mockAccessor = mock(PlatformTxnAccessor.class);
		final ArgumentCaptor<RationalizedSigMeta> captor = ArgumentCaptor.forClass(RationalizedSigMeta.class);

		givenMirrorMock(mockAccessor, platformTxn);
		// and:
		final var rationalization = new Rationalization(syncVerifier, keyOrdering, new ReusableBodySigningFactory());

<<<<<<< HEAD
		rationalization.performFor(
				platformTxn,
				syncVerifier,
				keyOrdering,
				allSigBytes,
				new BodySigningSigFactory(platformTxn));
=======
		// when:
		rationalization.performFor(mockAccessor);
>>>>>>> 5a487dc2

		assertTrue(rationalization.usedSyncVerification());
		assertEquals(OK, rationalization.finalStatus());
		// and:
		verify(mockAccessor).setSigMeta(captor.capture());
		final var sigMeta = captor.getValue();
		platformTxn.setSigMeta(sigMeta);
		assertEquals(expectedSigsWithNoErrors(), platformTxn.getSigMeta().verifiedSigs());
		assertTrue(allVerificationStatusesAre(VerificationStatus.VALID::equals));
	}

	@Test
	void doesNothingToTxnIfAllSigsAreRational() throws Exception {
<<<<<<< HEAD
		final var rationalization = new Rationalization();
=======
		// setup:
>>>>>>> 5a487dc2
		wellBehavedOrdersAndSigSources();
		platformTxn = new PlatformTxnAccessor(PlatformTxnFactory.withClearFlag(platformTxn.getPlatformTxn()));
		platformTxn.getPlatformTxn().addAll(
				asValid(expectedSigsWithNoErrors()).toArray(new TransactionSignature[0]));
		final SyncVerifier syncVerifier = l -> {
			throw new AssertionError("All sigs were verified async!");
		};

<<<<<<< HEAD
		rationalization.performFor(
				platformTxn,
				syncVerifier,
				keyOrdering,
				allSigBytes,
				new BodySigningSigFactory(platformTxn));
=======
		// given:
		final var rationalization = new Rationalization(syncVerifier, keyOrdering, new ReusableBodySigningFactory());

		// when:
		rationalization.performFor(platformTxn);
>>>>>>> 5a487dc2

		assertFalse(rationalization.usedSyncVerification());
		assertEquals(OK, rationalization.finalStatus());
		assertEquals(expectedSigsWithNoErrors(), platformTxn.getPlatformTxn().getSignatures());
		assertTrue(allVerificationStatusesAre(VerificationStatus.VALID::equals));
		assertFalse(((PlatformTxnFactory.TransactionWithClearFlag) platformTxn.getPlatformTxn()).hasClearBeenCalled());
	}

	private boolean allVerificationStatusesAre(final Predicate<VerificationStatus> statusPred) {
		return platformTxn.getSigMeta().verifiedSigs().stream()
				.map(TransactionSignature::getSignatureStatus)
				.allMatch(statusPred);
	}

	private List<TransactionSignature> expectedSigsWithNoErrors() {
		return List.of(
				dummyFor(payerKey.get(0), "1"),
				dummyFor(otherKeys.get(0), "2"),
				dummyFor(otherKeys.get(1), "3"));
	}

	private List<TransactionSignature> expectedSigsWithOtherPartiesCreationError() {
		return expectedSigsWithNoErrors().subList(0, 1);
	}

	private TransactionSignature dummyFor(final JKey key, final String sig) {
		return PlatformSigFactory.createEd25519(
				key.getEd25519(),
				sig.getBytes(),
				platformTxn.getTxnBytes());
	}

	private void givenMirrorMock(PlatformTxnAccessor mock, PlatformTxnAccessor real) {
		given(mock.getPkToSigsFn()).willReturn(allSigBytes);
		given(mock.getPlatformTxn()).willReturn(real.getPlatformTxn());
		given(mock.getTxn()).willReturn(real.getTxn());
		given(mock.getTxnBytes()).willReturn(real.getTxnBytes());
	}
}<|MERGE_RESOLUTION|>--- conflicted
+++ resolved
@@ -60,19 +60,11 @@
 import static org.mockito.Mockito.verify;
 
 class HederaToPlatformSigOpsTest {
-<<<<<<< HEAD
 	private static List<JKey> payerKey;
 	private static List<JKey> otherKeys;
 	private PubKeyToSigBytes allSigBytes;
 	private PlatformTxnAccessor platformTxn;
-	private HederaSigningOrder keyOrdering;
-=======
-	static List<JKey> payerKey;
-	static List<JKey> otherKeys;
-	PubKeyToSigBytes allSigBytes;
-	PlatformTxnAccessor platformTxn;
-	SigRequirements keyOrdering;
->>>>>>> 5a487dc2
+	private SigRequirements keyOrdering;
 
 	@BeforeAll
 	private static void setupAll() throws Throwable {
@@ -139,109 +131,52 @@
 
 	@Test
 	void rationalizesMissingSigs() throws Exception {
-<<<<<<< HEAD
-		final var rationalization = new Rationalization();
-=======
-		// setup:
-		final var rationalization = new Rationalization(ALWAYS_VALID, keyOrdering, new ReusableBodySigningFactory());
-		final ArgumentCaptor<RationalizedSigMeta> captor = ArgumentCaptor.forClass(RationalizedSigMeta.class);
-		// and:
+		final var rationalization = new Rationalization(ALWAYS_VALID, keyOrdering, new ReusableBodySigningFactory());
+		final var captor = ArgumentCaptor.forClass(RationalizedSigMeta.class);
 		final var mockAccessor = mock(PlatformTxnAccessor.class);
 
-		// given:
->>>>>>> 5a487dc2
-		wellBehavedOrdersAndSigSources();
-		// and:
+		wellBehavedOrdersAndSigSources();
 		givenMirrorMock(mockAccessor, platformTxn);
 
-<<<<<<< HEAD
-		rationalization.performFor(
-				platformTxn,
-				ALWAYS_VALID,
-				keyOrdering,
-				allSigBytes,
-				new BodySigningSigFactory(platformTxn));
-=======
-		// when:
 		rationalization.performFor(mockAccessor);
->>>>>>> 5a487dc2
 
 		assertEquals(OK, rationalization.finalStatus());
 		assertTrue(rationalization.usedSyncVerification());
-		// and:
+
 		verify(mockAccessor).setSigMeta(captor.capture());
 		final var sigMeta = captor.getValue();
 		assertEquals(expectedSigsWithNoErrors(), sigMeta.verifiedSigs());
-		// and:
+
 		platformTxn.setSigMeta(sigMeta);
 		assertTrue(allVerificationStatusesAre(VerificationStatus.VALID::equals));
 	}
 
 	@Test
 	void stopImmediatelyOnPayerKeyOrderFailure() {
-<<<<<<< HEAD
-		final var rationalization = new Rationalization();
 		given(keyOrdering.keysForPayer(platformTxn.getTxn(), CODE_ORDER_RESULT_FACTORY))
 				.willReturn(new SigningOrderResult<>(INVALID_ACCOUNT_ID));
-
-		rationalization.performFor(
-				platformTxn,
-				ALWAYS_VALID,
-				keyOrdering,
-				allSigBytes,
-				new BodySigningSigFactory(platformTxn));
-=======
-		given(keyOrdering.keysForPayer(platformTxn.getTxn(), CODE_ORDER_RESULT_FACTORY))
+		final var rationalization = new Rationalization(ALWAYS_VALID, keyOrdering, new ReusableBodySigningFactory());
+
+		rationalization.performFor(platformTxn);
+
+		assertEquals(INVALID_ACCOUNT_ID, rationalization.finalStatus());
+	}
+
+	@Test
+	void stopImmediatelyOnOtherPartiesKeyOrderFailure() throws Exception {
+		wellBehavedOrdersAndSigSources();
+		given(keyOrdering.keysForOtherParties(platformTxn.getTxn(), CODE_ORDER_RESULT_FACTORY))
 				.willReturn(new SigningOrderResult<>(INVALID_ACCOUNT_ID));
-
-		// given:
-		final var rationalization = new Rationalization(ALWAYS_VALID, keyOrdering, new ReusableBodySigningFactory());
-
-		// when:
+		final var rationalization = new Rationalization(ALWAYS_VALID, keyOrdering, new ReusableBodySigningFactory());
+
 		rationalization.performFor(platformTxn);
->>>>>>> 5a487dc2
 
 		assertEquals(INVALID_ACCOUNT_ID, rationalization.finalStatus());
 	}
 
 	@Test
-	void stopImmediatelyOnOtherPartiesKeyOrderFailure() throws Exception {
-<<<<<<< HEAD
-		final var rationalization = new Rationalization();
-=======
-		// setup:
->>>>>>> 5a487dc2
-		wellBehavedOrdersAndSigSources();
-		given(keyOrdering.keysForOtherParties(platformTxn.getTxn(), CODE_ORDER_RESULT_FACTORY))
-				.willReturn(new SigningOrderResult<>(INVALID_ACCOUNT_ID));
-
-<<<<<<< HEAD
-		rationalization.performFor(
-				platformTxn,
-				ALWAYS_VALID,
-				keyOrdering,
-				allSigBytes,
-				new BodySigningSigFactory(platformTxn));
-=======
-		// given:
-		final var rationalization = new Rationalization(ALWAYS_VALID, keyOrdering, new ReusableBodySigningFactory());
-
-		// when:
-		rationalization.performFor(platformTxn);
->>>>>>> 5a487dc2
-
-		assertEquals(INVALID_ACCOUNT_ID, rationalization.finalStatus());
-	}
-
-	@Test
 	void stopImmediatelyOnOtherPartiesSigCreationFailure() throws Exception {
-<<<<<<< HEAD
-		final var rationalization = new Rationalization();
-=======
-		// setup:
 		final var mockAccessor = mock(PlatformTxnAccessor.class);
-
->>>>>>> 5a487dc2
 		given(keyOrdering.keysForPayer(platformTxn.getTxn(), CODE_ORDER_RESULT_FACTORY))
 				.willReturn(new SigningOrderResult<>(payerKey));
 		given(keyOrdering.keysForOtherParties(platformTxn.getTxn(), CODE_ORDER_RESULT_FACTORY))
@@ -251,32 +186,15 @@
 				.willReturn("2".getBytes())
 				.willThrow(KeyPrefixMismatchException.class);
 		givenMirrorMock(mockAccessor, platformTxn);
-
-		// given:
-		final var rationalization = new Rationalization(ALWAYS_VALID, keyOrdering, new ReusableBodySigningFactory());
-
-<<<<<<< HEAD
-		rationalization.performFor(
-				platformTxn,
-				ALWAYS_VALID,
-				keyOrdering,
-				allSigBytes,
-				new BodySigningSigFactory(platformTxn));
-=======
-		// when:
+		final var rationalization = new Rationalization(ALWAYS_VALID, keyOrdering, new ReusableBodySigningFactory());
+
 		rationalization.performFor(mockAccessor);
->>>>>>> 5a487dc2
 
 		assertEquals(KEY_PREFIX_MISMATCH, rationalization.finalStatus());
 	}
 
 	@Test
 	void rationalizesOnlyMissingSigs() throws Exception {
-<<<<<<< HEAD
-		final var rationalization = new Rationalization();
-=======
-		// setup:
->>>>>>> 5a487dc2
 		wellBehavedOrdersAndSigSources();
 		platformTxn.getPlatformTxn().addAll(
 				asValid(expectedSigsWithNoErrors().subList(0, 1)).toArray(new TransactionSignature[0]));
@@ -287,29 +205,16 @@
 				ALWAYS_VALID.verifySync(l);
 			}
 		};
-		// and:
 		final var mockAccessor = mock(PlatformTxnAccessor.class);
-		final ArgumentCaptor<RationalizedSigMeta> captor = ArgumentCaptor.forClass(RationalizedSigMeta.class);
-
+		final var captor = ArgumentCaptor.forClass(RationalizedSigMeta.class);
 		givenMirrorMock(mockAccessor, platformTxn);
-		// and:
 		final var rationalization = new Rationalization(syncVerifier, keyOrdering, new ReusableBodySigningFactory());
 
-<<<<<<< HEAD
-		rationalization.performFor(
-				platformTxn,
-				syncVerifier,
-				keyOrdering,
-				allSigBytes,
-				new BodySigningSigFactory(platformTxn));
-=======
-		// when:
 		rationalization.performFor(mockAccessor);
->>>>>>> 5a487dc2
 
 		assertTrue(rationalization.usedSyncVerification());
 		assertEquals(OK, rationalization.finalStatus());
-		// and:
+
 		verify(mockAccessor).setSigMeta(captor.capture());
 		final var sigMeta = captor.getValue();
 		platformTxn.setSigMeta(sigMeta);
@@ -319,11 +224,6 @@
 
 	@Test
 	void doesNothingToTxnIfAllSigsAreRational() throws Exception {
-<<<<<<< HEAD
-		final var rationalization = new Rationalization();
-=======
-		// setup:
->>>>>>> 5a487dc2
 		wellBehavedOrdersAndSigSources();
 		platformTxn = new PlatformTxnAccessor(PlatformTxnFactory.withClearFlag(platformTxn.getPlatformTxn()));
 		platformTxn.getPlatformTxn().addAll(
@@ -331,21 +231,9 @@
 		final SyncVerifier syncVerifier = l -> {
 			throw new AssertionError("All sigs were verified async!");
 		};
-
-<<<<<<< HEAD
-		rationalization.performFor(
-				platformTxn,
-				syncVerifier,
-				keyOrdering,
-				allSigBytes,
-				new BodySigningSigFactory(platformTxn));
-=======
-		// given:
 		final var rationalization = new Rationalization(syncVerifier, keyOrdering, new ReusableBodySigningFactory());
 
-		// when:
 		rationalization.performFor(platformTxn);
->>>>>>> 5a487dc2
 
 		assertFalse(rationalization.usedSyncVerification());
 		assertEquals(OK, rationalization.finalStatus());
