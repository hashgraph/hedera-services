--- conflicted
+++ resolved
@@ -61,11 +61,6 @@
 
 import static com.hedera.services.keys.DefaultActivationCharacteristics.DEFAULT_ACTIVATION_CHARACTERISTICS;
 import static com.hedera.services.keys.HederaKeyActivation.payerSigIsActive;
-<<<<<<< HEAD
-import static com.hedera.services.security.ops.SystemOpAuthorization.AUTHORIZED;
-=======
-import static com.hedera.services.sigs.HederaToPlatformSigOps.PRE_HANDLE_SUMMARY_FACTORY;
->>>>>>> 565aa5df
 import static com.hedera.services.sigs.HederaToPlatformSigOps.expandIn;
 import static com.hedera.services.sigs.metadata.DelegatingSigMetadataLookup.defaultLookupsFor;
 import static com.hedera.services.sigs.metadata.DelegatingSigMetadataLookup.defaultLookupsPlusAccountRetriesFor;
@@ -361,17 +356,9 @@
 	private boolean invokePayerSigActivationScenario(List<TransactionSignature> knownSigs) {
 		HederaSigningOrder keysOrder = new HederaSigningOrder(
 				defaultLookupsFor(null, () -> accounts, () -> null, ref -> null, ref -> null),
-<<<<<<< HEAD
-				updateAccountSigns,
-				targetWaclSigns,
-				new MockGlobalDynamicProps());
-		final var impliedOrdering =
-				keysOrder.keysForPayer(platformTxn.getTxn(), CODE_ORDER_RESULT_FACTORY);
-=======
 				new MockGlobalDynamicProps(),
 				mockSignatureWaivers);
-		final var impliedOrdering = keysOrder.keysForPayer(platformTxn.getTxn(), IN_HANDLE_SUMMARY_FACTORY);
->>>>>>> 565aa5df
+		final var impliedOrdering = keysOrder.keysForPayer(platformTxn.getTxn(), CODE_ORDER_RESULT_FACTORY);
 		final var impliedKey = impliedOrdering.getPayerKey();
 		platformTxn.setSigMeta(RationalizedSigMeta.forPayerOnly(impliedKey, new ArrayList<>(knownSigs)));
 
@@ -436,18 +423,10 @@
 
 		signingOrder = new HederaSigningOrder(
 				defaultLookupsFor(hfs, () -> accounts, () -> null, ref -> null, ref -> null),
-<<<<<<< HEAD
-				updateAccountSigns,
-				targetWaclSigns,
-				new MockGlobalDynamicProps());
-		SigningOrderResult<ResponseCodeEnum> payerKeys =
-				signingOrder.keysForPayer(platformTxn.getTxn(), CODE_ORDER_RESULT_FACTORY);
-=======
 				new MockGlobalDynamicProps(),
 				mockSignatureWaivers);
-		SigningOrderResult<SignatureStatus> payerKeys =
-				signingOrder.keysForPayer(platformTxn.getTxn(), PRE_HANDLE_SUMMARY_FACTORY);
->>>>>>> 565aa5df
+		final var payerKeys =
+				signingOrder.keysForPayer(platformTxn.getTxn(), CODE_ORDER_RESULT_FACTORY);
 		expectedSigs = new ArrayList<>();
 		if (payerKeys.hasErrorReport()) {
 			expectedErrorStatus = payerKeys.getErrorReport();
