--- conflicted
+++ resolved
@@ -371,10 +371,6 @@
 	private boolean invokePayerSigActivationScenario(List<TransactionSignature> knownSigs) {
 		SigRequirements keysOrder = new SigRequirements(
 				defaultLookupsFor(aliasManager, null, () -> accounts, () -> null, ref -> null, ref -> null),
-<<<<<<< HEAD
-				new MockGlobalDynamicProps(),
-=======
->>>>>>> c2a90017
 				mockSignatureWaivers);
 		final var impliedOrdering = keysOrder.keysForPayer(platformTxn.getTxn(), CODE_ORDER_RESULT_FACTORY);
 		final var impliedKey = impliedOrdering.getPayerKey();
@@ -389,10 +385,6 @@
 		final var hfsSigMetaLookup = new HfsSigMetaLookup(hfs, fileNumbers);
 		SigRequirements keysOrder = new SigRequirements(
 				defaultLookupsFor(aliasManager, hfsSigMetaLookup, () -> accounts, null, ref -> null, ref -> null),
-<<<<<<< HEAD
-				new MockGlobalDynamicProps(),
-=======
->>>>>>> c2a90017
 				mockSignatureWaivers);
 
 		return otherPartySigsAreActive(platformTxn, keysOrder, CODE_ORDER_RESULT_FACTORY);
@@ -401,20 +393,9 @@
 	private void invokeExpansionScenario() {
 		final var hfsSigMetaLookup = new HfsSigMetaLookup(hfs, fileNumbers);
 		SigMetadataLookup sigMetaLookups =
-<<<<<<< HEAD
-				defaultLookupsPlusAccountRetriesFor(
-						hfsSigMetaLookup, aliasManager,
-						() -> accounts, () -> null, ref -> null, ref -> null, MAGIC_NUMBER, MAGIC_NUMBER,
-						runningAvgs, speedometers);
-		SigRequirements keyOrder = new SigRequirements(
-				sigMetaLookups,
-				new MockGlobalDynamicProps(),
-				mockSignatureWaivers);
-=======
 				defaultLookupsFor(
 						aliasManager, hfsSigMetaLookup, () -> accounts, () -> null, ref -> null, ref -> null);
 		SigRequirements keyOrder = new SigRequirements(sigMetaLookups, mockSignatureWaivers);
->>>>>>> c2a90017
 
 		final var pkToSigFn = new PojoSigMapPubKeyToSigBytes(platformTxn.getSigMap());
 		expandIn(platformTxn, keyOrder, pkToSigFn);
@@ -451,10 +432,6 @@
 		final var hfsSigMetaLookup = new HfsSigMetaLookup(hfs, fileNumbers);
 		signingOrder = new SigRequirements(
 				defaultLookupsFor(aliasManager, hfsSigMetaLookup, () -> accounts, () -> null, ref -> null, ref -> null),
-<<<<<<< HEAD
-				new MockGlobalDynamicProps(),
-=======
->>>>>>> c2a90017
 				mockSignatureWaivers);
 		final var payerKeys =
 				signingOrder.keysForPayer(platformTxn.getTxn(), CODE_ORDER_RESULT_FACTORY);
