--- conflicted
+++ resolved
@@ -218,13 +218,10 @@
 		token.setExpiry(expiry);
 		token.setAutoRenewPeriod(autoRenewPeriod);
 		token.setDeleted(true);
-<<<<<<< HEAD
 		token.setTokenType(TokenType.FUNGIBLE_COMMON);
 		token.setSupplyType(TokenSupplyType.FINITE);
-
-=======
 		token.setFeeScheduleFrom(grpcCustomFees);
->>>>>>> 09d57eb1
+
 		given(tokenStore.resolve(tokenId)).willReturn(tokenId);
 		given(tokenStore.resolve(missingTokenId)).willReturn(TokenStore.MISSING_TOKEN);
 		given(tokenStore.get(tokenId)).willReturn(token);
@@ -728,7 +725,6 @@
 		assertTrue(Arrays.equals(data, stuff.get()));
 	}
 
-<<<<<<< HEAD
 	@Test
 	void rejectsMissingNft() {
 		// when:
@@ -768,7 +764,7 @@
 			.build();
 	private final MerkleUniqueTokenId targetNftKey = new MerkleUniqueTokenId(new EntityId(1, 2, 3), 4);
 	private final MerkleUniqueToken targetNft = new MerkleUniqueToken(owner, nftMeta, fromJava(nftCreation));
-=======
+
 	private CustomFeesOuterClass.FixedFee fixedFeeInTokenUnits = CustomFeesOuterClass.FixedFee.newBuilder()
 			.setTokenId(tokenId)
 			.setUnitsToCollect(100)
@@ -799,5 +795,4 @@
 			.addCustomFees(customFixedFeeInHts)
 			.addCustomFees(customFractionalFee)
 			.build();
->>>>>>> 09d57eb1
 }