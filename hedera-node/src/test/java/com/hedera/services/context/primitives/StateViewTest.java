--- conflicted
+++ resolved
@@ -115,7 +115,6 @@
 import static org.mockito.BDDMockito.argThat;
 import static org.mockito.BDDMockito.given;
 import static org.mockito.BDDMockito.mock;
-import static org.mockito.Mockito.verify;
 
 @ExtendWith(LogCaptureExtension.class)
 class StateViewTest {
@@ -949,11 +948,6 @@
 		assertArrayEquals(nftMeta, info.getMetadata().toByteArray());
 	}
 
-<<<<<<< HEAD
-	private final Instant nftCreation = Instant.ofEpochSecond(1_234_567L, 8);
-	private final byte[] nftMeta = "abcdefgh".getBytes();
-	private final EntityId owner = new EntityId(4, 5, 6);
-=======
 	@Test
 	void emptySuppliersYieldEmptyAssociations() {
 		assertSame(
@@ -966,7 +960,6 @@
 
 	private final Instant nftCreation = Instant.ofEpochSecond(1_234_567L, 8);
 	private final byte[] nftMeta = "abcdefgh".getBytes();
->>>>>>> 5d6b2415
 	private final NftID targetNftId = NftID.newBuilder()
 			.setTokenID(IdUtils.asToken("1.2.3"))
 			.setSerialNumber(4L)
