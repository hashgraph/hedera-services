/*
 * Copyright (C) 2020-2022 Hedera Hashgraph, LLC
 *
 * Licensed under the Apache License, Version 2.0 (the "License");
 * you may not use this file except in compliance with the License.
 * You may obtain a copy of the License at
 *
 *      http://www.apache.org/licenses/LICENSE-2.0
 *
 * Unless required by applicable law or agreed to in writing, software
 * distributed under the License is distributed on an "AS IS" BASIS,
 * WITHOUT WARRANTIES OR CONDITIONS OF ANY KIND, either express or implied.
 * See the License for the specific language governing permissions and
 * limitations under the License.
 */
package com.hedera.services.context.properties;

import static com.hedera.services.context.properties.PropertyNames.*;
import static com.hedera.services.context.properties.PropertyNames.TOPICS_MAX_NUM;
import static com.hedera.services.stream.proto.SidecarType.CONTRACT_ACTION;
import static com.hedera.services.stream.proto.SidecarType.CONTRACT_BYTECODE;
import static com.hedera.services.stream.proto.SidecarType.CONTRACT_STATE_CHANGE;
import static com.hedera.services.sysfiles.domain.KnownBlockValues.MISSING_BLOCK_VALUES;
import static com.hederahashgraph.api.proto.java.HederaFunctionality.ConsensusSubmitMessage;
import static com.hederahashgraph.api.proto.java.HederaFunctionality.CryptoTransfer;
import static com.hederahashgraph.api.proto.java.HederaFunctionality.TokenBurn;
import static com.hederahashgraph.api.proto.java.HederaFunctionality.TokenMint;
import static java.util.Map.entry;
import static org.hamcrest.MatcherAssert.assertThat;
import static org.hamcrest.collection.IsIterableContainingInOrder.contains;
import static org.junit.jupiter.api.Assertions.assertDoesNotThrow;
import static org.junit.jupiter.api.Assertions.assertEquals;
import static org.junit.jupiter.api.Assertions.assertThrows;
import static org.junit.jupiter.api.Assertions.assertTrue;

import com.hedera.services.fees.calculation.CongestionMultipliers;
import com.hedera.services.stream.proto.SidecarType;
import com.hedera.services.sysfiles.domain.throttling.ThrottleReqOpsScaleFactor;
import com.hedera.test.extensions.LogCaptor;
import com.hedera.test.extensions.LogCaptureExtension;
import com.hedera.test.extensions.LoggingSubject;
import com.hedera.test.extensions.LoggingTarget;
import java.io.IOException;
import java.util.EnumSet;
import java.util.List;
import java.util.Map;
import java.util.Set;
import org.apache.commons.lang3.tuple.Pair;
import org.hamcrest.Matchers;
import org.junit.jupiter.api.BeforeEach;
import org.junit.jupiter.api.Test;
import org.junit.jupiter.api.extension.ExtendWith;

@ExtendWith({LogCaptureExtension.class})
class BootstrapPropertiesTest {
    @LoggingTarget private LogCaptor logCaptor;
    @LoggingSubject private BootstrapProperties subject = new BootstrapProperties();

    private static final String STD_PROPS_RESOURCE = "bootstrap/standard.properties";
    private static final String INVALID_PROPS_RESOURCE = "bootstrap/not.properties";
    private static final String UNREADABLE_PROPS_RESOURCE = "bootstrap/unreadable.properties";
    private static final String INCOMPLETE_STD_PROPS_RESOURCE = "bootstrap/incomplete.properties";

    private static final String OVERRIDE_PROPS_LOC =
            "src/test/resources/bootstrap/override.properties";
    private static final String EMPTY_OVERRIDE_PROPS_LOC =
            "src/test/resources/bootstrap/empty-override.properties";

    private static final Map<String, Object> expectedProps =
            Map.ofEntries(
                    entry(BOOTSTRAP_FEE_SCHEDULE_JSON_RESOURCE, "feeSchedules.json"),
                    entry(
                            BOOTSTRAP_GENESIS_PUBLIC_KEY,
                            "0aa8e21064c61eab86e2a9c164565b4e7a9a4146106e0a6cd03a8c395a110e92"),
                    entry(BOOTSTRAP_HAPI_PERMISSIONS_PATH, "data/config/api-permission.properties"),
                    entry(BOOTSTRAP_NETWORK_PROPERTIES_PATH, "data/config/application.properties"),
                    entry(BOOTSTRAP_RATES_CURRENT_HBAR_EQUIV, 1),
                    entry(BOOTSTRAP_RATES_CURRENT_CENT_EQUIV, 12),
                    entry(BOOTSTRAP_RATES_CURRENT_EXPIRY, 4102444800L),
                    entry(BOOTSTRAP_RATES_NEXT_HBAR_EQUIV, 1),
                    entry(BOOTSTRAP_RATES_NEXT_CENT_EQUIV, 15),
                    entry(BOOTSTRAP_RATES_NEXT_EXPIRY, 4102444800L),
                    entry(BOOTSTRAP_SYSTEM_ENTITY_EXPIRY, 1812637686L),
                    entry(BOOTSTRAP_THROTTLE_DEF_JSON_RESOURCE, "throttles.json"),
                    entry(ACCOUNTS_ADDRESS_BOOK_ADMIN, 55L),
                    entry(BALANCES_EXPORT_DIR_PATH, "/opt/hgcapp/accountBalances/"),
                    entry(BALANCES_EXPORT_ENABLED, true),
                    entry(BALANCES_EXPORT_PERIOD_SECS, 900),
                    entry(BALANCES_EXPORT_TOKEN_BALANCES, true),
                    entry(BALANCES_NODE_BALANCE_WARN_THRESHOLD, 0L),
                    entry(ACCOUNTS_EXCHANGE_RATES_ADMIN, 57L),
                    entry(ACCOUNTS_FEE_SCHEDULE_ADMIN, 56L),
                    entry(ACCOUNTS_NODE_REWARD_ACCOUNT, 801L),
                    entry(ACCOUNTS_STAKING_REWARD_ACCOUNT, 800L),
                    entry(ACCOUNTS_FREEZE_ADMIN, 58L),
                    entry(ACCOUNTS_LAST_THROTTLE_EXEMPT, 100L),
                    entry(ACCOUNTS_SYSTEM_ADMIN, 50L),
                    entry(ACCOUNTS_SYSTEM_DELETE_ADMIN, 59L),
                    entry(ACCOUNTS_SYSTEM_UNDELETE_ADMIN, 60L),
                    entry(ACCOUNTS_TREASURY, 2L),
                    entry(CONTRACTS_ALLOW_CREATE2, true),
                    entry(CONTRACTS_ALLOW_AUTO_ASSOCIATIONS, false),
                    entry(CONTRACTS_DEFAULT_LIFETIME, 7890000L),
                    entry(CONTRACTS_LOCAL_CALL_EST_RET_BYTES, 32),
                    entry(CONTRACTS_MAX_GAS_PER_SEC, 15000000L),
                    entry(CONTRACTS_MAX_KV_PAIRS_AGGREGATE, 500_000_000L),
                    entry(CONTRACTS_MAX_KV_PAIRS_INDIVIDUAL, 163_840),
                    entry(CONTRACTS_CHAIN_ID, 295),
                    entry(CONTRACTS_THROTTLE_THROTTLE_BY_GAS, true),
                    entry(CONTRACTS_KNOWN_BLOCK_HASH, MISSING_BLOCK_VALUES),
                    entry(CONTRACTS_MAX_REFUND_PERCENT_OF_GAS_LIMIT, 20),
                    entry(CONTRACTS_SCHEDULE_THROTTLE_MAX_GAS_LIMIT, 5000000L),
                    entry(CONTRACTS_REDIRECT_TOKEN_CALLS, true),
                    entry(CONTRACTS_PRECOMPILE_EXCHANGE_RATE_GAS_COST, 100L),
                    entry(CONTRACTS_PRECOMPILE_HTS_DEFAULT_GAS_COST, 10000L),
                    entry(CONTRACTS_PRECOMPILE_EXPORT_RECORD_RESULTS, true),
                    entry(CONTRACTS_PRECOMPILE_HTS_ENABLE_TOKEN_CREATE, true),
                    entry(DEV_ONLY_DEFAULT_NODE_LISTENS, true),
                    entry(DEV_DEFAULT_LISTENING_NODE_ACCOUNT, "0.0.3"),
                    entry(ENTITIES_MAX_LIFETIME, 3153600000L),
                    entry(ENTITIES_SYSTEM_DELETABLE, EnumSet.of(EntityType.FILE)),
                    entry(EXPIRY_THROTTLE_RESOURCE, "expiry-throttle.json"),
                    entry(
                            FEES_PERCENT_CONGESTION_MULTIPLIERS,
                            CongestionMultipliers.from("90,10x,95,25x,99,100x")),
                    entry(FEES_MIN_CONGESTION_PERIOD, 60),
                    entry(FILES_ADDRESS_BOOK, 101L),
                    entry(FILES_NETWORK_PROPERTIES, 121L),
                    entry(FILES_EXCHANGE_RATES, 112L),
                    entry(FILES_FEE_SCHEDULES, 111L),
                    entry(FILES_HAPI_PERMISSIONS, 122L),
                    entry(FILES_THROTTLE_DEFINITIONS, 123L),
                    entry(FILES_NODE_DETAILS, 102L),
                    entry(FILES_SOFTWARE_UPDATE_RANGE, Pair.of(150L, 159L)),
                    entry(GRPC_PORT, 50211),
                    entry(GRPC_TLS_PORT, 50212),
                    entry(HEDERA_ACCOUNTS_EXPORT_PATH, "data/onboard/exportedAccount.txt"),
                    entry(HEDERA_EXPORT_ACCOUNTS_ON_STARTUP, false),
                    entry(HEDERA_FIRST_USER_ENTITY, 1001L),
                    entry(HEDERA_PREFETCH_QUEUE_CAPACITY, 10000),
                    entry(HEDERA_PREFETCH_THREAD_POOL_SIZE, 2),
                    entry(HEDERA_PREFETCH_CODE_CACHE_TTL_SECS, 120),
                    entry(HEDERA_PROFILES_ACTIVE, Profile.PROD),
                    entry(HEDERA_REALM, 0L),
                    entry(HEDERA_RECORD_STREAM_LOG_DIR, "/opt/hgcapp/recordStreams"),
                    entry(HEDERA_RECORD_STREAM_SIDE_CAR_DIR, "sidecar"),
                    entry(HEDERA_RECORD_STREAM_LOG_PERIOD, 2L),
                    entry(HEDERA_RECORD_STREAM_IS_ENABLED, true),
                    entry(HEDERA_RECORD_STREAM_QUEUE_CAPACITY, 5000),
                    entry(HEDERA_SHARD, 0L),
                    entry(HEDERA_TXN_MAX_MEMO_UTF8_BYTES, 100),
                    entry(HEDERA_TXN_MIN_VALID_DURATION, 15L),
                    entry(HEDERA_TXN_MAX_VALID_DURATION, 180L),
                    entry(HEDERA_TXN_MIN_VALIDITY_BUFFER_SECS, 10),
                    entry(LEDGER_ID, "0x03"),
                    entry(LEDGER_CHANGE_HIST_MEM_SECS, 20),
                    entry(LEDGER_FUNDING_ACCOUNT, 98L),
                    entry(LEDGER_NUM_SYSTEM_ACCOUNTS, 100),
                    entry(LEDGER_RECORDS_MAX_QUERYABLE_BY_ACCOUNT, 180),
                    entry(LEDGER_TRANSFERS_MAX_LEN, 10),
                    entry(LEDGER_TOKEN_TRANSFERS_MAX_LEN, 10),
                    entry(LEDGER_TOTAL_TINY_BAR_FLOAT, 5000000000000000000L),
                    entry(AUTO_CREATION_ENABLED, true),
                    entry(AUTO_RENEW_TARGET_TYPES, EnumSet.of(EntityType.CONTRACT)),
                    entry(AUTO_RENEW_NUM_OF_ENTITIES_TO_SCAN, 100),
                    entry(AUTO_RENEW_MAX_NUM_OF_ENTITIES_TO_RENEW_OR_DELETE, 2),
                    entry(AUTO_RENEW_GRACE_PERIOD, 604800L),
                    entry(LEDGER_AUTO_RENEW_PERIOD_MAX_DURATION, 8000001L),
                    entry(LEDGER_AUTO_RENEW_PERIOD_MIN_DURATION, 2592000L),
                    entry(LEDGER_SCHEDULE_TX_EXPIRY_TIME_SECS, 1800),
                    entry(ISS_RESET_PERIOD, 60),
                    entry(ISS_ROUNDS_TO_LOG, 5000),
                    entry(NETTY_MODE, Profile.PROD),
                    entry(NETTY_PROD_FLOW_CONTROL_WINDOW, 10240),
                    entry(NETTY_PROD_MAX_CONCURRENT_CALLS, 10),
                    entry(NETTY_PROD_MAX_CONNECTION_AGE, 15L),
                    entry(NETTY_PROD_MAX_CONNECTION_AGE_GRACE, 5L),
                    entry(NETTY_PROD_MAX_CONNECTION_IDLE, 10L),
                    entry(NETTY_PROD_KEEP_ALIVE_TIME, 10L),
                    entry(NETTY_PROD_KEEP_ALIVE_TIMEOUT, 3L),
                    entry(NETTY_START_RETRIES, 90),
                    entry(NETTY_START_RETRY_INTERVAL_MS, 1_000L),
                    entry(NETTY_TLS_CERT_PATH, "hedera.crt"),
                    entry(NETTY_TLS_KEY_PATH, "hedera.key"),
                    entry(QUERIES_BLOB_LOOK_UP_RETRIES, 3),
                    entry(TOKENS_MAX_RELS_PER_INFO_QUERY, 1_000),
                    entry(TOKENS_MAX_PER_ACCOUNT, 1_000),
                    entry(TOKENS_MAX_SYMBOL_UTF8_BYTES, 100),
                    entry(TOKENS_MAX_TOKEN_NAME_UTF8_BYTES, 100),
                    entry(TOKENS_MAX_CUSTOM_FEES_ALLOWED, 10),
                    entry(TOKENS_MAX_CUSTOM_FEE_DEPTH, 2),
                    entry(FILES_MAX_SIZE_KB, 1024),
                    entry(FEES_TOKEN_TRANSFER_USAGE_MULTIPLIER, 380),
                    entry(CACHE_RECORDS_TTL, 180),
                    entry(RATES_INTRA_DAY_CHANGE_LIMIT_PERCENT, 25),
                    entry(RATES_MIDNIGHT_CHECK_INTERVAL, 1L),
                    entry(SCHEDULING_LONG_TERM_ENABLED, false),
                    entry(SCHEDULING_MAX_TXN_PER_SEC, 100L),
                    entry(SCHEDULING_MAX_EXPIRATION_FUTURE_SECS, 5356800L),
                    entry(
                            SCHEDULING_WHITE_LIST,
                            Set.of(CryptoTransfer, TokenMint, TokenBurn, ConsensusSubmitMessage)),
                    entry(SIGS_EXPAND_FROM_IMMUTABLE_STATE, true),
                    entry(
                            STATS_CONS_THROTTLES_TO_SAMPLE,
                            List.of("<GAS>", "ThroughputLimits", "CreationLimits")),
                    entry(
                            STATS_HAPI_THROTTLES_TO_SAMPLE,
                            List.of(
                                    "<GAS>",
                                    "ThroughputLimits",
                                    "OffHeapQueryLimits",
                                    "CreationLimits",
                                    "FreeQueryLimits")),
                    entry(STATS_RUNNING_AVG_HALF_LIFE_SECS, 10.0),
                    entry(STATS_ENTITY_UTILS_GAUGE_UPDATE_INTERVAL_MS, 3_000L),
                    entry(STATS_HAPI_OPS_SPEEDOMETER_UPDATE_INTERVAL_MS, 3_000L),
                    entry(STATS_THROTTLE_UTILS_GAUGE_UPDATE_INTERVAL_MS, 1_000L),
                    entry(STATS_SPEEDOMETER_HALF_LIFE_SECS, 10.0),
                    entry(STATS_EXECUTION_TIMES_TO_TRACK, 0),
                    entry(STAKING_IS_ENABLED, true),
                    entry(STAKING_NODE_MAX_TO_MIN_STAKE_RATIOS, Map.of()),
                    entry(STAKING_PERIOD_MINS, 1440L),
                    entry(STAKING_REQUIRE_MIN_STAKE_TO_REWARD, false),
                    entry(STAKING_REWARD_HISTORY_NUM_STORED_PERIODS, 365),
                    entry(STAKING_REWARD_RATE, 0L),
                    entry(STAKING_START_THRESH, 25000000000000000L),
                    entry(STAKING_FEES_NODE_REWARD_PERCENT, 0),
                    entry(STAKING_FEES_STAKING_REWARD_PERCENT, 100),
                    entry(STAKING_MAX_DAILY_STAKE_REWARD_THRESH_PER_HBAR, 17808L),
                    entry(CONSENSUS_MESSAGE_MAX_BYTES_ALLOWED, 1024),
                    entry(CONSENSUS_HANDLE_MAX_PRECEDING_RECORDS, 3L),
                    entry(CONSENSUS_HANDLE_MAX_FOLLOWING_RECORDS, 50L),
                    entry(LEDGER_NFT_TRANSFERS_MAX_LEN, 10),
                    entry(LEDGER_XFER_BAL_CHANGES_MAX_LEN, 20),
                    entry(TOKENS_NFTS_ARE_ENABLED, true),
                    entry(TOKENS_NFTS_USE_TREASURY_WILD_CARDS, true),
                    entry(TOKENS_NFTS_MAX_QUERY_RANGE, 100L),
                    entry(TOKENS_NFTS_MAX_BATCH_SIZE_WIPE, 10),
                    entry(TOKENS_NFTS_MAX_BATCH_SIZE_MINT, 10),
                    entry(TOKENS_NFTS_MAX_BATCH_SIZE_BURN, 10),
                    entry(TOKENS_NFTS_MAX_METADATA_BYTES, 100),
                    entry(TOKENS_NFTS_MAX_ALLOWED_MINTS, 5000000L),
                    entry(
                            TOKENS_NFTS_MINT_THORTTLE_SCALE_FACTOR,
                            ThrottleReqOpsScaleFactor.from("5:2")),
                    entry(TOKENS_NFTS_USE_VIRTUAL_MERKLE, false),
                    entry(
                            UPGRADE_ARTIFACTS_PATH,
                            "/opt/hgcapp/services-hedera/HapiApp2.0/data/upgrade/current"),
                    entry(HEDERA_ALLOWANCES_MAX_TXN_LIMIT, 20),
                    entry(HEDERA_ALLOWANCES_MAX_ACCOUNT_LIMIT, 100),
                    entry(HEDERA_ALLOWANCES_IS_ENABLED, true),
                    entry(ENTITIES_LIMIT_TOKEN_ASSOCIATIONS, false),
                    entry(HEDERA_RECORD_STREAM_RECORD_FILE_VERSION, 6),
                    entry(HEDERA_RECORD_STREAM_SIG_FILE_VERSION, 6),
                    entry(ACCOUNTS_MAX_NUM, 5_000_000L),
                    entry(CONTRACTS_MAX_NUM, 5_000_000L),
                    entry(CONTRACTS_STORAGE_SLOT_PRICE_TIERS, "0til100M,2000til450M"),
                    entry(CONTRACTS_REFERENCE_SLOT_LIFETIME, 31536000L),
                    entry(CONTRACTS_ITEMIZE_STORAGE_FEES, true),
                    entry(CONTRACTS_FREE_STORAGE_TIER_LIMIT, 100),
                    entry(FILES_MAX_NUM, 1_000_000L),
                    entry(SCHEDULING_MAX_NUM, 10_000_000L),
                    entry(TOKENS_MAX_NUM, 1_000_000L),
                    entry(TOPICS_MAX_NUM, 1_000_000L),
                    entry(TOKENS_MAX_AGGREGATE_RELS, 10_000_000L),
                    entry(UTIL_PRNG_IS_ENABLED, true),
                    entry(CONTRACTS_SIDECARS, EnumSet.noneOf(SidecarType.class)),
                    entry(HEDERA_RECORD_STREAM_SIDECAR_MAX_SIZE_MB, 256),
                    entry(HEDERA_RECORD_STREAM_ENABLE_TRACEABILITY_MIGRATION, true),
<<<<<<< HEAD
                    entry(HEDERA_RECORD_STREAM_LOG_EVERY_TRANSACTION, false));
=======
                    entry(HEDERA_RECORD_STREAM_COMPRESS_FILES_ON_CREATION, true));
    ;
>>>>>>> 9a3b66f4

    @Test
    void containsProperty() {
        assertTrue(subject.containsProperty(TOKENS_NFTS_MAX_QUERY_RANGE));
    }

    @BeforeEach
    void setUp() {
        subject.bootstrapOverridePropsLoc = EMPTY_OVERRIDE_PROPS_LOC;
    }

    @Test
    void throwsIseIfUnreadable() {
        subject.bootstrapPropsResource = UNREADABLE_PROPS_RESOURCE;

        final var ise = assertThrows(IllegalStateException.class, subject::ensureProps);
        final var msg =
                String.format("'%s' contains unrecognized properties:", UNREADABLE_PROPS_RESOURCE);
        assertTrue(ise.getMessage().startsWith(msg));
    }

    @Test
    void throwsIseIfIoExceptionOccurs() {
        final var bkup = BootstrapProperties.resourceStreamProvider;
        subject.bootstrapPropsResource = STD_PROPS_RESOURCE;
        BootstrapProperties.resourceStreamProvider =
                ignore -> {
                    throw new IOException("Oops!");
                };

        final var ise = assertThrows(IllegalStateException.class, subject::ensureProps);
        final var msg = String.format("'%s' could not be loaded!", STD_PROPS_RESOURCE);
        assertEquals(msg, ise.getMessage());

        BootstrapProperties.resourceStreamProvider = bkup;
    }

    @Test
    void throwsIseIfInvalid() {
        subject.bootstrapPropsResource = INVALID_PROPS_RESOURCE;

        final var ise = assertThrows(IllegalStateException.class, subject::ensureProps);
        final var msg =
                String.format("'%s' contains unrecognized properties:", INVALID_PROPS_RESOURCE);
        assertTrue(ise.getMessage().startsWith(msg));
    }

    @Test
    void ensuresFilePropsFromExtant() {
        subject.bootstrapPropsResource = STD_PROPS_RESOURCE;

        subject.ensureProps();

        for (String name : BootstrapProperties.BOOTSTRAP_PROP_NAMES) {
            assertEquals(
                    expectedProps.get(name),
                    subject.getProperty(name),
                    name + " has the wrong value!");
        }
        for (final var key : expectedProps.keySet()) {
            if (!BootstrapProperties.BOOTSTRAP_PROP_NAMES.contains(key)) {
                System.out.println(key);
            }
        }
        assertEquals(expectedProps, subject.bootstrapProps);
    }

    @Test
    void includesOverrides() {
        subject.bootstrapPropsResource = STD_PROPS_RESOURCE;
        subject.bootstrapOverridePropsLoc = OVERRIDE_PROPS_LOC;

        subject.ensureProps();

        assertEquals(30, subject.getProperty(TOKENS_MAX_RELS_PER_INFO_QUERY));
        assertEquals(30, subject.getProperty(TOKENS_MAX_PER_ACCOUNT));
        assertEquals(
                EnumSet.of(CONTRACT_STATE_CHANGE, CONTRACT_ACTION, CONTRACT_BYTECODE),
                subject.getProperty(CONTRACTS_SIDECARS));
    }

    @Test
    void doesntThrowOnMissingOverridesFile() {
        subject.bootstrapPropsResource = STD_PROPS_RESOURCE;
        subject.bootstrapOverridePropsLoc = "im-not-here";

        assertDoesNotThrow(subject::ensureProps);
    }

    @Test
    void throwsIaeOnMissingPropRequest() {
        subject.bootstrapPropsResource = STD_PROPS_RESOURCE;

        subject.ensureProps();

        final var ise =
                assertThrows(
                        IllegalArgumentException.class,
                        () -> subject.getProperty("not-a-real-prop"));
        assertEquals("Argument 'name=not-a-real-prop' is invalid!", ise.getMessage());
    }

    @Test
    void throwsIseIfMissingProps() {
        subject.bootstrapPropsResource = INCOMPLETE_STD_PROPS_RESOURCE;

        final var ise = assertThrows(IllegalStateException.class, subject::ensureProps);
        final var msg = String.format("'%s' is missing properties:", INCOMPLETE_STD_PROPS_RESOURCE);
        assertTrue(ise.getMessage().startsWith(msg));
    }

    @Test
    void logsLoadedPropsOnInit() {
        subject.bootstrapPropsResource = STD_PROPS_RESOURCE;
        subject.getProperty(BOOTSTRAP_FEE_SCHEDULE_JSON_RESOURCE);

        assertThat(
                logCaptor.infoLogs(),
                contains(Matchers.startsWith(("Resolved bootstrap properties:"))));
    }
}<|MERGE_RESOLUTION|>--- conflicted
+++ resolved
@@ -269,12 +269,9 @@
                     entry(CONTRACTS_SIDECARS, EnumSet.noneOf(SidecarType.class)),
                     entry(HEDERA_RECORD_STREAM_SIDECAR_MAX_SIZE_MB, 256),
                     entry(HEDERA_RECORD_STREAM_ENABLE_TRACEABILITY_MIGRATION, true),
-<<<<<<< HEAD
-                    entry(HEDERA_RECORD_STREAM_LOG_EVERY_TRANSACTION, false));
-=======
+                    entry(HEDERA_RECORD_STREAM_LOG_EVERY_TRANSACTION, false),
                     entry(HEDERA_RECORD_STREAM_COMPRESS_FILES_ON_CREATION, true));
     ;
->>>>>>> 9a3b66f4
 
     @Test
     void containsProperty() {
