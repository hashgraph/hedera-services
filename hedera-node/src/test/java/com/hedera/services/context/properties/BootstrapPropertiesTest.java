package com.hedera.services.context.properties;

/*-
 * ‌
 * Hedera Services Node
 * ​
 * Copyright (C) 2018 - 2021 Hedera Hashgraph, LLC
 * ​
 * Licensed under the Apache License, Version 2.0 (the "License");
 * you may not use this file except in compliance with the License.
 * You may obtain a copy of the License at
 *
 *      http://www.apache.org/licenses/LICENSE-2.0
 *
 * Unless required by applicable law or agreed to in writing, software
 * distributed under the License is distributed on an "AS IS" BASIS,
 * WITHOUT WARRANTIES OR CONDITIONS OF ANY KIND, either express or implied.
 * See the License for the specific language governing permissions and
 * limitations under the License.
 * ‍
 */

import com.hedera.services.fees.calculation.CongestionMultipliers;
import com.hedera.services.sysfiles.domain.throttling.ThrottleReqOpsScaleFactor;
import com.hedera.test.extensions.LogCaptor;
import com.hedera.test.extensions.LogCaptureExtension;
import com.hedera.test.extensions.LoggingSubject;
import com.hedera.test.extensions.LoggingTarget;
import org.apache.commons.lang3.tuple.Pair;
import org.hamcrest.Matchers;
import org.junit.jupiter.api.BeforeEach;
import org.junit.jupiter.api.Test;
import org.junit.jupiter.api.extension.ExtendWith;

import java.io.IOException;
import java.util.EnumSet;
import java.util.List;
import java.util.Map;
import java.util.Set;

import static com.hedera.services.sysfiles.domain.KnownBlockValues.MISSING_BLOCK_VALUES;
import static com.hederahashgraph.api.proto.java.HederaFunctionality.ConsensusSubmitMessage;
import static com.hederahashgraph.api.proto.java.HederaFunctionality.CryptoTransfer;
import static com.hederahashgraph.api.proto.java.HederaFunctionality.TokenBurn;
import static com.hederahashgraph.api.proto.java.HederaFunctionality.TokenMint;
import static java.util.Map.entry;
import static org.hamcrest.MatcherAssert.assertThat;
import static org.hamcrest.collection.IsIterableContainingInOrder.contains;
import static org.junit.jupiter.api.Assertions.assertDoesNotThrow;
import static org.junit.jupiter.api.Assertions.assertEquals;
import static org.junit.jupiter.api.Assertions.assertThrows;
import static org.junit.jupiter.api.Assertions.assertTrue;

@ExtendWith({LogCaptureExtension.class})
class BootstrapPropertiesTest {
	@LoggingTarget
	private LogCaptor logCaptor;
	@LoggingSubject
	private BootstrapProperties subject = new BootstrapProperties();

	private static final String STD_PROPS_RESOURCE = "bootstrap/standard.properties";
	private static final String INVALID_PROPS_RESOURCE = "bootstrap/not.properties";
	private static final String UNREADABLE_PROPS_RESOURCE = "bootstrap/unreadable.properties";
	private static final String INCOMPLETE_STD_PROPS_RESOURCE = "bootstrap/incomplete.properties";

	private static final String OVERRIDE_PROPS_LOC = "src/test/resources/bootstrap/override.properties";
	private static final String EMPTY_OVERRIDE_PROPS_LOC = "src/test/resources/bootstrap/empty-override.properties";

	private static final Map<String, Object> expectedProps = Map.ofEntries(
			entry("bootstrap.feeSchedulesJson.resource", "feeSchedules.json"),
			entry("bootstrap.genesisB64Keystore.keyName", "START_ACCOUNT"),
			entry("bootstrap.genesisB64Keystore.path", "data/onboard/StartUpAccount.txt"),
			entry("bootstrap.genesisPemPassphrase.path", "TBD"),
			entry("bootstrap.genesisPem.path", "TBD"),
			entry("bootstrap.hapiPermissions.path", "data/config/api-permission.properties"),
			entry("bootstrap.networkProperties.path", "data/config/application.properties"),
			entry("bootstrap.rates.currentHbarEquiv", 1),
			entry("bootstrap.rates.currentCentEquiv", 12),
			entry("bootstrap.rates.currentExpiry", 4102444800L),
			entry("bootstrap.rates.nextHbarEquiv", 1),
			entry("bootstrap.rates.nextCentEquiv", 15),
			entry("bootstrap.rates.nextExpiry", 4102444800L),
			entry("bootstrap.system.entityExpiry", 1812637686L),
			entry("bootstrap.throttleDefsJson.resource", "throttles.json"),
			entry("accounts.addressBookAdmin", 55L),
			entry("balances.exportDir.path", "/opt/hgcapp/accountBalances/"),
			entry("balances.exportEnabled", true),
			entry("balances.exportPeriodSecs", 900),
			entry("balances.exportTokenBalances", true),
			entry("balances.nodeBalanceWarningThreshold", 0L),
			entry("accounts.exchangeRatesAdmin", 57L),
			entry("accounts.feeSchedulesAdmin", 56L),
			entry("accounts.nodeRewardAccount", 801L),
			entry("accounts.stakingRewardAccount", 800L),
			entry("accounts.freezeAdmin", 58L),
			entry("accounts.systemAdmin", 50L),
			entry("accounts.systemDeleteAdmin", 59L),
			entry("accounts.systemUndeleteAdmin", 60L),
			entry("accounts.treasury", 2L),
			entry("contracts.allowCreate2", true),
			entry("contracts.allowAutoAssociations", false),
			entry("contracts.defaultLifetime", 7890000L),
			entry("contracts.localCall.estRetBytes", 32),
			entry("contracts.maxGasPerSec", 15000000L),
			entry("contracts.maxKvPairs.aggregate", 500_000_000L),
			entry("contracts.maxKvPairs.individual", 163_840),
			entry("contracts.chainId", 1),
			entry("contracts.enableTraceability", true),
			entry("contracts.throttle.throttleByGas", true),
			entry("contracts.knownBlockHash", MISSING_BLOCK_VALUES),
			entry("contracts.maxRefundPercentOfGasLimit", 20),
			entry("contracts.scheduleThrottleMaxGasLimit", 5000000L),
			entry("contracts.redirectTokenCalls", true),
			entry("contracts.precompile.exchangeRateGasCost", 100L),
			entry("contracts.precompile.htsDefaultGasCost", 10000L),
			entry("contracts.precompile.exportRecordResults", true),
			entry("contracts.precompile.htsEnableTokenCreate", true),
			entry("dev.onlyDefaultNodeListens", true),
			entry("dev.defaultListeningNodeAccount", "0.0.3"),
			entry("entities.maxLifetime", 3153600000L),
			entry("entities.systemDeletable", EnumSet.of(EntityType.FILE)),
			entry("fees.percentCongestionMultipliers", CongestionMultipliers.from("90,10x,95,25x,99,100x")),
			entry("fees.minCongestionPeriod", 60),
			entry("files.addressBook", 101L),
			entry("files.networkProperties", 121L),
			entry("files.exchangeRates", 112L),
			entry("files.feeSchedules", 111L),
			entry("files.hapiPermissions", 122L),
			entry("files.throttleDefinitions", 123L),
			entry("files.nodeDetails", 102L),
			entry("files.softwareUpdateRange", Pair.of(150L, 159L)),
			entry("grpc.port", 50211),
			entry("grpc.tlsPort", 50212),
			entry("hedera.accountsExportPath", "data/onboard/exportedAccount.txt"),
			entry("hedera.exportAccountsOnStartup", false),
			entry("hedera.firstUserEntity", 1001L),
			entry("hedera.prefetch.queueCapacity", 10000),
			entry("hedera.prefetch.threadPoolSize", 2),
			entry("hedera.prefetch.codeCacheTtlSecs", 120),
			entry("hedera.profiles.active", Profile.PROD),
			entry("hedera.realm", 0L),
			entry("hedera.recordStream.logDir", "/opt/hgcapp/recordStreams"),
			entry("hedera.recordStream.logPeriod", 2L),
			entry("hedera.recordStream.isEnabled", true),
			entry("hedera.recordStream.queueCapacity", 5000),
			entry("hedera.shard", 0L),
			entry("hedera.transaction.maxMemoUtf8Bytes", 100),
			entry("hedera.transaction.minValidDuration", 15L),
			entry("hedera.transaction.maxValidDuration", 180L),
			entry("hedera.transaction.minValidityBufferSecs", 10),
			entry("ledger.id", "0x03"),
			entry("ledger.changeHistorian.memorySecs", 20),
			entry("ledger.fundingAccount", 98L),
			entry("ledger.numSystemAccounts", 100),
			entry("ledger.records.maxQueryableByAccount", 180),
			entry("ledger.transfers.maxLen", 10),
			entry("ledger.tokenTransfers.maxLen", 10),
			entry("ledger.totalTinyBarFloat", 5000000000000000000L),
			entry("autoCreation.enabled", true),
			entry("autoRemove.maxPurgedKvPairsPerTouch", 10),
			entry("autoRemove.maxReturnedNftsPerTouch", 10),
			entry("autoRenew.targetTypes", EnumSet.noneOf(EntityType.class)),
			entry("autorenew.numberOfEntitiesToScan", 100),
			entry("autorenew.maxNumberOfEntitiesToRenewOrDelete", 2),
			entry("autorenew.gracePeriod", 604800L),
			entry("ledger.autoRenewPeriod.maxDuration", 8000001L),
			entry("ledger.autoRenewPeriod.minDuration", 6999999L),
			entry("ledger.schedule.txExpiryTimeSecs", 1800),
			entry("iss.dumpFcms", false),
			entry("iss.resetPeriod", 60),
			entry("iss.roundsToDump", 5000),
			entry("netty.mode", Profile.PROD),
			entry("netty.prod.flowControlWindow", 10240),
			entry("netty.prod.maxConcurrentCalls", 10),
			entry("netty.prod.maxConnectionAge", 15L),
			entry("netty.prod.maxConnectionAgeGrace", 5L),
			entry("netty.prod.maxConnectionIdle", 10L),
			entry("netty.prod.keepAliveTime", 10L),
			entry("netty.prod.keepAliveTimeout", 3L),
			entry("netty.startRetries", 90),
			entry("netty.startRetryIntervalMs", 1_000L),
			entry("netty.tlsCrt.path", "hedera.crt"),
			entry("netty.tlsKey.path", "hedera.key"),
			entry("queries.blob.lookupRetries", 3),
			entry("tokens.maxRelsPerInfoQuery", 1_000),
			entry("tokens.maxPerAccount", 1_000),
			entry("tokens.maxSymbolUtf8Bytes", 100),
			entry("tokens.maxTokenNameUtf8Bytes", 100),
			entry("tokens.maxCustomFeesAllowed", 10),
			entry("tokens.maxCustomFeeDepth", 2),
			entry("files.maxSizeKb", 1024),
			entry("fees.tokenTransferUsageMultiplier", 380),
			entry("cache.records.ttl", 180),
			entry("rates.intradayChangeLimitPercent", 25),
			entry("rates.midnightCheckInterval", 1L),
			entry("scheduling.longTermEnabled", false),
			entry("scheduling.maxTxnPerSecond", 100L),
			entry("scheduling.maxExpirationFutureSeconds", 5356800L),
			entry("scheduling.whitelist", Set.of(
					CryptoTransfer,
					TokenMint,
					TokenBurn,
					ConsensusSubmitMessage)),
			entry("sigs.expandFromLastSignedState", true),
			entry("stats.consThrottlesToSample",
					List.of("<GAS>", "ThroughputLimits", "CreationLimits")),
			entry("stats.hapiThrottlesToSample",
					List.of("<GAS>", "ThroughputLimits", "OffHeapQueryLimits", "CreationLimits", "FreeQueryLimits")),
			entry("stats.runningAvgHalfLifeSecs", 10.0),
			entry("stats.hapiOps.speedometerUpdateIntervalMs", 3_000L),
			entry("stats.speedometerHalfLifeSecs", 10.0),
			entry("stats.executionTimesToTrack", 0),
			entry("staking.isEnabled", true),
			entry("staking.periodMins", 1440L),
			entry("staking.rewardHistory.numStoredPeriods", 365),
			entry("staking.rewardRate", 0L),
			entry("staking.startThreshold", 25000000000000000L),
			entry("staking.fees.nodeRewardPercentage", 0),
			entry("staking.fees.stakingRewardPercentage", 100),
			entry("staking.maxDailyStakeRewardThPerH", 17808L),
			entry("consensus.message.maxBytesAllowed", 1024),
			entry("consensus.handle.maxPrecedingRecords", 3L),
			entry("consensus.handle.maxFollowingRecords", 50L),
			entry("ledger.nftTransfers.maxLen", 10),
			entry("ledger.xferBalanceChanges.maxLen", 20),
			entry("tokens.nfts.areEnabled", true),
			entry("tokens.nfts.useTreasuryWildcards", true),
			entry("tokens.nfts.maxQueryRange", 100L),
			entry("tokens.nfts.maxBatchSizeWipe", 10),
			entry("tokens.nfts.maxBatchSizeMint", 10),
			entry("tokens.nfts.maxBatchSizeBurn", 10),
			entry("tokens.nfts.maxMetadataBytes", 100),
			entry("tokens.nfts.maxAllowedMints", 5000000L),
			entry("tokens.nfts.mintThrottleScaleFactor", ThrottleReqOpsScaleFactor.from("5:2")),
			entry("upgrade.artifacts.path", "/opt/hgcapp/services-hedera/HapiApp2.0/data/upgrade/current"),
			entry("hedera.allowances.maxTransactionLimit", 20),
			entry("hedera.allowances.maxAccountLimit", 100),
			entry("hedera.allowances.isEnabled", true),
			entry("entities.limitTokenAssociations", false),
			entry("hedera.recordStream.recordFileVersion", 5),
			entry("hedera.recordStream.signatureFileVersion", 5),
<<<<<<< HEAD
			entry("accounts.maxNumber", 5_000_000L),
			entry("contracts.maxNumber", 5_000_000L),
			entry("files.maxNumber", 1_000_000L),
			entry("scheduling.maxNumber", 1_000_000L),
			entry("tokens.maxNumber", 1_000_000L),
			entry("topics.maxNumber", 1_000_000L)
=======
			entry("randomGeneration.isEnabled", true)
>>>>>>> a3c16b2f
	);

	@Test
	void containsProperty() {
		assertTrue(subject.containsProperty("tokens.nfts.maxQueryRange"));
	}

	@BeforeEach
	void setUp() {
		subject.bootstrapOverridePropsLoc = EMPTY_OVERRIDE_PROPS_LOC;
	}

	@Test
	void throwsIseIfUnreadable() {
		subject.bootstrapPropsResource = UNREADABLE_PROPS_RESOURCE;

		final var ise = assertThrows(IllegalStateException.class, subject::ensureProps);
		final var msg = String.format("'%s' contains unrecognized properties:", UNREADABLE_PROPS_RESOURCE);
		assertTrue(ise.getMessage().startsWith(msg));
	}

	@Test
	void throwsIseIfIoExceptionOccurs() {
		final var bkup = BootstrapProperties.resourceStreamProvider;
		subject.bootstrapPropsResource = STD_PROPS_RESOURCE;
		BootstrapProperties.resourceStreamProvider = ignore -> {
			throw new IOException("Oops!");
		};

		final var ise = assertThrows(IllegalStateException.class, subject::ensureProps);
		final var msg = String.format("'%s' could not be loaded!", STD_PROPS_RESOURCE);
		assertEquals(msg, ise.getMessage());

		BootstrapProperties.resourceStreamProvider = bkup;
	}

	@Test
	void throwsIseIfInvalid() {
		subject.bootstrapPropsResource = INVALID_PROPS_RESOURCE;

		final var ise = assertThrows(IllegalStateException.class, subject::ensureProps);
		final var msg = String.format("'%s' contains unrecognized properties:", INVALID_PROPS_RESOURCE);
		assertTrue(ise.getMessage().startsWith(msg));
	}

	@Test
	void ensuresFilePropsFromExtant() {
		subject.bootstrapPropsResource = STD_PROPS_RESOURCE;

		subject.ensureProps();

		for (String name : BootstrapProperties.BOOTSTRAP_PROP_NAMES) {
			assertEquals(expectedProps.get(name), subject.getProperty(name), name + " has the wrong value!");
		}
		for (final var key : expectedProps.keySet()) {
			if (!BootstrapProperties.BOOTSTRAP_PROP_NAMES.contains(key)) {
				System.out.println(key);
			}
		}
		assertEquals(expectedProps, subject.bootstrapProps);
	}

	@Test
	void includesOverrides() {
		subject.bootstrapPropsResource = STD_PROPS_RESOURCE;
		subject.bootstrapOverridePropsLoc = OVERRIDE_PROPS_LOC;

		subject.ensureProps();

		assertEquals(30, subject.getProperty("tokens.maxRelsPerInfoQuery"));
		assertEquals(30, subject.getProperty("tokens.maxPerAccount"));
	}

	@Test
	void doesntThrowOnMissingOverridesFile() {
		subject.bootstrapPropsResource = STD_PROPS_RESOURCE;
		subject.bootstrapOverridePropsLoc = "im-not-here";

		assertDoesNotThrow(subject::ensureProps);
	}

	@Test
	void throwsIaeOnMissingPropRequest() {
		subject.bootstrapPropsResource = STD_PROPS_RESOURCE;

		subject.ensureProps();

		final var ise = assertThrows(IllegalArgumentException.class, () -> subject.getProperty("not-a-real-prop"));
		assertEquals("Argument 'name=not-a-real-prop' is invalid!", ise.getMessage());
	}

	@Test
	void throwsIseIfMissingProps() {
		subject.bootstrapPropsResource = INCOMPLETE_STD_PROPS_RESOURCE;

		final var ise = assertThrows(IllegalStateException.class, subject::ensureProps);
		final var msg = String.format("'%s' is missing properties:", INCOMPLETE_STD_PROPS_RESOURCE);
		assertTrue(ise.getMessage().startsWith(msg));
	}

	@Test
	void logsLoadedPropsOnInit() {
		subject.bootstrapPropsResource = STD_PROPS_RESOURCE;
		subject.getProperty("bootstrap.feeSchedulesJson.resource");

		assertThat(logCaptor.infoLogs(), contains(Matchers.startsWith(("Resolved bootstrap properties:"))));
	}
}<|MERGE_RESOLUTION|>--- conflicted
+++ resolved
@@ -239,16 +239,13 @@
 			entry("entities.limitTokenAssociations", false),
 			entry("hedera.recordStream.recordFileVersion", 5),
 			entry("hedera.recordStream.signatureFileVersion", 5),
-<<<<<<< HEAD
 			entry("accounts.maxNumber", 5_000_000L),
 			entry("contracts.maxNumber", 5_000_000L),
 			entry("files.maxNumber", 1_000_000L),
 			entry("scheduling.maxNumber", 1_000_000L),
 			entry("tokens.maxNumber", 1_000_000L),
 			entry("topics.maxNumber", 1_000_000L)
-=======
 			entry("randomGeneration.isEnabled", true)
->>>>>>> a3c16b2f
 	);
 
 	@Test
