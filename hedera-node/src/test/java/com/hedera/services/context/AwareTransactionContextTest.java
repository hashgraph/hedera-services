package com.hedera.services.context;

/*-
 * ‌
 * Hedera Services Node
 * ​
 * Copyright (C) 2018 - 2021 Hedera Hashgraph, LLC
 * ​
 * Licensed under the Apache License, Version 2.0 (the "License");
 * you may not use this file except in compliance with the License.
 * You may obtain a copy of the License at
 *
 *      http://www.apache.org/licenses/LICENSE-2.0
 *
 * Unless required by applicable law or agreed to in writing, software
 * distributed under the License is distributed on an "AS IS" BASIS,
 * WITHOUT WARRANTIES OR CONDITIONS OF ANY KIND, either express or implied.
 * See the License for the specific language governing permissions and
 * limitations under the License.
 * ‍
 */

import com.hedera.services.fees.HbarCentExchange;
import com.hedera.services.fees.charging.NarratedCharging;
import com.hedera.services.ledger.HederaLedger;
import com.hedera.services.legacy.core.jproto.JKey;
import com.hedera.services.legacy.core.jproto.TxnReceipt;
import com.hedera.services.state.expiry.ExpiringCreations;
import com.hedera.services.state.expiry.ExpiringEntity;
import com.hedera.services.state.merkle.MerkleAccount;
import com.hedera.services.state.merkle.MerkleEntityId;
import com.hedera.services.state.merkle.MerkleTopic;
import com.hedera.services.state.submerkle.CurrencyAdjustments;
import com.hedera.services.state.submerkle.EntityId;
<<<<<<< HEAD
import com.hedera.services.state.submerkle.ExchangeRates;
=======
>>>>>>> bf352e31
import com.hedera.services.state.submerkle.ExpirableTxnRecord;
import com.hedera.services.state.submerkle.RichInstant;
import com.hedera.services.state.submerkle.SolidityFnResult;
import com.hedera.services.state.submerkle.TxnId;
import com.hedera.services.utils.PlatformTxnAccessor;
import com.hedera.services.utils.TxnAccessor;
import com.hedera.test.extensions.LogCaptor;
import com.hedera.test.extensions.LogCaptureExtension;
import com.hedera.test.extensions.LoggingSubject;
import com.hedera.test.utils.IdUtils;
import com.hederahashgraph.api.proto.java.AccountID;
import com.hederahashgraph.api.proto.java.ContractFunctionResult;
import com.hederahashgraph.api.proto.java.ContractID;
import com.hederahashgraph.api.proto.java.ExchangeRate;
import com.hederahashgraph.api.proto.java.ExchangeRateSet;
import com.hederahashgraph.api.proto.java.FileID;
import com.hederahashgraph.api.proto.java.ResponseCodeEnum;
import com.hederahashgraph.api.proto.java.ScheduleID;
import com.hederahashgraph.api.proto.java.Timestamp;
import com.hederahashgraph.api.proto.java.TimestampSeconds;
import com.hederahashgraph.api.proto.java.TokenID;
import com.hederahashgraph.api.proto.java.TokenTransferList;
import com.hederahashgraph.api.proto.java.TopicID;
import com.hederahashgraph.api.proto.java.Transaction;
import com.hederahashgraph.api.proto.java.TransactionBody;
import com.hederahashgraph.api.proto.java.TransactionID;
<<<<<<< HEAD
import com.hederahashgraph.api.proto.java.TransactionReceipt;
=======
>>>>>>> bf352e31
import com.hederahashgraph.api.proto.java.TransferList;
import com.swirlds.common.Address;
import com.swirlds.common.AddressBook;
import com.swirlds.fcmap.FCMap;
import org.hamcrest.Matchers;
import org.junit.jupiter.api.BeforeEach;
import org.junit.jupiter.api.Test;
import org.junit.jupiter.api.extension.ExtendWith;

import javax.inject.Inject;
import java.time.Instant;
import java.util.ArrayList;
import java.util.Collections;
import java.util.List;

import static com.hedera.services.context.AwareTransactionContext.EMPTY_KEY;
import static com.hedera.services.state.submerkle.EntityId.fromGrpcScheduleId;
<<<<<<< HEAD
import static com.hedera.services.utils.MiscUtils.asTimestamp;
=======
>>>>>>> bf352e31
import static com.hedera.test.utils.IdUtils.asAccount;
import static com.hedera.test.utils.IdUtils.asAccountString;
import static com.hedera.test.utils.IdUtils.asContract;
import static com.hedera.test.utils.IdUtils.asFile;
import static com.hedera.test.utils.IdUtils.asSchedule;
import static com.hedera.test.utils.IdUtils.asToken;
import static com.hedera.test.utils.IdUtils.asTopic;
import static com.hedera.test.utils.TxnUtils.withAdjustments;
import static com.hederahashgraph.api.proto.java.ResponseCodeEnum.SUCCESS;
import static org.hamcrest.MatcherAssert.assertThat;
import static org.hamcrest.collection.IsIterableContainingInOrder.contains;
import static org.junit.jupiter.api.Assertions.assertArrayEquals;
import static org.junit.jupiter.api.Assertions.assertEquals;
import static org.junit.jupiter.api.Assertions.assertFalse;
import static org.junit.jupiter.api.Assertions.assertThrows;
import static org.junit.jupiter.api.Assertions.assertTrue;
import static org.mockito.ArgumentMatchers.any;
import static org.mockito.ArgumentMatchers.anyLong;
import static org.mockito.BDDMockito.given;
import static org.mockito.BDDMockito.mock;
import static org.mockito.BDDMockito.verify;
import static org.mockito.Mockito.when;

@ExtendWith(LogCaptureExtension.class)
class AwareTransactionContextTest {
	private final long offeredFee = 123_000_000L;
	private final TransactionID scheduledTxnId = TransactionID.newBuilder()
			.setAccountID(IdUtils.asAccount("0.0.2"))
			.build();
	private long memberId = 3;
	private long anotherMemberId = 4;
	private Instant now = Instant.now();
<<<<<<< HEAD
	private Timestamp timeNow = Timestamp.newBuilder()
			.setSeconds(now.getEpochSecond())
			.setNanos(now.getNano())
			.build();
=======
>>>>>>> bf352e31
	private ExchangeRate rateNow = ExchangeRate.newBuilder().setHbarEquiv(1).setCentEquiv(100).setExpirationTime(
			TimestampSeconds.newBuilder()).build();
	private ExchangeRateSet ratesNow =
			ExchangeRateSet.newBuilder().setCurrentRate(rateNow).setNextRate(rateNow).build();
	private AccountID payer = asAccount("0.0.2");
	private AccountID anotherNodeAccount = asAccount("0.0.4");
	private AccountID created = asAccount("1.0.2");
	private AccountID another = asAccount("1.0.300");
	private TransferList transfers = withAdjustments(payer, -2L, created, 1L, another, 1L);
	private TokenID tokenCreated = asToken("3.0.2");
	private ScheduleID scheduleCreated = asSchedule("0.0.10");
	private TokenTransferList tokenTransfers = TokenTransferList.newBuilder()
			.setToken(tokenCreated)
			.addAllTransfers(withAdjustments(payer, -2L, created, 1L, another, 1L).getAccountAmountsList())
			.build();
	private FileID fileCreated = asFile("2.0.1");
	private ContractID contractCreated = asContract("0.1.2");
	private TopicID topicCreated = asTopic("5.4.3");
	private long txnValidStart = now.getEpochSecond() - 1_234L;
	private HederaLedger ledger;
	private AccountID nodeAccount = asAccount("0.0.3");
	private Address address;
	private Address anotherAddress;
	private AddressBook book;
	private HbarCentExchange exchange;
	private NodeInfo nodeInfo;
	private ServicesContext ctx;
	private NarratedCharging narratedCharging;
	private PlatformTxnAccessor accessor;
	private Transaction signedTxn;
	private TransactionBody txn;
	private ExpirableTxnRecord record;
	private ExpiringEntity expiringEntity;
	private String memo = "Hi!";
	private byte[] hash = "fake hash".getBytes();
	private TransactionID txnId = TransactionID.newBuilder()
			.setTransactionValidStart(Timestamp.newBuilder().setSeconds(txnValidStart))
			.setAccountID(payer)
			.build();
	private ContractFunctionResult result = ContractFunctionResult.newBuilder().setContractID(contractCreated).build();
	private JKey payerKey;

	@Inject
	private LogCaptor logCaptor;

	@LoggingSubject
	private AwareTransactionContext subject;

	private ExpiringCreations creator;

	@BeforeEach
	private void setup() {
		address = mock(Address.class);
		given(address.getMemo()).willReturn(asAccountString(nodeAccount));
		anotherAddress = mock(Address.class);
		given(anotherAddress.getMemo()).willReturn(asAccountString(anotherNodeAccount));
		book = mock(AddressBook.class);
		given(book.getAddress(memberId)).willReturn(address);
		given(book.getAddress(anotherMemberId)).willReturn(anotherAddress);

		ledger = mock(HederaLedger.class);
		given(ledger.netTransfersInTxn()).willReturn(transfers);
		given(ledger.netTokenTransfersInTxn()).willReturn(List.of(tokenTransfers));

		exchange = mock(HbarCentExchange.class);
		given(exchange.fcActiveRates()).willReturn(ExchangeRates.fromGrpc(ratesNow));

		narratedCharging = mock(NarratedCharging.class);

		payerKey = mock(JKey.class);
		MerkleAccount payerAccount = mock(MerkleAccount.class);
		given(payerAccount.getKey()).willReturn(payerKey);
		FCMap<MerkleEntityId, MerkleAccount> accounts = mock(FCMap.class);
		given(accounts.get(MerkleEntityId.fromAccountId(payer))).willReturn(payerAccount);

		ctx = mock(ServicesContext.class);
		creator = mock(ExpiringCreations.class);
		given(ctx.exchange()).willReturn(exchange);
		given(ctx.ledger()).willReturn(ledger);
		given(ctx.accounts()).willReturn(accounts);
		given(ctx.narratedCharging()).willReturn(narratedCharging);
		given(ctx.accounts()).willReturn(accounts);
		given(ctx.addressBook()).willReturn(book);
		given(ctx.creator()).willReturn(creator);

		nodeInfo = mock(NodeInfo.class);
		given(ctx.nodeInfo()).willReturn(nodeInfo);
		given(nodeInfo.accountOf(memberId)).willReturn(nodeAccount);

		txn = mock(TransactionBody.class);
		given(txn.getMemo()).willReturn(memo);
		signedTxn = mock(Transaction.class);
		given(signedTxn.toByteArray()).willReturn(memo.getBytes());
		accessor = mock(PlatformTxnAccessor.class);
		given(accessor.getOfferedFee()).willReturn(offeredFee);
		given(accessor.getTxnId()).willReturn(txnId);
		given(accessor.getTxn()).willReturn(txn);
		given(accessor.getBackwardCompatibleSignedTxn()).willReturn(signedTxn);
		given(accessor.getPayer()).willReturn(payer);
		given(accessor.getHash()).willReturn(hash);

		expiringEntity = mock(ExpiringEntity.class);

		subject = new AwareTransactionContext(ctx);
		subject.resetFor(accessor, now, memberId);
	}

	@Test
	void throwsIseIfNoPayerActive() {
		// expect:
		assertThrows(IllegalStateException.class, () -> subject.activePayer());
	}

	@Test
	void returnsPayerIfSigActive() {
		// given:
		subject.payerSigIsKnownActive();

		// expect:
		assertEquals(payer, subject.activePayer());
	}

	@Test
	void returnsEmptyKeyIfNoPayerActive() {
		// expect:
		assertEquals(EMPTY_KEY, subject.activePayerKey());
	}

	@Test
	void getsPayerKeyIfSigActive() {
		// given:
		subject.payerSigIsKnownActive();

		// then:
		assertEquals(payerKey, subject.activePayerKey());
	}

	@Test
	void getsExpectedNodeAccount() {
		// expect:
		assertEquals(nodeAccount, subject.submittingNodeAccount());
	}

	@Test
	void failsHardForMissingMemberAccount() {
		given(nodeInfo.accountOf(memberId)).willThrow(IllegalArgumentException.class);

		// then:
		var ise = assertThrows(IllegalStateException.class, () -> subject.submittingNodeAccount());
		// and:
		assertThat(logCaptor.warnLogs(), contains(Matchers.startsWith("No available Hedera account for member 3!")));
		assertEquals("Member 3 must have a Hedera account!", ise.getMessage());
	}

	@Test
	void resetsRecordSoFar() {
		// given:
		subject.recordSoFar = mock(ExpirableTxnRecord.Builder.class);

		// when:
		subject.resetFor(accessor, now, anotherMemberId);

		// then:
		verify(subject.recordSoFar).clear();
	}

	@Test
	void resetsEverythingElse() {
		given(nodeInfo.accountOf(anotherMemberId)).willReturn(anotherNodeAccount);
		// and:
		subject.addNonThresholdFeeChargedToPayer(1_234L);
		subject.setCallResult(result);
		subject.setStatus(SUCCESS);
		subject.setCreated(contractCreated);
		subject.payerSigIsKnownActive();
		subject.hasComputedRecordSoFar = true;
		// and:
		assertEquals(memberId, subject.submittingSwirldsMember());
		assertEquals(nodeAccount, subject.submittingNodeAccount());

		// when:
		subject.resetFor(accessor, now, anotherMemberId);
		assertFalse(subject.hasComputedRecordSoFar);
		// and:
		setUpBuildingExpirableTxnRecord();
		record = subject.recordSoFar();

		// then:
		assertEquals(ResponseCodeEnum.UNKNOWN, ResponseCodeEnum.valueOf(record.getReceipt().getStatus()));
		assertFalse(record.getReceipt().toGrpc().hasContractID());
		assertEquals(0, record.asGrpc().getTransactionFee());
		assertFalse(record.asGrpc().hasContractCallResult());
		assertFalse(subject.isPayerSigKnownActive());
		assertTrue(subject.hasComputedRecordSoFar);
		assertEquals(anotherNodeAccount, subject.submittingNodeAccount());
		assertEquals(anotherMemberId, subject.submittingSwirldsMember());
		// and:
		verify(narratedCharging).resetForTxn(accessor, memberId);
	}

	@Test
	void effectivePayerIsSubmittingNodeIfNotVerified() {
		// expect:
		assertEquals(nodeAccount, subject.effectivePayer());
	}

	@Test
	void effectivePayerIsActiveIfVerified() {
		// given:
		subject.payerSigIsKnownActive();

		// expect:
		assertEquals(payer, subject.effectivePayer());
	}

	@Test
	void usesChargingToSetTransactionFee() {
		long std = 1_234L;
		long other = 4_321L;
		given(narratedCharging.totalFeesChargedToPayer()).willReturn(std);

		// when:
		subject.addNonThresholdFeeChargedToPayer(other);

		setUpBuildingExpirableTxnRecord();
		record = subject.recordSoFar();

		// then:
		assertEquals(std + other, record.asGrpc().getTransactionFee());
	}

	@Test
	void usesTokenTransfersToSetApropos() {
		// when:
		setUpBuildingExpirableTxnRecord();
		record = subject.recordSoFar();

		// then:
		assertEquals(tokenTransfers, record.asGrpc().getTokenTransferLists(0));
	}

	@Test
	void configuresCallResult() {
		// when:
		subject.setCallResult(result);
		setUpBuildingExpirableTxnRecord();
		record = subject.recordSoFar();

		// expect:
		assertEquals(SolidityFnResult.fromGrpc(result), record.getContractCallResult());
	}

	@Test
	void configuresCreateResult() {
		// when:
		setUpBuildingExpirableTxnRecord();
		subject.setCreateResult(result);
		record = subject.recordSoFar();

		// expect:
		assertEquals(SolidityFnResult.fromGrpc(result), record.getContractCreateResult());
	}

	@Test
	void hasTransferList() {
		setUpBuildingExpirableTxnRecord();
		// expect:
		assertEquals(transfers, subject.recordSoFar().asGrpc().getTransferList());
	}

	@Test
	void hasExpectedCopyFields() {
		setUpBuildingExpirableTxnRecord();
		// when:
		ExpirableTxnRecord record = subject.recordSoFar();

		// expect:
		assertEquals(memo, record.getMemo());
<<<<<<< HEAD
		assertArrayEquals(hash, record.asGrpc().getTransactionHash().toByteArray());
		assertEquals(txnId, record.asGrpc().getTransactionID());
		assertEquals(RichInstant.fromGrpc(timeNow), record.getConsensusTimestamp());
=======
		assertEquals(hash, record.asGrpc().getTransactionHash());
		assertEquals(txnId, record.asGrpc().getTransactionID());
		assertEquals(RichInstant.fromJava(now), record.getConsensusTimestamp());
>>>>>>> bf352e31
	}

	@Test
	void hasExpectedPrimitives() {
		// expect:
		assertEquals(accessor, subject.accessor());
		assertEquals(now, subject.consensusTime());
		assertEquals(ResponseCodeEnum.UNKNOWN, subject.status());
	}

	@Test
	void hasExpectedStatus() {
		// when:
		subject.setStatus(ResponseCodeEnum.INVALID_PAYER_SIGNATURE);

		// then:
		assertEquals(ResponseCodeEnum.INVALID_PAYER_SIGNATURE, subject.status());
	}

	@Test
	void hasExpectedRecordStatus() {
		// when:
		subject.setStatus(ResponseCodeEnum.INVALID_PAYER_SIGNATURE);
		setUpBuildingExpirableTxnRecord();
		record = subject.recordSoFar();

		// then:
		assertEquals(ResponseCodeEnum.INVALID_PAYER_SIGNATURE,
				ResponseCodeEnum.valueOf(record.getReceipt().getStatus()));
	}

	@Test
	void getsExpectedReceiptForAccountCreation() {
		// when:
		subject.setCreated(created);
		setUpBuildingExpirableTxnRecord();
		record = subject.recordSoFar();

		// then:
		assertEquals(ratesNow, record.getReceipt().toGrpc().getExchangeRate());
		assertEquals(created, record.getReceipt().toGrpc().getAccountID());
	}

	@Test
	void getsExpectedReceiptForTokenCreation() {
		// when:
		subject.setCreated(tokenCreated);
		setUpBuildingExpirableTxnRecord();

		record = subject.recordSoFar();

		// then:
		assertEquals(ratesNow, record.getReceipt().toGrpc().getExchangeRate());
		assertEquals(tokenCreated, record.getReceipt().toGrpc().getTokenID());
	}

	@Test
	void getsExpectedReceiptForTokenMintBurnWipe() {
		// when:
		final var newTotalSupply = 1000L;
		subject.setNewTotalSupply(newTotalSupply);
		setUpBuildingExpirableTxnRecord();

		record = subject.recordSoFar();

		// then:
		assertEquals(ratesNow, record.getReceipt().toGrpc().getExchangeRate());
		assertEquals(newTotalSupply, record.getReceipt().getNewTotalSupply());
	}


	@Test
	void getsExpectedReceiptForFileCreation() {
		// when:
		subject.setCreated(fileCreated);
		setUpBuildingExpirableTxnRecord();

		record = subject.recordSoFar();

		// then:
		assertEquals(ratesNow, TxnReceipt.convert(record.getReceipt()).getExchangeRate());
		assertEquals(fileCreated, record.getReceipt().toGrpc().getFileID());
	}

	@Test
	void getsExpectedReceiptForContractCreation() {
		// when:
		subject.setCreated(contractCreated);
		setUpBuildingExpirableTxnRecord();
		record = subject.recordSoFar();

		// then:
		assertEquals(ratesNow, record.getReceipt().toGrpc().getExchangeRate());
		assertEquals(contractCreated, record.getReceipt().toGrpc().getContractID());
	}

	@Test
	void getsExpectedReceiptForTopicCreation() {
		// when:
		subject.setCreated(topicCreated);
		setUpBuildingExpirableTxnRecord();
		record = subject.recordSoFar();

		// then:
		assertEquals(ratesNow, record.getReceipt().toGrpc().getExchangeRate());
		assertEquals(topicCreated, record.getReceipt().toGrpc().getTopicID());
	}

	@Test
	void getsExpectedReceiptForSubmitMessage() {
		var sequenceNumber = 1000L;
		var runningHash = new byte[11];

		// when:
		subject.setTopicRunningHash(runningHash, sequenceNumber);
		setUpBuildingExpirableTxnRecord();
		record = subject.recordSoFar();

		// then:
		assertEquals(ratesNow, record.getReceipt().toGrpc().getExchangeRate());
		assertArrayEquals(runningHash, record.getReceipt().toGrpc().getTopicRunningHash().toByteArray());
		assertEquals(sequenceNumber, record.getReceipt().getTopicSequenceNumber());
		assertEquals(MerkleTopic.RUNNING_HASH_VERSION, record.getReceipt().toGrpc().getTopicRunningHashVersion());
	}

	@Test
	void getsExpectedReceiptForSuccessfulScheduleOps() {
		// when:
		subject.setCreated(scheduleCreated);
		subject.setScheduledTxnId(scheduledTxnId);
		setUpBuildingExpirableTxnRecord();
		// and:
		record = subject.recordSoFar();

		// then:
		assertEquals(scheduleCreated, record.getReceipt().toGrpc().getScheduleID());
		assertEquals(scheduledTxnId, record.getReceipt().toGrpc().getScheduledTransactionID());
	}

	@Test
	void startsWithoutKnownValidPayerSig() {
		// expect:
		assertFalse(subject.isPayerSigKnownActive());
	}

	@Test
	void setsSigToKnownValid() {
		// given:
		subject.payerSigIsKnownActive();

		// expect:
		assertTrue(subject.isPayerSigKnownActive());
	}

	@Test
	void triggersTxn() {
		// when:
		subject.trigger(accessor);
		// then:
		assertEquals(subject.triggeredTxn(), accessor);
	}

	@Test
	void getsExpectedRecordForTriggeredTxn() {
		// given:
		given(accessor.getScheduleRef()).willReturn(scheduleCreated);
		given(accessor.isTriggeredTxn()).willReturn(true);
		setUpBuildingExpirableTxnRecord();

		// when:
		record = subject.recordSoFar();

		// then:
		assertEquals(fromGrpcScheduleId(scheduleCreated), record.getScheduleRef());
	}

	@Test
	void addsExpiringEntities() {
		// given:
		var expected = Collections.singletonList(expiringEntity);
		// when:
		subject.addExpiringEntities(expected);

		// then:
		assertEquals(subject.expiringEntities(), expected);
	}

	@Test
	void throwsIfAccessorIsAlreadyTriggered() {
		// given:
		given(accessor.getScheduleRef()).willReturn(scheduleCreated);
		given(accessor.isTriggeredTxn()).willReturn(true);

		// when:
		assertThrows(IllegalStateException.class, () -> subject.trigger(accessor));
	}

<<<<<<< HEAD
	private ExpirableTxnRecord.Builder buildRecord(
			long otherNonThresholdFees,
			byte[] hash,
			TxnAccessor accessor,
			Timestamp consensusTimestamp,
			TransactionReceipt receipt
	) {
=======
	private ExpirableTxnRecord.Builder buildRecord(long otherNonThresholdFees, ByteString hash, TxnAccessor accessor,
			Instant consensusTime, TxnReceipt receipt) {
>>>>>>> bf352e31
		long amount = ctx.narratedCharging().totalFeesChargedToPayer() + otherNonThresholdFees;
		TransferList transfersList = ctx.ledger().netTransfersInTxn();
		List<TokenTransferList> tokenTransferList = ctx.ledger().netTokenTransfersInTxn();

		var builder = ExpirableTxnRecord.newBuilder()
<<<<<<< HEAD
				.setReceipt(TxnReceipt.fromGrpc(receipt))
				.setTxnHash(hash)
				.setTxnId(TxnId.fromGrpc(accessor.getTxnId()))
				.setConsensusTimestamp(RichInstant.fromGrpc(consensusTimestamp))
=======
				.setReceipt(receipt)
				.setTxnHash(hash.toByteArray())
				.setTxnId(TxnId.fromGrpc(accessor.getTxnId()))
				.setConsensusTime(RichInstant.fromJava(consensusTime))
>>>>>>> bf352e31
				.setMemo(accessor.getTxn().getMemo())
				.setFee(amount)
				.setTransferList(!transfersList.getAccountAmountsList().isEmpty() ? CurrencyAdjustments.fromGrpc(
						transfersList) : null)
				.setScheduleRef(accessor.isTriggeredTxn() ? fromGrpcScheduleId(accessor.getScheduleRef()) : null);

		List<EntityId> tokens = new ArrayList<>();
		List<CurrencyAdjustments> tokenAdjustments = new ArrayList<>();
		if (tokenTransferList.size() > 0) {
			for (TokenTransferList tokenTransfers : tokenTransferList) {
				tokens.add(EntityId.fromGrpcTokenId(tokenTransfers.getToken()));
				tokenAdjustments.add(CurrencyAdjustments.fromGrpc(tokenTransfers.getTransfersList()));
			}
		}

		builder.setTokens(tokens)
				.setTokenAdjustments(tokenAdjustments);
		return builder;
	}

	private ExpirableTxnRecord.Builder setUpBuildingExpirableTxnRecord() {
<<<<<<< HEAD
		var expirableRecordBuilder = buildRecord(
				subject.getNonThresholdFeeChargedToPayer(),
				accessor.getHash(),
				accessor, asTimestamp(now),
				subject.receiptSoFar().toGrpc());
		when(creator.buildExpiringRecord(anyLong(), any(), any(), any(), any())).thenReturn(expirableRecordBuilder);
=======
		var expirableRecordBuilder = buildRecord(subject.getNonThresholdFeeChargedToPayer(),
				accessor.getHash(),
				accessor, now, subject.receiptSoFar().build());
		when(creator.buildExpiringRecord(anyLong(), any(), any(), any(), any(), any())).thenReturn(expirableRecordBuilder);
>>>>>>> bf352e31
		return expirableRecordBuilder;
	}
}<|MERGE_RESOLUTION|>--- conflicted
+++ resolved
@@ -32,10 +32,7 @@
 import com.hedera.services.state.merkle.MerkleTopic;
 import com.hedera.services.state.submerkle.CurrencyAdjustments;
 import com.hedera.services.state.submerkle.EntityId;
-<<<<<<< HEAD
 import com.hedera.services.state.submerkle.ExchangeRates;
-=======
->>>>>>> bf352e31
 import com.hedera.services.state.submerkle.ExpirableTxnRecord;
 import com.hedera.services.state.submerkle.RichInstant;
 import com.hedera.services.state.submerkle.SolidityFnResult;
@@ -62,10 +59,7 @@
 import com.hederahashgraph.api.proto.java.Transaction;
 import com.hederahashgraph.api.proto.java.TransactionBody;
 import com.hederahashgraph.api.proto.java.TransactionID;
-<<<<<<< HEAD
 import com.hederahashgraph.api.proto.java.TransactionReceipt;
-=======
->>>>>>> bf352e31
 import com.hederahashgraph.api.proto.java.TransferList;
 import com.swirlds.common.Address;
 import com.swirlds.common.AddressBook;
@@ -83,10 +77,6 @@
 
 import static com.hedera.services.context.AwareTransactionContext.EMPTY_KEY;
 import static com.hedera.services.state.submerkle.EntityId.fromGrpcScheduleId;
-<<<<<<< HEAD
-import static com.hedera.services.utils.MiscUtils.asTimestamp;
-=======
->>>>>>> bf352e31
 import static com.hedera.test.utils.IdUtils.asAccount;
 import static com.hedera.test.utils.IdUtils.asAccountString;
 import static com.hedera.test.utils.IdUtils.asContract;
@@ -119,13 +109,6 @@
 	private long memberId = 3;
 	private long anotherMemberId = 4;
 	private Instant now = Instant.now();
-<<<<<<< HEAD
-	private Timestamp timeNow = Timestamp.newBuilder()
-			.setSeconds(now.getEpochSecond())
-			.setNanos(now.getNano())
-			.build();
-=======
->>>>>>> bf352e31
 	private ExchangeRate rateNow = ExchangeRate.newBuilder().setHbarEquiv(1).setCentEquiv(100).setExpirationTime(
 			TimestampSeconds.newBuilder()).build();
 	private ExchangeRateSet ratesNow =
@@ -404,15 +387,9 @@
 
 		// expect:
 		assertEquals(memo, record.getMemo());
-<<<<<<< HEAD
 		assertArrayEquals(hash, record.asGrpc().getTransactionHash().toByteArray());
 		assertEquals(txnId, record.asGrpc().getTransactionID());
-		assertEquals(RichInstant.fromGrpc(timeNow), record.getConsensusTimestamp());
-=======
-		assertEquals(hash, record.asGrpc().getTransactionHash());
-		assertEquals(txnId, record.asGrpc().getTransactionID());
 		assertEquals(RichInstant.fromJava(now), record.getConsensusTimestamp());
->>>>>>> bf352e31
 	}
 
 	@Test
@@ -610,34 +587,22 @@
 		assertThrows(IllegalStateException.class, () -> subject.trigger(accessor));
 	}
 
-<<<<<<< HEAD
 	private ExpirableTxnRecord.Builder buildRecord(
-			long otherNonThresholdFees,
-			byte[] hash,
-			TxnAccessor accessor,
-			Timestamp consensusTimestamp,
-			TransactionReceipt receipt
-	) {
-=======
-	private ExpirableTxnRecord.Builder buildRecord(long otherNonThresholdFees, ByteString hash, TxnAccessor accessor,
-			Instant consensusTime, TxnReceipt receipt) {
->>>>>>> bf352e31
+                  long otherNonThresholdFees, 
+                  byte[] hash, 
+                  TxnAccessor accessor, 
+                  Instant consensusTime, 
+                  TxnReceipt receipt
+        ) {
 		long amount = ctx.narratedCharging().totalFeesChargedToPayer() + otherNonThresholdFees;
 		TransferList transfersList = ctx.ledger().netTransfersInTxn();
 		List<TokenTransferList> tokenTransferList = ctx.ledger().netTokenTransfersInTxn();
 
 		var builder = ExpirableTxnRecord.newBuilder()
-<<<<<<< HEAD
-				.setReceipt(TxnReceipt.fromGrpc(receipt))
+				.setReceipt(receipt)
 				.setTxnHash(hash)
 				.setTxnId(TxnId.fromGrpc(accessor.getTxnId()))
-				.setConsensusTimestamp(RichInstant.fromGrpc(consensusTimestamp))
-=======
-				.setReceipt(receipt)
-				.setTxnHash(hash.toByteArray())
-				.setTxnId(TxnId.fromGrpc(accessor.getTxnId()))
 				.setConsensusTime(RichInstant.fromJava(consensusTime))
->>>>>>> bf352e31
 				.setMemo(accessor.getTxn().getMemo())
 				.setFee(amount)
 				.setTransferList(!transfersList.getAccountAmountsList().isEmpty() ? CurrencyAdjustments.fromGrpc(
@@ -659,19 +624,10 @@
 	}
 
 	private ExpirableTxnRecord.Builder setUpBuildingExpirableTxnRecord() {
-<<<<<<< HEAD
-		var expirableRecordBuilder = buildRecord(
-				subject.getNonThresholdFeeChargedToPayer(),
-				accessor.getHash(),
-				accessor, asTimestamp(now),
-				subject.receiptSoFar().toGrpc());
-		when(creator.buildExpiringRecord(anyLong(), any(), any(), any(), any())).thenReturn(expirableRecordBuilder);
-=======
 		var expirableRecordBuilder = buildRecord(subject.getNonThresholdFeeChargedToPayer(),
 				accessor.getHash(),
 				accessor, now, subject.receiptSoFar().build());
 		when(creator.buildExpiringRecord(anyLong(), any(), any(), any(), any(), any())).thenReturn(expirableRecordBuilder);
->>>>>>> bf352e31
 		return expirableRecordBuilder;
 	}
 }