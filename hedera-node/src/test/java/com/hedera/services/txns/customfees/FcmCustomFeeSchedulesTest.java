package com.hedera.services.txns.customfees;

/*-
 * ‌
 * Hedera Services Node
 * ​
 * Copyright (C) 2018 - 2021 Hedera Hashgraph, LLC
 * ​
 * Licensed under the Apache License, Version 2.0 (the "License");
 * you may not use this file except in compliance with the License.
 * You may obtain a copy of the License at
 *
 *      http://www.apache.org/licenses/LICENSE-2.0
 *
 * Unless required by applicable law or agreed to in writing, software
 * distributed under the License is distributed on an "AS IS" BASIS,
 * WITHOUT WARRANTIES OR CONDITIONS OF ANY KIND, either express or implied.
 * See the License for the specific language governing permissions and
 * limitations under the License.
 * ‍
 */

import com.hedera.services.state.merkle.MerkleToken;
import com.hedera.services.state.submerkle.EntityId;
import com.hedera.services.state.submerkle.FcCustomFee;
import com.hedera.services.store.tokens.views.internals.PermHashInteger;
import com.swirlds.merkle.map.MerkleMap;
import org.junit.jupiter.api.BeforeEach;
import org.junit.jupiter.api.Test;
import org.junit.jupiter.api.extension.ExtendWith;
import org.mockito.junit.jupiter.MockitoExtension;

import java.util.Collections;
import java.util.List;

import static org.junit.jupiter.api.Assertions.assertEquals;
import static org.junit.jupiter.api.Assertions.assertNotEquals;
import static org.junit.jupiter.api.Assertions.assertSame;

@ExtendWith(MockitoExtension.class)
class FcmCustomFeeSchedulesTest {
	private FcmCustomFeeSchedules subject;

	MerkleMap<PermHashInteger, MerkleToken> tokens = new MerkleMap<>();

	private final EntityId aTreasury = new EntityId(0, 0, 12);
	private final EntityId bTreasury = new EntityId(0, 0, 13);
	private final EntityId tokenA = new EntityId(0,0,1);
	private final EntityId tokenB = new EntityId(0,0,2);
	private final EntityId feeCollector = new EntityId(0,0,3);
	private final EntityId missingToken = new EntityId(0,0,4);
	private final MerkleToken aToken = new MerkleToken();
	private final MerkleToken bToken = new MerkleToken();

	@BeforeEach
	void setUp() {
		// setup:
		final var tokenAFees = List.of(FcCustomFee.fixedFee(20L, tokenA, feeCollector).asGrpc());
		final var tokenBFees = List.of(FcCustomFee.fixedFee(40L, tokenB, feeCollector).asGrpc());
		aToken.setFeeScheduleFrom(tokenAFees);
		aToken.setTreasury(aTreasury);
		bToken.setFeeScheduleFrom(tokenBFees);
		bToken.setTreasury(bTreasury);

		tokens.put(PermHashInteger.fromLong(tokenA.num()), aToken);
		tokens.put(PermHashInteger.fromLong(tokenB.num()), bToken);
		subject = new FcmCustomFeeSchedules(() -> tokens);
	}

	@Test
	void validateLookUpScheduleFor() {
		// then:
		final var tokenAFees = subject.lookupMetaFor(tokenA.asId());
		final var tokenBFees = subject.lookupMetaFor(tokenB.asId());
		final var missingTokenFees = subject.lookupMetaFor(missingToken.asId());

		// expect:
		assertEquals(aToken.customFeeSchedule(), tokenAFees.getCustomFees());
		assertEquals(aTreasury, tokenAFees.getTreasuryId().asEntityId());
		assertEquals(bToken.customFeeSchedule(), tokenBFees.getCustomFees());
		assertEquals(bTreasury, tokenBFees.getTreasuryId().asEntityId());
		assertSame(Collections.emptyList(), missingTokenFees.getCustomFees());
	}

	@Test
	void getterWorks() {
		assertEquals(tokens, subject.getTokens().get());
	}

	@Test
	void testObjectContract() {
		// given:
		MerkleMap<PermHashInteger, MerkleToken> secondMerkleMap = new MerkleMap<>();
		MerkleToken token = new MerkleToken();
		final var missingFees = List.of(
				FcCustomFee.fixedFee(50L, missingToken, feeCollector).asGrpc());
<<<<<<< HEAD
		token.setFeeScheduleFrom(missingFees, null);
		secondMerkleMap.put(PermHashInteger.fromLong(missingToken.num()), new MerkleToken());
		final var fees1 = new FcmCustomFeeSchedules(() -> tokens);
		final var fees2 = new FcmCustomFeeSchedules(() -> secondMerkleMap);
=======
		token.setFeeScheduleFrom(missingFees);
		secondFCMap.put(missingToken.asMerkle(), new MerkleToken());
		final var fees1 = new FcmCustomFeeSchedules(() -> tokenFCMap);
		final var fees2 = new FcmCustomFeeSchedules(() -> secondFCMap);
>>>>>>> da1af42b

		// expect:
		assertNotEquals(fees1, fees2);
		assertNotEquals(fees1.hashCode(), fees2.hashCode());
	}
}<|MERGE_RESOLUTION|>--- conflicted
+++ resolved
@@ -94,17 +94,11 @@
 		MerkleToken token = new MerkleToken();
 		final var missingFees = List.of(
 				FcCustomFee.fixedFee(50L, missingToken, feeCollector).asGrpc());
-<<<<<<< HEAD
-		token.setFeeScheduleFrom(missingFees, null);
+
+		token.setFeeScheduleFrom(missingFees);
 		secondMerkleMap.put(PermHashInteger.fromLong(missingToken.num()), new MerkleToken());
 		final var fees1 = new FcmCustomFeeSchedules(() -> tokens);
 		final var fees2 = new FcmCustomFeeSchedules(() -> secondMerkleMap);
-=======
-		token.setFeeScheduleFrom(missingFees);
-		secondFCMap.put(missingToken.asMerkle(), new MerkleToken());
-		final var fees1 = new FcmCustomFeeSchedules(() -> tokenFCMap);
-		final var fees2 = new FcmCustomFeeSchedules(() -> secondFCMap);
->>>>>>> da1af42b
 
 		// expect:
 		assertNotEquals(fees1, fees2);
