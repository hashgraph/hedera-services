package com.hedera.services.txns.token;

/*-
 * ‌
 * Hedera Services Node
 * ​
 * Copyright (C) 2018 - 2020 Hedera Hashgraph, LLC
 * ​
 * Licensed under the Apache License, Version 2.0 (the "License");
 * you may not use this file except in compliance with the License.
 * You may obtain a copy of the License at
 *
 *      http://www.apache.org/licenses/LICENSE-2.0
 *
 * Unless required by applicable law or agreed to in writing, software
 * distributed under the License is distributed on an "AS IS" BASIS,
 * WITHOUT WARRANTIES OR CONDITIONS OF ANY KIND, either express or implied.
 * See the License for the specific language governing permissions and
 * limitations under the License.
 * ‍
 */

import com.hedera.services.context.TransactionContext;
import com.hedera.services.ledger.HederaLedger;
import com.hedera.services.tokens.TokenCreationResult;
import com.hedera.services.tokens.TokenStore;
import com.hedera.services.utils.PlatformTxnAccessor;
import com.hedera.test.factories.scenarios.TxnHandlingScenario;
import com.hedera.test.utils.IdUtils;
import com.hederahashgraph.api.proto.java.AccountID;
import com.hederahashgraph.api.proto.java.TokenCreateTransactionBody;
import com.hederahashgraph.api.proto.java.TokenID;
import com.hederahashgraph.api.proto.java.TransactionBody;
import org.junit.jupiter.api.BeforeEach;
import org.junit.jupiter.api.Test;
import org.junit.platform.runner.JUnitPlatform;
import org.junit.runner.RunWith;

import java.math.BigInteger;
import java.time.Instant;
import java.util.List;

import static junit.framework.TestCase.assertTrue;
import static org.junit.jupiter.api.Assertions.assertFalse;
import static org.mockito.BDDMockito.*;
import static com.hederahashgraph.api.proto.java.ResponseCodeEnum.*;

@RunWith(JUnitPlatform.class)
class TokenCreateTransitionLogicTest {
	long thisSecond = 1_234_567L;
	private Instant now = Instant.ofEpochSecond(thisSecond);
	private int decimals = 2;
	private long initialSupply = 1_000_000L;
	private AccountID payer = IdUtils.asAccount("1.2.3");
	private AccountID treasury = IdUtils.asAccount("1.2.4");
	private TokenID created = IdUtils.asToken("1.2.666");
	private TransactionBody tokenCreateTxn;

	private TokenStore store;
	private HederaLedger ledger;
	private TransactionContext txnCtx;
	private PlatformTxnAccessor accessor;

	private TokenCreateTransitionLogic subject;

	@BeforeEach
	private void setup() {
		store = mock(TokenStore.class);
		ledger = mock(HederaLedger.class);
		accessor = mock(PlatformTxnAccessor.class);

		txnCtx = mock(TransactionContext.class);
		given(txnCtx.activePayer()).willReturn(payer);

		subject = new TokenCreateTransitionLogic(store, ledger, txnCtx);
	}

	@Test
	public void setsFailInvalidIfUnhandledException() {
		givenValidTxnCtx();
		// and:
		given(store.createProvisionally(tokenCreateTxn.getTokenCreation(), payer, thisSecond))
				.willThrow(IllegalStateException.class);

		// when:
		subject.doStateTransition();

		// then:
		verify(txnCtx, never()).setCreated(created);
		verify(txnCtx).setStatus(FAIL_INVALID);
		// and:
		verify(store, never()).commitCreation();
		verify(store).rollbackCreation();
		verify(ledger).dropPendingTokenChanges();
	}

	@Test
	public void abortsIfCreationFails() {
		givenValidTxnCtx();
		// and:
		given(store.createProvisionally(tokenCreateTxn.getTokenCreation(), payer, thisSecond))
				.willReturn(TokenCreationResult.failure(INVALID_ADMIN_KEY));

		// when:
		subject.doStateTransition();

		// then:
		verify(txnCtx, never()).setCreated(created);
		verify(txnCtx).setStatus(INVALID_ADMIN_KEY);
		// and:
		verify(store, never()).commitCreation();
		verify(store).rollbackCreation();
		verify(ledger).dropPendingTokenChanges();
	}

	@Test
	public void abortsIfAdjustmentFailsDueToTokenLimitPerAccountExceeded() {
		givenValidTxnCtx();
		// and:
		given(store.createProvisionally(tokenCreateTxn.getTokenCreation(), payer, thisSecond))
				.willReturn(TokenCreationResult.success(created));
		given(store.associate(any(), anyList())).willReturn(OK);
		given(ledger.unfreeze(treasury, created)).willReturn(OK);
		given(ledger.adjustTokenBalance(treasury, created, initialSupply))
				.willReturn(TOKENS_PER_ACCOUNT_LIMIT_EXCEEDED);

		// when:
		subject.doStateTransition();

		// then:
		verify(txnCtx, never()).setCreated(created);
		verify(txnCtx).setStatus(TOKENS_PER_ACCOUNT_LIMIT_EXCEEDED);
		// and:
		verify(store, never()).commitCreation();
		verify(store).rollbackCreation();
		verify(ledger).dropPendingTokenChanges();
	}

	@Test
	public void abortsIfAssociationFails() {
		givenValidTxnCtx(false, true);
		// and:
		given(store.createProvisionally(tokenCreateTxn.getTokenCreation(), payer, thisSecond))
				.willReturn(TokenCreationResult.success(created));
		given(store.associate(any(), anyList())).willReturn(TOKENS_PER_ACCOUNT_LIMIT_EXCEEDED);

		// when:
		subject.doStateTransition();

		// then:
		verify(txnCtx, never()).setCreated(created);
		verify(txnCtx).setStatus(TOKENS_PER_ACCOUNT_LIMIT_EXCEEDED);
		// and:
		verify(store, never()).commitCreation();
		verify(store).rollbackCreation();
		verify(ledger).dropPendingTokenChanges();
	}

	@Test
	public void abortsIfUnfreezeFails() {
		givenValidTxnCtx(false, true);
		// and:
		given(store.createProvisionally(tokenCreateTxn.getTokenCreation(), payer, thisSecond))
				.willReturn(TokenCreationResult.success(created));
		given(store.associate(any(), anyList())).willReturn(OK);
		given(ledger.unfreeze(treasury, created)).willReturn(TOKENS_PER_ACCOUNT_LIMIT_EXCEEDED);

		// when:
		subject.doStateTransition();

		// then:
		verify(txnCtx, never()).setCreated(created);
		verify(txnCtx).setStatus(TOKENS_PER_ACCOUNT_LIMIT_EXCEEDED);
		// and:
		verify(store, never()).commitCreation();
		verify(store).rollbackCreation();
		verify(ledger).dropPendingTokenChanges();
	}

	@Test
	public void followsHappyPathWithAllKeys() {
		givenValidTxnCtx(true, true);
		// and:
		given(store.createProvisionally(tokenCreateTxn.getTokenCreation(), payer, thisSecond))
				.willReturn(TokenCreationResult.success(created));
		given(ledger.unfreeze(treasury, created)).willReturn(OK);
		given(ledger.grantKyc(treasury, created)).willReturn(OK);
		given(ledger.adjustTokenBalance(treasury, created, initialSupply))
				.willReturn(OK);
<<<<<<< HEAD
		given(store.associate(treasury, List.of(IdUtils.asIdRef(created)))).willReturn(OK);
=======
		given(store.associate(treasury, List.of(created))).willReturn(OK);
>>>>>>> 2e4284e8

		// when:
		subject.doStateTransition();

		// then:
<<<<<<< HEAD
		verify(store).associate(treasury, List.of(IdUtils.asIdRef(created)));
=======
		verify(store).associate(treasury, List.of(created));
>>>>>>> 2e4284e8
		verify(ledger).unfreeze(treasury, created);
		verify(ledger).grantKyc(treasury, created);
		// and:
		verify(txnCtx).setCreated(created);
		verify(txnCtx).setStatus(SUCCESS);
		// and:
		verify(store).commitCreation();
	}

	@Test
	public void doesntUnfreezeIfNoKeyIsPresent() {
		givenValidTxnCtx(true, false);
		// and:
		given(store.createProvisionally(tokenCreateTxn.getTokenCreation(), payer, thisSecond))
				.willReturn(TokenCreationResult.success(created));
		given(store.associate(any(), anyList())).willReturn(OK);
		given(ledger.grantKyc(treasury, created)).willReturn(OK);
		given(ledger.adjustTokenBalance(treasury, created, initialSupply))
				.willReturn(OK);

		// when:
		subject.doStateTransition();

		// then:
		verify(ledger, never()).unfreeze(treasury, created);
		verify(ledger).grantKyc(treasury, created);
		// and:
		verify(txnCtx).setCreated(created);
		verify(txnCtx).setStatus(SUCCESS);
		// and:
		verify(store).commitCreation();
	}

	@Test
	public void doesntGrantKycIfNoKeyIsPresent() {
		givenValidTxnCtx(false, true);
		// and:
		given(store.createProvisionally(tokenCreateTxn.getTokenCreation(), payer, thisSecond))
				.willReturn(TokenCreationResult.success(created));
		given(store.associate(any(), anyList())).willReturn(OK);
		given(ledger.unfreeze(treasury, created)).willReturn(OK);
		given(ledger.adjustTokenBalance(treasury, created, initialSupply))
				.willReturn(OK);

		// when:
		subject.doStateTransition();

		// then:
		verify(ledger).unfreeze(treasury, created);
		verify(ledger, never()).grantKyc(treasury, created);
		// and:
		verify(txnCtx).setCreated(created);
		verify(txnCtx).setStatus(SUCCESS);
		// and:
		verify(store).commitCreation();
	}

	@Test
	public void hasCorrectApplicability() {
		givenValidTxnCtx();

		// expect:
		assertTrue(subject.applicability().test(tokenCreateTxn));
		assertFalse(subject.applicability().test(TransactionBody.getDefaultInstance()));
	}

	private void givenValidTxnCtx() {
		givenValidTxnCtx(false, false);
	}

	private void givenValidTxnCtx(boolean withKyc, boolean withFreeze) {
		var builder = TransactionBody.newBuilder()
				.setTokenCreation(TokenCreateTransactionBody.newBuilder()
						.setInitialSupply(initialSupply)
						.setDecimals(decimals)
						.setTreasury(treasury));
		if (withFreeze) {
			builder.getTokenCreationBuilder().setFreezeKey(TxnHandlingScenario.TOKEN_FREEZE_KT.asKey());
		}
		if (withKyc) {
			builder.getTokenCreationBuilder().setKycKey(TxnHandlingScenario.TOKEN_KYC_KT.asKey());
		}
		tokenCreateTxn = builder.build();
		given(accessor.getTxn()).willReturn(tokenCreateTxn);
		given(txnCtx.accessor()).willReturn(accessor);
		given(txnCtx.consensusTime()).willReturn(now);
		given(store.isCreationPending()).willReturn(true);
	}
}<|MERGE_RESOLUTION|>--- conflicted
+++ resolved
@@ -187,21 +187,13 @@
 		given(ledger.grantKyc(treasury, created)).willReturn(OK);
 		given(ledger.adjustTokenBalance(treasury, created, initialSupply))
 				.willReturn(OK);
-<<<<<<< HEAD
-		given(store.associate(treasury, List.of(IdUtils.asIdRef(created)))).willReturn(OK);
-=======
 		given(store.associate(treasury, List.of(created))).willReturn(OK);
->>>>>>> 2e4284e8
-
-		// when:
-		subject.doStateTransition();
-
-		// then:
-<<<<<<< HEAD
-		verify(store).associate(treasury, List.of(IdUtils.asIdRef(created)));
-=======
+
+		// when:
+		subject.doStateTransition();
+
+		// then:
 		verify(store).associate(treasury, List.of(created));
->>>>>>> 2e4284e8
 		verify(ledger).unfreeze(treasury, created);
 		verify(ledger).grantKyc(treasury, created);
 		// and:
