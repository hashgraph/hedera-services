package com.hedera.services.txns.contract;

/*-
 * ‌
 * Hedera Services Node
 * ​
 * Copyright (C) 2018 - 2021 Hedera Hashgraph, LLC
 * ​
 * Licensed under the Apache License, Version 2.0 (the "License");
 * you may not use this file except in compliance with the License.
 * You may obtain a copy of the License at
 *
 *      http://www.apache.org/licenses/LICENSE-2.0
 *
 * Unless required by applicable law or agreed to in writing, software
 * distributed under the License is distributed on an "AS IS" BASIS,
 * WITHOUT WARRANTIES OR CONDITIONS OF ANY KIND, either express or implied.
 * See the License for the specific language governing permissions and
 * limitations under the License.
 * ‍
 */

import com.google.protobuf.ByteString;
import com.hedera.services.context.TransactionContext;
import com.hedera.services.context.properties.GlobalDynamicProperties;
import com.hedera.services.contracts.execution.CallEvmTxProcessor;
import com.hedera.services.contracts.execution.TransactionProcessingResult;
import com.hedera.services.ledger.ids.EntityIdSource;
import com.hedera.services.records.TransactionRecordService;
import com.hedera.services.store.AccountStore;
import com.hedera.services.store.contracts.CodeCache;
import com.hedera.services.store.contracts.HederaWorldState;
import com.hedera.services.store.models.Account;
import com.hedera.services.store.models.Id;
import com.hedera.services.utils.PlatformTxnAccessor;
import com.hederahashgraph.api.proto.java.ContractCallTransactionBody;
import com.hederahashgraph.api.proto.java.ContractID;
import com.hederahashgraph.api.proto.java.Timestamp;
import com.hederahashgraph.api.proto.java.TransactionBody;
import com.hederahashgraph.api.proto.java.TransactionID;
import com.swirlds.common.CommonUtils;
import org.apache.tuweni.bytes.Bytes;
import org.hyperledger.besu.datatypes.Address;
import org.junit.jupiter.api.BeforeEach;
import org.junit.jupiter.api.Test;
import org.junit.jupiter.api.extension.ExtendWith;
import org.mockito.Mock;
import org.mockito.Mockito;
import org.mockito.junit.jupiter.MockitoExtension;

import java.time.Instant;
import java.util.List;
import java.util.concurrent.ExecutionException;

import static com.hederahashgraph.api.proto.java.ResponseCodeEnum.CONTRACT_NEGATIVE_GAS;
import static com.hederahashgraph.api.proto.java.ResponseCodeEnum.CONTRACT_NEGATIVE_VALUE;
import static com.hederahashgraph.api.proto.java.ResponseCodeEnum.MAX_GAS_LIMIT_EXCEEDED;
import static com.hederahashgraph.api.proto.java.ResponseCodeEnum.OK;
import static org.junit.jupiter.api.Assertions.assertEquals;
import static org.junit.jupiter.api.Assertions.assertFalse;
import static org.junit.jupiter.api.Assertions.assertTrue;
import static org.mockito.ArgumentMatchers.any;
import static org.mockito.BDDMockito.given;
import static org.mockito.Mockito.verify;

@ExtendWith(MockitoExtension.class)
class ContractCallTransitionLogicTest {
	final private ContractID target = ContractID.newBuilder().setContractNum(9_999L).build();
	private int gas = 1_234;
	private long sent = 1_234L;


	@Mock
	private TransactionContext txnCtx;
	@Mock
	private EntityIdSource entityIdSource;
	@Mock
	private PlatformTxnAccessor accessor;
	@Mock
	private AccountStore accountStore;
	@Mock
	private HederaWorldState worldState;
	@Mock
	private TransactionRecordService recordService;
	@Mock
	private CallEvmTxProcessor evmTxProcessor;
	@Mock
<<<<<<< HEAD
	private ServicesRepositoryRoot repositoryRoot;
	@Mock
	private GlobalDynamicProperties properties;
=======
	private CodeCache codeCache;
>>>>>>> 24a7d0bd

	private TransactionBody contractCallTxn;
	private final Instant consensusTime = Instant.now();
	private final Account senderAccount = new Account(new Id(0, 0, 1002));
	private final Account contractAccount = new Account(new Id(0, 0, 1006));
	private final byte[] bytecode = "not-a-real-bytecode".getBytes();
	ContractCallTransitionLogic subject;

	@BeforeEach
	private void setup() {
<<<<<<< HEAD
		subject = new ContractCallTransitionLogic(txnCtx,
				entityIdSource,
				accountStore,
				worldState,
				recordService,
				evmTxProcessor,
				repositoryRoot,
				properties);
=======
		subject = new ContractCallTransitionLogic(txnCtx, entityIdSource, accountStore, worldState, recordService, evmTxProcessor, codeCache);
>>>>>>> 24a7d0bd
	}

	@Test
	void hasCorrectApplicability() {
		givenValidTxnCtx();

		// expect:
		assertTrue(subject.applicability().test(contractCallTxn));
		assertFalse(subject.applicability().test(TransactionBody.getDefaultInstance()));
	}

	@Test
	void verifyExternaliseContractResultCall() {
		// setup:
		givenValidTxnCtx();
		// and:
		given(accessor.getTxn()).willReturn(contractCallTxn);
		given(txnCtx.accessor()).willReturn(accessor);
		// and:
		given(accountStore.loadAccount(senderAccount.getId())).willReturn(senderAccount);
		given(accountStore.loadContract(new Id(target.getShardNum(), target.getRealmNum(), target.getContractNum())))
				.willReturn(contractAccount);
		// and:
		var results = TransactionProcessingResult.successful(
				null, 1234L, 0L,124L, Bytes.EMPTY, contractAccount.getId().asEvmAddress());
		given(evmTxProcessor.execute(senderAccount, contractAccount.getId().asEvmAddress(), gas, sent, Bytes.EMPTY, txnCtx.consensusTime()))
				.willReturn(results);
		given(worldState.persistProvisionalContractCreations()).willReturn(List.of(target));
		// when:
		subject.doStateTransition();

		// then:
		verify(recordService).externaliseEvmCallTransaction(any());
		verify(worldState).persistProvisionalContractCreations();
	}

	@Test
	void verifyProcessorCallingWithCorrectCallData() {
		// setup:
		ByteString functionParams = ByteString.copyFromUtf8("0x00120");
		var op = TransactionBody.newBuilder()
				.setTransactionID(ourTxnId())
				.setContractCall(
						ContractCallTransactionBody.newBuilder()
								.setGas(gas)
								.setAmount(sent)
								.setFunctionParameters(functionParams)
								.setContractID(target));
		contractCallTxn = op.build();
		// and:
		given(accessor.getTxn()).willReturn(contractCallTxn);
		given(txnCtx.accessor()).willReturn(accessor);
		// and:
		given(accountStore.loadAccount(senderAccount.getId())).willReturn(senderAccount);
		given(accountStore.loadContract(new Id(target.getShardNum(), target.getRealmNum(), target.getContractNum())))
				.willReturn(contractAccount);
		// and:
		var results = TransactionProcessingResult.successful(
				null, 1234L, 0L,124L, Bytes.EMPTY, contractAccount.getId().asEvmAddress());
		given(evmTxProcessor.execute(senderAccount, contractAccount.getId().asEvmAddress(), gas, sent, Bytes.fromHexString(CommonUtils.hex(functionParams.toByteArray())), txnCtx.consensusTime()))
				.willReturn(results);
		given(worldState.persistProvisionalContractCreations()).willReturn(List.of(target));
		// when:
		subject.doStateTransition();

		// then:
		verify(evmTxProcessor).execute(senderAccount, contractAccount.getId().asEvmAddress(), gas, sent, Bytes.fromHexString(CommonUtils.hex(functionParams.toByteArray())), txnCtx.consensusTime());
	}

	@Test
	void successfulPreFetch() throws ExecutionException {
		TransactionBody txnBody = Mockito.mock(TransactionBody.class);
		ContractCallTransactionBody ccTxnBody = Mockito.mock(ContractCallTransactionBody.class);

		given(accessor.getTxn()).willReturn(txnBody);
		given(txnBody.getContractCall()).willReturn(ccTxnBody);
		given(ccTxnBody.getContractID()).willReturn(ContractID.getDefaultInstance());

		// when:
		subject.preFetch(accessor);

		// expect:
		verify(codeCache).get(any(Address.class));
	}

	@Test
	void codeCacheThrowsExceptionDuringGet() throws ExecutionException {
		TransactionBody txnBody = Mockito.mock(TransactionBody.class);
		ContractCallTransactionBody ccTxnBody = Mockito.mock(ContractCallTransactionBody.class);

		given(accessor.getTxn()).willReturn(txnBody);
		given(txnBody.getContractCall()).willReturn(ccTxnBody);
		given(ccTxnBody.getContractID()).willReturn(ContractID.getDefaultInstance());
		given(codeCache.get(any(Address.class))).willThrow(new RuntimeException("oh no"));

		// when:
		subject.preFetch(accessor);

		// expect:
		verify(codeCache).get(any(Address.class));
	}

	@Test
	void acceptsOkSyntax() {
		givenValidTxnCtx();
		given(properties.maxGas()).willReturn(gas + 1);
		// expect:
		assertEquals(OK, subject.semanticCheck().apply(contractCallTxn));
	}

	@Test
	void providingGasOverLimitReturnsCorrectPrecheck() {
		givenValidTxnCtx();
		given(properties.maxGas()).willReturn(gas - 1);
		// expect:
		assertEquals(MAX_GAS_LIMIT_EXCEEDED,
				subject.semanticCheck().apply(contractCallTxn));
	}

	@Test
	void rejectsNegativeSend() {
		// setup:
		sent = -1;

		givenValidTxnCtx();
		// expect:
		assertEquals(CONTRACT_NEGATIVE_VALUE, subject.semanticCheck().apply(contractCallTxn));
	}

	@Test
	void rejectsNegativeGas() {
		// setup:
		gas = -1;

		givenValidTxnCtx();

		// expect:
		assertEquals(CONTRACT_NEGATIVE_GAS, subject.semanticCheck().apply(contractCallTxn));
	}

	@Test
	void reclaimMethodDelegates() {
		subject.reclaimCreatedIds();
		verify(entityIdSource).reclaimProvisionalIds();
	}

	@Test
	void resetMethodDelegates() {
		subject.resetCreatedIds();
		verify(entityIdSource).resetProvisionalIds();
	}

	private void givenValidTxnCtx() {
		var op = TransactionBody.newBuilder()
				.setTransactionID(ourTxnId())
				.setContractCall(
						ContractCallTransactionBody.newBuilder()
								.setGas(gas)
								.setAmount(sent)
								.setContractID(target));
		contractCallTxn = op.build();
	}

	private TransactionID ourTxnId() {
		return TransactionID.newBuilder()
				.setAccountID(senderAccount.getId().asGrpcAccount())
				.setTransactionValidStart(
						Timestamp.newBuilder().setSeconds(consensusTime.getEpochSecond()))
				.build();
	}
}<|MERGE_RESOLUTION|>--- conflicted
+++ resolved
@@ -85,13 +85,9 @@
 	@Mock
 	private CallEvmTxProcessor evmTxProcessor;
 	@Mock
-<<<<<<< HEAD
-	private ServicesRepositoryRoot repositoryRoot;
-	@Mock
 	private GlobalDynamicProperties properties;
-=======
+	@Mock
 	private CodeCache codeCache;
->>>>>>> 24a7d0bd
 
 	private TransactionBody contractCallTxn;
 	private final Instant consensusTime = Instant.now();
@@ -102,18 +98,7 @@
 
 	@BeforeEach
 	private void setup() {
-<<<<<<< HEAD
-		subject = new ContractCallTransitionLogic(txnCtx,
-				entityIdSource,
-				accountStore,
-				worldState,
-				recordService,
-				evmTxProcessor,
-				repositoryRoot,
-				properties);
-=======
-		subject = new ContractCallTransitionLogic(txnCtx, entityIdSource, accountStore, worldState, recordService, evmTxProcessor, codeCache);
->>>>>>> 24a7d0bd
+		subject = new ContractCallTransitionLogic(txnCtx, entityIdSource, accountStore, worldState, recordService, evmTxProcessor, properties, codeCache);
 	}
 
 	@Test
