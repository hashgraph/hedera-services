package com.hedera.services.txns.ethereum;

/*-
 * ‌
 * Hedera Services Node
 * ​
 * Copyright (C) 2018 - 2021 Hedera Hashgraph, LLC
 * ​
 * Licensed under the Apache License, Version 2.0 (the "License");
 * you may not use this file except in compliance with the License.
 * You may obtain a copy of the License at
 *
 *      http://www.apache.org/licenses/LICENSE-2.0
 *
 * Unless required by applicable law or agreed to in writing, software
 * distributed under the License is distributed on an "AS IS" BASIS,
 * WITHOUT WARRANTIES OR CONDITIONS OF ANY KIND, either express or implied.
 * See the License for the specific language governing permissions and
 * limitations under the License.
 * ‍
 */

import com.google.protobuf.ByteString;
import com.hedera.services.context.TransactionContext;
import com.hedera.services.context.properties.GlobalDynamicProperties;
import com.hedera.services.contracts.execution.CallEvmTxProcessor;
import com.hedera.services.contracts.execution.CreateEvmTxProcessor;
import com.hedera.services.contracts.execution.TransactionProcessingResult;
import com.hedera.services.ethereum.EthTxData;
import com.hedera.services.ethereum.EthTxSigs;
import com.hedera.services.exceptions.InvalidTransactionException;
import com.hedera.services.files.HederaFs;
import com.hedera.services.ledger.SigImpactHistorian;
import com.hedera.services.ledger.TransactionalLedger;
import com.hedera.services.ledger.accounts.AliasManager;
import com.hedera.services.ledger.properties.AccountProperty;
import com.hedera.services.legacy.core.jproto.JContractIDKey;
import com.hedera.services.legacy.core.jproto.JKey;
import com.hedera.services.records.RecordsHistorian;
import com.hedera.services.records.TransactionRecordService;
import com.hedera.services.state.EntityCreator;
import com.hedera.services.state.merkle.MerkleAccount;
import com.hedera.services.state.submerkle.EntityId;
import com.hedera.services.store.AccountStore;
import com.hedera.services.store.contracts.CodeCache;
import com.hedera.services.store.contracts.EntityAccess;
import com.hedera.services.store.contracts.HederaWorldState;
import com.hedera.services.store.contracts.precompile.SyntheticTxnFactory;
import com.hedera.services.store.models.Account;
import com.hedera.services.store.models.Id;
import com.hedera.services.txns.contract.ContractCallTransitionLogic;
import com.hedera.services.txns.contract.ContractCreateTransitionLogic;
import com.hedera.services.txns.span.ExpandHandleSpanMapAccessor;
import com.hedera.services.txns.validation.OptionValidator;
import com.hedera.services.utils.EntityIdUtils;
import com.hedera.services.utils.EntityNum;
import com.hedera.services.utils.accessors.SignedTxnAccessor;
import com.hedera.test.utils.IdUtils;
import com.hederahashgraph.api.proto.java.AccountID;
import com.hederahashgraph.api.proto.java.ContractCallTransactionBody;
import com.hederahashgraph.api.proto.java.ContractCreateTransactionBody;
import com.hederahashgraph.api.proto.java.ContractID;
import com.hederahashgraph.api.proto.java.ContractUpdateTransactionBody;
import com.hederahashgraph.api.proto.java.Duration;
import com.hederahashgraph.api.proto.java.EthereumTransactionBody;
import com.hederahashgraph.api.proto.java.FileID;
import com.hederahashgraph.api.proto.java.Timestamp;
import com.hederahashgraph.api.proto.java.TransactionBody;
import com.hederahashgraph.api.proto.java.TransactionID;
import com.swirlds.common.utility.CommonUtils;
import org.apache.commons.codec.DecoderException;
import org.apache.tuweni.bytes.Bytes;
import org.bouncycastle.util.encoders.Hex;
import org.hyperledger.besu.datatypes.Address;
import org.junit.jupiter.api.BeforeEach;
import org.junit.jupiter.api.Test;
import org.junit.jupiter.api.extension.ExtendWith;
import org.mockito.Mock;
import org.mockito.Mockito;
import org.mockito.junit.jupiter.MockitoExtension;

import java.math.BigInteger;
import java.time.Instant;
import java.util.List;
import java.util.Map;

import static com.hedera.services.ethereum.EthTxData.WEIBARS_TO_TINYBARS;
import static com.hedera.services.ledger.properties.AccountProperty.KEY;
import static com.hedera.services.ledger.properties.AccountProperty.MEMO;
import static com.hedera.services.ledger.properties.AccountProperty.PROXY;
import static com.hedera.services.txns.ethereum.TestingConstants.CHAINID_TESTNET;
import static com.hedera.services.txns.ethereum.TestingConstants.TINYBARS_2_IN_WEIBARS;
import static com.hedera.services.txns.ethereum.TestingConstants.TINYBARS_57_IN_WEIBARS;
import static com.hedera.services.txns.ethereum.TestingConstants.TRUFFLE0_ADDRESS;
import static com.hedera.services.txns.ethereum.TestingConstants.TRUFFLE0_PRIVATE_ECDSA_KEY;
import static com.hedera.services.txns.ethereum.TestingConstants.WEIBARS_IN_TINYBAR;
import static com.hederahashgraph.api.proto.java.ResponseCodeEnum.FAIL_INVALID;
import static com.hederahashgraph.api.proto.java.ResponseCodeEnum.INVALID_ACCOUNT_ID;
import static com.hederahashgraph.api.proto.java.ResponseCodeEnum.INVALID_ETHEREUM_TRANSACTION;
import static com.hederahashgraph.api.proto.java.ResponseCodeEnum.MAX_GAS_LIMIT_EXCEEDED;
import static com.hederahashgraph.api.proto.java.ResponseCodeEnum.NOT_SUPPORTED;
import static com.hederahashgraph.api.proto.java.ResponseCodeEnum.OK;
import static com.hederahashgraph.api.proto.java.ResponseCodeEnum.WRONG_CHAIN_ID;
import static com.hederahashgraph.api.proto.java.ResponseCodeEnum.WRONG_NONCE;
import static org.junit.jupiter.api.Assertions.assertDoesNotThrow;
import static org.junit.jupiter.api.Assertions.assertEquals;
import static org.junit.jupiter.api.Assertions.assertFalse;
import static org.junit.jupiter.api.Assertions.assertThrows;
import static org.junit.jupiter.api.Assertions.assertTrue;
import static org.mockito.ArgumentMatchers.any;
import static org.mockito.ArgumentMatchers.anyBoolean;
import static org.mockito.ArgumentMatchers.anyLong;
import static org.mockito.ArgumentMatchers.eq;
import static org.mockito.BDDMockito.given;
import static org.mockito.Mockito.never;
import static org.mockito.Mockito.verify;

@ExtendWith(MockitoExtension.class)
class EthereumTransactionTransitionLogicTest {
	private final Instant consensusTime = Instant.now();
	private final Account relayerAccount = new Account(new Id(0, 0, 1001));
	private final Account senderAccount = new Account(new Id(0, 0, 1002));
	private final Account contractAccount = new Account(new Id(0, 0, 1006));
	ContractCallTransitionLogic contractCallTransitionLogic;
	ContractCreateTransitionLogic contractCreateTransitionLogic;
	EthereumTransitionLogic subject;
	private ContractID target = ContractID.newBuilder().setContractNum(9_999L).build();
	private int gas = 1_234;
	private long sent = 1_234L;
	private byte[] chainId= CHAINID_TESTNET;
	private byte[] callData = new byte[0];
	private FileID callDataFile = null;
	@Mock
	OptionValidator optionValidator;
	@Mock
	private TransactionContext txnCtx;
	@Mock
	private SignedTxnAccessor accessor;
	@Mock
	private AccountStore accountStore;
	@Mock
	private HederaWorldState worldState;
	@Mock
	private EntityCreator entityCreator;
	@Mock
	private RecordsHistorian recordsHistorian;
	@Mock
	private TransactionRecordService recordService;
	@Mock
	private CallEvmTxProcessor evmTxProcessor;
	@Mock
	private CreateEvmTxProcessor createEvmTxProcessor;
	@Mock
	private GlobalDynamicProperties globalDynamicProperties;
	@Mock
	private CodeCache codeCache;
	@Mock
	private SigImpactHistorian sigImpactHistorian;
	@Mock
	private SyntheticTxnFactory syntheticTxnFactory;
	@Mock
	private AliasManager aliasManager;
	@Mock
	private ExpandHandleSpanMapAccessor spanMapAccessor;
	@Mock
	TransactionalLedger<AccountID, AccountProperty, MerkleAccount> accountsLedger;
	@Mock
	private HederaFs hfs;
	@Mock
	private EntityAccess entityAccess;
	private TransactionBody ethTxTxn;
	private EthTxData ethTxData;

	private final static long AUTO_RENEW_PERIOD = 1L;


	@BeforeEach
	private void setup() {
		contractCallTransitionLogic = Mockito.spy(new ContractCallTransitionLogic(
				txnCtx, accountStore, worldState, recordService,
<<<<<<< HEAD
				evmTxProcessor, globalDynamicProperties, codeCache, sigImpactHistorian, aliasManager, entityAccess));
		contractCreateTransitionLogic = Mockito.spy(new ContractCreateTransitionLogic(hfs, txnCtx, accountStore,
				optionValidator,
				worldState, recordService, createEvmTxProcessor, globalDynamicProperties, sigImpactHistorian));
=======
				evmTxProcessor, globalDynamicProperties, codeCache, sigImpactHistorian, aliasManager, entityAccess);
		contractCreateTransitionLogic = Mockito.spy(
				new ContractCreateTransitionLogic(hfs, txnCtx, accountStore, optionValidator, worldState, entityCreator,
						recordsHistorian, recordService, createEvmTxProcessor, globalDynamicProperties,
						sigImpactHistorian, syntheticTxnFactory));
>>>>>>> 999edfc4
		given(globalDynamicProperties.getChainId()).willReturn(0x128);
		subject = new EthereumTransitionLogic(txnCtx, spanMapAccessor, contractCallTransitionLogic,
				contractCreateTransitionLogic, recordService,
				hfs, globalDynamicProperties, aliasManager, accountsLedger);
	}

	@Test
	void hasCorrectApplicability() {
		givenValidTxnCtx();

		// expect:
		assertTrue(subject.applicability().test(ethTxTxn));
		assertFalse(subject.applicability().test(TransactionBody.getDefaultInstance()));
	}

	@Test
	void verifyExternaliseContractResultCall() {
		// setup:
		givenValidTxnCtx();
		// and:
		given(accessor.getTxn()).willReturn(ethTxTxn);
		given(txnCtx.accessor()).willReturn(accessor);
		given(txnCtx.consensusTime()).willReturn(consensusTime);
		// and:
		given(accountStore.loadAccount(senderAccount.getId())).willReturn(senderAccount);
		given(accountStore.loadContract(new Id(target.getShardNum(), target.getRealmNum(), target.getContractNum())))
				.willReturn(contractAccount);
		// and:
		var results = TransactionProcessingResult.successful(
				null, 1234L, 0L, 124L, Bytes.EMPTY,
				contractAccount.getId().asEvmAddress(), Map.of());
		given(evmTxProcessor.execute(senderAccount, contractAccount.getId().asEvmAddress(), gas, sent, Bytes.EMPTY,
				txnCtx.consensusTime()))
				.willReturn(results);
		given(worldState.getCreatedContractIds()).willReturn(List.of());

		given(spanMapAccessor.getEthTxDataMeta(accessor)).willReturn(ethTxData);
		given(aliasManager.lookupIdBy(ByteString.copyFrom(TRUFFLE0_ADDRESS))).willReturn(
				senderAccount.getId().asEntityNum());
		// when:
		subject.doStateTransition();

		// then:
		final var expectedSyntheticCallBody = ContractCallTransactionBody.newBuilder()
				.setAmount(1234)
				.setContractID(ContractID.newBuilder().setContractNum(9999).buildPartial())
				.setGas(ethTxData.gasLimit())
				.build();
		final var expectedTxnBody =
				TransactionBody.newBuilder().setContractCall(expectedSyntheticCallBody).build();
		verify(contractCallTransitionLogic).doStateTransitionOperation(
				expectedTxnBody,
				senderAccount.getId(),
				true
		);

		verify(recordService).externaliseEvmCallTransaction(any());
		verify(recordService).updateForEvmCall(any(), any());
		verify(worldState).getCreatedContractIds();
		verify(txnCtx).setTargetedContract(target);
	}

	@Test
	void verifyExternaliseContractResultCreate() throws DecoderException {
		// setup:
		target = null;
		givenValidTxnCtx();
		// and:
		given(accessor.getTxn()).willReturn(ethTxTxn);
		given(txnCtx.accessor()).willReturn(accessor);
		given(txnCtx.consensusTime()).willReturn(consensusTime);
		// and:
		given(accountStore.loadAccount(senderAccount.getId())).willReturn(senderAccount);
		given(worldState.newContractAddress(senderAccount.getId().asEvmAddress())).willReturn(
				contractAccount.getId().asEvmAddress());

		// and:
		final var results = TransactionProcessingResult.successful(
				null, 1234L, 0L, 124L, Bytes.EMPTY,
				contractAccount.getId().asEvmAddress(), Map.of());
		given(createEvmTxProcessor.execute(senderAccount, contractAccount.getId().asEvmAddress(), gas, sent,
				Bytes.EMPTY,
				txnCtx.consensusTime(), consensusTime.getEpochSecond() + AUTO_RENEW_PERIOD))
				.willReturn(results);
		given(worldState.getCreatedContractIds()).willReturn(List.of(contractAccount.getId().asGrpcContract()));

		given(spanMapAccessor.getEthTxDataMeta(accessor)).willReturn(ethTxData);
		given(aliasManager.lookupIdBy(ByteString.copyFrom(TRUFFLE0_ADDRESS))).willReturn(
				senderAccount.getId().asEntityNum());

		given(globalDynamicProperties.minAutoRenewDuration()).willReturn(1L);
		final var senderKey = new JContractIDKey(contractAccount.getId().asGrpcContract());
		final var senderMemo = "memo";
		given(accountsLedger.get(senderAccount.getId().asGrpcAccount(), KEY)).willReturn(senderKey);
		given(accountsLedger.get(senderAccount.getId().asGrpcAccount(), AccountProperty.AUTO_RENEW_PERIOD)).willReturn(AUTO_RENEW_PERIOD);
		given(accountsLedger.get(senderAccount.getId().asGrpcAccount(), MEMO)).willReturn(senderMemo);
		given(accountsLedger.get(senderAccount.getId().asGrpcAccount(), PROXY)).willReturn(EntityId.fromGrpcAccountId(senderAccount.getId().asGrpcAccount()));
		given(optionValidator.attemptToDecodeOrThrow(any(), any())).willReturn(senderKey);

		// when:
		subject.doStateTransition();

		// then:
		final var expectedSyntheticCreateBody = ContractCreateTransactionBody.newBuilder()
				.setAdminKey(JKey.mapJKey(senderKey))
				.setAutoRenewPeriod(Duration.newBuilder().setSeconds(AUTO_RENEW_PERIOD).build())
				.setInitcode(ByteString.copyFrom(ethTxData.callData()))
				.setGas(ethTxData.gasLimit())
				.setInitialBalance(ethTxData.value().divide(WEIBARS_TO_TINYBARS).longValueExact())
				.setMemo(senderMemo)
				.setProxyAccountID(senderAccount.getId().asGrpcAccount())
				.build();
		final var expectedTxnBody =
				TransactionBody.newBuilder().setContractCreateInstance(expectedSyntheticCreateBody).build();
		verify(contractCreateTransitionLogic).doStateTransitionOperation(
				expectedTxnBody,
				senderAccount.getId(),
				true,
				true
		);
		verify(spanMapAccessor).setEthTxBodyMeta(accessor, expectedTxnBody);
		verify(recordService).externalizeSuccessfulEvmCreate(any(), any());
		verify(recordService).updateForEvmCall(any(), any());
		verify(worldState).getCreatedContractIds();
		verify(txnCtx).setTargetedContract(contractAccount.getId().asGrpcContract());
	}

	@Test
	void verifyExternaliseContractResultCreateWithoutMemoAndProxy() throws DecoderException {
		// setup:
		target = null;
		givenValidTxnCtx();
		// and:
		given(accessor.getTxn()).willReturn(ethTxTxn);
		given(txnCtx.accessor()).willReturn(accessor);
		given(txnCtx.consensusTime()).willReturn(consensusTime);
		// and:
		given(accountStore.loadAccount(senderAccount.getId())).willReturn(senderAccount);
		given(worldState.newContractAddress(senderAccount.getId().asEvmAddress())).willReturn(
				contractAccount.getId().asEvmAddress());

		// and:
		final var results = TransactionProcessingResult.successful(
				null, 1234L, 0L, 124L, Bytes.EMPTY,
				contractAccount.getId().asEvmAddress(), Map.of());
		given(createEvmTxProcessor.execute(senderAccount, contractAccount.getId().asEvmAddress(), gas, sent,
				Bytes.EMPTY,
				txnCtx.consensusTime(), consensusTime.getEpochSecond() + AUTO_RENEW_PERIOD))
				.willReturn(results);
		given(worldState.getCreatedContractIds()).willReturn(List.of(contractAccount.getId().asGrpcContract()));

		given(spanMapAccessor.getEthTxDataMeta(accessor)).willReturn(ethTxData);
		given(aliasManager.lookupIdBy(ByteString.copyFrom(TRUFFLE0_ADDRESS))).willReturn(
				senderAccount.getId().asEntityNum());

		given(globalDynamicProperties.minAutoRenewDuration()).willReturn(1L);
		final var senderKey = new JContractIDKey(contractAccount.getId().asGrpcContract());
		given(accountsLedger.get(senderAccount.getId().asGrpcAccount(), KEY)).willReturn(senderKey);
		given(accountsLedger.get(senderAccount.getId().asGrpcAccount(), AccountProperty.AUTO_RENEW_PERIOD)).willReturn(AUTO_RENEW_PERIOD);
		given(accountsLedger.get(senderAccount.getId().asGrpcAccount(), MEMO)).willReturn(null);
		given(accountsLedger.get(senderAccount.getId().asGrpcAccount(), PROXY)).willReturn(EntityId.MISSING_ENTITY_ID);
		given(optionValidator.attemptToDecodeOrThrow(any(), any())).willReturn(senderKey);

		// when:
		subject.doStateTransition();

		// then:
		final var expectedSyntheticCreateBody = ContractCreateTransactionBody.newBuilder()
				.setAdminKey(JKey.mapJKey(senderKey))
				.setAutoRenewPeriod(Duration.newBuilder().setSeconds(AUTO_RENEW_PERIOD).build())
				.setInitcode(ByteString.copyFrom(ethTxData.callData()))
				.setGas(ethTxData.gasLimit())
				.setInitialBalance(ethTxData.value().divide(WEIBARS_TO_TINYBARS).longValueExact())
				.build();
		final var expectedTxnBody =
				TransactionBody.newBuilder().setContractCreateInstance(expectedSyntheticCreateBody).build();
		verify(contractCreateTransitionLogic).doStateTransitionOperation(
				expectedTxnBody,
				senderAccount.getId(),
				true,
				true
		);
		verify(spanMapAccessor).setEthTxBodyMeta(accessor, expectedTxnBody);
		verify(recordService).externalizeSuccessfulEvmCreate(any(), any());
		verify(recordService).updateForEvmCall(any(), any());
		verify(worldState).getCreatedContractIds();
		verify(txnCtx).setTargetedContract(contractAccount.getId().asGrpcContract());
	}

	@Test
	void verifyExternaliseContractResultCreateWithoutMemoAndNullProxy() throws DecoderException {
		// setup:
		target = null;
		givenValidTxnCtx();
		// and:
		given(accessor.getTxn()).willReturn(ethTxTxn);
		given(txnCtx.accessor()).willReturn(accessor);
		given(txnCtx.consensusTime()).willReturn(consensusTime);
		// and:
		given(accountStore.loadAccount(senderAccount.getId())).willReturn(senderAccount);
		given(worldState.newContractAddress(senderAccount.getId().asEvmAddress())).willReturn(
				contractAccount.getId().asEvmAddress());

		// and:
		final var results = TransactionProcessingResult.successful(
				null, 1234L, 0L, 124L, Bytes.EMPTY,
				contractAccount.getId().asEvmAddress(), Map.of());
		given(createEvmTxProcessor.execute(senderAccount, contractAccount.getId().asEvmAddress(), gas, sent,
				Bytes.EMPTY,
				txnCtx.consensusTime(), consensusTime.getEpochSecond() + AUTO_RENEW_PERIOD))
				.willReturn(results);
		given(worldState.getCreatedContractIds()).willReturn(List.of(contractAccount.getId().asGrpcContract()));

		given(spanMapAccessor.getEthTxDataMeta(accessor)).willReturn(ethTxData);
		given(aliasManager.lookupIdBy(ByteString.copyFrom(TRUFFLE0_ADDRESS))).willReturn(
				senderAccount.getId().asEntityNum());

		given(globalDynamicProperties.minAutoRenewDuration()).willReturn(1L);
		final var senderKey = new JContractIDKey(contractAccount.getId().asGrpcContract());
		given(accountsLedger.get(senderAccount.getId().asGrpcAccount(), KEY)).willReturn(senderKey);
		given(accountsLedger.get(senderAccount.getId().asGrpcAccount(), AccountProperty.AUTO_RENEW_PERIOD)).willReturn(AUTO_RENEW_PERIOD);
		given(accountsLedger.get(senderAccount.getId().asGrpcAccount(), MEMO)).willReturn(null);
		given(accountsLedger.get(senderAccount.getId().asGrpcAccount(), PROXY)).willReturn(null);
		given(optionValidator.attemptToDecodeOrThrow(any(), any())).willReturn(senderKey);

		// when:
		subject.doStateTransition();

		// then:
		final var expectedSyntheticCreateBody = ContractCreateTransactionBody.newBuilder()
				.setAdminKey(JKey.mapJKey(senderKey))
				.setAutoRenewPeriod(Duration.newBuilder().setSeconds(AUTO_RENEW_PERIOD).build())
				.setInitcode(ByteString.copyFrom(ethTxData.callData()))
				.setGas(ethTxData.gasLimit())
				.setInitialBalance(ethTxData.value().divide(WEIBARS_TO_TINYBARS).longValueExact())
				.build();
		final var expectedTxnBody =
				TransactionBody.newBuilder().setContractCreateInstance(expectedSyntheticCreateBody).build();
		verify(contractCreateTransitionLogic).doStateTransitionOperation(
				expectedTxnBody,
				senderAccount.getId(),
				true,
				true
		);
		verify(spanMapAccessor).setEthTxBodyMeta(accessor, expectedTxnBody);
		verify(recordService).externalizeSuccessfulEvmCreate(any(), any());
		verify(recordService).updateForEvmCall(any(), any());
		verify(worldState).getCreatedContractIds();
		verify(txnCtx).setTargetedContract(contractAccount.getId().asGrpcContract());
	}

	@Test
	void verifyProcessorCallingWithCorrectCallData() {
		// setup:
		callData = Hex.decode("fffefdfc");
		gas = 867_5309;
		sent = 100_000_000L;
		givenValidTxnCtx();

		// and:
		given(accessor.getTxn()).willReturn(ethTxTxn);
		given(txnCtx.accessor()).willReturn(accessor);
		// and:
		given(accountStore.loadAccount(senderAccount.getId())).willReturn(senderAccount);
		given(accountStore.loadContract(new Id(target.getShardNum(), target.getRealmNum(), target.getContractNum())))
				.willReturn(contractAccount);
		// and:
		var results = TransactionProcessingResult.successful(
				null, 1234L, 0L, 124L, Bytes.EMPTY,
				contractAccount.getId().asEvmAddress(), Map.of());
		given(evmTxProcessor.execute(senderAccount, contractAccount.getId().asEvmAddress(), gas, sent,
				Bytes.fromHexString(CommonUtils.hex(callData)), txnCtx.consensusTime()))
				.willReturn(results);
		given(worldState.getCreatedContractIds()).willReturn(List.of(target));

		given(spanMapAccessor.getEthTxDataMeta(accessor)).willReturn(ethTxData);
		given(aliasManager.lookupIdBy(ByteString.copyFrom(TRUFFLE0_ADDRESS))).willReturn(
				senderAccount.getId().asEntityNum());
		// when:
		subject.doStateTransition();

		// then:
		verify(evmTxProcessor).execute(senderAccount, contractAccount.getId().asEvmAddress(), gas, sent,
				Bytes.fromHexString(CommonUtils.hex(callData)), txnCtx.consensusTime());
		verify(sigImpactHistorian).markEntityChanged(target.getContractNum());
	}

	@Test
	void verifyContractCallFailsOnInvalidToAddress() {
		// setup:
		givenValidTxnCtx();
		// and:
		given(accessor.getTxn()).willReturn(ethTxTxn);
		given(txnCtx.accessor()).willReturn(accessor);
		// and:
		given(accountStore.loadAccount(senderAccount.getId())).willReturn(senderAccount);
		given(entityAccess.isTokenAccount(any())).willReturn(false);
		given(accountStore.loadContract(any())).willThrow(InvalidTransactionException.class);
		// and:
		given(spanMapAccessor.getEthTxDataMeta(accessor)).willReturn(ethTxData);
		given(aliasManager.lookupIdBy(ByteString.copyFrom(TRUFFLE0_ADDRESS))).willReturn(
				senderAccount.getId().asEntityNum());

		// when:
		assertThrows(InvalidTransactionException.class, () -> subject.doStateTransition() );

		// then:
		verify(evmTxProcessor, never()).execute(any(), any(), anyLong(), anyLong(), any(), any());
		verify(recordService, never()).updateForEvmCall(any(), any());
	}

	@Test
	void verifyContractCallWhenToIsTokenSucceeds() {
		// setup:
		givenValidTxnCtx();
		// and:
		given(accessor.getTxn()).willReturn(ethTxTxn);
		given(txnCtx.accessor()).willReturn(accessor);
		given(txnCtx.consensusTime()).willReturn(consensusTime);
		// and:
		given(accountStore.loadAccount(senderAccount.getId())).willReturn(senderAccount);
		final var tokenId = new Id(target.getShardNum(), target.getRealmNum(), target.getContractNum());
		given(entityAccess.isTokenAccount(tokenId.asEvmAddress())).willReturn(true);

		// and:
		var results = TransactionProcessingResult.successful(
				null, 1234L, 0L, 124L, Bytes.EMPTY,
				contractAccount.getId().asEvmAddress(), Map.of());
		given(evmTxProcessor.execute(senderAccount, new Account(tokenId).canonicalAddress(), gas, sent, Bytes.EMPTY,
				txnCtx.consensusTime()))
				.willReturn(results);
		given(worldState.getCreatedContractIds()).willReturn(List.of());

		given(spanMapAccessor.getEthTxDataMeta(accessor)).willReturn(ethTxData);
		given(aliasManager.lookupIdBy(ByteString.copyFrom(TRUFFLE0_ADDRESS))).willReturn(
				senderAccount.getId().asEntityNum());
		// when:
		subject.doStateTransition();

		// then:
		verify(recordService).externaliseEvmCallTransaction(any());
		verify(recordService).updateForEvmCall(any(), any());
	}

	@Test
	void successfulPreFetch() {
		givenValidTxnCtx();
		given(accessor.getTxn()).willReturn(ethTxTxn);
		given(spanMapAccessor.getEthTxDataMeta(accessor)).willReturn(ethTxData);

		subject.preFetch(accessor);

		verify(codeCache).getIfPresent(EntityNum.fromContractId(target).toEvmAddress());
		verify(spanMapAccessor).setEthTxSigsMeta(any(), any());
		verify(spanMapAccessor).setEthTxBodyMeta(any(), any());
	}

	@Test
	void codeCacheThrowingExceptionDuringGetDoesntPropagate() {
		givenValidTxnCtx();
		given(accessor.getTxn()).willReturn(ethTxTxn);
		given(spanMapAccessor.getEthTxDataMeta(accessor)).willReturn(ethTxData);

		given(codeCache.getIfPresent(any(Address.class))).willThrow(new RuntimeException("oh no"));


		// when:
		assertDoesNotThrow(() -> subject.preFetch(accessor));
	}

	@Test
	void acceptsOkSyntaxEthCall() {
		givenValidTxnCtx();
		given(globalDynamicProperties.maxGas()).willReturn(gas + 1);
		given(spanMapAccessor.getEthTxDataMeta(accessor)).willReturn(ethTxData);

		// expect:
		assertEquals(OK, subject.validateSemantics(accessor));
	}

	@Test
	void acceptsOkSyntaxEthCreate() {
		target = null;
		givenValidTxnCtx();
		given(globalDynamicProperties.minAutoRenewDuration()).willReturn(AUTO_RENEW_PERIOD);
		given(optionValidator.isValidAutoRenewPeriod(any())).willReturn(true);
		given(optionValidator.memoCheck(any())).willReturn(OK);
		given(globalDynamicProperties.maxGas()).willReturn(gas+1);
		given(spanMapAccessor.getEthTxDataMeta(accessor)).willReturn(ethTxData);

		// expect:
		assertEquals(OK, subject.validateSemantics(accessor));
	}


	@Test
	void acceptsOkFileExpandedCallData() {
		target = null;
		callDataFile = IdUtils.asFile("0.0.1234");
		givenValidTxnCtx();
		given(globalDynamicProperties.minAutoRenewDuration()).willReturn(AUTO_RENEW_PERIOD);
		given(spanMapAccessor.getEthTxDataMeta(accessor)).willReturn(ethTxData);
		given(optionValidator.isValidAutoRenewPeriod(any())).willReturn(true);
		given(globalDynamicProperties.maxGas()).willReturn(gas+1);
		given(optionValidator.memoCheck(any())).willReturn(OK);
		given(accessor.getExpandedSigStatus()).willReturn(OK);
		given(accessor.getTxn()).willReturn(ethTxTxn);
		given(hfs.exists(callDataFile)).willReturn(true);
		given(hfs.cat(callDataFile)).willReturn(new byte[] {0x30, 0x31, 0x32, 0x33});
		given(aliasManager.lookupIdBy(ByteString.copyFrom(TRUFFLE0_ADDRESS))).willReturn(EntityNum.fromInt(4321));
		given(accountsLedger.get(any(), eq(AccountProperty.ETHEREUM_NONCE))).willReturn(ethTxData.nonce());

		// expect:
		assertEquals(OK, subject.validateSemantics(accessor));
	}

	@Test
	void acceptsConsensusDecoded() {
		givenValidTxnCtx();
		given(spanMapAccessor.getEthTxDataMeta(accessor)).willReturn(ethTxData);
		given(globalDynamicProperties.maxGas()).willReturn(gas+1);
		given(accessor.getExpandedSigStatus()).willReturn(OK);
		given(accessor.getTxn()).willReturn(ethTxTxn);
		given(aliasManager.lookupIdBy(ByteString.copyFrom(TRUFFLE0_ADDRESS))).willReturn(EntityNum.fromInt(4321));
		given(accountsLedger.get(any(), eq(AccountProperty.ETHEREUM_NONCE))).willReturn(ethTxData.nonce());

		// expect:
		assertEquals(OK, subject.validateSemantics(accessor));
	}

	@Test
	void rejectWrongTransactionBody() {
		givenValidTxnCtx();
		given(spanMapAccessor.getEthTxDataMeta(accessor)).willReturn(ethTxData);
		given(spanMapAccessor.getEthTxBodyMeta(accessor)).willReturn(
				TransactionBody.newBuilder().setContractUpdateInstance(
						ContractUpdateTransactionBody.newBuilder()).build());

		// expect:
		assertEquals(FAIL_INVALID, subject.validateSemantics(accessor));
	}

	@Test
	void unsupportedSemanticCheck() {
		givenValidTxnCtx();
		
		// expect:
		assertEquals(NOT_SUPPORTED, subject.semanticCheck().apply(null));
	}

	@Test
	void providingGasOverLimitReturnsCorrectPrecheck() {
		givenValidTxnCtx();
		given(globalDynamicProperties.maxGas()).willReturn(gas - 1);
		given(spanMapAccessor.getEthTxDataMeta(accessor)).willReturn(ethTxData);

		// expect:
		assertEquals(MAX_GAS_LIMIT_EXCEEDED, subject.validateSemantics(accessor));
	}

	@Test
	void missingEthDataPrecheck() {
		givenValidTxnCtx();
		given(spanMapAccessor.getEthTxDataMeta(accessor)).willReturn(null);

		// expect:
		assertEquals(INVALID_ETHEREUM_TRANSACTION, subject.validateSemantics(accessor));
	}

	@Test
	void wrongChainId() {
		chainId = new byte[] { 1, 42 };
		givenValidTxnCtx();
		given(spanMapAccessor.getEthTxDataMeta(accessor)).willReturn(ethTxData);

		// expect:
		assertEquals(WRONG_CHAIN_ID, subject.validateSemantics(accessor));
	}

	@Test
	void expandedSignaturesValid() {
		given(globalDynamicProperties.maxGas()).willReturn(gas + 1);
		givenValidTxnCtx();
		given(accessor.getExpandedSigStatus()).willReturn(OK);
		given(spanMapAccessor.getEthTxDataMeta(accessor)).willReturn(ethTxData);
		given(aliasManager.lookupIdBy(ByteString.copyFrom(TRUFFLE0_ADDRESS))).willReturn(
				senderAccount.getId().asEntityNum());
		given(accountsLedger.get(any(), any())).willReturn(1L);
		given(accessor.getTxn()).willReturn(ethTxTxn);

		// expect:
		assertEquals(OK, subject.validateSemantics(accessor));
	}

	@Test
	void incorrectNonce() {
		givenValidTxnCtx();
		given(accessor.getExpandedSigStatus()).willReturn(OK);
		given(spanMapAccessor.getEthTxDataMeta(accessor)).willReturn(ethTxData);
		given(aliasManager.lookupIdBy(ByteString.copyFrom(TRUFFLE0_ADDRESS))).willReturn(
				senderAccount.getId().asEntityNum());
		given(accountsLedger.get(any(), any())).willReturn(0L);
		given(accessor.getTxn()).willReturn(ethTxTxn);

		// expect:
		assertEquals(WRONG_NONCE, subject.validateSemantics(accessor));
	}

	@Test
	void expandedSignaturesInvalid() {
		givenValidTxnCtx();
		given(accessor.getExpandedSigStatus()).willReturn(OK);
		given(spanMapAccessor.getEthTxDataMeta(accessor)).willReturn(ethTxData);
		given(accessor.getTxn()).willReturn(ethTxTxn);
		given(aliasManager.lookupIdBy(any())).willReturn(EntityNum.MISSING_NUM);

		// expect:
		assertEquals(INVALID_ACCOUNT_ID, subject.validateSemantics(accessor));
	}

	@Test
	void invalidSenderJKeyOnContractCreateThrows() {
		// setup:
		target = null;
		givenValidTxnCtx();
		// and:
		given(accessor.getTxn()).willReturn(ethTxTxn);
		given(txnCtx.accessor()).willReturn(accessor);

		// and:
		given(spanMapAccessor.getEthTxDataMeta(accessor)).willReturn(ethTxData);
		given(aliasManager.lookupIdBy(ByteString.copyFrom(TRUFFLE0_ADDRESS))).willReturn(
				senderAccount.getId().asEntityNum());
		given(globalDynamicProperties.minAutoRenewDuration()).willReturn(1L);
		given(accountsLedger.get(senderAccount.getId().asGrpcAccount(), KEY)).willReturn(new JKey() {
			@Override
			public boolean isEmpty() {
				return false;
			}

			@Override
			public boolean isValid() {
				return false;
			}

			@Override
			public void setForScheduledTxn(boolean flag) {
			}

			@Override
			public boolean isForScheduledTxn() {
				return false;
			}
		});

		// when:
		assertThrows(InvalidTransactionException.class, () -> subject.doStateTransition());

		// then:
		verify(contractCreateTransitionLogic, never()).doStateTransitionOperation(
				any(),
				any(),
				anyBoolean(),
				anyBoolean()
		);
		verify(recordService, never()).updateForEvmCall(any(), any());
	}


	private void givenValidTxnCtx() {
		var unsignedTx = new EthTxData(
				null,
				EthTxData.EthTransactionType.EIP1559,
				chainId,
				1,
				null,
				TINYBARS_2_IN_WEIBARS,
				TINYBARS_57_IN_WEIBARS,
				gas,
				target == null ? new byte[0] : EntityIdUtils.asEvmAddress(target),
				BigInteger.valueOf(sent).multiply(WEIBARS_IN_TINYBAR),
				callData,
				null,
				0,
				null,
				null,
				null
		);
		ethTxData = EthTxSigs.signMessage(unsignedTx, TRUFFLE0_PRIVATE_ECDSA_KEY);

		var ethTxBodyBuilder = EthereumTransactionBody.newBuilder()
				.setEthereumData(ByteString.copyFrom(ethTxData.encodeTx()));
		if (callDataFile != null) {
			ethTxBodyBuilder.setCallData(callDataFile);
		}
		var op = TransactionBody.newBuilder()
				.setTransactionID(ourTxnId())
				.setEthereumTransaction(ethTxBodyBuilder.build());
		ethTxTxn = op.build();
	}

	private TransactionID ourTxnId() {
		return TransactionID.newBuilder()
				.setAccountID(relayerAccount.getId().asGrpcAccount())
				.setTransactionValidStart(
						Timestamp.newBuilder().setSeconds(consensusTime.getEpochSecond()))
				.build();
	}
}<|MERGE_RESOLUTION|>--- conflicted
+++ resolved
@@ -178,18 +178,11 @@
 	private void setup() {
 		contractCallTransitionLogic = Mockito.spy(new ContractCallTransitionLogic(
 				txnCtx, accountStore, worldState, recordService,
-<<<<<<< HEAD
-				evmTxProcessor, globalDynamicProperties, codeCache, sigImpactHistorian, aliasManager, entityAccess));
-		contractCreateTransitionLogic = Mockito.spy(new ContractCreateTransitionLogic(hfs, txnCtx, accountStore,
-				optionValidator,
-				worldState, recordService, createEvmTxProcessor, globalDynamicProperties, sigImpactHistorian));
-=======
 				evmTxProcessor, globalDynamicProperties, codeCache, sigImpactHistorian, aliasManager, entityAccess);
 		contractCreateTransitionLogic = Mockito.spy(
 				new ContractCreateTransitionLogic(hfs, txnCtx, accountStore, optionValidator, worldState, entityCreator,
 						recordsHistorian, recordService, createEvmTxProcessor, globalDynamicProperties,
 						sigImpactHistorian, syntheticTxnFactory));
->>>>>>> 999edfc4
 		given(globalDynamicProperties.getChainId()).willReturn(0x128);
 		subject = new EthereumTransitionLogic(txnCtx, spanMapAccessor, contractCallTransitionLogic,
 				contractCreateTransitionLogic, recordService,
