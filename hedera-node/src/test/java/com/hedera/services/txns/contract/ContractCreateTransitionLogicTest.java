--- conflicted
+++ resolved
@@ -552,10 +552,7 @@
 		final var secondaryCreations = List.of(IdUtils.asContract("0.0.849321"));
 		// and:
 		given(accountStore.loadAccount(senderAccount.getId())).willReturn(senderAccount);
-<<<<<<< HEAD
 		given(accountStore.loadAccount(relayerAccount.getId())).willReturn(relayerAccount);
-=======
->>>>>>> 8db86a36
 		given(hfs.exists(bytecodeSrc)).willReturn(true);
 		given(hfs.cat(bytecodeSrc)).willReturn(bytecode);
 		given(worldState.getCreatedContractIds()).willReturn(secondaryCreations);
@@ -576,18 +573,13 @@
 				Duration.newBuilder().setSeconds(customAutoRenewPeriod).build()).getSeconds();
 		final var newEvmAddress = contractAccount.getId().asEvmAddress();
 		given(worldState.newContractAddress(senderAccount.getId().asEvmAddress())).willReturn(newEvmAddress);
-<<<<<<< HEAD
 		given(evmTxProcessor.executeEth(
-=======
-		given(evmTxProcessor.execute(
->>>>>>> 8db86a36
 				senderAccount,
 				contractAccount.getId().asEvmAddress(),
 				gas,
 				balance,
 				Bytes.fromHexString(new String(bytecode)),
 				txnCtx.consensusTime(),
-<<<<<<< HEAD
 				expiry,
 				relayerAccount,
 				biOfferedGasPrice,
@@ -598,13 +590,6 @@
 		subject.doStateTransitionOperation(
 				contractCreateTxn, senderAccount.getId(),
 				true, relayerAccount.getId(), maxGas, biOfferedGasPrice);
-=======
-				expiry))
-				.willReturn(result);
-
-		// when:
-		subject.doStateTransitionOperation(contractCreateTxn, senderAccount.getId(), true, true);
->>>>>>> 8db86a36
 
 		// then:
 		verify(sigImpactHistorian).markEntityChanged(contractAccount.getId().num());
@@ -699,7 +684,6 @@
 		assertEquals("ERROR_DECODING_BYTESTRING", exception.getMessage());
 	}
 
-
 	private void givenValidTxnCtx() {
 		givenValidTxnCtx(true, false, false);
 	}
@@ -708,12 +692,8 @@
 		givenValidTxnCtx(true, true, false);
 	}
 
-<<<<<<< HEAD
 	private void givenValidTxnCtx(boolean rememberAutoRenew, boolean useAutoRenewAccount,
 			boolean useMaxAutoAssociations) {
-=======
-	private void givenValidTxnCtx(boolean rememberAutoRenew, boolean useAutoRenewAccount, boolean useMaxAutoAssociations) {
->>>>>>> 8db86a36
 		var op = ContractCreateTransactionBody.newBuilder()
 				.setFileID(bytecodeSrc)
 				.setInitialBalance(balance)
