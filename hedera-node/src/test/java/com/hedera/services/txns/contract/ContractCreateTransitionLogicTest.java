package com.hedera.services.txns.contract;

/*-
 * ‌
 * Hedera Services Node
 * ​
 * Copyright (C) 2018 - 2021 Hedera Hashgraph, LLC
 * ​
 * Licensed under the Apache License, Version 2.0 (the "License");
 * you may not use this file except in compliance with the License.
 * You may obtain a copy of the License at
 *
 *      http://www.apache.org/licenses/LICENSE-2.0
 *
 * Unless required by applicable law or agreed to in writing, software
 * distributed under the License is distributed on an "AS IS" BASIS,
 * WITHOUT WARRANTIES OR CONDITIONS OF ANY KIND, either express or implied.
 * See the License for the specific language governing permissions and
 * limitations under the License.
 * ‍
 */

import com.google.protobuf.ByteString;
import com.hedera.services.context.TransactionContext;
import com.hedera.services.context.properties.GlobalDynamicProperties;
import com.hedera.services.contracts.execution.CreateEvmTxProcessor;
import com.hedera.services.contracts.execution.TransactionProcessingResult;
import com.hedera.services.exceptions.InvalidTransactionException;
import com.hedera.services.files.HederaFs;
import com.hedera.services.ledger.SigImpactHistorian;
import com.hedera.services.ledger.HederaLedger;
import com.hedera.services.ledger.accounts.HederaAccountCustomizer;
import com.hedera.services.legacy.core.jproto.JContractIDKey;
import com.hedera.services.legacy.core.jproto.JEd25519Key;
import com.hedera.services.records.TransactionRecordService;
import com.hedera.services.state.merkle.MerkleAccount;
import com.hedera.services.store.AccountStore;
import com.hedera.services.store.contracts.HederaWorldState;
import com.hedera.services.store.models.Account;
import com.hedera.services.store.models.Id;
import com.hedera.services.txns.validation.OptionValidator;
import com.hedera.services.utils.PlatformTxnAccessor;
import com.hedera.test.utils.IdUtils;
import com.hederahashgraph.api.proto.java.AccountID;
import com.hederahashgraph.api.proto.java.ContractCreateTransactionBody;
import com.hederahashgraph.api.proto.java.ContractID;
import com.hederahashgraph.api.proto.java.Duration;
import com.hederahashgraph.api.proto.java.FileID;
import com.hederahashgraph.api.proto.java.Key;
import com.hederahashgraph.api.proto.java.Timestamp;
import com.hederahashgraph.api.proto.java.TransactionBody;
import com.hederahashgraph.api.proto.java.TransactionID;
import com.hederahashgraph.builder.RequestBuilder;
import com.swirlds.common.CommonUtils;
import org.apache.tuweni.bytes.Bytes;
import org.junit.jupiter.api.BeforeEach;
import org.junit.jupiter.api.Test;
import org.junit.jupiter.api.extension.ExtendWith;
import org.mockito.ArgumentCaptor;
import org.mockito.Mock;
import org.mockito.junit.jupiter.MockitoExtension;

import java.time.Instant;
import java.util.List;
import java.util.Optional;

import static com.google.protobuf.ByteString.copyFromUtf8;
import static com.hederahashgraph.api.proto.java.ResponseCodeEnum.AUTORENEW_DURATION_NOT_IN_RANGE;
import static com.hederahashgraph.api.proto.java.ResponseCodeEnum.CONTRACT_NEGATIVE_GAS;
import static com.hederahashgraph.api.proto.java.ResponseCodeEnum.CONTRACT_NEGATIVE_VALUE;
import static com.hederahashgraph.api.proto.java.ResponseCodeEnum.INVALID_RENEWAL_PERIOD;
import static com.hederahashgraph.api.proto.java.ResponseCodeEnum.MAX_GAS_LIMIT_EXCEEDED;
import static com.hederahashgraph.api.proto.java.ResponseCodeEnum.MEMO_TOO_LONG;
import static com.hederahashgraph.api.proto.java.ResponseCodeEnum.OK;
import static com.hederahashgraph.api.proto.java.ResponseCodeEnum.SERIALIZATION_FAILED;
import static org.hamcrest.MatcherAssert.assertThat;
import static org.hamcrest.Matchers.instanceOf;
import static org.junit.jupiter.api.Assertions.assertArrayEquals;
import static org.junit.jupiter.api.Assertions.assertEquals;
import static org.junit.jupiter.api.Assertions.assertFalse;
import static org.junit.jupiter.api.Assertions.assertThrows;
import static org.junit.jupiter.api.Assertions.assertTrue;
import static org.mockito.ArgumentMatchers.eq;
import static org.mockito.BDDMockito.any;
import static org.mockito.BDDMockito.given;
import static org.mockito.Mockito.never;
import static org.mockito.Mockito.verify;

@ExtendWith(MockitoExtension.class)
class ContractCreateTransitionLogicTest {
	private int gas = 33_333;
	private long customAutoRenewPeriod = 100_001L;
	private Long balance = 1_234L;
	private final AccountID proxy = AccountID.newBuilder().setAccountNum(4_321L).build();
	private final FileID bytecodeSrc = IdUtils.asFile("0.0.75231");
	private final byte[] bytecode =
			("6080604052603e8060116000396000f3fe6080604052600080fdfea265627a7a723158209dcac4560f0f51610e07" +
					"ac469a3401491cfed6040caf961950f8964fe5ca3fe264736f6c634300050b0032").getBytes();

	@Mock
	private HederaFs hfs;
	@Mock
	private OptionValidator validator;
	@Mock
	private TransactionContext txnCtx;
	@Mock
	private PlatformTxnAccessor accessor;
	@Mock
	private AccountStore accountStore;
	@Mock
	private HederaWorldState worldState;
	@Mock
	private TransactionRecordService recordServices;
	@Mock
	private CreateEvmTxProcessor evmTxProcessor;
	@Mock
	private HederaLedger hederaLedger;
	@Mock
	private ContractCreateTransactionBody transactionBody;
	@Mock
<<<<<<< HEAD
	private GlobalDynamicProperties properties;
=======
	private SigImpactHistorian sigImpactHistorian;
>>>>>>> c2a90017

	private ContractCreateTransitionLogic subject;

	private final Instant consensusTime = Instant.now();
	private final Account senderAccount = new Account(new Id(0, 0, 1002));
	private final Account contractAccount = new Account(new Id(0, 0, 1006));
	private TransactionBody contractCreateTxn;

	@BeforeEach
	private void setup() {
		subject = new ContractCreateTransitionLogic(
				hfs,
				txnCtx, accountStore, validator,
<<<<<<< HEAD
				worldState, recordServices, evmTxProcessor, hederaLedger, properties);
=======
				worldState, recordServices, evmTxProcessor, hederaLedger, sigImpactHistorian);
>>>>>>> c2a90017
	}

	@Test
	void hasCorrectApplicability() {
		givenValidTxnCtx();

		// expect:
		assertTrue(subject.applicability().test(contractCreateTxn));
		assertFalse(subject.applicability().test(TransactionBody.getDefaultInstance()));
	}

	@Test
	void acceptsOkSyntax() {
		givenValidTxnCtx();
		given(validator.isValidAutoRenewPeriod(any())).willReturn(true);
		given(validator.memoCheck(any())).willReturn(OK);
		given(properties.maxGas()).willReturn(gas+1);

		// expect:
		assertEquals(OK, subject.semanticCheck().apply(contractCreateTxn));
	}

	@Test
	void providingGasOverLimitReturnsCorrectPrecheck() {
		givenValidTxnCtx();
		given(validator.isValidAutoRenewPeriod(any())).willReturn(true);
		given(properties.maxGas()).willReturn(gas - 1);
		// expect:
		assertEquals(MAX_GAS_LIMIT_EXCEEDED,
				subject.semanticCheck().apply(contractCreateTxn));
	}

	@Test
	void rejectsInvalidAutoRenew() {
		givenValidTxnCtx(false);

		// expect:
		assertEquals(INVALID_RENEWAL_PERIOD, subject.semanticCheck().apply(contractCreateTxn));
	}

	@Test
	void rejectsNegativeAutoRenew() {
		// setup:
		customAutoRenewPeriod = -1L;

		givenValidTxnCtx();

		// expect:
		assertEquals(INVALID_RENEWAL_PERIOD, subject.semanticCheck().apply(contractCreateTxn));
	}

	@Test
	void rejectsOutOfRangeAutoRenew() {
		givenValidTxnCtx();
		// and:
		given(validator.isValidAutoRenewPeriod(any())).willReturn(false);

		// expect:
		assertEquals(AUTORENEW_DURATION_NOT_IN_RANGE, subject.semanticCheck().apply(contractCreateTxn));
	}

	@Test
	void rejectsNegativeGas() {
		// setup:
		gas = -1;

		givenValidTxnCtx();
		given(validator.isValidAutoRenewPeriod(any())).willReturn(true);

		// expect:
		assertEquals(CONTRACT_NEGATIVE_GAS, subject.semanticCheck().apply(contractCreateTxn));
	}

	@Test
	void rejectsNegativeBalance() {
		// setup:
		balance = -1L;

		givenValidTxnCtx();
		given(validator.isValidAutoRenewPeriod(any())).willReturn(true);
		// expect:
		assertEquals(CONTRACT_NEGATIVE_VALUE, subject.semanticCheck().apply(contractCreateTxn));
	}

	@Test
	void usesContractKeyWhenAdminKeyNotSetInOp() {
		var op = ContractCreateTransactionBody.newBuilder()
				.setFileID(bytecodeSrc)
				.setInitialBalance(balance)
				.setGas(gas)
				.setConstructorParameters(copyFromUtf8("test"))
				.setProxyAccountID(proxy)
				.setAutoRenewPeriod(Duration.newBuilder().setSeconds(customAutoRenewPeriod).build());

		var txn = TransactionBody.newBuilder()
				.setTransactionID(ourTxnId())
				.setContractCreateInstance(op);
		contractCreateTxn = txn.build();

		var contractByteCodeString = new String(bytecode);
		var constructorParamsHexString = CommonUtils.hex(op.getConstructorParameters().toByteArray());
		contractByteCodeString += constructorParamsHexString;
		var expiry = RequestBuilder.getExpirationTime(consensusTime,
				Duration.newBuilder().setSeconds(customAutoRenewPeriod).build()).getSeconds();
		given(accountStore.loadAccount(senderAccount.getId())).willReturn(senderAccount);
		given(hfs.exists(bytecodeSrc)).willReturn(true);
		given(hfs.cat(bytecodeSrc)).willReturn(bytecode);
		given(accessor.getTxn()).willReturn(contractCreateTxn);
		given(txnCtx.accessor()).willReturn(accessor);
		final var result = TransactionProcessingResult
				.successful(
						null,
						1234L,
						0L,
						124L,
						Bytes.EMPTY,
						contractAccount.getId().asEvmAddress());
		given(txnCtx.consensusTime()).willReturn(consensusTime);
		given(worldState.newContractAddress(senderAccount.getId().asEvmAddress()))
				.willReturn(contractAccount.getId().asEvmAddress());
		given(evmTxProcessor.execute(
				senderAccount,
				contractAccount.getId().asEvmAddress(),
				gas,
				balance,
				Bytes.fromHexString(contractByteCodeString),
				txnCtx.consensusTime(),
				expiry))
				.willReturn(result);

		// when:
		subject.doStateTransition();

		// then:
		verify(evmTxProcessor).execute(senderAccount,
				contractAccount.getId().asEvmAddress(),
				gas,
				balance,
				Bytes.fromHexString(contractByteCodeString),
				txnCtx.consensusTime(),
				expiry);
		final ArgumentCaptor<HederaAccountCustomizer> captor = ArgumentCaptor.forClass(HederaAccountCustomizer.class);
		verify(hederaLedger).customizePotentiallyDeleted(eq(contractAccount.getId().asGrpcAccount()), captor.capture());
		final var standin = new MerkleAccount();
		captor.getValue().customizing(standin);
		final var accountKey = standin.getAccountKey();
		assertThat(accountKey, instanceOf(JContractIDKey.class));
		assertEquals(
				contractAccount.getId().num(),
				((JContractIDKey) accountKey).getContractID().getContractNum());
	}

	@Test
	void usesAdminKeyWhenSetInOp() {
		final var adminKey = Key.newBuilder()
				.setEd25519(copyFromUtf8("01234567890123456789012345678901"))
				.build();
		final var rcAdminKey = new JEd25519Key(adminKey.getEd25519().toByteArray());
		given(validator.attemptToDecodeOrThrow(adminKey, SERIALIZATION_FAILED))
				.willReturn(rcAdminKey);

		final var op = ContractCreateTransactionBody.newBuilder()
				.setAdminKey(adminKey)
				.setFileID(bytecodeSrc)
				.setInitialBalance(balance)
				.setGas(gas)
				.setConstructorParameters(copyFromUtf8("test"))
				.setProxyAccountID(proxy)
				.setAutoRenewPeriod(Duration.newBuilder().setSeconds(customAutoRenewPeriod).build());

		final var txn = TransactionBody.newBuilder()
				.setTransactionID(ourTxnId())
				.setContractCreateInstance(op);
		contractCreateTxn = txn.build();

		var contractByteCodeString = new String(bytecode);
		final var constructorParamsHexString = CommonUtils.hex(op.getConstructorParameters().toByteArray());
		contractByteCodeString += constructorParamsHexString;
		final var expiry = RequestBuilder.getExpirationTime(consensusTime,
				Duration.newBuilder().setSeconds(customAutoRenewPeriod).build()).getSeconds();
		given(accountStore.loadAccount(senderAccount.getId())).willReturn(senderAccount);
		given(hfs.exists(bytecodeSrc)).willReturn(true);
		given(hfs.cat(bytecodeSrc)).willReturn(bytecode);
		given(accessor.getTxn()).willReturn(contractCreateTxn);
		given(txnCtx.accessor()).willReturn(accessor);
		final var result = TransactionProcessingResult
				.successful(
						null,
						1234L,
						0L,
						124L,
						Bytes.EMPTY,
						contractAccount.getId().asEvmAddress());
		given(txnCtx.consensusTime()).willReturn(consensusTime);
		given(worldState.newContractAddress(senderAccount.getId().asEvmAddress()))
				.willReturn(contractAccount.getId().asEvmAddress());
		given(evmTxProcessor.execute(
				senderAccount,
				contractAccount.getId().asEvmAddress(),
				gas,
				balance,
				Bytes.fromHexString(contractByteCodeString),
				txnCtx.consensusTime(),
				expiry))
				.willReturn(result);

		// when:
		subject.doStateTransition();

		// then:
		verify(evmTxProcessor).execute(senderAccount,
				contractAccount.getId().asEvmAddress(),
				gas,
				balance,
				Bytes.fromHexString(contractByteCodeString),
				txnCtx.consensusTime(),
				expiry);
		final ArgumentCaptor<HederaAccountCustomizer> captor = ArgumentCaptor.forClass(HederaAccountCustomizer.class);
		verify(hederaLedger).customizePotentiallyDeleted(eq(contractAccount.getId().asGrpcAccount()), captor.capture());
		final var standin = new MerkleAccount();
		captor.getValue().customizing(standin);
		final var accountKey = standin.getAccountKey();
		assertThat(accountKey, instanceOf(JEd25519Key.class));
		assertArrayEquals(
				adminKey.getEd25519().toByteArray(),
				accountKey.getEd25519());
	}

	@Test
	void capturesUnsuccessfulCreate() {
		// setup:
		givenValidTxnCtx();
		List<ContractID> expectedCreatedContracts = List.of(contractAccount.getId().asGrpcContract());

		// and:
		given(accountStore.loadAccount(senderAccount.getId())).willReturn(senderAccount);
		given(worldState.newContractAddress(senderAccount.getId().asEvmAddress())).willReturn(
				contractAccount.getId().asEvmAddress());
		given(worldState.persistProvisionalContractCreations()).willReturn(expectedCreatedContracts);
		given(hfs.exists(bytecodeSrc)).willReturn(true);
		given(hfs.cat(bytecodeSrc)).willReturn(bytecode);
		given(accessor.getTxn()).willReturn(contractCreateTxn);
		given(txnCtx.accessor()).willReturn(accessor);
		given(txnCtx.consensusTime()).willReturn(consensusTime);
		var expiry = RequestBuilder.getExpirationTime(consensusTime,
				Duration.newBuilder().setSeconds(customAutoRenewPeriod).build()).getSeconds();
		var result = TransactionProcessingResult.failed(1234L, 0L,
				124L, Optional.empty(), Optional.empty());
		given(evmTxProcessor.execute(
				senderAccount,
				contractAccount.getId().asEvmAddress(),
				gas,
				balance,
				Bytes.fromHexString(new String(bytecode)),
				txnCtx.consensusTime(),
				expiry))
				.willReturn(result);

		// when:
		subject.doStateTransition();

		// then:
		verify(worldState).reclaimContractId();
		verify(worldState).persistProvisionalContractCreations();
		verify(txnCtx, never()).setCreated(contractAccount.getId().asGrpcContract());
		verify(recordServices).externaliseEvmCreateTransaction(result);
	}

	@Test
	void followsHappyPathWithOverrides() {
		// setup:
		givenValidTxnCtx();
		final var secondaryCreations = List.of(IdUtils.asContract("0.0.849321"));
		// and:
		given(accountStore.loadAccount(senderAccount.getId())).willReturn(senderAccount);
		given(hfs.exists(bytecodeSrc)).willReturn(true);
		given(hfs.cat(bytecodeSrc)).willReturn(bytecode);
		given(accessor.getTxn()).willReturn(contractCreateTxn);
		given(txnCtx.accessor()).willReturn(accessor);
		given (worldState.persist()).willReturn(secondaryCreations);
		final var result = TransactionProcessingResult
				.successful(
						null,
						1234L,
						0L,
						124L,
						Bytes.EMPTY,
						contractAccount.getId().asEvmAddress());
		given(txnCtx.consensusTime()).willReturn(consensusTime);
		var expiry = RequestBuilder.getExpirationTime(consensusTime,
				Duration.newBuilder().setSeconds(customAutoRenewPeriod).build()).getSeconds();
		given(worldState.newContractAddress(senderAccount.getId().asEvmAddress()))
				.willReturn(contractAccount.getId().asEvmAddress());
		given(evmTxProcessor.execute(
				senderAccount,
				contractAccount.getId().asEvmAddress(),
				gas,
				balance,
				Bytes.fromHexString(new String(bytecode)),
				txnCtx.consensusTime(),
				expiry))
				.willReturn(result);

		// when:
		subject.doStateTransition();

		// then:
		verify(sigImpactHistorian).markEntityChanged(contractAccount.getId().num());
		verify(sigImpactHistorian).markEntityChanged(secondaryCreations.get(0).getContractNum());
		verify(worldState).newContractAddress(senderAccount.getId().asEvmAddress());
<<<<<<< HEAD
		verify(worldState).persistProvisionalContractCreations();
=======
>>>>>>> c2a90017
		verify(recordServices).externaliseEvmCreateTransaction(result);
		verify(worldState, never()).reclaimContractId();
		verify(txnCtx).setCreated(contractAccount.getId().asGrpcContract());
	}

	@Test
	void rejectsInvalidMemoInSyntaxCheck() {
		givenValidTxnCtx();
		// and:
		given(validator.isValidAutoRenewPeriod(any())).willReturn(true);
		given(validator.memoCheck(any())).willReturn(MEMO_TOO_LONG);
		given(properties.maxGas()).willReturn(gas+1);

		// expect:
		assertEquals(MEMO_TOO_LONG, subject.semanticCheck().apply(contractCreateTxn));
	}

	@Test
	void rejectsMissingBytecodeFile() {
		givenValidTxnCtx();
		given(accessor.getTxn()).willReturn(contractCreateTxn);
		given(txnCtx.accessor()).willReturn(accessor);
		given(accountStore.loadAccount(senderAccount.getId())).willReturn(senderAccount);
		given(hfs.exists(bytecodeSrc)).willReturn(false);
		// when:
		Exception exception = assertThrows(InvalidTransactionException.class, () -> subject.doStateTransition());

		// then:
		assertEquals("INVALID_FILE_ID", exception.getMessage());
	}

	@Test
	void rejectsEmptyBytecodeFile() {
		givenValidTxnCtx();
		given(accessor.getTxn()).willReturn(contractCreateTxn);
		given(txnCtx.accessor()).willReturn(accessor);
		given(accountStore.loadAccount(senderAccount.getId())).willReturn(senderAccount);
		given(hfs.exists(bytecodeSrc)).willReturn(true);
		given(hfs.cat(bytecodeSrc)).willReturn(new byte[0]);

		// when:
		Exception exception = assertThrows(InvalidTransactionException.class, () -> subject.doStateTransition());

		// then:
		assertEquals("CONTRACT_FILE_EMPTY", exception.getMessage());
	}

	@Test
	void rejectSerializationFailed() {
		Key key = Key.getDefaultInstance();
		var op = ContractCreateTransactionBody.newBuilder()
				.setFileID(bytecodeSrc)
				.setInitialBalance(balance)
				.setGas(gas)
				.setAdminKey(key)
				.setProxyAccountID(proxy);

		var txn = TransactionBody.newBuilder()
				.setTransactionID(ourTxnId())
				.setContractCreateInstance(op);
		contractCreateTxn = txn.build();
		given(accessor.getTxn()).willReturn(contractCreateTxn);
		given(txnCtx.accessor()).willReturn(accessor);
		given(validator.attemptToDecodeOrThrow(key, SERIALIZATION_FAILED)).willThrow(
				new InvalidTransactionException(SERIALIZATION_FAILED));
		// when:
		Exception exception = assertThrows(InvalidTransactionException.class, () -> subject.doStateTransition());

		// then:
		assertEquals("SERIALIZATION_FAILED", exception.getMessage());
	}

	@Test
	void throwsErrorOnInvalidBytecode() {
		given(hfs.exists(any())).willReturn(true);
		given(hfs.cat(any())).willReturn(new byte[] { 1, 2, 3, '\n' });
		given(transactionBody.getConstructorParameters()).willReturn(ByteString.EMPTY);
		// when:
		Exception exception = assertThrows(InvalidTransactionException.class,
				() -> subject.prepareCodeWithConstructorArguments(transactionBody));
		// then:
		assertEquals("ERROR_DECODING_BYTESTRING", exception.getMessage());
	}

	private void givenValidTxnCtx() {
		givenValidTxnCtx(true);
	}

	private void givenValidTxnCtx(boolean rememberAutoRenew) {
		var op = ContractCreateTransactionBody.newBuilder()
				.setFileID(bytecodeSrc)
				.setInitialBalance(balance)
				.setGas(gas)
				.setProxyAccountID(proxy);
		if (rememberAutoRenew) {
			op.setAutoRenewPeriod(Duration.newBuilder().setSeconds(customAutoRenewPeriod));
		}
		var txn = TransactionBody.newBuilder()
				.setTransactionID(ourTxnId())
				.setContractCreateInstance(op);
		contractCreateTxn = txn.build();
	}

	private TransactionID ourTxnId() {
		return TransactionID.newBuilder()
				.setAccountID(senderAccount.getId().asGrpcAccount())
				.setTransactionValidStart(
						Timestamp.newBuilder().setSeconds(consensusTime.getEpochSecond()))
				.build();
	}
}<|MERGE_RESOLUTION|>--- conflicted
+++ resolved
@@ -118,11 +118,9 @@
 	@Mock
 	private ContractCreateTransactionBody transactionBody;
 	@Mock
-<<<<<<< HEAD
 	private GlobalDynamicProperties properties;
-=======
+	@Mock
 	private SigImpactHistorian sigImpactHistorian;
->>>>>>> c2a90017
 
 	private ContractCreateTransitionLogic subject;
 
@@ -136,11 +134,8 @@
 		subject = new ContractCreateTransitionLogic(
 				hfs,
 				txnCtx, accountStore, validator,
-<<<<<<< HEAD
-				worldState, recordServices, evmTxProcessor, hederaLedger, properties);
-=======
-				worldState, recordServices, evmTxProcessor, hederaLedger, sigImpactHistorian);
->>>>>>> c2a90017
+				worldState, recordServices, evmTxProcessor, 
+                                hederaLedger, properties, sigImpactHistorian);
 	}
 
 	@Test
@@ -451,10 +446,7 @@
 		verify(sigImpactHistorian).markEntityChanged(contractAccount.getId().num());
 		verify(sigImpactHistorian).markEntityChanged(secondaryCreations.get(0).getContractNum());
 		verify(worldState).newContractAddress(senderAccount.getId().asEvmAddress());
-<<<<<<< HEAD
 		verify(worldState).persistProvisionalContractCreations();
-=======
->>>>>>> c2a90017
 		verify(recordServices).externaliseEvmCreateTransaction(result);
 		verify(worldState, never()).reclaimContractId();
 		verify(txnCtx).setCreated(contractAccount.getId().asGrpcContract());
