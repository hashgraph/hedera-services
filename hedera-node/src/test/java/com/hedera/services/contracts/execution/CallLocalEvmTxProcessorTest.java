/*
 * Copyright (C) 2021-2022 Hedera Hashgraph, LLC
 *
 * Licensed under the Apache License, Version 2.0 (the "License");
 * you may not use this file except in compliance with the License.
 * You may obtain a copy of the License at
 *
 *      http://www.apache.org/licenses/LICENSE-2.0
 *
 * Unless required by applicable law or agreed to in writing, software
 * distributed under the License is distributed on an "AS IS" BASIS,
 * WITHOUT WARRANTIES OR CONDITIONS OF ANY KIND, either express or implied.
 * See the License for the specific language governing permissions and
 * limitations under the License.
 */
package com.hedera.services.contracts.execution;

/*
 * -
 * ‌
 * Hedera Services Node
 * ​
 * Copyright (C) 2018 - 2021 Hedera Hashgraph, LLC
 * ​
 * Licensed under the Apache License, Version 2.0 (the "License");
 * you may not use this file except in compliance with the License.
 * You may obtain a copy of the License at
 *
 *       http://www.apache.org/licenses/LICENSE-2.0
 *
 * Unless required by applicable law or agreed to in writing, software
 * distributed under the License is distributed on an "AS IS" BASIS,
 * WITHOUT WARRANTIES OR CONDITIONS OF ANY KIND, either express or implied.
 * See the License for the specific language governing permissions and
 * limitations under the License.
 * ‍
 *
 */

import static com.hedera.test.utils.TxnUtils.assertFailsWith;
import static com.hederahashgraph.api.proto.java.ResponseCodeEnum.INVALID_CONTRACT_ID;
import static org.junit.jupiter.api.Assertions.assertEquals;
import static org.junit.jupiter.api.Assertions.assertTrue;
import static org.mockito.ArgumentMatchers.any;
import static org.mockito.ArgumentMatchers.anyLong;
import static org.mockito.BDDMockito.given;
import static org.mockito.Mockito.doReturn;
import static org.mockito.Mockito.mock;

import com.hedera.services.context.properties.GlobalDynamicProperties;
import com.hedera.services.ledger.accounts.AliasManager;
import com.hedera.services.store.contracts.CodeCache;
import com.hedera.services.store.contracts.HederaWorldState;
import com.hedera.services.store.models.Account;
import com.hedera.services.store.models.Id;
import com.hedera.services.txns.contract.helpers.StorageExpiry;
import com.hederahashgraph.api.proto.java.HederaFunctionality;
import java.time.Instant;
import java.util.Deque;
import java.util.Map;
import java.util.Optional;
import java.util.Set;
import org.apache.tuweni.bytes.Bytes;
import org.apache.tuweni.bytes.Bytes32;
import org.hyperledger.besu.datatypes.Address;
import org.hyperledger.besu.datatypes.Wei;
import org.hyperledger.besu.evm.Code;
import org.hyperledger.besu.evm.account.EvmAccount;
import org.hyperledger.besu.evm.account.MutableAccount;
import org.hyperledger.besu.evm.frame.BlockValues;
import org.hyperledger.besu.evm.frame.MessageFrame;
import org.hyperledger.besu.evm.gascalculator.GasCalculator;
import org.hyperledger.besu.evm.operation.Operation;
import org.hyperledger.besu.evm.precompile.PrecompiledContract;
import org.hyperledger.besu.evm.worldstate.WorldUpdater;
import org.hyperledger.besu.plugin.data.Transaction;
import org.junit.jupiter.api.BeforeEach;
import org.junit.jupiter.api.Test;
import org.junit.jupiter.api.extension.ExtendWith;
import org.mockito.Mock;
import org.mockito.junit.jupiter.MockitoExtension;

@ExtendWith(MockitoExtension.class)
class CallLocalEvmTxProcessorTest {
    private static final int MAX_STACK_SIZE = 1024;

    @Mock private LivePricesSource livePricesSource;
    @Mock private HederaWorldState worldState;
    @Mock private CodeCache codeCache;
    @Mock private GlobalDynamicProperties globalDynamicProperties;
    @Mock private GasCalculator gasCalculator;
    @Mock private Set<Operation> operations;
    @Mock private Transaction transaction;
    @Mock private HederaWorldState.Updater updater;
    @Mock private Map<String, PrecompiledContract> precompiledContractMap;
    @Mock private AliasManager aliasManager;
    @Mock private StorageExpiry storageExpiry;
    @Mock private StorageExpiry.Oracle oracle;
    @Mock private BlockMetaSource blockMetaSource;
    @Mock private HederaBlockValues hederaBlockValues;

    private final Account sender = new Account(new Id(0, 0, 1002));
    private final Account receiver = new Account(new Id(0, 0, 1006));
    private final Address receiverAddress = receiver.getId().asEvmAddress();
    private final Instant consensusTime = Instant.now();

    private CallLocalEvmTxProcessor callLocalEvmTxProcessor;

    @BeforeEach
    private void setup() {
        CommonProcessorSetup.setup(gasCalculator);

        callLocalEvmTxProcessor =
                new CallLocalEvmTxProcessor(
                        codeCache,
                        livePricesSource,
                        globalDynamicProperties,
                        gasCalculator,
                        operations,
                        precompiledContractMap,
                        aliasManager,
                        storageExpiry);

        callLocalEvmTxProcessor.setWorldState(worldState);
        callLocalEvmTxProcessor.setBlockMetaSource(blockMetaSource);
    }

    @Test
    void assertSuccessExecutе() {
        givenValidMock();
        given(blockMetaSource.computeBlockValues(anyLong())).willReturn(hederaBlockValues);
        given(storageExpiry.hapiStaticCallOracle()).willReturn(oracle);
        final var receiverAddress = receiver.getId().asEvmAddress();
        given(aliasManager.resolveForEvm(receiverAddress)).willReturn(receiverAddress);
<<<<<<< HEAD
        given(globalDynamicProperties.chainIdBytes32()).willReturn(Bytes32.ZERO);
=======
>>>>>>> 30ecdde5
        var result =
                callLocalEvmTxProcessor.execute(
                        sender, receiverAddress, 33_333L, 1234L, Bytes.EMPTY, consensusTime);
        assertTrue(result.isSuccessful());
        assertEquals(receiver.getId().asGrpcContract(), result.toGrpc().getContractID());
    }

    @Test
    void throwsWhenCodeCacheFailsLoading() {
        given(worldState.updater()).willReturn(updater);
        given(worldState.updater().updater()).willReturn(updater);
        given(storageExpiry.hapiStaticCallOracle()).willReturn(oracle);
        given(globalDynamicProperties.fundingAccount())
                .willReturn(new Id(0, 0, 1010).asGrpcAccount());

        var evmAccount = mock(EvmAccount.class);

        given(gasCalculator.transactionIntrinsicGasCost(Bytes.EMPTY, false)).willReturn(0L);

        given(updater.getOrCreateSenderAccount(sender.getId().asEvmAddress()))
                .willReturn(evmAccount);
        given(updater.getOrCreateSenderAccount(sender.getId().asEvmAddress()).getMutable())
                .willReturn(mock(MutableAccount.class));
        given(worldState.updater()).willReturn(updater);

        var senderMutableAccount = mock(MutableAccount.class);

        given(updater.getSenderAccount(any())).willReturn(evmAccount);
        given(updater.getSenderAccount(any()).getMutable()).willReturn(senderMutableAccount);
        given(updater.getOrCreate(any())).willReturn(evmAccount);
        given(updater.getOrCreate(any()).getMutable()).willReturn(senderMutableAccount);
<<<<<<< HEAD
        given(globalDynamicProperties.chainIdBytes32()).willReturn(Bytes32.ZERO);
=======
>>>>>>> 30ecdde5

        assertFailsWith(
                () ->
                        callLocalEvmTxProcessor.execute(
                                sender,
                                receiverAddress,
                                33_333L,
                                1234L,
                                Bytes.EMPTY,
                                consensusTime),
                INVALID_CONTRACT_ID);
    }

    @Test
    void assertIsContractCallFunctionality() {
        // expect:
        assertEquals(
                HederaFunctionality.ContractCallLocal, callLocalEvmTxProcessor.getFunctionType());
    }

    @Test
    void assertTransactionSenderAndValue() {
        // setup:
        doReturn(Optional.of(receiver.getId().asEvmAddress())).when(transaction).getTo();
        given(codeCache.getIfPresent(any())).willReturn(Code.EMPTY);
        given(transaction.getSender()).willReturn(sender.getId().asEvmAddress());
        given(transaction.getValue()).willReturn(Wei.of(1L));
        final MessageFrame.Builder commonInitialFrame =
                MessageFrame.builder()
                        .messageFrameStack(mock(Deque.class))
                        .maxStackSize(MAX_STACK_SIZE)
                        .worldUpdater(mock(WorldUpdater.class))
                        .initialGas(1_000_000L)
                        .originator(sender.getId().asEvmAddress())
                        .gasPrice(Wei.ZERO)
                        .sender(sender.getId().asEvmAddress())
                        .value(Wei.of(transaction.getValue().getAsBigInteger()))
                        .apparentValue(Wei.of(transaction.getValue().getAsBigInteger()))
                        .blockValues(mock(BlockValues.class))
                        .depth(0)
                        .completer(__ -> {})
                        .miningBeneficiary(Address.ZERO)
                        .blockHashLookup(h -> null);
        // when:
        MessageFrame buildMessageFrame =
                callLocalEvmTxProcessor.buildInitialFrame(
                        commonInitialFrame, (Address) transaction.getTo().get(), Bytes.EMPTY, 0L);

        // expect:
        assertEquals(transaction.getSender(), buildMessageFrame.getSenderAddress());
        assertEquals(transaction.getValue(), buildMessageFrame.getApparentValue());
    }

    private void givenValidMock() {
        given(worldState.updater()).willReturn(updater);
        given(worldState.updater().updater()).willReturn(updater);
        given(globalDynamicProperties.fundingAccount())
                .willReturn(new Id(0, 0, 1010).asGrpcAccount());

        var evmAccount = mock(EvmAccount.class);

        given(gasCalculator.transactionIntrinsicGasCost(Bytes.EMPTY, false)).willReturn(0L);

        given(updater.getOrCreateSenderAccount(sender.getId().asEvmAddress()))
                .willReturn(evmAccount);
        given(updater.getOrCreateSenderAccount(sender.getId().asEvmAddress()).getMutable())
                .willReturn(mock(MutableAccount.class));
        given(worldState.updater()).willReturn(updater);
        given(codeCache.getIfPresent(any())).willReturn(Code.EMPTY);

        var senderMutableAccount = mock(MutableAccount.class);
        given(senderMutableAccount.decrementBalance(any())).willReturn(Wei.of(1234L));
        given(senderMutableAccount.incrementBalance(any())).willReturn(Wei.of(1500L));

        given(gasCalculator.getSelfDestructRefundAmount()).willReturn(0L);
        given(gasCalculator.getMaxRefundQuotient()).willReturn(2L);

        given(updater.getSenderAccount(any())).willReturn(evmAccount);
        given(updater.getSenderAccount(any()).getMutable()).willReturn(senderMutableAccount);
        given(updater.getOrCreate(any())).willReturn(evmAccount);
        given(updater.getOrCreate(any()).getMutable()).willReturn(senderMutableAccount);
        given(updater.getSbhRefund()).willReturn(0L);
    }
}<|MERGE_RESOLUTION|>--- conflicted
+++ resolved
@@ -14,28 +14,6 @@
  * limitations under the License.
  */
 package com.hedera.services.contracts.execution;
-
-/*
- * -
- * ‌
- * Hedera Services Node
- * ​
- * Copyright (C) 2018 - 2021 Hedera Hashgraph, LLC
- * ​
- * Licensed under the Apache License, Version 2.0 (the "License");
- * you may not use this file except in compliance with the License.
- * You may obtain a copy of the License at
- *
- *       http://www.apache.org/licenses/LICENSE-2.0
- *
- * Unless required by applicable law or agreed to in writing, software
- * distributed under the License is distributed on an "AS IS" BASIS,
- * WITHOUT WARRANTIES OR CONDITIONS OF ANY KIND, either express or implied.
- * See the License for the specific language governing permissions and
- * limitations under the License.
- * ‍
- *
- */
 
 import static com.hedera.test.utils.TxnUtils.assertFailsWith;
 import static com.hederahashgraph.api.proto.java.ResponseCodeEnum.INVALID_CONTRACT_ID;
@@ -132,10 +110,7 @@
         given(storageExpiry.hapiStaticCallOracle()).willReturn(oracle);
         final var receiverAddress = receiver.getId().asEvmAddress();
         given(aliasManager.resolveForEvm(receiverAddress)).willReturn(receiverAddress);
-<<<<<<< HEAD
         given(globalDynamicProperties.chainIdBytes32()).willReturn(Bytes32.ZERO);
-=======
->>>>>>> 30ecdde5
         var result =
                 callLocalEvmTxProcessor.execute(
                         sender, receiverAddress, 33_333L, 1234L, Bytes.EMPTY, consensusTime);
@@ -167,10 +142,7 @@
         given(updater.getSenderAccount(any()).getMutable()).willReturn(senderMutableAccount);
         given(updater.getOrCreate(any())).willReturn(evmAccount);
         given(updater.getOrCreate(any()).getMutable()).willReturn(senderMutableAccount);
-<<<<<<< HEAD
         given(globalDynamicProperties.chainIdBytes32()).willReturn(Bytes32.ZERO);
-=======
->>>>>>> 30ecdde5
 
         assertFailsWith(
                 () ->
