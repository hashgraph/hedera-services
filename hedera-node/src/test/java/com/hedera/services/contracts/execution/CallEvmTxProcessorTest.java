--- conflicted
+++ resolved
@@ -112,14 +112,9 @@
 	private void setup() {
 		CommonProcessorSetup.setup(gasCalculator);
 
-<<<<<<< HEAD
-		callEvmTxProcessor = new CallEvmTxProcessor(worldState, codeCache, hbarCentExchange, usagePricesProvider,
-				globalDynamicProperties, gasCalculator, operations, precompiledContractMap);
-=======
 		callEvmTxProcessor = new CallEvmTxProcessor(
 				worldState, livePricesSource, codeCache, hbarCentExchange,
-				usagePricesProvider, globalDynamicProperties, gasCalculator, operations);
->>>>>>> 980b1b8c
+				usagePricesProvider, globalDynamicProperties, gasCalculator, operations, precompiledContractMap);
 	}
 
 	@Test
@@ -221,27 +216,8 @@
 
 		assertFailsWith(
 				() -> callEvmTxProcessor
-<<<<<<< HEAD
-						.execute(sender, receiver, MAX_GAS_LIMIT, 1234L, Bytes.EMPTY, consensusTime));
-
-		// then:
-		assertEquals(ResponseCodeEnum.INSUFFICIENT_GAS, result.getResponseCode());
-	}
-
-	@Test
-	void assertThatExecuteMethodThrowsInvalidTransactionException() {
-		var consensusTime = Instant.ofEpochSecond(1631778674L);
-
-		//expect:
-		Address receiver = this.receiver.getId().asEvmAddress();
-		var expiry = OptionalLong.empty();
-		assertThrows(InvalidTransactionException.class, () ->
-				callEvmTxProcessor.execute(sender, receiver, 1234, 1_000_000, 15, Bytes.EMPTY, false, consensusTime,
-						false, expiry));
-=======
 						.execute(sender, receiverAddress, MAX_GAS_LIMIT, 1234L, Bytes.EMPTY, consensusTime),
 				INSUFFICIENT_GAS);
->>>>>>> 980b1b8c
 	}
 
 	@Test
