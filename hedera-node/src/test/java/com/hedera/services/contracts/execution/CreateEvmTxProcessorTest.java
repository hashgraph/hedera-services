--- conflicted
+++ resolved
@@ -86,13 +86,8 @@
 	private Transaction transaction;
 	@Mock
 	private HederaWorldState.Updater updater;
-<<<<<<< HEAD
-	@Mock
-	private ExchangeRate exchangeRate;
 	@Mock
 	Map<String, PrecompiledContract> precompiledContractMap;
-=======
->>>>>>> 980b1b8c
 
 	private CreateEvmTxProcessor createEvmTxProcessor;
 	private final Account sender = new Account(new Id(0, 0, 1002));
@@ -108,13 +103,8 @@
 	private void setup() {
 		CommonProcessorSetup.setup(gasCalculator);
 
-<<<<<<< HEAD
-		createEvmTxProcessor = new CreateEvmTxProcessor(worldState, codeCache, hbarCentExchange, usagePricesProvider,
-				globalDynamicProperties, gasCalculator, operations, precompiledContractMap);
-=======
 		createEvmTxProcessor = new CreateEvmTxProcessor(
-				worldState, livePricesSource, codeCache, globalDynamicProperties, gasCalculator, operations);
->>>>>>> 980b1b8c
+				worldState, livePricesSource, codeCache, globalDynamicProperties, gasCalculator, operations, precompiledContractMap);
 	}
 
 	@Test
@@ -187,22 +177,6 @@
 	}
 
 	@Test
-<<<<<<< HEAD
-	void assertThatExecuteMethodThrowsInvalidTransactionException() {
-		var consensusTime = Instant.ofEpochSecond(1631778674L);
-
-		//expect:
-		Address receiver = this.receiver.getId().asEvmAddress();
-		var expiryOptional = OptionalLong.of(expiry);
-		assertThrows(InvalidTransactionException.class, () ->
-				createEvmTxProcessor.execute(
-						sender, receiver, 1234, 1_000_000, 15, Bytes.EMPTY, false,
-						consensusTime, false, expiryOptional));
-	}
-
-	@Test
-=======
->>>>>>> 980b1b8c
 	void assertIsContractCallFunctionality() {
 		assertEquals(HederaFunctionality.ContractCreate, createEvmTxProcessor.getFunctionType());
 	}
