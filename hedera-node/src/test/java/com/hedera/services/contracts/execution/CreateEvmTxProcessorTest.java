--- conflicted
+++ resolved
@@ -1,4 +1,3 @@
-<<<<<<< HEAD
 /*
  * Copyright (C) 2021-2022 Hedera Hashgraph, LLC
  *
@@ -15,37 +14,6 @@
  * limitations under the License.
  */
 package com.hedera.services.contracts.execution;
-
-=======
->>>>>>> 97c6f705
-/*
- * Copyright (C) 2021-2022 Hedera Hashgraph, LLC
- *
- * Licensed under the Apache License, Version 2.0 (the "License");
- * you may not use this file except in compliance with the License.
- * You may obtain a copy of the License at
- *
- *      http://www.apache.org/licenses/LICENSE-2.0
- *
- * Unless required by applicable law or agreed to in writing, software
- * distributed under the License is distributed on an "AS IS" BASIS,
- * WITHOUT WARRANTIES OR CONDITIONS OF ANY KIND, either express or implied.
- * See the License for the specific language governing permissions and
- * limitations under the License.
- */
-package com.hedera.services.contracts.execution;
-
-import static com.hedera.test.utils.TxnUtils.assertFailsWith;
-import static com.hederahashgraph.api.proto.java.ResponseCodeEnum.INSUFFICIENT_GAS;
-import static org.junit.jupiter.api.Assertions.assertEquals;
-import static org.junit.jupiter.api.Assertions.assertFalse;
-import static org.junit.jupiter.api.Assertions.assertTrue;
-import static org.mockito.ArgumentMatchers.any;
-import static org.mockito.ArgumentMatchers.anyLong;
-import static org.mockito.BDDMockito.given;
-import static org.mockito.Mockito.doReturn;
-import static org.mockito.Mockito.mock;
-import static org.mockito.Mockito.verify;
 
 import static com.hedera.test.utils.TxnUtils.assertFailsWith;
 import static com.hederahashgraph.api.proto.java.ResponseCodeEnum.INSUFFICIENT_GAS;
