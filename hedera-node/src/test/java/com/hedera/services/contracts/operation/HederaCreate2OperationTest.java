package com.hedera.services.contracts.operation;

/*-
 * ‌
 * Hedera Services Node
 * ​
 * Copyright (C) 2018 - 2022 Hedera Hashgraph, LLC
 * ​
 * Licensed under the Apache License, Version 2.0 (the "License");
 * you may not use this file except in compliance with the License.
 * You may obtain a copy of the License at
 *
 *      http://www.apache.org/licenses/LICENSE-2.0
 *
 * Unless required by applicable law or agreed to in writing, software
 * distributed under the License is distributed on an "AS IS" BASIS,
 * WITHOUT WARRANTIES OR CONDITIONS OF ANY KIND, either express or implied.
 * See the License for the specific language governing permissions and
 * limitations under the License.
 * ‍
 */

import com.hedera.services.context.properties.GlobalDynamicProperties;
import com.hedera.services.records.RecordsHistorian;
import com.hedera.services.state.EntityCreator;
import com.hedera.services.store.contracts.HederaStackedWorldStateUpdater;
import com.hedera.services.store.contracts.precompile.SyntheticTxnFactory;
import org.apache.tuweni.bytes.Bytes;
import org.apache.tuweni.bytes.MutableBytes;
import org.hyperledger.besu.datatypes.Address;
import org.hyperledger.besu.evm.frame.MessageFrame;
import org.hyperledger.besu.evm.gascalculator.GasCalculator;
import org.hyperledger.besu.evm.operation.Create2Operation;
import org.junit.jupiter.api.BeforeEach;
import org.junit.jupiter.api.Test;
import org.junit.jupiter.api.extension.ExtendWith;
import org.mockito.Mock;
import org.mockito.junit.jupiter.MockitoExtension;

import static org.junit.jupiter.api.Assertions.assertEquals;
import static org.junit.jupiter.api.Assertions.assertFalse;
import static org.junit.jupiter.api.Assertions.assertTrue;
import static org.mockito.BDDMockito.given;

@ExtendWith(MockitoExtension.class)
class HederaCreate2OperationTest {
<<<<<<< HEAD
	private static final Gas baseGas = Gas.of(100);
=======
	private static final long baseGas = 100L;
	private static final long extraGas = 101L;
>>>>>>> a3c16b2f
	private static final Bytes salt = Bytes.fromHexString("0x2a");
	private static final Bytes oneOffsetStackItem = Bytes.of(10);
	private static final Bytes twoOffsetStackItem = Bytes.of(20);
	private static final MutableBytes initcode = MutableBytes.of((byte) 0xaa);
	private Address recipientAddr = Address.fromHexString("0x0102030405060708090a0b0c0d0e0f1011121314");

	@Mock
	private GlobalDynamicProperties dynamicProperties;
	@Mock
	private MessageFrame frame;
	@Mock
	private GasCalculator gasCalculator;
	@Mock
	private HederaStackedWorldStateUpdater stackedUpdater;
	@Mock
	private SyntheticTxnFactory syntheticTxnFactory;
	@Mock
	private EntityCreator creator;
	@Mock
	private RecordsHistorian recordsHistorian;

	private HederaCreate2Operation subject;

	@BeforeEach
	void setup() {
		subject = new HederaCreate2Operation(
				gasCalculator, creator, syntheticTxnFactory, recordsHistorian, dynamicProperties);
	}

	@Test
	void computesExpectedCost() {
		given(gasCalculator.create2OperationGasCost(frame)).willReturn(baseGas);

		var actualGas = subject.cost(frame);

<<<<<<< HEAD
		assertEquals(baseGas, actualGas);
=======
		assertEquals(baseGas + extraGas, actualGas);
>>>>>>> a3c16b2f
	}

	@Test
	void enabledOnlyIfCreate2IsEnabled() {
		assertFalse(subject.isEnabled());

		given(dynamicProperties.isCreate2Enabled()).willReturn(true);

		assertTrue(subject.isEnabled());
	}

	@Test
	void computesExpectedTargetAddress() {
		final var expectedAddress = Address.BLS12_G1ADD;
		final var canonicalSource = Address.BLS12_G1MULTIEXP;
		final var besuOp = new Create2Operation(gasCalculator);

		givenMemoryStackItems();
		given(frame.getStackItem(3)).willReturn(salt);
		given(frame.getRecipientAddress()).willReturn(canonicalSource);
		given(frame.readMutableMemory(oneOffsetStackItem.toLong(), twoOffsetStackItem.toLong()))
				.willReturn(initcode);
		final var expectedAlias = besuOp.targetContractAddress(frame);

		given(frame.getWorldUpdater()).willReturn(stackedUpdater);
		given(frame.getRecipientAddress()).willReturn(recipientAddr);
		given(stackedUpdater.priorityAddress(recipientAddr)).willReturn(canonicalSource);
		given(stackedUpdater.newAliasedContractAddress(recipientAddr, expectedAlias)).willReturn(expectedAddress);

		final var actualAlias = subject.targetContractAddress(frame);
		assertEquals(expectedAlias, actualAlias);
	}

	private void givenMemoryStackItems() {
		given(frame.getStackItem(1)).willReturn(oneOffsetStackItem);
		given(frame.getStackItem(2)).willReturn(twoOffsetStackItem);
	}
}<|MERGE_RESOLUTION|>--- conflicted
+++ resolved
@@ -44,12 +44,7 @@
 
 @ExtendWith(MockitoExtension.class)
 class HederaCreate2OperationTest {
-<<<<<<< HEAD
-	private static final Gas baseGas = Gas.of(100);
-=======
 	private static final long baseGas = 100L;
-	private static final long extraGas = 101L;
->>>>>>> a3c16b2f
 	private static final Bytes salt = Bytes.fromHexString("0x2a");
 	private static final Bytes oneOffsetStackItem = Bytes.of(10);
 	private static final Bytes twoOffsetStackItem = Bytes.of(20);
@@ -85,11 +80,7 @@
 
 		var actualGas = subject.cost(frame);
 
-<<<<<<< HEAD
 		assertEquals(baseGas, actualGas);
-=======
-		assertEquals(baseGas + extraGas, actualGas);
->>>>>>> a3c16b2f
 	}
 
 	@Test
