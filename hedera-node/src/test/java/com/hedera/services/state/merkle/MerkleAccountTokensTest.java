--- conflicted
+++ resolved
@@ -20,11 +20,8 @@
  * ‍
  */
 
-<<<<<<< HEAD
-=======
 import com.hedera.services.state.merkle.internals.CopyOnWriteIds;
 import com.hedera.services.store.models.Id;
->>>>>>> 06231724
 import com.hederahashgraph.api.proto.java.TokenID;
 import com.swirlds.common.MutabilityException;
 import com.swirlds.common.io.SerializableDataInputStream;
@@ -46,23 +43,19 @@
 import static org.junit.jupiter.api.Assertions.assertFalse;
 import static org.junit.jupiter.api.Assertions.assertNotEquals;
 import static org.junit.jupiter.api.Assertions.assertNotSame;
+import static org.junit.jupiter.api.Assertions.assertSame;
 import static org.junit.jupiter.api.Assertions.assertTrue;
 import static org.mockito.BDDMockito.given;
 import static org.mockito.BDDMockito.inOrder;
 import static org.mockito.BDDMockito.mock;
 
 class MerkleAccountTokensTest {
-<<<<<<< HEAD
 	private TokenID a = asToken("0.0.2");
 	private TokenID b = asToken("0.1.2");
 	private TokenID c = asToken("1.1.2");
 	private TokenID d = asToken("0.0.3");
 	private TokenID e = asToken("0.0.1");
 	private long[] initialIds = new long[] { 2, 0, 0, 2, 1, 0, 2, 1, 1 };
-=======
-	TokenID a = asToken("0.0.2");
-	TokenID b = asToken("0.1.2");
-	TokenID c = asToken("1.1.2");
 
 	private Id aId = new Id(0, 0, 2);
 	private Id bId = new Id(0, 1, 2);
@@ -70,11 +63,6 @@
 	private Id dId = new Id(0, 0, 3);
 	private Id eId = new Id(0, 0, 1);
 
-	private long[] initialIds = new long[] {
-			2, 0, 0, 2, 1, 0, 2, 1, 1
-	};
->>>>>>> 06231724
-
 	private MerkleAccountTokens subject;
 
 	@BeforeEach
@@ -89,7 +77,7 @@
 		final var someModelSet = Set.of(aId);
 
 		// when:
-		subject.copy();
+		final var subjectCopy = subject.copy();
 
 		// then:
 		assertTrue(subject.isImmutable());
@@ -97,20 +85,6 @@
 		Assertions.assertThrows(IllegalStateException.class, () -> subject.associate(someModelSet));
 		Assertions.assertThrows(IllegalStateException.class, () -> subject.dissociateAll(someSet));
 		Assertions.assertThrows(IllegalStateException.class, () -> subject.dissociate(someModelSet));
-	}
-
-	@Test
-	void copiedSubjectBecomesImmutable() {
-		// given:
-		final var someSet = Set.of(asToken("1.2.3"));
-
-		// when:
-		final var subjectCopy = subject.copy();
-
-		// then:
-		assertTrue(subject.isImmutable());
-		Assertions.assertThrows(MutabilityException.class, () -> subject.associateAll(someSet));
-		Assertions.assertThrows(MutabilityException.class, () -> subject.dissociateAll(someSet));
 		Assertions.assertThrows(MutabilityException.class, () -> subject.shareTokensOf(subjectCopy));
 	}
 
@@ -138,7 +112,7 @@
 		other.shareTokensOf(subject);
 
 		// then:
-		assertSame(subject.getTokenIds(), other.getTokenIds());
+		assertSame(subject.getRawIds(), other.getRawIds());
 	}
 
 	@Test
@@ -150,11 +124,7 @@
 	}
 
 	@Test
-<<<<<<< HEAD
-	void asIdsWorks() {
-=======
 	void asTokenIdsWorks() {
->>>>>>> 06231724
 		// expect:
 		assertEquals(
 				List.of(a, b, c),
@@ -166,28 +136,20 @@
 	}
 
 	@Test
-<<<<<<< HEAD
 	void dissociateAllWorks() {
-=======
-	void dissociateWorks() {
->>>>>>> 06231724
-		// when:
-		subject.dissociate(Set.of(aId, eId));
+		// when:
+		subject.dissociateAll(Set.of(a, e));
 
 		// then:
 		assertArrayEquals(new long[] { 2, 1, 0 }, Arrays.copyOfRange(subject.getRawIds(), 0, 3));
 		// and:
-		assertFalse(subject.includes(aId));
-	}
-
-	@Test
-<<<<<<< HEAD
+		assertFalse(subject.includes(a));
+	}
+
+	@Test
 	void associateAllWorks() {
-=======
-	void associateWorks() {
->>>>>>> 06231724
-		// when:
-		subject.associate(Set.of(dId, eId));
+		// when:
+		subject.associateAll(Set.of(d, e));
 
 		// then:
 		assertArrayEquals(new long[] { 1, 0, 0 }, Arrays.copyOfRange(subject.getRawIds(), 0, 3));
@@ -200,7 +162,7 @@
 		// given:
 		var one = new MerkleAccountTokens();
 		var two = new MerkleAccountTokens();
-		two.associate(Set.of(aId, bId, cId));
+		two.associateAll(Set.of(a, b, c));
 
 		// then:
 		assertNotEquals(one, null);
