--- conflicted
+++ resolved
@@ -48,541 +48,6 @@
 import org.junit.jupiter.api.BeforeEach;
 import org.junit.jupiter.api.Test;
 
-<<<<<<< HEAD
-import java.math.BigInteger;
-import java.util.ArrayList;
-import java.util.Arrays;
-import java.util.Collections;
-import java.util.List;
-import java.util.Map;
-import java.util.Optional;
-import java.util.TreeMap;
-
-import static java.util.stream.Collectors.toList;
-import static org.junit.jupiter.api.Assertions.assertArrayEquals;
-import static org.junit.jupiter.api.Assertions.assertEquals;
-import static org.junit.jupiter.api.Assertions.assertNotEquals;
-import static org.junit.jupiter.api.Assertions.assertThrows;
-import static org.mockito.BDDMockito.given;
-import static org.mockito.BDDMockito.mock;
-
-class EvmFnResultTest {
-	private static final long gasUsed = 1_234;
-	private static final long gas = 5_000;
-	private static final long amount = 1_000_000;
-	private static final byte[] result = "abcdefgh".getBytes();
-	private static final byte[] otherResult = "hgfedcba".getBytes();
-	private static final byte[] bloom = "ijklmnopqrstuvwxyz".getBytes();
-	private static final byte[] evmAddress = Address.BLAKE2B_F_COMPRESSION.toArray();
-	private static final byte[] functionParameters = "functionParameters".getBytes();
-	private static final String error = "Oops!";
-	private static final EntityId contractId = new EntityId(0L, 0L, 3L);
-	private static final EntityId senderId = new EntityId(0L, 0L, 42L);
-	private static final Address recipient = EntityNum.fromLong(3L).toEvmAddress();
-	private static final List<EntityId> createdContractIds = List.of(
-			new EntityId(2L, 3L, 4L),
-			new EntityId(3L, 4L, 5L));
-	private static final List<ContractID> grpcCreatedContractIds = createdContractIds.stream()
-			.map(EntityId::toGrpcContractId).toList();
-	private final List<EvmLog> logs = List.of(logFrom(0), logFrom(1));
-	private final Map<Address, Map<Bytes, Pair<Bytes, Bytes>>> stateChanges =
-			new TreeMap<>(Map.of(Address.fromHexString("0x6"),
-					Map.of(Bytes.of(7), Pair.of(Bytes.of(8), null)),
-					Address.fromHexString("0x9"),
-					Map.of(Bytes.of(10), Pair.of(Bytes.of(11), Bytes.of(12)))));
-
-	private EvmFnResult subject;
-
-	@BeforeEach
-	void setup() {
-		subject = new EvmFnResult(
-				contractId,
-				result,
-				error,
-				bloom,
-				gasUsed,
-				logs,
-				createdContractIds,
-				evmAddress,
-				stateChanges,
-				gas,
-				amount,
-				functionParameters,
-				senderId);
-	}
-
-
-	@Test
-	void gettersWork() {
-		assertEquals(contractId, subject.getContractId());
-		assertEquals(result, subject.getResult());
-		assertEquals(error, subject.getError());
-		assertEquals(bloom, subject.getBloom());
-		assertEquals(gasUsed, subject.getGasUsed());
-		assertEquals(logs, subject.getLogs());
-		assertEquals(createdContractIds, subject.getCreatedContractIds());
-		assertEquals(stateChanges, subject.getStateChanges());
-		assertEquals(0x2055c5c03ff84eb4L, subject.getClassId());
-		assertEquals(EvmFnResult.RELEASE_0280_VERSION, subject.getVersion());
-		assertEquals(gas, subject.getGas());
-		assertEquals(amount, subject.getAmount());
-		assertEquals(functionParameters, subject.getFunctionParameters());
-	}
-
-	@Test
-	void besuParsingWorksForRevertFailure() {
-		final var revertReason = HederaMessageCallProcessor.INVALID_TRANSFER.toString();
-		final var expected = new EvmFnResult(
-				null,
-				new byte[0],
-				revertReason,
-				new byte[0],
-				gasUsed,
-				Collections.emptyList(),
-				Collections.emptyList(),
-				new byte[0],
-				0L,
-				0L,
-				new byte[0],
-				null);
-
-		final var input = TransactionProcessingResult.failed(
-				gasUsed, 0, 0,
-				Optional.of(HederaMessageCallProcessor.INVALID_TRANSFER),
-				Optional.empty(),
-				Collections.emptyMap(), Collections.emptyList());
-
-		final var actual = EvmFnResult.fromCall(input);
-
-		assertEquals(expected, actual);
-	}
-
-	@Test
-	void besuParsingWorksForCallSuccess() {
-		final var expected = new EvmFnResult(
-				contractId,
-				result,
-				null,
-				realBloom,
-				gasUsed,
-				EvmLog.fromBesu(besuLogs),
-				createdContractIds,
-				new byte[0],
-				0L,
-				0L,
-				new byte[0],
-				null);
-
-		final var input = TransactionProcessingResult.successful(
-				besuLogs,
-				gasUsed, 0, 0,
-				Bytes.wrap(result),
-				recipient,
-				Collections.emptyMap(),
-				Collections.emptyList());
-		input.setCreatedContracts(grpcCreatedContractIds);
-
-		final var actual = EvmFnResult.fromCall(input);
-
-		assertEquals(expected, actual);
-	}
-
-	@Test
-	void throwsIaeIfRecipientSomehowMissing() {
-		final var result = mock(TransactionProcessingResult.class);
-		given(result.getRecipient()).willReturn(Optional.empty());
-		given(result.isSuccessful()).willReturn(true);
-
-		assertThrows(IllegalArgumentException.class, () -> EvmFnResult.fromCall(result));
-	}
-
-	@Test
-	void besuParsingWorksForCreateSuccess() {
-		final var expected = new EvmFnResult(
-				contractId,
-				result,
-				null,
-				realBloom,
-				gasUsed,
-				EvmLog.fromBesu(besuLogs),
-				createdContractIds,
-				evmAddress,
-				0L,
-				0L,
-				new byte[0],
-				null);
-
-		final var input = TransactionProcessingResult.successful(
-				besuLogs,
-				gasUsed, 0, 0,
-				Bytes.wrap(result),
-				recipient,
-				Collections.emptyMap(),
-				Collections.emptyList());
-		input.setCreatedContracts(grpcCreatedContractIds);
-
-		final var actual = EvmFnResult.fromCreate(input, evmAddress);
-
-		assertEquals(expected, actual);
-	}
-
-	@Test
-	void objectContractWorks() {
-		final var one = subject;
-		final var two = new EvmFnResult(
-				contractId,
-				otherResult,
-				error,
-				bloom,
-				gasUsed,
-				logs,
-				createdContractIds,
-				evmAddress,
-				stateChanges,
-				gas,
-				amount,
-				functionParameters,
-				senderId);
-		final var three = new EvmFnResult(
-				contractId,
-				result,
-				error,
-				bloom,
-				gasUsed,
-				logs,
-				createdContractIds,
-				evmAddress,
-				stateChanges,
-				gas,
-				amount,
-				functionParameters, 
-				senderId);
-		final var four = new EvmFnResult(
-				contractId,
-				result,
-				error,
-				bloom,
-				gasUsed,
-				logs,
-				createdContractIds,
-				Address.ZERO.toArray(),
-				stateChanges,
-				gas,
-				amount,
-				functionParameters, 
-				senderId);
-		final var five = new EvmFnResult(
-				contractId,
-				result,
-				"AnotherError",
-				bloom,
-				gasUsed,
-				logs,
-				createdContractIds,
-				evmAddress,
-				stateChanges,
-				gas,
-				amount,
-				functionParameters,
-				senderId);
-		final var six = new EvmFnResult(
-				contractId,
-				result,
-				error,
-				bloom,
-				gasUsed,
-				List.of(logFrom(1)),
-				createdContractIds,
-				evmAddress,
-				stateChanges,
-				gas,
-				amount,
-				functionParameters,
-				senderId);
-		final var seven = new EvmFnResult(
-				contractId,
-				result,
-				error,
-				bloom,
-				gasUsed,
-				logs,
-				List.of(new EntityId(1L, 1L, 42L)),
-				evmAddress,
-				stateChanges,
-				gas,
-				amount,
-				functionParameters,
-				senderId);
-		final var eight = new EvmFnResult(
-				contractId,
-				result,
-				error,
-				bloom,
-				gasUsed,
-				logs,
-				createdContractIds,
-				evmAddress,
-				Collections.emptyMap(),
-				gas,
-				amount,
-				functionParameters,
-				senderId);
-		final var nine = new EvmFnResult(
-				contractId,
-				result,
-				error,
-				bloom,
-				gasUsed,
-				logs,
-				createdContractIds,
-				evmAddress,
-				stateChanges,
-				gas,
-				amount,
-				"randomParameters".getBytes(),
-				senderId);
-		final var ten = new EvmFnResult(
-				contractId,
-				result,
-				error,
-				bloom,
-				gasUsed,
-				logs,
-				createdContractIds,
-				evmAddress,
-				stateChanges,
-				gas,
-				amount,
-				"randomParameters".getBytes(),
-				null);
-
-		assertNotEquals(null, one);
-		assertNotEquals(new Object(), one);
-		assertNotEquals(one, two);
-		assertNotEquals(one, four);
-		assertNotEquals(one, five);
-		assertNotEquals(one, six);
-		assertNotEquals(one, seven);
-		assertNotEquals(one, eight);
-		assertNotEquals(one, nine);
-		assertNotEquals(one, ten);
-		assertEquals(one, three);
-
-		assertNotEquals(one.hashCode(), two.hashCode());
-		assertEquals(one.hashCode(), three.hashCode());
-	}
-
-	@Test
-	void beanWorks() {
-		assertEquals(
-				new EvmFnResult(
-						subject.getContractId(),
-						subject.getResult(),
-						subject.getError(),
-						subject.getBloom(),
-						subject.getGasUsed(),
-						subject.getLogs(),
-						subject.getCreatedContractIds(),
-						subject.getEvmAddress(),
-						subject.getStateChanges(),
-						subject.getGas(),
-						subject.getAmount(),
-						subject.getFunctionParameters(),
-						subject.getSenderId()),
-				subject
-		);
-	}
-
-	@Test
-	void toStringWorks() {
-		assertEquals(
-				"EvmFnResult{" +
-						"gasUsed=" + gasUsed + ", " +
-						"bloom=" + CommonUtils.hex(bloom) + ", " +
-						"result=" + CommonUtils.hex(result) + ", " +
-						"error=" + error + ", " +
-						"contractId=" + contractId + ", " +
-						"createdContractIds=" + createdContractIds + ", " +
-						"logs=" + logs +
-						", stateChanges={0x0000000000000000000000000000000000000006={0x07=(0x08,null)}, " +
-						"0x0000000000000000000000000000000000000009={0x0a=(0x0b,0x0c)}}" +
-						", evmAddress=0000000000000000000000000000000000000009, " +
-						"gas=" + gas + ", " +
-						"amount=" + amount + ", " +
-						"functionParameters=" + CommonUtils.hex(functionParameters) +
-						", senderId=EntityId{shard=0, realm=0, num=42}" + "}",
-				subject.toString());
-	}
-
-	@Test
-	void nullEqualsWork() {
-		assertEquals(subject, subject);
-		assertNotEquals(null, subject);
-		assertNotEquals(1, subject);
-	}
-
-	@Test
-	void grpcFactoryWorksWithEverythingSet() {
-		subject = new EvmFnResult(
-				contractId,
-				result,
-				error,
-				bloom,
-				gasUsed,
-				logs,
-				createdContractIds,
-				evmAddress,
-				gas,
-				amount,
-				functionParameters,
-				senderId);
-
-		final var grpc = ContractFunctionResult.newBuilder()
-				.setGasUsed(gasUsed)
-				.setContractCallResult(ByteString.copyFrom(result))
-				.setBloom(ByteString.copyFrom(bloom))
-				.setErrorMessage(error)
-				.setContractID(contractId.toGrpcContractId())
-				.addAllCreatedContractIDs(createdContractIds.stream().map(EntityId::toGrpcContractId).collect(toList()))
-				.addAllLogInfo(logs.stream().map(EvmLog::toGrpc).collect(toList()))
-				.setEvmAddress(BytesValue.newBuilder().setValue(ByteString.copyFrom(evmAddress)))
-				.setGas(gas)
-				.setAmount(amount)
-				.setFunctionParameters(ByteString.copyFrom(functionParameters))
-				.setSenderId(senderId.toGrpcAccountId())
-				.build();
-
-		assertEquals(grpc, subject.toGrpc());
-	}
-
-	@Test
-	void grpcFactoryWorksWithSomeFieldsMissing() {
-		subject = new EvmFnResult(
-				null,
-				result,
-				null,
-				bloom,
-				gasUsed,
-				Collections.emptyList(),
-				Collections.emptyList(),
-				EvmFnResult.EMPTY,
-				gas,
-				0L,
-				functionParameters, 
-				senderId);
-
-		final var grpc = ContractFunctionResult.newBuilder()
-				.setGasUsed(gasUsed)
-				.setContractCallResult(ByteString.copyFrom(result))
-				.setBloom(ByteString.copyFrom(bloom))
-				.setGas(gas)
-				.setFunctionParameters(ByteString.copyFrom(functionParameters))
-				.setSenderId(senderId.toGrpcAccountId())
-				.build();
-
-		assertEquals(grpc, subject.toGrpc());
-	}
-
-	@Test
-	void viewWorks() {
-		final var actual = subject.toGrpc();
-		final var expected = ContractFunctionResult.newBuilder()
-				.setGasUsed(gasUsed)
-				.setContractCallResult(ByteString.copyFrom(result))
-				.setBloom(ByteString.copyFrom(bloom))
-				.setErrorMessage(error)
-				.setContractID(contractId.toGrpcContractId())
-				.addAllCreatedContractIDs(createdContractIds.stream().map(EntityId::toGrpcContractId).collect(toList()))
-				.addAllLogInfo(logs.stream().map(EvmLog::toGrpc).collect(toList()))
-				.setEvmAddress(BytesValue.newBuilder().setValue(ByteString.copyFrom(evmAddress)))
-				.setGas(gas)
-				.setAmount(amount)
-				.setFunctionParameters(ByteString.copyFrom(functionParameters))
-				.setSenderId(senderId.toGrpcAccountId())
-				.build();
-
-		assertEquals(expected, actual);
-	}
-
-	@Test
-	void serializableDetWorks() {
-		assertEquals(EvmFnResult.RELEASE_0280_VERSION, subject.getVersion());
-		assertEquals(EvmFnResult.RUNTIME_CONSTRUCTABLE_ID, subject.getClassId());
-	}
-	
-	@Test 
-	void updateFromEvmCallContextWorks() {
-		var oneByte = new byte[] { 1 };
-		var senderId = EntityId.fromIdentityCode(42);
-		EthTxData ethTxData =
-				new EthTxData(oneByte, EthTxData.EthTransactionType.EIP2930, oneByte, 1,
-						oneByte, oneByte, oneByte, 5678,
-						oneByte, BigInteger.valueOf(34_000_000_000L), oneByte, null, 1,
-						oneByte, oneByte, oneByte);
-		
-		subject.updateForEvmCall(ethTxData, senderId);
-		
-		assertEquals(5678, subject.getGas());
-		assertEquals(3, subject.getAmount());
-		assertArrayEquals(oneByte, subject.getFunctionParameters());
-		assertEquals(senderId, subject.getSenderId());
-	}
-
-	private static EvmLog logFrom(final int s) {
-		return new EvmLog(
-				contracts[s],
-				blooms[s],
-				List.of(topics[s], topics[s + 1 % 3]),
-				data[s]);
-	}
-
-	private static final EntityId[] contracts = new EntityId[] {
-			new EntityId(1L, 2L, 3L),
-			new EntityId(2L, 3L, 4L),
-			new EntityId(3L, 4L, 5L),
-	};
-
-	private static final byte[][] topics = new byte[][] {
-			"alpha000000000000000000000000000".getBytes(),
-			"bravo000000000000000000000000000".getBytes(),
-			"charlie0000000000000000000000000".getBytes(),
-	};
-
-	private static final byte[][] otherTopics = new byte[][] {
-			"alpha999999999999999999999999999".getBytes(),
-			"bravo999999999999999999999999999".getBytes(),
-			"charlie9999999999999999999999999".getBytes(),
-	};
-
-	private static final byte[][] blooms = new byte[][] {
-			"tulip".getBytes(),
-			"lily".getBytes(),
-			"cynthia".getBytes(),
-	};
-
-	private static final byte[][] data = new byte[][] {
-			"one".getBytes(),
-			"two".getBytes(),
-			"three".getBytes(),
-	};
-
-	private static final Log aLog = besuLog(123L, data[0], topics);
-	private static final Log bLog = besuLog(456L, data[1], otherTopics);
-	private static final List<Log> besuLogs = List.of(aLog, bLog);
-	private static final byte[] realBloom = bloomForAll(besuLogs);
-
-	private static Log besuLog(final long num, byte[] data, byte[][] topics) {
-		final var logger = EntityNum.fromLong(num);
-		final var l = new Log(
-				logger.toEvmAddress(),
-				Bytes.wrap(data), Arrays.stream(topics).map(bytes -> LogTopic.of(Bytes.wrap(bytes))).toList());
-		return l;
-	}
-
-	static byte[] bloomForAll(final List<Log> logs) {
-		return LogsBloomFilter.builder().insertLogs(logs).build().toArray();
-	}
-=======
 class EvmFnResultTest {
     private static final long gasUsed = 1_234;
     private static final long gas = 5_000;
@@ -663,14 +128,11 @@
                         new byte[0],
                         null);
 
-        final var input =
-                TransactionProcessingResult.failed(
-                        gasUsed,
-                        0,
-                        0,
-                        Optional.of(HederaMessageCallProcessor.INVALID_TRANSFER),
-                        Optional.empty(),
-                        Collections.emptyMap());
+		final var input = TransactionProcessingResult.failed(
+				gasUsed, 0, 0,
+				Optional.of(HederaMessageCallProcessor.INVALID_TRANSFER),
+				Optional.empty(),
+				Collections.emptyMap(), Collections.emptyList());
 
         final var actual = EvmFnResult.fromCall(input);
 
@@ -694,16 +156,14 @@
                         new byte[0],
                         null);
 
-        final var input =
-                TransactionProcessingResult.successful(
-                        besuLogs,
-                        gasUsed,
-                        0,
-                        0,
-                        Bytes.wrap(result),
-                        recipient,
-                        Collections.emptyMap());
-        input.setCreatedContracts(grpcCreatedContractIds);
+		final var input = TransactionProcessingResult.successful(
+				besuLogs,
+				gasUsed, 0, 0,
+				Bytes.wrap(result),
+				recipient,
+				Collections.emptyMap(),
+				Collections.emptyList());
+		input.setCreatedContracts(grpcCreatedContractIds);
 
         final var actual = EvmFnResult.fromCall(input);
 
@@ -736,16 +196,14 @@
                         new byte[0],
                         null);
 
-        final var input =
-                TransactionProcessingResult.successful(
-                        besuLogs,
-                        gasUsed,
-                        0,
-                        0,
-                        Bytes.wrap(result),
-                        recipient,
-                        Collections.emptyMap());
-        input.setCreatedContracts(grpcCreatedContractIds);
+		final var input = TransactionProcessingResult.successful(
+				besuLogs,
+				gasUsed, 0, 0,
+				Bytes.wrap(result),
+				recipient,
+				Collections.emptyMap(),
+				Collections.emptyList());
+		input.setCreatedContracts(grpcCreatedContractIds);
 
         final var actual = EvmFnResult.fromCreate(input, evmAddress);
 
@@ -1133,5 +591,4 @@
     static byte[] bloomForAll(final List<Log> logs) {
         return LogsBloomFilter.builder().insertLogs(logs).build().toArray();
     }
->>>>>>> b0a66e14
 }