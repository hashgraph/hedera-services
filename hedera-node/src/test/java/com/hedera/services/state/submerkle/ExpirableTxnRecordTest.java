--- conflicted
+++ resolved
@@ -229,10 +229,7 @@
 		subject.setNumChildRecords(NO_CHILD_TRANSACTIONS);
 		subject.setPackedParentConsensusTime(MISSING_PARENT_CONSENSUS_TIMESTAMP);
 		subject.setAlias(MISSING_ALIAS);
-<<<<<<< HEAD
-
-=======
->>>>>>> c2a90017
+
 		final var fin = mock(SerializableDataInputStream.class);
 		given(serdes.readNullableSerializable(fin))
 				.willReturn(subject.getReceipt())
@@ -276,10 +273,6 @@
 		subject.setNumChildRecords(NO_CHILD_TRANSACTIONS);
 		subject.setPackedParentConsensusTime(MISSING_PARENT_CONSENSUS_TIMESTAMP);
 		subject.setAlias(MISSING_ALIAS);
-<<<<<<< HEAD
-
-=======
->>>>>>> c2a90017
 		final var fin = mock(SerializableDataInputStream.class);
 		given(serdes.readNullableSerializable(fin))
 				.willReturn(subject.getReceipt())
@@ -365,10 +358,6 @@
 		given(fin.readBoolean()).willReturn(true);
 		given(fin.readByteArray(Integer.MAX_VALUE))
 				.willReturn(subject.getAlias().toByteArray());
-<<<<<<< HEAD
-
-=======
->>>>>>> c2a90017
 		final var deserializedRecord = new ExpirableTxnRecord();
 
 		deserializedRecord.deserialize(fin, ExpirableTxnRecord.RELEASE_0210_VERSION);
@@ -420,10 +409,6 @@
 				.willReturn(List.of(subject.getNewTokenAssociations().get(0)));
 		given(fin.readByteArray(Integer.MAX_VALUE))
 				.willReturn(subject.getAlias().toByteArray());
-<<<<<<< HEAD
-
-=======
->>>>>>> c2a90017
 		final var deserializedRecord = new ExpirableTxnRecord();
 
 		deserializedRecord.deserialize(fin, ExpirableTxnRecord.RELEASE_0210_VERSION);
@@ -549,7 +534,6 @@
 
 	@Test
 	void toStringWorksWithParentConsTime() {
-<<<<<<< HEAD
 		subject = subjectRecordWithTokenTransfersScheduleRefCustomFeesAndTokenAssociations();
 		final var desired = "ExpirableTxnRecord{numChildRecords=2, receipt=TxnReceipt{status=INVALID_ACCOUNT_ID, " +
 				"accountCreated=EntityId{shard=0, realm=0, num=3}, newTotalTokenSupply=0}, fee=555, " +
@@ -578,36 +562,6 @@
 		final var desired = "ExpirableTxnRecord{numChildRecords=2, receipt=TxnReceipt{status=INVALID_ACCOUNT_ID, " +
 				"accountCreated=EntityId{shard=0, realm=0, num=3}, newTotalTokenSupply=0}, fee=555, " +
 				"txnHash=6e6f742d7265616c6c792d612d68617368, txnId=TxnId{payer=EntityId{shard=0, realm=0, num=0}, " +
-=======
-		subject = subjectRecordWithTokenTransfersScheduleRefCustomFeesAndTokenAssociations();
-		final var desired = "ExpirableTxnRecord{numChildRecords=2, receipt=TxnReceipt{status=INVALID_ACCOUNT_ID, " +
-				"accountCreated=EntityId{shard=0, realm=0, num=3}, newTotalTokenSupply=0}, fee=555, " +
-				"txnHash=6e6f742d7265616c6c792d612d68617368, txnId=TxnId{payer=EntityId{shard=0, realm=0, num=0}, " +
-				"validStart=RichInstant{seconds=9999999999, nanos=0}, scheduled=false, nonce=0}, consensusTimestamp=" +
-				"RichInstant{seconds=9999999999, nanos=0}, expiry=1234567, submittingMember=1, memo=Alpha bravo " +
-				"charlie, " +
-				"contractCreation=SolidityFnResult{gasUsed=55, bloom=, result=, error=null, contractId=" +
-				"EntityId{shard=4, realm=3, num=2}, createdContractIds=[], logs=[" +
-				"SolidityLog{data=4e6f6e73656e736963616c21, bloom=, contractId=null, topics=[]}]}, hbarAdjustments=" +
-				"CurrencyAdjustments{readable=[0.0.2 -> -4, 0.0.1001 <- +2, 0.0.1002 <- +2]}, scheduleRef=" +
-				"EntityId{shard=5, realm=6, num=7}, alias=test, parentConsensusTime=1970-01-15T06:56:07.000000890Z, " +
-				"tokenAdjustments=1.2.3(CurrencyAdjustments{readable=[1.2.5 -> -1, 1.2.6 <- +1, 1.2.7 <- +1000]}), " +
-				"1.2.4(CurrencyAdjustments{readable=[1.2.5 -> -1, 1.2.6 <- +1, 1.2.7 <- +1000]}), " +
-				"1.2.2(NftAdjustments{readable=[1 1.2.5 1.2.6]}), assessedCustomFees=(FcAssessedCustomFee{token=" +
-				"EntityId{shard=1, realm=2, num=9}, account=EntityId{shard=1, realm=2, num=8}, units=123, effective " +
-				"payer accounts=[234]}), newTokenAssociations=(FcTokenAssociation{token=10, account=11})}";
-
-		assertEquals(desired, subject.toString());
-	}
-
-	@Test
-	void toStringWorksWithoutParentConsTime() {
-		subject = subjectRecordWithTokenTransfersScheduleRefCustomFeesAndTokenAssociations();
-		subject.setPackedParentConsensusTime(MISSING_PARENT_CONSENSUS_TIMESTAMP);
-		final var desired = "ExpirableTxnRecord{numChildRecords=2, receipt=TxnReceipt{status=INVALID_ACCOUNT_ID, " +
-				"accountCreated=EntityId{shard=0, realm=0, num=3}, newTotalTokenSupply=0}, fee=555, " +
-				"txnHash=6e6f742d7265616c6c792d612d68617368, txnId=TxnId{payer=EntityId{shard=0, realm=0, num=0}, " +
->>>>>>> c2a90017
 				"validStart=RichInstant{seconds=9999999999, nanos=0}, scheduled=false, nonce=0}, " +
 				"consensusTimestamp=RichInstant{seconds=9999999999, nanos=0}, expiry=1234567, submittingMember=1, " +
 				"memo=Alpha bravo charlie, contractCreation=SolidityFnResult{gasUsed=55, bloom=, result=, error=null, " +
