/*
 * Copyright (C) 2020-2022 Hedera Hashgraph, LLC
 *
 * Licensed under the Apache License, Version 2.0 (the "License");
 * you may not use this file except in compliance with the License.
 * You may obtain a copy of the License at
 *
 *      http://www.apache.org/licenses/LICENSE-2.0
 *
 * Unless required by applicable law or agreed to in writing, software
 * distributed under the License is distributed on an "AS IS" BASIS,
 * WITHOUT WARRANTIES OR CONDITIONS OF ANY KIND, either express or implied.
 * See the License for the specific language governing permissions and
 * limitations under the License.
 */
package com.hedera.services.state.submerkle;

import static com.hedera.services.state.merkle.internals.BitPackUtils.packedTime;
import static com.hedera.services.state.submerkle.ExpirableTxnRecord.MISSING_PARENT_CONSENSUS_TIMESTAMP;
import static com.hedera.services.state.submerkle.ExpirableTxnRecord.MISSING_PSEUDORANDOM_BYTES;
import static com.hedera.services.state.submerkle.ExpirableTxnRecord.UNKNOWN_SUBMITTING_MEMBER;
import static com.hedera.services.state.submerkle.ExpirableTxnRecord.allToGrpc;
import static com.hedera.services.state.submerkle.ExpirableTxnRecordTestHelper.fromGprc;
import static com.hedera.test.utils.TxnUtils.withAdjustments;
import static com.hedera.test.utils.TxnUtils.withNftAdjustments;
import static org.junit.jupiter.api.Assertions.assertDoesNotThrow;
import static org.junit.jupiter.api.Assertions.assertEquals;
import static org.junit.jupiter.api.Assertions.assertNotEquals;
import static org.junit.jupiter.api.Assertions.assertSame;
import static org.junit.jupiter.api.Assertions.assertTrue;
import static org.mockito.BDDMockito.mock;

import com.google.protobuf.ByteString;
import com.hedera.services.legacy.core.jproto.TxnReceipt;
import com.hedera.services.legacy.proto.utils.ByteStringUtils;
import com.hedera.services.utils.EntityNum;
import com.hedera.services.utils.MiscUtils;
import com.hedera.test.utils.IdUtils;
import com.hedera.test.utils.TxnUtils;
import com.hederahashgraph.api.proto.java.AccountAmount;
import com.hederahashgraph.api.proto.java.AccountID;
import com.hederahashgraph.api.proto.java.ScheduleID;
import com.hederahashgraph.api.proto.java.TokenAssociation;
import com.hederahashgraph.api.proto.java.TokenID;
import com.hederahashgraph.api.proto.java.TokenTransferList;
import com.hederahashgraph.api.proto.java.TransactionRecord;
import com.swirlds.common.crypto.Hash;
import java.nio.charset.StandardCharsets;
import java.time.Instant;
import java.util.ArrayList;
import java.util.List;
import java.util.Map;
import java.util.TreeMap;
import org.junit.jupiter.api.BeforeEach;
import org.junit.jupiter.api.Test;

class ExpirableTxnRecordTest {
    private static final long expiry = 1_234_567L;
    private static final long submittingMember = 1L;
    private static final long packedParentConsTime = packedTime(expiry, 890);
    private static final short numChildRecords = 2;

    private static final byte[] pretendHash = "not-really-a-hash".getBytes();

    private static final byte[] pseudoRandomBytes = TxnUtils.randomUtf8Bytes(48);

    private static final TokenID nft = IdUtils.asToken("0.0.2");
    private static final TokenID tokenA = IdUtils.asToken("0.0.3");
    private static final TokenID tokenB = IdUtils.asToken("0.0.4");
    private static final AccountID sponsor = IdUtils.asAccount("0.0.5");
    private static final AccountID beneficiary = IdUtils.asAccount("0.0.6");
    private static final AccountID magician = IdUtils.asAccount("0.0.7");
    private static final AccountID spender = IdUtils.asAccount("0.0.8");
    private static final AccountID owner = IdUtils.asAccount("0.0.9");
    private static final EntityNum spenderNum = EntityNum.fromAccountId(spender);
    private static final EntityNum ownerNum = EntityNum.fromAccountId(owner);
    private static final List<TokenAssociation> newRelationships =
            List.of(new FcTokenAssociation(10, 11).toGrpc());

    private static final EntityId feeCollector = new EntityId(1, 2, 8);
    private static final EntityId token = new EntityId(1, 2, 9);
    private static final long units = 123L;
    private static final long initialAllowance = 100L;

    private static final AccountAmount reward1 =
            AccountAmount.newBuilder().setAccountID(sponsor).setAmount(100L).build();
    private static final AccountAmount reward2 =
            AccountAmount.newBuilder().setAccountID(spender).setAmount(1_000L).build();
    private static final TokenTransferList nftTokenTransfers =
            TokenTransferList.newBuilder()
                    .setToken(nft)
                    .addNftTransfers(
                            withNftAdjustments(
                                            nft,
                                            sponsor,
                                            beneficiary,
                                            1L,
                                            sponsor,
                                            beneficiary,
                                            2L,
                                            sponsor,
                                            beneficiary,
                                            3L)
                                    .getNftTransfers(0))
                    .build();
    private static final TokenTransferList aTokenTransfers =
            TokenTransferList.newBuilder()
                    .setToken(tokenA)
                    .addAllTransfers(
                            withAdjustments(sponsor, -1L, beneficiary, 1L, magician, 1000L)
                                    .getAccountAmountsList())
                    .build();
    private static final TokenTransferList bTokenTransfers =
            TokenTransferList.newBuilder()
                    .setToken(tokenB)
                    .addAllTransfers(
                            withAdjustments(sponsor, -1L, beneficiary, 1L, magician, 1000L)
                                    .getAccountAmountsList())
                    .build();
    private static final ScheduleID scheduleID = IdUtils.asSchedule("5.6.7");
    private static final FcAssessedCustomFee balanceChange =
            new FcAssessedCustomFee(feeCollector, token, units, new long[] {234L});
    private static final FcTokenAllowanceId fungibleAllowanceId =
            FcTokenAllowanceId.from(EntityNum.fromTokenId(tokenA), spenderNum);
    private static final Map<EntityNum, Map<EntityNum, Long>> cryptoAllowances =
            new TreeMap<>() {
                {
                    put(
                            ownerNum,
                            new TreeMap<>() {
                                {
                                    put(spenderNum, initialAllowance);
                                }
                            });
                }
            };
    private static final Map<EntityNum, Map<FcTokenAllowanceId, Long>> fungibleAllowances =
            new TreeMap<>() {
                {
                    put(
                            ownerNum,
                            new TreeMap<>() {
                                {
                                    put(fungibleAllowanceId, initialAllowance);
                                }
                            });
                }
            };

    private ExpirableTxnRecord subject;

    @BeforeEach
    void setup() {
        subject = subjectRecordWithTokenTransfersAndScheduleRefCustomFees();
    }

    private static ExpirableTxnRecord
            subjectRecordWithTokenTransfersScheduleRefCustomFeesAndTokenAssociations() {
        final var source = grpcRecordWithTokenTransfersScheduleRefCustomFeesAndTokenAssociations();
        final var s = ExpirableTxnRecordTestHelper.fromGprc(source);
        setNonGrpcDefaultsOn(s);
        return s;
    }

    private static TransactionRecord
            grpcRecordWithTokenTransfersScheduleRefCustomFeesAndTokenAssociations() {
        return TxnUtils.recordOne().asGrpc().toBuilder()
                .setTransactionHash(ByteString.copyFrom(pretendHash))
                .setContractCreateResult(TxnUtils.recordTwo().getContractCallResult().toGrpc())
                .addAllTokenTransferLists(
                        List.of(aTokenTransfers, bTokenTransfers, nftTokenTransfers))
                .setScheduleRef(scheduleID)
                .addAssessedCustomFees(balanceChange.toGrpc())
                .addAllAutomaticTokenAssociations(newRelationships)
                .addAllPaidStakingRewards(List.of(reward1, reward2))
                .setAlias(ByteString.copyFromUtf8("test"))
                .setEthereumHash(ByteString.copyFrom(pretendHash))
                .setPrngBytes(ByteStringUtils.wrapUnsafely(pseudoRandomBytes))
                .setPrngNumber(10)
                .build();
    }

    private static ExpirableTxnRecord subjectRecordWithTokenTransfersAndScheduleRefCustomFees() {
        final var s =
                fromGprc(
                        TxnUtils.recordOne().asGrpc().toBuilder()
                                .setTransactionHash(ByteString.copyFrom(pretendHash))
                                .setContractCreateResult(
                                        TxnUtils.recordTwo().getContractCallResult().toGrpc())
                                .addAllTokenTransferLists(List.of(aTokenTransfers, bTokenTransfers))
                                .setScheduleRef(scheduleID)
                                .addAssessedCustomFees(balanceChange.toGrpc())
                                .addAllPaidStakingRewards(List.of(reward1, reward2))
                                .setAlias(
                                        ByteString.copyFrom(
                                                "test".getBytes(StandardCharsets.UTF_8)))
                                .setEthereumHash(ByteString.copyFrom(pretendHash))
                                .setPrngNumber(10)
                                .setPrngBytes(ByteStringUtils.wrapUnsafely(pseudoRandomBytes))
                                .build());
        setNonGrpcDefaultsOn(s);
        return s;
    }

    private static void setNonGrpcDefaultsOn(final ExpirableTxnRecord subject) {
        subject.setExpiry(expiry);
        subject.setSubmittingMember(submittingMember);
        subject.setNumChildRecords(numChildRecords);
        subject.setPackedParentConsensusTime(packedParentConsTime);
    }

    @Test
    void consensusSecondGetterWorks() {
        final var tinySubject =
                ExpirableTxnRecord.newBuilder()
                        .setConsensusTime(new RichInstant(1_234_567, 890))
                        .build();
        assertEquals(1_234_567, tinySubject.getConsensusSecond());
    }

    @Test
    void hashableMethodsWork() {
        final var pretend = mock(Hash.class);

        subject.setHash(pretend);

        assertEquals(pretend, subject.getHash());
    }

    @Test
    void fastCopyableWorks() {
        assertTrue(subject.isImmutable());
        assertSame(subject, subject.copy());
        assertDoesNotThrow(subject::release);
    }

    @Test
    void serializableDetWorks() {
        assertEquals(ExpirableTxnRecord.CURRENT_VERSION, subject.getVersion());
        assertEquals(ExpirableTxnRecord.RUNTIME_CONSTRUCTABLE_ID, subject.getClassId());
    }

    @Test
    void asGrpcWorks() {
        final var expected =
                grpcRecordWithTokenTransfersScheduleRefCustomFeesAndTokenAssociations().toBuilder()
                        .setParentConsensusTimestamp(MiscUtils.asTimestamp(packedParentConsTime))
                        .setEthereumHash(ByteString.copyFrom(pretendHash))
                        .build();

        subject = subjectRecordWithTokenTransfersScheduleRefCustomFeesAndTokenAssociations();
        subject.setExpiry(0L);
        subject.setSubmittingMember(UNKNOWN_SUBMITTING_MEMBER);
        subject.setPseudoRandomNumber(10);

        final var grpcSubject = subject.asGrpc();

        var multiple = allToGrpc(List.of(subject, subject));

        assertEquals(expected, grpcSubject);
        assertEquals(List.of(expected, expected), multiple);
    }

    @Test
    void asGrpcWithBothPseudoRandomNumbersSetWorks() {
        final var expected =
                grpcRecordWithTokenTransfersScheduleRefCustomFeesAndTokenAssociations().toBuilder()
                        .setParentConsensusTimestamp(MiscUtils.asTimestamp(packedParentConsTime))
                        .setEthereumHash(ByteString.copyFrom(pretendHash))
                        .setPrngBytes(ByteString.copyFrom(MISSING_PSEUDORANDOM_BYTES))
                        .setPrngNumber(10)
                        .build();

        subject = subjectRecordWithTokenTransfersScheduleRefCustomFeesAndTokenAssociations();
        subject.setExpiry(0L);
        subject.setSubmittingMember(UNKNOWN_SUBMITTING_MEMBER);
        subject.setPseudoRandomBytes(MISSING_PSEUDORANDOM_BYTES);
        subject.setPseudoRandomNumber(10);

        final var grpcSubject = subject.asGrpc();

        var multiple = allToGrpc(List.of(subject, subject));

        assertEquals(expected, grpcSubject);
        assertEquals(List.of(expected, expected), multiple);
    }

    @Test
    void asGrpcWithBothPseudoRandomBytesSetWorks() {
        final var expected =
                grpcRecordWithTokenTransfersScheduleRefCustomFeesAndTokenAssociations().toBuilder()
                        .setParentConsensusTimestamp(MiscUtils.asTimestamp(packedParentConsTime))
                        .setEthereumHash(ByteString.copyFrom(pretendHash))
                        .setPrngNumber(-1)
                        .setPrngBytes(ByteStringUtils.wrapUnsafely(pseudoRandomBytes))
                        .build();

        subject = subjectRecordWithTokenTransfersScheduleRefCustomFeesAndTokenAssociations();
        subject.setPseudoRandomNumber(-1);
        subject.setExpiry(0L);
        subject.setSubmittingMember(UNKNOWN_SUBMITTING_MEMBER);
        subject.setPseudoRandomBytes(pseudoRandomBytes);

        final var grpcSubject = subject.asGrpc();

        var multiple = allToGrpc(List.of(subject, subject));

        assertEquals(expected, grpcSubject);
        assertEquals(List.of(expected, expected), multiple);
    }

    @Test
    void nullEqualsWorks() {
        final var sameButDifferent = subject;
        assertNotEquals(subject, null);
        assertNotEquals(subject, new Object());
        assertEquals(subject, sameButDifferent);
    }

    @Test
    void equalsDetectsFeeDiff() {
        final var a = new ExpirableTxnRecord();
        final var b = ExpirableTxnRecord.newBuilder().setFee(123).build();
        assertNotEquals(a, b);
    }

    @Test
    void equalsDetectsChildRecordsDif() {
        final var a = new ExpirableTxnRecord();
        final var b = ExpirableTxnRecord.newBuilder().setNumChildRecords((short) 123).build();
        assertNotEquals(a, b);
    }

    @Test
    void equalsDetectsPackedConsTimeDif() {
        final var a = new ExpirableTxnRecord();
        final var b =
                ExpirableTxnRecord.newBuilder()
                        .setParentConsensusTime(Instant.ofEpochSecond(1_234_567))
                        .build();
        assertNotEquals(a, b);
    }

    @Test
    void equalsDetectsDiffExpiry() {
        final var a = new ExpirableTxnRecord();
        final var b = new ExpirableTxnRecord();
        b.setExpiry(1_234_567L);
        assertNotEquals(a, b);
    }

    @Test
    void equalsDetectsDiffSubmitter() {
        final var a = new ExpirableTxnRecord();
        final var b = new ExpirableTxnRecord();
        b.setSubmittingMember(1_234_567L);
        assertNotEquals(a, b);
    }

    @Test
    void equalsDetectsDiffReceipt() {
        final var a = new ExpirableTxnRecord();
        final var b = ExpirableTxnRecord.newBuilder().setReceipt(new TxnReceipt()).build();
        assertNotEquals(a, b);
    }

    @Test
    void equalsDetectsDiffHash() {
        final var a = new ExpirableTxnRecord();
        final var b = ExpirableTxnRecord.newBuilder().setTxnHash(new byte[] {(byte) 0xFF}).build();
        assertNotEquals(a, b);
    }

    @Test
    void equalsDetectsDiffTxnId() {
        final var a = new ExpirableTxnRecord();
        final var b = ExpirableTxnRecord.newBuilder().setTxnId(new TxnId()).build();
        assertNotEquals(a, b);
    }

    @Test
    void equalsDetectsDiffConsTime() {
        final var a = new ExpirableTxnRecord();
        final var b =
                ExpirableTxnRecord.newBuilder()
                        .setConsensusTime(new RichInstant(1_234_567, 890))
                        .build();
        assertNotEquals(a, b);
    }

    @Test
    void equalsDetectsDiffMemo() {
        final var a = new ExpirableTxnRecord();
        final var b = ExpirableTxnRecord.newBuilder().setMemo("HI").build();
        assertNotEquals(a, b);
    }

    @Test
    void equalsDetectsDiffCallResult() {
        final var a = new ExpirableTxnRecord();
        final var b =
                ExpirableTxnRecord.newBuilder().setContractCallResult(new EvmFnResult()).build();
        assertNotEquals(a, b);
    }

    @Test
    void equalsDetectsDiffCreateResult() {
        final var a = new ExpirableTxnRecord();
        final var b =
                ExpirableTxnRecord.newBuilder().setContractCreateResult(new EvmFnResult()).build();
        assertNotEquals(a, b);
    }

    @Test
    void equalsDetectsDiffHbarAdjusts() {
        final var a = new ExpirableTxnRecord();
        final var b =
                ExpirableTxnRecord.newBuilder()
                        .setHbarAdjustments(new CurrencyAdjustments())
                        .build();
        assertNotEquals(a, b);
    }

    @Test
    void equalsDetectsDiffTokens() {
        final var a = new ExpirableTxnRecord();
        final var b = ExpirableTxnRecord.newBuilder().setTokens(new ArrayList<>()).build();
        assertNotEquals(a, b);
    }

    @Test
    void equalsDetectsDiffPseudoRandomData() {
        final var a = new ExpirableTxnRecord();
        var b = ExpirableTxnRecord.newBuilder().setPseudoRandomNumber(10).build();
        assertNotEquals(a, b);

        b = ExpirableTxnRecord.newBuilder().setPseudoRandomBytes(pseudoRandomBytes).build();
        assertNotEquals(a, b);
    }

    @Test
    void equalsDetectsDiffTokenAdjusts() {
        final var a = new ExpirableTxnRecord();
        final var b =
                ExpirableTxnRecord.newBuilder().setTokenAdjustments(new ArrayList<>()).build();
        assertNotEquals(a, b);
    }

    @Test
    void equalsDetectsDiffNftAdjusts() {
        final var a = new ExpirableTxnRecord();
        final var b =
                ExpirableTxnRecord.newBuilder().setNftTokenAdjustments(new ArrayList<>()).build();
        assertNotEquals(a, b);
    }

    @Test
    void equalsDetectsDiffAssessedFees() {
        final var a = new ExpirableTxnRecord();
        final var b =
                ExpirableTxnRecord.newBuilder().setAssessedCustomFees(new ArrayList<>()).build();
        assertNotEquals(a, b);
    }

    @Test
    void equalsDetectsDiffTokenAssociations() {
        final var a = new ExpirableTxnRecord();
        final var b =
                ExpirableTxnRecord.newBuilder().setNewTokenAssociations(new ArrayList<>()).build();
        assertNotEquals(a, b);
    }

    @Test
    void equalsDetectsDiffAlias() {
        final var a = new ExpirableTxnRecord();
        final var b =
                ExpirableTxnRecord.newBuilder().setAlias(ByteString.copyFromUtf8("asdf")).build();
        assertNotEquals(a, b);
    }

    @Test
    void objectContractWorks() {
        final var two = TxnUtils.recordOne();
        final var three = subjectRecordWithTokenTransfersAndScheduleRefCustomFees();

        assertNotEquals(two, three);
        assertNotEquals(two.hashCode(), three.hashCode());
    }

    @Test
    void toStringWorksWithParentConsTime() {
        subject = subjectRecordWithTokenTransfersScheduleRefCustomFeesAndTokenAssociations();
        final var desired =
                "ExpirableTxnRecord{numChildRecords=2,"
                    + " receipt=TxnReceipt{status=INVALID_ACCOUNT_ID,"
                    + " accountCreated=EntityId{shard=0, realm=0, num=3}, newTotalTokenSupply=0},"
                    + " fee=555, txnHash=6e6f742d7265616c6c792d612d68617368,"
                    + " txnId=TxnId{payer=EntityId{shard=0, realm=0, num=0},"
                    + " validStart=RichInstant{seconds=9999999999, nanos=0}, scheduled=false,"
                    + " nonce=0}, consensusTimestamp=RichInstant{seconds=9999999999, nanos=0},"
                    + " expiry=1234567, submittingMember=1, memo=Alpha bravo charlie,"
                    + " contractCreation=EvmFnResult{gasUsed=55, bloom=, result=, error=null,"
                    + " contractId=EntityId{shard=4, realm=3, num=2}, createdContractIds=[],"
                    + " logs=[EvmLog{data=4e6f6e73656e736963616c21, bloom=, contractId=null,"
<<<<<<< HEAD
                    + " topics=[]}], stateChanges={}, evmAddress=, gas=1000000, amount=0,"
=======
                    + " topics=[]}], evmAddress=, gas=1000000, amount=0,"
>>>>>>> c14f4aae
                    + " functionParameters=53656e7369626c6521, senderId=null},"
                    + " hbarAdjustments=CurrencyAdjustments{readable=[0.0.2 -> -4, 0.0.1001 <- +2,"
                    + " 0.0.1002 <- +2]}, stakingRewardsPaid=CurrencyAdjustments{readable=[0.0.5 <-"
                    + " +100, 0.0.8 <- +1000]}, scheduleRef=EntityId{shard=5, realm=6, num=7},"
                    + " alias=test, ethereumHash=6e6f742d7265616c6c792d612d68617368,"
                    + " pseudoRandomNumber=10, pseudoRandomBytes=,"
                    + " parentConsensusTime=1970-01-15T06:56:07.000000890Z,"
                    + " tokenAdjustments=0.0.3(CurrencyAdjustments{readable=[0.0.5 -> -1, 0.0.6 <-"
                    + " +1, 0.0.7 <- +1000]}), 0.0.4(CurrencyAdjustments{readable=[0.0.5 -> -1,"
                    + " 0.0.6 <- +1, 0.0.7 <- +1000]}), 0.0.2(NftAdjustments{readable=[1 0.0.5"
                    + " 0.0.6]}), assessedCustomFees=(FcAssessedCustomFee{token=EntityId{shard=1,"
                    + " realm=2, num=9}, account=EntityId{shard=1, realm=2, num=8}, units=123,"
                    + " effective payer accounts=[234]}),"
                    + " newTokenAssociations=(FcTokenAssociation{token=10, account=11})}";

        assertEquals(desired, subject.toString());
    }

    @Test
    void toStringWorksWithoutParentConsTime() {
        subject = subjectRecordWithTokenTransfersScheduleRefCustomFeesAndTokenAssociations();
        subject.setPackedParentConsensusTime(MISSING_PARENT_CONSENSUS_TIMESTAMP);
        final var desired =
                "ExpirableTxnRecord{numChildRecords=2,"
                    + " receipt=TxnReceipt{status=INVALID_ACCOUNT_ID,"
                    + " accountCreated=EntityId{shard=0, realm=0, num=3}, newTotalTokenSupply=0},"
                    + " fee=555, txnHash=6e6f742d7265616c6c792d612d68617368,"
                    + " txnId=TxnId{payer=EntityId{shard=0, realm=0, num=0},"
                    + " validStart=RichInstant{seconds=9999999999, nanos=0}, scheduled=false,"
                    + " nonce=0}, consensusTimestamp=RichInstant{seconds=9999999999, nanos=0},"
                    + " expiry=1234567, submittingMember=1, memo=Alpha bravo charlie,"
                    + " contractCreation=EvmFnResult{gasUsed=55, bloom=, result=, error=null,"
                    + " contractId=EntityId{shard=4, realm=3, num=2}, createdContractIds=[],"
                    + " logs=[EvmLog{data=4e6f6e73656e736963616c21, bloom=, contractId=null,"
<<<<<<< HEAD
                    + " topics=[]}], stateChanges={}, evmAddress=, gas=1000000, amount=0,"
=======
                    + " topics=[]}], evmAddress=, gas=1000000, amount=0,"
>>>>>>> c14f4aae
                    + " functionParameters=53656e7369626c6521, senderId=null},"
                    + " hbarAdjustments=CurrencyAdjustments{readable=[0.0.2 -> -4, 0.0.1001 <- +2,"
                    + " 0.0.1002 <- +2]}, stakingRewardsPaid=CurrencyAdjustments{readable=[0.0.5 <-"
                    + " +100, 0.0.8 <- +1000]}, scheduleRef=EntityId{shard=5, realm=6, num=7},"
                    + " alias=test, ethereumHash=6e6f742d7265616c6c792d612d68617368,"
                    + " pseudoRandomNumber=10, pseudoRandomBytes=,"
                    + " tokenAdjustments=0.0.3(CurrencyAdjustments{readable=[0.0.5 -> -1, 0.0.6 <-"
                    + " +1, 0.0.7 <- +1000]}), 0.0.4(CurrencyAdjustments{readable=[0.0.5 -> -1,"
                    + " 0.0.6 <- +1, 0.0.7 <- +1000]}), 0.0.2(NftAdjustments{readable=[1 0.0.5"
                    + " 0.0.6]}), assessedCustomFees=(FcAssessedCustomFee{token=EntityId{shard=1,"
                    + " realm=2, num=9}, account=EntityId{shard=1, realm=2, num=8}, units=123,"
                    + " effective payer accounts=[234]}),"
                    + " newTokenAssociations=(FcTokenAssociation{token=10, account=11})}";
        assertEquals(desired, subject.toString());
    }
}<|MERGE_RESOLUTION|>--- conflicted
+++ resolved
@@ -502,11 +502,7 @@
                     + " contractCreation=EvmFnResult{gasUsed=55, bloom=, result=, error=null,"
                     + " contractId=EntityId{shard=4, realm=3, num=2}, createdContractIds=[],"
                     + " logs=[EvmLog{data=4e6f6e73656e736963616c21, bloom=, contractId=null,"
-<<<<<<< HEAD
-                    + " topics=[]}], stateChanges={}, evmAddress=, gas=1000000, amount=0,"
-=======
                     + " topics=[]}], evmAddress=, gas=1000000, amount=0,"
->>>>>>> c14f4aae
                     + " functionParameters=53656e7369626c6521, senderId=null},"
                     + " hbarAdjustments=CurrencyAdjustments{readable=[0.0.2 -> -4, 0.0.1001 <- +2,"
                     + " 0.0.1002 <- +2]}, stakingRewardsPaid=CurrencyAdjustments{readable=[0.0.5 <-"
@@ -541,11 +537,7 @@
                     + " contractCreation=EvmFnResult{gasUsed=55, bloom=, result=, error=null,"
                     + " contractId=EntityId{shard=4, realm=3, num=2}, createdContractIds=[],"
                     + " logs=[EvmLog{data=4e6f6e73656e736963616c21, bloom=, contractId=null,"
-<<<<<<< HEAD
-                    + " topics=[]}], stateChanges={}, evmAddress=, gas=1000000, amount=0,"
-=======
                     + " topics=[]}], evmAddress=, gas=1000000, amount=0,"
->>>>>>> c14f4aae
                     + " functionParameters=53656e7369626c6521, senderId=null},"
                     + " hbarAdjustments=CurrencyAdjustments{readable=[0.0.2 -> -4, 0.0.1001 <- +2,"
                     + " 0.0.1002 <- +2]}, stakingRewardsPaid=CurrencyAdjustments{readable=[0.0.5 <-"
