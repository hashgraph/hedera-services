--- conflicted
+++ resolved
@@ -176,10 +176,7 @@
 		assertEquals(subject, deserializedId);
 		// and:
 		verify(din, times(2)).readBoolean();
-<<<<<<< HEAD
-=======
 		verify(din).readInt();
->>>>>>> 8a1ae1ee
 
 		// cleanup:
 		TxnId.serdes = new DomainSerdes();
@@ -209,10 +206,7 @@
 		assertEquals(subject, deserializedId);
 		// and:
 		verify(din, times(2)).readBoolean();
-<<<<<<< HEAD
-=======
 		verify(din, never()).readInt();
->>>>>>> 8a1ae1ee
 
 		// cleanup:
 		TxnId.serdes = new DomainSerdes();
