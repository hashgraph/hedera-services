--- conflicted
+++ resolved
@@ -15,19 +15,6 @@
  */
 package com.hedera.services.state.submerkle;
 
-import static com.hedera.services.state.submerkle.EntityId.MISSING_ENTITY_ID;
-import static com.hedera.services.utils.EntityIdUtils.tokenIdFromEvmAddress;
-import static com.swirlds.common.utility.CommonUtils.unhex;
-import static org.junit.jupiter.api.Assertions.assertArrayEquals;
-import static org.junit.jupiter.api.Assertions.assertEquals;
-import static org.junit.jupiter.api.Assertions.assertFalse;
-import static org.junit.jupiter.api.Assertions.assertNotEquals;
-import static org.junit.jupiter.api.Assertions.assertNotSame;
-import static org.junit.jupiter.api.Assertions.assertTrue;
-import static org.mockito.BDDMockito.given;
-import static org.mockito.BDDMockito.mock;
-import static org.mockito.Mockito.inOrder;
-
 import com.google.common.primitives.Longs;
 import com.hedera.services.context.properties.StaticPropertiesHolder;
 import com.hedera.services.state.merkle.internals.BitPackUtils;
@@ -41,14 +28,11 @@
 import com.hederahashgraph.api.proto.java.TopicID;
 import com.swirlds.common.io.streams.SerializableDataInputStream;
 import com.swirlds.common.io.streams.SerializableDataOutputStream;
-import java.io.IOException;
-import java.util.Arrays;
 import org.apache.tuweni.bytes.Bytes;
 import org.hyperledger.besu.datatypes.Address;
 import org.junit.jupiter.api.BeforeEach;
 import org.junit.jupiter.api.Test;
 
-<<<<<<< HEAD
 import java.io.IOException;
 import java.util.Arrays;
 
@@ -66,214 +50,6 @@
 import static org.mockito.BDDMockito.mock;
 import static org.mockito.Mockito.inOrder;
 
-class EntityIdTest {
-	private static final long shard = 1L;
-	private static final long realm = 2L;
-	private static final long num = 3L;
-
-	private static final FileID fileId = FileID.newBuilder()
-			.setShardNum(shard)
-			.setRealmNum(realm)
-			.setFileNum(num)
-			.build();
-	private static final AccountID accountId = AccountID.newBuilder()
-			.setShardNum(shard)
-			.setRealmNum(realm)
-			.setAccountNum(num)
-			.build();
-	private static final ContractID contractId = ContractID.newBuilder()
-			.setShardNum(shard)
-			.setRealmNum(realm)
-			.setContractNum(num)
-			.build();
-	private static final TopicID topicId = TopicID.newBuilder()
-			.setShardNum(shard)
-			.setRealmNum(realm)
-			.setTopicNum(num)
-			.build();
-	private static final TokenID tokenId = TokenID.newBuilder()
-			.setShardNum(shard)
-			.setRealmNum(realm)
-			.setTokenNum(num)
-			.build();
-	private static final ScheduleID scheduleId = ScheduleID.newBuilder()
-			.setShardNum(shard)
-			.setRealmNum(realm)
-			.setScheduleNum(num)
-			.build();
-
-	private EntityId subject;
-
-	@BeforeEach
-	void setup() {
-		subject = new EntityId(shard, realm, num);
-	}
-
-	@Test
-	void fromIdentityCodeWorks() {
-		final var expected = new EntityId(0, 0, BitPackUtils.MAX_NUM_ALLOWED);
-
-		final var actual = EntityId.fromIdentityCode((int) BitPackUtils.MAX_NUM_ALLOWED);
-
-		assertEquals(expected, actual);
-	}
-
-	@Test
-	void useEvmAddressDirectlyIfMirror() {
-		final byte[] mockAddr = unhex("000000000000000000000000000000000cdefbbb");
-		final var typedAddress = Address.wrap(Bytes.wrap(mockAddr));
-		final var expected = EntityId.fromGrpcTokenId(tokenIdFromEvmAddress(typedAddress));
-		final var actual = EntityId.fromAddress(typedAddress);
-		assertEquals(expected, actual);
-	}
-
-	@Test
-	void toAddressWorks() {
-		final byte[] in = unhex("000000000000000000000000000000000cdefbbb");
-		final var inter = new EntityId(0, 0, Longs.fromByteArray(Arrays.copyOfRange(in, 12, 20)));
-		final byte[] out = inter.toEvmAddress().toArrayUnsafe();
-		assertArrayEquals(in, out);
-	}
-
-
-	@Test
-	void objectContractWorks() {
-		final var one = subject;
-		final var two = MISSING_ENTITY_ID;
-		final var three = subject.copy();
-
-		assertNotEquals(null, one);
-		assertNotEquals(new Object(), one);
-		assertNotEquals(two, one);
-		assertEquals(one, three);
-
-		assertEquals(one.hashCode(), three.hashCode());
-		assertNotEquals(one.hashCode(), two.hashCode());
-	}
-
-	@Test
-	void toStringWorks() {
-		assertEquals(
-				"EntityId{shard=" + shard + ", realm=" + realm + ", num=" + num + "}",
-				subject.toString());
-	}
-
-	@Test
-	void copyWorks() {
-		final var copySubject = subject.copy();
-
-		assertNotSame(subject, copySubject);
-		assertEquals(subject, copySubject);
-	}
-
-	@Test
-	void gettersWork() {
-		assertEquals(shard, subject.shard());
-		assertEquals(realm, subject.realm());
-		assertEquals(num, subject.num());
-	}
-
-	@Test
-	void settersWork() {
-		subject.setNum(123);
-
-		assertEquals(123, subject.num());
-	}
-
-	@Test
-	void identityCodeWorks() {
-		assertEquals((int) num, subject.identityCode());
-	}
-
-	@Test
-	void factoriesWork() {
-		assertEquals(MISSING_ENTITY_ID, EntityId.fromGrpcAccountId(null));
-		assertEquals(MISSING_ENTITY_ID, EntityId.fromGrpcContractId(null));
-		assertEquals(MISSING_ENTITY_ID, EntityId.fromGrpcTopicId(null));
-		assertEquals(MISSING_ENTITY_ID, EntityId.fromGrpcFileId(null));
-		assertEquals(MISSING_ENTITY_ID, EntityId.fromGrpcTokenId(null));
-		assertEquals(MISSING_ENTITY_ID, EntityId.fromGrpcScheduleId(null));
-
-		assertEquals(subject, EntityId.fromGrpcAccountId(accountId));
-		assertEquals(subject, EntityId.fromGrpcContractId(contractId));
-		assertEquals(subject, EntityId.fromGrpcTopicId(topicId));
-		assertEquals(subject, EntityId.fromGrpcFileId(fileId));
-		assertEquals(subject, EntityId.fromGrpcTokenId(tokenId));
-		assertEquals(subject, EntityId.fromGrpcScheduleId(scheduleId));
-	}
-
-	@Test
-	void idConstructorWorks() {
-		Id id = IdUtils.asModelId("1.2.3");
-
-		var subject = new EntityId(id);
-
-		assertEquals(id.shard(), subject.shard());
-		assertEquals(id.realm(), subject.realm());
-		assertEquals(id.num(), subject.num());
-		assertTrue(subject.matches(id));
-	}
-
-	@Test
-	void serializableDetWorks() {
-		assertEquals(EntityId.MERKLE_VERSION, subject.getVersion());
-		assertEquals(EntityId.RUNTIME_CONSTRUCTABLE_ID, subject.getClassId());
-	}
-
-	@Test
-	void deserializeWorks() throws IOException {
-		final var in = mock(SerializableDataInputStream.class);
-		final var newSubject = new EntityId();
-		given(in.readLong())
-				.willReturn(shard)
-				.willReturn(realm)
-				.willReturn(num);
-
-		newSubject.deserialize(in, EntityId.MERKLE_VERSION);
-
-		assertEquals(subject, newSubject);
-	}
-
-	@Test
-	void serializeWorks() throws IOException {
-		final var out = mock(SerializableDataOutputStream.class);
-		final var inOrder = inOrder(out);
-
-		subject.serialize(out);
-
-		inOrder.verify(out).writeLong(shard);
-		inOrder.verify(out).writeLong(realm);
-		inOrder.verify(out).writeLong(num);
-	}
-
-	@Test
-	void viewsWork() {
-		assertEquals(accountId, subject.toGrpcAccountId());
-		assertEquals(contractId, subject.toGrpcContractId());
-		assertEquals(tokenId, subject.toGrpcTokenId());
-		assertEquals(scheduleId, subject.toGrpcScheduleId());
-	}
-
-	@Test
-	void matcherWorks() {
-		final var diffShard = IdUtils.asAccount("2.2.3");
-		final var diffRealm = IdUtils.asAccount("1.3.3");
-		final var diffNum = IdUtils.asAccount("1.2.4");
-
-		assertTrue(subject.matches(subject.toGrpcAccountId()));
-		assertFalse(subject.matches(diffShard));
-		assertFalse(subject.matches(diffRealm));
-		assertFalse(subject.matches(diffNum));
-	}
-
-	@Test
-	void fromNumWorks() {
-		EntityId entityId = EntityId.fromNum(123L);
-		assertThat(entityId.num()).isEqualTo(123L);
-		assertThat(entityId.realm()).isEqualTo(StaticPropertiesHolder.STATIC_PROPERTIES.getRealm());
-		assertThat(entityId.shard()).isEqualTo(StaticPropertiesHolder.STATIC_PROPERTIES.getShard());
-	}
-=======
 class EntityIdTest {
     private static final long shard = 1L;
     private static final long realm = 2L;
@@ -459,5 +235,12 @@
         assertFalse(subject.matches(diffRealm));
         assertFalse(subject.matches(diffNum));
     }
->>>>>>> 3e79be41
+
+	@Test
+	void fromNumWorks() {
+		EntityId entityId = EntityId.fromNum(123L);
+		assertThat(entityId.num()).isEqualTo(123L);
+		assertThat(entityId.realm()).isEqualTo(StaticPropertiesHolder.STATIC_PROPERTIES.getRealm());
+		assertThat(entityId.shard()).isEqualTo(StaticPropertiesHolder.STATIC_PROPERTIES.getShard());
+	}
 }