package com.hedera.services.state.expiry;

/*-
 * ‌
 * Hedera Services Node
 * ​
 * Copyright (C) 2018 - 2021 Hedera Hashgraph, LLC
 * ​
 * Licensed under the Apache License, Version 2.0 (the "License");
 * you may not use this file except in compliance with the License.
 * You may obtain a copy of the License at
 *
 *      http://www.apache.org/licenses/LICENSE-2.0
 *
 * Unless required by applicable law or agreed to in writing, software
 * distributed under the License is distributed on an "AS IS" BASIS,
 * WITHOUT WARRANTIES OR CONDITIONS OF ANY KIND, either express or implied.
 * See the License for the specific language governing permissions and
 * limitations under the License.
 * ‍
 */

import com.google.protobuf.ByteString;
import com.hedera.services.context.ServicesContext;
import com.hedera.services.context.properties.GlobalDynamicProperties;
import com.hedera.services.fees.charging.NarratedCharging;
import com.hedera.services.ledger.HederaLedger;
import com.hedera.services.legacy.core.jproto.TxnReceipt;
import com.hedera.services.records.RecordCache;
import com.hedera.services.state.merkle.MerkleAccount;
import com.hedera.services.state.merkle.MerkleEntityId;
import com.hedera.services.state.serdes.DomainSerdesTest;
import com.hedera.services.state.submerkle.CurrencyAdjustments;
import com.hedera.services.state.submerkle.EntityId;
import com.hedera.services.state.submerkle.ExpirableTxnRecord;
import com.hedera.services.utils.TxnAccessor;
import com.hedera.test.utils.IdUtils;
import com.hederahashgraph.api.proto.java.AccountID;
import com.hederahashgraph.api.proto.java.ResponseCodeEnum;
import com.hederahashgraph.api.proto.java.ScheduleID;
import com.hederahashgraph.api.proto.java.TokenID;
import com.hederahashgraph.api.proto.java.TokenTransferList;
import com.hederahashgraph.api.proto.java.TransactionBody;
import com.hederahashgraph.api.proto.java.TransactionID;
<<<<<<< HEAD
import com.hederahashgraph.api.proto.java.TransactionReceipt;
=======
>>>>>>> d55cc343
import com.hederahashgraph.api.proto.java.TransferList;
import com.swirlds.fcmap.FCMap;
import javafx.util.Pair;
import org.apache.commons.codec.binary.Hex;
import org.junit.jupiter.api.Assertions;
import org.junit.jupiter.api.BeforeEach;
import org.junit.jupiter.api.Test;
import org.junit.jupiter.api.extension.ExtendWith;
import org.mockito.Mock;
import org.mockito.junit.jupiter.MockitoExtension;

import java.nio.charset.StandardCharsets;
import java.time.Instant;
import java.util.ArrayList;
import java.util.List;

import static com.hedera.services.state.expiry.NoopExpiringCreations.NOOP_EXPIRING_CREATIONS;
import static com.hedera.test.utils.IdUtils.asAccount;
import static com.hedera.test.utils.IdUtils.asToken;
import static com.hedera.test.utils.TxnUtils.withAdjustments;
import static com.hederahashgraph.api.proto.java.ResponseCodeEnum.FAIL_INVALID;
import static com.hederahashgraph.api.proto.java.ResponseCodeEnum.SUCCESS;
import static com.swirlds.common.CommonUtils.hex;
import static org.junit.jupiter.api.Assertions.assertEquals;
import static org.junit.jupiter.api.Assertions.assertNull;
import static org.mockito.BDDMockito.given;
import static org.mockito.BDDMockito.never;
import static org.mockito.BDDMockito.verify;
import static org.mockito.Mockito.mock;

@ExtendWith(MockitoExtension.class)
class ExpiringCreationsTest {
	private final int cacheTtl = 180;
	private final long now = 1_234_567L;
	private final long submittingMember = 1L;
	private final long expectedExpiry = now + cacheTtl;

	private final AccountID effPayer = IdUtils.asAccount("0.0.75231");
	private final ExpirableTxnRecord record = DomainSerdesTest.recordOne();
	private ExpirableTxnRecord expectedRecord;

	@Mock
	private RecordCache recordCache;
	@Mock
	private ExpiryManager expiries;
	@Mock
	private GlobalDynamicProperties dynamicProperties;
	@Mock
<<<<<<< HEAD
=======
	private FCMap<MerkleEntityId, MerkleAccount> accounts;
	@Mock
>>>>>>> d55cc343
	private ServicesContext ctx;
	@Mock
	private NarratedCharging narratedCharging;
	@Mock
	private HederaLedger ledger;
	@Mock
	private TransactionBody txn;
	@Mock
	private TxnAccessor accessor;

	private final AccountID payer = asAccount("0.0.2");
	private final AccountID created = asAccount("1.0.2");
	private final AccountID another = asAccount("1.0.300");
	private final TransferList transfers = withAdjustments(payer, -2L, created, 1L, another, 1L);
	private final TokenID tokenCreated = asToken("3.0.2");
	private final TokenTransferList tokenTransfers = TokenTransferList.newBuilder()
			.setToken(tokenCreated)
			.addAllTransfers(withAdjustments(payer, -2L, created, 1L, another, 1L).getAccountAmountsList())
			.build();

	private static final String memo = "TEST_MEMO";
	private static final String hashString = "TEST";
	private static final long scheduleNum = 100L;
	private static final String account = "0.0.10001";
<<<<<<< HEAD
	private final TransactionReceipt receipt = TransactionReceipt.newBuilder().setStatus(SUCCESS).build();
=======
>>>>>>> d55cc343
	private final Instant timestamp = Instant.now();
	private final byte[] hash = hashString.getBytes(StandardCharsets.UTF_8);

	private ExpiringCreations subject;

	private final TxnReceipt receipt = TxnReceipt.newBuilder().setStatus(SUCCESS.name()).build();

	@BeforeEach
	void setup() {
		subject = new ExpiringCreations(expiries, dynamicProperties, ctx);

		expectedRecord = record;
		expectedRecord.setExpiry(expectedExpiry);
		expectedRecord.setSubmittingMember(submittingMember);

		subject.setRecordCache(recordCache);
	}

	void setUpForExpiringRecordBuilder() {
		given(accessor.getTxnId()).willReturn(TransactionID.newBuilder().setAccountID(asAccount(account)).build());
		given(accessor.getTxn()).willReturn(txn);
		given(accessor.getTxn().getMemo()).willReturn(memo);
		given(accessor.isTriggeredTxn()).willReturn(true);
		given(accessor.getScheduleRef()).willReturn(ScheduleID.newBuilder().setScheduleNum(scheduleNum).build());
	}

	@Test
	void ifNotCreatingStatePayerRecordsDirectlyTracksWithCache() {
		given(dynamicProperties.shouldKeepRecordsInState()).willReturn(false);
		given(dynamicProperties.cacheRecordsTtl()).willReturn(cacheTtl);

		// when:
		var actual = subject.saveExpiringRecord(effPayer, record, now, submittingMember);

		// then:
		verify(recordCache).trackForExpiry(expectedRecord);
		// and:
		verify(expiries, never()).trackRecordInState(effPayer, expectedExpiry);
		// and:
		assertEquals(expectedRecord, actual);
	}

	@Test
	void addsToPayerRecordsAndTracks() {
		// setup:
		final var key = MerkleEntityId.fromAccountId(effPayer);
		final var payerAccount = new MerkleAccount();
<<<<<<< HEAD
		given(ctx.accounts()).willReturn(mock(FCMap.class));
		given(ctx.accounts().getForModify(key)).willReturn(payerAccount);
=======
		given(accounts.getForModify(key)).willReturn(payerAccount);
>>>>>>> d55cc343
		given(dynamicProperties.shouldKeepRecordsInState()).willReturn(true);
		given(dynamicProperties.cacheRecordsTtl()).willReturn(cacheTtl);

		// when:
		var actual = subject.saveExpiringRecord(effPayer, record, now, submittingMember);

		// then:
		assertEquals(expectedRecord, actual);
		// and:
		verify(expiries).trackRecordInState(effPayer, expectedExpiry);
		assertEquals(expectedRecord, payerAccount.records().peek());
	}

	@Test
	void noopFormDoesNothing() {
		// expect:
		Assertions.assertThrows(UnsupportedOperationException.class, () ->
				NOOP_EXPIRING_CREATIONS.saveExpiringRecord(
						null, null, 0L, submittingMember));
		Assertions.assertThrows(UnsupportedOperationException.class, () ->
				NOOP_EXPIRING_CREATIONS.buildExpiringRecord(
<<<<<<< HEAD
						0L, null, null, null, null));
=======
						0L, null, null, null, null, null));
>>>>>>> d55cc343
		Assertions.assertThrows(UnsupportedOperationException.class, () ->
				NOOP_EXPIRING_CREATIONS.buildFailedExpiringRecord(null, null));
	}

	@Test
	void validateBuildExpiringRecord() {
		//given:
		setUpForExpiringRecordBuilder();
		given(ctx.narratedCharging()).willReturn(narratedCharging);
		given(narratedCharging.totalFeesChargedToPayer()).willReturn(10L);

		given(ctx.ledger()).willReturn(ledger);
		given(ctx.ledger().netTransfersInTxn()).willReturn(transfers);
		given(ctx.ledger().netTokenTransfersInTxn()).willReturn(List.of(tokenTransfers));

		//when:
		ExpirableTxnRecord.Builder builder =
<<<<<<< HEAD
				subject.buildExpiringRecord(100L, hash,
						accessor, timestamp, TxnReceipt.fromGrpc(receipt));
=======
				subject.buildExpiringRecord(100L, hash, accessor, timestamp, receipt, ctx);
>>>>>>> d55cc343
		ExpirableTxnRecord actualRecord = builder.build();

		//then:
		assertEquals(memo, actualRecord.getMemo());
		assertEquals(SUCCESS, ResponseCodeEnum.valueOf(actualRecord.getReceipt().getStatus()));
		assertEquals(scheduleNum, actualRecord.getScheduleRef().num());
		assertEquals(timestamp.getEpochSecond(), actualRecord.getConsensusTimestamp().getSeconds());
		assertEquals(timestamp.getNano(), actualRecord.getConsensusTimestamp().getNanos());
		assertEquals(asAccount(account).getAccountNum(), actualRecord.getTxnId().getPayerAccount().num());
		assertEquals(hex(ByteString.copyFrom(hashString.getBytes(StandardCharsets.UTF_8)).toByteArray()),
				hex(actualRecord.getTxnHash()));
		assertEquals(110L, actualRecord.getFee());
		//and:
		List<CurrencyAdjustments> tokenTransferListExpected = getTokenAdjustments(List.of(tokenTransfers)).getValue();
		List<EntityId> tokensExpected = getTokenAdjustments(List.of(tokenTransfers)).getKey();

		//verify:

		assertEquals(tokenTransferListExpected.size(), actualRecord.getTokenAdjustments().size());
		assertEquals(tokensExpected.size(), actualRecord.getTokens().size());
		for (int i = 0; i < tokensExpected.size(); i++) {
			assertEquals(tokensExpected.get(i), actualRecord.getTokens().get(i));
		}
		for (int i = 0; i < tokenTransferListExpected.size(); i++) {
			assertEquals(tokenTransferListExpected.get(i), actualRecord.getTokenAdjustments().get(i));
		}
	}

	@Test
	void validateBuildFailedExpiringRecord() {
		//given:
		setUpForExpiringRecordBuilder();
		given(accessor.getHash()).willReturn(hash);
		//when:
		ExpirableTxnRecord.Builder builder =
				subject.buildFailedExpiringRecord(accessor, timestamp);
		ExpirableTxnRecord actualRecord = builder.build();

		//then:
		assertEquals(memo, actualRecord.getMemo());
		assertEquals(FAIL_INVALID, ResponseCodeEnum.valueOf(actualRecord.getReceipt().getStatus()));
		assertEquals(scheduleNum, actualRecord.getScheduleRef().num());
		assertEquals(timestamp.getEpochSecond(), actualRecord.getConsensusTimestamp().getSeconds());
		assertEquals(timestamp.getNano(), actualRecord.getConsensusTimestamp().getNanos());
		assertEquals(asAccount(account).getAccountNum(), actualRecord.getTxnId().getPayerAccount().num());
		assertEquals(Hex.encodeHexString(ByteString.copyFrom(hashString.getBytes(StandardCharsets.UTF_8)).toByteArray()),
				Hex.encodeHexString(actualRecord.getTxnHash()));
		assertEquals(0L, actualRecord.getFee());
		//and:
		assertNull(actualRecord.getTokenAdjustments());
		assertNull(actualRecord.getTokens());
	}

	private Pair<List<EntityId>, List<CurrencyAdjustments>> getTokenAdjustments(
			List<TokenTransferList> tokenTransferList) {
		List<EntityId> tokens = new ArrayList<>();
		List<CurrencyAdjustments> tokenAdjustments = new ArrayList<>();
		if (tokenTransferList.size() > 0) {
			for (TokenTransferList tokenTransfers : tokenTransferList) {
				tokens.add(EntityId.fromGrpcTokenId(tokenTransfers.getToken()));
				tokenAdjustments.add(CurrencyAdjustments.fromGrpc(tokenTransfers.getTransfersList()));
			}
		}
		return new Pair<>(tokens, tokenAdjustments);
	}
}<|MERGE_RESOLUTION|>--- conflicted
+++ resolved
@@ -42,10 +42,6 @@
 import com.hederahashgraph.api.proto.java.TokenTransferList;
 import com.hederahashgraph.api.proto.java.TransactionBody;
 import com.hederahashgraph.api.proto.java.TransactionID;
-<<<<<<< HEAD
-import com.hederahashgraph.api.proto.java.TransactionReceipt;
-=======
->>>>>>> d55cc343
 import com.hederahashgraph.api.proto.java.TransferList;
 import com.swirlds.fcmap.FCMap;
 import javafx.util.Pair;
@@ -74,7 +70,6 @@
 import static org.mockito.BDDMockito.given;
 import static org.mockito.BDDMockito.never;
 import static org.mockito.BDDMockito.verify;
-import static org.mockito.Mockito.mock;
 
 @ExtendWith(MockitoExtension.class)
 class ExpiringCreationsTest {
@@ -94,11 +89,8 @@
 	@Mock
 	private GlobalDynamicProperties dynamicProperties;
 	@Mock
-<<<<<<< HEAD
-=======
 	private FCMap<MerkleEntityId, MerkleAccount> accounts;
 	@Mock
->>>>>>> d55cc343
 	private ServicesContext ctx;
 	@Mock
 	private NarratedCharging narratedCharging;
@@ -123,10 +115,6 @@
 	private static final String hashString = "TEST";
 	private static final long scheduleNum = 100L;
 	private static final String account = "0.0.10001";
-<<<<<<< HEAD
-	private final TransactionReceipt receipt = TransactionReceipt.newBuilder().setStatus(SUCCESS).build();
-=======
->>>>>>> d55cc343
 	private final Instant timestamp = Instant.now();
 	private final byte[] hash = hashString.getBytes(StandardCharsets.UTF_8);
 
@@ -136,7 +124,7 @@
 
 	@BeforeEach
 	void setup() {
-		subject = new ExpiringCreations(expiries, dynamicProperties, ctx);
+		subject = new ExpiringCreations(expiries, dynamicProperties, () -> accounts);
 
 		expectedRecord = record;
 		expectedRecord.setExpiry(expectedExpiry);
@@ -174,12 +162,7 @@
 		// setup:
 		final var key = MerkleEntityId.fromAccountId(effPayer);
 		final var payerAccount = new MerkleAccount();
-<<<<<<< HEAD
-		given(ctx.accounts()).willReturn(mock(FCMap.class));
-		given(ctx.accounts().getForModify(key)).willReturn(payerAccount);
-=======
 		given(accounts.getForModify(key)).willReturn(payerAccount);
->>>>>>> d55cc343
 		given(dynamicProperties.shouldKeepRecordsInState()).willReturn(true);
 		given(dynamicProperties.cacheRecordsTtl()).willReturn(cacheTtl);
 
@@ -201,11 +184,7 @@
 						null, null, 0L, submittingMember));
 		Assertions.assertThrows(UnsupportedOperationException.class, () ->
 				NOOP_EXPIRING_CREATIONS.buildExpiringRecord(
-<<<<<<< HEAD
-						0L, null, null, null, null));
-=======
 						0L, null, null, null, null, null));
->>>>>>> d55cc343
 		Assertions.assertThrows(UnsupportedOperationException.class, () ->
 				NOOP_EXPIRING_CREATIONS.buildFailedExpiringRecord(null, null));
 	}
@@ -223,12 +202,7 @@
 
 		//when:
 		ExpirableTxnRecord.Builder builder =
-<<<<<<< HEAD
-				subject.buildExpiringRecord(100L, hash,
-						accessor, timestamp, TxnReceipt.fromGrpc(receipt));
-=======
 				subject.buildExpiringRecord(100L, hash, accessor, timestamp, receipt, ctx);
->>>>>>> d55cc343
 		ExpirableTxnRecord actualRecord = builder.build();
 
 		//then:
