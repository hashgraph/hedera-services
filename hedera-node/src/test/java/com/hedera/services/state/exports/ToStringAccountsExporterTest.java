--- conflicted
+++ resolved
@@ -125,13 +125,8 @@
 				"---\n" +
 				"MerkleAccount{state=MerkleAccountState{key=ed25519: \"first-fake\"\n" +
 				", expiry=1234567, balance=1, autoRenewSecs=555555, memo=This ecstasy doth unperplex, deleted=false, " +
-<<<<<<< HEAD
 				"smartContract=true, receiverSigRequired=true, proxy=EntityId{shard=0, realm=0, num=0}, nftsOwned=0, " +
 				"alreadyUsedAutoAssociations=7, maxAutoAssociations=10}, # records=0, " +
-=======
-				"smartContract=true, receiverSigRequired=true, proxy=EntityId{shard=0, realm=0, num=0}, nftsOwned=0}, #" +
-				" records=0, " +
->>>>>>> 3aa357fd
 				"tokens=[3.2.1, 1.2.3]}\n" +
 				"\n" +
 				"0.0.2\n" +
