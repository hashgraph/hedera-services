--- conflicted
+++ resolved
@@ -125,15 +125,10 @@
 		account1.setNumPositiveBalances(0);
 		account1.setHeadTokenId(MISSING_ID.num());
 		account2.setBalance(2L);
-<<<<<<< HEAD
 		account2.setTransactionCounter(2L);
-		account2.setTokenAssociationMetadata(
-				new TokenAssociationMetadata(1, 0, EntityNumPair.MISSING_NUM_PAIR));
-=======
 		account2.setNumAssociations(1);
 		account2.setNumPositiveBalances(0);
 		account2.setHeadTokenId(MISSING_ID.num());
->>>>>>> ebf5a4a4
 		// and:
 		var desired = "0.0.1\n" +
 				"---\n" +
@@ -148,13 +143,8 @@
 				"\"second-fake\"\n, expiry=7654321, balance=2, autoRenewSecs=444444, memo=" +
 				"We said, and show us what we love, deleted=true, smartContract=false, numContractKvPairs=0, " +
 				"receiverSigRequired=false, proxy=EntityId{shard=0, realm=0, num=0}, nftsOwned=0, alreadyUsedAutoAssociations=0, " +
-<<<<<<< HEAD
 				"maxAutoAssociations=0, alias=, transactionCounter=2, cryptoAllowances={}, fungibleTokenAllowances={}, approveForAllNfts=[], " +
-				"numAssociations=1, numZeroBalances=0, lastAssociation=0<->(0.0.0, 0.0.0)}, # records=0}\n";
-=======
-				"maxAutoAssociations=0, alias=, cryptoAllowances={}, fungibleTokenAllowances={}, approveForAllNfts=[], " +
 				"numAssociations=1, numPositiveBalances=0, headTokenId=0}, # records=0}\n";
->>>>>>> ebf5a4a4
 
 		// given:
 		MerkleMap<EntityNum, MerkleAccount> accounts = new MerkleMap<>();
