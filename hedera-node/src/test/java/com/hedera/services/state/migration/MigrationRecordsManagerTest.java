package com.hedera.services.state.migration;

/*-
 * ‌
 * Hedera Services Node
 * ​
 * Copyright (C) 2018 - 2022 Hedera Hashgraph, LLC
 * ​
 * Licensed under the Apache License, Version 2.0 (the "License");
 * you may not use this file except in compliance with the License.
 * You may obtain a copy of the License at
 *
 *      http://www.apache.org/licenses/LICENSE-2.0
 *
 * Unless required by applicable law or agreed to in writing, software
 * distributed under the License is distributed on an "AS IS" BASIS,
 * WITHOUT WARRANTIES OR CONDITIONS OF ANY KIND, either express or implied.
 * See the License for the specific language governing permissions and
 * limitations under the License.
 * ‍
 */

import com.google.protobuf.ByteString;
import com.hedera.services.context.SideEffectsTracker;
import com.hedera.services.context.properties.GlobalDynamicProperties;
import com.hedera.services.ledger.SigImpactHistorian;
import com.hedera.services.legacy.core.jproto.TxnReceipt;
import com.hedera.services.records.RecordsHistorian;
import com.hedera.services.state.EntityCreator;
import com.hedera.services.state.merkle.MerkleAccount;
import com.hedera.services.state.merkle.MerkleNetworkContext;
import com.hedera.services.state.submerkle.EntityId;
import com.hedera.services.state.submerkle.ExpirableTxnRecord;
import com.hedera.services.state.submerkle.TxnId;
import com.hedera.services.store.contracts.precompile.SyntheticTxnFactory;
import com.hedera.services.utils.EntityNum;
import com.hederahashgraph.api.proto.java.AccountID;
import com.hederahashgraph.api.proto.java.CryptoCreateTransactionBody;
import com.hederahashgraph.api.proto.java.Duration;
import com.hederahashgraph.api.proto.java.Key;
import com.hederahashgraph.api.proto.java.KeyList;
import com.hederahashgraph.api.proto.java.TransactionBody;
import com.swirlds.merkle.map.MerkleMap;
import org.junit.jupiter.api.BeforeEach;
import org.junit.jupiter.api.Test;
import org.junit.jupiter.api.extension.ExtendWith;
import org.mockito.ArgumentCaptor;
import org.mockito.Mock;
import org.mockito.junit.jupiter.MockitoExtension;

import java.time.Instant;
import java.util.concurrent.atomic.AtomicLong;

import static com.hedera.services.legacy.core.jproto.TxnReceipt.SUCCESS_LITERAL;
import static com.hedera.services.records.TxnAwareRecordsHistorian.DEFAULT_SOURCE_ID;
import static com.hedera.services.state.EntityCreator.EMPTY_MEMO;
import static com.hedera.services.state.EntityCreator.NO_CUSTOM_FEES;
import static org.junit.jupiter.api.Assertions.assertEquals;
import static org.mockito.ArgumentCaptor.forClass;
import static org.mockito.ArgumentMatchers.eq;
import static org.mockito.BDDMockito.given;
import static org.mockito.Mockito.times;
import static org.mockito.Mockito.verify;
import static org.mockito.Mockito.verifyNoInteractions;

@ExtendWith(MockitoExtension.class)
class MigrationRecordsManagerTest {
	private static final long fundingExpiry = 33197904000L;
	private static final ExpirableTxnRecord.Builder pretend800 = ExpirableTxnRecord.newBuilder();
	private static final ExpirableTxnRecord.Builder pretend801 = ExpirableTxnRecord.newBuilder();
	private static final Instant now = Instant.ofEpochSecond(1_234_567L);
	private static final Key EXPECTED_KEY = Key.newBuilder().setKeyList(KeyList.getDefaultInstance()).build();
	private static final String MEMO = "Release 0.24.1 migration record";
	private static final String CONTRACT_UPGRADE_MEMO = "Contract {} was renewed during 0.26.0 upgrade. New expiry: {}" +
			" .";
	private static final long contract1Expiry = 2000000L;
	private static final long contract2Expiry = 4000000L;
	private static final EntityId contract1Id = EntityId.fromIdentityCode(1);
	private static final EntityId contract2Id = EntityId.fromIdentityCode(2);

	@Mock
	private GlobalDynamicProperties dynamicProperties;
	@Mock
	private SigImpactHistorian sigImpactHistorian;
	@Mock
	private RecordsHistorian recordsHistorian;
	@Mock
	private MerkleNetworkContext networkCtx;
	@Mock
	private SideEffectsTracker tracker800;
	@Mock
	private SideEffectsTracker tracker801;
	@Mock
	private EntityCreator creator;

	private MerkleMap<EntityNum, MerkleAccount> accounts = new MerkleMap<>();
	@Mock
	private MerkleAccount merkleAccount;

	private final AtomicLong nextTracker = new AtomicLong();
<<<<<<< HEAD
	private final SyntheticTxnFactory factory = new SyntheticTxnFactory();
=======
	private final SyntheticTxnFactory factory = new SyntheticTxnFactory(dynamicProperties);
>>>>>>> 2f0e26e3

	private MigrationRecordsManager subject;

	@BeforeEach
	void setUp() {
		accounts.put(EntityNum.fromLong(1L), merkleAccount);
		accounts.put(EntityNum.fromLong(2L), merkleAccount);

		subject = new MigrationRecordsManager(creator, sigImpactHistorian, recordsHistorian, () -> networkCtx,
				() -> accounts, factory);

		subject.setSideEffectsFactory(() -> nextTracker.getAndIncrement() == 0 ? tracker800 : tracker801);
	}

	@Test
	void ifContextIndicatesRecordsNeedToBeStreamedThenDoesSo() {
		final ArgumentCaptor<TransactionBody.Builder> bodyCaptor = forClass(TransactionBody.Builder.class);
		final var synthBody = expectedSyntheticCreate();

		given(creator.createSuccessfulSyntheticRecord(NO_CUSTOM_FEES, tracker800, MEMO)).willReturn(pretend800);
		given(creator.createSuccessfulSyntheticRecord(NO_CUSTOM_FEES, tracker801, MEMO)).willReturn(pretend801);

		subject.publishMigrationRecords(now);

		verify(sigImpactHistorian).markEntityChanged(800L);
		verify(sigImpactHistorian).markEntityChanged(801L);
		verify(tracker800).trackAutoCreation(AccountID.newBuilder().setAccountNum(800L).build(), ByteString.EMPTY);
		verify(tracker801).trackAutoCreation(AccountID.newBuilder().setAccountNum(801L).build(), ByteString.EMPTY);
		verify(recordsHistorian).trackPrecedingChildRecord(eq(DEFAULT_SOURCE_ID), bodyCaptor.capture(), eq(pretend800));
		verify(recordsHistorian).trackPrecedingChildRecord(eq(DEFAULT_SOURCE_ID), bodyCaptor.capture(), eq(pretend801));
		verify(networkCtx).markMigrationRecordsStreamed();
		final var bodies = bodyCaptor.getAllValues();
		assertEquals(synthBody, bodies.get(0).build());
		assertEquals(synthBody, bodies.get(1).build());
	}

	@Test
	void ifContextIndicatesContractRenewRecordsNeedToBeStreamedThenDoesSo() {
		final ArgumentCaptor<TransactionBody.Builder> bodyCaptor = forClass(TransactionBody.Builder.class);
		final ArgumentCaptor<ExpirableTxnRecord.Builder> recordCaptor = forClass(ExpirableTxnRecord.Builder.class);

		final var contractUpdateSynthBody1 = factory.synthContractAutoRenew(contract1Id.asNum(), contract1Expiry, contract1Id.toGrpcAccountId()).build();
		final var contractUpdateSynthBody2 = factory.synthContractAutoRenew(contract2Id.asNum(), contract2Expiry, contract2Id.toGrpcAccountId()).build();

		given(networkCtx.consensusTimeOfLastHandledTxn()).willReturn(now);
		given(merkleAccount.isSmartContract()).willReturn(true);
		given(merkleAccount.getExpiry()).willReturn(contract1Expiry).willReturn(contract2Expiry);

		subject.publishMigrationRecords(now);

		verify(recordsHistorian, times(2)).trackPrecedingChildRecord(eq(DEFAULT_SOURCE_ID), bodyCaptor.capture(), recordCaptor.capture());
		verify(networkCtx).markMigrationRecordsStreamed();

		final var bodies = bodyCaptor.getAllValues();
		assertEquals(contractUpdateSynthBody1, bodies.get(0).build());
		assertEquals(contractUpdateSynthBody2, bodies.get(1).build());

		final var records = recordCaptor.getAllValues();
		//since txnId will be set at late point, will set txnId for comparing
		assertEquals(expectedContractUpdateRecord(contract1Id, contract1Expiry).build(), records.get(0).setTxnId(new TxnId()).build());
		assertEquals(expectedContractUpdateRecord(contract2Id, contract2Expiry).build(), records.get(1).setTxnId(new TxnId()).build());
	}

	private ExpirableTxnRecord.Builder expectedContractUpdateRecord(final EntityId num, final long newExpiry) {
		final var receipt =  TxnReceipt.newBuilder().setStatus(SUCCESS_LITERAL).build();

		final var memo = String.format(CONTRACT_UPGRADE_MEMO, num.num(), newExpiry);
		return ExpirableTxnRecord.newBuilder()
				.setTxnId(new TxnId())
				.setMemo(memo)
				.setReceipt(receipt);
	}

	@Test
	void doesNothingIfRecordsAlreadyStreamed() {
		given(networkCtx.areMigrationRecordsStreamed()).willReturn(true);

		subject.publishMigrationRecords(now);

		verifyNoInteractions(sigImpactHistorian);
		verifyNoInteractions(recordsHistorian);
	}

	@Test
	void doesntStreamRewardAccountCreationIfNotGenesis() {
		given(networkCtx.consensusTimeOfLastHandledTxn()).willReturn(Instant.MAX);

		subject.publishMigrationRecords(now);

		verifyNoInteractions(sigImpactHistorian);
		verifyNoInteractions(recordsHistorian);
	}

	private TransactionBody expectedSyntheticCreate() {
		final var txnBody = CryptoCreateTransactionBody.newBuilder()
				.setKey(EXPECTED_KEY)
				.setMemo(EMPTY_MEMO)
				.setInitialBalance(0)
				.setAutoRenewPeriod(Duration.newBuilder().setSeconds(fundingExpiry - now.getEpochSecond()))
				.build();
		return TransactionBody.newBuilder().setCryptoCreateAccount(txnBody).build();
	}
}<|MERGE_RESOLUTION|>--- conflicted
+++ resolved
@@ -98,11 +98,7 @@
 	private MerkleAccount merkleAccount;
 
 	private final AtomicLong nextTracker = new AtomicLong();
-<<<<<<< HEAD
-	private final SyntheticTxnFactory factory = new SyntheticTxnFactory();
-=======
 	private final SyntheticTxnFactory factory = new SyntheticTxnFactory(dynamicProperties);
->>>>>>> 2f0e26e3
 
 	private MigrationRecordsManager subject;
 
