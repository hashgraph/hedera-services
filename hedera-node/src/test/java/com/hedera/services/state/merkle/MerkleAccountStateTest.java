package com.hedera.services.state.merkle;

/*-
 * ‌
 * Hedera Services Node
 * ​
 * Copyright (C) 2018 - 2021 Hedera Hashgraph, LLC
 * ​
 * Licensed under the Apache License, Version 2.0 (the "License");
 * you may not use this file except in compliance with the License.
 * You may obtain a copy of the License at
 *
 *      http://www.apache.org/licenses/LICENSE-2.0
 *
 * Unless required by applicable law or agreed to in writing, software
 * distributed under the License is distributed on an "AS IS" BASIS,
 * WITHOUT WARRANTIES OR CONDITIONS OF ANY KIND, either express or implied.
 * See the License for the specific language governing permissions and
 * limitations under the License.
 * ‍
 */

import com.google.protobuf.ByteString;
import com.hedera.services.legacy.core.jproto.JEd25519Key;
import com.hedera.services.legacy.core.jproto.JKey;
import com.hedera.services.legacy.core.jproto.JKeyList;
import com.hedera.services.state.submerkle.EntityId;
import com.hedera.services.state.submerkle.FcTokenAllowanceId;
import com.hedera.services.state.virtual.ContractKey;
import com.hedera.services.utils.EntityNum;
import com.hederahashgraph.api.proto.java.Key;
import com.swirlds.common.exceptions.MutabilityException;
import org.apache.tuweni.units.bigints.UInt256;
import org.junit.jupiter.api.BeforeEach;
import org.junit.jupiter.api.Test;

import java.util.Collections;
import java.util.TreeMap;
import java.util.TreeSet;

<<<<<<< HEAD
import static com.hedera.services.state.merkle.internals.BitPackUtils.buildAutomaticAssociationMetaData;
import static com.hedera.services.state.merkle.internals.BitPackUtils.numFromCode;
=======
>>>>>>> 8c7b1047
import static org.junit.jupiter.api.Assertions.assertEquals;
import static org.junit.jupiter.api.Assertions.assertFalse;
import static org.junit.jupiter.api.Assertions.assertNotEquals;
import static org.junit.jupiter.api.Assertions.assertNotSame;
import static org.junit.jupiter.api.Assertions.assertNull;
import static org.junit.jupiter.api.Assertions.assertThrows;
import static org.junit.jupiter.api.Assertions.assertTrue;

class MerkleAccountStateTest {
	private static final JKey key = new JEd25519Key("abcdefghijklmnopqrstuvwxyz012345".getBytes());
	private static final long expiry = 1_234_567L;
	private static final long balance = 555_555L;
	private static final long autoRenewSecs = 234_567L;
	private static final long nftsOwned = 150L;
	private static final long otherNftsOwned = 151L;
	private static final String memo = "A memo";
	private static final boolean deleted = true;
	private static final boolean smartContract = true;
	private static final boolean receiverSigRequired = true;
	private static final EntityId proxy = new EntityId(1L, 2L, 3L);
	private static final int number = 123;
	private static final int maxAutoAssociations = 1234;
	private static final int usedAutoAssociations = 1233;
	private static final Key aliasKey = Key.newBuilder()
			.setECDSASecp256K1(ByteString.copyFromUtf8("bbbbbbbbbbbbbbbbbbbbb")).build();
	private static final ByteString alias = aliasKey.getECDSASecp256K1();
	private static final ByteString otherAlias = ByteString.copyFrom("012345789".getBytes());
	private static final UInt256 firstKey =
			UInt256.fromHexString("0x0000fe0432ce31138ecf09aa3e8a410004a1e204ef84efe01ee160fea1e22060");
	private static final int[] explicitFirstKey = ContractKey.asPackedInts(firstKey);
	private static final byte numNonZeroBytesInFirst = 30;

	private static final JKey otherKey = new JEd25519Key("aBcDeFgHiJkLmNoPqRsTuVwXyZ012345".getBytes());
	private static final long otherExpiry = 7_234_567L;
	private static final long otherBalance = 666_666L;
	private static final long otherAutoRenewSecs = 432_765L;
	private static final String otherMemo = "Another memo";
	private static final boolean otherDeleted = false;
	private static final boolean otherSmartContract = false;
	private static final boolean otherReceiverSigRequired = false;
	private static final EntityId otherProxy = new EntityId(3L, 2L, 1L);
	private static final int otherNumber = 456;
	private static final int kvPairs = 123;
	private static final int otherKvPairs = 456;
	private static final UInt256 otherFirstKey =
			UInt256.fromHexString("0x0011fe0432ce31138ecf09aa3e8a410004bbe204ef84efe01ee160febbe22060");
	private static final int[] otherExplicitFirstKey = ContractKey.asPackedInts(otherFirstKey);
	private static final byte otherNumNonZeroBytesInFirst = 31;
	private static final int associatedTokensCount = 3;
	private static final int numPositiveBalances = 2;
	private static final int otherNumPositiveBalances = 3;
	private static final int numTreasuryTitles = 23;
	private static final int otherNumTreasuryTitles = 32;

	private static final EntityNum spenderNum1 = EntityNum.fromLong(1000L);
	private static final EntityNum spenderNum2 = EntityNum.fromLong(3000L);
	private static final EntityNum tokenForAllowance = EntityNum.fromLong(2000L);
	private static final long headTokenNum = tokenForAllowance.longValue();
	private static final Long cryptoAllowance = 10L;
	private static final Long tokenAllowanceVal = 1L;

	private static final FcTokenAllowanceId tokenAllowanceKey1 = FcTokenAllowanceId.from(tokenForAllowance,
			spenderNum1);
	private static final FcTokenAllowanceId tokenAllowanceKey2 = FcTokenAllowanceId.from(tokenForAllowance,
			spenderNum2);

	private TreeMap<EntityNum, Long> cryptoAllowances = new TreeMap<>();
	private TreeMap<FcTokenAllowanceId, Long> fungibleTokenAllowances = new TreeMap<>();
	private TreeSet<FcTokenAllowanceId> approveForAllNfts = new TreeSet<>();

	TreeMap<EntityNum, Long> otherCryptoAllowances = new TreeMap<>();
	TreeMap<FcTokenAllowanceId, Long> otherFungibleTokenAllowances = new TreeMap<>();
	TreeSet<FcTokenAllowanceId> otherApproveForAllNfts = new TreeSet<>();

	private MerkleAccountState subject;

	@BeforeEach
	void setup() {
		cryptoAllowances.put(spenderNum1, cryptoAllowance);
		approveForAllNfts.add(tokenAllowanceKey2);
		fungibleTokenAllowances.put(tokenAllowanceKey1, tokenAllowanceVal);

		subject = new MerkleAccountState(
				key,
				expiry, balance, autoRenewSecs,
				memo,
				deleted, smartContract, receiverSigRequired,
				proxy,
				number,
				maxAutoAssociations,
				usedAutoAssociations,
				alias,
				kvPairs,
				cryptoAllowances,
				fungibleTokenAllowances,
				approveForAllNfts,
				explicitFirstKey,
				numNonZeroBytesInFirst,
				nftsOwned,
				associatedTokensCount,
				numPositiveBalances,
<<<<<<< HEAD
				headTokenNum);
=======
				headTokenNum,
				nftsOwned,
				numTreasuryTitles);
>>>>>>> 8c7b1047
	}

	@Test
	void toStringWorks() {
<<<<<<< HEAD
		final var desired = "MerkleAccountState{number=123 <-> 0.0.123, key=ed25519: " +
				"\"abcdefghijklmnopqrstuvwxyz012345\"\n" +
				", expiry=1234567, balance=555555, autoRenewSecs=234567, memo=A memo, deleted=true, smartContract=true," +
				" numContractKvPairs=123, receiverSigRequired=true, proxy=EntityId{shard=1, realm=2, num=3}, " +
				"nftsOwned=150, alreadyUsedAutoAssociations=1233, maxAutoAssociations=1234, " +
				"alias=bbbbbbbbbbbbbbbbbbbbb, cryptoAllowances={EntityNum{value=1000}=10}, " +
				"fungibleTokenAllowances={FcTokenAllowanceId{tokenNum=2000, spenderNum=1000}=1}, " +
				"approveForAllNfts=[FcTokenAllowanceId{tokenNum=2000, spenderNum=3000}], " +
				"firstContractStorageKey=fe0432ce31138ecf09aa3e8a41004a1e204ef84efe01ee160fea1e22060, " +
				"numAssociations=3, numPositiveBalances=2, headTokenId=2000}";
		assertEquals(desired, subject.toString());
	}

	@Test
	void getterWorksForNullStorageKey() {
		subject.setFirstUint256Key(null);
		assertNull(subject.getFirstContractStorageKey());
		assertEquals(0, subject.getFirstUint256KeyNonZeroBytes());
	}

	@Test
	void getterWorksForTypedStorageKey() {
		final var expected = new ContractKey(numFromCode(number), explicitFirstKey);
		final var actual = subject.getFirstContractStorageKey();
		assertEquals(expected, actual);
	}

	@Test
	void settingFirstKeyUpdatesNonZeroBytes() {
		subject.setFirstUint256Key(otherExplicitFirstKey);
		assertEquals(otherNumNonZeroBytesInFirst, subject.getFirstUint256KeyNonZeroBytes());
=======
		assertEquals("MerkleAccountState{number=123 <-> 0.0.123, " +
						"key=" + MiscUtils.describe(key) + ", " +
						"expiry=" + expiry + ", " +
						"balance=" + balance + ", " +
						"autoRenewSecs=" + autoRenewSecs + ", " +
						"memo=" + memo + ", " +
						"deleted=" + deleted + ", " +
						"smartContract=" + smartContract + ", " +
						"numContractKvPairs=" + kvPairs + ", " +
						"receiverSigRequired=" + receiverSigRequired + ", " +
						"proxy=" + proxy + ", nftsOwned=" + nftsOwned + ", " +
						"alreadyUsedAutoAssociations=" + usedAutoAssociations + ", " +
						"maxAutoAssociations=" + maxAutoAssociations + ", " +
						"alias=" + alias.toStringUtf8() + ", " +
						"cryptoAllowances=" + cryptoAllowances + ", " +
						"fungibleTokenAllowances=" + fungibleTokenAllowances + ", " +
						"approveForAllNfts=" + approveForAllNfts + ", " +
						"numAssociations=" + associatedTokensCount + ", " +
						"numPositiveBalances=" + numPositiveBalances + ", " +
						"headTokenId=" + headTokenNum + ", " +
						"numTreasuryTitles=" + numTreasuryTitles + "}",
				subject.toString());
>>>>>>> 8c7b1047
	}

	@Test
	void copyIsImmutable() {
		final var key = new JKeyList();
		final var proxy = new EntityId(0, 0, 2);

		subject.copy();

		assertThrows(MutabilityException.class, () -> subject.setHbarBalance(1L));
		assertThrows(MutabilityException.class, () -> subject.setAutoRenewSecs(1_234_567L));
		assertThrows(MutabilityException.class, () -> subject.setDeleted(true));
		assertThrows(MutabilityException.class, () -> subject.setAccountKey(key));
		assertThrows(MutabilityException.class, () -> subject.setMemo("NOPE"));
		assertThrows(MutabilityException.class, () -> subject.setSmartContract(false));
		assertThrows(MutabilityException.class, () -> subject.setReceiverSigRequired(true));
		assertThrows(MutabilityException.class, () -> subject.setExpiry(1_234_567L));
		assertThrows(MutabilityException.class, () -> subject.setNumContractKvPairs(otherKvPairs));
		assertThrows(MutabilityException.class, () -> subject.setProxy(proxy));
		assertThrows(MutabilityException.class, () -> subject.setMaxAutomaticAssociations(maxAutoAssociations));
		assertThrows(MutabilityException.class, () -> subject.setUsedAutomaticAssociations(usedAutoAssociations));
		assertThrows(MutabilityException.class, () -> subject.setCryptoAllowances(cryptoAllowances));
		assertThrows(MutabilityException.class, () -> subject.setApproveForAllNfts(approveForAllNfts));
<<<<<<< HEAD
		assertThrows(MutabilityException.class, () -> subject.setNumAssociations(5));
		assertThrows(MutabilityException.class, () -> subject.setNumPositiveBalances(5));
		assertThrows(MutabilityException.class, () -> subject.setHeadTokenId(5L));
		assertThrows(MutabilityException.class, () -> subject.setNftsOwned(nftsOwned));
		assertThrows(MutabilityException.class, () -> subject.setFirstUint256Key(explicitFirstKey));
=======
		assertThrows(MutabilityException.class, () -> subject.setNftsOwned(0));
		assertThrows(MutabilityException.class, () -> subject.setNumTreasuryTitles(1));
		assertThrows(MutabilityException.class, () -> subject.setUsedAutomaticAssociations(usedAutoAssociations));
	}

	@Test
	void reportsTreasuryStatus() {
		assertTrue(subject.isTokenTreasury());
		subject.setNumTreasuryTitles(0);
		assertFalse(subject.isTokenTreasury());
>>>>>>> 8c7b1047
	}


	@Test
	void copyWorks() {
		final var copySubject = subject.copy();
		assertNotSame(copySubject, subject);
		assertEquals(subject, copySubject);
	}

	@Test
	void equalsWorksWithRadicalDifferences() {
		final var identical = subject;
		assertEquals(subject, identical);
		assertNotEquals(subject, null);
		assertNotEquals(subject, new Object());
	}

	@Test
<<<<<<< HEAD
	void equalsWorksForFirstKeyBytes() {
		final var otherSubject = new MerkleAccountState(
				key,
				expiry, balance, autoRenewSecs,
				memo,
				deleted, smartContract, receiverSigRequired,
				proxy,
				number,
				maxAutoAssociations,
				usedAutoAssociations,
				alias,
				kvPairs,
				cryptoAllowances,
				fungibleTokenAllowances,
				approveForAllNfts,
				otherExplicitFirstKey,
				otherNumNonZeroBytesInFirst,
				nftsOwned,
				associatedTokensCount,
				numPositiveBalances,
				headTokenNum);

		assertNotEquals(subject, otherSubject);
	}

	@Test
	void equalsWorksForKey() {
		final var otherSubject = new MerkleAccountState(
				otherKey,
				expiry, balance, autoRenewSecs,
				memo,
				deleted, smartContract, receiverSigRequired,
				proxy,
				number,
				maxAutoAssociations,
				usedAutoAssociations,
				alias,
				kvPairs,
				cryptoAllowances,
				fungibleTokenAllowances,
				approveForAllNfts,
				explicitFirstKey,
				numNonZeroBytesInFirst,
				nftsOwned,
				associatedTokensCount,
				numPositiveBalances,
				headTokenNum);
=======
	void equalsWorksForNftsOwned() {
		final var otherSubject = subject.copy();
		otherSubject.setNftsOwned(otherNftsOwned);
		assertNotEquals(subject, otherSubject);
	}
>>>>>>> 8c7b1047

	@Test
	void equalsWorksForNumTreasuryTitles() {
		final var otherSubject = subject.copy();
		otherSubject.setNumTreasuryTitles(otherNumTreasuryTitles);
		assertNotEquals(subject, otherSubject);
	}

	@Test
<<<<<<< HEAD
	void equalsWorksForExpiry() {
		final var otherSubject = new MerkleAccountState(
				key,
				otherExpiry, balance, autoRenewSecs,
				memo,
				deleted, smartContract, receiverSigRequired,
				proxy,
				number,
				maxAutoAssociations,
				usedAutoAssociations,
				alias,
				kvPairs,
				cryptoAllowances,
				fungibleTokenAllowances,
				approveForAllNfts,
				explicitFirstKey,
				numNonZeroBytesInFirst,
				nftsOwned,
				associatedTokensCount,
				numPositiveBalances,
				headTokenNum);
=======
	void equalsWorksForKey() {
		final var otherSubject = subject.copy();
		otherSubject.setAccountKey(otherKey);
		assertNotEquals(subject, otherSubject);
	}
>>>>>>> 8c7b1047

	@Test
	void equalsWorksForExpiry() {
		final var otherSubject = subject.copy();
		otherSubject.setExpiry(otherExpiry);
		assertNotEquals(subject, otherSubject);
	}

	@Test
	void equalsWorksForBalance() {
<<<<<<< HEAD
		final var otherSubject = new MerkleAccountState(
				key,
				expiry, otherBalance, autoRenewSecs,
				memo,
				deleted, smartContract, receiverSigRequired,
				proxy,
				number,
				maxAutoAssociations,
				usedAutoAssociations,
				alias,
				kvPairs,
				cryptoAllowances,
				fungibleTokenAllowances,
				approveForAllNfts,
				explicitFirstKey,
				numNonZeroBytesInFirst,
				nftsOwned,
				associatedTokensCount,
				numPositiveBalances,
				headTokenNum);

=======
		final var otherSubject = subject.copy();
		otherSubject.setHbarBalance(otherBalance);
>>>>>>> 8c7b1047
		assertNotEquals(subject, otherSubject);
	}

	@Test
	void equalsWorksForAutoRenewSecs() {
<<<<<<< HEAD
		final var otherSubject = new MerkleAccountState(
				key,
				expiry, balance, otherAutoRenewSecs,
				memo,
				deleted, smartContract, receiverSigRequired,
				proxy,
				number,
				maxAutoAssociations,
				usedAutoAssociations,
				alias,
				kvPairs,
				cryptoAllowances,
				fungibleTokenAllowances,
				approveForAllNfts,
				explicitFirstKey,
				numNonZeroBytesInFirst,
				nftsOwned,
				associatedTokensCount,
				numPositiveBalances,
				headTokenNum);

=======
		final var otherSubject = subject.copy();
		otherSubject.setAutoRenewSecs(otherAutoRenewSecs);
>>>>>>> 8c7b1047
		assertNotEquals(subject, otherSubject);
	}

	@Test
	void equalsWorksForMemo() {
<<<<<<< HEAD
		final var otherSubject = new MerkleAccountState(
				key,
				expiry, balance, autoRenewSecs,
				otherMemo,
				deleted, smartContract, receiverSigRequired,
				proxy,
				number,
				maxAutoAssociations,
				usedAutoAssociations,
				alias,
				kvPairs,
				cryptoAllowances,
				fungibleTokenAllowances,
				approveForAllNfts,
				explicitFirstKey,
				numNonZeroBytesInFirst,
				nftsOwned,
				associatedTokensCount,
				numPositiveBalances,
				headTokenNum);

=======
		final var otherSubject = subject.copy();
		otherSubject.setMemo(otherMemo);
>>>>>>> 8c7b1047
		assertNotEquals(subject, otherSubject);
	}

	@Test
	void equalsWorksForDeleted() {
<<<<<<< HEAD
		final var otherSubject = new MerkleAccountState(
				key,
				expiry, balance, autoRenewSecs,
				memo,
				otherDeleted, smartContract, receiverSigRequired,
				proxy,
				number,
				maxAutoAssociations,
				usedAutoAssociations,
				alias,
				kvPairs,
				cryptoAllowances,
				fungibleTokenAllowances,
				approveForAllNfts,
				explicitFirstKey,
				numNonZeroBytesInFirst,
				nftsOwned,
				associatedTokensCount,
				numPositiveBalances,
				headTokenNum);

=======
		final var otherSubject = subject.copy();
		otherSubject.setDeleted(otherDeleted);
>>>>>>> 8c7b1047
		assertNotEquals(subject, otherSubject);
	}

	@Test
	void equalsWorksForSmartContract() {
<<<<<<< HEAD
		final var otherSubject = new MerkleAccountState(
				key,
				expiry, balance, autoRenewSecs,
				memo,
				deleted, otherSmartContract, receiverSigRequired,
				proxy,
				number,
				maxAutoAssociations,
				usedAutoAssociations,
				alias,
				kvPairs,
				cryptoAllowances,
				fungibleTokenAllowances,
				approveForAllNfts,
				explicitFirstKey,
				numNonZeroBytesInFirst,
				nftsOwned,
				associatedTokensCount,
				numPositiveBalances,
				headTokenNum);

=======
		final var otherSubject = subject.copy();
		otherSubject.setSmartContract(otherSmartContract);
>>>>>>> 8c7b1047
		assertNotEquals(subject, otherSubject);
	}

	@Test
	void equalsWorksForReceiverSigRequired() {
<<<<<<< HEAD
		final var otherSubject = new MerkleAccountState(
				key,
				expiry, balance, autoRenewSecs,
				memo,
				deleted, smartContract, otherReceiverSigRequired,
				proxy,
				number,
				maxAutoAssociations,
				usedAutoAssociations,
				alias,
				kvPairs,
				cryptoAllowances,
				fungibleTokenAllowances,
				approveForAllNfts,
				explicitFirstKey,
				numNonZeroBytesInFirst,
				nftsOwned,
				associatedTokensCount,
				numPositiveBalances,
				headTokenNum);

=======
		final var otherSubject = subject.copy();
		otherSubject.setReceiverSigRequired(otherReceiverSigRequired);
>>>>>>> 8c7b1047
		assertNotEquals(subject, otherSubject);
	}

	@Test
	void equalsWorksForNumber() {
<<<<<<< HEAD
		final var otherSubject = new MerkleAccountState(
				key,
				expiry, balance, autoRenewSecs,
				memo,
				deleted, smartContract, receiverSigRequired,
				proxy,
				otherNumber,
				maxAutoAssociations,
				usedAutoAssociations,
				alias,
				kvPairs,
				cryptoAllowances,
				fungibleTokenAllowances,
				approveForAllNfts,
				explicitFirstKey,
				numNonZeroBytesInFirst,
				nftsOwned,
				associatedTokensCount,
				numPositiveBalances,
				headTokenNum);

=======
		final var otherSubject = subject.copy();
		otherSubject.setNumber(otherNumber);
>>>>>>> 8c7b1047
		assertNotEquals(subject, otherSubject);
	}

	@Test
	void equalsWorksForProxy() {
<<<<<<< HEAD
		final var otherSubject = new MerkleAccountState(
				key,
				expiry, balance, autoRenewSecs,
				memo,
				deleted, smartContract, receiverSigRequired,
				otherProxy,
				number,
				maxAutoAssociations,
				usedAutoAssociations,
				alias,
				kvPairs,
				cryptoAllowances,
				fungibleTokenAllowances,
				approveForAllNfts,
				explicitFirstKey,
				numNonZeroBytesInFirst,
				nftsOwned,
				associatedTokensCount,
				numPositiveBalances,
				headTokenNum);

=======
		final var otherSubject = subject.copy();
		otherSubject.setProxy(otherProxy);
>>>>>>> 8c7b1047
		assertNotEquals(subject, otherSubject);
	}

	@Test
	void equalsWorksForAlias() {
<<<<<<< HEAD
		final var otherSubject = new MerkleAccountState(
				key,
				expiry, balance, autoRenewSecs,
				memo,
				deleted, smartContract, receiverSigRequired,
				proxy,
				number,
				maxAutoAssociations,
				usedAutoAssociations,
				otherAlias,
				kvPairs,
				cryptoAllowances,
				fungibleTokenAllowances,
				approveForAllNfts,
				explicitFirstKey,
				numNonZeroBytesInFirst,
				nftsOwned,
				associatedTokensCount,
				numPositiveBalances,
				headTokenNum);

=======
		final var otherSubject = subject.copy();
		otherSubject.setAlias(otherAlias);
>>>>>>> 8c7b1047
		assertNotEquals(subject, otherSubject);
	}

	@Test
	void equalsWorksForKvPairs() {
<<<<<<< HEAD
		final var otherSubject = new MerkleAccountState(
				key,
				expiry, balance, autoRenewSecs,
				memo,
				deleted, smartContract, receiverSigRequired,
				proxy,
				number,
				maxAutoAssociations,
				usedAutoAssociations,
				alias,
				otherKvPairs,
				cryptoAllowances,
				fungibleTokenAllowances,
				approveForAllNfts,
				explicitFirstKey,
				numNonZeroBytesInFirst,
				nftsOwned,
				associatedTokensCount,
				numPositiveBalances,
				headTokenNum);

=======
		final var otherSubject = subject.copy();
		otherSubject.setNumContractKvPairs(otherKvPairs);
>>>>>>> 8c7b1047
		assertNotEquals(subject, otherSubject);
	}

	@Test
	void equalsWorksForAllowances1() {
		final EntityNum spenderNum1 = EntityNum.fromLong(100L);
		final Long cryptoAllowance = 100L;
<<<<<<< HEAD

		otherCryptoAllowances.put(spenderNum1, cryptoAllowance);

		final var otherSubject = new MerkleAccountState(
				key,
				expiry, balance, autoRenewSecs,
				memo,
				deleted, smartContract, receiverSigRequired,
				proxy,
				number,
				maxAutoAssociations,
				usedAutoAssociations,
				alias,
				kvPairs,
				otherCryptoAllowances,
				fungibleTokenAllowances,
				approveForAllNfts,
				explicitFirstKey,
				numNonZeroBytesInFirst,
				nftsOwned,
				associatedTokensCount,
				numPositiveBalances,
				headTokenNum);

=======
		otherCryptoAllowances.put(spenderNum1, cryptoAllowance);
		final var otherSubject = subject.copy();
		otherSubject.setCryptoAllowances(otherCryptoAllowances);
>>>>>>> 8c7b1047
		assertNotEquals(subject, otherSubject);
	}

	@Test
	void equalsWorksForAllowances2() {
		final EntityNum spenderNum1 = EntityNum.fromLong(100L);
		final EntityNum tokenForAllowance = EntityNum.fromLong(200L);
		final Long tokenAllowanceVal = 1L;
		final FcTokenAllowanceId tokenAllowanceKey = FcTokenAllowanceId.from(tokenForAllowance, spenderNum1);
		otherFungibleTokenAllowances.put(tokenAllowanceKey, tokenAllowanceVal);
<<<<<<< HEAD

		final var otherSubject = new MerkleAccountState(
				key,
				expiry, balance, autoRenewSecs,
				memo,
				deleted, smartContract, receiverSigRequired,
				proxy,
				number,
				maxAutoAssociations,
				usedAutoAssociations,
				alias,
				kvPairs,
				cryptoAllowances,
				otherFungibleTokenAllowances,
				approveForAllNfts,
				explicitFirstKey,
				numNonZeroBytesInFirst,
				nftsOwned,
				associatedTokensCount,
				numPositiveBalances,
				headTokenNum);
=======
		final var otherSubject = subject.copy();
		otherSubject.setFungibleTokenAllowances(otherFungibleTokenAllowances);
>>>>>>> 8c7b1047
		assertNotEquals(subject, otherSubject);
	}

	@Test
	void equalsWorksForAllowances3() {
		final EntityNum spenderNum1 = EntityNum.fromLong(100L);
		final EntityNum tokenForAllowance = EntityNum.fromLong(200L);
		final FcTokenAllowanceId tokenAllowanceKey = FcTokenAllowanceId.from(tokenForAllowance, spenderNum1);
		otherApproveForAllNfts.add(tokenAllowanceKey);
<<<<<<< HEAD

		final var otherSubject = new MerkleAccountState(
				key,
				expiry, balance, autoRenewSecs,
				memo,
				deleted, smartContract, receiverSigRequired,
				proxy,
				number,
				maxAutoAssociations,
				usedAutoAssociations,
				alias,
				kvPairs,
				cryptoAllowances,
				fungibleTokenAllowances,
				otherApproveForAllNfts,
				explicitFirstKey,
				numNonZeroBytesInFirst,
				nftsOwned,
				associatedTokensCount,
				numPositiveBalances,
				headTokenNum);

=======
		final var otherSubject = subject.copy();
		otherSubject.setApproveForAllNfts(otherApproveForAllNfts);
>>>>>>> 8c7b1047
		assertNotEquals(subject, otherSubject);
	}

	@Test
<<<<<<< HEAD
	void equalsWorksForTokenAssociationMetadata() {
		final var otherSubject = new MerkleAccountState(
				key,
				expiry, balance, autoRenewSecs,
				memo,
				deleted, smartContract, receiverSigRequired,
				proxy,
				number,
				maxAutoAssociations,
				usedAutoAssociations,
				alias,
				kvPairs,
				cryptoAllowances,
				fungibleTokenAllowances,
				approveForAllNfts,
				explicitFirstKey,
				numNonZeroBytesInFirst,
				nftsOwned,
				associatedTokensCount,
				numPositiveBalances + 1,
				headTokenNum);

=======
	void equalsWorksForNumPositiveBalances() {
		final var otherSubject = subject.copy();
		otherSubject.setNumPositiveBalances(otherNumPositiveBalances);
>>>>>>> 8c7b1047
		assertNotEquals(subject, otherSubject);
	}

	@Test
	void merkleMethodsWork() {
<<<<<<< HEAD
		assertEquals(MerkleAccountState.RELEASE_0260_VERSION, subject.getVersion());
=======
		assertEquals(MerkleAccountState.RELEASE_0250_VERSION, subject.getVersion());
>>>>>>> 8c7b1047
		assertEquals(MerkleAccountState.RUNTIME_CONSTRUCTABLE_ID, subject.getClassId());
		assertTrue(subject.isLeaf());
	}

	@Test
	void objectContractMet() {
		final var defaultSubject = new MerkleAccountState();
<<<<<<< HEAD
		final var identicalSubject = new MerkleAccountState(
				key,
				expiry, balance, autoRenewSecs,
				memo,
				deleted, smartContract, receiverSigRequired,
				proxy,
				number,
				maxAutoAssociations,
				usedAutoAssociations,
				alias,
				kvPairs,
				cryptoAllowances,
				fungibleTokenAllowances,
				approveForAllNfts,
				explicitFirstKey,
				numNonZeroBytesInFirst,
				nftsOwned,
				associatedTokensCount,
				numPositiveBalances,
				headTokenNum);

		final var otherSubject = new MerkleAccountState(
				otherKey,
				otherExpiry, otherBalance, otherAutoRenewSecs,
				otherMemo,
				otherDeleted, otherSmartContract, otherReceiverSigRequired,
				otherProxy,
				otherNumber,
				maxAutoAssociations,
				usedAutoAssociations,
				alias,
				otherKvPairs,
				otherCryptoAllowances,
				otherFungibleTokenAllowances,
				otherApproveForAllNfts,
				otherExplicitFirstKey,
				otherNumNonZeroBytesInFirst,
				nftsOwned,
				associatedTokensCount,
				numPositiveBalances,
				headTokenNum);

=======
		final var identicalSubject = subject.copy();
>>>>>>> 8c7b1047
		assertNotEquals(subject.hashCode(), defaultSubject.hashCode());
		assertEquals(subject.hashCode(), identicalSubject.hashCode());
	}

	@Test
	void autoAssociationMetadataWorks() {
		final int max = 12;
		final int used = 5;
		final var defaultSubject = new MerkleAccountState();
		defaultSubject.setMaxAutomaticAssociations(max);
		defaultSubject.setUsedAutomaticAssociations(used);

		assertEquals(used, defaultSubject.getUsedAutomaticAssociations());
		assertEquals(max, defaultSubject.getMaxAutomaticAssociations());

		var toIncrement = defaultSubject.getUsedAutomaticAssociations();
		toIncrement++;

		defaultSubject.setUsedAutomaticAssociations(toIncrement);
		assertEquals(toIncrement, defaultSubject.getUsedAutomaticAssociations());

		var changeMax = max + 10;
		defaultSubject.setMaxAutomaticAssociations(changeMax);

		assertEquals(changeMax, defaultSubject.getMaxAutomaticAssociations());
	}

	@Test
	void gettersForAllowancesWork() {
		var subject = new MerkleAccountState();
		assertEquals(Collections.emptyMap(), subject.getCryptoAllowances());
		assertEquals(Collections.emptyMap(), subject.getFungibleTokenAllowances());
		assertEquals(Collections.emptySet(), subject.getApproveForAllNfts());
	}

	@Test
	void settersForAllowancesWork() {
		var subject = new MerkleAccountState();
		subject.setCryptoAllowances(cryptoAllowances);
		subject.setFungibleTokenAllowances(fungibleTokenAllowances);
		subject.setApproveForAllNfts(approveForAllNfts);
		assertEquals(cryptoAllowances, subject.getCryptoAllowances());
		assertEquals(fungibleTokenAllowances, subject.getFungibleTokenAllowances());
		assertEquals(approveForAllNfts, subject.getApproveForAllNfts());
	}

}<|MERGE_RESOLUTION|>--- conflicted
+++ resolved
@@ -38,11 +38,7 @@
 import java.util.TreeMap;
 import java.util.TreeSet;
 
-<<<<<<< HEAD
-import static com.hedera.services.state.merkle.internals.BitPackUtils.buildAutomaticAssociationMetaData;
 import static com.hedera.services.state.merkle.internals.BitPackUtils.numFromCode;
-=======
->>>>>>> 8c7b1047
 import static org.junit.jupiter.api.Assertions.assertEquals;
 import static org.junit.jupiter.api.Assertions.assertFalse;
 import static org.junit.jupiter.api.Assertions.assertNotEquals;
@@ -144,18 +140,12 @@
 				nftsOwned,
 				associatedTokensCount,
 				numPositiveBalances,
-<<<<<<< HEAD
-				headTokenNum);
-=======
 				headTokenNum,
-				nftsOwned,
 				numTreasuryTitles);
->>>>>>> 8c7b1047
 	}
 
 	@Test
 	void toStringWorks() {
-<<<<<<< HEAD
 		final var desired = "MerkleAccountState{number=123 <-> 0.0.123, key=ed25519: " +
 				"\"abcdefghijklmnopqrstuvwxyz012345\"\n" +
 				", expiry=1234567, balance=555555, autoRenewSecs=234567, memo=A memo, deleted=true, smartContract=true," +
@@ -165,7 +155,7 @@
 				"fungibleTokenAllowances={FcTokenAllowanceId{tokenNum=2000, spenderNum=1000}=1}, " +
 				"approveForAllNfts=[FcTokenAllowanceId{tokenNum=2000, spenderNum=3000}], " +
 				"firstContractStorageKey=fe0432ce31138ecf09aa3e8a41004a1e204ef84efe01ee160fea1e22060, " +
-				"numAssociations=3, numPositiveBalances=2, headTokenId=2000}";
+				"numAssociations=3, numPositiveBalances=2, headTokenId=2000, numTreasuryTitles=23}";
 		assertEquals(desired, subject.toString());
 	}
 
@@ -187,30 +177,6 @@
 	void settingFirstKeyUpdatesNonZeroBytes() {
 		subject.setFirstUint256Key(otherExplicitFirstKey);
 		assertEquals(otherNumNonZeroBytesInFirst, subject.getFirstUint256KeyNonZeroBytes());
-=======
-		assertEquals("MerkleAccountState{number=123 <-> 0.0.123, " +
-						"key=" + MiscUtils.describe(key) + ", " +
-						"expiry=" + expiry + ", " +
-						"balance=" + balance + ", " +
-						"autoRenewSecs=" + autoRenewSecs + ", " +
-						"memo=" + memo + ", " +
-						"deleted=" + deleted + ", " +
-						"smartContract=" + smartContract + ", " +
-						"numContractKvPairs=" + kvPairs + ", " +
-						"receiverSigRequired=" + receiverSigRequired + ", " +
-						"proxy=" + proxy + ", nftsOwned=" + nftsOwned + ", " +
-						"alreadyUsedAutoAssociations=" + usedAutoAssociations + ", " +
-						"maxAutoAssociations=" + maxAutoAssociations + ", " +
-						"alias=" + alias.toStringUtf8() + ", " +
-						"cryptoAllowances=" + cryptoAllowances + ", " +
-						"fungibleTokenAllowances=" + fungibleTokenAllowances + ", " +
-						"approveForAllNfts=" + approveForAllNfts + ", " +
-						"numAssociations=" + associatedTokensCount + ", " +
-						"numPositiveBalances=" + numPositiveBalances + ", " +
-						"headTokenId=" + headTokenNum + ", " +
-						"numTreasuryTitles=" + numTreasuryTitles + "}",
-				subject.toString());
->>>>>>> 8c7b1047
 	}
 
 	@Test
@@ -234,16 +200,12 @@
 		assertThrows(MutabilityException.class, () -> subject.setUsedAutomaticAssociations(usedAutoAssociations));
 		assertThrows(MutabilityException.class, () -> subject.setCryptoAllowances(cryptoAllowances));
 		assertThrows(MutabilityException.class, () -> subject.setApproveForAllNfts(approveForAllNfts));
-<<<<<<< HEAD
 		assertThrows(MutabilityException.class, () -> subject.setNumAssociations(5));
 		assertThrows(MutabilityException.class, () -> subject.setNumPositiveBalances(5));
 		assertThrows(MutabilityException.class, () -> subject.setHeadTokenId(5L));
 		assertThrows(MutabilityException.class, () -> subject.setNftsOwned(nftsOwned));
 		assertThrows(MutabilityException.class, () -> subject.setFirstUint256Key(explicitFirstKey));
-=======
-		assertThrows(MutabilityException.class, () -> subject.setNftsOwned(0));
 		assertThrows(MutabilityException.class, () -> subject.setNumTreasuryTitles(1));
-		assertThrows(MutabilityException.class, () -> subject.setUsedAutomaticAssociations(usedAutoAssociations));
 	}
 
 	@Test
@@ -251,7 +213,6 @@
 		assertTrue(subject.isTokenTreasury());
 		subject.setNumTreasuryTitles(0);
 		assertFalse(subject.isTokenTreasury());
->>>>>>> 8c7b1047
 	}
 
 
@@ -271,102 +232,36 @@
 	}
 
 	@Test
-<<<<<<< HEAD
 	void equalsWorksForFirstKeyBytes() {
-		final var otherSubject = new MerkleAccountState(
-				key,
-				expiry, balance, autoRenewSecs,
-				memo,
-				deleted, smartContract, receiverSigRequired,
-				proxy,
-				number,
-				maxAutoAssociations,
-				usedAutoAssociations,
-				alias,
-				kvPairs,
-				cryptoAllowances,
-				fungibleTokenAllowances,
-				approveForAllNfts,
-				otherExplicitFirstKey,
-				otherNumNonZeroBytesInFirst,
-				nftsOwned,
-				associatedTokensCount,
-				numPositiveBalances,
-				headTokenNum);
-
+		final var otherSubject = subject.copy();
+		otherSubject.setFirstUint256Key(otherExplicitFirstKey);
+
+		assertNotEquals(subject, otherSubject);
+	}
+
+	@Test
+	void equalsWorksForNftsOwned() {
+		final var otherSubject = subject.copy();
+		otherSubject.setNftsOwned(otherNftsOwned);
+		assertNotEquals(subject, otherSubject);
+	}
+
+	@Test
+	void equalsWorksForNumTreasuryTitles() {
+		final var otherSubject = subject.copy();
+		otherSubject.setNumTreasuryTitles(otherNumTreasuryTitles);
 		assertNotEquals(subject, otherSubject);
 	}
 
 	@Test
 	void equalsWorksForKey() {
-		final var otherSubject = new MerkleAccountState(
-				otherKey,
-				expiry, balance, autoRenewSecs,
-				memo,
-				deleted, smartContract, receiverSigRequired,
-				proxy,
-				number,
-				maxAutoAssociations,
-				usedAutoAssociations,
-				alias,
-				kvPairs,
-				cryptoAllowances,
-				fungibleTokenAllowances,
-				approveForAllNfts,
-				explicitFirstKey,
-				numNonZeroBytesInFirst,
-				nftsOwned,
-				associatedTokensCount,
-				numPositiveBalances,
-				headTokenNum);
-=======
-	void equalsWorksForNftsOwned() {
-		final var otherSubject = subject.copy();
-		otherSubject.setNftsOwned(otherNftsOwned);
-		assertNotEquals(subject, otherSubject);
-	}
->>>>>>> 8c7b1047
-
-	@Test
-	void equalsWorksForNumTreasuryTitles() {
-		final var otherSubject = subject.copy();
-		otherSubject.setNumTreasuryTitles(otherNumTreasuryTitles);
-		assertNotEquals(subject, otherSubject);
-	}
-
-	@Test
-<<<<<<< HEAD
+		final var otherSubject = subject.copy();
+		otherSubject.setAccountKey(otherKey);
+		assertNotEquals(subject, otherSubject);
+	}
+
+	@Test
 	void equalsWorksForExpiry() {
-		final var otherSubject = new MerkleAccountState(
-				key,
-				otherExpiry, balance, autoRenewSecs,
-				memo,
-				deleted, smartContract, receiverSigRequired,
-				proxy,
-				number,
-				maxAutoAssociations,
-				usedAutoAssociations,
-				alias,
-				kvPairs,
-				cryptoAllowances,
-				fungibleTokenAllowances,
-				approveForAllNfts,
-				explicitFirstKey,
-				numNonZeroBytesInFirst,
-				nftsOwned,
-				associatedTokensCount,
-				numPositiveBalances,
-				headTokenNum);
-=======
-	void equalsWorksForKey() {
-		final var otherSubject = subject.copy();
-		otherSubject.setAccountKey(otherKey);
-		assertNotEquals(subject, otherSubject);
-	}
->>>>>>> 8c7b1047
-
-	@Test
-	void equalsWorksForExpiry() {
 		final var otherSubject = subject.copy();
 		otherSubject.setExpiry(otherExpiry);
 		assertNotEquals(subject, otherSubject);
@@ -374,311 +269,71 @@
 
 	@Test
 	void equalsWorksForBalance() {
-<<<<<<< HEAD
-		final var otherSubject = new MerkleAccountState(
-				key,
-				expiry, otherBalance, autoRenewSecs,
-				memo,
-				deleted, smartContract, receiverSigRequired,
-				proxy,
-				number,
-				maxAutoAssociations,
-				usedAutoAssociations,
-				alias,
-				kvPairs,
-				cryptoAllowances,
-				fungibleTokenAllowances,
-				approveForAllNfts,
-				explicitFirstKey,
-				numNonZeroBytesInFirst,
-				nftsOwned,
-				associatedTokensCount,
-				numPositiveBalances,
-				headTokenNum);
-
-=======
 		final var otherSubject = subject.copy();
 		otherSubject.setHbarBalance(otherBalance);
->>>>>>> 8c7b1047
 		assertNotEquals(subject, otherSubject);
 	}
 
 	@Test
 	void equalsWorksForAutoRenewSecs() {
-<<<<<<< HEAD
-		final var otherSubject = new MerkleAccountState(
-				key,
-				expiry, balance, otherAutoRenewSecs,
-				memo,
-				deleted, smartContract, receiverSigRequired,
-				proxy,
-				number,
-				maxAutoAssociations,
-				usedAutoAssociations,
-				alias,
-				kvPairs,
-				cryptoAllowances,
-				fungibleTokenAllowances,
-				approveForAllNfts,
-				explicitFirstKey,
-				numNonZeroBytesInFirst,
-				nftsOwned,
-				associatedTokensCount,
-				numPositiveBalances,
-				headTokenNum);
-
-=======
 		final var otherSubject = subject.copy();
 		otherSubject.setAutoRenewSecs(otherAutoRenewSecs);
->>>>>>> 8c7b1047
 		assertNotEquals(subject, otherSubject);
 	}
 
 	@Test
 	void equalsWorksForMemo() {
-<<<<<<< HEAD
-		final var otherSubject = new MerkleAccountState(
-				key,
-				expiry, balance, autoRenewSecs,
-				otherMemo,
-				deleted, smartContract, receiverSigRequired,
-				proxy,
-				number,
-				maxAutoAssociations,
-				usedAutoAssociations,
-				alias,
-				kvPairs,
-				cryptoAllowances,
-				fungibleTokenAllowances,
-				approveForAllNfts,
-				explicitFirstKey,
-				numNonZeroBytesInFirst,
-				nftsOwned,
-				associatedTokensCount,
-				numPositiveBalances,
-				headTokenNum);
-
-=======
 		final var otherSubject = subject.copy();
 		otherSubject.setMemo(otherMemo);
->>>>>>> 8c7b1047
 		assertNotEquals(subject, otherSubject);
 	}
 
 	@Test
 	void equalsWorksForDeleted() {
-<<<<<<< HEAD
-		final var otherSubject = new MerkleAccountState(
-				key,
-				expiry, balance, autoRenewSecs,
-				memo,
-				otherDeleted, smartContract, receiverSigRequired,
-				proxy,
-				number,
-				maxAutoAssociations,
-				usedAutoAssociations,
-				alias,
-				kvPairs,
-				cryptoAllowances,
-				fungibleTokenAllowances,
-				approveForAllNfts,
-				explicitFirstKey,
-				numNonZeroBytesInFirst,
-				nftsOwned,
-				associatedTokensCount,
-				numPositiveBalances,
-				headTokenNum);
-
-=======
 		final var otherSubject = subject.copy();
 		otherSubject.setDeleted(otherDeleted);
->>>>>>> 8c7b1047
 		assertNotEquals(subject, otherSubject);
 	}
 
 	@Test
 	void equalsWorksForSmartContract() {
-<<<<<<< HEAD
-		final var otherSubject = new MerkleAccountState(
-				key,
-				expiry, balance, autoRenewSecs,
-				memo,
-				deleted, otherSmartContract, receiverSigRequired,
-				proxy,
-				number,
-				maxAutoAssociations,
-				usedAutoAssociations,
-				alias,
-				kvPairs,
-				cryptoAllowances,
-				fungibleTokenAllowances,
-				approveForAllNfts,
-				explicitFirstKey,
-				numNonZeroBytesInFirst,
-				nftsOwned,
-				associatedTokensCount,
-				numPositiveBalances,
-				headTokenNum);
-
-=======
 		final var otherSubject = subject.copy();
 		otherSubject.setSmartContract(otherSmartContract);
->>>>>>> 8c7b1047
 		assertNotEquals(subject, otherSubject);
 	}
 
 	@Test
 	void equalsWorksForReceiverSigRequired() {
-<<<<<<< HEAD
-		final var otherSubject = new MerkleAccountState(
-				key,
-				expiry, balance, autoRenewSecs,
-				memo,
-				deleted, smartContract, otherReceiverSigRequired,
-				proxy,
-				number,
-				maxAutoAssociations,
-				usedAutoAssociations,
-				alias,
-				kvPairs,
-				cryptoAllowances,
-				fungibleTokenAllowances,
-				approveForAllNfts,
-				explicitFirstKey,
-				numNonZeroBytesInFirst,
-				nftsOwned,
-				associatedTokensCount,
-				numPositiveBalances,
-				headTokenNum);
-
-=======
 		final var otherSubject = subject.copy();
 		otherSubject.setReceiverSigRequired(otherReceiverSigRequired);
->>>>>>> 8c7b1047
 		assertNotEquals(subject, otherSubject);
 	}
 
 	@Test
 	void equalsWorksForNumber() {
-<<<<<<< HEAD
-		final var otherSubject = new MerkleAccountState(
-				key,
-				expiry, balance, autoRenewSecs,
-				memo,
-				deleted, smartContract, receiverSigRequired,
-				proxy,
-				otherNumber,
-				maxAutoAssociations,
-				usedAutoAssociations,
-				alias,
-				kvPairs,
-				cryptoAllowances,
-				fungibleTokenAllowances,
-				approveForAllNfts,
-				explicitFirstKey,
-				numNonZeroBytesInFirst,
-				nftsOwned,
-				associatedTokensCount,
-				numPositiveBalances,
-				headTokenNum);
-
-=======
 		final var otherSubject = subject.copy();
 		otherSubject.setNumber(otherNumber);
->>>>>>> 8c7b1047
 		assertNotEquals(subject, otherSubject);
 	}
 
 	@Test
 	void equalsWorksForProxy() {
-<<<<<<< HEAD
-		final var otherSubject = new MerkleAccountState(
-				key,
-				expiry, balance, autoRenewSecs,
-				memo,
-				deleted, smartContract, receiverSigRequired,
-				otherProxy,
-				number,
-				maxAutoAssociations,
-				usedAutoAssociations,
-				alias,
-				kvPairs,
-				cryptoAllowances,
-				fungibleTokenAllowances,
-				approveForAllNfts,
-				explicitFirstKey,
-				numNonZeroBytesInFirst,
-				nftsOwned,
-				associatedTokensCount,
-				numPositiveBalances,
-				headTokenNum);
-
-=======
 		final var otherSubject = subject.copy();
 		otherSubject.setProxy(otherProxy);
->>>>>>> 8c7b1047
 		assertNotEquals(subject, otherSubject);
 	}
 
 	@Test
 	void equalsWorksForAlias() {
-<<<<<<< HEAD
-		final var otherSubject = new MerkleAccountState(
-				key,
-				expiry, balance, autoRenewSecs,
-				memo,
-				deleted, smartContract, receiverSigRequired,
-				proxy,
-				number,
-				maxAutoAssociations,
-				usedAutoAssociations,
-				otherAlias,
-				kvPairs,
-				cryptoAllowances,
-				fungibleTokenAllowances,
-				approveForAllNfts,
-				explicitFirstKey,
-				numNonZeroBytesInFirst,
-				nftsOwned,
-				associatedTokensCount,
-				numPositiveBalances,
-				headTokenNum);
-
-=======
 		final var otherSubject = subject.copy();
 		otherSubject.setAlias(otherAlias);
->>>>>>> 8c7b1047
 		assertNotEquals(subject, otherSubject);
 	}
 
 	@Test
 	void equalsWorksForKvPairs() {
-<<<<<<< HEAD
-		final var otherSubject = new MerkleAccountState(
-				key,
-				expiry, balance, autoRenewSecs,
-				memo,
-				deleted, smartContract, receiverSigRequired,
-				proxy,
-				number,
-				maxAutoAssociations,
-				usedAutoAssociations,
-				alias,
-				otherKvPairs,
-				cryptoAllowances,
-				fungibleTokenAllowances,
-				approveForAllNfts,
-				explicitFirstKey,
-				numNonZeroBytesInFirst,
-				nftsOwned,
-				associatedTokensCount,
-				numPositiveBalances,
-				headTokenNum);
-
-=======
 		final var otherSubject = subject.copy();
 		otherSubject.setNumContractKvPairs(otherKvPairs);
->>>>>>> 8c7b1047
 		assertNotEquals(subject, otherSubject);
 	}
 
@@ -686,36 +341,9 @@
 	void equalsWorksForAllowances1() {
 		final EntityNum spenderNum1 = EntityNum.fromLong(100L);
 		final Long cryptoAllowance = 100L;
-<<<<<<< HEAD
-
 		otherCryptoAllowances.put(spenderNum1, cryptoAllowance);
-
-		final var otherSubject = new MerkleAccountState(
-				key,
-				expiry, balance, autoRenewSecs,
-				memo,
-				deleted, smartContract, receiverSigRequired,
-				proxy,
-				number,
-				maxAutoAssociations,
-				usedAutoAssociations,
-				alias,
-				kvPairs,
-				otherCryptoAllowances,
-				fungibleTokenAllowances,
-				approveForAllNfts,
-				explicitFirstKey,
-				numNonZeroBytesInFirst,
-				nftsOwned,
-				associatedTokensCount,
-				numPositiveBalances,
-				headTokenNum);
-
-=======
-		otherCryptoAllowances.put(spenderNum1, cryptoAllowance);
 		final var otherSubject = subject.copy();
 		otherSubject.setCryptoAllowances(otherCryptoAllowances);
->>>>>>> 8c7b1047
 		assertNotEquals(subject, otherSubject);
 	}
 
@@ -726,32 +354,8 @@
 		final Long tokenAllowanceVal = 1L;
 		final FcTokenAllowanceId tokenAllowanceKey = FcTokenAllowanceId.from(tokenForAllowance, spenderNum1);
 		otherFungibleTokenAllowances.put(tokenAllowanceKey, tokenAllowanceVal);
-<<<<<<< HEAD
-
-		final var otherSubject = new MerkleAccountState(
-				key,
-				expiry, balance, autoRenewSecs,
-				memo,
-				deleted, smartContract, receiverSigRequired,
-				proxy,
-				number,
-				maxAutoAssociations,
-				usedAutoAssociations,
-				alias,
-				kvPairs,
-				cryptoAllowances,
-				otherFungibleTokenAllowances,
-				approveForAllNfts,
-				explicitFirstKey,
-				numNonZeroBytesInFirst,
-				nftsOwned,
-				associatedTokensCount,
-				numPositiveBalances,
-				headTokenNum);
-=======
 		final var otherSubject = subject.copy();
 		otherSubject.setFungibleTokenAllowances(otherFungibleTokenAllowances);
->>>>>>> 8c7b1047
 		assertNotEquals(subject, otherSubject);
 	}
 
@@ -761,75 +365,21 @@
 		final EntityNum tokenForAllowance = EntityNum.fromLong(200L);
 		final FcTokenAllowanceId tokenAllowanceKey = FcTokenAllowanceId.from(tokenForAllowance, spenderNum1);
 		otherApproveForAllNfts.add(tokenAllowanceKey);
-<<<<<<< HEAD
-
-		final var otherSubject = new MerkleAccountState(
-				key,
-				expiry, balance, autoRenewSecs,
-				memo,
-				deleted, smartContract, receiverSigRequired,
-				proxy,
-				number,
-				maxAutoAssociations,
-				usedAutoAssociations,
-				alias,
-				kvPairs,
-				cryptoAllowances,
-				fungibleTokenAllowances,
-				otherApproveForAllNfts,
-				explicitFirstKey,
-				numNonZeroBytesInFirst,
-				nftsOwned,
-				associatedTokensCount,
-				numPositiveBalances,
-				headTokenNum);
-
-=======
 		final var otherSubject = subject.copy();
 		otherSubject.setApproveForAllNfts(otherApproveForAllNfts);
->>>>>>> 8c7b1047
-		assertNotEquals(subject, otherSubject);
-	}
-
-	@Test
-<<<<<<< HEAD
-	void equalsWorksForTokenAssociationMetadata() {
-		final var otherSubject = new MerkleAccountState(
-				key,
-				expiry, balance, autoRenewSecs,
-				memo,
-				deleted, smartContract, receiverSigRequired,
-				proxy,
-				number,
-				maxAutoAssociations,
-				usedAutoAssociations,
-				alias,
-				kvPairs,
-				cryptoAllowances,
-				fungibleTokenAllowances,
-				approveForAllNfts,
-				explicitFirstKey,
-				numNonZeroBytesInFirst,
-				nftsOwned,
-				associatedTokensCount,
-				numPositiveBalances + 1,
-				headTokenNum);
-
-=======
+		assertNotEquals(subject, otherSubject);
+	}
+
+	@Test
 	void equalsWorksForNumPositiveBalances() {
 		final var otherSubject = subject.copy();
 		otherSubject.setNumPositiveBalances(otherNumPositiveBalances);
->>>>>>> 8c7b1047
 		assertNotEquals(subject, otherSubject);
 	}
 
 	@Test
 	void merkleMethodsWork() {
-<<<<<<< HEAD
 		assertEquals(MerkleAccountState.RELEASE_0260_VERSION, subject.getVersion());
-=======
-		assertEquals(MerkleAccountState.RELEASE_0250_VERSION, subject.getVersion());
->>>>>>> 8c7b1047
 		assertEquals(MerkleAccountState.RUNTIME_CONSTRUCTABLE_ID, subject.getClassId());
 		assertTrue(subject.isLeaf());
 	}
@@ -837,52 +387,7 @@
 	@Test
 	void objectContractMet() {
 		final var defaultSubject = new MerkleAccountState();
-<<<<<<< HEAD
-		final var identicalSubject = new MerkleAccountState(
-				key,
-				expiry, balance, autoRenewSecs,
-				memo,
-				deleted, smartContract, receiverSigRequired,
-				proxy,
-				number,
-				maxAutoAssociations,
-				usedAutoAssociations,
-				alias,
-				kvPairs,
-				cryptoAllowances,
-				fungibleTokenAllowances,
-				approveForAllNfts,
-				explicitFirstKey,
-				numNonZeroBytesInFirst,
-				nftsOwned,
-				associatedTokensCount,
-				numPositiveBalances,
-				headTokenNum);
-
-		final var otherSubject = new MerkleAccountState(
-				otherKey,
-				otherExpiry, otherBalance, otherAutoRenewSecs,
-				otherMemo,
-				otherDeleted, otherSmartContract, otherReceiverSigRequired,
-				otherProxy,
-				otherNumber,
-				maxAutoAssociations,
-				usedAutoAssociations,
-				alias,
-				otherKvPairs,
-				otherCryptoAllowances,
-				otherFungibleTokenAllowances,
-				otherApproveForAllNfts,
-				otherExplicitFirstKey,
-				otherNumNonZeroBytesInFirst,
-				nftsOwned,
-				associatedTokensCount,
-				numPositiveBalances,
-				headTokenNum);
-
-=======
 		final var identicalSubject = subject.copy();
->>>>>>> 8c7b1047
 		assertNotEquals(subject.hashCode(), defaultSubject.hashCode());
 		assertEquals(subject.hashCode(), identicalSubject.hashCode());
 	}
