--- conflicted
+++ resolved
@@ -137,22 +137,14 @@
 				approveForAllNfts,
 				explicitFirstKey,
 				numNonZeroBytesInFirst,
-<<<<<<< HEAD
-				0,
-				0,
-				lastAssociatedTokenNum,
-				nftsOwned,
-				numTreasuryTitles,
-				lastAssociatedNftNum,
-				lastAssociatedNftSerial);
-=======
 				nftsOwned,
 				0,
 				0,
 				lastAssociatedTokenNum,
 				numTreasuryTitles,
-				ethereumNonce);
->>>>>>> 21a3ad2a
+				ethereumNonce,
+				lastAssociatedNftNum,
+				lastAssociatedNftSerial);
 
 		subject = new MerkleAccount(List.of(state, payerRecords, tokens));
 	}
