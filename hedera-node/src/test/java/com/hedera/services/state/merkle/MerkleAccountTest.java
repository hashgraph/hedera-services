--- conflicted
+++ resolved
@@ -34,10 +34,7 @@
 import java.util.List;
 
 import static com.hedera.services.legacy.core.jproto.JKey.equalUpToDecodability;
-<<<<<<< HEAD
 import static com.hedera.services.state.merkle.internals.IdentityCodeUtils.buildAutomaticAssociationMetaData;
-=======
->>>>>>> 3aa357fd
 import static org.junit.jupiter.api.Assertions.assertEquals;
 import static org.junit.jupiter.api.Assertions.assertFalse;
 import static org.junit.jupiter.api.Assertions.assertNotEquals;
@@ -49,31 +46,6 @@
 import static org.mockito.BDDMockito.verify;
 
 class MerkleAccountTest {
-<<<<<<< HEAD
-	private JKey key = new JEd25519Key("abcdefghijklmnopqrstuvwxyz012345".getBytes());
-	private long expiry = 1_234_567L;
-	private long balance = 555_555L;
-	private long autoRenewSecs = 234_567L;
-	private String memo = "A memo";
-	private boolean deleted = true;
-	private boolean smartContract = true;
-	private boolean receiverSigRequired = true;
-	private EntityId proxy = new EntityId(1L, 2L, 3L);
-	private int maxAutoAssociaitons = 1234;
-	private int alreadyUsedAutoAssociations = 123;
-	private int autoAssociationMetadata =
-			buildAutomaticAssociationMetaData(maxAutoAssociaitons, alreadyUsedAutoAssociations);
-
-	private JKey otherKey = new JEd25519Key("aBcDeFgHiJkLmNoPqRsTuVwXyZ012345".getBytes());
-	private long otherExpiry = 7_234_567L;
-	private long otherBalance = 666_666L;
-	private long otherAutoRenewSecs = 432_765L;
-	private String otherMemo = "Another memo";
-	private boolean otherDeleted = false;
-	private boolean otherSmartContract = false;
-	private boolean otherReceiverSigRequired = false;
-	private EntityId otherProxy = new EntityId(3L, 2L, 1L);
-=======
 	private static final JKey key = new JEd25519Key("abcdefghijklmnopqrstuvwxyz012345".getBytes());
 	private static final long expiry = 1_234_567L;
 	private static final long balance = 555_555L;
@@ -83,6 +55,10 @@
 	private static final boolean smartContract = true;
 	private static final boolean receiverSigRequired = true;
 	private static final EntityId proxy = new EntityId(1L, 2L, 3L);
+	private int maxAutoAssociaitons = 1234;
+	private int alreadyUsedAutoAssociations = 123;
+	private int autoAssociationMetadata =
+			buildAutomaticAssociationMetaData(maxAutoAssociaitons, alreadyUsedAutoAssociations);
 
 	private static final JKey otherKey = new JEd25519Key("aBcDeFgHiJkLmNoPqRsTuVwXyZ012345".getBytes());
 	private static final long otherExpiry = 7_234_567L;
@@ -93,7 +69,6 @@
 	private static final boolean otherSmartContract = false;
 	private static final boolean otherReceiverSigRequired = false;
 	private static final EntityId otherProxy = new EntityId(3L, 2L, 1L);
->>>>>>> 3aa357fd
 
 	private MerkleAccountState state;
 	private FCQueue<ExpirableTxnRecord> payerRecords;
