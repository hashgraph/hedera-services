--- conflicted
+++ resolved
@@ -37,11 +37,7 @@
 import static org.mockito.BDDMockito.given;
 import static org.mockito.Mockito.*;
 
-<<<<<<< HEAD
-class MerkleUniqueTokenTest {
-=======
  class MerkleUniqueTokenTest {
->>>>>>> f3dca3b2
 
     private MerkleUniqueToken subject;
 
