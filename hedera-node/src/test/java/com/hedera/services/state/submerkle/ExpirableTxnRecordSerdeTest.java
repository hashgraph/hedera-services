package com.hedera.services.state.submerkle;

/*-
 * ‌
 * Hedera Services Node
 * ​
 * Copyright (C) 2018 - 2022 Hedera Hashgraph, LLC
 * ​
 * Licensed under the Apache License, Version 2.0 (the "License");
 * you may not use this file except in compliance with the License.
 * You may obtain a copy of the License at
 *
 *      http://www.apache.org/licenses/LICENSE-2.0
 *
 * Unless required by applicable law or agreed to in writing, software
 * distributed under the License is distributed on an "AS IS" BASIS,
 * WITHOUT WARRANTIES OR CONDITIONS OF ANY KIND, either express or implied.
 * See the License for the specific language governing permissions and
 * limitations under the License.
 * ‍
 */

import com.hedera.test.serde.SelfSerializableDataTest;
import com.hedera.test.utils.SeededPropertySource;
import com.swirlds.common.io.SerializableDataInputStream;
import org.bouncycastle.util.Arrays;
import org.junit.jupiter.api.Test;

import java.io.ByteArrayInputStream;
import java.io.IOException;

import static com.hedera.services.state.submerkle.ExpirableTxnRecord.RELEASE_0230_VERSION;
import static org.junit.jupiter.api.Assertions.assertEquals;

public class ExpirableTxnRecordSerdeTest extends SelfSerializableDataTest<ExpirableTxnRecord> {
	public static final int NUM_TEST_CASES = 4 * MIN_TEST_CASES_PER_VERSION;

	@Override
	protected Class<ExpirableTxnRecord> getType() {
		return ExpirableTxnRecord.class;
	}

	@Override
	protected int getNumTestCasesFor(int version) {
		return version == RELEASE_0230_VERSION ? MIN_TEST_CASES_PER_VERSION : NUM_TEST_CASES;
	}

	@Override
<<<<<<< HEAD
=======
	protected byte[] getSerializedForm(final int version, final int testCaseNo) {
		return SerializedForms.loadForm(ExpirableTxnRecord.class, version, testCaseNo);
	}

	@Override
	protected ExpirableTxnRecord getExpectedObject(final int version, final int testCaseNo) {
		return SeededPropertySource.forSerdeTest(version, testCaseNo).nextRecord();
	}

	@Override
>>>>>>> dba54236
	protected ExpirableTxnRecord getExpectedObject(final SeededPropertySource propertySource) {
		return propertySource.nextRecord();
	}

	@Test
	void testDeserializingMultipleExpirableTxnRecords() throws IOException {
		byte[] objectBytes = getSerializedForm(RELEASE_0230_VERSION, 1);
		byte[] bytes = Arrays.concatenate(objectBytes, objectBytes);
		SerializableDataInputStream inputStream = new SerializableDataInputStream(new ByteArrayInputStream(bytes));
		ExpirableTxnRecord record1 = new ExpirableTxnRecord();
		ExpirableTxnRecord record2 = new ExpirableTxnRecord();
		record1.deserialize(inputStream, RELEASE_0230_VERSION);
		record2.deserialize(inputStream, RELEASE_0230_VERSION);

		ExpirableTxnRecord expected = getExpectedObject(RELEASE_0230_VERSION, 1);
		assertEquals(expected, record1);
		assertEquals(expected, record2);
	}
}<|MERGE_RESOLUTION|>--- conflicted
+++ resolved
@@ -46,35 +46,7 @@
 	}
 
 	@Override
-<<<<<<< HEAD
-=======
-	protected byte[] getSerializedForm(final int version, final int testCaseNo) {
-		return SerializedForms.loadForm(ExpirableTxnRecord.class, version, testCaseNo);
-	}
-
-	@Override
-	protected ExpirableTxnRecord getExpectedObject(final int version, final int testCaseNo) {
-		return SeededPropertySource.forSerdeTest(version, testCaseNo).nextRecord();
-	}
-
-	@Override
->>>>>>> dba54236
 	protected ExpirableTxnRecord getExpectedObject(final SeededPropertySource propertySource) {
 		return propertySource.nextRecord();
 	}
-
-	@Test
-	void testDeserializingMultipleExpirableTxnRecords() throws IOException {
-		byte[] objectBytes = getSerializedForm(RELEASE_0230_VERSION, 1);
-		byte[] bytes = Arrays.concatenate(objectBytes, objectBytes);
-		SerializableDataInputStream inputStream = new SerializableDataInputStream(new ByteArrayInputStream(bytes));
-		ExpirableTxnRecord record1 = new ExpirableTxnRecord();
-		ExpirableTxnRecord record2 = new ExpirableTxnRecord();
-		record1.deserialize(inputStream, RELEASE_0230_VERSION);
-		record2.deserialize(inputStream, RELEASE_0230_VERSION);
-
-		ExpirableTxnRecord expected = getExpectedObject(RELEASE_0230_VERSION, 1);
-		assertEquals(expected, record1);
-		assertEquals(expected, record2);
-	}
 }