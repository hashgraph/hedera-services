/*
 * Copyright (C) 2020-2022 Hedera Hashgraph, LLC
 *
 * Licensed under the Apache License, Version 2.0 (the "License");
 * you may not use this file except in compliance with the License.
 * You may obtain a copy of the License at
 *
 *      http://www.apache.org/licenses/LICENSE-2.0
 *
 * Unless required by applicable law or agreed to in writing, software
 * distributed under the License is distributed on an "AS IS" BASIS,
 * WITHOUT WARRANTIES OR CONDITIONS OF ANY KIND, either express or implied.
 * See the License for the specific language governing permissions and
 * limitations under the License.
 */
package com.hedera.services.state.merkle;

import static com.hedera.test.factories.fees.CustomFeeBuilder.fixedHts;
import static com.hedera.test.factories.fees.CustomFeeBuilder.fractional;
import static java.util.stream.Collectors.toList;
import static org.junit.jupiter.api.Assertions.assertDoesNotThrow;
import static org.junit.jupiter.api.Assertions.assertEquals;
import static org.junit.jupiter.api.Assertions.assertNotEquals;
import static org.junit.jupiter.api.Assertions.assertNotSame;
import static org.junit.jupiter.api.Assertions.assertThrows;
import static org.junit.jupiter.api.Assertions.assertTrue;

import com.hedera.services.legacy.core.jproto.JEd25519Key;
import com.hedera.services.legacy.core.jproto.JKey;
import com.hedera.services.state.enums.TokenSupplyType;
import com.hedera.services.state.enums.TokenType;
import com.hedera.services.state.merkle.internals.BitPackUtils;
import com.hedera.services.state.submerkle.EntityId;
import com.hedera.services.state.submerkle.FcCustomFee;
import com.hedera.services.utils.EntityNum;
import com.hedera.test.factories.fees.CustomFeeBuilder;
import com.hederahashgraph.api.proto.java.CustomFee;
import java.util.Collections;
import java.util.List;
import java.util.Optional;
import org.junit.jupiter.api.BeforeEach;
import org.junit.jupiter.api.Test;

class MerkleTokenTest {
    private static final JKey adminKey = new JEd25519Key("not-a-real-admin-key".getBytes());
    private static final JKey otherAdminKey =
            new JEd25519Key("not-a-real-admin-key-either".getBytes());
    private static final JKey freezeKey = new JEd25519Key("not-a-real-freeze-key".getBytes());
    private static final JKey otherFreezeKey =
            new JEd25519Key("not-a-real-freeze-key-either".getBytes());
    private static final JKey wipeKey = new JEd25519Key("not-a-real-wipe-key".getBytes());
    private static final JKey otherWipeKey =
            new JEd25519Key("not-a-real-wipe-key-either".getBytes());
    private static final JKey supplyKey = new JEd25519Key("not-a-real-supply-key".getBytes());
    private static final JKey otherSupplyKey =
            new JEd25519Key("not-a-real-supply-key-either".getBytes());
    private static final JKey kycKey = new JEd25519Key("not-a-real-kyc-key".getBytes());
    private static final JKey otherKycKey = new JEd25519Key("not-a-real-kyc-key-either".getBytes());
    private static final JKey feeScheduleKey =
            new JEd25519Key("not-a-real-fee-schedule-key".getBytes());
    private static final JKey otherFeeScheduleKey =
            new JEd25519Key("not-a-real-fee-schedule-key-either".getBytes());
    private static final JKey pauseKey = new JEd25519Key("not-a-real-pause-key".getBytes());
    private static final JKey otherPauseKey =
            new JEd25519Key("not-a-real-pause-key-either".getBytes());

    private static final String symbol = "NotAnHbar";
    private static final String otherSymbol = "NotAnHbarEither";
    private static final String name = "NotAnHbarName";
    private static final String otherName = "NotAnHbarNameEither";
    private static final String memo = "NotAMemo";
    private static final String otherMemo = "NotAMemoEither";
    private static final int decimals = 2;
    private static final int otherDecimals = 3;
    private static final long expiry = 1_234_567L;
    private static final long otherExpiry = expiry + 2_345_678L;
    private static final long autoRenewPeriod = 1_234_567L;
    private static final long otherAutoRenewPeriod = 2_345_678L;
    private static final long totalSupply = 1_000_000L;
    private static final long otherTotalSupply = 1_000_001L;
    private static final boolean freezeDefault = true;
    private static final boolean otherFreezeDefault = false;
    private static final boolean accountsKycGrantedByDefault = true;
    private static final boolean otherAccountsKycGrantedByDefault = false;
    private static final EntityId treasury = new EntityId(1, 2, 3);
    private static final EntityId otherTreasury = new EntityId(3, 2, 1);
    private static final EntityId autoRenewAccount = new EntityId(2, 3, 4);
    private static final EntityId otherAutoRenewAccount = new EntityId(4, 3, 2);
    private static final boolean isDeleted = true;
    private static final boolean otherIsDeleted = false;
    private static final boolean isPaused = false;
    private static final boolean otherIsPaused = true;

    private static final long validNumerator = 5L;
    private static final long validDenominator = 100L;
    private static final long fixedUnitsToCollect = 7L;
    private static final long minimumUnitsToCollect = 1L;
    private static final long maximumUnitsToCollect = 55L;
    private static final EntityId denom = new EntityId(1, 2, 3);
    private static final EntityId feeCollector = new EntityId(4, 5, 6);
    private static final CustomFeeBuilder builder =
            new CustomFeeBuilder(feeCollector.toGrpcAccountId());
    private static final CustomFee fractionalFee =
            builder.withFractionalFee(
                    fractional(validNumerator, validDenominator)
                            .setMinimumAmount(minimumUnitsToCollect)
                            .setMaximumAmount(maximumUnitsToCollect));
    private static final CustomFee fixedFee =
            builder.withFixedFee(fixedHts(denom.toGrpcTokenId(), fixedUnitsToCollect));
    private static final List<CustomFee> grpcFeeSchedule = List.of(fixedFee, fractionalFee);
    private static final List<FcCustomFee> feeSchedule =
            grpcFeeSchedule.stream().map(FcCustomFee::fromGrpc).collect(toList());

    private final int number = 123_456;

    private MerkleToken subject;

    @BeforeEach
    void setup() {
        subject =
                new MerkleToken(
                        expiry,
                        totalSupply,
                        decimals,
                        symbol,
                        name,
                        freezeDefault,
                        accountsKycGrantedByDefault,
                        treasury,
                        number);
        setOptionalElements(subject);
        subject.setExpiry(expiry);
        subject.setTotalSupply(totalSupply);
        subject.setAdminKey(adminKey);
        subject.setFreezeKey(freezeKey);
        subject.setKycKey(kycKey);
        subject.setWipeKey(wipeKey);
        subject.setSupplyKey(supplyKey);
        subject.setDeleted(isDeleted);
        subject.setMemo(memo);
        subject.setTokenType(TokenType.FUNGIBLE_COMMON);
        subject.setSupplyType(TokenSupplyType.INFINITE);
        subject.setTreasury(treasury);
        subject.setName(name);
        subject.setSymbol(symbol);
        subject.setAccountsFrozenByDefault(true);
        subject.setFeeScheduleFrom(grpcFeeSchedule);
    }

    @Test
    void deleteIsNoop() {
        assertDoesNotThrow(subject::release);
    }

    @Test
    void copyWorks() {
        subject.setPauseKey(pauseKey);
        final var copySubject = subject.copy();

        assertNotSame(copySubject, subject);
        assertEquals(subject, copySubject);
        assertTrue(subject.isImmutable());
    }

    @Test
    void getterWorks() {
        assertEquals(feeSchedule, subject.customFeeSchedule());
    }

    @Test
    void objectContractHoldsForDifferentMemos() {
        final var other =
                new MerkleToken(
                        expiry,
                        totalSupply,
                        decimals,
                        symbol,
                        name,
                        freezeDefault,
                        accountsKycGrantedByDefault,
                        treasury);
        setOptionalElements(other);
        other.setMemo(otherMemo);

        assertNotEquals(subject, other);
        assertNotEquals(subject.hashCode(), other.hashCode());
    }

    @Test
    void objectContractHoldsForDifferentTotalSupplies() {
        final var other =
                new MerkleToken(
                        expiry,
                        otherTotalSupply,
                        decimals,
                        symbol,
                        name,
                        freezeDefault,
                        accountsKycGrantedByDefault,
                        treasury);
        setOptionalElements(other);

        assertNotEquals(subject, other);
        assertNotEquals(subject.hashCode(), other.hashCode());
    }

    @Test
    void objectContractHoldsForDifferentDecimals() {
        final var other =
                new MerkleToken(
                        expiry,
                        totalSupply,
                        otherDecimals,
                        symbol,
                        name,
                        freezeDefault,
                        accountsKycGrantedByDefault,
                        treasury);
        setOptionalElements(other);

        assertNotEquals(subject, other);
        assertNotEquals(subject.hashCode(), other.hashCode());
    }

    @Test
    void objectContractHoldsForDifferentWipeKey() {
        final var other =
                new MerkleToken(
                        expiry,
                        totalSupply,
                        decimals,
                        symbol,
                        name,
                        freezeDefault,
                        accountsKycGrantedByDefault,
                        treasury);
        setOptionalElements(other);
        other.setWipeKey(otherWipeKey);

        assertNotEquals(subject, other);
        assertNotEquals(subject.hashCode(), other.hashCode());
    }

    @Test
    void objectContractHoldsForDifferentFeeScheduleKey() {
        final var other =
                new MerkleToken(
                        expiry,
                        totalSupply,
                        decimals,
                        symbol,
                        name,
                        freezeDefault,
                        accountsKycGrantedByDefault,
                        treasury);
        setOptionalElements(other);
        other.setFeeScheduleKey(otherFeeScheduleKey);

        assertNotEquals(subject, other);
        assertNotEquals(subject.hashCode(), other.hashCode());
    }

    @Test
    void objectContractHoldsForDifferentPauseKey() {
        subject.setPauseKey(pauseKey);
        subject.setPaused(isPaused);
        final var other =
                new MerkleToken(
                        expiry,
                        totalSupply,
                        decimals,
                        symbol,
                        name,
                        freezeDefault,
                        accountsKycGrantedByDefault,
                        treasury);
        setOptionalElements(other);
        other.setPauseKey(otherPauseKey);
        other.setPaused(isPaused);

        assertNotEquals(subject, other);
        assertNotEquals(subject.hashCode(), other.hashCode());
    }

    @Test
    void objectContractHoldsForDifferentSupply() {
        final var other =
                new MerkleToken(
                        expiry,
                        totalSupply,
                        decimals,
                        symbol,
                        name,
                        freezeDefault,
                        accountsKycGrantedByDefault,
                        treasury);
        setOptionalElements(other);
        other.setSupplyKey(otherSupplyKey);

        assertNotEquals(subject, other);
        assertNotEquals(subject.hashCode(), other.hashCode());
    }

    @Test
    void objectContractHoldsForDifferentDeleted() {
        final var other =
                new MerkleToken(
                        expiry,
                        totalSupply,
                        decimals,
                        symbol,
                        name,
                        freezeDefault,
                        accountsKycGrantedByDefault,
                        treasury);
        setOptionalElements(other);
        other.setDeleted(otherIsDeleted);

        assertNotEquals(subject, other);
        assertNotEquals(subject.hashCode(), other.hashCode());
    }

    @Test
    void objectContractHoldsForDifferentPaused() {
        subject.setPauseKey(pauseKey);
        subject.setPaused(isPaused);
        final var other =
                new MerkleToken(
                        expiry,
                        totalSupply,
                        decimals,
                        symbol,
                        name,
                        freezeDefault,
                        accountsKycGrantedByDefault,
                        treasury);
        setOptionalElements(other);
        other.setPauseKey(pauseKey);
        other.setPaused(otherIsPaused);

        assertNotEquals(subject, other);
        assertNotEquals(subject.hashCode(), other.hashCode());
    }

    @Test
    void objectContractHoldsForDifferentAdminKey() {
        final var other =
                new MerkleToken(
                        expiry,
                        totalSupply,
                        decimals,
                        symbol,
                        name,
                        freezeDefault,
                        accountsKycGrantedByDefault,
                        treasury);
        setOptionalElements(other);
        other.setAdminKey(otherAdminKey);

        assertNotEquals(subject, other);
        assertNotEquals(subject.hashCode(), other.hashCode());
    }

    @Test
    void objectContractHoldsForDifferentAutoRenewPeriods() {
        final var other =
                new MerkleToken(
                        expiry,
                        totalSupply,
                        decimals,
                        symbol,
                        name,
                        freezeDefault,
                        accountsKycGrantedByDefault,
                        treasury);
        setOptionalElements(other);
        other.setAutoRenewPeriod(otherAutoRenewPeriod);

        assertNotEquals(subject, other);
        assertNotEquals(subject.hashCode(), other.hashCode());
    }

    @Test
    void objectContractHoldsForDifferentAutoRenewAccounts() {
        final var other =
                new MerkleToken(
                        expiry,
                        totalSupply,
                        decimals,
                        symbol,
                        name,
                        freezeDefault,
                        accountsKycGrantedByDefault,
                        treasury);
        setOptionalElements(other);
        other.setAutoRenewAccount(otherAutoRenewAccount);

        assertNotEquals(subject, other);
        assertNotEquals(subject.hashCode(), other.hashCode());
    }

    @Test
    void objectContractHoldsForDifferentExpiries() {
        final var other =
                new MerkleToken(
                        otherExpiry,
                        totalSupply,
                        decimals,
                        symbol,
                        name,
                        freezeDefault,
                        accountsKycGrantedByDefault,
                        treasury);
        setOptionalElements(other);

        assertNotEquals(subject, other);
        assertNotEquals(subject.hashCode(), other.hashCode());
    }

    @Test
    void objectContractHoldsForDifferentSymbol() {
        final var other =
                new MerkleToken(
                        expiry,
                        totalSupply,
                        decimals,
                        otherSymbol,
                        name,
                        freezeDefault,
                        accountsKycGrantedByDefault,
                        treasury);
        setOptionalElements(other);

        assertNotEquals(subject, other);
        assertNotEquals(subject.hashCode(), other.hashCode());
    }

    @Test
    void objectContractHoldsForDifferentName() {
        final var other =
                new MerkleToken(
                        expiry,
                        totalSupply,
                        decimals,
                        symbol,
                        otherName,
                        freezeDefault,
                        accountsKycGrantedByDefault,
                        treasury);
        setOptionalElements(other);

        assertNotEquals(subject, other);
        assertNotEquals(subject.hashCode(), other.hashCode());
    }

    @Test
    void objectContractHoldsForDifferentFreezeDefault() {
        final var other =
                new MerkleToken(
                        expiry,
                        totalSupply,
                        decimals,
                        symbol,
                        name,
                        otherFreezeDefault,
                        accountsKycGrantedByDefault,
                        treasury);
        setOptionalElements(other);

        assertNotEquals(subject, other);
        assertNotEquals(subject.hashCode(), other.hashCode());
    }

    @Test
    void objectContractHoldsForDifferentAccountsKycGrantedByDefault() {
        final var other =
                new MerkleToken(
                        expiry,
                        totalSupply,
                        decimals,
                        symbol,
                        name,
                        freezeDefault,
                        otherAccountsKycGrantedByDefault,
                        treasury);
        setOptionalElements(other);

        assertNotEquals(subject, other);
        assertNotEquals(subject.hashCode(), other.hashCode());
    }

    @Test
    void objectContractHoldsForDifferentTreasury() {
        final var other =
                new MerkleToken(
                        expiry,
                        totalSupply,
                        decimals,
                        symbol,
                        name,
                        freezeDefault,
                        accountsKycGrantedByDefault,
                        otherTreasury);
        setOptionalElements(other);

        assertNotEquals(subject, other);
        assertNotEquals(subject.hashCode(), other.hashCode());
    }

    @Test
    void objectContractHoldsForDifferentKycKeys() {
        final var other =
                new MerkleToken(
                        expiry,
                        totalSupply,
                        decimals,
                        symbol,
                        name,
                        freezeDefault,
                        accountsKycGrantedByDefault,
                        treasury);
        setOptionalElements(other);

        other.setKycKey(otherKycKey);
        assertNotEquals(subject, other);
        assertNotEquals(subject.hashCode(), other.hashCode());

        other.setKycKey(MerkleToken.UNUSED_KEY);
        assertNotEquals(subject, other);
        assertNotEquals(subject.hashCode(), other.hashCode());
    }

    @Test
    void objectContractHoldsForDifferentFreezeKeys() {
        final var other =
                new MerkleToken(
                        expiry,
                        totalSupply,
                        decimals,
                        symbol,
                        name,
                        freezeDefault,
                        accountsKycGrantedByDefault,
                        treasury);
        setOptionalElements(other);

        other.setFreezeKey(otherFreezeKey);
        assertNotEquals(subject, other);
        assertNotEquals(subject.hashCode(), other.hashCode());

        other.setFreezeKey(MerkleToken.UNUSED_KEY);
        assertNotEquals(subject, other);
        assertNotEquals(subject.hashCode(), other.hashCode());
    }

    @Test
    void objectContractPropertiesCheck() {
        subject.setPauseKey(pauseKey);
        assertTrue(subject.hasAdminKey());
        assertEquals(adminKey, subject.adminKey().get());
        assertEquals(freezeKey, subject.freezeKey().get());
        assertTrue(subject.hasFreezeKey());
        assertEquals(kycKey, subject.kycKey().get());
        assertTrue(subject.hasKycKey());
        assertEquals(supplyKey, subject.supplyKey().get());
        assertTrue(subject.hasSupplyKey());
        assertEquals(wipeKey, subject.wipeKey().get());
        assertTrue(subject.hasWipeKey());
        assertTrue(subject.isDeleted());
        assertEquals(symbol, subject.symbol());
        assertEquals(name, subject.name());
        assertTrue(subject.accountsKycGrantedByDefault());
        assertEquals(autoRenewAccount, subject.autoRenewAccount());
        assertTrue(subject.hasAutoRenewAccount());
        assertEquals(supplyKey, subject.getSupplyKey());
        assertEquals(wipeKey, subject.getWipeKey());
        assertEquals(pauseKey, subject.getPauseKey());
        assertEquals(adminKey, subject.getAdminKey());
        assertEquals(kycKey, subject.getKycKey());
        assertEquals(freezeKey, subject.getFreezeKey());
        assertEquals(memo, subject.memo());
        assertEquals(pauseKey, subject.pauseKey().get());
        assertTrue(subject.hasPauseKey());
    }

    @Test
    void hasFeeScheduleKeyWorks() {
        assertTrue(subject.hasFeeScheduleKey());

        subject.setFeeScheduleKey(feeScheduleKey);

        assertTrue(subject.hasFeeScheduleKey());
        assertEquals(feeScheduleKey, subject.getFeeScheduleKey());
        assertEquals(Optional.of(feeScheduleKey), subject.feeScheduleKey());
    }

    @Test
    void pausedWorks() {
        subject.setPaused(true);
        assertTrue(subject.isPaused());
    }

    private void setOptionalElements(final MerkleToken token) {
        token.setDeleted(isDeleted);
        token.setAdminKey(adminKey);
        token.setFreezeKey(freezeKey);
        token.setWipeKey(wipeKey);
        token.setSupplyKey(supplyKey);
        token.setKycKey(kycKey);
        token.setAutoRenewAccount(autoRenewAccount);
        token.setAutoRenewPeriod(autoRenewPeriod);
        token.setMemo(memo);
        token.setFeeScheduleFrom(grpcFeeSchedule);
        token.setFeeScheduleKey(feeScheduleKey);
        token.setTokenType(TokenType.FUNGIBLE_COMMON);
        token.setSupplyType(TokenSupplyType.INFINITE);
    }

    @Test
    void hashCodeContractMet() {
        final var defaultSubject = new MerkleAccountState();
        final var identicalSubject =
                new MerkleToken(
                        expiry,
                        totalSupply,
                        decimals,
                        symbol,
                        name,
                        freezeDefault,
                        accountsKycGrantedByDefault,
                        treasury);
        setOptionalElements(identicalSubject);
        identicalSubject.setDeleted(isDeleted);
        identicalSubject.setTokenType(TokenType.FUNGIBLE_COMMON);
        identicalSubject.setSupplyType(TokenSupplyType.INFINITE);
        identicalSubject.setMaxSupply(subject.maxSupply());
        identicalSubject.setLastUsedSerialNumber(subject.getLastUsedSerialNumber());
        identicalSubject.setKey(EntityNum.fromInt(number));

        final var other =
                new MerkleToken(
                        otherExpiry,
                        otherTotalSupply,
                        otherDecimals,
                        otherSymbol,
                        otherName,
                        otherFreezeDefault,
                        otherAccountsKycGrantedByDefault,
                        otherTreasury);
        other.setTokenType(0);
        other.setSupplyType(0);
        other.setMaxSupply(subject.maxSupply());
        other.setLastUsedSerialNumber(subject.getLastUsedSerialNumber());

        assertNotEquals(subject.hashCode(), defaultSubject.hashCode());
        assertNotEquals(subject.hashCode(), other.hashCode());
        assertEquals(subject.hashCode(), identicalSubject.hashCode());
    }

    @Test
    void equalsWorksWithExtremes() {
        assertEquals(subject, subject);
        assertNotEquals(null, subject);
        assertNotEquals(new Object(), subject);
    }

    @Test
    void toStringWorks() {
        subject.setPauseKey(pauseKey);
        subject.setPaused(isPaused);
        final var desired =
<<<<<<< HEAD
                "MerkleToken{number=123456 <-> 0.0.123456, tokenID=FUNGIBLE_COMMON,"
=======
                "MerkleToken{number=123456 <-> 0.0.123456, tokenType=FUNGIBLE_COMMON,"
>>>>>>> 365d52d6
                    + " supplyType=INFINITE, deleted=true, expiry=1234567, symbol=NotAnHbar,"
                    + " name=NotAnHbarName, memo=NotAMemo, treasury=1.2.3, maxSupply=0,"
                    + " totalSupply=1000000, decimals=2, lastUsedSerialNumber=0,"
                    + " autoRenewAccount=2.3.4, autoRenewPeriod=1234567, adminKey=ed25519:"
                    + " \"not-a-real-admin-key\"\n"
                    + ", kycKey=ed25519: \"not-a-real-kyc-key\"\n"
                    + ", wipeKey=ed25519: \"not-a-real-wipe-key\"\n"
                    + ", supplyKey=ed25519: \"not-a-real-supply-key\"\n"
                    + ", freezeKey=ed25519: \"not-a-real-freeze-key\"\n"
                    + ", pauseKey=ed25519: \"not-a-real-pause-key\"\n"
                    + ", accountsKycGrantedByDefault=true, accountsFrozenByDefault=true,"
                    + " pauseStatus=false, feeSchedules=[FcCustomFee{feeType=FIXED_FEE,"
                    + " fixedFee=FixedFeeSpec{unitsToCollect=7, tokenDenomination=1.2.3},"
                    + " feeCollector=EntityId{shard=4, realm=5, num=6}},"
                    + " FcCustomFee{feeType=FRACTIONAL_FEE,"
                    + " fractionalFee=FractionalFeeSpec{numerator=5, denominator=100,"
                    + " minimumUnitsToCollect=1, maximumUnitsToCollect=55, netOfTransfers=false},"
                    + " feeCollector=EntityId{shard=4, realm=5, num=6}}],"
                    + " feeScheduleKey=<JEd25519Key: ed25519"
                    + " hex=6e6f742d612d7265616c2d6665652d7363686564756c652d6b6579>}";

        assertEquals(desired, subject.toString());
    }

    @Test
    void merkleMethodsWork() {
        assertEquals(MerkleToken.CURRENT_VERSION, subject.getVersion());
        assertEquals(MerkleToken.RUNTIME_CONSTRUCTABLE_ID, subject.getClassId());
        assertTrue(subject.isLeaf());
    }

    @Test
    void adjustsTotalSupplyWhenValid() {
        final var moreSupply = 500_000L;
        subject.adjustTotalSupplyBy(moreSupply);

        assertEquals(totalSupply + moreSupply, subject.totalSupply());
    }

    @Test
    void doesNotAdjustTotalSupplyWhenInvalid() {
        subject.setMaxSupply(2L);

        assertThrows(IllegalArgumentException.class, () -> subject.adjustTotalSupplyBy(1_500_000L));
    }

    @Test
    void throwsIaeIfTotalSupplyGoesNegative() {
        assertThrows(
                IllegalArgumentException.class, () -> subject.adjustTotalSupplyBy(-1_500_000L));
    }

    @Test
    void returnCorrectGrpcFeeSchedule() {
        final var token =
                new MerkleToken(
                        expiry,
                        totalSupply,
                        decimals,
                        symbol,
                        name,
                        freezeDefault,
                        accountsKycGrantedByDefault,
                        treasury);
        assertEquals(Collections.emptyList(), token.grpcFeeSchedule());

        token.setFeeScheduleFrom(grpcFeeSchedule);
        assertEquals(grpcFeeSchedule, token.grpcFeeSchedule());
    }

    @Test
    void canSetKey() {
        // setup:
        final var bigNum = (long) Integer.MAX_VALUE + 123;

        // given:
        subject.setKey(EntityNum.fromLong(bigNum));

        // then:
        assertEquals(BitPackUtils.codeFromNum(bigNum), subject.getKey().intValue());
    }
}<|MERGE_RESOLUTION|>--- conflicted
+++ resolved
@@ -669,11 +669,7 @@
         subject.setPauseKey(pauseKey);
         subject.setPaused(isPaused);
         final var desired =
-<<<<<<< HEAD
-                "MerkleToken{number=123456 <-> 0.0.123456, tokenID=FUNGIBLE_COMMON,"
-=======
                 "MerkleToken{number=123456 <-> 0.0.123456, tokenType=FUNGIBLE_COMMON,"
->>>>>>> 365d52d6
                     + " supplyType=INFINITE, deleted=true, expiry=1234567, symbol=NotAnHbar,"
                     + " name=NotAnHbarName, memo=NotAMemo, treasury=1.2.3, maxSupply=0,"
                     + " totalSupply=1000000, decimals=2, lastUsedSerialNumber=0,"
