package com.hedera.services.utils;

/*-
 * ‌
 * Hedera Services Node
 * ​
 * Copyright (C) 2018 - 2021 Hedera Hashgraph, LLC
 * ​
 * Licensed under the Apache License, Version 2.0 (the "License");
 * you may not use this file except in compliance with the License.
 * You may obtain a copy of the License at
 *
 *      http://www.apache.org/licenses/LICENSE-2.0
 *
 * Unless required by applicable law or agreed to in writing, software
 * distributed under the License is distributed on an "AS IS" BASIS,
 * WITHOUT WARRANTIES OR CONDITIONS OF ANY KIND, either express or implied.
 * See the License for the specific language governing permissions and
 * limitations under the License.
 * ‍
 */

import com.hedera.services.context.domain.security.PermissionFileUtils;
import com.hedera.services.context.properties.PropUtils;
import com.hedera.services.contracts.execution.CallLocalExecutor;
import com.hedera.services.contracts.gascalculator.GasCalculatorHederaUtil;
import com.hedera.services.contracts.operation.HederaOperationUtil;
import com.hedera.services.contracts.sources.AddressKeyedMapFactory;
import com.hedera.services.exceptions.ValidationUtils;
import com.hedera.services.fees.calculation.FeeCalcUtils;
import com.hedera.services.fees.calculation.consensus.ConsensusFeesModule;
import com.hedera.services.fees.calculation.contract.ContractFeesModule;
import com.hedera.services.fees.calculation.crypto.CryptoFeesModule;
import com.hedera.services.fees.calculation.ethereum.EthereumFeesModule;
import com.hedera.services.fees.calculation.file.FileFeesModule;
import com.hedera.services.fees.calculation.meta.FixedUsageEstimates;
import com.hedera.services.fees.calculation.schedule.ScheduleFeesModule;
import com.hedera.services.fees.calculation.token.TokenFeesModule;
import com.hedera.services.files.HFileMetaSerde;
import com.hedera.services.files.MetadataMapFactory;
import com.hedera.services.grpc.marshalling.AdjustmentUtils;
import com.hedera.services.keys.HederaKeyActivation;
import com.hedera.services.keys.HederaKeyTraversal;
import com.hedera.services.keys.KeysModule;
import com.hedera.services.keys.RevocationServiceCharacteristics;
import com.hedera.services.ledger.accounts.staking.StakingUtils;
import com.hedera.services.queries.QueriesModule;
import com.hedera.services.sigs.HederaToPlatformSigOps;
import com.hedera.services.sigs.PlatformSigOps;
import com.hedera.services.sigs.factories.PlatformSigFactory;
import com.hedera.services.sigs.metadata.TokenMetaUtils;
import com.hedera.services.sigs.utils.ImmutableKeyUtils;
import com.hedera.services.sigs.utils.MiscCryptoUtils;
import com.hedera.services.sigs.utils.PrecheckUtils;
import com.hedera.services.state.merkle.MerkleAccount;
import com.hedera.services.state.merkle.internals.BitPackUtils;
import com.hedera.services.state.merkle.internals.ByteUtils;
import com.hedera.services.state.migration.LegacyStateChildIndices;
import com.hedera.services.state.migration.ReleaseTwentySevenMigration;
import com.hedera.services.state.migration.ReleaseTwentySixMigration;
import com.hedera.services.state.migration.StateChildIndices;
import com.hedera.services.state.migration.StateVersions;
import com.hedera.services.state.serdes.IoUtils;
import com.hedera.services.state.virtual.IterableStorageUtils;
import com.hedera.services.state.virtual.KeyPackingUtils;
import com.hedera.services.stats.MiscRunningAvgs;
import com.hedera.services.stats.MiscSpeedometers;
import com.hedera.services.stats.ServicesStatsConfig;
import com.hedera.services.stats.StatsModule;
import com.hedera.services.store.contracts.precompile.AbiConstants;
import com.hedera.services.store.contracts.precompile.utils.DescriptorUtils;
import com.hedera.services.store.models.TopicConversion;
import com.hedera.services.throttling.ThrottlingModule;
import com.hedera.services.txns.consensus.ConsensusLogicModule;
import com.hedera.services.txns.contract.ContractLogicModule;
import com.hedera.services.txns.crypto.CryptoLogicModule;
import com.hedera.services.txns.ethereum.EthereumLogicModule;
import com.hedera.services.txns.file.FileLogicModule;
import com.hedera.services.txns.network.NetworkLogicModule;
import com.hedera.services.txns.schedule.ScheduleLogicModule;
import com.hedera.services.txns.submission.PresolvencyFlaws;
import com.hedera.services.txns.submission.SubmissionModule;
import com.hedera.services.txns.token.TokenLogicModule;
import com.hedera.services.txns.token.TokenOpsValidator;
import com.hedera.services.txns.token.process.NewRels;
import com.hedera.services.txns.validation.PureValidation;
import com.hedera.services.txns.validation.TokenListChecks;
import com.hedera.services.txns.validation.TransferListChecks;
import org.junit.jupiter.api.Assertions;
import org.junit.jupiter.api.Test;

import java.lang.reflect.InvocationTargetException;
import java.util.Arrays;
import java.util.HashSet;
import java.util.Set;

class UtilsConstructorTest {
	private static final Set<Class<?>> toBeTested = new HashSet<>(Arrays.asList(
<<<<<<< HEAD
			Units.class,
=======
			AbiConstants.class,
			ReleaseTwentyFiveMigration.class,
>>>>>>> 3ce44c99
			MapValueListUtils.class,
			HFileMetaSerde.class,
			IoUtils.class,
			DescriptorUtils.class,
			TokenMetaUtils.class,
			MiscCryptoUtils.class,
			NewRels.class,
			PermissionFileUtils.class,
			PropUtils.class,
			AddressKeyedMapFactory.class,
			ValidationUtils.class,
			FeeCalcUtils.class,
			FixedUsageEstimates.class,
			AdjustmentUtils.class,
			HederaKeyActivation.class,
			HederaKeyTraversal.class,
			RevocationServiceCharacteristics.class,
			HederaToPlatformSigOps.class,
			PlatformSigOps.class,
			PlatformSigFactory.class,
			ImmutableKeyUtils.class,
			PrecheckUtils.class,
			MerkleAccount.ChildIndices.class,
			BitPackUtils.class,
			LegacyStateChildIndices.class,
			ReleaseTwentySixMigration.class,
			StateChildIndices.class,
			StateVersions.class,
			MiscRunningAvgs.Names.class,
			MiscRunningAvgs.Descriptions.class,
			MiscSpeedometers.Names.class,
			MiscSpeedometers.Descriptions.class,
			ServicesStatsConfig.class,
			PresolvencyFlaws.class,
			PureValidation.class,
			TokenListChecks.class,
			TransferListChecks.class,
			EntityIdUtils.class,
			HederaDateTimeFormatter.class,
			TokenTypesMapper.class,
			UnzipUtility.class,
			MiscUtils.class,
			MetadataMapFactory.class,
			TokenOpsValidator.class,
			SubmissionModule.class,
			ConsensusFeesModule.class,
			ContractFeesModule.class,
			EthereumFeesModule.class,
			CryptoFeesModule.class,
			FileFeesModule.class,
			ScheduleFeesModule.class,
			TokenFeesModule.class,
			KeysModule.class,
			QueriesModule.class,
			StatsModule.class,
			ThrottlingModule.class,
			ConsensusLogicModule.class,
			ContractLogicModule.class,
			CryptoLogicModule.class,
			FileLogicModule.class,
			NetworkLogicModule.class,
			ScheduleLogicModule.class,
			TokenLogicModule.class,
			TopicConversion.class,
			CallLocalExecutor.class,
			HederaOperationUtil.class,
			GasCalculatorHederaUtil.class,
			SerializationUtils.class,
			KeyPackingUtils.class,
			IterableStorageUtils.class,
			EthereumLogicModule.class,
			ReleaseTwentySevenMigration.class,
			ByteUtils.class,
			Units.class,
			StakingUtils.class
	));

	@Test
	void throwsInConstructor() {
		for (final var clazz : toBeTested) {
			assertFor(clazz);
		}
	}

	private static final String UNEXPECTED_THROW = "Unexpected `%s` was thrown in `%s` constructor!";
	private static final String NO_THROW = "No exception was thrown in `%s` constructor!";

	private void assertFor(final Class<?> clazz) {
		try {
			final var constructor = clazz.getDeclaredConstructor();
			constructor.setAccessible(true);

			constructor.newInstance();
		} catch (final InvocationTargetException expected) {
			final var cause = expected.getCause();
			Assertions.assertTrue(cause instanceof UnsupportedOperationException,
					String.format(UNEXPECTED_THROW, cause, clazz));
			return;
		} catch (final Exception e) {
			Assertions.fail(String.format(UNEXPECTED_THROW, e, clazz));
		}
		Assertions.fail(String.format(NO_THROW, clazz));
	}
}<|MERGE_RESOLUTION|>--- conflicted
+++ resolved
@@ -96,12 +96,8 @@
 
 class UtilsConstructorTest {
 	private static final Set<Class<?>> toBeTested = new HashSet<>(Arrays.asList(
-<<<<<<< HEAD
 			Units.class,
-=======
 			AbiConstants.class,
-			ReleaseTwentyFiveMigration.class,
->>>>>>> 3ce44c99
 			MapValueListUtils.class,
 			HFileMetaSerde.class,
 			IoUtils.class,
