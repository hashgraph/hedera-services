package com.hedera.services.utils;

/*-
 * ‌
 * Hedera Services Node
 * ​
 * Copyright (C) 2018 - 2021 Hedera Hashgraph, LLC
 * ​
 * Licensed under the Apache License, Version 2.0 (the "License");
 * you may not use this file except in compliance with the License.
 * You may obtain a copy of the License at
 *
 *      http://www.apache.org/licenses/LICENSE-2.0
 *
 * Unless required by applicable law or agreed to in writing, software
 * distributed under the License is distributed on an "AS IS" BASIS,
 * WITHOUT WARRANTIES OR CONDITIONS OF ANY KIND, either express or implied.
 * See the License for the specific language governing permissions and
 * limitations under the License.
 * ‍
 */

import com.hedera.services.context.domain.security.PermissionFileUtils;
import com.hedera.services.context.properties.PropUtils;
import com.hedera.services.contracts.execution.CallLocalExecutor;
import com.hedera.services.contracts.gascalculator.GasCalculatorHederaUtil;
import com.hedera.services.contracts.operation.HederaOperationUtil;
import com.hedera.services.contracts.sources.AddressKeyedMapFactory;
import com.hedera.services.exceptions.ValidationUtils;
import com.hedera.services.fees.calculation.FeeCalcUtils;
import com.hedera.services.fees.calculation.consensus.ConsensusFeesModule;
import com.hedera.services.fees.calculation.contract.ContractFeesModule;
import com.hedera.services.fees.calculation.crypto.CryptoFeesModule;
import com.hedera.services.fees.calculation.ethereum.EthereumFeesModule;
import com.hedera.services.fees.calculation.file.FileFeesModule;
import com.hedera.services.fees.calculation.meta.FixedUsageEstimates;
import com.hedera.services.fees.calculation.schedule.ScheduleFeesModule;
import com.hedera.services.fees.calculation.token.TokenFeesModule;
import com.hedera.services.files.HFileMetaSerde;
import com.hedera.services.files.MetadataMapFactory;
import com.hedera.services.grpc.marshalling.AdjustmentUtils;
import com.hedera.services.keys.HederaKeyActivation;
import com.hedera.services.keys.HederaKeyTraversal;
import com.hedera.services.keys.KeysModule;
import com.hedera.services.keys.RevocationServiceCharacteristics;
import com.hedera.services.ledger.accounts.staking.StakingUtils;
import com.hedera.services.queries.QueriesModule;
import com.hedera.services.sigs.HederaToPlatformSigOps;
import com.hedera.services.sigs.PlatformSigOps;
import com.hedera.services.sigs.factories.PlatformSigFactory;
import com.hedera.services.sigs.metadata.TokenMetaUtils;
import com.hedera.services.sigs.utils.ImmutableKeyUtils;
import com.hedera.services.sigs.utils.MiscCryptoUtils;
import com.hedera.services.sigs.utils.PrecheckUtils;
import com.hedera.services.state.merkle.MerkleAccount;
import com.hedera.services.state.merkle.internals.BitPackUtils;
import com.hedera.services.state.merkle.internals.ByteUtils;
import com.hedera.services.state.migration.LegacyStateChildIndices;
import com.hedera.services.state.migration.ReleaseTwentySevenMigration;
import com.hedera.services.state.migration.ReleaseTwentySixMigration;
import com.hedera.services.state.migration.StateChildIndices;
import com.hedera.services.state.migration.StateVersions;
import com.hedera.services.state.serdes.IoUtils;
import com.hedera.services.state.virtual.IterableStorageUtils;
import com.hedera.services.state.virtual.KeyPackingUtils;
import com.hedera.services.stats.MiscRunningAvgs;
import com.hedera.services.stats.MiscSpeedometers;
import com.hedera.services.stats.ServicesStatsConfig;
import com.hedera.services.stats.StatsModule;
import com.hedera.services.store.contracts.precompile.AbiConstants;
import com.hedera.services.store.contracts.precompile.utils.DescriptorUtils;
import com.hedera.services.store.contracts.precompile.utils.PrecompileUtils;
import com.hedera.services.store.models.TopicConversion;
import com.hedera.services.throttling.ThrottlingModule;
import com.hedera.services.txns.consensus.ConsensusLogicModule;
import com.hedera.services.txns.contract.ContractLogicModule;
import com.hedera.services.txns.crypto.CryptoLogicModule;
import com.hedera.services.txns.ethereum.EthereumLogicModule;
import com.hedera.services.txns.file.FileLogicModule;
import com.hedera.services.txns.network.NetworkLogicModule;
import com.hedera.services.txns.schedule.ScheduleLogicModule;
import com.hedera.services.txns.submission.PresolvencyFlaws;
import com.hedera.services.txns.submission.SubmissionModule;
import com.hedera.services.txns.token.TokenLogicModule;
import com.hedera.services.txns.token.TokenOpsValidator;
import com.hedera.services.txns.token.process.NewRels;
import com.hedera.services.txns.util.UtilLogicModule;
import com.hedera.services.txns.validation.PureValidation;
import com.hedera.services.txns.validation.TokenListChecks;
import com.hedera.services.txns.validation.TransferListChecks;
import org.junit.jupiter.api.Assertions;
import org.junit.jupiter.api.Test;

import java.lang.reflect.InvocationTargetException;
import java.util.Arrays;
import java.util.HashSet;
import java.util.Set;

class UtilsConstructorTest {
	private static final Set<Class<?>> toBeTested = new HashSet<>(Arrays.asList(
			AbiConstants.class,
			Units.class,
			AbiConstants.class,
			MapValueListUtils.class,
			HFileMetaSerde.class,
			IoUtils.class,
			DescriptorUtils.class,
			TokenMetaUtils.class,
			MiscCryptoUtils.class,
			NewRels.class,
			PermissionFileUtils.class,
			PropUtils.class,
			AddressKeyedMapFactory.class,
			ValidationUtils.class,
			FeeCalcUtils.class,
			FixedUsageEstimates.class,
			AdjustmentUtils.class,
			HederaKeyActivation.class,
			HederaKeyTraversal.class,
			RevocationServiceCharacteristics.class,
			HederaToPlatformSigOps.class,
			PlatformSigOps.class,
			PlatformSigFactory.class,
			ImmutableKeyUtils.class,
			PrecheckUtils.class,
			MerkleAccount.ChildIndices.class,
			BitPackUtils.class,
			LegacyStateChildIndices.class,
			ReleaseTwentySixMigration.class,
			StateChildIndices.class,
			StateVersions.class,
			MiscRunningAvgs.Names.class,
			MiscRunningAvgs.Descriptions.class,
			MiscSpeedometers.Names.class,
			MiscSpeedometers.Descriptions.class,
			ServicesStatsConfig.class,
			PresolvencyFlaws.class,
			PureValidation.class,
			TokenListChecks.class,
			TransferListChecks.class,
			EntityIdUtils.class,
			HederaDateTimeFormatter.class,
			TokenTypesMapper.class,
			UnzipUtility.class,
			MiscUtils.class,
			MetadataMapFactory.class,
			TokenOpsValidator.class,
			SubmissionModule.class,
			ConsensusFeesModule.class,
			ContractFeesModule.class,
			EthereumFeesModule.class,
			CryptoFeesModule.class,
			FileFeesModule.class,
			ScheduleFeesModule.class,
			TokenFeesModule.class,
			KeysModule.class,
			QueriesModule.class,
			StatsModule.class,
			ThrottlingModule.class,
			ConsensusLogicModule.class,
			ContractLogicModule.class,
			CryptoLogicModule.class,
			FileLogicModule.class,
			NetworkLogicModule.class,
			ScheduleLogicModule.class,
			TokenLogicModule.class,
			TopicConversion.class,
			CallLocalExecutor.class,
			HederaOperationUtil.class,
			GasCalculatorHederaUtil.class,
			SerializationUtils.class,
			KeyPackingUtils.class,
			IterableStorageUtils.class,
			EthereumLogicModule.class,
			ReleaseTwentySevenMigration.class,
			ByteUtils.class,
			Units.class,
			StakingUtils.class,
			UtilLogicModule.class,
<<<<<<< HEAD
			TxProcessorUtil.class
=======
			PrecompileUtils.class
>>>>>>> 3e1a281f
	));

	@Test
	void throwsInConstructor() {
		for (final var clazz : toBeTested) {
			assertFor(clazz);
		}
	}

	private static final String UNEXPECTED_THROW = "Unexpected `%s` was thrown in `%s` constructor!";
	private static final String NO_THROW = "No exception was thrown in `%s` constructor!";

	private void assertFor(final Class<?> clazz) {
		try {
			final var constructor = clazz.getDeclaredConstructor();
			constructor.setAccessible(true);

			constructor.newInstance();
		} catch (final InvocationTargetException expected) {
			final var cause = expected.getCause();
			Assertions.assertTrue(cause instanceof UnsupportedOperationException,
					String.format(UNEXPECTED_THROW, cause, clazz));
			return;
		} catch (final Exception e) {
			Assertions.fail(String.format(UNEXPECTED_THROW, e, clazz));
		}
		Assertions.fail(String.format(NO_THROW, clazz));
	}
}<|MERGE_RESOLUTION|>--- conflicted
+++ resolved
@@ -177,11 +177,8 @@
 			Units.class,
 			StakingUtils.class,
 			UtilLogicModule.class,
-<<<<<<< HEAD
+			PrecompileUtils.class,
 			TxProcessorUtil.class
-=======
-			PrecompileUtils.class
->>>>>>> 3e1a281f
 	));
 
 	@Test
