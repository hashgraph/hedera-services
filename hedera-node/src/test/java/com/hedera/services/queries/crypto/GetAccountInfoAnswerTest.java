--- conflicted
+++ resolved
@@ -117,11 +117,8 @@
 	private AliasManager aliasManager;
 	@Mock
 	private GlobalDynamicProperties dynamicProperties;
-<<<<<<< HEAD
-=======
 	@Mock
 	private TokenAssociationMetadata tokenAssociationMetadata;
->>>>>>> 7c9dec04
 
 	private final ByteString ledgerId = ByteString.copyFromUtf8("0xff");
 	private final int maxTokensPerAccountInfo = 10;
@@ -139,10 +136,7 @@
 	long firstBalance = 123, secondBalance = 234, thirdBalance = 345, fourthBalance = 456, missingBalance = 567;
 
 	private final long fee = 1_234L;
-<<<<<<< HEAD
-=======
 	private EntityNumPair firstRelKey = fromAccountTokenRel(payerId, firstToken);
->>>>>>> 7c9dec04
 	private Transaction paymentTxn;
 
 	private GetAccountInfoAnswer subject;
@@ -152,10 +146,6 @@
 		tokenRels = new MerkleMap<>();
 
 		final var firstRel = new MerkleTokenRelStatus(firstBalance, true, true, true);
-<<<<<<< HEAD
-		final var firstRelKey = fromAccountTokenRel(payerId, firstToken);
-=======
->>>>>>> 7c9dec04
 		firstRel.setKey(firstRelKey);
 		final var secondRel = new MerkleTokenRelStatus(secondBalance, false, false, true);
 		final var secondRelKey = fromAccountTokenRel(payerId, secondToken);
@@ -210,10 +200,6 @@
 				.fungibleTokenAllowances(fungibleTokenAllowances)
 				.nftAllowances(nftAllowances)
 				.get();
-<<<<<<< HEAD
-		payerAccount.setLastAssociatedToken(firstRelKey);
-=======
->>>>>>> 7c9dec04
 
 		final MutableStateChildren children = new MutableStateChildren();
 		children.setAccounts(accounts);
@@ -292,11 +278,8 @@
 		given(tokens.getOrDefault(EntityNum.fromTokenId(thirdToken), REMOVED_TOKEN)).willReturn(token);
 		given(tokens.getOrDefault(EntityNum.fromTokenId(fourthToken), REMOVED_TOKEN)).willReturn(deletedToken);
 		given(tokens.getOrDefault(EntityNum.fromTokenId(missingToken), REMOVED_TOKEN)).willReturn(REMOVED_TOKEN);
-<<<<<<< HEAD
-=======
 		payerAccount.setTokenAssociationMetadata(tokenAssociationMetadata);
 		given(tokenAssociationMetadata.lastAssociation()).willReturn(firstRelKey);
->>>>>>> 7c9dec04
 
 		given(token.symbol()).willReturn("HEYMA");
 		given(deletedToken.symbol()).willReturn("THEWAY");
