/*
 * Copyright (C) 2020-2022 Hedera Hashgraph, LLC
 *
 * Licensed under the Apache License, Version 2.0 (the "License");
 * you may not use this file except in compliance with the License.
 * You may obtain a copy of the License at
 *
 *      http://www.apache.org/licenses/LICENSE-2.0
 *
 * Unless required by applicable law or agreed to in writing, software
 * distributed under the License is distributed on an "AS IS" BASIS,
 * WITHOUT WARRANTIES OR CONDITIONS OF ANY KIND, either express or implied.
 * See the License for the specific language governing permissions and
 * limitations under the License.
 */
package com.hedera.services.queries.contract;

import static com.hedera.test.factories.scenarios.TxnHandlingScenario.COMPLEX_KEY_ACCOUNT_KT;
import static com.hedera.test.utils.TxnUtils.payerSponsoredTransfer;
import static com.hederahashgraph.api.proto.java.ResponseCodeEnum.BUSY;
import static com.hederahashgraph.api.proto.java.ResponseCodeEnum.CONTRACT_DELETED;
import static com.hederahashgraph.api.proto.java.ResponseCodeEnum.CONTRACT_EXECUTION_EXCEPTION;
import static com.hederahashgraph.api.proto.java.ResponseCodeEnum.CONTRACT_NEGATIVE_GAS;
import static com.hederahashgraph.api.proto.java.ResponseCodeEnum.FAIL_INVALID;
import static com.hederahashgraph.api.proto.java.ResponseCodeEnum.INSUFFICIENT_TX_FEE;
import static com.hederahashgraph.api.proto.java.ResponseCodeEnum.INVALID_TRANSACTION;
import static com.hederahashgraph.api.proto.java.ResponseCodeEnum.MAX_GAS_LIMIT_EXCEEDED;
import static com.hederahashgraph.api.proto.java.ResponseCodeEnum.OK;
import static com.hederahashgraph.api.proto.java.ResponseType.ANSWER_ONLY;
import static com.hederahashgraph.api.proto.java.ResponseType.COST_ANSWER;
import static org.junit.jupiter.api.Assertions.assertEquals;
import static org.junit.jupiter.api.Assertions.assertFalse;
import static org.junit.jupiter.api.Assertions.assertTrue;
import static org.mockito.ArgumentMatchers.any;
import static org.mockito.ArgumentMatchers.anyLong;
import static org.mockito.BDDMockito.given;
import static org.mockito.Mockito.never;
import static org.mockito.Mockito.verify;

import com.google.protobuf.ByteString;
import com.hedera.services.context.primitives.StateView;
import com.hedera.services.context.properties.GlobalDynamicProperties;
import com.hedera.services.context.properties.NodeLocalProperties;
import com.hedera.services.contracts.execution.BlockMetaSource;
import com.hedera.services.contracts.execution.CallLocalEvmTxProcessor;
import com.hedera.services.contracts.execution.StaticBlockMetaProvider;
import com.hedera.services.contracts.execution.TransactionProcessingResult;
import com.hedera.services.ledger.accounts.AliasManager;
import com.hedera.services.ledger.ids.EntityIdSource;
import com.hedera.services.state.merkle.MerkleAccount;
import com.hedera.services.store.AccountStore;
import com.hedera.services.store.contracts.EntityAccess;
import com.hedera.services.store.models.Account;
import com.hedera.services.store.models.Id;
import com.hedera.services.txns.validation.OptionValidator;
import com.hedera.services.utils.EntityNum;
import com.hedera.test.utils.IdUtils;
import com.hederahashgraph.api.proto.java.ContractCallLocalQuery;
import com.hederahashgraph.api.proto.java.ContractCallLocalResponse;
import com.hederahashgraph.api.proto.java.ContractFunctionResult;
import com.hederahashgraph.api.proto.java.ContractID;
import com.hederahashgraph.api.proto.java.HederaFunctionality;
import com.hederahashgraph.api.proto.java.Query;
import com.hederahashgraph.api.proto.java.QueryHeader;
import com.hederahashgraph.api.proto.java.Response;
import com.hederahashgraph.api.proto.java.ResponseCodeEnum;
import com.hederahashgraph.api.proto.java.ResponseHeader;
import com.hederahashgraph.api.proto.java.ResponseType;
import com.hederahashgraph.api.proto.java.Transaction;
import com.swirlds.merkle.map.MerkleMap;
<<<<<<< HEAD
import java.util.ArrayList;
=======
>>>>>>> 881a84a2
import java.util.HashMap;
import java.util.Map;
import java.util.Optional;
import java.util.TreeMap;
import org.junit.jupiter.api.BeforeEach;
import org.junit.jupiter.api.Test;
import org.junit.jupiter.api.extension.ExtendWith;
import org.mockito.Mock;
import org.mockito.junit.jupiter.MockitoExtension;

@ExtendWith(MockitoExtension.class)
class ContractCallLocalAnswerTest {
    private final long fee = 1_234L;
    private final ContractID target = IdUtils.asContract("0.0.75231");
    private final ByteString result = ByteString.copyFrom("Searching for images".getBytes());

    private long gas = 123;
    private Transaction paymentTxn;

    @Mock private StateView view;
    @Mock private AccountStore accountStore;
    @Mock private EntityIdSource ids;
    @Mock private OptionValidator validator;
    @Mock private EntityAccess entityAccess;
    @Mock private GlobalDynamicProperties dynamicProperties;
    @Mock private CallLocalEvmTxProcessor evmTxProcessor;
    @Mock private MerkleMap<EntityNum, MerkleAccount> contracts;
    @Mock private NodeLocalProperties nodeLocalProperties;
    @Mock private AliasManager aliasManager;
    @Mock private StaticBlockMetaProvider blockMetaProvider;
    @Mock private BlockMetaSource blockMetaSource;

    private ContractCallLocalAnswer subject;

    @BeforeEach
    private void setup() {
        subject =
                new ContractCallLocalAnswer(
                        ids,
                        aliasManager,
                        accountStore,
                        validator,
                        entityAccess,
                        dynamicProperties,
                        nodeLocalProperties,
                        evmTxProcessor,
                        blockMetaProvider);
    }

    @Test
    void acceptsToken() throws Throwable {
        given(entityAccess.isTokenAccount(any())).willReturn(true);

        // given:
        Query query = validQuery(COST_ANSWER, fee);
        given(dynamicProperties.maxGasPerSec()).willReturn(gas);

        // expect:
        assertEquals(OK, subject.checkValidity(query, view));
    }

    @Test
    void rejectsInvalidCid() throws Throwable {
        given(view.contracts()).willReturn(contracts);

        // given:
        Query query = validQuery(COST_ANSWER, fee);
        given(dynamicProperties.maxGasPerSec()).willReturn(gas);

        // and:
        given(validator.queryableContractStatus(EntityNum.fromContractId(target), contracts))
                .willReturn(CONTRACT_DELETED);

        // expect:
        assertEquals(CONTRACT_DELETED, subject.checkValidity(query, view));
    }

    @Test
    void rejectsNegativeGas() throws Throwable {
        gas = -1;

        // given:
        Query query = validQuery(COST_ANSWER, fee);

        // expect:
        assertEquals(CONTRACT_NEGATIVE_GAS, subject.checkValidity(query, view));
    }

    @Test
    void rejectsGasLimitOverMaxGas() throws Throwable {

        // given:
        given(dynamicProperties.maxGasPerSec()).willReturn(gas - 1);
        Query query = validQuery(COST_ANSWER, fee);

        // expect:
        assertEquals(MAX_GAS_LIMIT_EXCEEDED, subject.checkValidity(query, view));
    }

    @Test
    void noCopyPasteErrors() throws Throwable {
        // given:
        Query query = validQuery(COST_ANSWER, fee);

        // when:
        Response response = subject.responseGiven(query, view, INSUFFICIENT_TX_FEE, fee);

        // then:
        assertEquals(HederaFunctionality.ContractCallLocal, subject.canonicalFunction());
        assertEquals(paymentTxn, subject.extractPaymentFrom(query).get().getSignedTxnWrapper());
        assertTrue(subject.needsAnswerOnlyCost(query));
        assertFalse(subject.requiresNodePayment(query));
        assertEquals(INSUFFICIENT_TX_FEE, subject.extractValidityFrom(response));
    }

    @Test
    void getsInvalidResponse() throws Throwable {
        // setup:
        Query query = validQuery(COST_ANSWER, fee);

        // when:
        Response response = subject.responseGiven(query, view, FAIL_INVALID, fee);

        // then:
        assertTrue(response.hasContractCallLocal());
        assertEquals(
                FAIL_INVALID,
                response.getContractCallLocal().getHeader().getNodeTransactionPrecheckCode());
        assertEquals(COST_ANSWER, response.getContractCallLocal().getHeader().getResponseType());
        assertEquals(fee, response.getContractCallLocal().getHeader().getCost());
    }

    @Test
    void getsCostAnswerResponse() throws Throwable {
        // setup:
        Query query = validQuery(COST_ANSWER, fee);

        // when:
        Response response = subject.responseGiven(query, view, OK, fee);

        // then:
        assertTrue(response.hasContractCallLocal());
        ContractCallLocalResponse opResponse = response.getContractCallLocal();
        assertEquals(OK, opResponse.getHeader().getNodeTransactionPrecheckCode());
        assertEquals(COST_ANSWER, opResponse.getHeader().getResponseType());
        assertEquals(fee, opResponse.getHeader().getCost());
    }

    @Test
    void failsOnAvailCtxWithNoCachedResponse() throws Throwable {
        // setup:
        Query sensibleQuery = validQuery(ANSWER_ONLY, 5L);
        Map<String, Object> queryCtx = new HashMap<>();

        Response response = subject.responseGiven(sensibleQuery, view, OK, 0L, queryCtx);

        var opResponse = response.getContractCallLocal();
        assertTrue(opResponse.hasHeader(), "Missing response header!");
        assertEquals(FAIL_INVALID, opResponse.getHeader().getNodeTransactionPrecheckCode());
    }

    @Test
    void usesCtxWhenAvail() throws Throwable {
        // setup:
        Query sensibleQuery = validQuery(ANSWER_ONLY, 5L);
        Map<String, Object> queryCtx = new HashMap<>();
        var cachedResponse = response(CONTRACT_EXECUTION_EXCEPTION);
        queryCtx.put(ContractCallLocalAnswer.CONTRACT_CALL_LOCAL_CTX_KEY, cachedResponse);

        // when:
        Response response = subject.responseGiven(sensibleQuery, view, OK, 0L, queryCtx);

        // then:
        var opResponse = response.getContractCallLocal();
        assertTrue(opResponse.hasHeader(), "Missing response header!");
        assertEquals(
                CONTRACT_EXECUTION_EXCEPTION,
                opResponse.getHeader().getNodeTransactionPrecheckCode());
        assertEquals(result, opResponse.getFunctionResult().getContractCallResult());
        assertEquals(target, opResponse.getFunctionResult().getContractID());
        verify(accountStore, never()).loadAccount(any());
    }

    @Test
    void getsCallResponseWhenNoBlockMetaAvailable() throws Throwable {
        // setup:
        Query sensibleQuery = validQuery(ANSWER_ONLY, 5L);

        final var transactionProcessingResult =
                TransactionProcessingResult.failed(
<<<<<<< HEAD
                        0,
                        0,
                        1,
                        Optional.empty(),
                        Optional.empty(),
                        new TreeMap<>(),
                        new ArrayList<>());
=======
                        0, 0, 1, Optional.empty(), Optional.empty(), new TreeMap<>());
>>>>>>> 881a84a2

        Response response = subject.responseGiven(sensibleQuery, view, OK, 0L);

        // then:
        var opResponse = response.getContractCallLocal();
        assertTrue(opResponse.hasHeader(), "Missing response header");
        assertEquals(BUSY, opResponse.getHeader().getNodeTransactionPrecheckCode());
    }

    @Test
    void getsCallResponseWhenNoCtx() throws Throwable {
        // setup:
        Query sensibleQuery = validQuery(ANSWER_ONLY, 5L);

        final var transactionProcessingResult =
                TransactionProcessingResult.failed(
<<<<<<< HEAD
                        0,
                        0,
                        1,
                        Optional.empty(),
                        Optional.empty(),
                        new TreeMap<>(),
                        new ArrayList<>());
=======
                        0, 0, 1, Optional.empty(), Optional.empty(), new TreeMap<>());
>>>>>>> 881a84a2

        given(accountStore.loadAccount(any())).willReturn(new Account(Id.fromGrpcContract(target)));
        given(accountStore.loadContract(any()))
                .willReturn(new Account(Id.fromGrpcContract(target)));
        given(evmTxProcessor.execute(any(), any(), anyLong(), anyLong(), any(), any()))
                .willReturn(transactionProcessingResult);
        given(blockMetaProvider.getSource()).willReturn(Optional.of(blockMetaSource));

        Response response = subject.responseGiven(sensibleQuery, view, OK, 0L);

        // then:
        var opResponse = response.getContractCallLocal();
        assertTrue(opResponse.hasHeader(), "Missing response header!");
        assertEquals(
                CONTRACT_EXECUTION_EXCEPTION,
                opResponse.getHeader().getNodeTransactionPrecheckCode());
        assertEquals(target, opResponse.getFunctionResult().getContractID());
    }

    @Test
    void translatesFailWhenNoCtx() throws Throwable {
        // setup:
        Query sensibleQuery = validQuery(ANSWER_ONLY, 5L);
        given(blockMetaProvider.getSource()).willReturn(Optional.of(blockMetaSource));

        // when:
        Response response = subject.responseGiven(sensibleQuery, view, OK, 0L);

        // then:
        var opResponse = response.getContractCallLocal();
        assertTrue(opResponse.hasHeader(), "Missing response header!");
        assertEquals(FAIL_INVALID, opResponse.getHeader().getNodeTransactionPrecheckCode());
    }

    @Test
    void respectsMetaValidity() throws Throwable {
        // given:
        Query sensibleQuery = validQuery(ANSWER_ONLY, 5L);

        // when:
        Response response = subject.responseGiven(sensibleQuery, view, INVALID_TRANSACTION, 0L);

        // then:
        var opResponse = response.getContractCallLocal();
        assertEquals(INVALID_TRANSACTION, opResponse.getHeader().getNodeTransactionPrecheckCode());
    }

    private Query validQuery(ResponseType type, long payment) throws Throwable {
        final var node = "0.0.3";
        final var payer = "0.0.12345";
        this.paymentTxn = payerSponsoredTransfer(payer, COMPLEX_KEY_ACCOUNT_KT, node, payment);

        QueryHeader.Builder header =
                QueryHeader.newBuilder().setPayment(this.paymentTxn).setResponseType(type);
        ContractCallLocalQuery.Builder op =
                ContractCallLocalQuery.newBuilder()
                        .setHeader(header)
                        .setContractID(target)
                        .setGas(gas);
        return Query.newBuilder().setContractCallLocal(op).build();
    }

    private ContractCallLocalResponse response(final ResponseCodeEnum status) {
        return ContractCallLocalResponse.newBuilder()
                .setHeader(ResponseHeader.newBuilder().setNodeTransactionPrecheckCode(status))
                .setFunctionResult(
                        ContractFunctionResult.newBuilder().setContractCallResult(result))
                .build();
    }
}<|MERGE_RESOLUTION|>--- conflicted
+++ resolved
@@ -68,10 +68,11 @@
 import com.hederahashgraph.api.proto.java.ResponseType;
 import com.hederahashgraph.api.proto.java.Transaction;
 import com.swirlds.merkle.map.MerkleMap;
-<<<<<<< HEAD
+import java.util.HashMap;
+import java.util.Map;
+import java.util.Optional;
+import java.util.TreeMap;
 import java.util.ArrayList;
-=======
->>>>>>> 881a84a2
 import java.util.HashMap;
 import java.util.Map;
 import java.util.Optional;
@@ -262,17 +263,7 @@
 
         final var transactionProcessingResult =
                 TransactionProcessingResult.failed(
-<<<<<<< HEAD
-                        0,
-                        0,
-                        1,
-                        Optional.empty(),
-                        Optional.empty(),
-                        new TreeMap<>(),
-                        new ArrayList<>());
-=======
-                        0, 0, 1, Optional.empty(), Optional.empty(), new TreeMap<>());
->>>>>>> 881a84a2
+                        0, 0, 1, Optional.empty(), Optional.empty(), new TreeMap<>(), new ArrayList<>());
 
         Response response = subject.responseGiven(sensibleQuery, view, OK, 0L);
 
@@ -289,17 +280,7 @@
 
         final var transactionProcessingResult =
                 TransactionProcessingResult.failed(
-<<<<<<< HEAD
-                        0,
-                        0,
-                        1,
-                        Optional.empty(),
-                        Optional.empty(),
-                        new TreeMap<>(),
-                        new ArrayList<>());
-=======
-                        0, 0, 1, Optional.empty(), Optional.empty(), new TreeMap<>());
->>>>>>> 881a84a2
+                        0, 0, 1, Optional.empty(), Optional.empty(), new TreeMap<>(), new ArrayList<>());
 
         given(accountStore.loadAccount(any())).willReturn(new Account(Id.fromGrpcContract(target)));
         given(accountStore.loadContract(any()))
