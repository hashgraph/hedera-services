package com.hedera.services.legacy.core.jproto;

/*-
 * ‌
 * Hedera Services Node
 * ​
 * Copyright (C) 2018 - 2021 Hedera Hashgraph, LLC
 * ​
 * Licensed under the Apache License, Version 2.0 (the "License");
 * you may not use this file except in compliance with the License.
 * You may obtain a copy of the License at
 *
 *      http://www.apache.org/licenses/LICENSE-2.0
 *
 * Unless required by applicable law or agreed to in writing, software
 * distributed under the License is distributed on an "AS IS" BASIS,
 * WITHOUT WARRANTIES OR CONDITIONS OF ANY KIND, either express or implied.
 * See the License for the specific language governing permissions and
 * limitations under the License.
 * ‍
 */

import com.google.protobuf.ByteString;
import com.hedera.services.state.serdes.DomainSerdes;
import com.hedera.services.state.submerkle.EntityId;
import com.hedera.services.state.submerkle.ExchangeRates;
import com.hedera.services.state.submerkle.TxnId;
import com.hedera.test.utils.IdUtils;
import com.hederahashgraph.api.proto.java.TokenID;
import com.hederahashgraph.api.proto.java.TopicID;
import com.hederahashgraph.api.proto.java.TransactionID;
import com.hederahashgraph.api.proto.java.TransactionReceipt;
import com.swirlds.common.io.SerializableDataInputStream;
import com.swirlds.common.io.SerializableDataOutputStream;
import org.junit.jupiter.api.Assertions;
import org.junit.jupiter.api.BeforeEach;
import org.junit.jupiter.api.Test;
import org.mockito.InOrder;
import org.mockito.Mockito;

import java.io.IOException;
import java.util.List;

import static com.hedera.services.legacy.core.jproto.TxnReceipt.MISSING_RUNNING_HASH;
import static com.hedera.services.legacy.core.jproto.TxnReceipt.MISSING_RUNNING_HASH_VERSION;
import static com.hedera.services.legacy.core.jproto.TxnReceipt.MISSING_SCHEDULED_TXN_ID;
import static org.junit.jupiter.api.Assertions.assertAll;
import static org.junit.jupiter.api.Assertions.assertArrayEquals;
import static org.junit.jupiter.api.Assertions.assertEquals;
import static org.junit.jupiter.api.Assertions.assertFalse;
import static org.junit.jupiter.api.Assertions.assertNotNull;
import static org.junit.jupiter.api.Assertions.assertNull;
import static org.mockito.ArgumentMatchers.any;
import static org.mockito.ArgumentMatchers.anyBoolean;
import static org.mockito.ArgumentMatchers.anyInt;
import static org.mockito.BDDMockito.given;
import static org.mockito.Mockito.mock;
import static org.mockito.Mockito.times;

class TxnReceiptTest {
	private static final int MAX_STATUS_BYTES = 128;

	final TransactionID scheduledTxnId = TransactionID.newBuilder()
			.setScheduled(true)
			.setAccountID(IdUtils.asAccount("0.0.2"))
			.build();

	DomainSerdes serdes;
	ExchangeRates mockRates;
	TxnReceipt subject;
	private long[] serialNumbers = new long[] { 1, 2, 3, 4, 5 };

	private TopicID getTopicId(long shard, long realm, long num) {
		return TopicID.newBuilder().setShardNum(shard).setRealmNum(realm).setTopicNum(num).build();
	}

	private EntityId getTopicJAccountId(long shard, long realm, long num) {
		return new EntityId(shard, realm, num);
	}

	private byte[] getSha384Hash() {
		final var hash = new byte[48];
		for (var i = 0; i < hash.length; ++i) {
			hash[i] = (byte) i;
		}
		return hash;
	}

	@BeforeEach
	public void setup() {
		serdes = mock(DomainSerdes.class);
		mockRates = mock(ExchangeRates.class);

		TxnReceipt.serdes = serdes;
	}


	@Test
<<<<<<< HEAD
	 void constructorPostConsensusCreateTopic() {
=======
	void constructorPostConsensusCreateTopic() {
>>>>>>> f3dca3b2
		final var topicId = getTopicJAccountId(1L, 22L, 333L);
		final var sequenceNumber = 0L;
		final var cut = TxnReceipt.newBuilder().setTopicId(topicId).setTopicSequenceNumber(sequenceNumber).build();

		assertAll(() -> assertEquals(topicId, cut.getTopicId()),
				() -> assertEquals(sequenceNumber, cut.getTopicSequenceNumber()),
				() -> assertNull(cut.getTopicRunningHash())
		);
	}

	@Test
<<<<<<< HEAD
	 void constructorPostConsensusSubmitMessage() {
=======
	void constructorPostConsensusSubmitMessage() {
>>>>>>> f3dca3b2
		final var sequenceNumber = 55555L;
		final var cut = TxnReceipt.newBuilder().setTopicRunningHash(getSha384Hash()).setTopicSequenceNumber(
				sequenceNumber).build();

		assertAll(() -> assertNull(cut.getTopicId()),
				() -> assertEquals(sequenceNumber, cut.getTopicSequenceNumber()),
				() -> assertArrayEquals(getSha384Hash(), cut.getTopicRunningHash())
		);
	}

	@Test
<<<<<<< HEAD
	 void setRunning() {
=======
	void setRunning() {
>>>>>>> f3dca3b2
		final var cut = new TxnReceipt();
		cut.topicRunningHash = getSha384Hash();
		assertArrayEquals(getSha384Hash(), cut.getTopicRunningHash());
	}

	@Test
<<<<<<< HEAD
	 void convertToJTransactionReceiptPostConsensusCreateTopic() {
=======
	void convertToJTransactionReceiptPostConsensusCreateTopic() {
>>>>>>> f3dca3b2
		final var topicId = getTopicId(1L, 22L, 333L);
		final var receipt = TransactionReceipt.newBuilder()
				.setExchangeRate(new ExchangeRates().toGrpc())
				.setTopicID(topicId).build();
		final var cut = TxnReceipt.fromGrpc(receipt);

		assertAll(() -> assertEquals(EntityId.fromGrpcTopicId(topicId), cut.getTopicId()),
				() -> assertNull(cut.getAccountId()),
				() -> assertNull(cut.getFileId()),
				() -> assertNull(cut.getContractId()),
				() -> assertEquals(new ExchangeRates(), cut.getExchangeRates()),
				() -> assertEquals(0L, cut.getTopicSequenceNumber()),
				() -> assertNull(cut.getTopicRunningHash())
		);
	}

	@Test
<<<<<<< HEAD
	 void scheduleCreateInterconversionWorks() {
=======
	void scheduleCreateInterconversionWorks() {
>>>>>>> f3dca3b2
		final var scheduleId = IdUtils.asSchedule("0.0.123");

		final var receipt = TransactionReceipt.newBuilder()
				.setExchangeRate(new ExchangeRates().toGrpc())
				.setScheduleID(scheduleId)
				.setScheduledTransactionID(scheduledTxnId)
				.build();
		final var cut = TxnReceipt.fromGrpc(receipt);
		final var back = TxnReceipt.convert(cut);

		assertEquals(receipt, back);
	}

	@Test
<<<<<<< HEAD
	 void postConsensusSubmitMessageInterconversionWorks() {
=======
	void postConsensusSubmitMessageInterconversionWorks() {
>>>>>>> f3dca3b2
		final var topicSequenceNumber = 4444L;
		final var topicRunningHash = getSha384Hash();

		final var receipt = TransactionReceipt.newBuilder()
				.setExchangeRate(new ExchangeRates().toGrpc())
				.setTopicSequenceNumber(topicSequenceNumber)
				.setTopicRunningHash(ByteString.copyFrom(topicRunningHash))
				.setTopicRunningHashVersion(2L)
				.build();
		final var cut = TxnReceipt.fromGrpc(receipt);
		final var back = TxnReceipt.convert(cut);

		assertEquals(receipt, back);
	}

	@Test
<<<<<<< HEAD
	 void postConsensusTokenMintBurnWipeInterconversionWorks() {
=======
	void postConsensusTokenMintBurnWipeInterconversionWorks() {
>>>>>>> f3dca3b2
		final var totalSupply = 12345L;

		final var receipt = TransactionReceipt.newBuilder()
				.setExchangeRate(new ExchangeRates().toGrpc())
				.setNewTotalSupply(totalSupply)
				.build();
		final var cut = TxnReceipt.fromGrpc(receipt);
		final var back = TxnReceipt.convert(cut);

		assertEquals(receipt, back);
	}

	@Test
<<<<<<< HEAD
	 void postConsensusTokenNftInterconversionWorks() {
=======
	void postConsensusTokenNftInterconversionWorks() {
>>>>>>> f3dca3b2
		final var receipt = TransactionReceipt.newBuilder()
				.setExchangeRate(new ExchangeRates().toGrpc())
				.addAllSerialNumbers(List.of(1L, 2L, 3L, 4L, 5L))
				.build();
		final var cut = TxnReceipt.fromGrpc(receipt);
		final var back = TxnReceipt.convert(cut);

		assertEquals(receipt, back);
	}

	@Test
<<<<<<< HEAD
	 void postConsensusTokenCreationInterconversionWorks() {
=======
	void postConsensusTokenCreationInterconversionWorks() {
>>>>>>> f3dca3b2
		final TokenID.Builder tokenIdBuilder = TokenID.newBuilder().setTokenNum(1001L).setRealmNum(0).setShardNum(0);

		final var receipt = TransactionReceipt.newBuilder()
				.setExchangeRate(new ExchangeRates().toGrpc())
				.setTokenID(tokenIdBuilder)
				.build();
		final var cut = TxnReceipt.fromGrpc(receipt);
		final var back = TxnReceipt.convert(cut);

		assertEquals(receipt, back);
	}


	@Test
<<<<<<< HEAD
	 void convertToJTransactionReceiptPostConsensusSubmitMessage() {
=======
	void convertToJTransactionReceiptPostConsensusSubmitMessage() {
>>>>>>> f3dca3b2
		final var topicSequenceNumber = 4444L;
		final var topicRunningHash = getSha384Hash();

		final var receipt = TransactionReceipt.newBuilder()
				.setTopicSequenceNumber(topicSequenceNumber)
				.setTopicRunningHash(ByteString.copyFrom(topicRunningHash))
				.setTopicRunningHashVersion(2L)
				.build();
		final var cut = TxnReceipt.fromGrpc(receipt);

		assertAll(
				() -> assertEquals(2L, cut.getRunningHashVersion()),
				() -> assertNull(cut.getTopicId()),
				() -> assertEquals(topicSequenceNumber, cut.getTopicSequenceNumber()),
				() -> assertArrayEquals(topicRunningHash, cut.getTopicRunningHash())
		);
	}

	@Test
<<<<<<< HEAD
	 void convertToTransactionReceiptPostConsensusCreateTopic() {
=======
	void convertToTransactionReceiptPostConsensusCreateTopic() {
>>>>>>> f3dca3b2
		final var topicId = getTopicJAccountId(1L, 22L, 333L);
		final var receipt = new TxnReceipt();
		receipt.status = "OK";
		receipt.topicId = topicId;
		final var cut = TxnReceipt.convert(receipt);

		assertAll(() -> assertEquals(topicId.shard(), cut.getTopicID().getShardNum()),
				() -> assertEquals(topicId.realm(), cut.getTopicID().getRealmNum()),
				() -> assertEquals(topicId.num(), cut.getTopicID().getTopicNum()),
				() -> assertEquals(0L, cut.getTopicSequenceNumber()),
				() -> assertEquals(0, cut.getTopicRunningHash().size())
		);
	}

	@Test
<<<<<<< HEAD
	 void convertToTransactionReceiptPostConsensusSubmitMessage() {
=======
	void convertToTransactionReceiptPostConsensusSubmitMessage() {
>>>>>>> f3dca3b2
		final var sequenceNumber = 666666L;
		final var receipt = new TxnReceipt();
		receipt.status = "OK";
		receipt.topicSequenceNumber = sequenceNumber;
		receipt.topicRunningHash = getSha384Hash();
		final var cut = TxnReceipt.convert(receipt);

		assertAll(() -> assertFalse(cut.hasTopicID()),
				() -> assertEquals(sequenceNumber, cut.getTopicSequenceNumber()),
				() -> assertArrayEquals(getSha384Hash(), cut.getTopicRunningHash().toByteArray())
		);
	}


	@Test
<<<<<<< HEAD
	 void equalsDefaults() {
=======
	void equalsDefaults() {
>>>>>>> f3dca3b2
		assertEquals(new TxnReceipt(), new TxnReceipt());
	}

	@Test
<<<<<<< HEAD
	 void hashCodeWithNulls() {
=======
	void hashCodeWithNulls() {
>>>>>>> f3dca3b2
		final var cut = new TxnReceipt();
		assertNull(cut.getTopicId());
		assertNull(cut.getTopicRunningHash());

		Assertions.assertDoesNotThrow(() -> cut.hashCode());
	}

	@Test
<<<<<<< HEAD
	 void toStringWithNulls() {
=======
	void toStringWithNulls() {
>>>>>>> f3dca3b2
		final var cut = new TxnReceipt();
		assertNull(cut.getTopicId());
		assertNull(cut.getTopicRunningHash());

		assertAll(() -> Assertions.assertDoesNotThrow(() -> cut.toString()),
				() -> assertNotNull(cut.toString()));
	}

	@Test
<<<<<<< HEAD
	 void scheduleConstructor() {
=======
	void scheduleConstructor() {
>>>>>>> f3dca3b2
		final var scheduleId = EntityId.fromGrpcScheduleId(IdUtils.asSchedule("0.0.123"));
		final var cut = TxnReceipt.newBuilder()
				.setStatus("SUCCESS")
				.setScheduleId(scheduleId)
				.setTopicRunningHash(MISSING_RUNNING_HASH)
				.setTopicSequenceNumber(0L)
				.setRunningHashVersion(0)
				.setNewTotalSupply(0L)
				.setScheduledTxnId(TxnId.fromGrpc(scheduledTxnId))
				.build();

		assertAll(() -> Assertions.assertDoesNotThrow(() -> cut.toString()),
				() -> assertNotNull(cut.toString()));
	}

	@Test
<<<<<<< HEAD
	 void hcsConstructor() {
=======
	void hcsConstructor() {
>>>>>>> f3dca3b2
		final var topicId = EntityId.fromGrpcTopicId(TopicID.newBuilder().setTopicNum(1L).build());
		final var sequenceNumber = 2L;
		final var runningHash = new byte[3];
		final var cut = TxnReceipt.newBuilder()
				.setStatus("SUCCESS")
				.setTopicId(topicId)
				.setTopicRunningHash(runningHash)
				.setTopicSequenceNumber(sequenceNumber)
				.build();

		assertEquals(topicId, cut.getTopicId());
		assertEquals(sequenceNumber, cut.getTopicSequenceNumber());
		assertEquals(runningHash, cut.getTopicRunningHash());

		assertAll(() -> Assertions.assertDoesNotThrow(() -> cut.toString()),
				() -> assertNotNull(cut.toString()));
	}

	@Test
<<<<<<< HEAD
	 void tokenConstructorWithTokenId() {
=======
	void tokenConstructorWithTokenId() {
>>>>>>> f3dca3b2
		final var tokenId = EntityId.fromGrpcTokenId(
				TokenID.newBuilder().setTokenNum(1001L).setRealmNum(0).setShardNum(0).build());
		final var cut = TxnReceipt.newBuilder()
				.setStatus("SUCCESS")
				.setTokenId(tokenId)
				.setNewTotalSupply(0L)
				.build();

		assertEquals(tokenId, cut.getTokenId());

		assertAll(() -> Assertions.assertDoesNotThrow(() -> cut.toString()),
				() -> assertNotNull(cut.toString()));
	}

	@Test
<<<<<<< HEAD
	 void tokenConstructorWithTotalSupply() {
=======
	void tokenConstructorWithTotalSupply() {
>>>>>>> f3dca3b2
		final var tokenId = EntityId.fromGrpcTokenId(
				TokenID.newBuilder().setTokenNum(1001L).setRealmNum(0).setShardNum(0).build());
		final var cut = TxnReceipt.newBuilder()
				.setStatus("SUCCESS")
				.setTokenId(tokenId)
				.setRunningHashVersion(MISSING_RUNNING_HASH_VERSION)
				.setTopicSequenceNumber(0L)
				.setNewTotalSupply(1000L)
				.setScheduledTxnId(MISSING_SCHEDULED_TXN_ID)
				.build();

		assertEquals(1000L, cut.getNewTotalSupply());

		assertAll(() -> Assertions.assertDoesNotThrow(() -> cut.toString()),
				() -> assertNotNull(cut.toString()));
	}

	@Test
<<<<<<< HEAD
	 void serializeWorks() throws IOException {
=======
	void serializeWorks() throws IOException {
>>>>>>> f3dca3b2
		// setup:
		SerializableDataOutputStream fout = mock(SerializableDataOutputStream.class);
		// and:
		InOrder inOrder = Mockito.inOrder(serdes, fout);

		subject = TxnReceipt.newBuilder()
				.setStatus("SUCCESS")
				.setExchangeRates(mockRates)
				.setTopicSequenceNumber(-1)
				.setRunningHashVersion(-1)
				.setTopicSequenceNumber(0L)
				.setNewTotalSupply(100L)
				.setScheduledTxnId(TxnId.fromGrpc(scheduledTxnId))
				.setSerialNumbers(serialNumbers)
				.build();

		// when:
		subject.serialize(fout);

		// then:
		inOrder.verify(fout).writeNormalisedString(subject.getStatus());
		inOrder.verify(fout).writeSerializable(mockRates, true);
		inOrder.verify(serdes, times(6)).writeNullableSerializable(null, fout);
		inOrder.verify(fout).writeBoolean(false);
		inOrder.verify(fout).writeLong(subject.getNewTotalSupply());
		inOrder.verify(serdes).writeNullableSerializable(subject.getScheduledTxnId(), fout);
		inOrder.verify(fout).writeLongArray(serialNumbers);
	}

	@Test
<<<<<<< HEAD
	 void v0120DeserializeWorks() throws IOException {
=======
	void v0120DeserializeWorks() throws IOException {
>>>>>>> f3dca3b2
		final var scheduleId = EntityId.fromGrpcScheduleId(IdUtils.asSchedule("0.0.312"));
		SerializableDataInputStream fin = mock(SerializableDataInputStream.class);

		subject = TxnReceipt.newBuilder()
				.setStatus("SUCCESS")
				.setScheduleId(scheduleId)
				.setExchangeRates(mockRates)
				.setTopicSequenceNumber(-1)
				.setRunningHashVersion(-1)
				.setTopicSequenceNumber(0L)
				.setNewTotalSupply(0L)
				.setScheduledTxnId(TxnId.fromGrpc(scheduledTxnId))
				.build();


		given(fin.readByteArray(MAX_STATUS_BYTES)).willReturn(subject.getStatus().getBytes());
		given(fin.readSerializable(anyBoolean(), any())).willReturn(mockRates);
		given(serdes.readNullableSerializable(fin))
				.willReturn(subject.getAccountId())
				.willReturn(subject.getFileId())
				.willReturn(subject.getContractId())
				.willReturn(subject.getTopicId())
				.willReturn(subject.getTokenId())
				.willReturn(subject.getScheduleId())
				.willReturn(subject.getScheduledTxnId());
		given(fin.readBoolean()).willReturn(true);
		given(fin.readLong()).willReturn(subject.getTopicSequenceNumber());
		given(fin.readLong()).willReturn(subject.getRunningHashVersion());
		given(fin.readAllBytes()).willReturn(subject.getTopicRunningHash());
		given(fin.readLong()).willReturn(subject.getNewTotalSupply());

		// and:
		TxnReceipt txnReceipt = new TxnReceipt();

		// when:
		txnReceipt.deserialize(fin, TxnReceipt.RELEASE_0120_VERSION);

		// then:
		assertEquals(subject.getNewTotalSupply(), txnReceipt.getNewTotalSupply());
		assertEquals(subject.getStatus(), txnReceipt.getStatus());
		assertEquals(subject.getExchangeRates(), txnReceipt.getExchangeRates());
		assertEquals(subject.getTokenId(), txnReceipt.getTokenId());
		assertEquals(subject.getScheduledTxnId(), txnReceipt.getScheduledTxnId());
	}

	@Test
<<<<<<< HEAD
	 void v0160DeserializeWorks() throws IOException {
=======
	void v0160DeserializeWorks() throws IOException {
>>>>>>> f3dca3b2
		final var scheduleId = EntityId.fromGrpcScheduleId(IdUtils.asSchedule("0.0.312"));
		SerializableDataInputStream fin = mock(SerializableDataInputStream.class);

		subject = TxnReceipt.newBuilder()
				.setStatus("SUCCESS")
				.setScheduleId(scheduleId)
				.setExchangeRates(mockRates)
				.setTopicSequenceNumber(-1)
				.setRunningHashVersion(-1)
				.setTopicSequenceNumber(0L)
				.setNewTotalSupply(0L)
				.setScheduledTxnId(TxnId.fromGrpc(scheduledTxnId))
				.setSerialNumbers(new long[] { 1, 2, 3, 4, 5 })
				.build();


		given(fin.readByteArray(MAX_STATUS_BYTES)).willReturn(subject.getStatus().getBytes());
		given(fin.readSerializable(anyBoolean(), any())).willReturn(mockRates);
		given(serdes.readNullableSerializable(fin))
				.willReturn(subject.getAccountId())
				.willReturn(subject.getFileId())
				.willReturn(subject.getContractId())
				.willReturn(subject.getTopicId())
				.willReturn(subject.getTokenId())
				.willReturn(subject.getScheduleId())
				.willReturn(subject.getScheduledTxnId());
		given(fin.readBoolean()).willReturn(true);
		given(fin.readLong()).willReturn(subject.getTopicSequenceNumber());
		given(fin.readLong()).willReturn(subject.getRunningHashVersion());
		given(fin.readAllBytes()).willReturn(subject.getTopicRunningHash());
		given(fin.readLong()).willReturn(subject.getNewTotalSupply());
		given(fin.readLongArray(anyInt())).willReturn(subject.getSerialNumbers());

		// and:
		TxnReceipt txnReceipt = new TxnReceipt();

		// when:
		txnReceipt.deserialize(fin, TxnReceipt.RELEASE_0160_VERSION);

		// then:
		assertEquals(subject.getNewTotalSupply(), txnReceipt.getNewTotalSupply());
		assertEquals(subject.getStatus(), txnReceipt.getStatus());
		assertEquals(subject.getExchangeRates(), txnReceipt.getExchangeRates());
		assertEquals(subject.getTokenId(), txnReceipt.getTokenId());
		assertEquals(subject.getScheduledTxnId(), txnReceipt.getScheduledTxnId());
		assertArrayEquals(subject.getSerialNumbers(), txnReceipt.getSerialNumbers());
	}

	@Test
<<<<<<< HEAD
	 void v0100DeserializeWorks() throws IOException {
=======
	void v0100DeserializeWorks() throws IOException {
>>>>>>> f3dca3b2
		final var tokenId = EntityId.fromGrpcTokenId(
				TokenID.newBuilder().setTokenNum(1001L).setRealmNum(0).setShardNum(0).build());
		SerializableDataInputStream fin = mock(SerializableDataInputStream.class);

		subject = TxnReceipt.newBuilder()
				.setStatus("SUCCESS")
				.setScheduleId(tokenId)
				.setExchangeRates(mockRates)
				.setTopicSequenceNumber(-1)
				.setRunningHashVersion(-1)
				.setTopicSequenceNumber(0L)
				.setNewTotalSupply(100L)
				.setScheduledTxnId(MISSING_SCHEDULED_TXN_ID)
				.build();

		given(fin.readByteArray(MAX_STATUS_BYTES)).willReturn(subject.getStatus().getBytes());
		given(fin.readSerializable(anyBoolean(), any())).willReturn(mockRates);
		given(serdes.readNullableSerializable(fin))
				.willReturn(subject.getAccountId())
				.willReturn(subject.getFileId())
				.willReturn(subject.getContractId())
				.willReturn(subject.getTopicId())
				.willReturn(subject.getTokenId());
		given(fin.readBoolean()).willReturn(true);
		given(fin.readLong()).willReturn(subject.getTopicSequenceNumber());
		given(fin.readLong()).willReturn(subject.getRunningHashVersion());
		given(fin.readAllBytes()).willReturn(subject.getTopicRunningHash());
		given(fin.readLong()).willReturn(subject.getNewTotalSupply());

		// and:
		TxnReceipt txnReceipt = new TxnReceipt();

		// when:
		txnReceipt.deserialize(fin, TxnReceipt.RELEASE_0100_VERSION);

		// then:
		assertEquals(subject.getNewTotalSupply(), txnReceipt.getNewTotalSupply());
		assertEquals(subject.getStatus(), txnReceipt.getStatus());
		assertEquals(subject.getExchangeRates(), txnReceipt.getExchangeRates());
		assertEquals(subject.getTokenId(), txnReceipt.getTokenId());
	}
}<|MERGE_RESOLUTION|>--- conflicted
+++ resolved
@@ -96,11 +96,7 @@
 
 
 	@Test
-<<<<<<< HEAD
-	 void constructorPostConsensusCreateTopic() {
-=======
 	void constructorPostConsensusCreateTopic() {
->>>>>>> f3dca3b2
 		final var topicId = getTopicJAccountId(1L, 22L, 333L);
 		final var sequenceNumber = 0L;
 		final var cut = TxnReceipt.newBuilder().setTopicId(topicId).setTopicSequenceNumber(sequenceNumber).build();
@@ -112,11 +108,7 @@
 	}
 
 	@Test
-<<<<<<< HEAD
-	 void constructorPostConsensusSubmitMessage() {
-=======
 	void constructorPostConsensusSubmitMessage() {
->>>>>>> f3dca3b2
 		final var sequenceNumber = 55555L;
 		final var cut = TxnReceipt.newBuilder().setTopicRunningHash(getSha384Hash()).setTopicSequenceNumber(
 				sequenceNumber).build();
@@ -128,22 +120,14 @@
 	}
 
 	@Test
-<<<<<<< HEAD
-	 void setRunning() {
-=======
 	void setRunning() {
->>>>>>> f3dca3b2
 		final var cut = new TxnReceipt();
 		cut.topicRunningHash = getSha384Hash();
 		assertArrayEquals(getSha384Hash(), cut.getTopicRunningHash());
 	}
 
 	@Test
-<<<<<<< HEAD
-	 void convertToJTransactionReceiptPostConsensusCreateTopic() {
-=======
 	void convertToJTransactionReceiptPostConsensusCreateTopic() {
->>>>>>> f3dca3b2
 		final var topicId = getTopicId(1L, 22L, 333L);
 		final var receipt = TransactionReceipt.newBuilder()
 				.setExchangeRate(new ExchangeRates().toGrpc())
@@ -161,11 +145,7 @@
 	}
 
 	@Test
-<<<<<<< HEAD
-	 void scheduleCreateInterconversionWorks() {
-=======
 	void scheduleCreateInterconversionWorks() {
->>>>>>> f3dca3b2
 		final var scheduleId = IdUtils.asSchedule("0.0.123");
 
 		final var receipt = TransactionReceipt.newBuilder()
@@ -180,11 +160,7 @@
 	}
 
 	@Test
-<<<<<<< HEAD
-	 void postConsensusSubmitMessageInterconversionWorks() {
-=======
 	void postConsensusSubmitMessageInterconversionWorks() {
->>>>>>> f3dca3b2
 		final var topicSequenceNumber = 4444L;
 		final var topicRunningHash = getSha384Hash();
 
@@ -201,11 +177,7 @@
 	}
 
 	@Test
-<<<<<<< HEAD
-	 void postConsensusTokenMintBurnWipeInterconversionWorks() {
-=======
 	void postConsensusTokenMintBurnWipeInterconversionWorks() {
->>>>>>> f3dca3b2
 		final var totalSupply = 12345L;
 
 		final var receipt = TransactionReceipt.newBuilder()
@@ -219,11 +191,7 @@
 	}
 
 	@Test
-<<<<<<< HEAD
-	 void postConsensusTokenNftInterconversionWorks() {
-=======
 	void postConsensusTokenNftInterconversionWorks() {
->>>>>>> f3dca3b2
 		final var receipt = TransactionReceipt.newBuilder()
 				.setExchangeRate(new ExchangeRates().toGrpc())
 				.addAllSerialNumbers(List.of(1L, 2L, 3L, 4L, 5L))
@@ -235,11 +203,7 @@
 	}
 
 	@Test
-<<<<<<< HEAD
-	 void postConsensusTokenCreationInterconversionWorks() {
-=======
 	void postConsensusTokenCreationInterconversionWorks() {
->>>>>>> f3dca3b2
 		final TokenID.Builder tokenIdBuilder = TokenID.newBuilder().setTokenNum(1001L).setRealmNum(0).setShardNum(0);
 
 		final var receipt = TransactionReceipt.newBuilder()
@@ -254,11 +218,7 @@
 
 
 	@Test
-<<<<<<< HEAD
-	 void convertToJTransactionReceiptPostConsensusSubmitMessage() {
-=======
 	void convertToJTransactionReceiptPostConsensusSubmitMessage() {
->>>>>>> f3dca3b2
 		final var topicSequenceNumber = 4444L;
 		final var topicRunningHash = getSha384Hash();
 
@@ -278,11 +238,7 @@
 	}
 
 	@Test
-<<<<<<< HEAD
-	 void convertToTransactionReceiptPostConsensusCreateTopic() {
-=======
 	void convertToTransactionReceiptPostConsensusCreateTopic() {
->>>>>>> f3dca3b2
 		final var topicId = getTopicJAccountId(1L, 22L, 333L);
 		final var receipt = new TxnReceipt();
 		receipt.status = "OK";
@@ -298,11 +254,7 @@
 	}
 
 	@Test
-<<<<<<< HEAD
-	 void convertToTransactionReceiptPostConsensusSubmitMessage() {
-=======
 	void convertToTransactionReceiptPostConsensusSubmitMessage() {
->>>>>>> f3dca3b2
 		final var sequenceNumber = 666666L;
 		final var receipt = new TxnReceipt();
 		receipt.status = "OK";
@@ -318,20 +270,12 @@
 
 
 	@Test
-<<<<<<< HEAD
-	 void equalsDefaults() {
-=======
 	void equalsDefaults() {
->>>>>>> f3dca3b2
 		assertEquals(new TxnReceipt(), new TxnReceipt());
 	}
 
 	@Test
-<<<<<<< HEAD
-	 void hashCodeWithNulls() {
-=======
 	void hashCodeWithNulls() {
->>>>>>> f3dca3b2
 		final var cut = new TxnReceipt();
 		assertNull(cut.getTopicId());
 		assertNull(cut.getTopicRunningHash());
@@ -340,11 +284,7 @@
 	}
 
 	@Test
-<<<<<<< HEAD
-	 void toStringWithNulls() {
-=======
 	void toStringWithNulls() {
->>>>>>> f3dca3b2
 		final var cut = new TxnReceipt();
 		assertNull(cut.getTopicId());
 		assertNull(cut.getTopicRunningHash());
@@ -354,11 +294,7 @@
 	}
 
 	@Test
-<<<<<<< HEAD
-	 void scheduleConstructor() {
-=======
 	void scheduleConstructor() {
->>>>>>> f3dca3b2
 		final var scheduleId = EntityId.fromGrpcScheduleId(IdUtils.asSchedule("0.0.123"));
 		final var cut = TxnReceipt.newBuilder()
 				.setStatus("SUCCESS")
@@ -375,11 +311,7 @@
 	}
 
 	@Test
-<<<<<<< HEAD
-	 void hcsConstructor() {
-=======
 	void hcsConstructor() {
->>>>>>> f3dca3b2
 		final var topicId = EntityId.fromGrpcTopicId(TopicID.newBuilder().setTopicNum(1L).build());
 		final var sequenceNumber = 2L;
 		final var runningHash = new byte[3];
@@ -399,11 +331,7 @@
 	}
 
 	@Test
-<<<<<<< HEAD
-	 void tokenConstructorWithTokenId() {
-=======
 	void tokenConstructorWithTokenId() {
->>>>>>> f3dca3b2
 		final var tokenId = EntityId.fromGrpcTokenId(
 				TokenID.newBuilder().setTokenNum(1001L).setRealmNum(0).setShardNum(0).build());
 		final var cut = TxnReceipt.newBuilder()
@@ -419,11 +347,7 @@
 	}
 
 	@Test
-<<<<<<< HEAD
-	 void tokenConstructorWithTotalSupply() {
-=======
 	void tokenConstructorWithTotalSupply() {
->>>>>>> f3dca3b2
 		final var tokenId = EntityId.fromGrpcTokenId(
 				TokenID.newBuilder().setTokenNum(1001L).setRealmNum(0).setShardNum(0).build());
 		final var cut = TxnReceipt.newBuilder()
@@ -442,11 +366,7 @@
 	}
 
 	@Test
-<<<<<<< HEAD
-	 void serializeWorks() throws IOException {
-=======
 	void serializeWorks() throws IOException {
->>>>>>> f3dca3b2
 		// setup:
 		SerializableDataOutputStream fout = mock(SerializableDataOutputStream.class);
 		// and:
@@ -477,11 +397,7 @@
 	}
 
 	@Test
-<<<<<<< HEAD
-	 void v0120DeserializeWorks() throws IOException {
-=======
 	void v0120DeserializeWorks() throws IOException {
->>>>>>> f3dca3b2
 		final var scheduleId = EntityId.fromGrpcScheduleId(IdUtils.asSchedule("0.0.312"));
 		SerializableDataInputStream fin = mock(SerializableDataInputStream.class);
 
@@ -528,11 +444,7 @@
 	}
 
 	@Test
-<<<<<<< HEAD
-	 void v0160DeserializeWorks() throws IOException {
-=======
 	void v0160DeserializeWorks() throws IOException {
->>>>>>> f3dca3b2
 		final var scheduleId = EntityId.fromGrpcScheduleId(IdUtils.asSchedule("0.0.312"));
 		SerializableDataInputStream fin = mock(SerializableDataInputStream.class);
 
@@ -582,11 +494,7 @@
 	}
 
 	@Test
-<<<<<<< HEAD
-	 void v0100DeserializeWorks() throws IOException {
-=======
 	void v0100DeserializeWorks() throws IOException {
->>>>>>> f3dca3b2
 		final var tokenId = EntityId.fromGrpcTokenId(
 				TokenID.newBuilder().setTokenNum(1001L).setRealmNum(0).setShardNum(0).build());
 		SerializableDataInputStream fin = mock(SerializableDataInputStream.class);
