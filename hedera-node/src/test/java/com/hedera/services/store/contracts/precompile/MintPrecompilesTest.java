package com.hedera.services.store.contracts.precompile;

/*-
 * ‌
 * Hedera Services Node
 * ​
 * Copyright (C) 2018 - 2021 Hedera Hashgraph, LLC
 * ​
 * Licensed under the Apache License, Version 2.0 (the "License");
 * you may not use this file except in compliance with the License.
 * You may obtain a copy of the License at
 *
 *      http://www.apache.org/licenses/LICENSE-2.0
 *
 * Unless required by applicable law or agreed to in writing, software
 * distributed under the License is distributed on an "AS IS" BASIS,
 * WITHOUT WARRANTIES OR CONDITIONS OF ANY KIND, either express or implied.
 * See the License for the specific language governing permissions and
 * limitations under the License.
 * ‍
 */

import com.hedera.services.context.SideEffectsTracker;
import com.hedera.services.context.primitives.StateView;
import com.hedera.services.context.properties.GlobalDynamicProperties;
import com.hedera.services.contracts.sources.TxnAwareEvmSigsVerifier;
import com.hedera.services.exceptions.InvalidTransactionException;
import com.hedera.services.fees.FeeCalculator;
import com.hedera.services.fees.calculation.UsagePricesProvider;
import com.hedera.services.grpc.marshalling.ImpliedTransfersMarshal;
import com.hedera.services.ledger.SigImpactHistorian;
import com.hedera.services.ledger.TransactionalLedger;
import com.hedera.services.ledger.accounts.ContractAliases;
import com.hedera.services.ledger.ids.EntityIdSource;
import com.hedera.services.ledger.properties.AccountProperty;
import com.hedera.services.ledger.properties.NftProperty;
import com.hedera.services.ledger.properties.TokenProperty;
import com.hedera.services.ledger.properties.TokenRelProperty;
import com.hedera.services.legacy.core.jproto.TxnReceipt;
import com.hedera.services.records.AccountRecordsHistorian;
import com.hedera.services.state.expiry.ExpiringCreations;
import com.hedera.services.state.merkle.MerkleAccount;
import com.hedera.services.state.merkle.MerkleToken;
import com.hedera.services.state.merkle.MerkleTokenRelStatus;
import com.hedera.services.state.merkle.MerkleUniqueToken;
import com.hedera.services.state.submerkle.ExpirableTxnRecord;
import com.hedera.services.store.AccountStore;
import com.hedera.services.store.TypedTokenStore;
import com.hedera.services.store.contracts.HederaStackedWorldStateUpdater;
import com.hedera.services.store.contracts.WorldLedgers;
import com.hedera.services.store.models.NftId;
import com.hedera.services.txns.crypto.validators.AdjustAllowanceChecks;
import com.hedera.services.txns.token.MintLogic;
import com.hedera.services.txns.token.process.DissociationFactory;
import com.hedera.services.txns.token.validators.CreateChecks;
import com.hedera.services.txns.validation.OptionValidator;
import com.hederahashgraph.api.proto.java.AccountID;
import com.hederahashgraph.api.proto.java.HederaFunctionality;
import com.hederahashgraph.api.proto.java.TokenID;
import com.hederahashgraph.api.proto.java.TransactionBody;
import com.hederahashgraph.api.proto.java.TransactionID;
import com.hederahashgraph.fee.FeeObject;
import org.apache.commons.lang3.tuple.Pair;
import org.apache.tuweni.bytes.Bytes;
import org.hyperledger.besu.evm.Gas;
import org.hyperledger.besu.datatypes.Wei;
import org.hyperledger.besu.evm.frame.MessageFrame;
import org.hyperledger.besu.evm.gascalculator.GasCalculator;
import org.hyperledger.besu.evm.worldstate.WorldUpdater;
import org.junit.jupiter.api.BeforeEach;
import org.junit.jupiter.api.Test;
import org.junit.jupiter.api.extension.ExtendWith;
import org.mockito.Mock;
import org.mockito.Mockito;
import org.mockito.junit.jupiter.MockitoExtension;

import java.time.Instant;
import java.util.Collections;
import java.util.Optional;

import static com.hedera.services.state.EntityCreator.EMPTY_MEMO;
import static com.hedera.services.store.contracts.precompile.HTSPrecompiledContract.ABI_ID_MINT_TOKEN;
import static com.hedera.services.store.contracts.precompile.HTSPrecompiledContract.NOOP_TREASURY_ADDER;
import static com.hedera.services.store.contracts.precompile.HTSPrecompiledContract.NOOP_TREASURY_REMOVER;
import static com.hedera.services.store.contracts.precompile.HTSTestsUtil.AMOUNT;
import static com.hedera.services.store.contracts.precompile.HTSTestsUtil.TEST_CONSENSUS_TIME;
import static com.hedera.services.store.contracts.precompile.HTSTestsUtil.contractAddr;
import static com.hedera.services.store.contracts.precompile.HTSTestsUtil.contractAddress;
import static com.hedera.services.store.contracts.precompile.HTSTestsUtil.expirableTxnRecordBuilder;
import static com.hedera.services.store.contracts.precompile.HTSTestsUtil.failInvalidResult;
import static com.hedera.services.store.contracts.precompile.HTSTestsUtil.fungibleId;
import static com.hedera.services.store.contracts.precompile.HTSTestsUtil.fungibleMint;
import static com.hedera.services.store.contracts.precompile.HTSTestsUtil.fungibleMintAmountOversize;
import static com.hedera.services.store.contracts.precompile.HTSTestsUtil.fungibleMintMaxAmount;
import static com.hedera.services.store.contracts.precompile.HTSTestsUtil.fungibleSuccessResultWith10Supply;
import static com.hedera.services.store.contracts.precompile.HTSTestsUtil.fungibleSuccessResultWithLongMaxValueSupply;
import static com.hedera.services.store.contracts.precompile.HTSTestsUtil.fungibleTokenAddr;
import static com.hedera.services.store.contracts.precompile.HTSTestsUtil.invalidSigResult;
import static com.hedera.services.store.contracts.precompile.HTSTestsUtil.newMetadata;
import static com.hedera.services.store.contracts.precompile.HTSTestsUtil.nftMint;
import static com.hedera.services.store.contracts.precompile.HTSTestsUtil.nonFungibleId;
import static com.hedera.services.store.contracts.precompile.HTSTestsUtil.nonFungibleTokenAddr;
import static com.hedera.services.store.contracts.precompile.HTSTestsUtil.pendingChildConsTime;
import static com.hedera.services.store.contracts.precompile.HTSTestsUtil.recipientAddr;
import static com.hedera.services.store.contracts.precompile.HTSTestsUtil.successResult;
import static com.hedera.services.store.contracts.precompile.HTSTestsUtil.timestamp;
import static com.hedera.test.utils.TxnUtils.assertFailsWith;
import static com.hederahashgraph.api.proto.java.ResponseCodeEnum.FAIL_INVALID;
import static com.hederahashgraph.api.proto.java.ResponseCodeEnum.INVALID_SIGNATURE;
import static org.junit.jupiter.api.Assertions.assertEquals;
import static org.junit.jupiter.api.Assertions.assertNull;
import static org.mockito.ArgumentMatchers.any;
import static org.mockito.ArgumentMatchers.anyLong;
import static org.mockito.BDDMockito.given;
import static org.mockito.Mockito.doCallRealMethod;
import static org.mockito.Mockito.never;
import static org.mockito.Mockito.verify;

@ExtendWith(MockitoExtension.class)
class MintPrecompilesTest {
	@Mock
	private Bytes pretendArguments;
	@Mock
	private AccountStore accountStore;
	@Mock
	private TypedTokenStore tokenStore;
	@Mock
	private GlobalDynamicProperties dynamicProperties;
	@Mock
	private OptionValidator validator;
	@Mock
	private GasCalculator gasCalculator;
	@Mock
	private MessageFrame frame;
	@Mock
	private TxnAwareEvmSigsVerifier sigsVerifier;
	@Mock
	private AccountRecordsHistorian recordsHistorian;
	@Mock
	private DecodingFacade decoder;
	@Mock
	private EncodingFacade encoder;
	@Mock
	private HTSPrecompiledContract.MintLogicFactory mintLogicFactory;
	@Mock
	private HTSPrecompiledContract.TokenStoreFactory tokenStoreFactory;
	@Mock
	private HTSPrecompiledContract.AccountStoreFactory accountStoreFactory;
	@Mock
	private MintLogic mintLogic;
	@Mock
	private SideEffectsTracker sideEffects;
	@Mock
	private TransactionBody.Builder mockSynthBodyBuilder;
	@Mock
	private ExpirableTxnRecord.Builder mockRecordBuilder;
	@Mock
	private SyntheticTxnFactory syntheticTxnFactory;
	@Mock
	private HederaStackedWorldStateUpdater worldUpdater;
	@Mock
	private WorldLedgers wrappedLedgers;
	@Mock
	private TransactionalLedger<NftId, NftProperty, MerkleUniqueToken> nfts;
	@Mock
	private TransactionalLedger<Pair<AccountID, TokenID>, TokenRelProperty, MerkleTokenRelStatus> tokenRels;
	@Mock
	private TransactionalLedger<AccountID, AccountProperty, MerkleAccount> accounts;
	@Mock
	private TransactionalLedger<TokenID, TokenProperty, MerkleToken> tokens;
	@Mock
	private ExpiringCreations creator;
	@Mock
	private ImpliedTransfersMarshal impliedTransfers;
	@Mock
	private DissociationFactory dissociationFactory;
	@Mock
	private FeeCalculator feeCalculator;
	@Mock
	private FeeObject mockFeeObject;
	@Mock
	private StateView stateView;
	@Mock
	private PrecompilePricingUtils precompilePricingUtils;
	@Mock
	private ContractAliases aliases;
	@Mock
	private UsagePricesProvider resourceCosts;
	@Mock
<<<<<<< HEAD
	private AdjustAllowanceChecks allowanceChecks;
=======
	private SigImpactHistorian sigImpactHistorian;
	@Mock
	private CreateChecks createChecks;
	@Mock
	private EntityIdSource entityIdSource;
>>>>>>> 1fe20e32

	private HTSPrecompiledContract subject;

	@BeforeEach
	void setUp() {
		subject = new HTSPrecompiledContract(
				validator, dynamicProperties, gasCalculator,
				sigImpactHistorian, recordsHistorian, sigsVerifier, decoder, encoder,
				syntheticTxnFactory, creator, dissociationFactory, impliedTransfers,
<<<<<<< HEAD
				() -> feeCalculator, stateView, precompilePricingUtils, resourceCosts, allowanceChecks);
=======
				() -> feeCalculator, stateView, precompilePricingUtils, resourceCosts, createChecks, entityIdSource);
>>>>>>> 1fe20e32
		subject.setMintLogicFactory(mintLogicFactory);
		subject.setTokenStoreFactory(tokenStoreFactory);
		subject.setAccountStoreFactory(accountStoreFactory);
		subject.setSideEffectsFactory(() -> sideEffects);
	}

	@Test
	void mintFailurePathWorks() {
		givenNonFungibleFrameContext();

		given(sigsVerifier.hasActiveSupplyKey(true, nonFungibleTokenAddr, recipientAddr, wrappedLedgers))
				.willThrow(new InvalidTransactionException(INVALID_SIGNATURE));
		given(feeCalculator.estimatedGasPriceInTinybars(HederaFunctionality.ContractCall, timestamp))
				.willReturn(1L);
		given(mockSynthBodyBuilder.build()).
				willReturn(TransactionBody.newBuilder().build());
		given(mockSynthBodyBuilder.setTransactionID(any(TransactionID.class)))
				.willReturn(mockSynthBodyBuilder);
		given(feeCalculator.computeFee(any(), any(), any(), any()))
				.willReturn(mockFeeObject);
		given(mockFeeObject.getServiceFee())
				.willReturn(1L);
		given(creator.createUnsuccessfulSyntheticRecord(INVALID_SIGNATURE)).willReturn(mockRecordBuilder);
		given(encoder.encodeMintFailure(INVALID_SIGNATURE)).willReturn(invalidSigResult);
		given(worldUpdater.aliases()).willReturn(aliases);
		given(aliases.resolveForEvm(any())).willAnswer(invocationOnMock -> invocationOnMock.getArgument(0));

		// when:
		subject.prepareFields(frame);
		subject.prepareComputation(pretendArguments, а -> а);
		subject.computeGasRequirement(TEST_CONSENSUS_TIME);
		final var result = subject.computeInternal(frame);

		// then:
		assertEquals(invalidSigResult, result);

		verify(worldUpdater).manageInProgressRecord(recordsHistorian, mockRecordBuilder, mockSynthBodyBuilder);
	}

	@Test
	void mintRandomFailurePathWorks() {
		givenNonFungibleFrameContext();

		given(sigsVerifier.hasActiveSupplyKey(Mockito.anyBoolean(), any(), any(), any()))
				.willThrow(new IllegalArgumentException("random error"));
		given(feeCalculator.estimatedGasPriceInTinybars(HederaFunctionality.ContractCall, timestamp))
				.willReturn(1L);
		given(mockSynthBodyBuilder.build()).
				willReturn(TransactionBody.newBuilder().build());
		given(mockSynthBodyBuilder.setTransactionID(any(TransactionID.class)))
				.willReturn(mockSynthBodyBuilder);
		given(feeCalculator.computeFee(any(), any(), any(), any()))
				.willReturn(mockFeeObject);
		given(mockFeeObject.getServiceFee())
				.willReturn(1L);
		given(creator.createUnsuccessfulSyntheticRecord(FAIL_INVALID)).willReturn(mockRecordBuilder);
		given(encoder.encodeMintFailure(FAIL_INVALID)).willReturn(failInvalidResult);
		given(worldUpdater.aliases()).willReturn(aliases);
		given(aliases.resolveForEvm(any())).willAnswer(invocationOnMock -> invocationOnMock.getArgument(0));

		// when:
		subject.prepareFields(frame);
		subject.prepareComputation(pretendArguments, а -> а);
		subject.computeGasRequirement(TEST_CONSENSUS_TIME);
		final var result = subject.computeInternal(frame);

		// then:
		assertEquals(failInvalidResult, result);
	}

	@Test
	void nftMintHappyPathWorks() {
		givenNonFungibleFrameContext();
		givenLedgers();

		given(sigsVerifier.hasActiveSupplyKey(true, nonFungibleTokenAddr, recipientAddr, wrappedLedgers)).willReturn(true);
		given(accountStoreFactory.newAccountStore(validator, dynamicProperties, accounts)).willReturn(accountStore);
		given(tokenStoreFactory.newTokenStore(
				accountStore, tokens, nfts, tokenRels, NOOP_TREASURY_ADDER, NOOP_TREASURY_REMOVER, sideEffects
		)).willReturn(tokenStore);
		given(mintLogicFactory.newMintLogic(validator, tokenStore, accountStore)).willReturn(mintLogic);
		given(feeCalculator.estimatedGasPriceInTinybars(HederaFunctionality.ContractCall, timestamp))
				.willReturn(1L);
		given(mockSynthBodyBuilder.build())
				.willReturn(TransactionBody.newBuilder().build());
		given(mockSynthBodyBuilder.setTransactionID(any(TransactionID.class)))
				.willReturn(mockSynthBodyBuilder);
		given(feeCalculator.computeFee(any(), any(), any(), any()))
				.willReturn(mockFeeObject);
		given(mockFeeObject.getServiceFee())
				.willReturn(1L);
		given(creator.createSuccessfulSyntheticRecord(Collections.emptyList(), sideEffects, EMPTY_MEMO))
				.willReturn(mockRecordBuilder);
		final var mints = new long[]{1L, 2L,};
		given(mockRecordBuilder.getReceiptBuilder()).willReturn(TxnReceipt.newBuilder()
				.setSerialNumbers(mints));
		given(encoder.encodeMintSuccess(0L, mints)).willReturn(successResult);
		given(recordsHistorian.nextFollowingChildConsensusTime()).willReturn(pendingChildConsTime);
		given(worldUpdater.aliases()).willReturn(aliases);
		given(aliases.resolveForEvm(any())).willAnswer(invocationOnMock -> invocationOnMock.getArgument(0));

		// when:
		subject.prepareFields(frame);
		subject.prepareComputation(pretendArguments, а -> а);
		subject.computeGasRequirement(TEST_CONSENSUS_TIME);
		final var result = subject.computeInternal(frame);

		// then:
		assertEquals(successResult, result);
		// and:
		verify(mintLogic).mint(nonFungibleId, 3, 0, newMetadata, pendingChildConsTime);
		verify(wrappedLedgers).commit();
		verify(worldUpdater).manageInProgressRecord(recordsHistorian, mockRecordBuilder, mockSynthBodyBuilder);
	}

	@Test
	void fungibleMintHappyPathWorks() {
		givenFungibleFrameContext();
		givenLedgers();
		givenFungibleCollaborators();
		given(encoder.encodeMintSuccess(anyLong(), any())).willReturn(fungibleSuccessResultWith10Supply);
		given(worldUpdater.aliases()).willReturn(aliases);
		given(aliases.resolveForEvm(any())).willAnswer(invocationOnMock -> invocationOnMock.getArgument(0));
		given(feeCalculator.estimatedGasPriceInTinybars(HederaFunctionality.ContractCall, timestamp))
				.willReturn(1L);
		given(mockSynthBodyBuilder.build())
				.willReturn(TransactionBody.newBuilder().build());
		given(mockSynthBodyBuilder.setTransactionID(any(TransactionID.class)))
				.willReturn(mockSynthBodyBuilder);
		given(feeCalculator.computeFee(any(), any(), any(), any()))
				.willReturn(mockFeeObject);
		given(mockFeeObject.getServiceFee())
				.willReturn(1L);
		// when:
		subject.prepareFields(frame);
		subject.prepareComputation(pretendArguments, a -> a);
		subject.computeGasRequirement(TEST_CONSENSUS_TIME);
		final var result = subject.computeInternal(frame);
		// then:
		assertEquals(fungibleSuccessResultWith10Supply, result);
		// and:
		verify(mintLogic).mint(fungibleId, 0, AMOUNT, Collections.emptyList(), Instant.EPOCH);
		verify(wrappedLedgers).commit();
		verify(worldUpdater).manageInProgressRecord(recordsHistorian, expirableTxnRecordBuilder, mockSynthBodyBuilder);
	}

	@Test
	void mintFailsWithMissingParentUpdater() {
		givenFungibleFrameContext();
		givenLedgers();
		givenFungibleCollaborators();
		given(encoder.encodeMintSuccess(anyLong(), any())).willReturn(fungibleSuccessResultWith10Supply);
		given(worldUpdater.parentUpdater()).willReturn(Optional.empty());
		given(worldUpdater.aliases()).willReturn(aliases);
		given(aliases.resolveForEvm(any())).willAnswer(invocationOnMock -> invocationOnMock.getArgument(0));
		given(feeCalculator.estimatedGasPriceInTinybars(HederaFunctionality.ContractCall, timestamp))
				.willReturn(1L);
		given(mockSynthBodyBuilder.build()).
				willReturn(TransactionBody.newBuilder().build());
		given(mockSynthBodyBuilder.setTransactionID(any(TransactionID.class)))
				.willReturn(mockSynthBodyBuilder);
		given(feeCalculator.computeFee(any(), any(), any(), any()))
				.willReturn(mockFeeObject);
		given(mockFeeObject.getServiceFee())
				.willReturn(1L);

		subject.prepareFields(frame);
		subject.prepareComputation(pretendArguments, a -> a);
		subject.computeGasRequirement(TEST_CONSENSUS_TIME);
		assertFailsWith(() -> subject.computeInternal(frame), FAIL_INVALID);
	}

	@Test
	void fungibleMintFailureAmountLimitOversize() {
		// given:
		given(frame.getSenderAddress()).willReturn(contractAddress);
		given(frame.getWorldUpdater()).willReturn(worldUpdater);
		given(worldUpdater.wrappedTrackingLedgers(any())).willReturn(wrappedLedgers);
		given(pretendArguments.getInt(0)).willReturn(ABI_ID_MINT_TOKEN);
		doCallRealMethod().when(frame).setRevertReason(any());
		given(decoder.decodeMint(pretendArguments)).willReturn(fungibleMintAmountOversize);
		// when:
		final var result = subject.compute(pretendArguments, frame);
		// then:
		assertNull(result);
		verify(wrappedLedgers, never()).commit();
		verify(worldUpdater, never()).manageInProgressRecord(recordsHistorian, mockRecordBuilder, mockSynthBodyBuilder);
	}

	@Test
	void fungibleMintForMaxAmountWorks() {
		// given:
		givenLedgers();
		givenFrameContext();
		givenFungibleCollaborators();
		given(decoder.decodeMint(pretendArguments)).willReturn(fungibleMintMaxAmount);
		given(syntheticTxnFactory.createMint(fungibleMintMaxAmount)).willReturn(mockSynthBodyBuilder);
		given(encoder.encodeMintSuccess(anyLong(), any())).willReturn(fungibleSuccessResultWithLongMaxValueSupply);
		given(worldUpdater.aliases()).willReturn(aliases);
		given(aliases.resolveForEvm(any())).willAnswer(invocationOnMock -> invocationOnMock.getArgument(0));
		given(feeCalculator.estimatedGasPriceInTinybars(HederaFunctionality.ContractCall, timestamp))
				.willReturn(1L);
		given(mockSynthBodyBuilder.build())
				.willReturn(TransactionBody.newBuilder().build());
		given(mockSynthBodyBuilder.setTransactionID(any(TransactionID.class)))
				.willReturn(mockSynthBodyBuilder);
		given(feeCalculator.computeFee(any(), any(), any(), any()))
				.willReturn(mockFeeObject);
		given(mockFeeObject.getServiceFee())
				.willReturn(1L);
		// when:
		subject.prepareFields(frame);
		subject.prepareComputation(pretendArguments, a -> a);
		subject.computeGasRequirement(TEST_CONSENSUS_TIME);
		final var result = subject.computeInternal(frame);
		// then:
		assertEquals(fungibleSuccessResultWithLongMaxValueSupply, result);
		// and:
		verify(mintLogic).mint(fungibleId, 0, Long.MAX_VALUE, Collections.emptyList(), Instant.EPOCH);
		verify(wrappedLedgers).commit();
		verify(worldUpdater).manageInProgressRecord(recordsHistorian, expirableTxnRecordBuilder, mockSynthBodyBuilder);
	}

	private void givenNonFungibleFrameContext() {
		givenFrameContext();
		given(decoder.decodeMint(pretendArguments)).willReturn(nftMint);
		given(syntheticTxnFactory.createMint(nftMint)).willReturn(mockSynthBodyBuilder);
	}

	private void givenFungibleFrameContext() {
		givenFrameContext();
		given(decoder.decodeMint(pretendArguments)).willReturn(fungibleMint);
		given(syntheticTxnFactory.createMint(fungibleMint)).willReturn(mockSynthBodyBuilder);
	}

	private void givenFrameContext() {
		given(frame.getSenderAddress()).willReturn(contractAddress);
		given(frame.getContractAddress()).willReturn(contractAddr);
		given(frame.getRecipientAddress()).willReturn(recipientAddr);
		given(frame.getWorldUpdater()).willReturn(worldUpdater);
		given(frame.getRemainingGas()).willReturn(Gas.of(300));
		given(frame.getValue()).willReturn(Wei.ZERO);
		Optional<WorldUpdater> parent = Optional.of(worldUpdater);
		given(worldUpdater.parentUpdater()).willReturn(parent);
		given(worldUpdater.wrappedTrackingLedgers(any())).willReturn(wrappedLedgers);
		given(pretendArguments.getInt(0)).willReturn(ABI_ID_MINT_TOKEN);
	}

	private void givenLedgers() {
		given(wrappedLedgers.accounts()).willReturn(accounts);
		given(wrappedLedgers.tokenRels()).willReturn(tokenRels);
		given(wrappedLedgers.nfts()).willReturn(nfts);
		given(wrappedLedgers.tokens()).willReturn(tokens);
	}

	private void givenFungibleCollaborators() {
		given(sigsVerifier.hasActiveSupplyKey(true, fungibleTokenAddr, recipientAddr, wrappedLedgers))
				.willReturn(true);
		given(accountStoreFactory.newAccountStore(validator, dynamicProperties, accounts)).willReturn(accountStore);
		given(tokenStoreFactory.newTokenStore(
				accountStore, tokens, nfts, tokenRels, NOOP_TREASURY_ADDER, NOOP_TREASURY_REMOVER, sideEffects
		)).willReturn(tokenStore);
		given(mintLogicFactory.newMintLogic(validator, tokenStore, accountStore)).willReturn(mintLogic);
		given(creator.createSuccessfulSyntheticRecord(Collections.emptyList(), sideEffects, EMPTY_MEMO))
				.willReturn(expirableTxnRecordBuilder);
	}
}<|MERGE_RESOLUTION|>--- conflicted
+++ resolved
@@ -187,15 +187,13 @@
 	@Mock
 	private UsagePricesProvider resourceCosts;
 	@Mock
-<<<<<<< HEAD
 	private AdjustAllowanceChecks allowanceChecks;
-=======
+	@Mock
 	private SigImpactHistorian sigImpactHistorian;
 	@Mock
 	private CreateChecks createChecks;
 	@Mock
 	private EntityIdSource entityIdSource;
->>>>>>> 1fe20e32
 
 	private HTSPrecompiledContract subject;
 
@@ -205,11 +203,7 @@
 				validator, dynamicProperties, gasCalculator,
 				sigImpactHistorian, recordsHistorian, sigsVerifier, decoder, encoder,
 				syntheticTxnFactory, creator, dissociationFactory, impliedTransfers,
-<<<<<<< HEAD
-				() -> feeCalculator, stateView, precompilePricingUtils, resourceCosts, allowanceChecks);
-=======
-				() -> feeCalculator, stateView, precompilePricingUtils, resourceCosts, createChecks, entityIdSource);
->>>>>>> 1fe20e32
+				() -> feeCalculator, stateView, precompilePricingUtils, resourceCosts, createChecks, entityIdSource, allowanceChecks);
 		subject.setMintLogicFactory(mintLogicFactory);
 		subject.setTokenStoreFactory(tokenStoreFactory);
 		subject.setAccountStoreFactory(accountStoreFactory);
