--- conflicted
+++ resolved
@@ -159,17 +159,10 @@
 	@Test
 	void toStringAsExpected() {
 		// given:
-<<<<<<< HEAD
 		final var desired = "Account{id=0.0.12345, expiry=0, balance=0, deleted=false, " +
 				"tokens=[0.0.666, 0.0.777, 0.0.555], ownedNfts=5, alreadyUsedAutoAssociations=123, maxAutoAssociations=1234, " +
-				"alias=, cryptoAllowances={}, fungibleTokenAllowances={}, nftAllowances={}" +
+				"alias=, cryptoAllowances=null, fungibleTokenAllowances=null, nftAllowances=null" +
 				subject.getAlias().toStringUtf8() + ", lastAssociatedToken=PermHashLong(12345, 666)}";
-=======
-		final var desired = "Account{id=Id[shard=0, realm=0, num=12345], expiry=0, balance=0, deleted=false, " +
-				"tokens=[0" +
-				".0.666, 0.0.777], ownedNfts=5, alreadyUsedAutoAssociations=123, maxAutoAssociations=1234, " +
-				"alias=, cryptoAllowances=null, fungibleTokenAllowances=null, nftAllowances=null" + subject.getAlias().toStringUtf8() + "}";
->>>>>>> e5579f27
 
 		// expect:
 		assertEquals(desired, subject.toString());
