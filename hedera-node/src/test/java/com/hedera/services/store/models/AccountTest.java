package com.hedera.services.store.models;

/*-
 * ‌
 * Hedera Services Node
 * ​
 * Copyright (C) 2018 - 2021 Hedera Hashgraph, LLC
 * ​
 * Licensed under the Apache License, Version 2.0 (the "License");
 * you may not use this file except in compliance with the License.
 * You may obtain a copy of the License at
 * 
 *      http://www.apache.org/licenses/LICENSE-2.0
 * 
 * Unless required by applicable law or agreed to in writing, software
 * distributed under the License is distributed on an "AS IS" BASIS,
 * WITHOUT WARRANTIES OR CONDITIONS OF ANY KIND, either express or implied.
 * See the License for the specific language governing permissions and
 * limitations under the License.
 * ‍
 */

import com.hedera.services.exceptions.InvalidTransactionException;
import com.hedera.services.state.merkle.internals.CopyOnWriteIds;
import com.hederahashgraph.api.proto.java.ResponseCodeEnum;
import org.junit.jupiter.api.BeforeEach;
import org.junit.jupiter.api.Test;

import java.util.List;

import static com.hederahashgraph.api.proto.java.ResponseCodeEnum.TOKENS_PER_ACCOUNT_LIMIT_EXCEEDED;
import static com.hederahashgraph.api.proto.java.ResponseCodeEnum.TOKEN_ALREADY_ASSOCIATED_TO_ACCOUNT;
import static com.hederahashgraph.api.proto.java.ResponseCodeEnum.TOKEN_NOT_ASSOCIATED_TO_ACCOUNT;
import static org.junit.jupiter.api.Assertions.assertEquals;
import static org.junit.jupiter.api.Assertions.assertThrows;
import static org.junit.jupiter.api.Assertions.assertTrue;

class AccountTest {
	private Id subjectId = new Id(0, 0, 12345);
	private CopyOnWriteIds assocTokens = new CopyOnWriteIds(new long[] { 666, 0, 0, 777, 0, 0 });

	private Account subject;

	@BeforeEach
	void setUp() {
		subject = new Account(subjectId);
		subject.setAssociatedTokens(assocTokens);
	}

	@Test
	void toStringAsExpected() {
		// given:
		final var desired = "Account{id=Id{shard=0, realm=0, num=12345}, expiry=0, balance=0, deleted=false, " +
				"tokens=[0.0.666, 0.0.777]}";

		// expect:
		assertEquals(desired, subject.toString());
	}

	@Test
	void failsOnAssociatingWithAlreadyRelatedToken() {
		// setup:
		final var alreadyAssocToken = new Token(new Id(0, 0, 666));

		// expect:
		assertFailsWith(
				() -> subject.associateWith(List.of(alreadyAssocToken), 100),
				TOKEN_ALREADY_ASSOCIATED_TO_ACCOUNT);
	}

	@Test
	void cantAssociateWithMoreThanMax() {
		// setup:
		final var firstNewToken = new Token(new Id(0, 0, 888));
		final var secondNewToken = new Token(new Id(0, 0, 999));

		// when:
		assertFailsWith(
				() -> subject.associateWith(List.of(firstNewToken, secondNewToken), 3),
				TOKENS_PER_ACCOUNT_LIMIT_EXCEEDED);
	}

	@Test
	void canAssociateWithNewToken() {
		// setup:
		final var firstNewToken = new Token(new Id(0, 0, 888));
		final var secondNewToken = new Token(new Id(0, 0, 999));
		final var expectedFinalTokens = "[0.0.666, 0.0.777, 0.0.888, 0.0.999]";

		// when:
		subject.associateWith(List.of(firstNewToken, secondNewToken), 10);

		// expect:
		assertEquals(expectedFinalTokens, assocTokens.toReadableIdList());
	}

	@Test
<<<<<<< HEAD
	void dissociationWorks() {
		// setup:
		final var dissociatingToken = new Token(new Id(0,0,777));
		final var expectedFinalTokens = "[0.0.666]";

		// when:
		subject.dissociateWith(List.of(dissociatingToken));

		// expect:
		assertEquals(expectedFinalTokens, assocTokens.toReadableIdList());
	}

	@Test
	void failsOnDissociatingWithNonAssociatedToken() {
		// setup:
		final var dissociatingToken = new Token(new Id(0,0,786));

		// expect:
		assertFailsWith(
				() -> subject.dissociateWith(List.of(dissociatingToken)),
				TOKEN_NOT_ASSOCIATED_TO_ACCOUNT);
=======
	void accountEqualsCheck() {
		// setup:
		var account = new Account(subjectId);
		account.setAssociatedTokens(assocTokens);
		account.setExpiry(1000L);
		account.initBalance(100L);
		account.setOwnedNfts(1L);
		account.incrementOwnedNfts();

		subject.setExpiry(1000L);
		subject.initBalance(100L);
		subject.setOwnedNfts(1L);
		subject.incrementOwnedNfts();

		// when:
		var actualResult = subject.equals(account);

		// expect:
		assertEquals(account.getOwnedNfts(), subject.getOwnedNfts());
		// and:
		assertEquals(account.getId(), subject.getId());
		// and:
		assertEquals(account.getAssociatedTokens(), subject.getAssociatedTokens());
		// and:
		assertTrue(actualResult);
	}

	@Test
	void accountHashCodeCheck() {
		// setup:
		var otherSubject = new Account(subjectId);
		otherSubject.incrementOwnedNfts();
		otherSubject.setAssociatedTokens(assocTokens);

		subject.incrementOwnedNfts();

		// when:
		var actualResult = subject.hashCode();

		// expect:
		assertEquals(otherSubject.hashCode(), actualResult);
>>>>>>> 5d6b2415
	}

	private void assertFailsWith(Runnable something, ResponseCodeEnum status) {
		var ex = assertThrows(InvalidTransactionException.class, something::run);
		assertEquals(status, ex.getResponseCode());
	}
}<|MERGE_RESOLUTION|>--- conflicted
+++ resolved
@@ -30,6 +30,7 @@
 
 import static com.hederahashgraph.api.proto.java.ResponseCodeEnum.TOKENS_PER_ACCOUNT_LIMIT_EXCEEDED;
 import static com.hederahashgraph.api.proto.java.ResponseCodeEnum.TOKEN_ALREADY_ASSOCIATED_TO_ACCOUNT;
+import static com.hederahashgraph.api.proto.java.ResponseCodeEnum.TOKEN_NOT_ASSOCIATED_TO_ACCOUNT;
 import static com.hederahashgraph.api.proto.java.ResponseCodeEnum.TOKEN_NOT_ASSOCIATED_TO_ACCOUNT;
 import static org.junit.jupiter.api.Assertions.assertEquals;
 import static org.junit.jupiter.api.Assertions.assertThrows;
@@ -95,29 +96,6 @@
 	}
 
 	@Test
-<<<<<<< HEAD
-	void dissociationWorks() {
-		// setup:
-		final var dissociatingToken = new Token(new Id(0,0,777));
-		final var expectedFinalTokens = "[0.0.666]";
-
-		// when:
-		subject.dissociateWith(List.of(dissociatingToken));
-
-		// expect:
-		assertEquals(expectedFinalTokens, assocTokens.toReadableIdList());
-	}
-
-	@Test
-	void failsOnDissociatingWithNonAssociatedToken() {
-		// setup:
-		final var dissociatingToken = new Token(new Id(0,0,786));
-
-		// expect:
-		assertFailsWith(
-				() -> subject.dissociateWith(List.of(dissociatingToken)),
-				TOKEN_NOT_ASSOCIATED_TO_ACCOUNT);
-=======
 	void accountEqualsCheck() {
 		// setup:
 		var account = new Account(subjectId);
@@ -159,7 +137,30 @@
 
 		// expect:
 		assertEquals(otherSubject.hashCode(), actualResult);
->>>>>>> 5d6b2415
+	}
+
+	@Test
+	void dissociationWorks() {
+		// setup:
+		final var dissociatingToken = new Token(new Id(0,0,777));
+		final var expectedFinalTokens = "[0.0.666]";
+
+		// when:
+		subject.dissociateWith(List.of(dissociatingToken));
+
+		// expect:
+		assertEquals(expectedFinalTokens, assocTokens.toReadableIdList());
+	}
+
+	@Test
+	void failsOnDissociatingWithNonAssociatedToken() {
+		// setup:
+		final var dissociatingToken = new Token(new Id(0,0,786));
+
+		// expect:
+		assertFailsWith(
+				() -> subject.dissociateWith(List.of(dissociatingToken)),
+				TOKEN_NOT_ASSOCIATED_TO_ACCOUNT);
 	}
 
 	private void assertFailsWith(Runnable something, ResponseCodeEnum status) {
