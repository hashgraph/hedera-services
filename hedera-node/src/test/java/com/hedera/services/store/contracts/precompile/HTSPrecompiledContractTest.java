--- conflicted
+++ resolved
@@ -725,35 +725,36 @@
 	}
 
 	@Test
-<<<<<<< HEAD
+	void computeReturnsNullForEmptyTransactionBody() {
+		// given
+		givenFrameContext();
+		given(input.getInt(0)).willReturn(ABI_ID_MINT_TOKEN);
+		given(decoder.decodeMint(any())).willReturn(fungibleMintAmountOversize);
+
+		// when
+		subject.prepareFields(messageFrame);
+		subject.prepareComputation(input, а -> а);
+
+		// then
+		var result = subject.compute(input, messageFrame);
+		assertNull(result);
+	}
+
+	@Test
 	void computeReturnsNullForTokenCreateWhenNotEnabled() {
 		// given
 		givenFrameContext();
 		given(dynamicProperties.isHTSPrecompileCreateEnabled()).willReturn(false);
 		given(input.getInt(0)).willReturn(ABI_ID_CREATE_FUNGIBLE_TOKEN);
-=======
-	void computeReturnsNullForEmptyTransactionBody() {
-		// given
-		givenFrameContext();
-		given(input.getInt(0)).willReturn(ABI_ID_MINT_TOKEN);
-		given(decoder.decodeMint(any())).willReturn(fungibleMintAmountOversize);
->>>>>>> 6c62b3dc
-
-		// when
-		subject.prepareFields(messageFrame);
-		subject.prepareComputation(input, а -> а);
-<<<<<<< HEAD
+
+		// when
+		subject.prepareFields(messageFrame);
+		subject.prepareComputation(input, а -> а);
 		var result = subject.compute(input, messageFrame);
 
 		// then
 		assertNull(result);
 		assertNull(subject.getPrecompile());
-=======
-
-		// then
-		var result = subject.compute(input, messageFrame);
-		assertNull(result);
->>>>>>> 6c62b3dc
 	}
 
 	@Test
