--- conflicted
+++ resolved
@@ -641,13 +641,8 @@
 		final var desired = "Token{id=1.2.3, type=null, deleted=false, autoRemoved=false, " +
 				"treasury=Account{id=0.0.0, expiry=0, balance=0, deleted=false, " +
 				"ownedNfts=0, alreadyUsedAutoAssociations=0, maxAutoAssociations=0, alias=, cryptoAllowances=null, " +
-<<<<<<< HEAD
-				"fungibleTokenAllowances=null, approveForAllNfts=null, numAssociations=2, numZeroBalances=1," +
-				" lastAssociatedToken=null, transactionCounter=0}, autoRenewAccount=null, kycKey=<N/A>, freezeKey=<N/A>, " +
-=======
 				"fungibleTokenAllowances=null, approveForAllNfts=null, numAssociations=2, numPositiveBalances=1, " +
-				"headTokenNum=0}, autoRenewAccount=null, kycKey=<N/A>, freezeKey=<N/A>, " +
->>>>>>> ebf5a4a4
+				"headTokenNum=0, transactionCounter=0}, autoRenewAccount=null, kycKey=<N/A>, freezeKey=<N/A>, " +
 				"frozenByDefault=false, supplyKey=<N/A>, currentSerialNumber=0, pauseKey=<N/A>, paused=false}";
 
 		assertEquals(desired, subject.toString());
