--- conflicted
+++ resolved
@@ -332,45 +332,24 @@
 		final var singleSerialNumber = List.of(1L);
 		final var serialNumbers = List.of(1L, 2L);
 
-<<<<<<< HEAD
-		var ownershipTracker = mock(OwnershipTracker.class);
-		assertThrows(InvalidTransactionException.class, () -> {
-			subject.wipe(ownershipTracker, nonTreasuryRel, List.of(1L));
-=======
-		assertThrows(InvalidTransactionException.class, ()->{
+		assertThrows(InvalidTransactionException.class, ()-> {
 			subject.wipe(ownershipTracker, nonTreasuryRel, singleSerialNumber);
->>>>>>> 0416015f
 		});
 
 		subject.setTotalSupply(100);
 		treasuryRel.setBalance(0);
-<<<<<<< HEAD
 		assertThrows(InvalidTransactionException.class, () -> {
-			subject.wipe(ownershipTracker, nonTreasuryRel, List.of(1L));
+			subject.wipe(ownershipTracker, nonTreasuryRel, singleSerialNumber);
 		});
 
 		treasuryRel.setBalance(100);
 		assertThrows(InvalidTransactionException.class, () -> {
-			subject.wipe(ownershipTracker, nonTreasuryRel, List.of());
+			subject.wipe(ownershipTracker, nonTreasuryRel, emptySerialNumber);
 		});
 
 		subject.setWipeKey(null);
 		assertThrows(InvalidTransactionException.class, () -> {
-			subject.wipe(ownershipTracker, nonTreasuryRel, List.of(1L, 2L));
-=======
-		assertThrows(InvalidTransactionException.class, ()-> {
-			subject.wipe(ownershipTracker, nonTreasuryRel, singleSerialNumber);
-		});
-
-		treasuryRel.setBalance(100);
-		assertThrows(InvalidTransactionException.class, ()-> {
-			subject.wipe(ownershipTracker, nonTreasuryRel, emptySerialNumber);
-		});
-
-		subject.setWipeKey(null);
-		assertThrows(InvalidTransactionException.class, ()-> {
 			subject.wipe(ownershipTracker, nonTreasuryRel, serialNumbers);
->>>>>>> 0416015f
 		}, "Cannot wipe Unique Tokens without wipe key");
 
 		nonTreasuryRel = new TokenRelationship(subject, new Account(new Id(1, 2, 3)));
@@ -383,28 +362,17 @@
 		subject.setType(TokenType.FUNGIBLE_COMMON);
 		subject.initSupplyConstraints(TokenSupplyType.FINITE, 100000);
 		subject.setSupplyKey(someKey);
-<<<<<<< HEAD
-		var ownershipTracker = mock(OwnershipTracker.class);
-		assertThrows(InvalidTransactionException.class, () -> {
-			subject.burn(ownershipTracker, treasuryRel, List.of(1L));
-		});
-
-		subject.setType(TokenType.NON_FUNGIBLE_UNIQUE);
-		assertThrows(InvalidTransactionException.class, () -> {
-			subject.burn(ownershipTracker, treasuryRel, List.of());
-=======
 		final var ownershipTracker = mock(OwnershipTracker.class);
 		final List<Long> emptySerialNumber = List.of();
 		final var singleSerialNumber = List.of(1L);
 
-		assertThrows(InvalidTransactionException.class, ()->{
+		assertThrows(InvalidTransactionException.class, ()-> {
 			subject.burn(ownershipTracker, treasuryRel, singleSerialNumber);
 		});
 
 		subject.setType(TokenType.NON_FUNGIBLE_UNIQUE);
-		assertThrows(InvalidTransactionException.class, ()->{
+		assertThrows(InvalidTransactionException.class, ()-> {
 			subject.burn(ownershipTracker, treasuryRel, emptySerialNumber);
->>>>>>> 0416015f
 		}, "Non fungible burn cannot be invoked with no serial numbers");
 	}
 
@@ -413,29 +381,17 @@
 		subject.setType(TokenType.FUNGIBLE_COMMON);
 		subject.initSupplyConstraints(TokenSupplyType.FINITE, 100000);
 		subject.setSupplyKey(someKey);
-<<<<<<< HEAD
-		var ownershipTracker = mock(OwnershipTracker.class);
-		assertThrows(InvalidTransactionException.class, () -> {
-			subject.mint(ownershipTracker, treasuryRel, List.of(ByteString.copyFromUtf8("kur")),
-					RichInstant.fromJava(Instant.now()));
-		});
-
-		subject.setType(TokenType.NON_FUNGIBLE_UNIQUE);
-		assertThrows(InvalidTransactionException.class, () -> {
-			subject.mint(ownershipTracker, treasuryRel, List.of(), RichInstant.fromJava(Instant.now()));
-=======
 		final var ownershipTracker = mock(OwnershipTracker.class);
 		final var metadata = List.of(ByteString.copyFromUtf8("kur"));
 		final List<ByteString> emptyMetadata = List.of();
 
-		assertThrows(InvalidTransactionException.class, ()->{
+		assertThrows(InvalidTransactionException.class, ()-> {
 			subject.mint(ownershipTracker, treasuryRel, metadata, RichInstant.fromJava(Instant.now()));
 		});
 
 		subject.setType(TokenType.NON_FUNGIBLE_UNIQUE);
-		assertThrows(InvalidTransactionException.class, ()->{
+		assertThrows(InvalidTransactionException.class, ()-> {
 			subject.mint(ownershipTracker, treasuryRel, emptyMetadata, RichInstant.fromJava(Instant.now()));
->>>>>>> 0416015f
 		});
 	}
 
