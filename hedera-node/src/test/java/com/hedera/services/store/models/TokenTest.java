--- conflicted
+++ resolved
@@ -90,11 +90,8 @@
 	private final Account nonTreasuryAccount = new Account(nonTreasuryId);
 	private final Account autoRenew = new Account(autoRenewId);
 	private final OptionValidator validator = mock(OptionValidator.class);
-<<<<<<< HEAD
-=======
 	private final long expiry = 1_234_567L;
 	private final long autoRenewPeriod = 345_678L;
->>>>>>> 362f6c8b
 
 	private Token subject;
 	private TokenRelationship treasuryRel;
@@ -127,13 +124,8 @@
 				.setFeeScheduleKey(key)
 				.setSupplyKey(key)
 				.setWipeKey(key)
-<<<<<<< HEAD
-				.setExpiry(Timestamp.newBuilder().setSeconds(1000L).build())
-				.setAutoRenewPeriod(Duration.newBuilder().setSeconds(1000L).build())
-=======
 				.setExpiry(Timestamp.newBuilder().setSeconds(expiry + 1000L).build())
 				.setAutoRenewPeriod(Duration.newBuilder().setSeconds(autoRenewPeriod + 1000L).build())
->>>>>>> 362f6c8b
 				.setTreasury(newTreasuryId.asGrpcAccount())
 				.setAdminKey(key)
 				.build();
@@ -148,12 +140,8 @@
 		subject.setWipeKey(someKey);
 		subject.setCustomFees(List.of());
 		subject.setAutoRenewAccount(autoRenew);
-<<<<<<< HEAD
-		subject.setAutoRenewPeriod(10);
-=======
 		subject.setAutoRenewPeriod(autoRenewPeriod);
 		subject.setExpiry(expiry);
->>>>>>> 362f6c8b
 		subject.setName("old");
 		subject.setMemo("oldMemo");
 		subject.setType(TokenType.NON_FUNGIBLE_UNIQUE);
@@ -167,11 +155,7 @@
 		assertEquals("name", subject.getName());
 		assertEquals("smb", subject.getSymbol());
 		assertEquals("memo", subject.getMemo());
-<<<<<<< HEAD
-		assertEquals(1000, subject.getAutoRenewPeriod());
-=======
 		assertEquals(autoRenewPeriod + 1000, subject.getAutoRenewPeriod());
->>>>>>> 362f6c8b
 		assertFalse(subject.isDeleted());
 		assertFalse(subject.isNew());
 		assertEquals(0, subject.getDecimals());
@@ -191,11 +175,7 @@
 		final var changes = TokenUpdateTransactionBody.newBuilder()
 				.setToken(id.asGrpcToken())
 				.setAutoRenewAccount(autoRenewId.asGrpcAccount())
-<<<<<<< HEAD
-				.setExpiry(Timestamp.newBuilder().setSeconds(1000L).build())
-=======
 				.setExpiry(Timestamp.newBuilder().setSeconds(expiry + 1000L).build())
->>>>>>> 362f6c8b
 				.setAdminKey(Key.newBuilder().setKeyList(KeyList.getDefaultInstance()).build())
 				.build();
 		
@@ -203,16 +183,11 @@
 		given(validator.isValidAutoRenewPeriod(any())).willReturn(true);
 
 		subject.setAdminKey(someKey);
-<<<<<<< HEAD
-=======
 		subject.setExpiry(expiry);
->>>>>>> 362f6c8b
 		subject.update(changes, autoRenew, null, validator);
 		
 		assertNull(subject.getAdminKey());
 	}
-<<<<<<< HEAD
-=======
 
 	@Test
 	void skipsUpdatingFieldsIfNotSetOrInappropriate() {
@@ -245,7 +220,6 @@
 		subject.setExpiry(expiry);
 		assertFailsWith(() -> subject.update(changes, autoRenew, null, validator), INVALID_EXPIRATION_TIME);
 	}
->>>>>>> 362f6c8b
 
 	@Test
 	void deleteAsExpected() {
