--- conflicted
+++ resolved
@@ -103,11 +103,7 @@
 		final var desired = "TokenRelationship{notYetPersisted=true, account=Account{id=1.0.4321, expiry=0, balance=0, " +
 				"deleted=false, ownedNfts=0, alreadyUsedAutoAssociations=0, maxAutoAssociations=0, alias=, " +
 				"cryptoAllowances=null, fungibleTokenAllowances=null, approveForAllNfts=null, numAssociations=3, " +
-<<<<<<< HEAD
-				"numPositiveBalances=0}, token=Token{id=0.0.1234, type=null, deleted=false, autoRemoved=false, " +
-=======
 				"numPositiveBalances=0, ethereumNonce=0, headNftId=0, headNftSerialNum=0}, token=Token{id=0.0.1234, type=null, deleted=false, autoRemoved=false, " +
->>>>>>> 1c58b110
 				"treasury=null, autoRenewAccount=null, kycKey=<N/A>, freezeKey=<N/A>, frozenByDefault=false, " +
 				"supplyKey=<N/A>, currentSerialNumber=0, pauseKey=<N/A>, paused=false}, balance=1234, balanceChange=0, " +
 				"frozen=false, kycGranted=false, isAutomaticAssociation=false}";
