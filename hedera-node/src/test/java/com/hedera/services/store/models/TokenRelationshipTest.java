--- conflicted
+++ resolved
@@ -9,9 +9,9 @@
  * Licensed under the Apache License, Version 2.0 (the "License");
  * you may not use this file except in compliance with the License.
  * You may obtain a copy of the License at
- * 
+ *
  *      http://www.apache.org/licenses/LICENSE-2.0
- * 
+ *
  * Unless required by applicable law or agreed to in writing, software
  * distributed under the License is distributed on an "AS IS" BASIS,
  * WITHOUT WARRANTIES OR CONDITIONS OF ANY KIND, either express or implied.
@@ -30,12 +30,9 @@
 
 import static com.hederahashgraph.api.proto.java.ResponseCodeEnum.ACCOUNT_FROZEN_FOR_TOKEN;
 import static com.hederahashgraph.api.proto.java.ResponseCodeEnum.ACCOUNT_KYC_NOT_GRANTED_FOR_TOKEN;
-<<<<<<< HEAD
 import static com.hederahashgraph.api.proto.java.ResponseCodeEnum.FAIL_INVALID;
 import static com.hederahashgraph.api.proto.java.ResponseCodeEnum.TOKEN_HAS_NO_FREEZE_KEY;
-=======
 import static com.hederahashgraph.api.proto.java.ResponseCodeEnum.TOKEN_HAS_NO_KYC_KEY;
->>>>>>> e7013eb5
 import static org.junit.jupiter.api.Assertions.assertEquals;
 import static org.junit.jupiter.api.Assertions.assertThrows;
 import static org.junit.jupiter.api.Assertions.assertTrue;
@@ -56,7 +53,7 @@
 	void setUp() {
 		token = new Token(tokenId);
 		account = new Account(accountId);
-		
+
 		subject = new TokenRelationship(token, account);
 		subject.initBalance(balance);
 	}
@@ -64,7 +61,8 @@
 	@Test
 	void toStringAsExpected() {
 		// given:
-		final var desired = "TokenRelationship{notYetPersisted=true, account=Account{id=Id{shard=1, realm=0, num=1234}, " +
+		final var desired = "TokenRelationship{notYetPersisted=true, account=Account{id=Id{shard=1, realm=0, num=1234}," +
+				" " +
 				"expiry=0, balance=0, deleted=false, tokens=<N/A>}, token=Token{id=Id{shard=0, realm=0, num=1234}, " +
 				"type=null, deleted=false, autoRemoved=false, treasury=null, autoRenewAccount=null, kycKey=<N/A>, " +
 				"freezeKey=<N/A>, frozenByDefault=false, supplyKey=<N/A>, currentSerialNumber=0}, " +
@@ -75,6 +73,10 @@
 	}
 
 	@Test
+	void balanceAdjustmen() {
+	}
+
+	@Test
 	void cannotChangeBalanceIfFrozenForToken() {
 		// given:
 		token.setFreezeKey(freezeKey);
@@ -165,7 +167,6 @@
 		// verify
 		assertFailsWith(() -> subject.changeFrozenState(true), TOKEN_HAS_NO_FREEZE_KEY);
 	}
-
 
 	@Test
 	void givesCorrectRepresentation() {
@@ -185,7 +186,7 @@
 	}
 
 	@Test
-	void updateFreezeWorksIfFeezeKeyIsPresent() {
+	void updateKycWorksIfKycKeyIsPresent() {
 		// given:
 		subject.setKycGranted(false);
 		token.setKycKey(kycKey);
@@ -198,7 +199,7 @@
 	}
 
 	@Test
-	void updateFreezeFailsAsExpectedIfFreezeKeyIsNotPresent() {
+	void updateKycFailsAsExpectedIfFreezeKeyIsNotPresent() {
 		// given:
 		subject.setKycGranted(false);
 		token.setKycKey(null);
