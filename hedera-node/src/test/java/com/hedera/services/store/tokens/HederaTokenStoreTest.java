package com.hedera.services.store.tokens;

/*-
 * ‌
 * Hedera Services Node
 * ​
 * Copyright (C) 2018 - 2021 Hedera Hashgraph, LLC
 * ​
 * Licensed under the Apache License, Version 2.0 (the "License");
 * you may not use this file except in compliance with the License.
 * You may obtain a copy of the License at
 *
 *      http://www.apache.org/licenses/LICENSE-2.0
 *
 * Unless required by applicable law or agreed to in writing, software
 * distributed under the License is distributed on an "AS IS" BASIS,
 * WITHOUT WARRANTIES OR CONDITIONS OF ANY KIND, either express or implied.
 * See the License for the specific language governing permissions and
 * limitations under the License.
 * ‍
 */

import com.google.protobuf.StringValue;
import com.hedera.services.context.SideEffectsTracker;
import com.hedera.services.context.properties.GlobalDynamicProperties;
import com.hedera.services.ledger.BalanceChange;
import com.hedera.services.ledger.HederaLedger;
import com.hedera.services.ledger.TransactionalLedger;
import com.hedera.services.ledger.backing.BackingNfts;
import com.hedera.services.ledger.backing.BackingTokens;
import com.hedera.services.ledger.ids.EntityIdSource;
import com.hedera.services.ledger.properties.AccountProperty;
import com.hedera.services.ledger.properties.ChangeSummaryManager;
import com.hedera.services.ledger.properties.NftProperty;
import com.hedera.services.ledger.properties.TokenProperty;
import com.hedera.services.ledger.properties.TokenRelProperty;
import com.hedera.services.legacy.core.jproto.JKey;
import com.hedera.services.sigs.utils.ImmutableKeyUtils;
import com.hedera.services.state.enums.TokenType;
import com.hedera.services.state.merkle.MerkleAccount;
import com.hedera.services.state.merkle.MerkleToken;
import com.hedera.services.state.merkle.MerkleTokenRelStatus;
import com.hedera.services.state.submerkle.EntityId;
import com.hedera.services.state.submerkle.FcTokenAssociation;
import com.hedera.services.state.submerkle.RichInstant;
import com.hedera.services.state.virtual.UniqueTokenKey;
import com.hedera.services.state.virtual.UniqueTokenValue;
import com.hedera.services.state.virtual.VirtualMapFactory;
import com.hedera.services.store.models.Id;
import com.hedera.services.store.models.NftId;
import com.hedera.services.utils.EntityNumPair;
import com.hedera.test.factories.scenarios.TxnHandlingScenario;
import com.hedera.test.utils.IdUtils;
import com.hederahashgraph.api.proto.java.AccountAmount;
import com.hederahashgraph.api.proto.java.AccountID;
import com.hederahashgraph.api.proto.java.Duration;
import com.hederahashgraph.api.proto.java.Key;
import com.hederahashgraph.api.proto.java.ResponseCodeEnum;
import com.hederahashgraph.api.proto.java.Timestamp;
import com.hederahashgraph.api.proto.java.TokenCreateTransactionBody;
import com.hederahashgraph.api.proto.java.TokenID;
import com.hederahashgraph.api.proto.java.TokenUpdateTransactionBody;
import com.swirlds.jasperdb.JasperDbBuilder;
import com.swirlds.virtualmap.VirtualMap;
import org.apache.commons.lang3.tuple.Pair;
import org.junit.jupiter.api.AfterEach;
import org.junit.jupiter.api.Assertions;
import org.junit.jupiter.api.BeforeEach;
import org.junit.jupiter.api.Test;
import org.mockito.Mockito;

<<<<<<< HEAD
import java.io.IOException;
import java.util.Arrays;
import java.util.Collections;
=======
>>>>>>> e468c3f4
import java.util.EnumSet;
import java.util.HashSet;
import java.util.List;
import java.util.Optional;
import java.util.Set;
import java.util.function.Consumer;

import static com.google.common.truth.Truth.assertThat;
import static com.hedera.services.ledger.backing.BackingTokenRels.asTokenRel;
import static com.hedera.services.ledger.properties.AccountProperty.BALANCE;
import static com.hedera.services.ledger.properties.AccountProperty.EXPIRY;
import static com.hedera.services.ledger.properties.AccountProperty.HEAD_TOKEN_NUM;
import static com.hedera.services.ledger.properties.AccountProperty.IS_DELETED;
import static com.hedera.services.ledger.properties.AccountProperty.IS_SMART_CONTRACT;
import static com.hedera.services.ledger.properties.AccountProperty.MAX_AUTOMATIC_ASSOCIATIONS;
import static com.hedera.services.ledger.properties.AccountProperty.NUM_ASSOCIATIONS;
import static com.hedera.services.ledger.properties.AccountProperty.NUM_NFTS_OWNED;
import static com.hedera.services.ledger.properties.AccountProperty.NUM_POSITIVE_BALANCES;
import static com.hedera.services.ledger.properties.AccountProperty.USED_AUTOMATIC_ASSOCIATIONS;
import static com.hedera.services.ledger.properties.NftProperty.OWNER;
import static com.hedera.services.ledger.properties.TokenRelProperty.IS_FROZEN;
import static com.hedera.services.ledger.properties.TokenRelProperty.IS_KYC_GRANTED;
import static com.hedera.services.ledger.properties.TokenRelProperty.NEXT_KEY;
import static com.hedera.services.ledger.properties.TokenRelProperty.PREV_KEY;
import static com.hedera.services.ledger.properties.TokenRelProperty.TOKEN_BALANCE;
import static com.hedera.services.state.submerkle.EntityId.MISSING_ENTITY_ID;
import static com.hedera.services.store.models.Id.MISSING_ID;
import static com.hedera.test.factories.scenarios.TxnHandlingScenario.COMPLEX_KEY_ACCOUNT_KT;
import static com.hedera.test.factories.scenarios.TxnHandlingScenario.MISC_ACCOUNT_KT;
import static com.hedera.test.factories.scenarios.TxnHandlingScenario.TOKEN_ADMIN_KT;
import static com.hedera.test.factories.scenarios.TxnHandlingScenario.TOKEN_FEE_SCHEDULE_KT;
import static com.hedera.test.factories.scenarios.TxnHandlingScenario.TOKEN_FREEZE_KT;
import static com.hedera.test.factories.scenarios.TxnHandlingScenario.TOKEN_KYC_KT;
import static com.hedera.test.factories.scenarios.TxnHandlingScenario.TOKEN_PAUSE_KT;
import static com.hedera.test.factories.scenarios.TxnHandlingScenario.TOKEN_TREASURY_KT;
import static com.hedera.test.mocks.TestContextValidator.CONSENSUS_NOW;
import static com.hedera.test.mocks.TestContextValidator.TEST_VALIDATOR;
import static com.hederahashgraph.api.proto.java.ResponseCodeEnum.ACCOUNT_AMOUNT_TRANSFERS_ONLY_ALLOWED_FOR_FUNGIBLE_COMMON;
import static com.hederahashgraph.api.proto.java.ResponseCodeEnum.ACCOUNT_DELETED;
import static com.hederahashgraph.api.proto.java.ResponseCodeEnum.ACCOUNT_EXPIRED_AND_PENDING_REMOVAL;
import static com.hederahashgraph.api.proto.java.ResponseCodeEnum.ACCOUNT_FROZEN_FOR_TOKEN;
import static com.hederahashgraph.api.proto.java.ResponseCodeEnum.ACCOUNT_KYC_NOT_GRANTED_FOR_TOKEN;
import static com.hederahashgraph.api.proto.java.ResponseCodeEnum.INSUFFICIENT_TOKEN_BALANCE;
import static com.hederahashgraph.api.proto.java.ResponseCodeEnum.INVALID_ACCOUNT_ID;
import static com.hederahashgraph.api.proto.java.ResponseCodeEnum.INVALID_AUTORENEW_ACCOUNT;
import static com.hederahashgraph.api.proto.java.ResponseCodeEnum.INVALID_EXPIRATION_TIME;
import static com.hederahashgraph.api.proto.java.ResponseCodeEnum.INVALID_NFT_ID;
import static com.hederahashgraph.api.proto.java.ResponseCodeEnum.INVALID_RENEWAL_PERIOD;
import static com.hederahashgraph.api.proto.java.ResponseCodeEnum.INVALID_TOKEN_ID;
import static com.hederahashgraph.api.proto.java.ResponseCodeEnum.NO_REMAINING_AUTOMATIC_ASSOCIATIONS;
import static com.hederahashgraph.api.proto.java.ResponseCodeEnum.OK;
import static com.hederahashgraph.api.proto.java.ResponseCodeEnum.SENDER_DOES_NOT_OWN_NFT_SERIAL_NO;
import static com.hederahashgraph.api.proto.java.ResponseCodeEnum.TOKENS_PER_ACCOUNT_LIMIT_EXCEEDED;
import static com.hederahashgraph.api.proto.java.ResponseCodeEnum.TOKEN_ALREADY_ASSOCIATED_TO_ACCOUNT;
import static com.hederahashgraph.api.proto.java.ResponseCodeEnum.TOKEN_HAS_NO_FEE_SCHEDULE_KEY;
import static com.hederahashgraph.api.proto.java.ResponseCodeEnum.TOKEN_HAS_NO_FREEZE_KEY;
import static com.hederahashgraph.api.proto.java.ResponseCodeEnum.TOKEN_HAS_NO_KYC_KEY;
import static com.hederahashgraph.api.proto.java.ResponseCodeEnum.TOKEN_HAS_NO_PAUSE_KEY;
import static com.hederahashgraph.api.proto.java.ResponseCodeEnum.TOKEN_HAS_NO_SUPPLY_KEY;
import static com.hederahashgraph.api.proto.java.ResponseCodeEnum.TOKEN_HAS_NO_WIPE_KEY;
import static com.hederahashgraph.api.proto.java.ResponseCodeEnum.TOKEN_IS_IMMUTABLE;
import static com.hederahashgraph.api.proto.java.ResponseCodeEnum.TOKEN_NOT_ASSOCIATED_TO_ACCOUNT;
import static com.hederahashgraph.api.proto.java.ResponseCodeEnum.TOKEN_WAS_DELETED;
import static com.hederahashgraph.api.proto.java.ResponseCodeEnum.TRANSACTION_REQUIRES_ZERO_TOKEN_BALANCES;
import static com.hederahashgraph.api.proto.java.ResponseCodeEnum.UNEXPECTED_TOKEN_DECIMALS;
import static org.junit.jupiter.api.Assertions.assertEquals;
import static org.junit.jupiter.api.Assertions.assertFalse;
import static org.junit.jupiter.api.Assertions.assertNull;
import static org.junit.jupiter.api.Assertions.assertSame;
import static org.junit.jupiter.api.Assertions.assertThrows;
import static org.junit.jupiter.api.Assertions.assertTrue;
import static org.mockito.ArgumentMatchers.any;
import static org.mockito.ArgumentMatchers.anyLong;
import static org.mockito.ArgumentMatchers.argThat;
import static org.mockito.ArgumentMatchers.eq;
import static org.mockito.BDDMockito.given;
import static org.mockito.BDDMockito.mock;
import static org.mockito.BDDMockito.never;
import static org.mockito.BDDMockito.verify;
import static org.mockito.BDDMockito.willCallRealMethod;
import static org.mockito.BDDMockito.willThrow;
import static org.mockito.Mockito.spy;
import static org.mockito.Mockito.when;

class HederaTokenStoreTest {
	private static final Key newKey = TxnHandlingScenario.TOKEN_REPLACE_KT.asKey();
	private static final JKey newFcKey = TxnHandlingScenario.TOKEN_REPLACE_KT.asJKeyUnchecked();
	private static final Key adminKey = TOKEN_ADMIN_KT.asKey();
	private static final Key kycKey = TOKEN_KYC_KT.asKey();
	private static final Key freezeKey = TOKEN_FREEZE_KT.asKey();
	private static final Key wipeKey = MISC_ACCOUNT_KT.asKey();
	private static final Key supplyKey = COMPLEX_KEY_ACCOUNT_KT.asKey();
	private static final Key feeScheduleKey = TOKEN_FEE_SCHEDULE_KT.asKey();
	private static final Key pauseKey = TOKEN_PAUSE_KT.asKey();

	private static final String symbol = "NOTHBAR";
	private static final String newSymbol = "REALLYSOM";
	private static final String newMemo = "NEWMEMO";
	private static final String memo = "TOKENMEMO";
	private static final String name = "TOKENNAME";
	private static final String newName = "NEWNAME";
	private static final int maxCustomFees = 5;
	private static final int associatedTokensCount = 2;
	private static final int numPositiveBalances = 1;
	private static final long expiry = CONSENSUS_NOW + 1_234_567L;
	private static final long newExpiry = CONSENSUS_NOW + 1_432_765L;
	private static final long totalSupply = 1_000_000L;
	private static final int decimals = 10;
	private static final long treasuryBalance = 50_000L;
	private static final long sponsorBalance = 1_000L;
	private static final TokenID misc = IdUtils.asToken("0.0.1");
	private static final TokenID nonfungible = IdUtils.asToken("0.0.2");
	private static final TokenID anotherMisc = IdUtils.asToken("0.0.2");
	private static final int maxAutoAssociations = 1234;
	private static final int alreadyUsedAutoAssocitaions = 123;
	private static final boolean freezeDefault = true;
	private static final long newAutoRenewPeriod = 2_000_000L;
	private static final AccountID payer = IdUtils.asAccount("0.0.12345");
	private static final AccountID autoRenewAccount = IdUtils.asAccount("0.0.5");
	private static final AccountID newAutoRenewAccount = IdUtils.asAccount("0.0.6");
	private static final AccountID primaryTreasury = IdUtils.asAccount("0.0.9898");
	private static final AccountID treasury = IdUtils.asAccount("0.0.3");
	private static final AccountID newTreasury = IdUtils.asAccount("0.0.1");
	private static final AccountID sponsor = IdUtils.asAccount("0.0.666");
	private static final AccountID counterparty = IdUtils.asAccount("0.0.777");
	private static final AccountID anotherFeeCollector = IdUtils.asAccount("0.0.777");
	private static final TokenID created = IdUtils.asToken("0.0.666666");
	private static final TokenID pending = IdUtils.asToken("0.0.555555");
	private static final int MAX_TOKENS_PER_ACCOUNT = 100;
	private static final int MAX_TOKEN_SYMBOL_UTF8_BYTES = 10;
	private static final int MAX_TOKEN_NAME_UTF8_BYTES = 100;
	private static final Pair<AccountID, TokenID> sponsorMisc = asTokenRel(sponsor, misc);
	private static final Pair<AccountID, TokenID> treasuryNft = asTokenRel(primaryTreasury, nonfungible);
	private static final Pair<AccountID, TokenID> newTreasuryNft = asTokenRel(newTreasury, nonfungible);
	private static final Pair<AccountID, TokenID> sponsorNft = asTokenRel(sponsor, nonfungible);
	private static final Pair<AccountID, TokenID> counterpartyNft = asTokenRel(counterparty, nonfungible);
	private static final Pair<AccountID, TokenID> treasuryMisc = asTokenRel(treasury, misc);
	private static final NftId aNft = new NftId(0, 0, 2, 1234);
	private static final NftId tNft = new NftId(0, 0, 2, 12345);
	private static final Pair<AccountID, TokenID> anotherFeeCollectorMisc = asTokenRel(anotherFeeCollector, misc);
	private static final EntityNumPair sponsorRelMiscKey = EntityNumPair.fromLongs(sponsor.getAccountNum(), misc.getTokenNum());
	private static final EntityNumPair sponsorRelNftKey = EntityNumPair.fromLongs(sponsor.getAccountNum(), nonfungible.getTokenNum());
	private static final EntityNumPair anotherFeeCollectorMiscKey = EntityNumPair.fromLongs(anotherFeeCollector.getAccountNum(), misc.getTokenNum());

	private EntityIdSource ids;
	private SideEffectsTracker sideEffectsTracker;
	private GlobalDynamicProperties properties;
	private TransactionalLedger<AccountID, AccountProperty, MerkleAccount> accountsLedger;
	private TransactionalLedger<NftId, NftProperty, UniqueTokenValue> nftsLedger;
	private TransactionalLedger<TokenID, TokenProperty, MerkleToken> tokensLedger;
	private TransactionalLedger<Pair<AccountID, TokenID>, TokenRelProperty, MerkleTokenRelStatus> tokenRelsLedger;
	private BackingTokens backingTokens;
	private BackingNfts backingNfts;
	private HederaLedger hederaLedger;
	private VirtualMap<UniqueTokenKey, UniqueTokenValue> nftVirtualMap;

	private MerkleToken token;
	private MerkleToken nonfungibleToken;

	private HederaTokenStore subject;

	@BeforeEach
	void setup() {
		token = mock(MerkleToken.class);
		given(token.expiry()).willReturn(expiry);
		given(token.symbol()).willReturn(symbol);
		given(token.hasAutoRenewAccount()).willReturn(true);
		given(token.adminKey()).willReturn(Optional.of(TOKEN_ADMIN_KT.asJKeyUnchecked()));
		given(token.name()).willReturn(name);
		given(token.hasAdminKey()).willReturn(true);
		given(token.hasFeeScheduleKey()).willReturn(true);
		given(token.treasury()).willReturn(EntityId.fromGrpcAccountId(treasury));
		given(token.tokenType()).willReturn(TokenType.FUNGIBLE_COMMON);
		given(token.decimals()).willReturn(2);

		nonfungibleToken = mock(MerkleToken.class);
		given(nonfungibleToken.hasAdminKey()).willReturn(true);
		given(nonfungibleToken.tokenType()).willReturn(TokenType.NON_FUNGIBLE_UNIQUE);

		ids = mock(EntityIdSource.class);
		given(ids.newTokenId(sponsor)).willReturn(created);

		hederaLedger = mock(HederaLedger.class);

		nftVirtualMap = new VirtualMapFactory(JasperDbBuilder::new).newVirtualizedUniqueTokenStorage();
		backingNfts = new BackingNfts(() -> nftVirtualMap);
		nftsLedger = new TransactionalLedger<>(
				NftProperty.class,
				UniqueTokenValue::new,
				backingNfts,
				new ChangeSummaryManager<>());
		backingNfts.put(aNft,
				new UniqueTokenValue(
						sponsor.getAccountNum(),
						MISSING_ENTITY_ID.num(),
						RichInstant.MISSING_INSTANT,
						new byte[] { 0x1 })
		);
		backingNfts.put(tNft,
				new UniqueTokenValue(
						primaryTreasury.getAccountNum(),
						MISSING_ENTITY_ID.num(),
						RichInstant.MISSING_INSTANT,
						new byte[] { 0x2 })
		);

		accountsLedger = (TransactionalLedger<AccountID, AccountProperty, MerkleAccount>) mock(
				TransactionalLedger.class);
		given(accountsLedger.exists(treasury)).willReturn(true);
		given(accountsLedger.exists(anotherFeeCollector)).willReturn(true);
		given(accountsLedger.exists(autoRenewAccount)).willReturn(true);
		given(accountsLedger.exists(newAutoRenewAccount)).willReturn(true);
		given(accountsLedger.exists(primaryTreasury)).willReturn(true);
		given(accountsLedger.exists(sponsor)).willReturn(true);
		given(accountsLedger.exists(counterparty)).willReturn(true);
		given(accountsLedger.get(treasury, IS_DELETED)).willReturn(false);
		given(accountsLedger.get(autoRenewAccount, IS_DELETED)).willReturn(false);
		given(accountsLedger.get(newAutoRenewAccount, IS_DELETED)).willReturn(false);
		given(accountsLedger.get(sponsor, IS_DELETED)).willReturn(false);
		given(accountsLedger.get(counterparty, IS_DELETED)).willReturn(false);
		given(accountsLedger.get(primaryTreasury, IS_DELETED)).willReturn(false);

		backingTokens = mock(BackingTokens.class);
		given(backingTokens.contains(misc)).willReturn(true);
		given(backingTokens.contains(nonfungible)).willReturn(true);
		given(backingTokens.getRef(created)).willReturn(token);
		given(backingTokens.getImmutableRef(created)).willReturn(token);
		given(backingTokens.getRef(misc)).willReturn(token);
		given(backingTokens.getImmutableRef(misc)).willReturn(token);
		given(backingTokens.getRef(nonfungible)).willReturn(nonfungibleToken);
		given(backingTokens.getImmutableRef(tNft.tokenId())).willReturn(nonfungibleToken);
		given(backingTokens.getImmutableRef(tNft.tokenId()).treasury()).willReturn(
				EntityId.fromGrpcAccountId(primaryTreasury));
		given(backingTokens.idSet()).willReturn(Set.of(created));

		tokenRelsLedger = mock(TransactionalLedger.class);
		given(tokenRelsLedger.exists(sponsorMisc)).willReturn(true);
		given(tokenRelsLedger.exists(treasuryNft)).willReturn(true);
		given(tokenRelsLedger.exists(sponsorNft)).willReturn(true);
		given(tokenRelsLedger.exists(counterpartyNft)).willReturn(true);
		given(tokenRelsLedger.get(sponsorMisc, TOKEN_BALANCE)).willReturn(sponsorBalance);
		given(tokenRelsLedger.get(sponsorMisc, IS_FROZEN)).willReturn(false);
		given(tokenRelsLedger.get(sponsorMisc, IS_KYC_GRANTED)).willReturn(true);
		given(tokenRelsLedger.exists(treasuryMisc)).willReturn(true);
		given(tokenRelsLedger.exists(anotherFeeCollectorMisc)).willReturn(true);
		given(tokenRelsLedger.get(treasuryMisc, TOKEN_BALANCE)).willReturn(treasuryBalance);
		given(tokenRelsLedger.get(treasuryMisc, IS_FROZEN)).willReturn(false);
		given(tokenRelsLedger.get(treasuryMisc, IS_KYC_GRANTED)).willReturn(true);
		given(tokenRelsLedger.get(treasuryNft, TOKEN_BALANCE)).willReturn(123L);
		given(tokenRelsLedger.get(treasuryNft, IS_FROZEN)).willReturn(false);
		given(tokenRelsLedger.get(treasuryNft, IS_KYC_GRANTED)).willReturn(true);
		given(tokenRelsLedger.get(sponsorNft, TOKEN_BALANCE)).willReturn(123L);
		given(tokenRelsLedger.get(sponsorNft, IS_FROZEN)).willReturn(false);
		given(tokenRelsLedger.get(sponsorNft, IS_KYC_GRANTED)).willReturn(true);
		given(tokenRelsLedger.get(counterpartyNft, TOKEN_BALANCE)).willReturn(123L);
		given(tokenRelsLedger.get(counterpartyNft, IS_FROZEN)).willReturn(false);
		given(tokenRelsLedger.get(counterpartyNft, IS_KYC_GRANTED)).willReturn(true);
		given(tokenRelsLedger.get(newTreasuryNft, TOKEN_BALANCE)).willReturn(1L);

		properties = mock(GlobalDynamicProperties.class);
		given(properties.maxTokensRelsPerInfoQuery()).willReturn(MAX_TOKENS_PER_ACCOUNT);
		given(properties.maxTokenSymbolUtf8Bytes()).willReturn(MAX_TOKEN_SYMBOL_UTF8_BYTES);
		given(properties.maxTokenNameUtf8Bytes()).willReturn(MAX_TOKEN_NAME_UTF8_BYTES);
		given(properties.maxCustomFeesAllowed()).willReturn(maxCustomFees);

		sideEffectsTracker = new SideEffectsTracker();
		subject = new HederaTokenStore(
				ids, TEST_VALIDATOR, sideEffectsTracker, properties,
				tokenRelsLedger, nftsLedger, backingTokens);
		subject.setAccountsLedger(accountsLedger);
		subject.setHederaLedger(hederaLedger);
<<<<<<< HEAD
		subject.knownTreasuries.put(treasury, new HashSet<>() {{
			add(misc);
		}});
	}

	@AfterEach
	void tearDown() throws IOException {
		nftVirtualMap.release();
	}

	@Test
	void rebuildsAsExpected() {
		subject.getKnownTreasuries().put(treasury, Set.of(anotherMisc));
		token.setKey(EntityNum.fromLong(1L));
		final var deletedToken = new MerkleToken();
		deletedToken.setKey(EntityNum.fromLong(2L));
		deletedToken.setDeleted(true);
		deletedToken.setTreasury(EntityId.fromGrpcAccountId(newTreasury));
		given(token.cast()).willReturn(token);
		given(token.getKey()).willReturn(EntityNum.fromLong(1L));
		given(token.treasury()).willReturn(EntityId.fromGrpcAccountId(treasury));
		subject.rebuildViews();

		verify(backingTokens).idSet();

		final var extant = subject.getKnownTreasuries();
		assertEquals(1, extant.size());
		assertTrue(extant.containsKey(treasury));
		assertEquals(Set.of(created), extant.get(treasury));
=======
>>>>>>> e468c3f4
	}

	@Test
	void injectsTokenRelsLedger() {
		verify(hederaLedger).setTokenRelsLedger(tokenRelsLedger);
		verify(hederaLedger).setNftsLedger(nftsLedger);
	}

	@Test
	void applicationRejectsMissing() {
		final var change = mock(Consumer.class);

		given(backingTokens.contains(misc)).willReturn(false);

		assertThrows(IllegalArgumentException.class, () -> subject.apply(misc, change));
	}

	@Test
	void applicationAlwaysReplacesModifiableToken() {
		final var change = mock(Consumer.class);
		final var modifiableToken = mock(MerkleToken.class);
		given(backingTokens.getRef(misc)).willReturn(modifiableToken);
		willThrow(IllegalStateException.class).given(change).accept(modifiableToken);

		assertThrows(IllegalArgumentException.class, () -> subject.apply(misc, change));
	}

	@Test
	void applicationWorks() {
		final var change = mock(Consumer.class);
		final var inOrder = Mockito.inOrder(change, backingTokens);

		subject.apply(misc, change);

		inOrder.verify(backingTokens).getRef(misc);
		inOrder.verify(change).accept(token);
	}

	@Test
	void deletionWorksAsExpected() {
		TokenStore.DELETION.accept(token);

		verify(token).setDeleted(true);
	}

	@Test
	void rejectsDeletionMissingAdminKey() {
		given(token.adminKey()).willReturn(Optional.empty());

		final var outcome = subject.delete(misc);

		assertEquals(TOKEN_IS_IMMUTABLE, outcome);
	}

	@Test
	void rejectsDeletionTokenAlreadyDeleted() {
		given(token.isDeleted()).willReturn(true);

		final var outcome = subject.delete(misc);

		assertEquals(TOKEN_WAS_DELETED, outcome);
	}

	@Test
	void rejectsMissingDeletion() {
		final var mockSubject = mock(TokenStore.class);
		given(mockSubject.resolve(misc)).willReturn(TokenStore.MISSING_TOKEN);
		willCallRealMethod().given(mockSubject).delete(misc);

		final var outcome = mockSubject.delete(misc);

		assertEquals(INVALID_TOKEN_ID, outcome);
		verify(mockSubject, never()).apply(any(), any());
	}

	@Test
	void getDelegates() {
		assertSame(token, subject.get(misc));
	}

	@Test
	void getThrowsIseOnMissing() {
		given(backingTokens.contains(misc)).willReturn(false);

		assertThrows(IllegalArgumentException.class, () -> subject.get(misc));
	}

	@Test
	void getCanReturnPending() {
		subject.pendingId = pending;
		subject.pendingCreation = token;

		assertSame(token, subject.get(pending));
	}

	@Test
	void existenceCheckUnderstandsPendingIdOnlyAppliesIfCreationPending() {
		assertFalse(subject.exists(HederaTokenStore.NO_PENDING_ID));
	}

	@Test
	void existenceCheckIncludesPending() {
		subject.pendingId = pending;

		assertTrue(subject.exists(pending));
	}

	@Test
	void freezingRejectsMissingAccount() {
		given(accountsLedger.exists(sponsor)).willReturn(false);

		final var status = subject.freeze(sponsor, misc);

		assertEquals(INVALID_ACCOUNT_ID, status);
	}

	@Test
	void associatingRejectsDeletedTokens() {
		given(token.isDeleted()).willReturn(true);

		final var status = subject.autoAssociate(sponsor, misc);

		assertEquals(TOKEN_WAS_DELETED, status);
	}

	@Test
	void associatingRejectsMissingToken() {
		given(backingTokens.contains(misc)).willReturn(false);

		final var status = subject.autoAssociate(sponsor, misc);

		assertEquals(INVALID_TOKEN_ID, status);
	}

	@Test
	void associatingRejectsMissingAccounts() {
		given(accountsLedger.exists(sponsor)).willReturn(false);

		final var status = subject.autoAssociate(sponsor, misc);

		assertEquals(INVALID_ACCOUNT_ID, status);
	}

	@Test
	void realAssociationsExist() {
		assertTrue(subject.associationExists(sponsor, misc));
	}

	@Test
	void noAssociationsWithMissingAccounts() {
		given(accountsLedger.exists(sponsor)).willReturn(false);

		assertFalse(subject.associationExists(sponsor, misc));
	}

	@Test
	void associatingRejectsAlreadyAssociatedTokens() {
		given(tokenRelsLedger.contains(Pair.of(sponsor, misc))).willReturn(true);

		final var status = subject.autoAssociate(sponsor, misc);

		assertEquals(TOKEN_ALREADY_ASSOCIATED_TO_ACCOUNT, status);
	}

	@Test
	void cannotAutoAssociateIfAccountReachedTokenAssociationLimit() {
		given(tokenRelsLedger.contains(Pair.of(sponsor, misc))).willReturn(false);
		given(accountsLedger.get(sponsor, NUM_ASSOCIATIONS)).willReturn(associatedTokensCount);
		given(properties.areTokenAssociationsLimited()).willReturn(true);
		given(properties.maxTokensPerAccount()).willReturn(associatedTokensCount);


		final var status = subject.autoAssociate(sponsor, misc);

		assertEquals(TOKENS_PER_ACCOUNT_LIMIT_EXCEEDED, status);
	}

	@Test
	void autoAssociatingHappyPathWorksOnEmptyExistingAssociations() {
		final var key = asTokenRel(sponsor, misc);

		given(accountsLedger.get(sponsor, NUM_ASSOCIATIONS)).willReturn(associatedTokensCount);
		given(accountsLedger.get(sponsor, HEAD_TOKEN_NUM)).willReturn(MISSING_ID.num());
		given(accountsLedger.get(sponsor, MAX_AUTOMATIC_ASSOCIATIONS)).willReturn(maxAutoAssociations);
		given(accountsLedger.get(sponsor, USED_AUTOMATIC_ASSOCIATIONS)).willReturn(alreadyUsedAutoAssocitaions);

		given(token.hasKycKey()).willReturn(true);
		given(token.hasFreezeKey()).willReturn(true);
		given(token.accountsAreFrozenByDefault()).willReturn(true);

		final var status = subject.autoAssociate(sponsor, misc);

		assertEquals(OK, status);
		assertEquals(
				List.of(new FcTokenAssociation(misc.getTokenNum(), sponsor.getAccountNum())),
				sideEffectsTracker.getTrackedAutoAssociations());
		verify(tokenRelsLedger).create(key);
		verify(tokenRelsLedger).set(key, TokenRelProperty.IS_FROZEN, true);
		verify(tokenRelsLedger).set(key, TokenRelProperty.IS_KYC_GRANTED, false);
		verify(tokenRelsLedger).set(key, TokenRelProperty.IS_AUTOMATIC_ASSOCIATION, true);
		verify(accountsLedger).set(sponsor, NUM_ASSOCIATIONS,associatedTokensCount+1);
		verify(accountsLedger).set(sponsor, USED_AUTOMATIC_ASSOCIATIONS, alreadyUsedAutoAssocitaions+1);
		verify(accountsLedger).set(sponsor, HEAD_TOKEN_NUM, misc.getTokenNum());
	}

	@Test
	void autoAssociatingHappyPathWorksOnAccountWithExistingAssociations() {
		final var key = asTokenRel(sponsor, misc);

		given(accountsLedger.get(sponsor, NUM_ASSOCIATIONS)).willReturn(associatedTokensCount);
		given(accountsLedger.get(sponsor, HEAD_TOKEN_NUM)).willReturn(nonfungible.getTokenNum());
		given(accountsLedger.get(sponsor, NUM_POSITIVE_BALANCES)).willReturn(numPositiveBalances);
		given(accountsLedger.get(sponsor, MAX_AUTOMATIC_ASSOCIATIONS)).willReturn(maxAutoAssociations);
		given(accountsLedger.get(sponsor, USED_AUTOMATIC_ASSOCIATIONS)).willReturn(alreadyUsedAutoAssocitaions);
		given(tokenRelsLedger.get(sponsorNft, NEXT_KEY)).willReturn(MISSING_ID.num());
		given(tokenRelsLedger.get(sponsorNft, PREV_KEY)).willReturn(MISSING_ID.num());
		given(properties.areTokenAssociationsLimited()).willReturn(true);
		given(properties.maxTokensPerAccount()).willReturn(associatedTokensCount+1);

		given(token.hasKycKey()).willReturn(true);
		given(token.hasFreezeKey()).willReturn(true);
		given(token.accountsAreFrozenByDefault()).willReturn(true);

		final var status = subject.autoAssociate(sponsor, misc);

		assertEquals(OK, status);
		assertEquals(
				List.of(new FcTokenAssociation(misc.getTokenNum(), sponsor.getAccountNum())),
				sideEffectsTracker.getTrackedAutoAssociations());
		verify(tokenRelsLedger).create(key);
		verify(tokenRelsLedger).set(key, TokenRelProperty.IS_FROZEN, true);
		verify(tokenRelsLedger).set(key, TokenRelProperty.IS_KYC_GRANTED, false);
		verify(tokenRelsLedger).set(key, TokenRelProperty.IS_AUTOMATIC_ASSOCIATION, true);
		verify(accountsLedger).set(sponsor, NUM_ASSOCIATIONS,associatedTokensCount + 1);
		verify(accountsLedger).set(sponsor, HEAD_TOKEN_NUM, misc.getTokenNum());
	}

	@Test
	void associatingFailsWhenAutoAssociationLimitReached() {

		given(accountsLedger.get(sponsor, MAX_AUTOMATIC_ASSOCIATIONS)).willReturn(maxAutoAssociations);
		given(accountsLedger.get(sponsor, USED_AUTOMATIC_ASSOCIATIONS)).willReturn(maxAutoAssociations);
		given(accountsLedger.get(sponsor, NUM_ASSOCIATIONS)).willReturn(associatedTokensCount);


		// auto associate a fungible token
		var status = subject.autoAssociate(sponsor, misc);
		assertEquals(NO_REMAINING_AUTOMATIC_ASSOCIATIONS, status);

		// auto associate a fungibleUnique token
		status = subject.autoAssociate(sponsor, nonfungible);
		assertEquals(NO_REMAINING_AUTOMATIC_ASSOCIATIONS, status);
	}

	@Test
	void grantingKycRejectsMissingAccount() {
		given(accountsLedger.exists(sponsor)).willReturn(false);

		final var status = subject.grantKyc(sponsor, misc);

		assertEquals(INVALID_ACCOUNT_ID, status);
	}

	@Test
	void grantingKycRejectsDetachedAccount() {
		given(accountsLedger.exists(sponsor)).willReturn(true);
		given(hederaLedger.isDetached(sponsor)).willReturn(true);

		given(properties.shouldAutoRenewSomeEntityType()).willReturn(true);
		given(accountsLedger.get(any(), eq(IS_SMART_CONTRACT))).willReturn(false);
		given(accountsLedger.get(any(), eq(BALANCE))).willReturn(0l);
		given(accountsLedger.get(any(), eq(EXPIRY))).willReturn(100000000000000l);
		var val = spy(TEST_VALIDATOR);
		when(val.isAfterConsensusSecond(100000000000000l)).thenReturn(false);

		final var status = subject.grantKyc(sponsor, misc);

		assertEquals(ACCOUNT_EXPIRED_AND_PENDING_REMOVAL, status);
	}

	@Test
	void grantingKycRejectsDeletedAccount() {
		given(accountsLedger.exists(sponsor)).willReturn(true);
		given(accountsLedger.get(sponsor, IS_DELETED)).willReturn(true);

		final var status = subject.grantKyc(sponsor, misc);

		assertEquals(ACCOUNT_DELETED, status);
	}

	@Test
	void revokingKycRejectsMissingAccount() {
		given(accountsLedger.exists(sponsor)).willReturn(false);

		final var status = subject.revokeKyc(sponsor, misc);

		assertEquals(INVALID_ACCOUNT_ID, status);
	}

	@Test
	void adjustingRejectsMissingAccount() {
		given(accountsLedger.exists(sponsor)).willReturn(false);

		final var status = subject.adjustBalance(sponsor, misc, 1);

		assertEquals(INVALID_ACCOUNT_ID, status);
	}

	@Test
	void changingOwnerRejectsMissingSender() {
		given(accountsLedger.exists(sponsor)).willReturn(false);

		final var status = subject.changeOwner(aNft, sponsor, counterparty);

		assertEquals(INVALID_ACCOUNT_ID, status);
		assertThat(nftsLedger.getImmutableRef(aNft).getOwnerAccountNum()).isEqualTo(sponsor.getAccountNum());
	}

	@Test
	void changingOwnerRejectsMissingReceiver() {
		given(accountsLedger.exists(counterparty)).willReturn(false);

		final var status = subject.changeOwner(aNft, sponsor, counterparty);

		assertEquals(INVALID_ACCOUNT_ID, status);
		assertThat(nftsLedger.getImmutableRef(aNft).getOwnerAccountNum()).isEqualTo(sponsor.getAccountNum());
	}

	@Test
	void changingOwnerRejectsMissingNftInstance() {
		backingNfts.remove(aNft);

		final var status = subject.changeOwner(aNft, sponsor, counterparty);

		assertEquals(INVALID_NFT_ID, status);
		assertThat(nftsLedger.getImmutableRef(aNft)).isNull();
	}

	@Test
	void changingOwnerRejectsUnassociatedReceiver() {
		given(tokenRelsLedger.exists(counterpartyNft)).willReturn(false);
		given(accountsLedger.get(counterparty, MAX_AUTOMATIC_ASSOCIATIONS)).willReturn(0);

		final var status = subject.changeOwner(aNft, sponsor, counterparty);

		assertEquals(TOKEN_NOT_ASSOCIATED_TO_ACCOUNT, status);
		assertThat(nftsLedger.getImmutableRef(aNft).getOwnerAccountNum()).isEqualTo(sponsor.getAccountNum());
	}

	@Test
	void changingOwnerAutoAssociatesCounterpartyWithOpenSlots() {
		final long startSponsorNfts = 5;
		final long startCounterpartyNfts = 8;
		final long startSponsorANfts = 1;
		final long startCounterpartyANfts = 0;

		given(accountsLedger.get(counterparty, MAX_AUTOMATIC_ASSOCIATIONS)).willReturn(100);
		given(accountsLedger.get(counterparty, USED_AUTOMATIC_ASSOCIATIONS)).willReturn(0);
		given(accountsLedger.get(sponsor, NUM_NFTS_OWNED)).willReturn(startSponsorNfts);
		given(accountsLedger.get(counterparty, NUM_NFTS_OWNED)).willReturn(startCounterpartyNfts);
		given(tokenRelsLedger.get(sponsorNft, TOKEN_BALANCE)).willReturn(startSponsorANfts);
		given(tokenRelsLedger.get(counterpartyNft, TOKEN_BALANCE)).willReturn(startCounterpartyANfts);
		given(tokenRelsLedger.exists(counterpartyNft)).willReturn(false);
		given(accountsLedger.get(sponsor, NUM_ASSOCIATIONS)).willReturn(associatedTokensCount);
		given(accountsLedger.get(sponsor, HEAD_TOKEN_NUM)).willReturn(MISSING_ID.num());
		given(accountsLedger.get(sponsor, NUM_POSITIVE_BALANCES)).willReturn(numPositiveBalances);
		given(accountsLedger.get(counterparty, NUM_ASSOCIATIONS)).willReturn(associatedTokensCount);
		given(accountsLedger.get(counterparty, HEAD_TOKEN_NUM)).willReturn(MISSING_ID.num());
		given(accountsLedger.get(counterparty, NUM_POSITIVE_BALANCES)).willReturn(numPositiveBalances);

		nftsLedger.begin();
		final var status = subject.changeOwner(aNft, sponsor, counterparty);
		nftsLedger.commit();

		assertEquals(OK, status);
		verify(accountsLedger).set(counterparty, NUM_ASSOCIATIONS, associatedTokensCount+1);
		verify(accountsLedger).set(counterparty, NUM_POSITIVE_BALANCES, numPositiveBalances + 1);
		verify(accountsLedger).set(counterparty, HEAD_TOKEN_NUM, aNft.num());
		assertThat(nftsLedger.getImmutableRef(aNft).getOwnerAccountNum()).isEqualTo(counterparty.getAccountNum());
	}

	@Test
	void changingOwnerRejectsIllegitimateOwner() {
		backingNfts.remove(aNft);
		backingNfts.put(aNft,
				new UniqueTokenValue(
						counterparty.getAccountNum(),
						MISSING_ENTITY_ID.num(),
						RichInstant.MISSING_INSTANT,
						new byte[] { 0x3 }));

		final var status = subject.changeOwner(aNft, sponsor, counterparty);

		assertEquals(SENDER_DOES_NOT_OWN_NFT_SERIAL_NO, status);
		assertThat(nftsLedger.getImmutableRef(aNft).getOwnerAccountNum()).isEqualTo(counterparty.getAccountNum());
	}

	@Test
	void changingOwnerDoesTheExpected() {
		final long startSponsorNfts = 5;
		final long startCounterpartyNfts = 8;
		final long startSponsorANfts = 4;
		final long startCounterpartyANfts = 1;
		final var receiver = EntityId.fromGrpcAccountId(counterparty);
		given(accountsLedger.get(sponsor, NUM_NFTS_OWNED)).willReturn(startSponsorNfts);
		given(accountsLedger.get(counterparty, NUM_NFTS_OWNED)).willReturn(startCounterpartyNfts);
		given(tokenRelsLedger.get(sponsorNft, TOKEN_BALANCE)).willReturn(startSponsorANfts);
		given(tokenRelsLedger.get(counterpartyNft, TOKEN_BALANCE)).willReturn(startCounterpartyANfts);
		given(accountsLedger.get(sponsor, NUM_ASSOCIATIONS)).willReturn(associatedTokensCount);
		given(accountsLedger.get(sponsor, HEAD_TOKEN_NUM)).willReturn(MISSING_ID.num());
		given(accountsLedger.get(sponsor, NUM_POSITIVE_BALANCES)).willReturn(numPositiveBalances);
		given(accountsLedger.get(counterparty, NUM_ASSOCIATIONS)).willReturn(associatedTokensCount);
		given(accountsLedger.get(counterparty, HEAD_TOKEN_NUM)).willReturn(MISSING_ID.num());
		given(accountsLedger.get(counterparty, NUM_POSITIVE_BALANCES)).willReturn(numPositiveBalances);

		nftsLedger.begin();
		final var status = subject.changeOwner(aNft, sponsor, counterparty);
		nftsLedger.commit();

		assertEquals(OK, status);
		assertThat(nftsLedger.get(aNft, NftProperty.OWNER)).isEqualTo(receiver);
		assertThat(nftsLedger.getImmutableRef(aNft).getOwnerAccountNum()).isEqualTo(receiver.num());

		verify(accountsLedger).set(sponsor, NUM_NFTS_OWNED, startSponsorNfts - 1);
		verify(accountsLedger).set(counterparty, NUM_NFTS_OWNED, startCounterpartyNfts + 1);
		verify(tokenRelsLedger).set(sponsorNft, TOKEN_BALANCE, startSponsorANfts - 1);
		verify(tokenRelsLedger).set(counterpartyNft, TOKEN_BALANCE, startCounterpartyANfts + 1);
		assertSoleTokenChangesAreForNftTransfer(aNft, sponsor, counterparty);
	}

	@Test
	void changingOwnerDoesTheExpectedWithTreasuryReturn() {
		final long startTreasuryNfts = 5;
		final long startCounterpartyNfts = 8;
		final long startTreasuryTNfts = 4;
		final long startCounterpartyTNfts = 1;
		final var sender = EntityId.fromGrpcAccountId(counterparty);
		final var receiver = EntityId.fromGrpcAccountId(primaryTreasury);
		final var muti = EntityNumPair.fromLongs(tNft.tokenId().getTokenNum(), tNft.serialNo());
		given(backingTokens.getImmutableRef(tNft.tokenId()).treasury()).willReturn(receiver);
		given(accountsLedger.get(primaryTreasury, NUM_NFTS_OWNED)).willReturn(startTreasuryNfts);
		given(accountsLedger.get(counterparty, NUM_NFTS_OWNED)).willReturn(startCounterpartyNfts);
		given(tokenRelsLedger.get(treasuryNft, TOKEN_BALANCE)).willReturn(startTreasuryTNfts);
		given(tokenRelsLedger.get(counterpartyNft, TOKEN_BALANCE)).willReturn(startCounterpartyTNfts);
		given(accountsLedger.get(primaryTreasury, NUM_ASSOCIATIONS)).willReturn(associatedTokensCount);
		given(accountsLedger.get(primaryTreasury, HEAD_TOKEN_NUM)).willReturn(MISSING_ID.num());
		given(accountsLedger.get(primaryTreasury, NUM_POSITIVE_BALANCES)).willReturn(numPositiveBalances);
		given(accountsLedger.get(counterparty, NUM_ASSOCIATIONS)).willReturn(associatedTokensCount);
		given(accountsLedger.get(counterparty, HEAD_TOKEN_NUM)).willReturn(MISSING_ID.num());
		given(accountsLedger.get(counterparty, NUM_POSITIVE_BALANCES)).willReturn(numPositiveBalances);
		backingNfts.remove(tNft);
		backingNfts.put(tNft,
				new UniqueTokenValue(
						counterparty.getAccountNum(),
						MISSING_ENTITY_ID.num(),
						RichInstant.MISSING_INSTANT,
						new byte[] { 0x4 }
				));

		nftsLedger.begin();
		final var status = subject.changeOwner(tNft, counterparty, primaryTreasury);
		nftsLedger.commit();

		assertEquals(OK, status);
		assertThat(nftsLedger.get(tNft, NftProperty.OWNER)).isEqualTo(MISSING_ENTITY_ID);
		assertThat(nftsLedger.getImmutableRef(tNft).getOwnerAccountNum()).isEqualTo(MISSING_ENTITY_ID.num());

		verify(accountsLedger).set(primaryTreasury, NUM_NFTS_OWNED, startTreasuryNfts + 1);
		verify(accountsLedger).set(counterparty, NUM_NFTS_OWNED, startCounterpartyNfts - 1);
		verify(tokenRelsLedger).set(treasuryNft, TOKEN_BALANCE, startTreasuryTNfts + 1);
		verify(tokenRelsLedger).set(counterpartyNft, TOKEN_BALANCE, startCounterpartyTNfts - 1);
		verify(accountsLedger).set(primaryTreasury, NUM_POSITIVE_BALANCES, numPositiveBalances);
		verify(accountsLedger).set(counterparty, NUM_POSITIVE_BALANCES, numPositiveBalances - 1);
		assertSoleTokenChangesAreForNftTransfer(tNft, counterparty, primaryTreasury);
	}

	@Test
	void changingOwnerDoesTheExpectedWithTreasuryExit() {
		final long startTreasuryNfts = 5;
		final long startCounterpartyNfts = 8;
		final long startTreasuryTNfts = 4;
		final long startCounterpartyTNfts = 1;
		final var sender = EntityId.fromGrpcAccountId(primaryTreasury);
		final var receiver = EntityId.fromGrpcAccountId(counterparty);
		given(accountsLedger.get(primaryTreasury, NUM_NFTS_OWNED)).willReturn(startTreasuryNfts);
		given(accountsLedger.get(counterparty, NUM_NFTS_OWNED)).willReturn(startCounterpartyNfts);
		given(tokenRelsLedger.get(treasuryNft, TOKEN_BALANCE)).willReturn(startTreasuryTNfts);
		given(tokenRelsLedger.get(counterpartyNft, TOKEN_BALANCE)).willReturn(startCounterpartyTNfts);
		given(backingTokens.getImmutableRef(tNft.tokenId()).treasury()).willReturn(sender);
		given(accountsLedger.get(primaryTreasury, NUM_ASSOCIATIONS)).willReturn(associatedTokensCount);
		given(accountsLedger.get(primaryTreasury, HEAD_TOKEN_NUM)).willReturn(MISSING_ID.num());
		given(accountsLedger.get(primaryTreasury, NUM_POSITIVE_BALANCES)).willReturn(numPositiveBalances);
		given(accountsLedger.get(counterparty, NUM_ASSOCIATIONS)).willReturn(associatedTokensCount);
		given(accountsLedger.get(counterparty, HEAD_TOKEN_NUM)).willReturn(MISSING_ID.num());
		given(accountsLedger.get(counterparty, NUM_POSITIVE_BALANCES)).willReturn(numPositiveBalances);
		backingNfts.remove(tNft);
		backingNfts.put(tNft,
				new UniqueTokenValue(
						MISSING_ENTITY_ID.num(),
						MISSING_ENTITY_ID.num(),
						RichInstant.MISSING_INSTANT,
						new byte[] { 0x5 }));

		nftsLedger.begin();
		final var status = subject.changeOwner(tNft, primaryTreasury, counterparty);
		nftsLedger.commit();

		assertEquals(OK, status);
		assertThat(nftsLedger.get(tNft, NftProperty.OWNER)).isEqualTo(receiver);
		assertThat(nftsLedger.getImmutableRef(tNft).getOwnerAccountNum()).isEqualTo(receiver.num());

		verify(accountsLedger).set(primaryTreasury, NUM_NFTS_OWNED, startTreasuryNfts - 1);
		verify(accountsLedger).set(counterparty, NUM_NFTS_OWNED, startCounterpartyNfts + 1);
		verify(accountsLedger).set(counterparty, NUM_NFTS_OWNED, startCounterpartyNfts + 1);
		verify(tokenRelsLedger).set(treasuryNft, TOKEN_BALANCE, startTreasuryTNfts - 1);
		verify(tokenRelsLedger).set(counterpartyNft, TOKEN_BALANCE, startCounterpartyTNfts + 1);
		verify(accountsLedger).set(primaryTreasury, NUM_POSITIVE_BALANCES, numPositiveBalances);
		verify(accountsLedger).set(counterparty, NUM_POSITIVE_BALANCES, numPositiveBalances);
		assertSoleTokenChangesAreForNftTransfer(tNft, primaryTreasury, counterparty);
	}

	@Test
	void changingOwnerWildCardDoesTheExpectedWithTreasury() {
		final long startTreasuryNfts = 1;
		final long startCounterpartyNfts = 0;
		final long startTreasuryTNfts = 1;
		final long startCounterpartyTNfts = 0;
		given(accountsLedger.get(primaryTreasury, NUM_NFTS_OWNED)).willReturn(startTreasuryNfts);
		given(accountsLedger.get(counterparty, NUM_NFTS_OWNED)).willReturn(startCounterpartyNfts);
		given(tokenRelsLedger.get(treasuryNft, TOKEN_BALANCE)).willReturn(startTreasuryTNfts);
		given(tokenRelsLedger.get(counterpartyNft, TOKEN_BALANCE)).willReturn(startCounterpartyTNfts);

		final var status = subject.changeOwnerWildCard(tNft, primaryTreasury, counterparty);

		assertEquals(OK, status);
		verify(accountsLedger).set(primaryTreasury, NUM_NFTS_OWNED, 0L);
		verify(accountsLedger).set(counterparty, NUM_NFTS_OWNED, 1L);
		verify(tokenRelsLedger).set(treasuryNft, TOKEN_BALANCE, startTreasuryTNfts - 1);
		verify(tokenRelsLedger).set(counterpartyNft, TOKEN_BALANCE, startCounterpartyTNfts + 1);
		assertSoleTokenChangesAreForNftTransfer(tNft, primaryTreasury, counterparty);
		assertThat(nftsLedger.get(tNft, NftProperty.OWNER)).isEqualTo(EntityId.fromGrpcAccountId(primaryTreasury));
		assertThat(nftsLedger.getImmutableRef(tNft).getOwnerAccountNum()).isEqualTo(primaryTreasury.getAccountNum());
	}

	@Test
	void changingOwnerWildCardRejectsFromFreezeAndKYC() {
		given(tokenRelsLedger.get(treasuryNft, IS_FROZEN)).willReturn(true);

		final var status = subject.changeOwnerWildCard(tNft, primaryTreasury, counterparty);

		assertEquals(ACCOUNT_FROZEN_FOR_TOKEN, status);
		assertThat(nftsLedger.getImmutableRef(tNft).getOwnerAccountNum()).isEqualTo(primaryTreasury.getAccountNum());
	}

	@Test
	void changingOwnerWildCardRejectsToFreezeAndKYC() {
		given(tokenRelsLedger.get(counterpartyNft, IS_FROZEN)).willReturn(true);

		final var status = subject.changeOwnerWildCard(tNft, primaryTreasury, counterparty);

		assertEquals(ACCOUNT_FROZEN_FOR_TOKEN, status);
		assertThat(nftsLedger.getImmutableRef(tNft).getOwnerAccountNum()).isEqualTo(primaryTreasury.getAccountNum());
	}

	@Test
	void changingOwnerRejectsFromFreezeAndKYC() {
		given(tokenRelsLedger.get(treasuryNft, IS_FROZEN)).willReturn(true);

		final var status = subject.changeOwner(tNft, primaryTreasury, counterparty);

		assertEquals(ACCOUNT_FROZEN_FOR_TOKEN, status);
		assertThat(nftsLedger.getImmutableRef(tNft).getOwnerAccountNum()).isEqualTo(primaryTreasury.getAccountNum());
	}

	@Test
	void changingOwnerRejectsToFreezeAndKYC() {
		given(tokenRelsLedger.get(counterpartyNft, IS_FROZEN)).willReturn(true);

		final var status = subject.changeOwner(tNft, primaryTreasury, counterparty);

		assertEquals(ACCOUNT_FROZEN_FOR_TOKEN, status);
		assertThat(nftsLedger.getImmutableRef(tNft).getOwnerAccountNum()).isEqualTo(primaryTreasury.getAccountNum());
	}

	@Test
	void updateRejectsInvalidExpiry() {
		final var op = updateWith(NO_KEYS, misc, true, true, false)
				.toBuilder().setExpiry(Timestamp.newBuilder().setSeconds(expiry - 1)).build();

		final var outcome = subject.update(op, CONSENSUS_NOW);

		assertEquals(INVALID_EXPIRATION_TIME, outcome);
	}

	@Test
	void canExtendImmutableExpiry() {
		given(token.hasAdminKey()).willReturn(false);
		final var op = updateWith(NO_KEYS, misc, false, false, false)
				.toBuilder().setExpiry(Timestamp.newBuilder().setSeconds(expiry + 1_234)).build();

		final var outcome = subject.update(op, CONSENSUS_NOW);

		assertEquals(OK, outcome);
	}

	@Test
	void cannotUpdateImmutableTokenWithNewFeeScheduleKey() {
		given(token.hasAdminKey()).willReturn(false);
		given(token.hasFeeScheduleKey()).willReturn(true);
		final var op = updateWith(NO_KEYS, misc, false, false, false)
				.toBuilder()
				.setFeeScheduleKey(feeScheduleKey)
				.setExpiry(Timestamp.newBuilder().setSeconds(expiry + 1_234)).build();

		final var outcome = subject.update(op, CONSENSUS_NOW);

		assertEquals(TOKEN_IS_IMMUTABLE, outcome);
	}

	@Test
	void cannotUpdateImmutableTokenWithNewPauseKey() {
		given(token.hasAdminKey()).willReturn(false);
		given(token.hasPauseKey()).willReturn(true);
		final var op = updateWith(NO_KEYS, misc, false, false, false)
				.toBuilder()
				.setPauseKey(pauseKey)
				.setExpiry(Timestamp.newBuilder().setSeconds(expiry + 1_234)).build();

		final var outcome = subject.update(op, CONSENSUS_NOW);

		assertEquals(TOKEN_IS_IMMUTABLE, outcome);
	}

	@Test
	void ifImmutableWillStayImmutable() {
		givenUpdateTarget(ALL_KEYS, token);
		given(token.hasFeeScheduleKey()).willReturn(false);
		final var op = updateWith(ALL_KEYS, misc, false, false, false)
				.toBuilder().setFeeScheduleKey(feeScheduleKey).build();

		final var outcome = subject.update(op, CONSENSUS_NOW);

		assertEquals(TOKEN_HAS_NO_FEE_SCHEDULE_KEY, outcome);
	}

	@Test
	void cannotUpdateNewPauseKeyIfTokenHasNoPauseKey() {
		givenUpdateTarget(ALL_KEYS, token);
		given(token.hasPauseKey()).willReturn(false);
		final var op = updateWith(ALL_KEYS, misc, false, false, false)
				.toBuilder().setPauseKey(pauseKey).build();

		final var outcome = subject.update(op, CONSENSUS_NOW);

		assertEquals(TOKEN_HAS_NO_PAUSE_KEY, outcome);
	}

	@Test
	void updateRejectsInvalidNewAutoRenew() {
		given(accountsLedger.exists(newAutoRenewAccount)).willReturn(false);
		final var op = updateWith(NO_KEYS, misc, true, true, false, true, false);

		final var outcome = subject.update(op, CONSENSUS_NOW);

		assertEquals(INVALID_AUTORENEW_ACCOUNT, outcome);
	}

	@Test
	void updateRejectsInvalidNewAutoRenewPeriod() {
		final var op = updateWith(NO_KEYS, misc, true, true, false, false, false)
				.toBuilder()
				.setAutoRenewPeriod(enduring(-1L))
				.build();

		final var outcome = subject.update(op, CONSENSUS_NOW);

		assertEquals(INVALID_RENEWAL_PERIOD, outcome);
	}

	@Test
	void updateRejectsMissingToken() {
		given(backingTokens.contains(misc)).willReturn(false);
		givenUpdateTarget(ALL_KEYS, token);
		final var op = updateWith(ALL_KEYS, misc, true, true, true);

		final var outcome = subject.update(op, CONSENSUS_NOW);

		assertEquals(INVALID_TOKEN_ID, outcome);
	}


	@Test
	void updateRejectsInappropriateKycKey() {
		givenUpdateTarget(NO_KEYS, token);
		final var op = updateWith(EnumSet.of(KeyType.KYC), misc, false, false, false);

		final var outcome = subject.update(op, CONSENSUS_NOW);

		assertEquals(TOKEN_HAS_NO_KYC_KEY, outcome);
	}

	@Test
	void updateRejectsInappropriateFreezeKey() {
		givenUpdateTarget(NO_KEYS, token);
		final var op = updateWith(EnumSet.of(KeyType.FREEZE), misc, false, false, false);

		final var outcome = subject.update(op, CONSENSUS_NOW);

		assertEquals(TOKEN_HAS_NO_FREEZE_KEY, outcome);
	}

	@Test
	void updateRejectsInappropriateWipeKey() {
		givenUpdateTarget(NO_KEYS, token);
		final var op = updateWith(EnumSet.of(KeyType.WIPE), misc, false, false, false);

		final var outcome = subject.update(op, CONSENSUS_NOW);

		assertEquals(TOKEN_HAS_NO_WIPE_KEY, outcome);
	}

	@Test
	void updateRejectsInappropriateSupplyKey() {
		givenUpdateTarget(NO_KEYS, token);
		final var op = updateWith(EnumSet.of(KeyType.SUPPLY), misc, false, false, false);

		final var outcome = subject.update(op, CONSENSUS_NOW);

		assertEquals(TOKEN_HAS_NO_SUPPLY_KEY, outcome);
	}

	@Test
	void updateRejectsZeroTokenBalanceKey() {
		final Set<TokenID> tokenSet = new HashSet<>();
		tokenSet.add(nonfungible);
		givenUpdateTarget(ALL_KEYS, nonfungibleToken);
		final var op = updateWith(ALL_KEYS, nonfungible, true, true, true)
				.toBuilder().setExpiry(Timestamp.newBuilder().setSeconds(0)).build();

		final var outcome = subject.update(op, CONSENSUS_NOW);

		assertEquals(TRANSACTION_REQUIRES_ZERO_TOKEN_BALANCES, outcome);
	}

	@Test
	void updateHappyPathIgnoresZeroExpiry() {
		final Set<TokenID> tokenSet = new HashSet<>();
		tokenSet.add(misc);
		givenUpdateTarget(ALL_KEYS, token);
		final var op = updateWith(ALL_KEYS, misc, true, true, true)
				.toBuilder()
				.setExpiry(Timestamp.newBuilder().setSeconds(0))
				.build();

		final var outcome = subject.update(op, CONSENSUS_NOW);

		assertEquals(OK, outcome);
		verify(token, never()).setExpiry(anyLong());
	}

	@Test
	void updateRemovesAdminKeyWhenAppropos() {
		givenUpdateTarget(EnumSet.noneOf(KeyType.class), token);
		final var op = updateWith(EnumSet.of(KeyType.EMPTY_ADMIN), misc, false, false, false);

		final var outcome = subject.update(op, CONSENSUS_NOW);

		assertEquals(OK, outcome);
		verify(token).setAdminKey(MerkleToken.UNUSED_KEY);
	}

	@Test
	void updateHappyPathWorksForEverythingWithNewExpiry() {
		givenUpdateTarget(ALL_KEYS, token);
		final var op = updateWith(ALL_KEYS, misc, true, true, true)
				.toBuilder()
				.setExpiry(Timestamp.newBuilder().setSeconds(newExpiry))
				.setFeeScheduleKey(newKey)
				.build();

		final var outcome = subject.update(op, CONSENSUS_NOW);

		assertEquals(OK, outcome);
		verify(token).setSymbol(newSymbol);
		verify(token).setName(newName);
		verify(token).setExpiry(newExpiry);
		verify(token).setTreasury(EntityId.fromGrpcAccountId(newTreasury));
		verify(token).setAdminKey(argThat((JKey k) -> JKey.equalUpToDecodability(k, newFcKey)));
		verify(token).setFreezeKey(argThat((JKey k) -> JKey.equalUpToDecodability(k, newFcKey)));
		verify(token).setKycKey(argThat((JKey k) -> JKey.equalUpToDecodability(k, newFcKey)));
		verify(token).setSupplyKey(argThat((JKey k) -> JKey.equalUpToDecodability(k, newFcKey)));
		verify(token).setWipeKey(argThat((JKey k) -> JKey.equalUpToDecodability(k, newFcKey)));
		verify(token).setFeeScheduleKey(argThat((JKey k) -> JKey.equalUpToDecodability(k, newFcKey)));
	}

	@Test
	void updateHappyPathWorksWithNewMemo() {
		givenUpdateTarget(ALL_KEYS, token);
		final var op = updateWith(NO_KEYS,
				misc,
				false,
				false,
				false,
				false,
				false,
				false,
				true);

		final var outcome = subject.update(op, CONSENSUS_NOW);

		assertEquals(OK, outcome);
		verify(token).setMemo(newMemo);
	}

	@Test
	void updateHappyPathWorksWithNewMemoForNonfungible() {
		given(token.tokenType()).willReturn(TokenType.NON_FUNGIBLE_UNIQUE);
		givenUpdateTarget(ALL_KEYS, token);
		final var op = updateWith(NO_KEYS,
				misc,
				false,
				false,
				false,
				false,
				false,
				false,
				true);

		final var outcome = subject.update(op, CONSENSUS_NOW);

		assertEquals(OK, outcome);
		verify(token).setMemo(newMemo);
	}

	@Test
	void updateHappyPathWorksWithNewAutoRenewAccount() {
		givenUpdateTarget(ALL_KEYS, token);
		final var op = updateWith(ALL_KEYS, misc, true, true, true, true, true);

		final var outcome = subject.update(op, CONSENSUS_NOW);

		assertEquals(OK, outcome);
		verify(token).setAutoRenewAccount(EntityId.fromGrpcAccountId(newAutoRenewAccount));
		verify(token).setAutoRenewPeriod(newAutoRenewPeriod);
	}

	enum KeyType {
		WIPE, FREEZE, SUPPLY, KYC, ADMIN, EMPTY_ADMIN, FEE_SCHEDULE, PAUSE
	}

	private static final EnumSet<KeyType> NO_KEYS = EnumSet.noneOf(KeyType.class);
	private static final EnumSet<KeyType> ALL_KEYS = EnumSet.complementOf(EnumSet.of(KeyType.EMPTY_ADMIN));

	private TokenUpdateTransactionBody updateWith(
			final EnumSet<KeyType> keys,
			final TokenID tokenId,
			final boolean useNewSymbol,
			final boolean useNewName,
			final boolean useNewTreasury
	) {
		return updateWith(keys, tokenId, useNewName, useNewSymbol, useNewTreasury, false, false);
	}

	private TokenUpdateTransactionBody updateWith(
			final EnumSet<KeyType> keys,
			final TokenID tokenId,
			final boolean useNewSymbol,
			final boolean useNewName,
			final boolean useNewTreasury,
			final boolean useNewAutoRenewAccount,
			final boolean useNewAutoRenewPeriod
	) {
		return updateWith(
				keys,
				tokenId,
				useNewSymbol,
				useNewName,
				useNewTreasury,
				useNewAutoRenewAccount,
				useNewAutoRenewPeriod,
				false,
				false);
	}

	private TokenUpdateTransactionBody updateWith(
			final EnumSet<KeyType> keys,
			final TokenID tokenId,
			final boolean useNewSymbol,
			final boolean useNewName,
			final boolean useNewTreasury,
			final boolean useNewAutoRenewAccount,
			final boolean useNewAutoRenewPeriod,
			final boolean setInvalidKeys,
			final boolean useNewMemo
	) {
		final var invalidKey = Key.getDefaultInstance();
		final var op = TokenUpdateTransactionBody.newBuilder().setToken(tokenId);
		if (useNewSymbol) {
			op.setSymbol(newSymbol);
		}
		if (useNewName) {
			op.setName(newName);
		}
		if (useNewMemo) {
			op.setMemo(StringValue.newBuilder().setValue(newMemo).build());
		}
		if (useNewTreasury) {
			op.setTreasury(newTreasury);
		}
		if (useNewAutoRenewAccount) {
			op.setAutoRenewAccount(newAutoRenewAccount);
		}
		if (useNewAutoRenewPeriod) {
			op.setAutoRenewPeriod(enduring(newAutoRenewPeriod));
		}
		for (final var key : keys) {
			switch (key) {
				case WIPE:
					op.setWipeKey(setInvalidKeys ? invalidKey : newKey);
					break;
				case FREEZE:
					op.setFreezeKey(setInvalidKeys ? invalidKey : newKey);
					break;
				case SUPPLY:
					op.setSupplyKey(setInvalidKeys ? invalidKey : newKey);
					break;
				case KYC:
					op.setKycKey(setInvalidKeys ? invalidKey : newKey);
					break;
				case ADMIN:
					op.setAdminKey(setInvalidKeys ? invalidKey : newKey);
					break;
				case EMPTY_ADMIN:
					op.setAdminKey(ImmutableKeyUtils.IMMUTABILITY_SENTINEL_KEY);
					break;
			}
		}
		return op.build();
	}

	private void givenUpdateTarget(final EnumSet<KeyType> keys, final MerkleToken token) {
		if (keys.contains(KeyType.WIPE)) {
			given(token.hasWipeKey()).willReturn(true);
		}
		if (keys.contains(KeyType.FREEZE)) {
			given(token.hasFreezeKey()).willReturn(true);
		}
		if (keys.contains(KeyType.SUPPLY)) {
			given(token.hasSupplyKey()).willReturn(true);
		}
		if (keys.contains(KeyType.KYC)) {
			given(token.hasKycKey()).willReturn(true);
		}
		if (keys.contains(KeyType.FEE_SCHEDULE)) {
			given(token.hasFeeScheduleKey()).willReturn(true);
		}
		if (keys.contains(KeyType.PAUSE)) {
			given(token.hasPauseKey()).willReturn(true);
		}
	}

	@Test
	void understandsPendingCreation() {
		assertFalse(subject.isCreationPending());

		subject.pendingId = misc;
		assertTrue(subject.isCreationPending());
	}

	@Test
	void adjustingRejectsMissingToken() {
		given(backingTokens.contains(misc)).willReturn(false);

		final var status = subject.adjustBalance(sponsor, misc, 1);

		assertEquals(ResponseCodeEnum.INVALID_TOKEN_ID, status);
	}

	@Test
	void freezingRejectsUnfreezableToken() {
		given(token.freezeKey()).willReturn(Optional.empty());

		final var status = subject.freeze(treasury, misc);

		assertEquals(ResponseCodeEnum.TOKEN_HAS_NO_FREEZE_KEY, status);
	}

	@Test
	void grantingRejectsUnknowableToken() {
		given(token.kycKey()).willReturn(Optional.empty());

		final var status = subject.grantKyc(treasury, misc);

		assertEquals(ResponseCodeEnum.TOKEN_HAS_NO_KYC_KEY, status);
	}

	@Test
	void freezingRejectsDeletedToken() {
		givenTokenWithFreezeKey(true);
		given(token.isDeleted()).willReturn(true);

		final var status = subject.freeze(treasury, misc);

		assertEquals(ResponseCodeEnum.TOKEN_WAS_DELETED, status);
	}

	@Test
	void unfreezingInvalidWithoutFreezeKey() {
		final var status = subject.unfreeze(treasury, misc);

		assertEquals(TOKEN_HAS_NO_FREEZE_KEY, status);
	}

	@Test
	void performsValidFreeze() {
		givenTokenWithFreezeKey(false);

		subject.freeze(treasury, misc);

		verify(tokenRelsLedger).set(treasuryMisc, TokenRelProperty.IS_FROZEN, true);
	}

	private void givenTokenWithFreezeKey(boolean freezeDefault) {
		given(token.freezeKey()).willReturn(Optional.of(TOKEN_TREASURY_KT.asJKeyUnchecked()));
		given(token.accountsAreFrozenByDefault()).willReturn(freezeDefault);
	}

	@Test
	void adjustingRejectsDeletedToken() {
		given(token.isDeleted()).willReturn(true);

		final var status = subject.adjustBalance(treasury, misc, 1);

		assertEquals(ResponseCodeEnum.TOKEN_WAS_DELETED, status);
	}

	@Test
	void adjustingRejectsPausedToken() {
		given(token.isPaused()).willReturn(true);

		final var status = subject.adjustBalance(treasury, misc, 1);

		assertEquals(ResponseCodeEnum.TOKEN_IS_PAUSED, status);
	}

	@Test
	void adjustingRejectsFungibleUniqueToken() {
		given(token.tokenType()).willReturn(TokenType.NON_FUNGIBLE_UNIQUE);

		final var status = subject.adjustBalance(treasury, misc, 1);

		assertEquals(ACCOUNT_AMOUNT_TRANSFERS_ONLY_ALLOWED_FOR_FUNGIBLE_COMMON, status);
	}

	@Test
	void refusesToAdjustFrozenRelationship() {
		given(tokenRelsLedger.get(treasuryMisc, IS_FROZEN)).willReturn(true);

		final var status = subject.adjustBalance(treasury, misc, -1);

		assertEquals(ACCOUNT_FROZEN_FOR_TOKEN, status);
	}

	@Test
	void refusesToAdjustRevokedKycRelationship() {
		given(tokenRelsLedger.get(treasuryMisc, IS_KYC_GRANTED)).willReturn(false);

		final var status = subject.adjustBalance(treasury, misc, -1);

		assertEquals(ACCOUNT_KYC_NOT_GRANTED_FOR_TOKEN, status);
	}

	@Test
	void refusesInvalidAdjustment() {
		final var status = subject.adjustBalance(treasury, misc, -treasuryBalance - 1);

		assertEquals(INSUFFICIENT_TOKEN_BALANCE, status);
	}

	@Test
	void adjustmentFailsOnAutomaticAssociationLimitNotSet() {
		given(tokenRelsLedger.exists(anotherFeeCollectorMisc)).willReturn(false);
		given(accountsLedger.get(anotherFeeCollector, MAX_AUTOMATIC_ASSOCIATIONS)).willReturn(0);

		final var status = subject.adjustBalance(anotherFeeCollector, misc, -1);
		assertEquals(TOKEN_NOT_ASSOCIATED_TO_ACCOUNT, status);
	}

	@Test
	void adjustmentFailsOnAutomaticAssociationLimitReached() {
		given(tokenRelsLedger.exists(anotherFeeCollectorMisc)).willReturn(false);
		given(tokenRelsLedger.get(anotherFeeCollectorMisc, IS_FROZEN)).willReturn(false);
		given(tokenRelsLedger.get(anotherFeeCollectorMisc, IS_KYC_GRANTED)).willReturn(true);
		given(tokenRelsLedger.get(anotherFeeCollectorMisc, TOKEN_BALANCE)).willReturn(0L);
		given(accountsLedger.get(anotherFeeCollector, MAX_AUTOMATIC_ASSOCIATIONS)).willReturn(3);
		given(accountsLedger.get(anotherFeeCollector, NUM_ASSOCIATIONS)).willReturn(1);
		given(accountsLedger.get(anotherFeeCollector, USED_AUTOMATIC_ASSOCIATIONS)).willReturn(3);

		final var status = subject.adjustBalance(anotherFeeCollector, misc, 1);

		assertEquals(NO_REMAINING_AUTOMATIC_ASSOCIATIONS, status);
		verify(tokenRelsLedger, never()).set(anotherFeeCollectorMisc, TOKEN_BALANCE, 1L);
		verify(accountsLedger, never()).set(anotherFeeCollector, USED_AUTOMATIC_ASSOCIATIONS, 4);
	}

	@Test
	void adjustmentWorksAndIncrementsAlreadyUsedAutoAssociationCountForNewAssociation() {
		given(tokenRelsLedger.exists(anotherFeeCollectorMisc)).willReturn(false);
		given(tokenRelsLedger.get(anotherFeeCollectorMisc, IS_FROZEN)).willReturn(false);
		given(tokenRelsLedger.get(anotherFeeCollectorMisc, IS_KYC_GRANTED)).willReturn(true);
		given(tokenRelsLedger.get(anotherFeeCollectorMisc, TOKEN_BALANCE)).willReturn(0L);
		given(accountsLedger.get(anotherFeeCollector, MAX_AUTOMATIC_ASSOCIATIONS)).willReturn(5);
		given(accountsLedger.get(anotherFeeCollector, USED_AUTOMATIC_ASSOCIATIONS)).willReturn(3);
		given(accountsLedger.get(anotherFeeCollector, NUM_ASSOCIATIONS)).willReturn(associatedTokensCount);
		given(accountsLedger.get(anotherFeeCollector, HEAD_TOKEN_NUM)).willReturn(MISSING_ID.num());
		given(accountsLedger.get(anotherFeeCollector, NUM_POSITIVE_BALANCES)).willReturn(numPositiveBalances);

		final var status = subject.adjustBalance(anotherFeeCollector, misc, 1);

		assertEquals(OK, status);
		verify(tokenRelsLedger).set(anotherFeeCollectorMisc, TOKEN_BALANCE, 1L);
		verify(accountsLedger).set(anotherFeeCollector, USED_AUTOMATIC_ASSOCIATIONS, 4);
		verify(accountsLedger).set(anotherFeeCollector, NUM_ASSOCIATIONS, associatedTokensCount+1);
		verify(accountsLedger).set(anotherFeeCollector, NUM_POSITIVE_BALANCES, numPositiveBalances+1);
		verify(accountsLedger).set(anotherFeeCollector, HEAD_TOKEN_NUM, misc.getTokenNum());
	}

	@Test
	void performsValidAdjustment() {
		given(tokenRelsLedger.get(treasuryMisc, TOKEN_BALANCE)).willReturn(1L);
		given(accountsLedger.get(treasury, NUM_ASSOCIATIONS)).willReturn(associatedTokensCount);
		given(accountsLedger.get(treasury, HEAD_TOKEN_NUM)).willReturn(MISSING_ID.num());
		given(accountsLedger.get(treasury, NUM_POSITIVE_BALANCES)).willReturn(numPositiveBalances);

		subject.adjustBalance(treasury, misc, -1);

		verify(tokenRelsLedger).set(treasuryMisc, TOKEN_BALANCE, 0L);
		verify(accountsLedger).set(treasury, NUM_POSITIVE_BALANCES, numPositiveBalances - 1);
	}

	@Test
	void rollbackReclaimsIdAndClears() {
		subject.pendingId = created;
		subject.pendingCreation = token;

		subject.rollbackCreation();

		verify(backingTokens, never()).put(created, token);
		verify(ids).reclaimLastId();
		assertSame(HederaTokenStore.NO_PENDING_ID, subject.pendingId);
		assertNull(subject.pendingCreation);
	}

	@Test
	void commitAndRollbackThrowIseIfNoPendingCreation() {
		assertThrows(IllegalStateException.class, subject::commitCreation);
		assertThrows(IllegalStateException.class, subject::rollbackCreation);
	}

	@Test
	void commitPutsToMapAndClears() {
		subject.pendingId = created;
		subject.pendingCreation = token;

		subject.commitCreation();

		verify(backingTokens).put(created, token);
		assertSame(HederaTokenStore.NO_PENDING_ID, subject.pendingId);
		assertNull(subject.pendingCreation);
	}

	@Test
	void adaptsBehaviorToFungibleType() {
		final var aa = AccountAmount.newBuilder().setAccountID(sponsor).setAmount(100).build();
		final var fungibleChange = BalanceChange.changingFtUnits(Id.fromGrpcToken(misc), misc, aa, payer);
		fungibleChange.setExpectedDecimals(2);
		given(accountsLedger.get(sponsor, NUM_ASSOCIATIONS)).willReturn(5);
		given(accountsLedger.get(sponsor, HEAD_TOKEN_NUM)).willReturn(MISSING_ID.num());
		given(accountsLedger.get(sponsor, NUM_POSITIVE_BALANCES)).willReturn(2);

		assertEquals(2, subject.get(misc).decimals());
		assertEquals(2, fungibleChange.getExpectedDecimals());

		final var result = subject.tryTokenChange(fungibleChange);
		Assertions.assertEquals(OK, result);
	}

	@Test
	void failsIfMismatchingDecimals() {
		final var aa = AccountAmount.newBuilder().setAccountID(sponsor).setAmount(100).build();
		final var fungibleChange = BalanceChange.changingFtUnits(Id.fromGrpcToken(misc), misc, aa, payer);
		assertFalse(fungibleChange.hasExpectedDecimals());

		fungibleChange.setExpectedDecimals(4);

		assertEquals(2, subject.get(misc).decimals());
		assertEquals(4, fungibleChange.getExpectedDecimals());

		final var result = subject.tryTokenChange(fungibleChange);
		Assertions.assertEquals(UNEXPECTED_TOKEN_DECIMALS, result);
	}

	@Test
	void decimalMatchingWorks() {
		assertEquals(2, subject.get(misc).decimals());
		assertTrue(subject.matchesTokenDecimals(misc, 2));
		assertFalse(subject.matchesTokenDecimals(misc, 4));
	}

	TokenCreateTransactionBody.Builder fullyValidTokenCreateAttempt() {
		return TokenCreateTransactionBody.newBuilder()
				.setExpiry(Timestamp.newBuilder().setSeconds(expiry))
				.setMemo(memo)
				.setAdminKey(adminKey)
				.setKycKey(kycKey)
				.setFreezeKey(freezeKey)
				.setWipeKey(wipeKey)
				.setSupplyKey(supplyKey)
				.setFeeScheduleKey(feeScheduleKey)
				.setSymbol(symbol)
				.setName(name)
				.setInitialSupply(totalSupply)
				.setTreasury(treasury)
				.setDecimals(decimals)
				.setFreezeDefault(freezeDefault);
	}

	private void assertSoleTokenChangesAreForNftTransfer(final NftId nft, final AccountID from, final AccountID to) {
		final var tokenChanges = sideEffectsTracker.getNetTrackedTokenUnitAndOwnershipChanges();
		final var ownershipChange = tokenChanges.get(0);
		assertEquals(nft.tokenId(), ownershipChange.getToken());
		final var nftTransfer = ownershipChange.getNftTransfers(0);
		assertEquals(nft.serialNo(), nftTransfer.getSerialNumber());
		assertEquals(from, nftTransfer.getSenderAccountID());
		assertEquals(to, nftTransfer.getReceiverAccountID());
	}


	private Duration enduring(final long secs) {
		return Duration.newBuilder().setSeconds(secs).build();
	}
}<|MERGE_RESOLUTION|>--- conflicted
+++ resolved
@@ -69,12 +69,9 @@
 import org.junit.jupiter.api.Test;
 import org.mockito.Mockito;
 
-<<<<<<< HEAD
 import java.io.IOException;
 import java.util.Arrays;
 import java.util.Collections;
-=======
->>>>>>> e468c3f4
 import java.util.EnumSet;
 import java.util.HashSet;
 import java.util.List;
@@ -346,38 +343,6 @@
 				tokenRelsLedger, nftsLedger, backingTokens);
 		subject.setAccountsLedger(accountsLedger);
 		subject.setHederaLedger(hederaLedger);
-<<<<<<< HEAD
-		subject.knownTreasuries.put(treasury, new HashSet<>() {{
-			add(misc);
-		}});
-	}
-
-	@AfterEach
-	void tearDown() throws IOException {
-		nftVirtualMap.release();
-	}
-
-	@Test
-	void rebuildsAsExpected() {
-		subject.getKnownTreasuries().put(treasury, Set.of(anotherMisc));
-		token.setKey(EntityNum.fromLong(1L));
-		final var deletedToken = new MerkleToken();
-		deletedToken.setKey(EntityNum.fromLong(2L));
-		deletedToken.setDeleted(true);
-		deletedToken.setTreasury(EntityId.fromGrpcAccountId(newTreasury));
-		given(token.cast()).willReturn(token);
-		given(token.getKey()).willReturn(EntityNum.fromLong(1L));
-		given(token.treasury()).willReturn(EntityId.fromGrpcAccountId(treasury));
-		subject.rebuildViews();
-
-		verify(backingTokens).idSet();
-
-		final var extant = subject.getKnownTreasuries();
-		assertEquals(1, extant.size());
-		assertTrue(extant.containsKey(treasury));
-		assertEquals(Set.of(created), extant.get(treasury));
-=======
->>>>>>> e468c3f4
 	}
 
 	@Test
