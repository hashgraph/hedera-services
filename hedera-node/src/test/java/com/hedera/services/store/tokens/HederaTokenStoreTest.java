--- conflicted
+++ resolved
@@ -1387,118 +1387,7 @@
 	}
 
 	@Test
-<<<<<<< HEAD
-	void mintingRejectsInvalidToken() {
-		given(tokens.containsKey(fromTokenId(misc))).willReturn(false);
-
-		// when:
-		var status = subject.mint(misc, 1L);
-
-		// then:
-		assertEquals(ResponseCodeEnum.INVALID_TOKEN_ID, status);
-	}
-
-	@Test
-	void mintingRejectsDetachedTreasury() {
-		given(token.hasSupplyKey()).willReturn(true);
-		given(hederaLedger.isDetached(treasury)).willReturn(true);
-
-		// when:
-		var status = subject.mint(misc, 1L);
-
-		// then:
-		assertEquals(ACCOUNT_EXPIRED_AND_PENDING_REMOVAL, status);
-	}
-
-	@Test
-	void burningRejectsInvalidToken() {
-		given(tokens.containsKey(fromTokenId(misc))).willReturn(false);
-
-		// when:
-		var status = subject.burn(misc, 1L);
-
-		// then:
-		assertEquals(ResponseCodeEnum.INVALID_TOKEN_ID, status);
-	}
-
-	@Test
-	void mintingRejectsFixedSupplyToken() {
-		given(token.hasSupplyKey()).willReturn(false);
-
-		// when:
-		var status = subject.mint(misc, 1L);
-
-		// then:
-		assertEquals(ResponseCodeEnum.TOKEN_HAS_NO_SUPPLY_KEY, status);
-	}
-
-	@Test
-	void burningRejectsFixedSupplyToken() {
-		given(token.hasSupplyKey()).willReturn(false);
-
-		// when:
-		var status = subject.burn(misc, 1L);
-
-		// then:
-		assertEquals(ResponseCodeEnum.TOKEN_HAS_NO_SUPPLY_KEY, status);
-	}
-
-	@Test
-	void burningRejectsDetachedTreasury() {
-		given(token.hasSupplyKey()).willReturn(true);
-		given(token.totalSupply()).willReturn(treasuryBalance);
-		given(hederaLedger.isDetached(treasury)).willReturn(true);
-
-		// when:
-		var status = subject.burn(misc, 1L);
-
-		// then:
-		assertEquals(ACCOUNT_EXPIRED_AND_PENDING_REMOVAL, status);
-	}
-
-	@Test
-	void mintingRejectsNegativeMintAmount() {
-		given(token.hasSupplyKey()).willReturn(true);
-
-		// when:
-		var status = subject.mint(misc, -1L);
-
-		// then:
-		assertEquals(ResponseCodeEnum.INVALID_TOKEN_MINT_AMOUNT, status);
-	}
-
-	@Test
-	void burningRejectsDueToInsufficientFundsInTreasury() {
-		given(token.hasSupplyKey()).willReturn(true);
-		given(token.totalSupply()).willReturn(treasuryBalance * 2);
-		given(token.treasury()).willReturn(EntityId.fromGrpcAccountId(treasury));
-
-		// when:
-		var status = subject.burn(misc, treasuryBalance + 1);
-
-		// then:
-		assertEquals(INSUFFICIENT_TOKEN_BALANCE, status);
-	}
-
-	@Test
-	void mintingRejectsInvalidNewSupply() {
-		long halfwayToOverflow = ((1L << 63) - 1) / 2;
-
-		given(token.hasSupplyKey()).willReturn(true);
-		given(token.totalSupply()).willReturn(halfwayToOverflow + 1);
-
-		// when:
-		var status = subject.mint(misc, halfwayToOverflow + 1);
-
-		// then:
-		assertEquals(ResponseCodeEnum.INVALID_TOKEN_MINT_AMOUNT, status);
-	}
-
-	@Test
-	void wipingRejectsDeletedToken() {
-=======
 	public void wipingRejectsDeletedToken() {
->>>>>>> 06231724
 		given(token.isDeleted()).willReturn(true);
 
 		// when:
@@ -1509,93 +1398,7 @@
 	}
 
 	@Test
-<<<<<<< HEAD
-	void mintingRejectsDeletedToken() {
-		given(token.isDeleted()).willReturn(true);
-
-		// when:
-		var status = subject.mint(misc, 1L);
-
-		// then:
-		assertEquals(ResponseCodeEnum.TOKEN_WAS_DELETED, status);
-	}
-
-	@Test
-	void validBurnChangesTokenSupplyAndAdjustsTreasury() {
-		// setup:
-		long oldSupply = 123;
-
-		given(token.hasSupplyKey()).willReturn(true);
-		given(token.totalSupply()).willReturn(oldSupply);
-		given(token.treasury()).willReturn(EntityId.fromGrpcAccountId(treasury));
-		// and:
-		given(tokens.getForModify(fromTokenId(misc))).willReturn(token);
-
-		// when:
-		var status = subject.burn(misc, oldSupply);
-
-		// then:
-		assertEquals(ResponseCodeEnum.OK, status);
-		// and:
-		verify(token).adjustTotalSupplyBy(-oldSupply);
-		// and:
-		verify(hederaLedger).updateTokenXfers(misc, treasury, -oldSupply);
-		// and:
-		verify(tokenRelsLedger).set(
-				argThat(treasuryMisc::equals),
-				argThat(TOKEN_BALANCE::equals),
-				longThat(l -> l == (treasuryBalance - oldSupply)));
-	}
-
-	@Test
-	void validMintChangesTokenSupplyAndAdjustsTreasury() {
-		// setup:
-		long oldTotalSupply = 1_000;
-		long adjustment = 500;
-
-		given(token.hasSupplyKey()).willReturn(true);
-		given(token.totalSupply()).willReturn(oldTotalSupply);
-		given(token.treasury()).willReturn(EntityId.fromGrpcAccountId(treasury));
-		// and:
-		given(tokens.getForModify(fromTokenId(misc))).willReturn(token);
-
-		// when:
-		var status = subject.mint(misc, adjustment);
-
-		// then:
-		assertEquals(ResponseCodeEnum.OK, status);
-		// and:
-		verify(tokens).getForModify(fromTokenId(misc));
-		verify(token).adjustTotalSupplyBy(adjustment);
-		// and:
-		verify(hederaLedger).updateTokenXfers(misc, treasury, adjustment);
-		// and:
-		verify(tokenRelsLedger).set(
-				argThat(treasuryMisc::equals),
-				argThat(TOKEN_BALANCE::equals),
-				longThat(l -> l == (treasuryBalance + adjustment)));
-	}
-
-	@Test
-	void burningRejectsAmountMoreThanFound() {
-		long amount = 1;
-
-		given(token.hasSupplyKey()).willReturn(true);
-		given(token.totalSupply()).willReturn(amount);
-		given(token.decimals()).willReturn(1);
-
-		// when:
-		var status = subject.burn(misc, amount + 1);
-
-		// then:
-		assertEquals(ResponseCodeEnum.INVALID_TOKEN_BURN_AMOUNT, status);
-	}
-
-	@Test
-	void freezingRejectsDeletedToken() {
-=======
 	public void freezingRejectsDeletedToken() {
->>>>>>> 06231724
 		givenTokenWithFreezeKey(true);
 		given(token.isDeleted()).willReturn(true);
 
