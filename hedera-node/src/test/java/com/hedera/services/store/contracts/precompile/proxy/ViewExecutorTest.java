/*
 * Copyright (C) 2022 Hedera Hashgraph, LLC
 *
 * Licensed under the Apache License, Version 2.0 (the "License");
 * you may not use this file except in compliance with the License.
 * You may obtain a copy of the License at
 *
 *      http://www.apache.org/licenses/LICENSE-2.0
 *
 * Unless required by applicable law or agreed to in writing, software
 * distributed under the License is distributed on an "AS IS" BASIS,
 * WITHOUT WARRANTIES OR CONDITIONS OF ANY KIND, either express or implied.
 * See the License for the specific language governing permissions and
 * limitations under the License.
 */
package com.hedera.services.store.contracts.precompile.proxy;

import static com.hedera.services.store.contracts.precompile.AbiConstants.ABI_ID_GET_FUNGIBLE_TOKEN_INFO;
import static com.hedera.services.store.contracts.precompile.AbiConstants.ABI_ID_GET_NON_FUNGIBLE_TOKEN_INFO;
import static com.hedera.services.store.contracts.precompile.AbiConstants.ABI_ID_GET_TOKEN_DEFAULT_FREEZE_STATUS;
import static com.hedera.services.store.contracts.precompile.AbiConstants.ABI_ID_GET_TOKEN_DEFAULT_KYC_STATUS;
import static com.hedera.services.store.contracts.precompile.AbiConstants.ABI_ID_GET_TOKEN_INFO;
import static com.hedera.services.store.contracts.precompile.AbiConstants.ABI_ID_IS_FROZEN;
import static com.hedera.services.store.contracts.precompile.proxy.RedirectViewExecutor.MINIMUM_TINYBARS_COST;
import static org.junit.jupiter.api.Assertions.assertEquals;
import static org.junit.jupiter.api.Assertions.assertNull;
import static org.mockito.ArgumentMatchers.any;
import static org.mockito.ArgumentMatchers.anyBoolean;
import static org.mockito.BDDMockito.given;
import static org.mockito.Mockito.verify;

import com.esaulpaugh.headlong.util.Integers;
import com.google.protobuf.ByteString;
import com.hedera.services.context.primitives.StateView;
import com.hedera.services.store.contracts.WorldLedgers;
import com.hedera.services.store.contracts.precompile.codec.DecodingFacade;
import com.hedera.services.store.contracts.precompile.codec.EncodingFacade;
<<<<<<< HEAD
import com.hedera.services.store.contracts.precompile.codec.TokenFreezeUnfreezeWrapper;
=======
import com.hedera.services.store.contracts.precompile.codec.GetTokenDefaultFreezeStatusWrapper;
import com.hedera.services.store.contracts.precompile.codec.GetTokenDefaultKycStatusWrapper;
>>>>>>> 365d52d6
import com.hedera.services.store.contracts.precompile.codec.TokenInfoWrapper;
import com.hedera.services.store.models.Id;
import com.hedera.services.utils.EntityIdUtils;
import com.hedera.test.utils.IdUtils;
import com.hederahashgraph.api.proto.java.AccountID;
import com.hederahashgraph.api.proto.java.NftID;
import com.hederahashgraph.api.proto.java.Timestamp;
import com.hederahashgraph.api.proto.java.TokenID;
import com.hederahashgraph.api.proto.java.TokenInfo;
import com.hederahashgraph.api.proto.java.TokenNftInfo;
import java.util.Optional;
import org.apache.commons.lang3.tuple.Pair;
import org.apache.tuweni.bytes.Bytes;
import org.hyperledger.besu.datatypes.Address;
import org.hyperledger.besu.evm.frame.BlockValues;
import org.hyperledger.besu.evm.frame.MessageFrame;
import org.junit.jupiter.api.BeforeEach;
import org.junit.jupiter.api.Test;
import org.junit.jupiter.api.extension.ExtendWith;
import org.mockito.Mock;
import org.mockito.junit.jupiter.MockitoExtension;

@ExtendWith(MockitoExtension.class)
class ViewExecutorTest {

    @Mock private MessageFrame frame;
    @Mock private EncodingFacade encodingFacade;
    @Mock private DecodingFacade decodingFacade;
    @Mock private ViewGasCalculator viewGasCalculator;
    @Mock private BlockValues blockValues;
    @Mock private StateView stateView;
    @Mock private WorldLedgers ledgers;

    public static final AccountID account = IdUtils.asAccount("0.0.777");
    public static final AccountID spender = IdUtils.asAccount("0.0.888");
    public static final TokenID fungible = IdUtils.asToken("0.0.888");
    public static final TokenID nonfungibletoken = IdUtils.asToken("0.0.999");
    public static final Id fungibleId = Id.fromGrpcToken(fungible);
    public static final Id accountId = Id.fromGrpcAccount(account);
    public static final Id nonfungibleId = Id.fromGrpcToken(nonfungibletoken);
    public static final Address fungibleTokenAddress = fungibleId.asEvmAddress();
    public static final Address accountAddress = accountId.asEvmAddress();
    public static final Address nonfungibleTokenAddress = nonfungibleId.asEvmAddress();
    public static final AccountID treasury =
            EntityIdUtils.accountIdFromEvmAddress(
                    Bytes.fromHexString("0x00000000000000000000000000000000000005cc").toArray());
    public static final AccountID autoRenewAccount =
            EntityIdUtils.accountIdFromEvmAddress(Address.ZERO);

    private static final long timestamp = 10L;
    private static final Timestamp resultingTimestamp =
            Timestamp.newBuilder().setSeconds(timestamp).build();
    private static final long gas = 100L;
    private static final Bytes answer = Bytes.of(1);
    private TokenInfo tokenInfo;
    private Bytes tokenInfoEncoded;
    private Bytes isFrozenEncoded;

    ViewExecutor subject;

    private static final Bytes RETURN_SUCCESS_TRUE =
            Bytes.fromHexString(
                    "0x0000000000000000000000000000000000000000000000000000000000000016"
                            + "0000000000000000000000000000000000000000000000000000000000000001");

    @BeforeEach
    void setUp() {
        tokenInfo =
                TokenInfo.newBuilder()
                        .setLedgerId(fromString("0x03"))
                        .setSupplyTypeValue(1)
                        .setTokenId(fungible)
                        .setDeleted(false)
                        .setSymbol("FT")
                        .setName("NAME")
                        .setMemo("MEMO")
                        .setTreasury(
                                EntityIdUtils.accountIdFromEvmAddress(
                                        Address.wrap(
                                                Bytes.fromHexString(
                                                        "0x00000000000000000000000000000000000005cc"))))
                        .setTotalSupply(1L)
                        .setMaxSupply(1000L)
                        .build();
        tokenInfoEncoded =
                Bytes.fromHexString(
                        "0x00000000000000000000000000000000000000000000000000000000000000160000000000000000000000000000000000000000000000000000000000000040000000000000000000000000000000000000000000000000000000000000012000000000000000000000000000000000000000000000000000000000000000010000000000000000000000000000000000000000000000000000000000000000000000000000000000000000000000000000000000000000000000000000000000000000000000000000000000000000000000000000000000000000000000000000000000000000000000000000000000000000000000000000000000000360000000000000000000000000000000000000000000000000000000000000038000000000000000000000000000000000000000000000000000000000000003a000000000000000000000000000000000000000000000000000000000000003c0000000000000000000000000000000000000000000000000000000000000016000000000000000000000000000000000000000000000000000000000000001a000000000000000000000000000000000000000000000000000000000000005cc00000000000000000000000000000000000000000000000000000000000001e0000000000000000000000000000000000000000000000000000000000000000000000000000000000000000000000000000000000000000000000000000003e80000000000000000000000000000000000000000000000000000000000000000000000000000000000000000000000000000000000000000000000000000022000000000000000000000000000000000000000000000000000000000000000000000000000000000000000000000000000000000000000000000000000000000000000000000000000000000000000000000000000000000000000000000000000000000000000000000000000000000000000000000000000000000000000044e414d45000000000000000000000000000000000000000000000000000000000000000000000000000000000000000000000000000000000000000000000002465400000000000000000000000000000000000000000000000000000000000000000000000000000000000000000000000000000000000000000000000000044d454d4f00000000000000000000000000000000000000000000000000000000000000000000000000000000000000000000000000000000000000000000000000000000000000000000000000000000000000000000000000000000000000000000000000000000000000000000000000000000000000000000000000000000000000000000000000000000000000000000000000000000000000000000000000000000000000000000000000000000000000000000000000000000000000043078303300000000000000000000000000000000000000000000000000000000");
        isFrozenEncoded =
                Bytes.fromHexString(
                        "0x00000000000000000000000000000000000000000000000000000000000000160000000000000000000000000000000000000"
                            + "000000000000000000000000001");
    }

    private ByteString fromString(final String value) {
        return ByteString.copyFrom(Bytes.fromHexString(value).toArray());
    }

    @Test
    void computeGetTokenDefaultFreezeStatus() {
        final var input =
                prerequisites(ABI_ID_GET_TOKEN_DEFAULT_FREEZE_STATUS, fungibleTokenAddress);

        final var wrapper = new GetTokenDefaultFreezeStatusWrapper(fungible);
        given(decodingFacade.decodeTokenDefaultFreezeStatus(input)).willReturn(wrapper);
        given(encodingFacade.encodeGetTokenDefaultFreezeStatus(anyBoolean()))
                .willReturn(RETURN_SUCCESS_TRUE);

        assertEquals(Pair.of(gas, RETURN_SUCCESS_TRUE), subject.computeCosted());
    }

    @Test
    void computeGetTokenDefaultKycStatus() {
        final var input = prerequisites(ABI_ID_GET_TOKEN_DEFAULT_KYC_STATUS, fungibleTokenAddress);

        final var wrapper = new GetTokenDefaultKycStatusWrapper(fungible);
        given(decodingFacade.decodeTokenDefaultKycStatus(input)).willReturn(wrapper);
        given(encodingFacade.encodeGetTokenDefaultKycStatus(anyBoolean()))
                .willReturn(RETURN_SUCCESS_TRUE);

        assertEquals(Pair.of(gas, RETURN_SUCCESS_TRUE), subject.computeCosted());
    }

    @Test
    void computeGetTokenInfo() {
        final var input =
                prerequisites(ABI_ID_GET_TOKEN_INFO, fungibleTokenAddress, Optional.empty());

        final var tokenInfoWrapper = TokenInfoWrapper.forToken(fungible);
        given(decodingFacade.decodeGetTokenInfo(input)).willReturn(tokenInfoWrapper);

        given(stateView.infoForToken(fungible)).willReturn(Optional.of(tokenInfo));
        given(encodingFacade.encodeGetTokenInfo(any())).willReturn(tokenInfoEncoded);

        assertEquals(Pair.of(gas, tokenInfoEncoded), subject.computeCosted());
    }

    @Test
    void computeGetFungibleTokenInfo() {
        final var input =
                prerequisites(
                        ABI_ID_GET_FUNGIBLE_TOKEN_INFO, fungibleTokenAddress, Optional.empty());

        final var tokenInfoWrapper = TokenInfoWrapper.forFungibleToken(fungible);
        given(decodingFacade.decodeGetFungibleTokenInfo(input)).willReturn(tokenInfoWrapper);

        given(stateView.infoForToken(fungible)).willReturn(Optional.of(tokenInfo));
        given(encodingFacade.encodeGetFungibleTokenInfo(any())).willReturn(tokenInfoEncoded);

        assertEquals(Pair.of(gas, tokenInfoEncoded), subject.computeCosted());
    }

    @Test
    void computeGetNonFungibleTokenInfo() {
        final var input =
                prerequisites(
                        ABI_ID_GET_NON_FUNGIBLE_TOKEN_INFO,
                        nonfungibleTokenAddress,
                        Optional.empty());

        final var tokenInfoWrapper = TokenInfoWrapper.forNonFungibleToken(nonfungibletoken, 1L);
        given(decodingFacade.decodeGetNonFungibleTokenInfo(input)).willReturn(tokenInfoWrapper);

        given(stateView.infoForToken(nonfungibletoken)).willReturn(Optional.of(tokenInfo));
        given(
                        stateView.infoForNft(
                                NftID.newBuilder()
                                        .setTokenID(nonfungibletoken)
                                        .setSerialNumber(1L)
                                        .build()))
                .willReturn(Optional.of(TokenNftInfo.newBuilder().build()));
        given(encodingFacade.encodeGetNonFungibleTokenInfo(any(), any()))
                .willReturn(tokenInfoEncoded);

        assertEquals(Pair.of(gas, tokenInfoEncoded), subject.computeCosted());
    }

    @Test
    void computeIsFrozen() {
        final var input =
                prerequisites(ABI_ID_IS_FROZEN, fungibleTokenAddress, Optional.of(accountAddress));

        final var isFrozenWrapper = TokenFreezeUnfreezeWrapper.forIsFrozen(fungible, account);
        given(decodingFacade.decodeIsFrozen(any(), any())).willReturn(isFrozenWrapper);
        given(ledgers.isFrozen(account, fungible)).willReturn(true);
        given(encodingFacade.encodeIsFrozen(true)).willReturn(isFrozenEncoded);

        assertEquals(Pair.of(gas, isFrozenEncoded), subject.computeCosted());
    }

    @Test
    void computeCostedNOT_SUPPORTED() {
        prerequisites(0xffffffff, fungibleTokenAddress, Optional.empty());
        assertNull(subject.computeCosted().getRight());
    }

    @Test
    void getTokenInfoRevertsFrameAndReturnsNullOnRevertingException() {
        final var input =
                prerequisites(ABI_ID_GET_TOKEN_INFO, fungibleTokenAddress, Optional.empty());

        final var tokenInfoWrapper = TokenInfoWrapper.forToken(fungible);
        given(decodingFacade.decodeGetTokenInfo(input)).willReturn(tokenInfoWrapper);

        given(stateView.infoForToken(any())).willReturn(Optional.empty());

        assertEquals(Pair.of(gas, null), subject.computeCosted());
        verify(frame).setState(MessageFrame.State.REVERT);
    }

    @Test
    void getFungibleTokenInfoRevertsFrameAndReturnsNullOnRevertingException() {
        final var input =
                prerequisites(
                        ABI_ID_GET_FUNGIBLE_TOKEN_INFO, fungibleTokenAddress, Optional.empty());

        final var tokenInfoWrapper = TokenInfoWrapper.forFungibleToken(fungible);
        given(decodingFacade.decodeGetFungibleTokenInfo(input)).willReturn(tokenInfoWrapper);

        given(stateView.infoForToken(any())).willReturn(Optional.empty());

        assertEquals(Pair.of(gas, null), subject.computeCosted());
        verify(frame).setState(MessageFrame.State.REVERT);
    }

    @Test
    void getNonFungibleTokenInfoRevertsFrameAndReturnsNullOnRevertingException() {
        final var input =
                prerequisitesForNft(ABI_ID_GET_NON_FUNGIBLE_TOKEN_INFO, fungibleTokenAddress, 1L);

        final var tokenInfoWrapper = TokenInfoWrapper.forNonFungibleToken(nonfungibletoken, 1L);
        given(decodingFacade.decodeGetNonFungibleTokenInfo(input)).willReturn(tokenInfoWrapper);

        given(stateView.infoForToken(any())).willReturn(Optional.empty());

        assertEquals(Pair.of(gas, null), subject.computeCosted());
        verify(frame).setState(MessageFrame.State.REVERT);
    }

    @Test
    void getNonFungibleTokenInfoRevertsFrameAndReturnsNullOnRevertingExceptionForInvalidId() {
        final var input =
                prerequisitesForNft(ABI_ID_GET_NON_FUNGIBLE_TOKEN_INFO, fungibleTokenAddress, 1L);

        final var tokenInfoWrapper = TokenInfoWrapper.forNonFungibleToken(nonfungibletoken, 1L);
        given(decodingFacade.decodeGetNonFungibleTokenInfo(input)).willReturn(tokenInfoWrapper);

        given(stateView.infoForToken(any())).willReturn(Optional.of(tokenInfo));
        given(stateView.infoForNft(any())).willReturn(Optional.empty());

        assertEquals(Pair.of(gas, null), subject.computeCosted());
        verify(frame).setState(MessageFrame.State.REVERT);
    }

    Bytes prerequisites(
            final int descriptor, final Bytes tokenAddress, final Optional<Bytes> accountAddress) {
        Bytes input =
                !accountAddress.isPresent()
                        ? Bytes.concatenate(Bytes.of(Integers.toBytes(descriptor)), tokenAddress)
                        : Bytes.concatenate(
                                Bytes.of(Integers.toBytes(descriptor)),
                                tokenAddress,
                                accountAddress.get());
        given(frame.getBlockValues()).willReturn(blockValues);
        given(blockValues.getTimestamp()).willReturn(timestamp);
        given(viewGasCalculator.compute(resultingTimestamp, MINIMUM_TINYBARS_COST)).willReturn(gas);
        this.subject =
                new ViewExecutor(
                        input,
                        frame,
                        encodingFacade,
                        decodingFacade,
                        viewGasCalculator,
                        stateView,
                        ledgers);
        return input;
    }

    Bytes prerequisitesForNft(
            final int descriptor, final Bytes tokenAddress, final long serialNumber) {
        Bytes input =
                Bytes.concatenate(
                        Bytes.of(Integers.toBytes(descriptor)),
                        tokenAddress,
                        Bytes.of(Integers.toBytes(serialNumber)));
        given(frame.getBlockValues()).willReturn(blockValues);
        given(blockValues.getTimestamp()).willReturn(timestamp);
        given(viewGasCalculator.compute(resultingTimestamp, MINIMUM_TINYBARS_COST)).willReturn(gas);
        this.subject =
                new ViewExecutor(
                        input,
                        frame,
                        encodingFacade,
                        decodingFacade,
                        viewGasCalculator,
                        stateView,
                        ledgers);
        return input;
    }
}<|MERGE_RESOLUTION|>--- conflicted
+++ resolved
@@ -35,12 +35,9 @@
 import com.hedera.services.store.contracts.WorldLedgers;
 import com.hedera.services.store.contracts.precompile.codec.DecodingFacade;
 import com.hedera.services.store.contracts.precompile.codec.EncodingFacade;
-<<<<<<< HEAD
-import com.hedera.services.store.contracts.precompile.codec.TokenFreezeUnfreezeWrapper;
-=======
 import com.hedera.services.store.contracts.precompile.codec.GetTokenDefaultFreezeStatusWrapper;
 import com.hedera.services.store.contracts.precompile.codec.GetTokenDefaultKycStatusWrapper;
->>>>>>> 365d52d6
+import com.hedera.services.store.contracts.precompile.codec.TokenFreezeUnfreezeWrapper;
 import com.hedera.services.store.contracts.precompile.codec.TokenInfoWrapper;
 import com.hedera.services.store.models.Id;
 import com.hedera.services.utils.EntityIdUtils;
@@ -165,8 +162,7 @@
 
     @Test
     void computeGetTokenInfo() {
-        final var input =
-                prerequisites(ABI_ID_GET_TOKEN_INFO, fungibleTokenAddress, Optional.empty());
+        final var input = prerequisites(ABI_ID_GET_TOKEN_INFO, fungibleTokenAddress);
 
         final var tokenInfoWrapper = TokenInfoWrapper.forToken(fungible);
         given(decodingFacade.decodeGetTokenInfo(input)).willReturn(tokenInfoWrapper);
@@ -179,9 +175,7 @@
 
     @Test
     void computeGetFungibleTokenInfo() {
-        final var input =
-                prerequisites(
-                        ABI_ID_GET_FUNGIBLE_TOKEN_INFO, fungibleTokenAddress, Optional.empty());
+        final var input = prerequisites(ABI_ID_GET_FUNGIBLE_TOKEN_INFO, fungibleTokenAddress);
 
         final var tokenInfoWrapper = TokenInfoWrapper.forFungibleToken(fungible);
         given(decodingFacade.decodeGetFungibleTokenInfo(input)).willReturn(tokenInfoWrapper);
@@ -195,10 +189,7 @@
     @Test
     void computeGetNonFungibleTokenInfo() {
         final var input =
-                prerequisites(
-                        ABI_ID_GET_NON_FUNGIBLE_TOKEN_INFO,
-                        nonfungibleTokenAddress,
-                        Optional.empty());
+                prerequisites(ABI_ID_GET_NON_FUNGIBLE_TOKEN_INFO, nonfungibleTokenAddress);
 
         final var tokenInfoWrapper = TokenInfoWrapper.forNonFungibleToken(nonfungibletoken, 1L);
         given(decodingFacade.decodeGetNonFungibleTokenInfo(input)).willReturn(tokenInfoWrapper);
@@ -232,14 +223,13 @@
 
     @Test
     void computeCostedNOT_SUPPORTED() {
-        prerequisites(0xffffffff, fungibleTokenAddress, Optional.empty());
+        prerequisites(0xffffffff, fungibleTokenAddress);
         assertNull(subject.computeCosted().getRight());
     }
 
     @Test
     void getTokenInfoRevertsFrameAndReturnsNullOnRevertingException() {
-        final var input =
-                prerequisites(ABI_ID_GET_TOKEN_INFO, fungibleTokenAddress, Optional.empty());
+        final var input = prerequisites(ABI_ID_GET_TOKEN_INFO, fungibleTokenAddress);
 
         final var tokenInfoWrapper = TokenInfoWrapper.forToken(fungible);
         given(decodingFacade.decodeGetTokenInfo(input)).willReturn(tokenInfoWrapper);
@@ -252,9 +242,7 @@
 
     @Test
     void getFungibleTokenInfoRevertsFrameAndReturnsNullOnRevertingException() {
-        final var input =
-                prerequisites(
-                        ABI_ID_GET_FUNGIBLE_TOKEN_INFO, fungibleTokenAddress, Optional.empty());
+        final var input = prerequisites(ABI_ID_GET_FUNGIBLE_TOKEN_INFO, fungibleTokenAddress);
 
         final var tokenInfoWrapper = TokenInfoWrapper.forFungibleToken(fungible);
         given(decodingFacade.decodeGetFungibleTokenInfo(input)).willReturn(tokenInfoWrapper);
@@ -294,15 +282,8 @@
         verify(frame).setState(MessageFrame.State.REVERT);
     }
 
-    Bytes prerequisites(
-            final int descriptor, final Bytes tokenAddress, final Optional<Bytes> accountAddress) {
-        Bytes input =
-                !accountAddress.isPresent()
-                        ? Bytes.concatenate(Bytes.of(Integers.toBytes(descriptor)), tokenAddress)
-                        : Bytes.concatenate(
-                                Bytes.of(Integers.toBytes(descriptor)),
-                                tokenAddress,
-                                accountAddress.get());
+    Bytes prerequisites(final int descriptor, final Bytes tokenAddress) {
+        Bytes input = Bytes.concatenate(Bytes.of(Integers.toBytes(descriptor)), tokenAddress);
         given(frame.getBlockValues()).willReturn(blockValues);
         given(blockValues.getTimestamp()).willReturn(timestamp);
         given(viewGasCalculator.compute(resultingTimestamp, MINIMUM_TINYBARS_COST)).willReturn(gas);
