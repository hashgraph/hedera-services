package com.hedera.services.store;

/*-
 * ‌
 * Hedera Services Node
 * ​
 * Copyright (C) 2018 - 2021 Hedera Hashgraph, LLC
 * ​
 * Licensed under the Apache License, Version 2.0 (the "License");
 * you may not use this file except in compliance with the License.
 * You may obtain a copy of the License at
 * 
 *      http://www.apache.org/licenses/LICENSE-2.0
 * 
 * Unless required by applicable law or agreed to in writing, software
 * distributed under the License is distributed on an "AS IS" BASIS,
 * WITHOUT WARRANTIES OR CONDITIONS OF ANY KIND, either express or implied.
 * See the License for the specific language governing permissions and
 * limitations under the License.
 * ‍
 */

import com.hedera.services.exceptions.InvalidTransactionException;
import com.hedera.services.ledger.accounts.BackingNfts;
import com.hedera.services.ledger.accounts.BackingTokenRels;
import com.hedera.services.legacy.core.jproto.JKey;
import com.hedera.services.records.TransactionRecordService;
import com.hedera.services.state.merkle.MerkleEntityAssociation;
import com.hedera.services.state.merkle.MerkleEntityId;
import com.hedera.services.state.merkle.MerkleToken;
import com.hedera.services.state.merkle.MerkleTokenRelStatus;
import com.hedera.services.state.merkle.MerkleUniqueToken;
import com.hedera.services.state.merkle.MerkleUniqueTokenId;
import com.hedera.services.state.submerkle.EntityId;
import com.hedera.services.state.submerkle.RichInstant;
import com.hedera.services.store.models.Account;
import com.hedera.services.store.models.Id;
import com.hedera.services.store.models.NftId;
import com.hedera.services.store.models.OwnershipTracker;
import com.hedera.services.store.models.Token;
import com.hedera.services.store.models.TokenRelationship;
import com.hedera.services.store.models.UniqueToken;
import com.hedera.test.factories.scenarios.TxnHandlingScenario;
import com.hederahashgraph.api.proto.java.ResponseCodeEnum;
import com.swirlds.fchashmap.FCOneToManyRelation;
import com.swirlds.fcmap.FCMap;
import org.junit.jupiter.api.BeforeEach;
import org.junit.jupiter.api.Test;
import org.junit.jupiter.api.extension.ExtendWith;
import org.mockito.Mock;
import org.mockito.junit.jupiter.MockitoExtension;

import java.util.List;

import static com.hederahashgraph.api.proto.java.ResponseCodeEnum.ACCOUNT_EXPIRED_AND_PENDING_REMOVAL;
import static com.hederahashgraph.api.proto.java.ResponseCodeEnum.INVALID_TOKEN_ID;
import static com.hederahashgraph.api.proto.java.ResponseCodeEnum.TOKEN_NOT_ASSOCIATED_TO_ACCOUNT;
import static com.hederahashgraph.api.proto.java.ResponseCodeEnum.TOKEN_WAS_DELETED;
import static org.junit.jupiter.api.Assertions.assertEquals;
import static org.junit.jupiter.api.Assertions.assertThrows;
import static org.mockito.ArgumentMatchers.any;
import static org.mockito.BDDMockito.given;
import static org.mockito.Mockito.mock;
import static org.mockito.Mockito.never;
import static org.mockito.Mockito.verify;

@ExtendWith(MockitoExtension.class)
class TypedTokenStoreTest {
	@Mock
	private AccountStore accountStore;
	@Mock
	private FCMap<MerkleEntityId, MerkleToken> tokens;
	@Mock
	private FCMap<MerkleUniqueTokenId, MerkleUniqueToken> uniqueTokens;
	@Mock
	private FCOneToManyRelation<EntityId, MerkleUniqueTokenId> uniqueTokenOwnerships;
	@Mock
	private FCOneToManyRelation<EntityId, MerkleUniqueTokenId> uniqueTokenAssociations;
	@Mock
	private TransactionRecordService transactionRecordService;
	@Mock
	private FCMap<MerkleEntityAssociation, MerkleTokenRelStatus> tokenRels;
	@Mock
	private BackingTokenRels backingTokenRels;
	@Mock
	private BackingNfts backingNfts;

	private TypedTokenStore subject;

	@BeforeEach
	void setUp() {
		setupToken();
		setupTokenRel();

		subject = new TypedTokenStore(
				accountStore,
				transactionRecordService,
				() -> tokens,
				() -> uniqueTokens,
				() -> uniqueTokenOwnerships,
				() -> uniqueTokenAssociations,
				() -> tokenRels,
				backingTokenRels,
				backingNfts);
	}

	/* --- Token relationship loading --- */
	@Test
	void failsLoadingMissingRelationship() {
		assertMiscRelLoadFailsWith(TOKEN_NOT_ASSOCIATED_TO_ACCOUNT);
	}

	@Test
	void loadsExpectedRelationship() {
		givenRelationship(miscTokenRelId, miscTokenMerkleRel);

		// when:
		final var actualTokenRel = subject.loadTokenRelationship(token, miscAccount);

		// then:
		assertEquals(miscTokenRel, actualTokenRel);
	}

	/* --- Token relationship saving --- */
	@Test
	void persistsExtantTokenRelAsExpected() {
		// setup:
		final var expectedReplacementTokenRel = new MerkleTokenRelStatus(balance * 2, !frozen, !kycGranted);

		givenRelationship(miscTokenRelId, miscTokenMerkleRel);
		givenModifiableRelationship(miscTokenRelId, miscTokenMerkleRel);

		// when:
		final var modelTokenRel = subject.loadTokenRelationship(token, miscAccount);
		// and:
		modelTokenRel.setBalance(balance * 2);
		modelTokenRel.setFrozen(!frozen);
		modelTokenRel.setKycGranted(!kycGranted);
		// and:
		subject.persistTokenRelationship(modelTokenRel);

		// then:
		assertEquals(expectedReplacementTokenRel, miscTokenMerkleRel);
		verify(tokenRels, never()).replace(miscTokenRelId, expectedReplacementTokenRel);
		// and:
		verify(transactionRecordService).includeChangesToTokenRel(modelTokenRel);
	}

	@Test
	void persistTrackers() {
		var ot = new OwnershipTracker();
		subject.persistTrackers(ot);
		verify(transactionRecordService).includeOwnershipChanges(ot);
	}

	@Test
	void persistsNewTokenRelAsExpected() {
		// setup:
		final var expectedNewTokenRel = new MerkleTokenRelStatus(balance * 2, false, true);

		// given:
		final var newTokenRel = new TokenRelationship(token, miscAccount);

		// when:
		newTokenRel.setKycGranted(true);
		newTokenRel.setBalance(balance * 2);
		// and:
		subject.persistTokenRelationship(newTokenRel);

		// then:
		verify(tokenRels).put(miscTokenRelId, expectedNewTokenRel);
		// and:
		verify(transactionRecordService).includeChangesToTokenRel(newTokenRel);
	}

	/* --- Token loading --- */
	@Test
	void loadsExpectedToken() {
		given(accountStore.loadAccount(autoRenewId)).willReturn(autoRenewAccount);
		given(accountStore.loadAccount(treasuryId)).willReturn(treasuryAccount);
		givenToken(merkleTokenId, merkleToken);

		// when:
		final var actualToken = subject.loadToken(tokenId);

		// then:
		/* JKey does not override equals properly, have to compare string representations here */
		assertEquals(token.toString(), actualToken.toString());
	}

	@Test
	void failsLoadingTokenWithDetachedAutoRenewAccount() {
		given(accountStore.loadAccount(autoRenewId))
				.willThrow(new InvalidTransactionException(ACCOUNT_EXPIRED_AND_PENDING_REMOVAL));
		givenToken(merkleTokenId, merkleToken);

		assertTokenLoadFailsWith(ACCOUNT_EXPIRED_AND_PENDING_REMOVAL);
	}

	@Test
	void failsLoadingMissingToken() {
		assertTokenLoadFailsWith(INVALID_TOKEN_ID);
	}

	@Test
	void failsLoadingDeletedToken() {
		givenToken(merkleTokenId, merkleToken);
		merkleToken.setDeleted(true);

		assertTokenLoadFailsWith(TOKEN_WAS_DELETED);
	}

	@Test
	void loadsUniqueTokens() {
		var aToken = new Token(miscId);
		var merkleUniqueToken = mock(MerkleUniqueToken.class);
		given(merkleUniqueToken.getOwner()).willReturn(new EntityId(Id.DEFAULT));
		given(uniqueTokens.get(any())).willReturn(merkleUniqueToken);

		subject.loadUniqueTokens(aToken, List.of(1L, 2L));

		assertEquals(aToken.getLoadedUniqueTokens().size(), 2);
		
		given(uniqueTokens.get(any())).willReturn(null);
		assertThrows(InvalidTransactionException.class, () -> subject.loadUniqueTokens(aToken, List.of(1L, 2L)));
	}


	/* --- Token saving --- */
	@Test
	void savesTokenAsExpected() {
		// setup:
		final var mintedSerialNo = 33L;
		final var burnedSerialNo = 33L;
		final var nftMeta = "abcdefgh".getBytes();
		final var treasuryId = new EntityId(0, 0, treasuryAccountNum);
		final var tokenEntityId = new EntityId(0, 0, tokenNum);
		final var creationTime = new RichInstant(1_234_567L, 8);
		final var modelTreasuryId = new Id(0, 0, treasuryAccountNum);
		final var mintedToken = new UniqueToken(tokenId, mintedSerialNo, creationTime, modelTreasuryId, nftMeta);
		final var burnedToken = new UniqueToken(tokenId, burnedSerialNo, creationTime, modelTreasuryId, nftMeta);
		// and:
		final var expectedReplacementToken = new MerkleToken(
				expiry, tokenSupply * 2, 0,
				symbol, name,
				freezeDefault, true,
				new EntityId(0, 0, autoRenewAccountNum));
		expectedReplacementToken.setAutoRenewAccount(treasuryId);
		expectedReplacementToken.setSupplyKey(supplyKey);
		expectedReplacementToken.setFreezeKey(freezeKey);
		expectedReplacementToken.setKycKey(kycKey);
		expectedReplacementToken.setAccountsFrozenByDefault(!freezeDefault);
		// and:
		final var expectedNewUniqTokenId = new MerkleUniqueTokenId(tokenEntityId, mintedSerialNo);
		final var expectedNewUniqToken = new MerkleUniqueToken(treasuryId, nftMeta, creationTime);
		final var expectedPastUniqTokenId = new MerkleUniqueTokenId(tokenEntityId, burnedSerialNo);

		givenToken(merkleTokenId, merkleToken);
		givenModifiableToken(merkleTokenId, merkleToken);

		// when:
		final var modelToken = subject.loadToken(tokenId);
		// and:
		modelToken.setTotalSupply(tokenSupply * 2);
		modelToken.setAutoRenewAccount(treasuryAccount);
		modelToken.setTreasury(autoRenewAccount);
		modelToken.setFrozenByDefault(!freezeDefault);
		modelToken.mintedUniqueTokens().add(mintedToken);
<<<<<<< HEAD
		modelToken.burnedUniqueTokens().add(burnedToken);
=======
		modelToken.removedUniqueTokens().add(burnedToken);
>>>>>>> 37147810
		// and:
		subject.persistToken(modelToken);

		// then:
		assertEquals(expectedReplacementToken, merkleToken);
		verify(tokens, never()).replace(merkleTokenId, expectedReplacementToken);
		// and:
		verify(transactionRecordService).includeChangesToToken(modelToken);
		verify(uniqueTokens).put(expectedNewUniqTokenId, expectedNewUniqToken);
		verify(uniqueTokens).remove(expectedPastUniqTokenId);
		verify(uniqueTokenAssociations).associate(new EntityId(modelToken.getId()), expectedNewUniqTokenId);
		verify(uniqueTokenAssociations).disassociate(new EntityId(modelToken.getId()), expectedPastUniqTokenId);
		verify(uniqueTokenOwnerships).associate(treasuryId, expectedNewUniqTokenId);
		verify(uniqueTokenOwnerships).disassociate(treasuryId, expectedPastUniqTokenId);
		verify(backingNfts).addToExistingNfts(new NftId(0, 0, tokenNum, mintedSerialNo));
		verify(backingNfts).removeFromExistingNfts(new NftId(0, 0, tokenNum, burnedSerialNo));
	}

	private void givenRelationship(MerkleEntityAssociation anAssoc, MerkleTokenRelStatus aRelationship) {
		given(tokenRels.get(anAssoc)).willReturn(aRelationship);
	}

	private void givenModifiableRelationship(MerkleEntityAssociation anAssoc, MerkleTokenRelStatus aRelationship) {
		given(tokenRels.getForModify(anAssoc)).willReturn(aRelationship);
	}

	private void givenToken(MerkleEntityId anId, MerkleToken aToken) {
		given(tokens.get(anId)).willReturn(aToken);
	}

	private void givenModifiableToken(MerkleEntityId anId, MerkleToken aToken) {
		given(tokens.getForModify(anId)).willReturn(aToken);
	}

	private void assertTokenLoadFailsWith(ResponseCodeEnum status) {
		var ex = assertThrows(InvalidTransactionException.class, () -> subject.loadToken(tokenId));
		assertEquals(status, ex.getResponseCode());
	}

	private void assertMiscRelLoadFailsWith(ResponseCodeEnum status) {
		var ex = assertThrows(InvalidTransactionException.class,
				() -> subject.loadTokenRelationship(token, miscAccount));
		assertEquals(status, ex.getResponseCode());
	}

	private void setupToken() {
		merkleToken = new MerkleToken(
				expiry, tokenSupply, 0,
				symbol, name,
				freezeDefault, true,
				new EntityId(0, 0, treasuryAccountNum));
		merkleToken.setAutoRenewAccount(new EntityId(0, 0, autoRenewAccountNum));
		merkleToken.setSupplyKey(supplyKey);
		merkleToken.setKycKey(kycKey);
		merkleToken.setFreezeKey(freezeKey);

		token.setTreasury(treasuryAccount);
		token.setAutoRenewAccount(autoRenewAccount);
		token.setTotalSupply(tokenSupply);
		token.setKycKey(kycKey);
		token.setSupplyKey(supplyKey);
		token.setFreezeKey(freezeKey);
		token.setFrozenByDefault(freezeDefault);
	}

	private void setupTokenRel() {
		miscTokenMerkleRel = new MerkleTokenRelStatus(balance, frozen, kycGranted);
		miscTokenRel.initBalance(balance);
		miscTokenRel.setFrozen(frozen);
		miscTokenRel.setKycGranted(kycGranted);
		miscTokenRel.setNotYetPersisted(false);
	}

	private final long expiry = 1_234_567L;
	private final long balance = 1_000L;
	private final long miscAccountNum = 1_234L;
	private final long treasuryAccountNum = 2_234L;
	private final long autoRenewAccountNum = 3_234L;
	private final Id miscId = new Id(0, 0, miscAccountNum);
	private final Id treasuryId = new Id(0, 0, treasuryAccountNum);
	private final Id autoRenewId = new Id(0, 0, autoRenewAccountNum);
	private final Account miscAccount = new Account(miscId);
	private final Account treasuryAccount = new Account(treasuryId);
	private final Account autoRenewAccount = new Account(autoRenewId);

	private final JKey kycKey = TxnHandlingScenario.TOKEN_KYC_KT.asJKeyUnchecked();
	private final JKey freezeKey = TxnHandlingScenario.TOKEN_FREEZE_KT.asJKeyUnchecked();
	private final JKey supplyKey = TxnHandlingScenario.TOKEN_SUPPLY_KT.asJKeyUnchecked();
	private final long tokenNum = 4_234L;
	private final long tokenSupply = 777L;
	private final String name = "Testing123";
	private final String symbol = "T123";
	private final MerkleEntityId merkleTokenId = new MerkleEntityId(0, 0, tokenNum);
	private final Id tokenId = new Id(0, 0, tokenNum);
	private final Token token = new Token(tokenId);

	private final boolean frozen = false;
	private final boolean kycGranted = true;
	private final boolean freezeDefault = true;
	private final MerkleEntityAssociation miscTokenRelId = new MerkleEntityAssociation(
			0, 0, miscAccountNum,
			0, 0, tokenNum);
	private final TokenRelationship miscTokenRel = new TokenRelationship(token, miscAccount);
	private MerkleToken merkleToken;
	private MerkleTokenRelStatus miscTokenMerkleRel;
}<|MERGE_RESOLUTION|>--- conflicted
+++ resolved
@@ -9,9 +9,9 @@
  * Licensed under the Apache License, Version 2.0 (the "License");
  * you may not use this file except in compliance with the License.
  * You may obtain a copy of the License at
- * 
+ *
  *      http://www.apache.org/licenses/LICENSE-2.0
- * 
+ *
  * Unless required by applicable law or agreed to in writing, software
  * distributed under the License is distributed on an "AS IS" BASIS,
  * WITHOUT WARRANTIES OR CONDITIONS OF ANY KIND, either express or implied.
@@ -220,7 +220,7 @@
 		subject.loadUniqueTokens(aToken, List.of(1L, 2L));
 
 		assertEquals(aToken.getLoadedUniqueTokens().size(), 2);
-		
+
 		given(uniqueTokens.get(any())).willReturn(null);
 		assertThrows(InvalidTransactionException.class, () -> subject.loadUniqueTokens(aToken, List.of(1L, 2L)));
 	}
@@ -266,11 +266,7 @@
 		modelToken.setTreasury(autoRenewAccount);
 		modelToken.setFrozenByDefault(!freezeDefault);
 		modelToken.mintedUniqueTokens().add(mintedToken);
-<<<<<<< HEAD
-		modelToken.burnedUniqueTokens().add(burnedToken);
-=======
 		modelToken.removedUniqueTokens().add(burnedToken);
->>>>>>> 37147810
 		// and:
 		subject.persistToken(modelToken);
 
