--- conflicted
+++ resolved
@@ -108,12 +108,9 @@
 				() -> uniqueTokens,
 				() -> tokenRels,
 				backingTokenRels,
-<<<<<<< HEAD
 				uniqTokenViewsManager,
-				tokenStore::addKnownTreasury);
-=======
-				uniqTokenViewsManager, legacyStore::removeKnownTreasuryForToken);
->>>>>>> 8bde8461
+				tokenStore::addKnownTreasury,
+				legacyStore::removeKnownTreasuryForToken);
 	}
 
 	/* --- Token relationship loading --- */
@@ -402,7 +399,6 @@
 		verify(uniqTokenViewsManager).burnNotice(expectedPastUniqTokenId2, treasuryId);
 	}
 
-<<<<<<< HEAD
 	@Test
 	void persistsNewTokenAsExpected() {
 		final var newToken = new Token(IdUtils.asModelId("1.2.3"));
@@ -438,10 +434,7 @@
 		assertEquals(status, ex.getResponseCode());
 	}
 
-	private void givenRelationship(MerkleEntityAssociation anAssoc, MerkleTokenRelStatus aRelationship) {
-=======
-	private void givenRelationship(final MerkleEntityAssociation anAssoc, final MerkleTokenRelStatus aRelationship) {
->>>>>>> 8bde8461
+	private void givenRelationship(final MerkleEntityAssociation anAssoc, MerkleTokenRelStatus aRelationship) {
 		given(tokenRels.get(anAssoc)).willReturn(aRelationship);
 	}
 
