--- conflicted
+++ resolved
@@ -717,11 +717,6 @@
         given(nestedPretendArguments.getInt(0)).willReturn(ABI_ID_ERC_TRANSFER_FROM);
         given(mockSynthBodyBuilder.getCryptoTransfer()).willReturn(cryptoTransferTransactionBody);
         given(frame.getSenderAddress()).willReturn(senderAddress);
-<<<<<<< HEAD
-=======
-        given(accountStoreFactory.newAccountStore(validator, accounts)).willReturn(accountStore);
-        given(accountStore.loadAccount(any())).willReturn(new Account(Id.fromGrpcAccount(sender)));
->>>>>>> c918d895
         given(impliedTransfersMarshal.validityWithCurrentProps(cryptoTransferTransactionBody)).willReturn(OK);
         given(sigsVerifier.hasActiveKey(Mockito.anyBoolean(), any(), any(), any())).willReturn(true);
         given(dynamicProperties.areAllowancesEnabled()).willReturn(true);
