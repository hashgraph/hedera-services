package com.hedera.services.store.contracts.precompile;
/*-
 * ‌
 * Hedera Services Node
 * ​
 * Copyright (C) 2018 - 2021 Hedera Hashgraph, LLC
 * ​
 * Licensed under the Apache License, Version 2.0 (the "License");
 * you may not use this file except in compliance with the License.
 * You may obtain a copy of the License at
 *
 *      http://www.apache.org/licenses/LICENSE-2.0
 *
 * Unless required by applicable law or agreed to in writing, software
 * distributed under the License is distributed on an "AS IS" BASIS,
 * WITHOUT WARRANTIES OR CONDITIONS OF ANY KIND, either express or implied.
 * See the License for the specific language governing permissions and
 * limitations under the License.
 * ‍
 */

import com.hedera.services.context.SideEffectsTracker;
import com.hedera.services.context.primitives.StateView;
import com.hedera.services.context.properties.GlobalDynamicProperties;
import com.hedera.services.contracts.sources.TxnAwareEvmSigsVerifier;
import com.hedera.services.exceptions.InvalidTransactionException;
import com.hedera.services.fees.FeeCalculator;
import com.hedera.services.fees.calculation.UsagePricesProvider;
import com.hedera.services.grpc.marshalling.ImpliedTransfers;
import com.hedera.services.grpc.marshalling.ImpliedTransfersMarshal;
import com.hedera.services.grpc.marshalling.ImpliedTransfersMeta;
import com.hedera.services.ledger.SigImpactHistorian;
import com.hedera.services.ledger.TransactionalLedger;
import com.hedera.services.ledger.TransferLogic;
import com.hedera.services.ledger.accounts.ContractAliases;
import com.hedera.services.ledger.ids.EntityIdSource;
import com.hedera.services.ledger.properties.AccountProperty;
import com.hedera.services.ledger.properties.NftProperty;
import com.hedera.services.ledger.properties.TokenProperty;
import com.hedera.services.ledger.properties.TokenRelProperty;
import com.hedera.services.records.RecordsHistorian;
import com.hedera.services.state.enums.TokenType;
import com.hedera.services.state.expiry.ExpiringCreations;
import com.hedera.services.state.merkle.MerkleAccount;
import com.hedera.services.state.merkle.MerkleToken;
import com.hedera.services.state.merkle.MerkleTokenRelStatus;
import com.hedera.services.state.merkle.MerkleUniqueToken;
import com.hedera.services.state.submerkle.EntityId;
import com.hedera.services.state.submerkle.ExpirableTxnRecord;
import com.hedera.services.state.submerkle.FcTokenAllowanceId;
import com.hedera.services.store.AccountStore;
import com.hedera.services.store.contracts.HederaStackedWorldStateUpdater;
import com.hedera.services.store.contracts.WorldLedgers;
import com.hedera.services.store.models.Account;
import com.hedera.services.store.models.NftId;
import com.hedera.services.store.tokens.HederaTokenStore;
import com.hedera.services.txns.crypto.validators.ApproveAllowanceChecks;
import com.hedera.services.txns.token.process.DissociationFactory;
import com.hedera.services.txns.token.validators.CreateChecks;
import com.hedera.services.txns.validation.OptionValidator;
import com.hedera.services.utils.EntityIdUtils;
import com.hedera.services.utils.EntityNum;
import com.hedera.test.utils.IdUtils;
import com.hederahashgraph.api.proto.java.AccountID;
import com.hederahashgraph.api.proto.java.CryptoAllowance;
import com.hederahashgraph.api.proto.java.CryptoApproveAllowanceTransactionBody;
import com.hederahashgraph.api.proto.java.CryptoDeleteAllowanceTransactionBody;
import com.hederahashgraph.api.proto.java.CryptoTransferTransactionBody;
import com.hederahashgraph.api.proto.java.HederaFunctionality;
import com.hederahashgraph.api.proto.java.NftAllowance;
import com.hederahashgraph.api.proto.java.TokenAllowance;
import com.hederahashgraph.api.proto.java.TokenID;
import com.hederahashgraph.api.proto.java.TransactionBody;
import com.hederahashgraph.api.proto.java.TransactionID;
import com.hederahashgraph.fee.FeeObject;
import org.apache.commons.lang3.tuple.Pair;
import org.apache.tuweni.bytes.Bytes;
import org.hyperledger.besu.datatypes.Address;
import org.hyperledger.besu.datatypes.Wei;
import org.hyperledger.besu.evm.Gas;
import org.hyperledger.besu.evm.frame.MessageFrame;
import org.hyperledger.besu.evm.gascalculator.GasCalculator;
import org.hyperledger.besu.evm.worldstate.WorldUpdater;
import org.junit.jupiter.api.AfterEach;
import org.junit.jupiter.api.BeforeEach;
import org.junit.jupiter.api.Test;
import org.junit.jupiter.api.extension.ExtendWith;
import org.mockito.Mock;
import org.mockito.MockedStatic;
import org.mockito.Mockito;
import org.mockito.junit.jupiter.MockitoExtension;

import java.math.BigInteger;
import java.util.ArrayList;
import java.util.Collections;
import java.util.List;
import java.util.Optional;
import java.util.Set;
import java.util.TreeMap;
import java.util.TreeSet;

import static com.hedera.services.ledger.ids.ExceptionalEntityIdSource.NOOP_ID_SOURCE;
import static com.hedera.services.state.EntityCreator.EMPTY_MEMO;
import static com.hedera.services.store.contracts.precompile.HTSPrecompiledContract.ABI_ID_APPROVE;
import static com.hedera.services.store.contracts.precompile.HTSPrecompiledContract.ABI_ID_BALANCE_OF_TOKEN;
import static com.hedera.services.store.contracts.precompile.HTSPrecompiledContract.ABI_ID_DECIMALS;
import static com.hedera.services.store.contracts.precompile.HTSPrecompiledContract.ABI_ID_ERC_TRANSFER;
import static com.hedera.services.store.contracts.precompile.HTSPrecompiledContract.ABI_ID_ERC_TRANSFER_FROM;
import static com.hedera.services.store.contracts.precompile.HTSPrecompiledContract.ABI_ID_GET_APPROVED;
import static com.hedera.services.store.contracts.precompile.HTSPrecompiledContract.ABI_ID_IS_APPROVED_FOR_ALL;
import static com.hedera.services.store.contracts.precompile.HTSPrecompiledContract.ABI_ID_NAME;
import static com.hedera.services.store.contracts.precompile.HTSPrecompiledContract.ABI_ID_OWNER_OF_NFT;
import static com.hedera.services.store.contracts.precompile.HTSPrecompiledContract.ABI_ID_REDIRECT_FOR_TOKEN;
import static com.hedera.services.store.contracts.precompile.HTSPrecompiledContract.ABI_ID_SET_APPROVAL_FOR_ALL;
import static com.hedera.services.store.contracts.precompile.HTSPrecompiledContract.ABI_ID_SYMBOL;
import static com.hedera.services.store.contracts.precompile.HTSPrecompiledContract.ABI_ID_TOKEN_URI_NFT;
import static com.hedera.services.store.contracts.precompile.HTSPrecompiledContract.ABI_ID_TOTAL_SUPPLY_TOKEN;
import static com.hedera.services.store.contracts.precompile.HTSPrecompiledContract.HTS_PRECOMPILED_CONTRACT_ADDRESS;
import static com.hedera.services.store.contracts.precompile.HTSTestsUtil.NOT_SUPPORTED_NON_FUNGIBLE_OPERATION_REASON;
import static com.hedera.services.store.contracts.precompile.HTSTestsUtil.TEST_CONSENSUS_TIME;
import static com.hedera.services.store.contracts.precompile.HTSTestsUtil.accountId;
import static com.hedera.services.store.contracts.precompile.HTSTestsUtil.contractAddr;
import static com.hedera.services.store.contracts.precompile.HTSTestsUtil.contractAddress;
import static com.hedera.services.store.contracts.precompile.HTSTestsUtil.failResult;
import static com.hedera.services.store.contracts.precompile.HTSTestsUtil.invalidSigResult;
import static com.hedera.services.store.contracts.precompile.HTSTestsUtil.nonFungibleTokenAddr;
import static com.hedera.services.store.contracts.precompile.HTSTestsUtil.ownerOfAndTokenUriWrapper;
import static com.hedera.services.store.contracts.precompile.HTSTestsUtil.precompiledContract;
import static com.hedera.services.store.contracts.precompile.HTSTestsUtil.receiver;
import static com.hedera.services.store.contracts.precompile.HTSTestsUtil.recipientAddress;
import static com.hedera.services.store.contracts.precompile.HTSTestsUtil.sender;
import static com.hedera.services.store.contracts.precompile.HTSTestsUtil.senderAddress;
import static com.hedera.services.store.contracts.precompile.HTSTestsUtil.successResult;
import static com.hedera.services.store.contracts.precompile.HTSTestsUtil.timestamp;
import static com.hedera.services.store.contracts.precompile.HTSTestsUtil.token;
import static com.hedera.services.store.contracts.precompile.HTSTestsUtil.tokenTransferChanges;
import static com.hederahashgraph.api.proto.java.ResponseCodeEnum.FAIL_INVALID;
import static com.hederahashgraph.api.proto.java.ResponseCodeEnum.INVALID_SIGNATURE;
import static com.hederahashgraph.api.proto.java.ResponseCodeEnum.OK;
import static org.hyperledger.besu.datatypes.Address.RIPEMD160;
import static org.junit.jupiter.api.Assertions.assertEquals;
import static org.junit.jupiter.api.Assertions.assertNull;
import static org.junit.jupiter.api.Assertions.assertThrows;
import static org.mockito.ArgumentMatchers.any;
import static org.mockito.ArgumentMatchers.anyInt;
import static org.mockito.ArgumentMatchers.eq;
import static org.mockito.BDDMockito.given;
import static org.mockito.Mockito.verify;

@ExtendWith(MockitoExtension.class)
class ERC721PrecompilesTest {
    @Mock
    private Bytes pretendArguments;
    @Mock
    private GlobalDynamicProperties dynamicProperties;
    @Mock
    private OptionValidator validator;
    @Mock
    private GasCalculator gasCalculator;
    @Mock
    private MessageFrame frame;
    @Mock
    private TxnAwareEvmSigsVerifier sigsVerifier;
    @Mock
    private RecordsHistorian recordsHistorian;
    @Mock
    private DecodingFacade decoder;
    @Mock
    private EncodingFacade encoder;
    @Mock
    private HTSPrecompiledContract.TokenStoreFactory tokenStoreFactory;
    @Mock
    private HTSPrecompiledContract.AccountStoreFactory accountStoreFactory;
    @Mock
    private SideEffectsTracker sideEffects;
    @Mock
    private TransactionBody.Builder mockSynthBodyBuilder;
    @Mock
    private ExpirableTxnRecord.Builder mockRecordBuilder;
    @Mock
    private SyntheticTxnFactory syntheticTxnFactory;
    @Mock
    private HederaStackedWorldStateUpdater worldUpdater;
    @Mock
    private WorldLedgers wrappedLedgers;
    @Mock
    private TransactionalLedger<NftId, NftProperty, MerkleUniqueToken> nfts;
    @Mock
    private TransactionalLedger<Pair<AccountID, TokenID>, TokenRelProperty, MerkleTokenRelStatus> tokenRels;
    @Mock
    private TransactionalLedger<AccountID, AccountProperty, MerkleAccount> accounts;
    @Mock
    private TransactionalLedger<TokenID, TokenProperty, MerkleToken> tokens;
    @Mock
    private ExpiringCreations creator;
    @Mock
    private DissociationFactory dissociationFactory;
    @Mock
    private ImpliedTransfersMarshal impliedTransfersMarshal;
    @Mock
    private FeeCalculator feeCalculator;
    @Mock
    private StateView stateView;
    @Mock
    private PrecompilePricingUtils precompilePricingUtils;
    @Mock
    private HTSPrecompiledContract.TransferLogicFactory transferLogicFactory;
    @Mock
    private HTSPrecompiledContract.HederaTokenStoreFactory hederaTokenStoreFactory;
    @Mock
    private Bytes nestedPretendArguments;
    @Mock
    private FeeObject mockFeeObject;
    @Mock
    private UsagePricesProvider resourceCosts;
    @Mock
    private SigImpactHistorian sigImpactHistorian;
    @Mock
    private CreateChecks createChecks;
    @Mock
    private EntityIdSource entityIdSource;
    @Mock
    private ApproveAllowanceChecks allowanceChecks;
    @Mock
    private AccountStore accountStore;
    @Mock
    private CryptoTransferTransactionBody cryptoTransferTransactionBody;
    @Mock
    private CryptoDeleteAllowanceTransactionBody cryptoDeleteAllowanceTransactionBody;
    @Mock
    private HederaTokenStore hederaTokenStore;
    @Mock
    private TransferLogic transferLogic;
    @Mock
    private ImpliedTransfers impliedTransfers;
    @Mock
    private ContractAliases aliases;
    @Mock
    private ImpliedTransfersMeta impliedTransfersMeta;
    @Mock
    CryptoApproveAllowanceTransactionBody cryptoApproveAllowanceTransactionBody;

    private HTSPrecompiledContract subject;
    private final EntityIdSource ids = NOOP_ID_SOURCE;
    private MockedStatic<EntityIdUtils> entityIdUtils;

    @BeforeEach
    void setUp() {
        subject = new HTSPrecompiledContract(
                validator, dynamicProperties, gasCalculator,
                sigImpactHistorian, recordsHistorian, sigsVerifier, decoder, encoder,
                syntheticTxnFactory, creator, dissociationFactory, impliedTransfersMarshal, () -> feeCalculator,
<<<<<<< HEAD
                stateView, precompilePricingUtils, resourceCosts, createChecks, entityIdSource);
=======
                stateView, precompilePricingUtils, resourceCosts, createChecks, entityIdSource, allowanceChecks);
>>>>>>> 1c58b110
        subject.setTransferLogicFactory(transferLogicFactory);
        subject.setTokenStoreFactory(tokenStoreFactory);
        subject.setHederaTokenStoreFactory(hederaTokenStoreFactory);
        subject.setAccountStoreFactory(accountStoreFactory);
        subject.setSideEffectsFactory(() -> sideEffects);
        entityIdUtils = Mockito.mockStatic(EntityIdUtils.class);
        entityIdUtils.when(() -> EntityIdUtils.tokenIdFromEvmAddress(nonFungibleTokenAddr.toArray())).thenReturn(token);
        entityIdUtils.when(() -> EntityIdUtils.contractIdFromEvmAddress(Address.fromHexString(HTS_PRECOMPILED_CONTRACT_ADDRESS).toArray()))
                .thenReturn(precompiledContract);
        entityIdUtils.when(() -> EntityIdUtils.accountIdFromEvmAddress(senderAddress)).thenReturn(sender);
        entityIdUtils.when(() -> EntityIdUtils.asTypedEvmAddress(sender)).thenReturn(senderAddress);
        entityIdUtils.when(() -> EntityIdUtils.asTypedEvmAddress(receiver)).thenReturn(recipientAddress);
        entityIdUtils.when(() -> EntityIdUtils.asEvmAddress(0, 0, 3)).thenReturn(RIPEMD160.toArray());
        given(worldUpdater.permissivelyUnaliased(any())).willAnswer(invocationOnMock -> invocationOnMock.getArgument(0));
    }

    @AfterEach
    void closeMocks() {
        entityIdUtils.close();
    }

    @Test
    void name() {
        givenMinimalFrameContext();
        given(pretendArguments.slice(24)).willReturn(Bytes.fromHexString("0" + Integer.toHexString(ABI_ID_NAME)));
        given(syntheticTxnFactory.createTransactionCall(1L, pretendArguments)).willReturn(mockSynthBodyBuilder);
        given(creator.createSuccessfulSyntheticRecord(Collections.emptyList(), sideEffects, EMPTY_MEMO))
                .willReturn(mockRecordBuilder);
        given(feeCalculator.estimatedGasPriceInTinybars(HederaFunctionality.ContractCall, timestamp))
                .willReturn(1L);
        given(feeCalculator.estimatePayment(any(), any(), any(), any(), any())).willReturn(mockFeeObject);
        given(mockFeeObject.getNodeFee())
                .willReturn(1L);
        given(mockFeeObject.getNetworkFee())
                .willReturn(1L);
        given(mockFeeObject.getServiceFee())
                .willReturn(1L);
        given(encoder.encodeName(any())).willReturn(successResult);

        // when:
        subject.prepareFields(frame);
        subject.prepareComputation(pretendArguments, а -> а);
        subject.computeViewFunctionGasRequirement(TEST_CONSENSUS_TIME);
        final var result = subject.computeInternal(frame);

        // then:
        assertEquals(successResult, result);
        verify(wrappedLedgers).commit();
        verify(worldUpdater).manageInProgressRecord(recordsHistorian, mockRecordBuilder, mockSynthBodyBuilder);
    }

    @Test
    void symbol() {
        givenMinimalFrameContext();
        given(pretendArguments.slice(24)).willReturn(Bytes.fromHexString(Integer.toHexString(ABI_ID_SYMBOL)));
        given(syntheticTxnFactory.createTransactionCall(1L, pretendArguments)).willReturn(mockSynthBodyBuilder);
        given(creator.createSuccessfulSyntheticRecord(Collections.emptyList(), sideEffects, EMPTY_MEMO))
                .willReturn(mockRecordBuilder);
        given(feeCalculator.estimatedGasPriceInTinybars(HederaFunctionality.ContractCall, timestamp))
                .willReturn(1L);
        given(feeCalculator.estimatePayment(any(), any(), any(), any(), any())).willReturn(mockFeeObject);
        given(mockFeeObject.getNodeFee())
                .willReturn(1L);
        given(mockFeeObject.getNetworkFee())
                .willReturn(1L);
        given(mockFeeObject.getServiceFee())
                .willReturn(1L);
        given(encoder.encodeSymbol(any())).willReturn(successResult);

        // when:
        subject.prepareFields(frame);
        subject.prepareComputation(pretendArguments, а -> а);
        subject.computeViewFunctionGasRequirement(TEST_CONSENSUS_TIME);
        final var result = subject.computeInternal(frame);

        // then:
        assertEquals(successResult, result);
        verify(wrappedLedgers).commit();
        verify(worldUpdater).manageInProgressRecord(recordsHistorian, mockRecordBuilder, mockSynthBodyBuilder);
    }

    @Test
    void isApprovedForAll() {
        Set<FcTokenAllowanceId> allowances = new TreeSet<>();
        FcTokenAllowanceId fcTokenAllowanceId = FcTokenAllowanceId.from(EntityNum.fromLong(token.getTokenNum()), EntityNum.fromLong(receiver.getAccountNum()));
        allowances.add(fcTokenAllowanceId);

        givenMinimalFrameContext();
        given(nestedPretendArguments.getInt(0)).willReturn(ABI_ID_IS_APPROVED_FOR_ALL);
        given(wrappedLedgers.accounts()).willReturn(accounts);
        given(syntheticTxnFactory.createTransactionCall(1L, pretendArguments)).willReturn(mockSynthBodyBuilder);
        given(creator.createSuccessfulSyntheticRecord(Collections.emptyList(), sideEffects, EMPTY_MEMO))
                .willReturn(mockRecordBuilder);

        given(feeCalculator.estimatedGasPriceInTinybars(HederaFunctionality.ContractCall, timestamp))
                .willReturn(1L);
        given(feeCalculator.estimatePayment(any(), any(), any(), any(), any())).willReturn(mockFeeObject);
        given(mockFeeObject.getNodeFee())
                .willReturn(1L);
        given(mockFeeObject.getNetworkFee())
                .willReturn(1L);
        given(mockFeeObject.getServiceFee())
                .willReturn(1L);

        given(encoder.encodeIsApprovedForAll(true)).willReturn(successResult);
        given(decoder.decodeIsApprovedForAll(eq(nestedPretendArguments), any())).willReturn(
                IS_APPROVE_FOR_ALL_WRAPPER);
        given(dynamicProperties.areAllowancesEnabled()).willReturn(true);
        given(accounts.get(any(), any())).willReturn(allowances);

        // when:
        subject.prepareFields(frame);
        subject.prepareComputation(pretendArguments, а -> а);
        subject.computeViewFunctionGasRequirement(TEST_CONSENSUS_TIME);
        final var result = subject.computeInternal(frame);

        // then:
        assertEquals(successResult, result);
        verify(wrappedLedgers).commit();
        verify(worldUpdater).manageInProgressRecord(recordsHistorian, mockRecordBuilder, mockSynthBodyBuilder);
    }

    @Test
    void approve() {
        TreeMap<FcTokenAllowanceId, Long> allowances = new TreeMap<>();
       List<CryptoAllowance> cryptoAllowances = new ArrayList<>();
       List<TokenAllowance> tokenAllowances = new ArrayList<>();
       List<NftAllowance> nftAllowances = new ArrayList<>();
        givenMinimalFrameContext();

        given(nestedPretendArguments.getInt(0)).willReturn(ABI_ID_APPROVE);
        given(wrappedLedgers.tokens()).willReturn(tokens);
        given(wrappedLedgers.accounts()).willReturn(accounts);
        given(creator.createSuccessfulSyntheticRecord(Collections.emptyList(), sideEffects, EMPTY_MEMO))
                .willReturn(mockRecordBuilder);

        given(feeCalculator.estimatedGasPriceInTinybars(HederaFunctionality.ContractCall, timestamp))
                .willReturn(1L);
        given(feeCalculator.estimatePayment(any(), any(), any(), any(), any())).willReturn(mockFeeObject);
        given(mockFeeObject.getNodeFee())
                .willReturn(1L);
        given(mockFeeObject.getNetworkFee())
                .willReturn(1L);
        given(mockFeeObject.getServiceFee())
                .willReturn(1L);

        given(syntheticTxnFactory.createApproveAllowance(APPROVE_WRAPPER))
                .willReturn(mockSynthBodyBuilder);
        given(mockSynthBodyBuilder.getCryptoApproveAllowance()).willReturn(cryptoApproveAllowanceTransactionBody);

        given(accountStoreFactory.newAccountStore(validator, dynamicProperties, accounts)).willReturn(accountStore);
        given(EntityIdUtils.accountIdFromEvmAddress((Address) any())).willReturn(sender);
        given(accountStore.loadAccount(any())).willReturn(new Account(accountId));
        given(dynamicProperties.areAllowancesEnabled()).willReturn(true);

        given(allowanceChecks.allowancesValidation(cryptoAllowances, tokenAllowances, nftAllowances, new Account(accountId), stateView))
                .willReturn(OK);

        given(decoder.decodeTokenApprove(eq(nestedPretendArguments), eq(token), eq(false), any())).willReturn(
                APPROVE_WRAPPER);
        given(encoder.encodeApprove(true)).willReturn(successResult);

        // when:
        subject.prepareFields(frame);
        subject.prepareComputation(pretendArguments, а -> а);
        subject.computeViewFunctionGasRequirement(TEST_CONSENSUS_TIME);
        final var result = subject.computeInternal(frame);

        // then:
        assertEquals(successResult, result);
        verify(wrappedLedgers).commit();
        verify(worldUpdater).manageInProgressRecord(recordsHistorian, mockRecordBuilder, mockSynthBodyBuilder);
    }

    @Test
    void approveSpender0() {
        TreeMap<FcTokenAllowanceId, Long> allowances = new TreeMap<>();
        givenMinimalFrameContext();

        given(nestedPretendArguments.getInt(0)).willReturn(ABI_ID_APPROVE);
        given(wrappedLedgers.tokens()).willReturn(tokens);
        given(wrappedLedgers.accounts()).willReturn(accounts);
        given(wrappedLedgers.nfts()).willReturn(nfts);
        given(creator.createSuccessfulSyntheticRecord(Collections.emptyList(), sideEffects, EMPTY_MEMO))
                .willReturn(mockRecordBuilder);

        given(feeCalculator.estimatedGasPriceInTinybars(HederaFunctionality.ContractCall, timestamp))
                .willReturn(1L);
        given(feeCalculator.estimatePayment(any(), any(), any(), any(), any())).willReturn(mockFeeObject);
        given(mockFeeObject.getNodeFee())
                .willReturn(1L);
        given(mockFeeObject.getNetworkFee())
                .willReturn(1L);
        given(mockFeeObject.getServiceFee())
                .willReturn(1L);

        given(nfts.get(any(), any())).willReturn(EntityId.fromGrpcAccountId(sender));
        given(syntheticTxnFactory.createDeleteAllowance(APPROVE_WRAPPER_0, EntityId.fromGrpcAccountId(sender)))
                .willReturn(mockSynthBodyBuilder);
        given(mockSynthBodyBuilder.getCryptoDeleteAllowance()).willReturn(cryptoDeleteAllowanceTransactionBody);

        given(accountStoreFactory.newAccountStore(validator, dynamicProperties, accounts)).willReturn(accountStore);
        given(EntityIdUtils.accountIdFromEvmAddress((Address) any())).willReturn(sender);
        given(accountStore.loadAccount(any())).willReturn(new Account(accountId));
        given(dynamicProperties.areAllowancesEnabled()).willReturn(true);

        given(cryptoDeleteAllowanceTransactionBody.getNftAllowancesList()).willReturn(Collections.emptyList());

        given(decoder.decodeTokenApprove(eq(nestedPretendArguments), eq(token), eq(false), any())).willReturn(
                APPROVE_WRAPPER_0);
        given(encoder.encodeApprove(true)).willReturn(successResult);

        // when:
        subject.prepareFields(frame);
        subject.prepareComputation(pretendArguments, а -> а);
        subject.computeViewFunctionGasRequirement(TEST_CONSENSUS_TIME);
        final var result = subject.computeInternal(frame);

        // then:
        assertEquals(successResult, result);
        verify(wrappedLedgers).commit();
        verify(worldUpdater).manageInProgressRecord(recordsHistorian, mockRecordBuilder, mockSynthBodyBuilder);
    }

    @Test
    void allowanceValidation() {
        TreeMap<FcTokenAllowanceId, Long> allowances = new TreeMap<>();
        List<CryptoAllowance> cryptoAllowances = new ArrayList<>();
        List<TokenAllowance> tokenAllowances = new ArrayList<>();
        List<NftAllowance> nftAllowances = new ArrayList<>();
        givenMinimalFrameContext();

        given(nestedPretendArguments.getInt(0)).willReturn(ABI_ID_APPROVE);
        given(wrappedLedgers.tokens()).willReturn(tokens);
        given(wrappedLedgers.accounts()).willReturn(accounts);

        given(feeCalculator.estimatedGasPriceInTinybars(HederaFunctionality.ContractCall, timestamp))
                .willReturn(1L);
        given(feeCalculator.estimatePayment(any(), any(), any(), any(), any())).willReturn(mockFeeObject);
        given(mockFeeObject.getNodeFee())
                .willReturn(1L);
        given(mockFeeObject.getNetworkFee())
                .willReturn(1L);
        given(mockFeeObject.getServiceFee())
                .willReturn(1L);

        given(syntheticTxnFactory.createApproveAllowance(APPROVE_WRAPPER))
                .willReturn(mockSynthBodyBuilder);
        given(mockSynthBodyBuilder.getCryptoApproveAllowance()).willReturn(cryptoApproveAllowanceTransactionBody);

        given(accountStoreFactory.newAccountStore(validator, dynamicProperties, accounts)).willReturn(accountStore);
        given(EntityIdUtils.accountIdFromEvmAddress((Address) any())).willReturn(sender);
        given(accountStore.loadAccount(any())).willReturn(new Account(accountId));
        given(dynamicProperties.areAllowancesEnabled()).willReturn(true);

        given(allowanceChecks.allowancesValidation(cryptoAllowances, tokenAllowances, nftAllowances, new Account(accountId), stateView))
                .willReturn(FAIL_INVALID);

        given(decoder.decodeTokenApprove(eq(nestedPretendArguments), eq(token), eq(false), any())).willReturn(
                APPROVE_WRAPPER);

        // when:
        subject.prepareFields(frame);
        subject.prepareComputation(pretendArguments, а -> а);
        subject.computeViewFunctionGasRequirement(TEST_CONSENSUS_TIME);
        final var result = subject.computeInternal(frame);

        // then:
        assertEquals(failResult, result);
    }

    @Test
    void setApprovalForAll() {
        List<CryptoAllowance> cryptoAllowances = new ArrayList<>();
        List<TokenAllowance> tokenAllowances = new ArrayList<>();
        List<NftAllowance> nftAllowances = new ArrayList<>();
        givenMinimalFrameContext();

        given(nestedPretendArguments.getInt(0)).willReturn(ABI_ID_SET_APPROVAL_FOR_ALL);
        given(wrappedLedgers.tokens()).willReturn(tokens);
        given(wrappedLedgers.accounts()).willReturn(accounts);
        given(creator.createSuccessfulSyntheticRecord(Collections.emptyList(), sideEffects, EMPTY_MEMO))
                .willReturn(mockRecordBuilder);

        given(feeCalculator.estimatedGasPriceInTinybars(HederaFunctionality.ContractCall, timestamp))
                .willReturn(1L);
        given(feeCalculator.estimatePayment(any(), any(), any(), any(), any())).willReturn(mockFeeObject);
        given(mockFeeObject.getNodeFee())
                .willReturn(1L);
        given(mockFeeObject.getNetworkFee())
                .willReturn(1L);
        given(mockFeeObject.getServiceFee())
                .willReturn(1L);

        given(syntheticTxnFactory.createApproveAllowanceForAllNFT(SET_APPROVAL_FOR_ALL_WRAPPER, token))
                .willReturn(mockSynthBodyBuilder);
        given(mockSynthBodyBuilder.getCryptoApproveAllowance()).willReturn(cryptoApproveAllowanceTransactionBody);

        given(accountStoreFactory.newAccountStore(validator, dynamicProperties, accounts)).willReturn(accountStore);
        given(EntityIdUtils.accountIdFromEvmAddress((Address) any())).willReturn(sender);
        given(accountStore.loadAccount(any())).willReturn(new Account(accountId));
        given(dynamicProperties.areAllowancesEnabled()).willReturn(true);

        given(allowanceChecks.allowancesValidation(cryptoAllowances, tokenAllowances, nftAllowances, new Account(accountId), stateView))
                .willReturn(OK);

        given(decoder.decodeSetApprovalForAll(eq(nestedPretendArguments), any())).willReturn(
                SET_APPROVAL_FOR_ALL_WRAPPER);

        // when:
        subject.prepareFields(frame);
        subject.prepareComputation(pretendArguments, а -> а);
        subject.computeViewFunctionGasRequirement(TEST_CONSENSUS_TIME);
        final var result = subject.computeInternal(frame);

        // then:
        assertEquals(successResult, result);
        verify(wrappedLedgers).commit();
        verify(worldUpdater).manageInProgressRecord(recordsHistorian, mockRecordBuilder, mockSynthBodyBuilder);
    }

    @Test
    void getApproved() {
        Set<FcTokenAllowanceId> allowances = new TreeSet<>();
        FcTokenAllowanceId fcTokenAllowanceId = FcTokenAllowanceId.from(EntityNum.fromLong(token.getTokenNum()), EntityNum.fromLong(receiver.getAccountNum()));
        allowances.add(fcTokenAllowanceId);

        givenMinimalFrameContext();
        given(nestedPretendArguments.getInt(0)).willReturn(ABI_ID_GET_APPROVED);
        given(wrappedLedgers.accounts()).willReturn(accounts);
        given(wrappedLedgers.nfts()).willReturn(nfts);
        given(dynamicProperties.areAllowancesEnabled()).willReturn(true);
        given(syntheticTxnFactory.createTransactionCall(1L, pretendArguments)).willReturn(mockSynthBodyBuilder);
        given(creator.createSuccessfulSyntheticRecord(Collections.emptyList(), sideEffects, EMPTY_MEMO)).willReturn(mockRecordBuilder);

        given(feeCalculator.estimatedGasPriceInTinybars(HederaFunctionality.ContractCall, timestamp)).willReturn(1L);
        given(feeCalculator.estimatePayment(any(), any(), any(), any(), any())).willReturn(mockFeeObject);
        given(mockFeeObject.getNodeFee()).willReturn(1L);
        given(mockFeeObject.getNetworkFee()).willReturn(1L);
        given(mockFeeObject.getServiceFee()).willReturn(1L);

        given(encoder.encodeGetApproved(RIPEMD160)).willReturn(successResult);
        given(decoder.decodeGetApproved(nestedPretendArguments)).willReturn(
                GET_APPROVED_WRAPPER);
        given(accounts.get(any(), any())).willReturn(allowances);
        given(nfts.get(any(), any())).willReturn(EntityId.fromGrpcAccountId(sender));

        // when:
        subject.prepareFields(frame);
        subject.prepareComputation(pretendArguments, а -> а);
        subject.computeViewFunctionGasRequirement(TEST_CONSENSUS_TIME);
        final var result = subject.computeInternal(frame);

        // then:
        assertEquals(successResult, result);
        verify(wrappedLedgers).commit();
        verify(worldUpdater).manageInProgressRecord(recordsHistorian, mockRecordBuilder, mockSynthBodyBuilder);
    }

    @Test
    void totalSupply() {
        givenMinimalFrameContext();
        given(pretendArguments.slice(24)).willReturn(Bytes.fromHexString(Integer.toHexString(ABI_ID_TOTAL_SUPPLY_TOKEN)));
        given(syntheticTxnFactory.createTransactionCall(1L, pretendArguments)).willReturn(mockSynthBodyBuilder);
        given(creator.createSuccessfulSyntheticRecord(Collections.emptyList(), sideEffects, EMPTY_MEMO))
                .willReturn(mockRecordBuilder);
        given(feeCalculator.estimatedGasPriceInTinybars(HederaFunctionality.ContractCall, timestamp))
                .willReturn(1L);
        given(feeCalculator.estimatePayment(any(), any(), any(), any(), any())).willReturn(mockFeeObject);
        given(mockFeeObject.getNodeFee())
                .willReturn(1L);
        given(mockFeeObject.getNetworkFee())
                .willReturn(1L);
        given(mockFeeObject.getServiceFee())
                .willReturn(1L);
        given(wrappedLedgers.totalSupplyOf(any())).willReturn(10L);
        given(encoder.encodeTotalSupply(10L)).willReturn(successResult);

        subject.prepareFields(frame);
        subject.prepareComputation(pretendArguments, а -> а);
        subject.computeViewFunctionGasRequirement(TEST_CONSENSUS_TIME);
        final var result = subject.computeInternal(frame);

        assertEquals(successResult, result);
        verify(wrappedLedgers).commit();
        verify(worldUpdater).manageInProgressRecord(recordsHistorian, mockRecordBuilder, mockSynthBodyBuilder);
    }

    @Test
    void balanceOf() {
        givenMinimalFrameContext();
        given(syntheticTxnFactory.createTransactionCall(1L, pretendArguments)).willReturn(mockSynthBodyBuilder);
        given(nestedPretendArguments.getInt(0)).willReturn(ABI_ID_BALANCE_OF_TOKEN);
        given(creator.createSuccessfulSyntheticRecord(Collections.emptyList(), sideEffects, EMPTY_MEMO))
                .willReturn(mockRecordBuilder);
        given(feeCalculator.estimatedGasPriceInTinybars(HederaFunctionality.ContractCall, timestamp))
                .willReturn(1L);
        given(feeCalculator.estimatePayment(any(), any(), any(), any(), any())).willReturn(mockFeeObject);
        given(mockFeeObject.getNodeFee())
                .willReturn(1L);
        given(mockFeeObject.getNetworkFee())
                .willReturn(1L);
        given(mockFeeObject.getServiceFee())
                .willReturn(1L);
        given(decoder.decodeBalanceOf(eq(nestedPretendArguments), any())).willReturn(
                BALANCE_OF_WRAPPER);
        given(wrappedLedgers.balanceOf(any(), any())).willReturn(10L);
        given(encoder.encodeBalance(10L)).willReturn(successResult);

        // when:
        subject.prepareFields(frame);
        subject.prepareComputation(pretendArguments, а -> а);
        subject.computeViewFunctionGasRequirement(TEST_CONSENSUS_TIME);

        // then:
        assertEquals(successResult, subject.computeInternal(frame));
        verify(wrappedLedgers).commit();
        verify(worldUpdater).manageInProgressRecord(recordsHistorian, mockRecordBuilder, mockSynthBodyBuilder);
    }

    @Test
    void ownerOf() {
        givenMinimalFrameContext();

        given(syntheticTxnFactory.createTransactionCall(1L, pretendArguments)).willReturn(mockSynthBodyBuilder);
        given(nestedPretendArguments.getInt(0)).willReturn(ABI_ID_OWNER_OF_NFT);
        given(creator.createSuccessfulSyntheticRecord(Collections.emptyList(), sideEffects, EMPTY_MEMO))
                .willReturn(mockRecordBuilder);
        given(feeCalculator.estimatedGasPriceInTinybars(HederaFunctionality.ContractCall, timestamp))
                .willReturn(1L);
        given(feeCalculator.estimatePayment(any(), any(), any(), any(), any())).willReturn(mockFeeObject);
        given(mockFeeObject.getNodeFee())
                .willReturn(1L);
        given(mockFeeObject.getNetworkFee())
                .willReturn(1L);
        given(mockFeeObject.getServiceFee())
                .willReturn(1L);
        given(decoder.decodeOwnerOf(nestedPretendArguments)).willReturn(ownerOfAndTokenUriWrapper);
        given(wrappedLedgers.ownerOf(any())).willReturn(senderAddress);
        given(wrappedLedgers.canonicalAddress(senderAddress)).willReturn(senderAddress);
        given(encoder.encodeOwner(senderAddress)).willReturn(successResult);

        // when:
        subject.prepareFields(frame);
        subject.prepareComputation(pretendArguments, а -> а);
        subject.computeViewFunctionGasRequirement(TEST_CONSENSUS_TIME);
        final var result = subject.computeInternal(frame);

        // then:
        assertEquals(successResult, result);
    }

    @Test
    void transferFrom() {
        givenMinimalFrameContext();
        givenLedgers();

        given(frame.getContractAddress()).willReturn(contractAddr);
        given(syntheticTxnFactory.createCryptoTransfer(Collections.singletonList(TOKEN_TRANSFER_WRAPPER)))
                .willReturn(mockSynthBodyBuilder);
        given(nestedPretendArguments.getInt(0)).willReturn(ABI_ID_ERC_TRANSFER_FROM);
        given(mockSynthBodyBuilder.getCryptoTransfer()).willReturn(cryptoTransferTransactionBody);
        given(frame.getSenderAddress()).willReturn(senderAddress);
        given(impliedTransfersMarshal.validityWithCurrentProps(cryptoTransferTransactionBody)).willReturn(OK);
        given(sigsVerifier.hasActiveKey(Mockito.anyBoolean(), any(), any(), any())).willReturn(true);
        given(dynamicProperties.areAllowancesEnabled()).willReturn(true);

        given(hederaTokenStoreFactory.newHederaTokenStore(
                ids, validator, sideEffects, dynamicProperties, tokenRels, nfts, tokens
        )).willReturn(hederaTokenStore);

        given(transferLogicFactory.newLogic(
                accounts, nfts, tokenRels, hederaTokenStore,
                sideEffects,
                dynamicProperties,
                validator,
                null,
                recordsHistorian
        )).willReturn(transferLogic);
        given(feeCalculator.estimatedGasPriceInTinybars(HederaFunctionality.ContractCall, timestamp))
                .willReturn(1L);
        given(mockSynthBodyBuilder.build())
                .willReturn(TransactionBody.newBuilder().setCryptoTransfer(cryptoTransferTransactionBody).build());
        given(mockSynthBodyBuilder.setTransactionID(any(TransactionID.class)))
                .willReturn(mockSynthBodyBuilder);
        given(feeCalculator.computeFee(any(), any(), any(), any()))
                .willReturn(mockFeeObject);
        given(mockFeeObject.getServiceFee())
                .willReturn(1L);
        given(creator.createSuccessfulSyntheticRecord(Collections.emptyList(), sideEffects, EMPTY_MEMO))
                .willReturn(mockRecordBuilder);
        given(impliedTransfersMarshal.assessCustomFeesAndValidate(anyInt(), anyInt(), any(), any(), any()))
                .willReturn(impliedTransfers);
        given(impliedTransfers.getAllBalanceChanges()).willReturn(tokenTransferChanges);
        given(impliedTransfers.getMeta()).willReturn(impliedTransfersMeta);
        given(impliedTransfersMeta.code()).willReturn(OK);

        given(decoder.decodeERCTransferFrom(eq(nestedPretendArguments), any(), eq(false), any())).willReturn(
                Collections.singletonList(TOKEN_TRANSFER_WRAPPER));

        given(aliases.resolveForEvm(any())).willAnswer(invocationOnMock -> invocationOnMock.getArgument(0));
        given(worldUpdater.aliases()).willReturn(aliases);

        // when:
        subject.prepareFields(frame);
        subject.prepareComputation(pretendArguments, а -> а);
        subject.computeGasRequirement(TEST_CONSENSUS_TIME);
        final var result = subject.computeInternal(frame);

        // then:
        assertEquals(Bytes.EMPTY, result);

        // and:
        verify(transferLogic).doZeroSum(tokenTransferChanges);
        verify(wrappedLedgers).commit();
        verify(worldUpdater).manageInProgressRecord(recordsHistorian, mockRecordBuilder, mockSynthBodyBuilder);
    }

    @Test
    void transferFromFails() {
        givenMinimalFrameContext();
        givenLedgers();

        given(frame.getContractAddress()).willReturn(contractAddr);
        given(syntheticTxnFactory.createCryptoTransfer(Collections.singletonList(TOKEN_TRANSFER_WRAPPER)))
                .willReturn(mockSynthBodyBuilder);
        given(nestedPretendArguments.getInt(0)).willReturn(ABI_ID_ERC_TRANSFER_FROM);
        given(mockSynthBodyBuilder.getCryptoTransfer()).willReturn(cryptoTransferTransactionBody);
        given(impliedTransfersMarshal.validityWithCurrentProps(cryptoTransferTransactionBody)).willReturn(OK);
        given(sigsVerifier.hasActiveKey(Mockito.anyBoolean(), any(), any(), any())).willReturn(false);
        given(hederaTokenStoreFactory.newHederaTokenStore(
                ids, validator, sideEffects, dynamicProperties, tokenRels, nfts, tokens
        )).willReturn(hederaTokenStore);
        given(dynamicProperties.areAllowancesEnabled()).willReturn(true);

        given(creator.createUnsuccessfulSyntheticRecord(INVALID_SIGNATURE)).willReturn(mockRecordBuilder);
        given(feeCalculator.estimatedGasPriceInTinybars(HederaFunctionality.ContractCall, timestamp))
                .willReturn(1L);
        given(mockSynthBodyBuilder.build())
                .willReturn(TransactionBody.newBuilder().setCryptoTransfer(cryptoTransferTransactionBody).build());
        given(mockSynthBodyBuilder.setTransactionID(any(TransactionID.class)))
                .willReturn(mockSynthBodyBuilder);
        given(feeCalculator.computeFee(any(), any(), any(), any()))
                .willReturn(mockFeeObject);
        given(mockFeeObject.getServiceFee())
                .willReturn(1L);
        given(impliedTransfersMarshal.assessCustomFeesAndValidate(anyInt(), anyInt(), any(), any(), any()))
                .willReturn(impliedTransfers);
        given(impliedTransfers.getAllBalanceChanges()).willReturn(tokenTransferChanges);
        given(impliedTransfers.getMeta()).willReturn(impliedTransfersMeta);
        given(impliedTransfersMeta.code()).willReturn(OK);
        given(decoder.decodeERCTransferFrom(eq(nestedPretendArguments), any(), eq(false), any())).willReturn(
                Collections.singletonList(TOKEN_TRANSFER_WRAPPER));

        given(aliases.resolveForEvm(any())).willAnswer(invocationOnMock -> invocationOnMock.getArgument(0));
        given(worldUpdater.aliases()).willReturn(aliases);
        // when:
        subject.prepareFields(frame);
        subject.prepareComputation(pretendArguments, а -> а);
        subject.computeGasRequirement(TEST_CONSENSUS_TIME);
        final var result = subject.computeInternal(frame);

        // then:
        assertEquals(invalidSigResult, result);
    }

    @Test
    void erc20FailureResultIsNull() {
        givenMinimalFrameContext();

        given(syntheticTxnFactory.createTransactionCall(1L, pretendArguments)).willReturn(mockSynthBodyBuilder);
        given(nestedPretendArguments.getInt(0)).willReturn(ABI_ID_OWNER_OF_NFT);
        given(creator.createSuccessfulSyntheticRecord(Collections.emptyList(), sideEffects, EMPTY_MEMO))
                .willReturn(mockRecordBuilder);
        given(feeCalculator.estimatedGasPriceInTinybars(HederaFunctionality.ContractCall, timestamp))
                .willReturn(1L);
        given(feeCalculator.estimatePayment(any(), any(), any(), any(), any())).willReturn(mockFeeObject);
        given(mockFeeObject.getNodeFee())
                .willReturn(1L);
        given(mockFeeObject.getNetworkFee())
                .willReturn(1L);
        given(mockFeeObject.getServiceFee())
                .willReturn(1L);
        given(decoder.decodeOwnerOf(nestedPretendArguments)).willReturn(ownerOfAndTokenUriWrapper);
        given(wrappedLedgers.ownerOf(any())).willReturn(senderAddress);
        given(wrappedLedgers.canonicalAddress(senderAddress)).willThrow(IllegalStateException.class);

        // when:
        subject.prepareFields(frame);
        subject.prepareComputation(pretendArguments, а -> а);
        subject.computeViewFunctionGasRequirement(TEST_CONSENSUS_TIME);
        final var result = subject.computeInternal(frame);

        assertNull(result);
    }

    @Test
    void tokenURI() {
        givenMinimalFrameContext();

        given(syntheticTxnFactory.createTransactionCall(1L, pretendArguments)).willReturn(mockSynthBodyBuilder);
        given(nestedPretendArguments.getInt(0)).willReturn(ABI_ID_TOKEN_URI_NFT);
        given(creator.createSuccessfulSyntheticRecord(Collections.emptyList(), sideEffects, EMPTY_MEMO))
                .willReturn(mockRecordBuilder);
        given(feeCalculator.estimatedGasPriceInTinybars(HederaFunctionality.ContractCall, timestamp))
                .willReturn(1L);
        given(feeCalculator.estimatePayment(any(), any(), any(), any(), any())).willReturn(mockFeeObject);
        given(mockFeeObject.getNodeFee())
                .willReturn(1L);
        given(mockFeeObject.getNetworkFee())
                .willReturn(1L);
        given(mockFeeObject.getServiceFee())
                .willReturn(1L);
        given(decoder.decodeTokenUriNFT(nestedPretendArguments)).willReturn(ownerOfAndTokenUriWrapper);
        given(wrappedLedgers.metadataOf(any())).willReturn("Metadata");
        given(encoder.encodeTokenUri("Metadata")).willReturn(successResult);

        // when:
        subject.prepareFields(frame);
        subject.prepareComputation(pretendArguments, а -> а);
        subject.computeViewFunctionGasRequirement(TEST_CONSENSUS_TIME);
        final var result = subject.computeInternal(frame);

        // then:
        assertEquals(successResult, result);
    }

    @Test
    void transferNotSupported() {
        givenMinimalFrameContextWithoutParentUpdater();
        given(nestedPretendArguments.getInt(0)).willReturn(ABI_ID_ERC_TRANSFER);
        given(wrappedLedgers.typeOf(token)).willReturn(TokenType.NON_FUNGIBLE_UNIQUE);
        subject.prepareFields(frame);

        final var exception = assertThrows(InvalidTransactionException.class,
                () -> subject.prepareComputation(pretendArguments, а -> а));
        assertEquals(NOT_SUPPORTED_NON_FUNGIBLE_OPERATION_REASON, exception.getMessage());
    }

    @Test
    void decimalsNotSupported() {
        givenMinimalFrameContextWithoutParentUpdater();
        given(nestedPretendArguments.getInt(0)).willReturn(ABI_ID_DECIMALS);
        given(wrappedLedgers.typeOf(token)).willReturn(TokenType.NON_FUNGIBLE_UNIQUE);
        subject.prepareFields(frame);

        final var exception = assertThrows(InvalidTransactionException.class,
                () -> subject.prepareComputation(pretendArguments, а -> а));
        assertEquals(NOT_SUPPORTED_NON_FUNGIBLE_OPERATION_REASON, exception.getMessage());
    }

    private void givenMinimalFrameContext() {
        given(frame.getSenderAddress()).willReturn(contractAddress);
        given(frame.getWorldUpdater()).willReturn(worldUpdater);
        given(frame.getRemainingGas()).willReturn(Gas.of(300));
        given(frame.getValue()).willReturn(Wei.ZERO);
        Optional<WorldUpdater> parent = Optional.of(worldUpdater);
        given(worldUpdater.parentUpdater()).willReturn(parent);
        given(worldUpdater.wrappedTrackingLedgers(any())).willReturn(wrappedLedgers);
        given(pretendArguments.getInt(0)).willReturn(ABI_ID_REDIRECT_FOR_TOKEN);
        given(pretendArguments.slice(4, 20)).willReturn(nonFungibleTokenAddr);
        given(pretendArguments.slice(24)).willReturn(nestedPretendArguments);
    }

    private void givenMinimalFrameContextWithoutParentUpdater() {
        given(frame.getSenderAddress()).willReturn(contractAddress);
        given(frame.getWorldUpdater()).willReturn(worldUpdater);
        given(worldUpdater.wrappedTrackingLedgers(any())).willReturn(wrappedLedgers);
        given(pretendArguments.getInt(0)).willReturn(ABI_ID_REDIRECT_FOR_TOKEN);
        given(pretendArguments.slice(4, 20)).willReturn(nonFungibleTokenAddr);
        given(pretendArguments.slice(24)).willReturn(nestedPretendArguments);
    }

    public static final BalanceOfWrapper BALANCE_OF_WRAPPER = new BalanceOfWrapper(sender);
    public static final TokenTransferWrapper TOKEN_TRANSFER_WRAPPER = new TokenTransferWrapper(
            List.of(new SyntheticTxnFactory.NftExchange(1, token, sender, receiver)),
            new ArrayList<>() {}
    );

    private void givenLedgers() {
        given(wrappedLedgers.accounts()).willReturn(accounts);
        given(wrappedLedgers.tokenRels()).willReturn(tokenRels);
        given(wrappedLedgers.nfts()).willReturn(nfts);
        given(wrappedLedgers.tokens()).willReturn(tokens);
    }

    public static final  IsApproveForAllWrapper IS_APPROVE_FOR_ALL_WRAPPER = new IsApproveForAllWrapper(sender, receiver);

    public static final GetApprovedWrapper GET_APPROVED_WRAPPER = new GetApprovedWrapper(token.getTokenNum());

    public static final SetApprovalForAllWrapper SET_APPROVAL_FOR_ALL_WRAPPER = new SetApprovalForAllWrapper(receiver, true);

    public static final ApproveWrapper APPROVE_WRAPPER = new ApproveWrapper(token, receiver, BigInteger.ZERO, BigInteger.ONE, false);

    public static final ApproveWrapper APPROVE_WRAPPER_0 = new ApproveWrapper(token, IdUtils.asAccount("0.0.0"), BigInteger.ZERO, BigInteger.ONE, false);
}<|MERGE_RESOLUTION|>--- conflicted
+++ resolved
@@ -250,11 +250,7 @@
                 validator, dynamicProperties, gasCalculator,
                 sigImpactHistorian, recordsHistorian, sigsVerifier, decoder, encoder,
                 syntheticTxnFactory, creator, dissociationFactory, impliedTransfersMarshal, () -> feeCalculator,
-<<<<<<< HEAD
-                stateView, precompilePricingUtils, resourceCosts, createChecks, entityIdSource);
-=======
                 stateView, precompilePricingUtils, resourceCosts, createChecks, entityIdSource, allowanceChecks);
->>>>>>> 1c58b110
         subject.setTransferLogicFactory(transferLogicFactory);
         subject.setTokenStoreFactory(tokenStoreFactory);
         subject.setHederaTokenStoreFactory(hederaTokenStoreFactory);
