--- conflicted
+++ resolved
@@ -192,7 +192,7 @@
     @Mock
     private WorldLedgers wrappedLedgers;
     @Mock
-    private TransactionalLedger<NftId, NftProperty, MerkleUniqueToken> nfts;
+    private TransactionalLedger<NftId, NftProperty, UniqueTokenValue> nfts;
     @Mock
     private TransactionalLedger<Pair<AccountID, TokenID>, TokenRelProperty, MerkleTokenRelStatus> tokenRels;
     @Mock
@@ -232,83 +232,7 @@
     @Mock
     private ImpliedTransfersMeta impliedTransfersMeta;
 	@Mock
-<<<<<<< HEAD
-	private GlobalDynamicProperties dynamicProperties;
-	@Mock
-	private OptionValidator validator;
-	@Mock
-	private GasCalculator gasCalculator;
-	@Mock
-	private MessageFrame frame;
-	@Mock
-	private TxnAwareEvmSigsVerifier sigsVerifier;
-	@Mock
-	private RecordsHistorian recordsHistorian;
-	@Mock
-	private DecodingFacade decoder;
-	@Mock
-	private EncodingFacade encoder;
-	@Mock
-	private HTSPrecompiledContract.TokenStoreFactory tokenStoreFactory;
-	@Mock
-	private HTSPrecompiledContract.AccountStoreFactory accountStoreFactory;
-	@Mock
-	private SideEffectsTracker sideEffects;
-	@Mock
-	private TransactionBody.Builder mockSynthBodyBuilder;
-	@Mock
-	private ExpirableTxnRecord.Builder mockRecordBuilder;
-	@Mock
-	private SyntheticTxnFactory syntheticTxnFactory;
-	@Mock
-	private HederaStackedWorldStateUpdater worldUpdater;
-	@Mock
-	private WorldLedgers wrappedLedgers;
-	@Mock
-	private TransactionalLedger<NftId, NftProperty, UniqueTokenValue> nfts;
-	@Mock
-	private TransactionalLedger<Pair<AccountID, TokenID>, TokenRelProperty, MerkleTokenRelStatus> tokenRels;
-	@Mock
-	private TransactionalLedger<AccountID, AccountProperty, MerkleAccount> accounts;
-	@Mock
-	private TransactionalLedger<TokenID, TokenProperty, MerkleToken> tokens;
-	@Mock
-	private ExpiringCreations creator;
-	@Mock
-	private DissociationFactory dissociationFactory;
-	@Mock
-	private ImpliedTransfersMarshal impliedTransfersMarshal;
-	@Mock
-	private FeeCalculator feeCalculator;
-	@Mock
-	private StateView stateView;
-	@Mock
-	private PrecompilePricingUtils precompilePricingUtils;
-	@Mock
-	private HTSPrecompiledContract.TransferLogicFactory transferLogicFactory;
-	@Mock
-	private HTSPrecompiledContract.HederaTokenStoreFactory hederaTokenStoreFactory;
-	@Mock
-	private FeeObject mockFeeObject;
-	@Mock
-	private UsagePricesProvider resourceCosts;
-	@Mock
-	private SigImpactHistorian sigImpactHistorian;
-	@Mock
-	private CreateChecks createChecks;
-	@Mock
-	private EntityIdSource entityIdSource;
-	@Mock
-	private ApproveAllowanceChecks allowanceChecks;
-	@Mock
-	private AccountStore accountStore;
-	@Mock
-	private CryptoTransferTransactionBody cryptoTransferTransactionBody;
-	@Mock
-	private CryptoDeleteAllowanceTransactionBody cryptoDeleteAllowanceTransactionBody;
-=======
 	private ApproveAllowanceLogic approveAllowanceLogic;
->>>>>>> 28d18600
 	@Mock
 	private DeleteAllowanceLogic deleteAllowanceLogic;
 	@Mock
