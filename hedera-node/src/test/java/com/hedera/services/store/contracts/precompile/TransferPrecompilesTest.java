--- conflicted
+++ resolved
@@ -245,12 +245,8 @@
 				.willReturn(mockRecordBuilder);
 
 		// when:
-<<<<<<< HEAD
 		subject.initializeLedgers(frame);
 		subject.prepareComputation(pretendArguments, а -> а);
-=======
-		subject.prepareComputation(pretendArguments, a -> a);
->>>>>>> d0082666
 		subject.computeGasRequirement(TEST_CONSENSUS_TIME);
 		final var result = subject.computeInternal(frame);
 
@@ -307,12 +303,8 @@
 		given(worldUpdater.aliases()).willReturn(aliases);
 
 		// when:
-<<<<<<< HEAD
 		subject.initializeLedgers(frame);
 		subject.prepareComputation(pretendArguments, а -> а);
-=======
-		subject.prepareComputation(pretendArguments, a -> a);
->>>>>>> d0082666
 		subject.computeGasRequirement(TEST_CONSENSUS_TIME);
 		final var result = subject.computeInternal(frame);
 
@@ -358,12 +350,8 @@
 				.willReturn(mockRecordBuilder);
 
 		// when:
-<<<<<<< HEAD
-		subject.initializeLedgers(frame);
-		subject.prepareComputation(pretendArguments, а -> а);
-=======
+		subject.initializeLedgers(frame);
 		subject.prepareComputation(pretendArguments, a -> a);
->>>>>>> d0082666
 		subject.computeGasRequirement(TEST_CONSENSUS_TIME);
 		final var result = subject.computeInternal(frame);
 		final var statusResult = UInt256.valueOf(CUSTOM_FEE_CHARGING_EXCEEDED_MAX_ACCOUNT_AMOUNTS.getNumber());
@@ -418,12 +406,8 @@
 		given(worldUpdater.aliases()).willReturn(aliases);
 
 		// when:
-<<<<<<< HEAD
 		subject.initializeLedgers(frame);
 		subject.prepareComputation(pretendArguments, а -> а);
-=======
-		subject.prepareComputation(pretendArguments, a -> a);
->>>>>>> d0082666
 		subject.computeGasRequirement(TEST_CONSENSUS_TIME);
 		final var result = subject.computeInternal(frame);
 
@@ -483,12 +467,8 @@
 		given(worldUpdater.aliases()).willReturn(aliases);
 
 		// when:
-<<<<<<< HEAD
 		subject.initializeLedgers(frame);
 		subject.prepareComputation(pretendArguments, а -> а);
-=======
-		subject.prepareComputation(pretendArguments, a -> a);
->>>>>>> d0082666
 		subject.computeGasRequirement(TEST_CONSENSUS_TIME);
 		final var result = subject.computeInternal(frame);
 
@@ -549,12 +529,8 @@
 		given(worldUpdater.aliases()).willReturn(aliases);
 
 		// when:
-<<<<<<< HEAD
 		subject.initializeLedgers(frame);
 		subject.prepareComputation(pretendArguments, а -> а);
-=======
-		subject.prepareComputation(pretendArguments, a -> a);
->>>>>>> d0082666
 		subject.computeGasRequirement(TEST_CONSENSUS_TIME);
 		final var result = subject.computeInternal(frame);
 
@@ -620,12 +596,8 @@
 		given(worldUpdater.aliases()).willReturn(aliases);
 
 		// when:
-<<<<<<< HEAD
 		subject.initializeLedgers(frame);
 		subject.prepareComputation(pretendArguments, а -> а);
-=======
-		subject.prepareComputation(pretendArguments, a -> a);
->>>>>>> d0082666
 		subject.computeGasRequirement(TEST_CONSENSUS_TIME);
 		final var result = subject.computeInternal(frame);
 
@@ -696,12 +668,8 @@
 		given(worldUpdater.aliases()).willReturn(aliases);
 
 		// when:
-<<<<<<< HEAD
 		subject.initializeLedgers(frame);
 		subject.prepareComputation(pretendArguments, а -> а);
-=======
-		subject.prepareComputation(pretendArguments, a -> a);
->>>>>>> d0082666
 		subject.computeGasRequirement(TEST_CONSENSUS_TIME);
 		final var result = subject.computeInternal(frame);
 
@@ -767,12 +735,8 @@
 		given(worldUpdater.aliases()).willReturn(aliases);
 
 		// when:
-<<<<<<< HEAD
 		subject.initializeLedgers(frame);
 		subject.prepareComputation(pretendArguments, а -> а);
-=======
-		subject.prepareComputation(pretendArguments, a -> a);
->>>>>>> d0082666
 		subject.computeGasRequirement(TEST_CONSENSUS_TIME);
 		final var result = subject.computeInternal(frame);
 
