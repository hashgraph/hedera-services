--- conflicted
+++ resolved
@@ -212,15 +212,13 @@
 	@Mock
 	private UsagePricesProvider resourceCosts;
 	@Mock
-<<<<<<< HEAD
 	private AdjustAllowanceChecks allowanceChecks;
-=======
+	@Mock
 	private SigImpactHistorian sigImpactHistorian;
 	@Mock
 	private CreateChecks createChecks;
 	@Mock
 	private EntityIdSource entityIdSource;
->>>>>>> 1fe20e32
 
 	private HTSPrecompiledContract subject;
 
@@ -230,11 +228,7 @@
 				validator, dynamicProperties, gasCalculator,
 				sigImpactHistorian, recordsHistorian, sigsVerifier, decoder, encoder,
 				syntheticTxnFactory, creator, dissociationFactory, impliedTransfersMarshal,
-<<<<<<< HEAD
-				() -> feeCalculator, stateView, precompilePricingUtils, resourceCosts, allowanceChecks);
-=======
-				() -> feeCalculator, stateView, precompilePricingUtils, resourceCosts, createChecks, entityIdSource);
->>>>>>> 1fe20e32
+				() -> feeCalculator, stateView, precompilePricingUtils, resourceCosts, createChecks, entityIdSource, allowanceChecks);
 		subject.setTransferLogicFactory(transferLogicFactory);
 		subject.setHederaTokenStoreFactory(hederaTokenStoreFactory);
 		subject.setAccountStoreFactory(accountStoreFactory);
