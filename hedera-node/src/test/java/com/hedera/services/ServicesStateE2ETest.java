package com.hedera.services;

/*-
 * ‌
 * Hedera Services Node
 * ​
 * Copyright (C) 2018 - 2022 Hedera Hashgraph, LLC
 * ​
 * Licensed under the Apache License, Version 2.0 (the "License");
 * you may not use this file except in compliance with the License.
 * You may obtain a copy of the License at
 * 
 *      http://www.apache.org/licenses/LICENSE-2.0
 * 
 * Unless required by applicable law or agreed to in writing, software
 * distributed under the License is distributed on an "AS IS" BASIS,
 * WITHOUT WARRANTIES OR CONDITIONS OF ANY KIND, either express or implied.
 * See the License for the specific language governing permissions and
 * limitations under the License.
 * ‍
 */

import com.hedera.test.utils.ClassLoaderHelper;
import com.swirlds.platform.SignedStateFileManager;
import com.swirlds.platform.state.SignedState;
import org.junit.jupiter.api.Assertions;
import org.junit.jupiter.api.BeforeAll;
import org.junit.jupiter.api.Test;

import java.io.File;
import java.io.IOException;

/**
 * These tests are responsible for testing loading of signed state data generated for various scenarios from various
 * tagged versions of the code.
 *
 * NOTE: If you see a failure in these tests, it means a change was made to the de-serialization path causing the load to
 * fail. Please double-check that a change made to the de-serialization code path is not adversely affecting decoding of
 * previous saved serialized byte data. Also, make sure that you have fully read out all bytes to de-serialize and not
 * leaving remaining bytes in the stream to decode.
 */
public class ServicesStateE2ETest {
	private final String signedStateDir = "src/test/resources/signedState/";

	@BeforeAll
	public static void setUp() {
		ClassLoaderHelper.loadClassPathDependencies();
	}

	@Test
<<<<<<< HEAD
	void testBasicState() throws IOException {
		final var signedState = loadSignedState(signedStateDir + "basicTest/SignedState.swh");
		signedState.getSwirldState().migrate();
=======
	void testNftsFromSignedStateV24() throws IOException {
		loadSignedState(signedStateDir + "v0.24.2-nfts/SignedState.swh");
>>>>>>> 8c7b1047
	}

	private static SignedState loadSignedState(final String path) throws IOException {
		var signedPair = SignedStateFileManager.readSignedStateFromFile(new File(path));
		// Because it's possible we are loading old data, we cannot check equivalence of the hash.
		Assertions.assertNotNull(signedPair.getRight());
		return signedPair.getRight();
	}
}<|MERGE_RESOLUTION|>--- conflicted
+++ resolved
@@ -48,17 +48,11 @@
 	}
 
 	@Test
-<<<<<<< HEAD
-	void testBasicState() throws IOException {
-		final var signedState = loadSignedState(signedStateDir + "basicTest/SignedState.swh");
-		signedState.getSwirldState().migrate();
-=======
 	void testNftsFromSignedStateV24() throws IOException {
 		loadSignedState(signedStateDir + "v0.24.2-nfts/SignedState.swh");
->>>>>>> 8c7b1047
 	}
 
-	private static SignedState loadSignedState(final String path) throws IOException {
+	private static SignedState loadSignedState(String path) throws IOException {
 		var signedPair = SignedStateFileManager.readSignedStateFromFile(new File(path));
 		// Because it's possible we are loading old data, we cannot check equivalence of the hash.
 		Assertions.assertNotNull(signedPair.getRight());
