--- conflicted
+++ resolved
@@ -31,10 +31,7 @@
 import com.hedera.services.state.merkle.MerkleEntityId;
 import com.hedera.services.state.merkle.MerkleToken;
 import com.hedera.services.state.submerkle.EntityId;
-<<<<<<< HEAD
-=======
 import com.hedera.services.txns.validation.OptionValidator;
->>>>>>> 1dcd6c53
 import com.hedera.test.factories.scenarios.TxnHandlingScenario;
 import com.hedera.test.mocks.TestContextValidator;
 import com.hedera.test.utils.IdUtils;
@@ -107,13 +104,10 @@
 	Key adminKey, kycKey, freezeKey, supplyKey, wipeKey;
 	String symbol = "NOTHBAR";
 	String newSymbol = "REALLYSOM";
-<<<<<<< HEAD
 	String name = "TOKENNAME";
 	String newName = "NEWNAME";
-=======
 	long expiry = thisSecond + 1_234_567;
 	long newExpiry = thisSecond + 1_432_765;
->>>>>>> 1dcd6c53
 	long tokenFloat = 1_000_000;
 	long adjustment = 1;
 	int divisibility = 10;
@@ -145,19 +139,13 @@
 		supplyKey = COMPLEX_KEY_ACCOUNT_KT.asKey();
 
 		token = mock(MerkleToken.class);
-<<<<<<< HEAD
 		modifiableToken = mock(MerkleToken.class);
-=======
 		given(token.expiry()).willReturn(expiry);
->>>>>>> 1dcd6c53
 		given(token.symbol()).willReturn(symbol);
 		given(token.hasAutoRenewAccount()).willReturn(true);
 		given(token.adminKey()).willReturn(Optional.of(TOKEN_ADMIN_KT.asJKeyUnchecked()));
-<<<<<<< HEAD
 		given(token.name()).willReturn(name);
-=======
 		given(token.hasAdminKey()).willReturn(true);
->>>>>>> 1dcd6c53
 
 		ids = mock(EntityIdSource.class);
 		given(ids.newTokenId(sponsor)).willReturn(created);
@@ -599,7 +587,7 @@
 	public void updateRejectsInvalidExpiry() {
 		given(tokens.getForModify(fromTokenId(misc))).willReturn(token);
 		// given:
-		var op = updateWith(NO_KEYS, true, false);
+		var op = updateWith(NO_KEYS, true, true, false);
 		op = op.toBuilder().setExpiry(expiry - 1).build();
 
 		// when:
@@ -614,7 +602,7 @@
 		given(token.hasAdminKey()).willReturn(false);
 		given(tokens.getForModify(fromTokenId(misc))).willReturn(token);
 		// given:
-		var op = updateWith(NO_KEYS, true, false);
+		var op = updateWith(NO_KEYS, true, true, false);
 
 		// when:
 		var outcome = subject.update(op, thisSecond);
@@ -628,7 +616,7 @@
 		given(token.hasAdminKey()).willReturn(false);
 		given(tokens.getForModify(fromTokenId(misc))).willReturn(token);
 		// given:
-		var op = updateWith(NO_KEYS, false, false);
+		var op = updateWith(NO_KEYS, false, false, false);
 		op = op.toBuilder().setExpiry(expiry + 1_234).build();
 
 		// when:
@@ -652,7 +640,6 @@
 	}
 
 	@Test
-<<<<<<< HEAD
 	public void updateRejectsTokenNameTooLong() {
 		// setup:
 		String tooLongName = IntStream.range(0, MAX_TOKEN_NAME_LENGTH + 1)
@@ -667,11 +654,13 @@
 
 		// then:
 		assertEquals(TOKEN_NAME_TOO_LONG, outcome);
-=======
+	}
+
+	@Test
 	public void updateRejectsInvalidNewAutoRenew() {
 		given(ledger.exists(newAutoRenewAccount)).willReturn(false);
 		// and:
-		var op = updateWith(NO_KEYS, true, false, true, false);
+		var op = updateWith(NO_KEYS, true, true, false, true, false);
 
 		// when:
 		var outcome = subject.update(op, thisSecond);
@@ -684,7 +673,7 @@
 	public void updateRejectsInvalidNewAutoRenewPeriod() {
 		given(tokens.getForModify(fromTokenId(misc))).willReturn(token);
 		// and:
-		var op = updateWith(NO_KEYS, true, false, false, false);
+		var op = updateWith(NO_KEYS, true, true, false, false, false);
 		op = op.toBuilder().setAutoRenewPeriod(-1L).build();
 
 		// when:
@@ -692,7 +681,6 @@
 
 		// then:
 		assertEquals(INVALID_RENEWAL_PERIOD, outcome);
->>>>>>> 1dcd6c53
 	}
 
 	@Test
@@ -813,7 +801,7 @@
 	public void updateRejectsBadSupplyKey() {
 		givenUpdateTarget(EnumSet.of(KeyType.SUPPLY));
 		// and:
-		var op = updateWith(EnumSet.of(KeyType.SUPPLY), false, false,false, true);
+		var op = updateWith(EnumSet.of(KeyType.SUPPLY), false, false, false, true);
 
 		// when:
 		var outcome = subject.update(op, thisSecond);
@@ -826,7 +814,7 @@
 	public void updateRejectsBadFreezeKey() {
 		givenUpdateTarget(EnumSet.of(KeyType.FREEZE));
 		// and:
-		var op = updateWith(EnumSet.of(KeyType.FREEZE), false, false,false, true);
+		var op = updateWith(EnumSet.of(KeyType.FREEZE), false, false, false, true);
 
 		// when:
 		var outcome = subject.update(op, thisSecond);
@@ -845,12 +833,8 @@
 		// and:
 		givenUpdateTarget(ALL_KEYS);
 		// and:
-<<<<<<< HEAD
 		var op = updateWith(ALL_KEYS, true, true, true);
-=======
-		var op = updateWith(ALL_KEYS, true, true);
 		op = op.toBuilder().setExpiry(0).build();
->>>>>>> 1dcd6c53
 
 		// when:
 		var outcome = subject.update(op, thisSecond);
@@ -858,6 +842,7 @@
 		// then:
 		assertEquals(OK, outcome);
 		verify(token, never()).setExpiry(anyLong());
+
 	}
 
 	@Test
@@ -869,20 +854,16 @@
 		// and:
 		givenUpdateTarget(ALL_KEYS);
 		// and:
-		var op = updateWith(ALL_KEYS, true, true);
+		var op = updateWith(ALL_KEYS, true, true, true);
 		op = op.toBuilder().setExpiry(newExpiry).build();
 
 		// when:
 		var outcome = subject.update(op, thisSecond);
-
 		// then:
 		assertEquals(OK, outcome);
 		verify(token).setSymbol(newSymbol);
-<<<<<<< HEAD
 		verify(token).setName(newName);
-=======
 		verify(token).setExpiry(newExpiry);
->>>>>>> 1dcd6c53
 		verify(token).setTreasury(EntityId.ofNullableAccountId(newTreasury));
 		verify(token).setAdminKey(argThat((JKey k) -> JKey.equalUpToDecodability(k, newFcKey)));
 		verify(token).setFreezeKey(argThat((JKey k) -> JKey.equalUpToDecodability(k, newFcKey)));
@@ -905,7 +886,7 @@
 		// and:
 		givenUpdateTarget(ALL_KEYS);
 		// and:
-		var op = updateWith(ALL_KEYS, true, true, true, true);
+		var op = updateWith(ALL_KEYS, true, true, true, true, true);
 
 		// when:
 		var outcome = subject.update(op, thisSecond);
@@ -929,30 +910,7 @@
 			boolean useNewName,
 			boolean useNewTreasury
 	) {
-<<<<<<< HEAD
-		return updateWith(keys, useNewName, useNewSymbol, useNewTreasury, false);
-=======
-		return updateWith(keys, useNewSymbol, useNewTreasury, false, false);
-	}
-
-	private TokenManagement updateWith(
-			EnumSet<KeyType> keys,
-			boolean useNewSymbol,
-			boolean useNewTreasury,
-			boolean setInvalidKeys
-	) {
-		return updateWith(keys, useNewSymbol, useNewTreasury, false, false, setInvalidKeys);
-	}
-
-	private TokenManagement updateWith(
-			EnumSet<KeyType> keys,
-			boolean useNewSymbol,
-			boolean useNewTreasury,
-			boolean useNewAutoRenewAccount,
-			boolean useNewAutoRenewPeriod
-	) {
-		return updateWith(keys, useNewSymbol, useNewTreasury, useNewAutoRenewAccount, useNewAutoRenewPeriod, false);
->>>>>>> 1dcd6c53
+		return updateWith(keys, useNewName, useNewSymbol, useNewTreasury, false, false);
 	}
 
 	private TokenManagement updateWith(
@@ -960,14 +918,31 @@
 			boolean useNewSymbol,
 			boolean useNewName,
 			boolean useNewTreasury,
-<<<<<<< HEAD
-			boolean setInvalidKeys) {
-=======
+			boolean setInvalidKeys
+	) {
+		return updateWith(keys, useNewSymbol, useNewName, useNewTreasury, false, false, setInvalidKeys);
+	}
+
+	private TokenManagement updateWith(
+			EnumSet<KeyType> keys,
+			boolean useNewSymbol,
+			boolean useNewName,
+			boolean useNewTreasury,
+			boolean useNewAutoRenewAccount,
+			boolean useNewAutoRenewPeriod
+	) {
+		return updateWith(keys, useNewSymbol, useNewName, useNewTreasury, useNewAutoRenewAccount, useNewAutoRenewPeriod, false);
+	}
+
+	private TokenManagement updateWith(
+			EnumSet<KeyType> keys,
+			boolean useNewSymbol,
+			boolean useNewName,
+			boolean useNewTreasury,
 			boolean useNewAutoRenewAccount,
 			boolean useNewAutoRenewPeriod,
 			boolean setInvalidKeys
 	) {
->>>>>>> 1dcd6c53
 		var invalidKey = Key.getDefaultInstance();
 		var op = TokenManagement.newBuilder().setToken(miscRef);
 		if (useNewSymbol) {
@@ -1505,6 +1480,7 @@
 				tokenFloat,
 				divisibility,
 				symbol,
+				name,
 				freezeDefault,
 				kycDefault,
 				new EntityId(treasury.getShardNum(), treasury.getRealmNum(), treasury.getAccountNum()));
