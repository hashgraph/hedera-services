--- conflicted
+++ resolved
@@ -82,13 +82,9 @@
 				null,
 				null,
 				children,
-<<<<<<< HEAD
-				EMPTY_UNIQ_TOKEN_VIEW_FACTORY);
-		aliasManager = mock(AliasManager.class);
-=======
 				EMPTY_UNIQ_TOKEN_VIEW_FACTORY,
 				null);
->>>>>>> 4d2e9eef
+		aliasManager = mock(AliasManager.class);
 
 		subject = new GetAccountRecordsResourceUsage(new AnswerFunctions(aliasManager), usageEstimator);
 	}
