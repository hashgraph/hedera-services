--- conflicted
+++ resolved
@@ -100,13 +100,7 @@
 
         verify(ledger).adjustBalance(grpcPayerId, -(nodeFee + networkFee + serviceFee));
         verify(ledger).adjustBalance(grpcNodeId, +nodeFee);
-<<<<<<< HEAD
-        verify(ledger).adjustCollectorBalance(grpcFundingId, +fundingAccountFee);
-        verify(ledger).adjustCollectorBalance(grpcStakeFundingId, +expectedStakingRewardFee);
-        verify(ledger).adjustCollectorBalance(grpcNodeFundingId, +expectedNodeRewardFee);
-=======
         verify(feeDistribution).distributeChargedFee(networkFee + serviceFee, accountsLedger);
->>>>>>> a7b93644
         assertEquals(nodeFee + networkFee + serviceFee, subject.totalFeesChargedToPayer());
     }
 
@@ -125,13 +119,7 @@
         // then:
         verify(ledger).adjustBalance(grpcPayerId, -(nodeFee + networkFee + serviceFee));
         verify(ledger).adjustBalance(grpcNodeId, +nodeFee);
-<<<<<<< HEAD
-        verify(ledger).adjustCollectorBalance(grpcFundingId, +fundingAccountFee);
-        verify(ledger, never()).adjustCollectorBalance(eq(grpcNodeFundingId), anyLong());
-        verify(ledger, never()).adjustCollectorBalance(eq(grpcStakeFundingId), anyLong());
-=======
         verify(feeDistribution).distributeChargedFee(networkFee + serviceFee, accountsLedger);
->>>>>>> a7b93644
         assertEquals(nodeFee + networkFee + serviceFee, subject.totalFeesChargedToPayer());
     }
 
@@ -147,13 +135,7 @@
         subject.chargePayerServiceFee();
 
         verify(ledger).adjustBalance(grpcPayerId, -serviceFee);
-<<<<<<< HEAD
-        verify(ledger).adjustCollectorBalance(grpcFundingId, +fundingAccountFee);
-        verify(ledger).adjustCollectorBalance(grpcStakeFundingId, +expectedStakingRewardFee);
-        verify(ledger).adjustCollectorBalance(grpcNodeFundingId, +expectedNodeRewardFee);
-=======
         verify(feeDistribution).distributeChargedFee(serviceFee, accountsLedger);
->>>>>>> a7b93644
         assertEquals(serviceFee, subject.totalFeesChargedToPayer());
     }
 
@@ -169,30 +151,10 @@
         subject.refundPayerServiceFee();
 
         inOrder.verify(ledger).adjustBalance(grpcNodeId, +nodeFee);
-<<<<<<< HEAD
-        inOrder.verify(ledger).adjustCollectorBalance(grpcNodeFundingId, +expectedNodeRewardFee);
-        inOrder.verify(ledger)
-                .adjustCollectorBalance(grpcStakeFundingId, +expectedStakingRewardFee);
-        inOrder.verify(ledger).adjustCollectorBalance(grpcFundingId, +fundingAccountFee);
-        inOrder.verify(ledger).adjustBalance(grpcPayerId, -(allFees));
-
-        final var refundFee = serviceFee;
-        final var refundNodeRewardFee = refundFee * nodeRewardPercent / 100;
-        final var refundStakingRewardFee = refundFee * stakingRewardPercent / 100;
-        final var refundFundingAccountFee =
-                refundFee - (refundNodeRewardFee + refundStakingRewardFee);
-        assertEquals(
-                refundFee, refundFundingAccountFee + refundNodeRewardFee + refundStakingRewardFee);
-
-        inOrder.verify(ledger).adjustCollectorBalance(grpcNodeFundingId, -refundNodeRewardFee);
-        inOrder.verify(ledger).adjustCollectorBalance(grpcStakeFundingId, -refundStakingRewardFee);
-        inOrder.verify(ledger).adjustCollectorBalance(grpcFundingId, -refundFundingAccountFee);
-=======
         verify(feeDistribution).distributeChargedFee(networkFee + serviceFee, accountsLedger);
         inOrder.verify(ledger).adjustBalance(grpcPayerId, -(allFees));
 
         inOrder.verify(feeDistribution).distributeChargedFee(-networkFee - nodeFee, accountsLedger);
->>>>>>> a7b93644
         inOrder.verify(ledger).adjustBalance(grpcPayerId, +serviceFee);
 
         assertEquals(networkFee + nodeFee, subject.totalFeesChargedToPayer());
@@ -223,57 +185,6 @@
         subject.chargePayerNetworkAndUpToNodeFee();
 
         verify(ledger).adjustBalance(grpcPayerId, -(networkFee + nodeFee / 2));
-<<<<<<< HEAD
-        verify(ledger).adjustCollectorBalance(grpcFundingId, +fundingAccountFee);
-        verify(ledger).adjustCollectorBalance(grpcStakeFundingId, +expectedStakingRewardFee);
-        verify(ledger).adjustCollectorBalance(grpcNodeFundingId, +expectedNodeRewardFee);
-        verify(ledger).adjustBalance(grpcNodeId, nodeFee / 2);
-        assertEquals(networkFee + nodeFee / 2, subject.totalFeesChargedToPayer());
-    }
-
-    @Test
-    void doesNotChargeZeroNonFundingAmounts() {
-        givenSetupToChargePayer(networkFee + nodeFee / 2, nodeFee + networkFee + serviceFee);
-        given(dynamicProperties.isStakingEnabled()).willReturn(true);
-
-        // when:
-        subject.chargePayerNetworkAndUpToNodeFee();
-
-        // then:
-        final var expectedNodeRewardFee = 0;
-        final var expectedStakingRewardFee = 0;
-        final var fundingAccountFee =
-                +networkFee - (expectedNodeRewardFee + expectedStakingRewardFee);
-
-        verify(ledger).adjustBalance(grpcPayerId, -(networkFee + nodeFee / 2));
-        verify(ledger).adjustCollectorBalance(grpcFundingId, +fundingAccountFee);
-        verify(ledger, never())
-                .adjustCollectorBalance(grpcStakeFundingId, +expectedStakingRewardFee);
-        verify(ledger, never()).adjustCollectorBalance(grpcNodeFundingId, +expectedNodeRewardFee);
-        verify(ledger).adjustBalance(grpcNodeId, nodeFee / 2);
-        assertEquals(networkFee + nodeFee / 2, subject.totalFeesChargedToPayer());
-    }
-
-    @Test
-    void doesNotChargeZeroFundingAmounts() {
-        givenSetupToChargePayer(networkFee + nodeFee / 2, nodeFee + networkFee + serviceFee, false);
-        given(dynamicProperties.isStakingEnabled()).willReturn(true);
-        given(dynamicProperties.getStakingRewardPercent()).willReturn(100);
-
-        // when:
-        subject.chargePayerNetworkAndUpToNodeFee();
-
-        // then:
-        final var expectedNodeRewardFee = 0;
-        final var expectedStakingRewardFee = +networkFee;
-        final var fundingAccountFee = 0;
-
-        verify(ledger).adjustBalance(grpcPayerId, -(networkFee + nodeFee / 2));
-        verify(ledger, never()).adjustCollectorBalance(grpcFundingId, +fundingAccountFee);
-        verify(ledger).adjustCollectorBalance(grpcStakeFundingId, +expectedStakingRewardFee);
-        verify(ledger, never()).adjustCollectorBalance(grpcNodeFundingId, +expectedNodeRewardFee);
-=======
->>>>>>> a7b93644
         verify(ledger).adjustBalance(grpcNodeId, nodeFee / 2);
         verify(feeDistribution).distributeChargedFee(networkFee, accountsLedger);
         assertEquals(networkFee + nodeFee / 2, subject.totalFeesChargedToPayer());
@@ -287,13 +198,7 @@
         subject.chargeSubmittingNodeUpToNetworkFee();
 
         verify(ledger).adjustBalance(grpcNodeId, -networkFee + 1);
-<<<<<<< HEAD
-        verify(ledger).adjustCollectorBalance(grpcFundingId, +fundingAccountFee);
-        verify(ledger).adjustCollectorBalance(grpcStakeFundingId, +expectedStakingRewardFee);
-        verify(ledger).adjustCollectorBalance(grpcNodeFundingId, +expectedNodeRewardFee);
-=======
         verify(feeDistribution).distributeChargedFee(networkFee - 1, accountsLedger);
->>>>>>> a7b93644
 
         assertEquals(0, subject.totalFeesChargedToPayer());
     }
