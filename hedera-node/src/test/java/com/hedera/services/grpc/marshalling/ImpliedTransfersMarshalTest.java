package com.hedera.services.grpc.marshalling;

/*-
 * ‌
 * Hedera Services Node
 * ​
 * Copyright (C) 2018 - 2021 Hedera Hashgraph, LLC
 * ​
 * Licensed under the Apache License, Version 2.0 (the "License");
 * you may not use this file except in compliance with the License.
 * You may obtain a copy of the License at
 * 
 *      http://www.apache.org/licenses/LICENSE-2.0
 * 
 * Unless required by applicable law or agreed to in writing, software
 * distributed under the License is distributed on an "AS IS" BASIS,
 * WITHOUT WARRANTIES OR CONDITIONS OF ANY KIND, either express or implied.
 * See the License for the specific language governing permissions and
 * limitations under the License.
 * ‍
 */

import com.hedera.services.context.properties.GlobalDynamicProperties;
import com.hedera.services.ledger.BalanceChange;
import com.hedera.services.ledger.PureTransferSemanticChecks;
import com.hedera.services.store.models.Id;
import com.hedera.services.txns.customfees.CustomFeeSchedules;
import com.hederahashgraph.api.proto.java.AccountID;
import com.hederahashgraph.api.proto.java.CryptoTransferTransactionBody;
import com.hederahashgraph.api.proto.java.ResponseCodeEnum;
import com.hederahashgraph.api.proto.java.TokenID;
import com.hederahashgraph.api.proto.java.TokenTransferList;
import com.hederahashgraph.api.proto.java.TransferList;
import org.junit.jupiter.api.BeforeEach;
import org.junit.jupiter.api.Test;
import org.junit.jupiter.api.extension.ExtendWith;
import org.mockito.Mock;
import org.mockito.junit.jupiter.MockitoExtension;

import java.util.ArrayList;
import java.util.Collections;
import java.util.List;
import java.util.function.Function;

import static com.hedera.services.ledger.BalanceChange.changingHbar;
import static com.hedera.services.ledger.BalanceChange.changingNftOwnership;
import static com.hedera.services.ledger.BalanceChange.tokenAdjust;
import static com.hedera.test.utils.IdUtils.adjustFrom;
import static com.hedera.test.utils.IdUtils.asAccount;
import static com.hedera.test.utils.IdUtils.asToken;
import static com.hedera.test.utils.IdUtils.nftXfer;
import static com.hederahashgraph.api.proto.java.ResponseCodeEnum.CUSTOM_FEE_CHARGING_EXCEEDED_MAX_RECURSION_DEPTH;
import static com.hederahashgraph.api.proto.java.ResponseCodeEnum.OK;
import static com.hederahashgraph.api.proto.java.ResponseCodeEnum.TRANSFER_LIST_SIZE_LIMIT_EXCEEDED;
import static org.junit.jupiter.api.Assertions.assertEquals;
import static org.junit.jupiter.api.Assertions.assertTrue;
import static org.mockito.ArgumentMatchers.anyList;
import static org.mockito.ArgumentMatchers.eq;
import static org.mockito.BDDMockito.given;

@ExtendWith(MockitoExtension.class)
class ImpliedTransfersMarshalTest {
	private final List<CustomFeeMeta> mockFinalMeta = List.of(CustomFeeMeta.MISSING_META);

	private CryptoTransferTransactionBody op;

	@Mock
	private FeeAssessor feeAssessor;
	@Mock
	private CustomFeeSchedules customFeeSchedules;
	@Mock
	private GlobalDynamicProperties dynamicProperties;
	@Mock
	private PureTransferSemanticChecks xferChecks;
	@Mock
	private BalanceChangeManager.ChangeManagerFactory changeManagerFactory;
	@Mock
	private Function<CustomFeeSchedules, CustomSchedulesManager> customSchedulesFactory;
	@Mock
	private BalanceChangeManager changeManager;
	@Mock
	private CustomSchedulesManager schedulesManager;

	private ImpliedTransfersMarshal subject;

<<<<<<< HEAD
	private final AccountID aModel = asAccount("1.2.3");
	private final AccountID bModel = asAccount("2.3.4");
	private final AccountID cModel = asAccount("3.4.5");
	private final AccountID payer = asAccount("5.6.7");
	private final Id token = new Id(0, 0, 75231);
	private final Id anotherToken = new Id(0, 0, 75232);
	private final Id yetAnotherToken = new Id(0, 0, 75233);
	private final TokenID anId = asToken("0.0.75231");
	private final TokenID anotherId = asToken("0.0.75232");
	private final TokenID yetAnotherId = asToken("0.0.75233");
	private final AccountID a = asAccount("1.2.3");
	private final AccountID b = asAccount("2.3.4");
	private final AccountID c = asAccount("3.4.5");
	private final long serialNumberA = 12;
	private final long serialNumberB = 12;

	private final long aHbarChange = -100L;
	private final long bHbarChange = +50L;
	private final long cHbarChange = +50L;
	private final long aAnotherTokenChange = -50L;
	private final long bAnotherTokenChange = +25L;
	private final long cAnotherTokenChange = +25L;
	private final long bTokenChange = -100L;
	private final long cTokenChange = +100L;
	private final long aYetAnotherTokenChange = -15L;
	private final long bYetAnotherTokenChange = +15L;
	private final long customFeeChangeToFeeCollector = +20L;
	private final long customFeeChangeFromPayer = -20L;

	private final int maxExplicitHbarAdjusts = 5;
	private final int maxExplicitTokenAdjusts = 50;
	private final int maxExplicitOwnershipChanges = 12;
	private final boolean areNftsEnabled = false;
	final ImpliedTransfersMeta.ValidationProps validationProps = new ImpliedTransfersMeta.ValidationProps(
			maxExplicitHbarAdjusts,
			maxExplicitTokenAdjusts,
			maxExplicitOwnershipChanges,
			areNftsEnabled);

	private final EntityId customFeeToken = new EntityId(0, 0, 123);
	private final EntityId customFeeCollector = new EntityId(0, 0, 124);
	final List<Pair<Id, List<FcCustomFee>>> entityCustomFees = List.of(
			Pair.of(customFeeToken.asId(), new ArrayList<>()));
	final List<Pair<EntityId, List<FcCustomFee>>> newCustomFeeChanges = List.of(
			Pair.of(customFeeToken, List.of(FcCustomFee.fixedFee(10L, customFeeToken, customFeeCollector))));
	private final List<FcAssessedCustomFee> assessedCustomFees = List.of(
			new FcAssessedCustomFee(customFeeCollector, customFeeToken, 123L));

	private final long numerator = 2L;
	private final long denominator = 100L;
	private final long minimumUnitsToCollect = 20L;
	private final long maximumUnitsToCollect = 100L;
	EntityId feeCollector = EntityId.fromGrpcAccountId(aModel);

=======
>>>>>>> 870509fa
	@BeforeEach
	void setUp() {
		subject = new ImpliedTransfersMarshal(
				feeAssessor,
				customFeeSchedules,
				dynamicProperties,
				xferChecks,
				changeManagerFactory,
				customSchedulesFactory);
	}

	@Test
	void startsWithChecks() {
		setupHbarOnlyFixture();
		setupProps();

		final var expectedMeta = new ImpliedTransfersMeta(
				props, TRANSFER_LIST_SIZE_LIMIT_EXCEEDED, Collections.emptyList());

		givenValidity(TRANSFER_LIST_SIZE_LIMIT_EXCEEDED);

		// when:
		final var result = subject.unmarshalFromGrpc(op);

		// then:
		assertEquals(result.getMeta(), expectedMeta);
	}

	@Test
	void getsHbarOnly() {
		setupHbarOnlyFixture();
		setupProps();
		final var expectedChanges = expNonFeeChanges(false);
		// and:
		final var expectedMeta = new ImpliedTransfersMeta(props, OK, Collections.emptyList());

		givenValidity(OK);

		// when:
		final var result = subject.unmarshalFromGrpc(op);

		// then:
		assertEquals(expectedChanges, result.getAllBalanceChanges());
<<<<<<< HEAD
		assertEquals(expectedCustomFeeChanges, result.getTokenFeeSchedules());
		assertEquals(expectedAssessedCustomFees, result.getAssessedCustomFees());
	}

	@Test
	void metaObjectContractSanityChecks() {
		// given:
		final var oneMeta = new ImpliedTransfersMeta(validationProps, OK, entityCustomFees);
		final var twoMeta = new ImpliedTransfersMeta(validationProps, TOKEN_WAS_DELETED, Collections.emptyList());
		// and:
		final var oneRepr = "ImpliedTransfersMeta{code=OK, maxExplicitHbarAdjusts=5, maxExplicitTokenAdjusts=50, " +
				"maxExplicitOwnershipChanges=12, areNftsEnabled=false, " +
				"tokenFeeSchedules=[(Id{shard=0, realm=0, num=123},[])]}";
		final var twoRepr = "ImpliedTransfersMeta{code=TOKEN_WAS_DELETED, maxExplicitHbarAdjusts=5, " +
				"maxExplicitTokenAdjusts=50, maxExplicitOwnershipChanges=12, areNftsEnabled=false, " +
				"tokenFeeSchedules=[]}";

		// expect:
		assertNotEquals(oneMeta, twoMeta);
		assertNotEquals(oneMeta.hashCode(), twoMeta.hashCode());
		// and:
		assertEquals(oneRepr, oneMeta.toString());
		assertEquals(twoRepr, twoMeta.toString());
	}

	@Test
	void impliedXfersObjectContractSanityChecks() {
		// given:
		final var twoChanges = List.of(tokenChange(
				new Id(1, 2, 3),
				asAccount("4.5.6"),
				7));
		final var oneImpliedXfers = ImpliedTransfers.invalid(validationProps, TOKEN_WAS_DELETED);
		final var twoImpliedXfers = ImpliedTransfers.valid(
				validationProps, twoChanges, entityCustomFees, assessedCustomFees);
		// and:
		final var oneRepr = "ImpliedTransfers{meta=ImpliedTransfersMeta{code=TOKEN_WAS_DELETED, " +
				"maxExplicitHbarAdjusts=5, " +
				"maxExplicitTokenAdjusts=50, maxExplicitOwnershipChanges=12, areNftsEnabled=false, " +
				"tokenFeeSchedules=[]}, changes=[], " +
				"tokenFeeSchedules=[], assessedCustomFees=[]}";
		final var twoRepr = "ImpliedTransfers{meta=ImpliedTransfersMeta{code=OK, maxExplicitHbarAdjusts=5, " +
				"maxExplicitTokenAdjusts=50, maxExplicitOwnershipChanges=12, areNftsEnabled=false, " +
				"tokenFeeSchedules=[(Id{shard=0, " +
				"realm=0, num=123},[])]}, changes=[BalanceChange{token=Id{shard=1, realm=2, num=3}, " +
				"account=Id{shard=4, realm=5, num=6}, units=7}], tokenFeeSchedules=[(Id{shard=0, realm=0, num=123}," +
				"[])" +
				"], " +
				"assessedCustomFees=[FcAssessedCustomFee{token=EntityId{shard=0, realm=0, num=123}, " +
				"account=EntityId{shard=0, realm=0, num=124}, units=123}]}";

		// expect:
		assertNotEquals(oneImpliedXfers, twoImpliedXfers);
		assertNotEquals(oneImpliedXfers.hashCode(), twoImpliedXfers.hashCode());
		// and:
		assertEquals(oneRepr, oneImpliedXfers.toString());
		assertEquals(twoRepr, twoImpliedXfers.toString());
	}

	@Test
	void handlesEasyCase() {
		// given:
		long reasonable = 1_234_567L;
		long n = 10;
		long d = 9;
		// and:
		final var expected = reasonable * n / d;

		// expect:
		assertEquals(expected, subject.safeFractionMultiply(n, d, reasonable));
	}

	@Test
	void fallsBackToArbitraryPrecisionIfNeeded() {
		// given:
		long huge = Long.MAX_VALUE / 2;
		long n = 10;
		long d = 9;
		// and:
		final var expected = BigInteger.valueOf(huge)
				.multiply(BigInteger.valueOf(n))
				.divide(BigInteger.valueOf(d))
				.longValueExact();

		// expect:
		assertEquals(expected, subject.safeFractionMultiply(n, d, huge));
	}

	@Test
	void propagatesArithmeticExceptionOnOverflow() {
		// given:
		long huge = Long.MAX_VALUE - 1;
		long n = 10;
		long d = 9;

		// expect:
		assertThrows(ArithmeticException.class, () -> subject.safeFractionMultiply(n, d, huge));
	}

	@Test
	void metaRecognizesIdenticalConditions() {
		// given:
		final var meta = new ImpliedTransfersMeta(validationProps, OK, entityCustomFees);

		given(dynamicProperties.maxTransferListSize()).willReturn(maxExplicitHbarAdjusts);
		given(dynamicProperties.maxTokenTransferListSize()).willReturn(maxExplicitTokenAdjusts);
		given(dynamicProperties.maxNftTransfersLen()).willReturn(maxExplicitOwnershipChanges);

		// expect:
		assertTrue(meta.wasDerivedFrom(dynamicProperties, customFeeSchedules));

		// and:
		given(newCustomFeeSchedules.lookupScheduleFor(any())).willReturn(newCustomFeeChanges.get(0).getValue());

		// expect:
		assertFalse(meta.wasDerivedFrom(dynamicProperties, newCustomFeeSchedules));

=======
		assertEquals(result.getMeta(), expectedMeta);
		assertTrue(result.getAssessedCustomFees().isEmpty());
	}

	@Test
	void getsHappyPath() {
		// setup:
		setupFullFixture();
		setupProps();
>>>>>>> 870509fa
		// and:
		final var nonFeeChanges = expNonFeeChanges(true);
		// and:
<<<<<<< HEAD
		given(dynamicProperties.maxTransferListSize()).willReturn(maxExplicitHbarAdjusts);
		given(dynamicProperties.maxTokenTransferListSize()).willReturn(maxExplicitTokenAdjusts + 1);

		// expect:
		assertFalse(meta.wasDerivedFrom(dynamicProperties, customFeeSchedules));
=======
		final var expectedMeta = new ImpliedTransfersMeta(props, OK, mockFinalMeta);
>>>>>>> 870509fa

		givenValidity(OK);
		// and:
<<<<<<< HEAD
		given(dynamicProperties.maxTokenTransferListSize()).willReturn(maxExplicitTokenAdjusts);
		given(dynamicProperties.maxNftTransfersLen()).willReturn(maxExplicitOwnershipChanges - 1);

		// expect:
		assertFalse(meta.wasDerivedFrom(dynamicProperties, customFeeSchedules));

		// and:
		given(dynamicProperties.maxNftTransfersLen()).willReturn(maxExplicitOwnershipChanges);
		given(dynamicProperties.areNftsEnabled()).willReturn(true);

		// expect:
		assertFalse(meta.wasDerivedFrom(dynamicProperties, customFeeSchedules));
	}

	@Test
	void translatesOverflowFromExcessiveSumming() {
		op = CryptoTransferTransactionBody.newBuilder()
				.addTokenTransfers(TokenTransferList.newBuilder()
						.setToken(anotherId)
						.addAllTransfers(List.of(
								adjustFrom(a, Long.MAX_VALUE),
								adjustFrom(b, Long.MAX_VALUE / 2)
						))).build();

=======
		given(changeManagerFactory.from(nonFeeChanges, 3)).willReturn(changeManager);
		given(customSchedulesFactory.apply(customFeeSchedules)).willReturn(schedulesManager);
		given(changeManager.nextAssessableChange()).willReturn(aTrigger).willReturn(bTrigger).willReturn(null);
		given(feeAssessor.assess(eq(aTrigger), eq(schedulesManager), eq(changeManager), anyList(), eq(props)))
				.willReturn(OK);
		given(feeAssessor.assess(eq(bTrigger), eq(schedulesManager), eq(changeManager), anyList(), eq(props)))
				.willReturn(OK);
>>>>>>> 870509fa
		// and:
		given(schedulesManager.metaUsed()).willReturn(mockFinalMeta);

		// when:
		final var result = subject.unmarshalFromGrpc(op);

		// then:
		assertEquals(expectedMeta, result.getMeta());
	}

	@Test
	void getsUnhappyPath() {
		// setup:
		setupFullFixture();
		setupProps();
		// and:
		final var nonFeeChanges = expNonFeeChanges(true);
		// and:
		final var expectedMeta = new ImpliedTransfersMeta(
				props, CUSTOM_FEE_CHARGING_EXCEEDED_MAX_RECURSION_DEPTH, mockFinalMeta);

		givenValidity(OK);
		// and:
		given(changeManagerFactory.from(nonFeeChanges, 3)).willReturn(changeManager);
		given(customSchedulesFactory.apply(customFeeSchedules)).willReturn(schedulesManager);
		given(changeManager.nextAssessableChange()).willReturn(aTrigger).willReturn(bTrigger).willReturn(null);
		given(feeAssessor.assess(eq(aTrigger), eq(schedulesManager), eq(changeManager), anyList(), eq(props)))
				.willReturn(CUSTOM_FEE_CHARGING_EXCEEDED_MAX_RECURSION_DEPTH);
		// and:
		given(schedulesManager.metaUsed()).willReturn(mockFinalMeta);

		// when:
		final var result = subject.unmarshalFromGrpc(op);

		// then:
		assertEquals(expectedMeta, result.getMeta());
	}

	private void givenValidity(ResponseCodeEnum s) {
		given(xferChecks.fullPureValidation(op.getTransfers(), op.getTokenTransfersList(), props))
				.willReturn(s);
	}

	private void setupProps() {
		given(dynamicProperties.maxTransferListSize()).willReturn(maxExplicitHbarAdjusts);
		given(dynamicProperties.maxTokenTransferListSize()).willReturn(maxExplicitTokenAdjusts);
		given(dynamicProperties.maxNftTransfersLen()).willReturn(maxExplicitOwnershipChanges);
		given(dynamicProperties.maxXferBalanceChanges()).willReturn(maxBalanceChanges);
		given(dynamicProperties.maxCustomFeeDepth()).willReturn(maxFeeNesting);
	}

	private void setupFullFixture() {
		setupFixtureOp(true);
	}

	private void setupHbarOnlyFixture() {
		setupFixtureOp(false);
	}

	private void setupFixtureOp(boolean incTokens) {
		var hbarAdjusts = TransferList.newBuilder()
				.addAccountAmounts(adjustFrom(a, -100))
				.addAccountAmounts(adjustFrom(b, 50))
				.addAccountAmounts(adjustFrom(c, 50))
				.build();
		final var builder = CryptoTransferTransactionBody.newBuilder()
				.setTransfers(hbarAdjusts);
		if (incTokens) {
			builder
					.addTokenTransfers(TokenTransferList.newBuilder()
							.setToken(anotherId)
							.addAllTransfers(List.of(
									adjustFrom(a, -50),
									adjustFrom(b, 25),
									adjustFrom(c, 25)
							)))
					.addTokenTransfers(TokenTransferList.newBuilder()
							.setToken(anId)
							.addAllTransfers(List.of(
									adjustFrom(b, -100),
									adjustFrom(c, 100)
							)))
					.addTokenTransfers(TokenTransferList.newBuilder()
							.setToken(yetAnotherId)
							.addAllNftTransfers(List.of(
									nftXfer(a, b, serialNumberA),
									nftXfer(a, b, serialNumberB)
							)));
		}
		op = builder.build();
	}

	private List<BalanceChange> expNonFeeChanges(boolean incTokens) {
		final List<BalanceChange> ans = new ArrayList<>();
		ans.add(changingHbar(adjustFrom(aModel, -100)));
		ans.add(changingHbar(adjustFrom(bModel, +50)));
		ans.add(changingHbar(adjustFrom(cModel, +50)));
		if (incTokens) {
			ans.add(tokenAdjust(aAccount, Id.fromGrpcToken(anotherId), -50));
			ans.add(tokenAdjust(bAccount, Id.fromGrpcToken(anotherId), 25));
			ans.add(tokenAdjust(cAccount, Id.fromGrpcToken(anotherId), 25));
			ans.add(tokenAdjust(bAccount, Id.fromGrpcToken(anId), -100));
			ans.add(tokenAdjust(cAccount, Id.fromGrpcToken(anId), 100));
			ans.add(changingNftOwnership(Id.fromGrpcToken(yetAnotherId), yetAnotherId, nftXfer(a, b, serialNumberA)));
			ans.add(changingNftOwnership(Id.fromGrpcToken(yetAnotherId), yetAnotherId, nftXfer(a, b, serialNumberB)));
		}
		return ans;
	}

	private final int maxExplicitHbarAdjusts = 5;
	private final int maxExplicitTokenAdjusts = 50;
	private final int maxExplicitOwnershipChanges = 12;
	private final int maxFeeNesting = 1;
	private final int maxBalanceChanges = 20;
	private final ImpliedTransfersMeta.ValidationProps props = new ImpliedTransfersMeta.ValidationProps(
			maxExplicitHbarAdjusts,
			maxExplicitTokenAdjusts,
			maxExplicitOwnershipChanges,
			maxFeeNesting,
			maxBalanceChanges);

	private final AccountID aModel = asAccount("1.2.3");
	private final AccountID bModel = asAccount("2.3.4");
	private final AccountID cModel = asAccount("3.4.5");
	private final long serialNumberA = 12;
	private final long serialNumberB = 13;
	private final TokenID anId = asToken("0.0.75231");
	private final TokenID anotherId = asToken("0.0.75232");
	private final TokenID yetAnotherId = asToken("0.0.75233");
	private final Id aAccount = new Id(1, 2, 3);
	private final Id bAccount = new Id(2, 3, 4);
	private final Id cAccount = new Id(3, 4, 5);
	private final AccountID a = asAccount("1.2.3");
	private final AccountID b = asAccount("2.3.4");
	private final AccountID c = asAccount("3.4.5");

	private final BalanceChange aTrigger = BalanceChange.tokenAdjust(aAccount, Id.fromGrpcToken(anId), -1);
	private final BalanceChange bTrigger = BalanceChange.tokenAdjust(bAccount, Id.fromGrpcToken(anotherId), -2);
}<|MERGE_RESOLUTION|>--- conflicted
+++ resolved
@@ -83,63 +83,6 @@
 
 	private ImpliedTransfersMarshal subject;
 
-<<<<<<< HEAD
-	private final AccountID aModel = asAccount("1.2.3");
-	private final AccountID bModel = asAccount("2.3.4");
-	private final AccountID cModel = asAccount("3.4.5");
-	private final AccountID payer = asAccount("5.6.7");
-	private final Id token = new Id(0, 0, 75231);
-	private final Id anotherToken = new Id(0, 0, 75232);
-	private final Id yetAnotherToken = new Id(0, 0, 75233);
-	private final TokenID anId = asToken("0.0.75231");
-	private final TokenID anotherId = asToken("0.0.75232");
-	private final TokenID yetAnotherId = asToken("0.0.75233");
-	private final AccountID a = asAccount("1.2.3");
-	private final AccountID b = asAccount("2.3.4");
-	private final AccountID c = asAccount("3.4.5");
-	private final long serialNumberA = 12;
-	private final long serialNumberB = 12;
-
-	private final long aHbarChange = -100L;
-	private final long bHbarChange = +50L;
-	private final long cHbarChange = +50L;
-	private final long aAnotherTokenChange = -50L;
-	private final long bAnotherTokenChange = +25L;
-	private final long cAnotherTokenChange = +25L;
-	private final long bTokenChange = -100L;
-	private final long cTokenChange = +100L;
-	private final long aYetAnotherTokenChange = -15L;
-	private final long bYetAnotherTokenChange = +15L;
-	private final long customFeeChangeToFeeCollector = +20L;
-	private final long customFeeChangeFromPayer = -20L;
-
-	private final int maxExplicitHbarAdjusts = 5;
-	private final int maxExplicitTokenAdjusts = 50;
-	private final int maxExplicitOwnershipChanges = 12;
-	private final boolean areNftsEnabled = false;
-	final ImpliedTransfersMeta.ValidationProps validationProps = new ImpliedTransfersMeta.ValidationProps(
-			maxExplicitHbarAdjusts,
-			maxExplicitTokenAdjusts,
-			maxExplicitOwnershipChanges,
-			areNftsEnabled);
-
-	private final EntityId customFeeToken = new EntityId(0, 0, 123);
-	private final EntityId customFeeCollector = new EntityId(0, 0, 124);
-	final List<Pair<Id, List<FcCustomFee>>> entityCustomFees = List.of(
-			Pair.of(customFeeToken.asId(), new ArrayList<>()));
-	final List<Pair<EntityId, List<FcCustomFee>>> newCustomFeeChanges = List.of(
-			Pair.of(customFeeToken, List.of(FcCustomFee.fixedFee(10L, customFeeToken, customFeeCollector))));
-	private final List<FcAssessedCustomFee> assessedCustomFees = List.of(
-			new FcAssessedCustomFee(customFeeCollector, customFeeToken, 123L));
-
-	private final long numerator = 2L;
-	private final long denominator = 100L;
-	private final long minimumUnitsToCollect = 20L;
-	private final long maximumUnitsToCollect = 100L;
-	EntityId feeCollector = EntityId.fromGrpcAccountId(aModel);
-
-=======
->>>>>>> 870509fa
 	@BeforeEach
 	void setUp() {
 		subject = new ImpliedTransfersMarshal(
@@ -183,125 +126,6 @@
 
 		// then:
 		assertEquals(expectedChanges, result.getAllBalanceChanges());
-<<<<<<< HEAD
-		assertEquals(expectedCustomFeeChanges, result.getTokenFeeSchedules());
-		assertEquals(expectedAssessedCustomFees, result.getAssessedCustomFees());
-	}
-
-	@Test
-	void metaObjectContractSanityChecks() {
-		// given:
-		final var oneMeta = new ImpliedTransfersMeta(validationProps, OK, entityCustomFees);
-		final var twoMeta = new ImpliedTransfersMeta(validationProps, TOKEN_WAS_DELETED, Collections.emptyList());
-		// and:
-		final var oneRepr = "ImpliedTransfersMeta{code=OK, maxExplicitHbarAdjusts=5, maxExplicitTokenAdjusts=50, " +
-				"maxExplicitOwnershipChanges=12, areNftsEnabled=false, " +
-				"tokenFeeSchedules=[(Id{shard=0, realm=0, num=123},[])]}";
-		final var twoRepr = "ImpliedTransfersMeta{code=TOKEN_WAS_DELETED, maxExplicitHbarAdjusts=5, " +
-				"maxExplicitTokenAdjusts=50, maxExplicitOwnershipChanges=12, areNftsEnabled=false, " +
-				"tokenFeeSchedules=[]}";
-
-		// expect:
-		assertNotEquals(oneMeta, twoMeta);
-		assertNotEquals(oneMeta.hashCode(), twoMeta.hashCode());
-		// and:
-		assertEquals(oneRepr, oneMeta.toString());
-		assertEquals(twoRepr, twoMeta.toString());
-	}
-
-	@Test
-	void impliedXfersObjectContractSanityChecks() {
-		// given:
-		final var twoChanges = List.of(tokenChange(
-				new Id(1, 2, 3),
-				asAccount("4.5.6"),
-				7));
-		final var oneImpliedXfers = ImpliedTransfers.invalid(validationProps, TOKEN_WAS_DELETED);
-		final var twoImpliedXfers = ImpliedTransfers.valid(
-				validationProps, twoChanges, entityCustomFees, assessedCustomFees);
-		// and:
-		final var oneRepr = "ImpliedTransfers{meta=ImpliedTransfersMeta{code=TOKEN_WAS_DELETED, " +
-				"maxExplicitHbarAdjusts=5, " +
-				"maxExplicitTokenAdjusts=50, maxExplicitOwnershipChanges=12, areNftsEnabled=false, " +
-				"tokenFeeSchedules=[]}, changes=[], " +
-				"tokenFeeSchedules=[], assessedCustomFees=[]}";
-		final var twoRepr = "ImpliedTransfers{meta=ImpliedTransfersMeta{code=OK, maxExplicitHbarAdjusts=5, " +
-				"maxExplicitTokenAdjusts=50, maxExplicitOwnershipChanges=12, areNftsEnabled=false, " +
-				"tokenFeeSchedules=[(Id{shard=0, " +
-				"realm=0, num=123},[])]}, changes=[BalanceChange{token=Id{shard=1, realm=2, num=3}, " +
-				"account=Id{shard=4, realm=5, num=6}, units=7}], tokenFeeSchedules=[(Id{shard=0, realm=0, num=123}," +
-				"[])" +
-				"], " +
-				"assessedCustomFees=[FcAssessedCustomFee{token=EntityId{shard=0, realm=0, num=123}, " +
-				"account=EntityId{shard=0, realm=0, num=124}, units=123}]}";
-
-		// expect:
-		assertNotEquals(oneImpliedXfers, twoImpliedXfers);
-		assertNotEquals(oneImpliedXfers.hashCode(), twoImpliedXfers.hashCode());
-		// and:
-		assertEquals(oneRepr, oneImpliedXfers.toString());
-		assertEquals(twoRepr, twoImpliedXfers.toString());
-	}
-
-	@Test
-	void handlesEasyCase() {
-		// given:
-		long reasonable = 1_234_567L;
-		long n = 10;
-		long d = 9;
-		// and:
-		final var expected = reasonable * n / d;
-
-		// expect:
-		assertEquals(expected, subject.safeFractionMultiply(n, d, reasonable));
-	}
-
-	@Test
-	void fallsBackToArbitraryPrecisionIfNeeded() {
-		// given:
-		long huge = Long.MAX_VALUE / 2;
-		long n = 10;
-		long d = 9;
-		// and:
-		final var expected = BigInteger.valueOf(huge)
-				.multiply(BigInteger.valueOf(n))
-				.divide(BigInteger.valueOf(d))
-				.longValueExact();
-
-		// expect:
-		assertEquals(expected, subject.safeFractionMultiply(n, d, huge));
-	}
-
-	@Test
-	void propagatesArithmeticExceptionOnOverflow() {
-		// given:
-		long huge = Long.MAX_VALUE - 1;
-		long n = 10;
-		long d = 9;
-
-		// expect:
-		assertThrows(ArithmeticException.class, () -> subject.safeFractionMultiply(n, d, huge));
-	}
-
-	@Test
-	void metaRecognizesIdenticalConditions() {
-		// given:
-		final var meta = new ImpliedTransfersMeta(validationProps, OK, entityCustomFees);
-
-		given(dynamicProperties.maxTransferListSize()).willReturn(maxExplicitHbarAdjusts);
-		given(dynamicProperties.maxTokenTransferListSize()).willReturn(maxExplicitTokenAdjusts);
-		given(dynamicProperties.maxNftTransfersLen()).willReturn(maxExplicitOwnershipChanges);
-
-		// expect:
-		assertTrue(meta.wasDerivedFrom(dynamicProperties, customFeeSchedules));
-
-		// and:
-		given(newCustomFeeSchedules.lookupScheduleFor(any())).willReturn(newCustomFeeChanges.get(0).getValue());
-
-		// expect:
-		assertFalse(meta.wasDerivedFrom(dynamicProperties, newCustomFeeSchedules));
-
-=======
 		assertEquals(result.getMeta(), expectedMeta);
 		assertTrue(result.getAssessedCustomFees().isEmpty());
 	}
@@ -311,48 +135,13 @@
 		// setup:
 		setupFullFixture();
 		setupProps();
->>>>>>> 870509fa
 		// and:
 		final var nonFeeChanges = expNonFeeChanges(true);
 		// and:
-<<<<<<< HEAD
-		given(dynamicProperties.maxTransferListSize()).willReturn(maxExplicitHbarAdjusts);
-		given(dynamicProperties.maxTokenTransferListSize()).willReturn(maxExplicitTokenAdjusts + 1);
-
-		// expect:
-		assertFalse(meta.wasDerivedFrom(dynamicProperties, customFeeSchedules));
-=======
 		final var expectedMeta = new ImpliedTransfersMeta(props, OK, mockFinalMeta);
->>>>>>> 870509fa
 
 		givenValidity(OK);
 		// and:
-<<<<<<< HEAD
-		given(dynamicProperties.maxTokenTransferListSize()).willReturn(maxExplicitTokenAdjusts);
-		given(dynamicProperties.maxNftTransfersLen()).willReturn(maxExplicitOwnershipChanges - 1);
-
-		// expect:
-		assertFalse(meta.wasDerivedFrom(dynamicProperties, customFeeSchedules));
-
-		// and:
-		given(dynamicProperties.maxNftTransfersLen()).willReturn(maxExplicitOwnershipChanges);
-		given(dynamicProperties.areNftsEnabled()).willReturn(true);
-
-		// expect:
-		assertFalse(meta.wasDerivedFrom(dynamicProperties, customFeeSchedules));
-	}
-
-	@Test
-	void translatesOverflowFromExcessiveSumming() {
-		op = CryptoTransferTransactionBody.newBuilder()
-				.addTokenTransfers(TokenTransferList.newBuilder()
-						.setToken(anotherId)
-						.addAllTransfers(List.of(
-								adjustFrom(a, Long.MAX_VALUE),
-								adjustFrom(b, Long.MAX_VALUE / 2)
-						))).build();
-
-=======
 		given(changeManagerFactory.from(nonFeeChanges, 3)).willReturn(changeManager);
 		given(customSchedulesFactory.apply(customFeeSchedules)).willReturn(schedulesManager);
 		given(changeManager.nextAssessableChange()).willReturn(aTrigger).willReturn(bTrigger).willReturn(null);
@@ -360,7 +149,6 @@
 				.willReturn(OK);
 		given(feeAssessor.assess(eq(bTrigger), eq(schedulesManager), eq(changeManager), anyList(), eq(props)))
 				.willReturn(OK);
->>>>>>> 870509fa
 		// and:
 		given(schedulesManager.metaUsed()).willReturn(mockFinalMeta);
 
