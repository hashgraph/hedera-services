--- conflicted
+++ resolved
@@ -27,10 +27,8 @@
 import static org.mockito.Mockito.verifyNoInteractions;
 
 import com.google.protobuf.ByteString;
-<<<<<<< HEAD
+import com.google.protobuf.ByteString;
 import com.hedera.services.context.properties.GlobalDynamicProperties;
-=======
->>>>>>> 781684bb
 import com.hedera.services.ledger.BalanceChange;
 import com.hedera.services.state.submerkle.EntityId;
 import com.hedera.services.state.submerkle.FcAssessedCustomFee;
@@ -163,30 +161,22 @@
                 List.of(
                         FcCustomFee.fixedFee(1, null, otherCollector),
                         FcCustomFee.royaltyFee(1, 2, fallback, targetCollector));
-<<<<<<< HEAD
         given(globalDynamicProperties.areTokenAutoCreationsEnabled()).willReturn(true);
-=======
->>>>>>> 781684bb
-
-        // when:
-        final var result =
-                subject.assessAllRoyalties(
-<<<<<<< HEAD
+
+        // when:
+        final var result =
+                subject.assessAllRoyalties(
                         triggerWithAliasTransfer,
                         fees,
                         changeManager,
                         accumulator,
                         globalDynamicProperties);
-=======
-                        triggerWithAliasTransfer, fees, changeManager, accumulator);
->>>>>>> 781684bb
 
         // then:
         assertEquals(INSUFFICIENT_SENDER_ACCOUNT_BALANCE_FOR_CUSTOM_FEE, result);
     }
 
     @Test
-<<<<<<< HEAD
     void doesntFailHereIfFallbackNftTransferredToUnknownAliasIfFeatureDisabled() {
         // setup:
         final var denom = new EntityId(1, 2, 3);
@@ -211,8 +201,6 @@
     }
 
     @Test
-=======
->>>>>>> 781684bb
     void skipsIfRoyaltyAlreadyPaid() {
         // setup:
         final List<FcCustomFee> fees =
