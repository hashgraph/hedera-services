--- conflicted
+++ resolved
@@ -191,11 +191,7 @@
 	}
 
 	@Test
-<<<<<<< HEAD
-	public void forwardsTokenNftInfoAsExpected() {
-=======
 	 void forwardsTokenNftInfoAsExpected() {
->>>>>>> 5d6b2415
 		// when:
 		subject.getTokenNftInfo(query, queryObserver);
 
@@ -204,11 +200,7 @@
 	}
 
 	@Test
-<<<<<<< HEAD
-	public void forwardsAccountNftInfosAsExpected() {
-=======
 	 void forwardsAccountNftInfosAsExpected() {
->>>>>>> 5d6b2415
 		// when:
 		subject.getAccountNftInfos(query, queryObserver);
 
