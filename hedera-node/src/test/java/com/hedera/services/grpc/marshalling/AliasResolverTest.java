--- conflicted
+++ resolved
@@ -53,13 +53,8 @@
     private AliasResolver subject;
 
     @BeforeEach
-<<<<<<< HEAD
     void setUp() {
         subject = new AliasResolver(properties);
-=======
-    void setup() {
-        subject = new AliasResolver();
->>>>>>> abb7e7fc
     }
 
     @Test
@@ -261,7 +256,35 @@
         assertFalse(AliasResolver.usesAliases(CryptoTransferTransactionBody.getDefaultInstance()));
     }
 
-<<<<<<< HEAD
+    @Test
+    void allowsAliasesInTokens() {
+        var op =
+                CryptoTransferTransactionBody.newBuilder()
+                        .addTokenTransfers(
+                                TokenTransferList.newBuilder()
+                                        .setToken(someToken)
+                                        .addNftTransfers(
+                                                NftTransfer.newBuilder()
+                                                        .setSenderAccountID(
+                                                                asAliasAccount(someAlias))
+                                                        .setReceiverAccountID(
+                                                                asAliasAccount(create2Alias))
+                                                        .setSerialNumber(1L)))
+                        .build();
+        assertTrue(AliasResolver.usesAliases(op));
+
+        op =
+                CryptoTransferTransactionBody.newBuilder()
+                        .addTokenTransfers(
+                                TokenTransferList.newBuilder()
+                                        .setToken(someToken)
+                                        .addTransfers(aaAlias(someAlias, 10L))
+                                        .addTransfers(aaAlias(anotherValidAlias, -10L))
+                                        .build())
+                        .build();
+        assertTrue(AliasResolver.usesAliases(op));
+    }
+
     private CryptoTransferTransactionBody setUpTokenTransferOp() {
         final var unresolved = aaId(bNum.longValue(), theAmount);
         return CryptoTransferTransactionBody.newBuilder()
@@ -303,35 +326,6 @@
                                                 .setSerialNumber(2L)
                                                 .build()))
                 .build();
-=======
-    @Test
-    void allowsAliasesInTokens() {
-        var op =
-                CryptoTransferTransactionBody.newBuilder()
-                        .addTokenTransfers(
-                                TokenTransferList.newBuilder()
-                                        .setToken(someToken)
-                                        .addNftTransfers(
-                                                NftTransfer.newBuilder()
-                                                        .setSenderAccountID(
-                                                                asAliasAccount(someAlias))
-                                                        .setReceiverAccountID(
-                                                                asAliasAccount(create2Alias))
-                                                        .setSerialNumber(1L)))
-                        .build();
-        assertTrue(AliasResolver.usesAliases(op));
-
-        op =
-                CryptoTransferTransactionBody.newBuilder()
-                        .addTokenTransfers(
-                                TokenTransferList.newBuilder()
-                                        .setToken(someToken)
-                                        .addTransfers(aaAlias(someAlias, 10L))
-                                        .addTransfers(aaAlias(anotherValidAlias, -10L))
-                                        .build())
-                        .build();
-        assertTrue(AliasResolver.usesAliases(op));
->>>>>>> abb7e7fc
     }
 
     private AccountAmount aaAlias(final ByteString alias, final long amount) {
