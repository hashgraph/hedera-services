--- conflicted
+++ resolved
@@ -17,10 +17,7 @@
 
 import static com.hedera.services.legacy.proto.utils.CommonUtils.noThrowSha384HashOf;
 import static com.hedera.test.utils.IdUtils.asAccount;
-<<<<<<< HEAD
-=======
 import static com.hedera.test.utils.IdUtils.asContract;
->>>>>>> c14f4aae
 import static com.hederahashgraph.api.proto.java.ResponseCodeEnum.INVALID_ACCOUNT_ID;
 import static com.hederahashgraph.api.proto.java.ResponseCodeEnum.INVALID_CHUNK_NUMBER;
 import static com.hederahashgraph.api.proto.java.ResponseCodeEnum.SUCCESS;
@@ -165,10 +162,6 @@
         final var precedingRecordFrom1 = mock(ExpirableTxnRecord.Builder.class);
         final var precedingRecordFrom2 = mock(ExpirableTxnRecord.Builder.class);
 
-<<<<<<< HEAD
-        subject.trackFollowingChildRecord(1, TransactionBody.newBuilder(), followingRecordFrom1);
-        subject.trackFollowingChildRecord(2, TransactionBody.newBuilder(), followingRecordFrom2);
-=======
         subject.trackFollowingChildRecord(
                 1,
                 TransactionBody.newBuilder(),
@@ -179,7 +172,6 @@
                 TransactionBody.newBuilder(),
                 followingRecordFrom2,
                 List.of(TransactionSidecarRecord.newBuilder()));
->>>>>>> c14f4aae
         subject.trackPrecedingChildRecord(1, TransactionBody.newBuilder(), precedingRecordFrom1);
         subject.trackPrecedingChildRecord(2, TransactionBody.newBuilder(), precedingRecordFrom2);
         subject.revertChildRecordsFromSource(2);
@@ -210,15 +202,11 @@
 
         final var followSynthBody = aBuilderWith("FOLLOW");
         assertEquals(topLevelNow.plusNanos(1), subject.nextFollowingChildConsensusTime());
-<<<<<<< HEAD
-        subject.trackFollowingChildRecord(1, followSynthBody, followingBuilder);
-=======
         subject.trackFollowingChildRecord(
                 1,
                 followSynthBody,
                 followingBuilder,
                 List.of(TransactionSidecarRecord.newBuilder()));
->>>>>>> c14f4aae
         given(followingBuilder.shouldNotBeExternalized()).willReturn(true);
         given(txnCtx.accessor()).willReturn(accessor);
 
@@ -236,15 +224,11 @@
 
         final var followSynthBody = aBuilderWith("FOLLOW");
         assertEquals(topLevelNow.plusNanos(1), subject.nextFollowingChildConsensusTime());
-<<<<<<< HEAD
-        subject.trackFollowingChildRecord(1, followSynthBody, followingBuilder);
-=======
         subject.trackFollowingChildRecord(
                 1,
                 followSynthBody,
                 followingBuilder,
                 List.of(TransactionSidecarRecord.newBuilder()));
->>>>>>> c14f4aae
 
         final var n = (short) 123;
         subject.customizeSuccessor(any -> false, childRecord -> {});
@@ -317,15 +301,11 @@
         final var followSynthBody = aBuilderWith("FOLLOW");
         final var precedeSynthBody = aBuilderWith("PRECEDE");
         assertEquals(topLevelNow.plusNanos(1), subject.nextFollowingChildConsensusTime());
-<<<<<<< HEAD
-        subject.trackFollowingChildRecord(1, followSynthBody, followingBuilder);
-=======
         final var bytecodeSidecar =
                 SidecarUtils.createContractBytecodeSidecarFrom(
                         asContract("0.0.1024"), "byte".getBytes(), "secondByte".getBytes());
         subject.trackFollowingChildRecord(
                 1, followSynthBody, followingBuilder, List.of(bytecodeSidecar));
->>>>>>> c14f4aae
         assertEquals(topLevelNow.plusNanos(2), subject.nextFollowingChildConsensusTime());
         subject.trackPrecedingChildRecord(1, precedeSynthBody, precedingBuilder);
 
@@ -358,8 +338,6 @@
         final var expectedFollowSynth =
                 synthFromBody(followSynthBody.setTransactionID(expFollowId).build());
         assertEquals(expectedFollowSynth, followSynth);
-<<<<<<< HEAD
-=======
         assertEquals(
                 bytecodeSidecar.setConsensusTimestamp(
                         Timestamp.newBuilder()
@@ -367,7 +345,6 @@
                                 .setNanos(expectedFollowTime.getNano())
                                 .build()),
                 followRso.getSidecars().get(0));
->>>>>>> c14f4aae
 
         verify(creator)
                 .saveExpiringRecord(
@@ -427,14 +404,10 @@
         given(consensusTimeTracker.isAllowablePrecedingOffset(1)).willReturn(true);
 
         subject.trackFollowingChildRecord(
-<<<<<<< HEAD
-                1, TransactionBody.newBuilder(), ExpirableTxnRecord.newBuilder());
-=======
                 1,
                 TransactionBody.newBuilder(),
                 ExpirableTxnRecord.newBuilder(),
                 List.of(TransactionSidecarRecord.newBuilder()));
->>>>>>> c14f4aae
         subject.trackPrecedingChildRecord(
                 1, TransactionBody.newBuilder(), ExpirableTxnRecord.newBuilder());
 
@@ -508,17 +481,11 @@
 
         final var txn = TransactionBody.newBuilder();
         final var rec = ExpirableTxnRecord.newBuilder();
-<<<<<<< HEAD
-
-        assertThrows(
-                IllegalStateException.class, () -> subject.trackFollowingChildRecord(1, txn, rec));
-=======
         final var sidecars = List.of(TransactionSidecarRecord.newBuilder());
 
         assertThrows(
                 IllegalStateException.class,
                 () -> subject.trackFollowingChildRecord(1, txn, rec, sidecars));
->>>>>>> c14f4aae
         assertThrows(
                 IllegalStateException.class, () -> subject.trackPrecedingChildRecord(1, txn, rec));
 
