--- conflicted
+++ resolved
@@ -56,311 +56,6 @@
 import static com.hedera.test.factories.keys.NodeFactory.*;
 
 public interface TxnHandlingScenario {
-<<<<<<< HEAD
-    PlatformTxnAccessor platformTxn() throws Throwable;
-
-    KeyFactory overlapFactory = new KeyFactory(OverlappingKeyGenerator.withDefaultOverlaps());
-
-    default FCMap<MerkleEntityId, MerkleAccount> accounts() throws Exception {
-        return newAccounts()
-                .withAccount(FIRST_TOKEN_SENDER_ID,
-                        newAccount()
-                                .balance(10_000L)
-                                .accountKeys(FIRST_TOKEN_SENDER_KT).get())
-                .withAccount(SECOND_TOKEN_SENDER_ID,
-                        newAccount()
-                                .balance(10_000L)
-                                .accountKeys(SECOND_TOKEN_SENDER_KT).get())
-                .withAccount(TOKEN_RECEIVER_ID,
-                        newAccount()
-                                .balance(0L).get())
-                .withAccount(DEFAULT_NODE_ID,
-                        newAccount()
-                                .balance(0L)
-                                .accountKeys(DEFAULT_PAYER_KT).get())
-                .withAccount(
-                        DEFAULT_PAYER_ID,
-                        newAccount()
-                                .balance(DEFAULT_PAYER_BALANCE)
-                                .accountKeys(DEFAULT_PAYER_KT).get())
-                .withAccount(
-                        MASTER_PAYER_ID,
-                        newAccount()
-                                .balance(DEFAULT_PAYER_BALANCE)
-                                .accountKeys(DEFAULT_PAYER_KT).get())
-                .withAccount(
-                        TREASURY_PAYER_ID,
-                        newAccount()
-                                .balance(DEFAULT_PAYER_BALANCE)
-                                .accountKeys(DEFAULT_PAYER_KT).get())
-                .withAccount(
-                        NO_RECEIVER_SIG_ID,
-                        newAccount()
-                                .receiverSigRequired(false)
-                                .balance(DEFAULT_BALANCE)
-                                .accountKeys(NO_RECEIVER_SIG_KT).get()
-                ).withAccount(
-                        RECEIVER_SIG_ID,
-                        newAccount()
-                                .receiverSigRequired(true)
-                                .balance(DEFAULT_BALANCE)
-                                .accountKeys(RECEIVER_SIG_KT).get()
-                ).withAccount(
-                        MISC_ACCOUNT_ID,
-                        newAccount()
-                                .balance(DEFAULT_BALANCE)
-                                .accountKeys(MISC_ACCOUNT_KT).get()
-                ).withAccount(
-                        COMPLEX_KEY_ACCOUNT_ID,
-                        newAccount()
-                                .balance(DEFAULT_BALANCE)
-                                .accountKeys(COMPLEX_KEY_ACCOUNT_KT).get()
-                ).withAccount(
-                        CARELESS_SIGNING_PAYER_ID,
-                        newAccount()
-                                .balance(DEFAULT_BALANCE)
-                                .accountKeys(CARELESS_SIGNING_PAYER_KT).get()
-                ).withAccount(
-                        DILIGENT_SIGNING_PAYER_ID,
-                        newAccount()
-                                .balance(DEFAULT_BALANCE)
-                                .accountKeys(DILIGENT_SIGNING_PAYER_KT).get()
-                ).withAccount(
-                        FROM_OVERLAP_PAYER_ID,
-                        newAccount()
-                                .balance(DEFAULT_BALANCE)
-                                .keyFactory(overlapFactory)
-                                .accountKeys(FROM_OVERLAP_PAYER_KT).get()
-                ).withContract(
-                        MISC_CONTRACT_ID,
-                        newContract()
-                                .balance(DEFAULT_BALANCE)
-                                .accountKeys(MISC_ADMIN_KT).get()
-                ).get();
-    }
-
-    default HederaFs hfs() throws Exception {
-        HederaFs hfs = mock(HederaFs.class);
-        given(hfs.exists(MISC_FILE)).willReturn(true);
-        given(hfs.exists(SYS_FILE)).willReturn(true);
-        given(hfs.getattr(MISC_FILE)).willReturn(JFileInfo.convert(MISC_FILE_INFO));
-        given(hfs.getattr(SYS_FILE)).willReturn(JFileInfo.convert(SYS_FILE_INFO));
-        given(hfs.exists(IMMUTABLE_FILE)).willReturn(true);
-        given(hfs.getattr(IMMUTABLE_FILE)).willReturn(JFileInfo.convert(IMMUTABLE_FILE_INFO));
-        return hfs;
-    }
-
-    default FCMap<MerkleBlobMeta, MerkleOptionalBlob> storage() {
-        @SuppressWarnings("unchecked")
-        FCMap<MerkleBlobMeta, MerkleOptionalBlob> storage = (FCMap<MerkleBlobMeta, MerkleOptionalBlob>) mock(FCMap.class);
-
-        return storage;
-    }
-
-    default FCMap<MerkleEntityId, MerkleTopic> topics() {
-        var topics = (FCMap<MerkleEntityId, MerkleTopic>) mock(FCMap.class);
-        given(topics.get(EXISTING_TOPIC)).willReturn(new MerkleTopic());
-        return topics;
-    }
-
-    default TokenStore tokenStore() {
-        var tokenStore = mock(TokenStore.class);
-
-        var adminKey = TOKEN_ADMIN_KT.asJKeyUnchecked();
-        var optionalKycKey = TOKEN_KYC_KT.asJKeyUnchecked();
-        var optionalWipeKey = TOKEN_WIPE_KT.asJKeyUnchecked();
-        var optionalSupplyKey = TOKEN_SUPPLY_KT.asJKeyUnchecked();
-        var optionalFreezeKey = TOKEN_FREEZE_KT.asJKeyUnchecked();
-
-        var immutableToken = new MerkleToken(
-                100, 1,
-                "ImmutableToken", "ImmutableTokenName", false, false,
-                new EntityId(1, 2, 3));
-        given(tokenStore.resolve(IdUtils.asIdRef(KNOWN_TOKEN_IMMUTABLE_ID)))
-                .willReturn(KNOWN_TOKEN_IMMUTABLE);
-        given(tokenStore.get(KNOWN_TOKEN_IMMUTABLE)).willReturn(immutableToken);
-
-        var vanillaToken = new MerkleToken(
-                100, 1,
-                "VanillaToken", "TOKENNAME", false, false,
-                new EntityId(1, 2, 3));
-        vanillaToken.setAdminKey(adminKey);
-        given(tokenStore.resolve(IdUtils.asIdRef(KNOWN_TOKEN_NO_SPECIAL_KEYS)))
-                .willReturn(KNOWN_TOKEN_NO_SPECIAL_KEYS);
-        given(tokenStore.get(KNOWN_TOKEN_NO_SPECIAL_KEYS)).willReturn(vanillaToken);
-
-        var frozenToken = new MerkleToken(
-                100, 1,
-                "FrozenToken", "FRZNTKN", true, false,
-                new EntityId(1, 2, 4));
-        frozenToken.setAdminKey(adminKey);
-        frozenToken.setFreezeKey(optionalFreezeKey);
-        given(tokenStore.resolve(IdUtils.asIdRef(KNOWN_TOKEN_WITH_FREEZE)))
-                .willReturn(KNOWN_TOKEN_WITH_FREEZE);
-        given(tokenStore.get(KNOWN_TOKEN_WITH_FREEZE)).willReturn(frozenToken);
-
-        var kycToken = new MerkleToken(
-                100, 1,
-                "KycToken", "KYCTOKENNAME", false, true,
-                new EntityId(1, 2, 4));
-        kycToken.setAdminKey(adminKey);
-        kycToken.setKycKey(optionalKycKey);
-        given(tokenStore.resolve(IdUtils.asIdRef(KNOWN_TOKEN_WITH_KYC)))
-                .willReturn(KNOWN_TOKEN_WITH_KYC);
-        given(tokenStore.get(KNOWN_TOKEN_WITH_KYC)).willReturn(kycToken);
-
-        var supplyToken = new MerkleToken(
-                100, 1,
-                "SupplyToken", "SUPPLYTOKENNAME", false, false,
-                new EntityId(1, 2, 4));
-        supplyToken.setAdminKey(adminKey);
-        supplyToken.setSupplyKey(optionalSupplyKey);
-        given(tokenStore.resolve(IdUtils.asIdRef(KNOWN_TOKEN_WITH_SUPPLY)))
-                .willReturn(KNOWN_TOKEN_WITH_SUPPLY);
-        given(tokenStore.get(KNOWN_TOKEN_WITH_SUPPLY)).willReturn(supplyToken);
-
-        var wipeToken = new MerkleToken(
-                100, 1,
-                "WipeToken", "WIPETOKENNAME", false, false,
-                new EntityId(1, 2, 4));
-        wipeToken.setAdminKey(adminKey);
-        wipeToken.setWipeKey(optionalWipeKey);
-        given(tokenStore.resolve(IdUtils.asIdRef(KNOWN_TOKEN_WITH_WIPE)))
-                .willReturn(KNOWN_TOKEN_WITH_WIPE);
-        given(tokenStore.get(KNOWN_TOKEN_WITH_WIPE)).willReturn(wipeToken);
-
-        given(tokenStore.resolve(IdUtils.asIdRef(UNKNOWN_TOKEN)))
-                .willReturn(TokenStore.MISSING_TOKEN);
-
-        return tokenStore;
-    }
-
-    String MISSING_ACCOUNT_ID = "1.2.3";
-    AccountID MISSING_ACCOUNT = asAccount(MISSING_ACCOUNT_ID);
-
-    String NO_RECEIVER_SIG_ID = "0.0.1337";
-    AccountID NO_RECEIVER_SIG = asAccount(NO_RECEIVER_SIG_ID);
-    KeyTree NO_RECEIVER_SIG_KT = withRoot(ed25519());
-
-    String RECEIVER_SIG_ID = "0.0.1338";
-    AccountID RECEIVER_SIG = asAccount(RECEIVER_SIG_ID);
-    KeyTree RECEIVER_SIG_KT = withRoot(list(ed25519(), threshold(1, ed25519(), ed25519())));
-
-    String MISC_ACCOUNT_ID = "0.0.1339";
-    AccountID MISC_ACCOUNT = asAccount(MISC_ACCOUNT_ID);
-    KeyTree MISC_ACCOUNT_KT = withRoot(ed25519());
-
-    String DILIGENT_SIGNING_PAYER_ID = "0.0.1340";
-    AccountID DILIGENT_SIGNING_PAYER = asAccount(DILIGENT_SIGNING_PAYER_ID);
-    KeyTree DILIGENT_SIGNING_PAYER_KT = withRoot(threshold(2, ed25519(true), ed25519(true), ed25519(false)));
-
-    String CARELESS_SIGNING_PAYER_ID = "0.0.1341";
-    AccountID CARELESS_SIGNING_PAYER = asAccount(CARELESS_SIGNING_PAYER_ID);
-    KeyTree CARELESS_SIGNING_PAYER_KT = withRoot(threshold(2, ed25519(false), ed25519(true), ed25519(false)));
-
-    String COMPLEX_KEY_ACCOUNT_ID = "0.0.1342";
-    AccountID COMPLEX_KEY_ACCOUNT = asAccount(COMPLEX_KEY_ACCOUNT_ID);
-    KeyTree COMPLEX_KEY_ACCOUNT_KT = withRoot(
-            list(
-                    ed25519(),
-                    threshold(1,
-                            list(list(ed25519(), ed25519()), ed25519()), ed25519()),
-                    ed25519(),
-                    list(
-                            threshold(2,
-                                    ed25519(), ed25519(), ed25519()))));
-
-    String FROM_OVERLAP_PAYER_ID = "0.0.1343";
-    AccountID FROM_OVERLAP_PAYER = asAccount(FROM_OVERLAP_PAYER_ID);
-    KeyTree FROM_OVERLAP_PAYER_KT = withRoot(threshold(2, ed25519(true), ed25519(true), ed25519(false)));
-
-    KeyTree NEW_ACCOUNT_KT = withRoot(list(ed25519(), threshold(1, ed25519(), ed25519())));
-    KeyTree LONG_THRESHOLD_KT = withRoot(threshold(1, ed25519(), ed25519(), ed25519(), ed25519()));
-
-    String MISSING_FILE_ID = "1.2.3";
-    FileID MISSING_FILE = asFile(MISSING_FILE_ID);
-
-    String SYS_FILE_ID = "0.0.111";
-    FileID SYS_FILE = asFile(SYS_FILE_ID);
-    KeyTree SYS_FILE_WACL_KT = withRoot(list(ed25519()));
-    FileGetInfoResponse.FileInfo SYS_FILE_INFO = FileGetInfoResponse.FileInfo.newBuilder()
-            .setKeys(SYS_FILE_WACL_KT.asKey().getKeyList())
-            .setFileID(SYS_FILE)
-            .build();
-
-    String MISC_FILE_ID = "0.0.2337";
-    FileID MISC_FILE = asFile(MISC_FILE_ID);
-    KeyTree MISC_FILE_WACL_KT = withRoot(list(ed25519()));
-    FileGetInfoResponse.FileInfo MISC_FILE_INFO = FileGetInfoResponse.FileInfo.newBuilder()
-            .setKeys(MISC_FILE_WACL_KT.asKey().getKeyList())
-            .setFileID(MISC_FILE)
-            .build();
-
-    String IMMUTABLE_FILE_ID = "0.0.2338";
-    FileID IMMUTABLE_FILE = asFile(IMMUTABLE_FILE_ID);
-    FileGetInfoResponse.FileInfo IMMUTABLE_FILE_INFO = FileGetInfoResponse.FileInfo.newBuilder()
-            .setFileID(IMMUTABLE_FILE)
-            .build();
-
-    KeyTree SIMPLE_NEW_WACL_KT = withRoot(list(ed25519()));
-
-    String MISSING_CONTRACT_ID = "1.2.3";
-    ContractID MISSING_CONTRACT = asContract(MISSING_CONTRACT_ID);
-
-    String MISC_CONTRACT_ID = "0.0.3337";
-    ContractID MISC_CONTRACT = asContract(MISC_CONTRACT_ID);
-    KeyTree MISC_ADMIN_KT = withRoot(ed25519());
-
-    KeyTree SIMPLE_NEW_ADMIN_KT = withRoot(ed25519());
-
-    Long DEFAULT_BALANCE = 1_000L;
-    Long DEFAULT_PAYER_BALANCE = 1_000_000_000_000L;
-
-    String DEFAULT_MEMO = "This is something else.";
-    Duration DEFAULT_PERIOD = Duration.newBuilder().setSeconds(1_000L).build();
-    Timestamp DEFAULT_EXPIRY = Timestamp.newBuilder().setSeconds(System.currentTimeMillis() / 1_000L + 86_400L).build();
-
-    String EXISTING_TOPIC_ID = "0.0.7890";
-    TopicID EXISTING_TOPIC = asTopic(EXISTING_TOPIC_ID);
-
-    String MISSING_TOPIC_ID = "0.0.12121";
-    TopicID MISSING_TOPIC = asTopic(MISSING_TOPIC_ID);
-
-    String KNOWN_TOKEN_IMMUTABLE_ID = "0.0.534";
-    TokenID KNOWN_TOKEN_IMMUTABLE = asToken(KNOWN_TOKEN_IMMUTABLE_ID);
-    String KNOWN_TOKEN_NO_SPECIAL_KEYS_ID = "0.0.535";
-    TokenID KNOWN_TOKEN_NO_SPECIAL_KEYS = asToken(KNOWN_TOKEN_NO_SPECIAL_KEYS_ID);
-    String KNOWN_TOKEN_WITH_FREEZE_ID = "0.0.777";
-    TokenID KNOWN_TOKEN_WITH_FREEZE = asToken(KNOWN_TOKEN_WITH_FREEZE_ID);
-    String KNOWN_TOKEN_WITH_KYC_ID = "0.0.776";
-    TokenID KNOWN_TOKEN_WITH_KYC = asToken(KNOWN_TOKEN_WITH_KYC_ID);
-    String KNOWN_TOKEN_WITH_SUPPLY_ID = "0.0.775";
-    TokenID KNOWN_TOKEN_WITH_SUPPLY = asToken(KNOWN_TOKEN_WITH_SUPPLY_ID);
-    String KNOWN_TOKEN_WITH_WIPE_ID = "0.0.774";
-    TokenID KNOWN_TOKEN_WITH_WIPE = asToken(KNOWN_TOKEN_WITH_WIPE_ID);
-
-    String FIRST_TOKEN_SENDER_ID = "0.0.888";
-    AccountID FIRST_TOKEN_SENDER = asAccount(FIRST_TOKEN_SENDER_ID);
-    String SECOND_TOKEN_SENDER_ID = "0.0.999";
-    AccountID SECOND_TOKEN_SENDER = asAccount(SECOND_TOKEN_SENDER_ID);
-    String TOKEN_RECEIVER_ID = "0.0.1111";
-    AccountID TOKEN_RECEIVER = asAccount(TOKEN_RECEIVER_ID);
-
-    String UNKNOWN_TOKEN_ID = "0.0.666";
-    TokenID UNKNOWN_TOKEN = asToken(UNKNOWN_TOKEN_ID);
-
-    KeyTree FIRST_TOKEN_SENDER_KT = withRoot(ed25519());
-    KeyTree SECOND_TOKEN_SENDER_KT = withRoot(ed25519());
-    KeyTree TOKEN_ADMIN_KT = withRoot(ed25519());
-    KeyTree TOKEN_FREEZE_KT = withRoot(ed25519());
-    KeyTree TOKEN_SUPPLY_KT = withRoot(ed25519());
-    KeyTree TOKEN_WIPE_KT = withRoot(ed25519());
-    KeyTree TOKEN_KYC_KT = withRoot(ed25519());
-    KeyTree TOKEN_REPLACE_KT = withRoot(ed25519());
-    KeyTree MISC_TOPIC_SUBMIT_KT = withRoot(ed25519());
-    KeyTree MISC_TOPIC_ADMIN_KT = withRoot(ed25519());
-    KeyTree UPDATE_TOPIC_ADMIN_KT = withRoot(ed25519());
-=======
 	PlatformTxnAccessor platformTxn() throws Throwable;
 
 	KeyFactory overlapFactory = new KeyFactory(OverlappingKeyGenerator.withDefaultOverlaps());
@@ -478,7 +173,7 @@
 
 		var immutableToken = new MerkleToken(
 				Long.MAX_VALUE, 100, 1,
-				"ImmutableToken", false, false,
+				"ImmutableToken", "ImmutableTokenName", false, false,
 				new EntityId(1, 2, 3));
 		given(tokenStore.resolve(IdUtils.asIdRef(KNOWN_TOKEN_IMMUTABLE_ID)))
 				.willReturn(KNOWN_TOKEN_IMMUTABLE);
@@ -486,7 +181,7 @@
 
 		var vanillaToken = new MerkleToken(
 				Long.MAX_VALUE, 100, 1,
-				"VanillaToken", false, false,
+				"VanillaToken", "TOKENNAME", false, false,
 				new EntityId(1, 2, 3));
 		vanillaToken.setAdminKey(adminKey);
 		given(tokenStore.resolve(IdUtils.asIdRef(KNOWN_TOKEN_NO_SPECIAL_KEYS)))
@@ -495,7 +190,7 @@
 
 		var frozenToken = new MerkleToken(
 				Long.MAX_VALUE, 100, 1,
-				"FrozenToken", true, false,
+				"FrozenToken", "FRZNTKN", true, false,
 				new EntityId(1, 2, 4));
 		frozenToken.setAdminKey(adminKey);
 		frozenToken.setFreezeKey(optionalFreezeKey);
@@ -505,7 +200,7 @@
 
 		var kycToken = new MerkleToken(
 				Long.MAX_VALUE, 100, 1,
-				"KycToken", false, true,
+				"KycToken","KYCTOKENNAME", false, true,
 				new EntityId(1, 2, 4));
 		kycToken.setAdminKey(adminKey);
 		kycToken.setKycKey(optionalKycKey);
@@ -515,7 +210,7 @@
 
 		var supplyToken = new MerkleToken(
 				Long.MAX_VALUE, 100, 1,
-				"SupplyToken", false, false,
+				"SupplyToken", "SUPPLYTOKENNAME", false, false,
 				new EntityId(1, 2, 4));
 		supplyToken.setAdminKey(adminKey);
 		supplyToken.setSupplyKey(optionalSupplyKey);
@@ -525,7 +220,7 @@
 
 		var wipeToken = new MerkleToken(
 				Long.MAX_VALUE, 100, 1,
-				"WipeToken", false, false,
+				"WipeToken", "WIPETOKENNAME", false, false,
 				new EntityId(1, 2, 4));
 		wipeToken.setAdminKey(adminKey);
 		wipeToken.setWipeKey(optionalWipeKey);
@@ -664,5 +359,4 @@
 	KeyTree MISC_TOPIC_SUBMIT_KT = withRoot(ed25519());
 	KeyTree MISC_TOPIC_ADMIN_KT = withRoot(ed25519());
 	KeyTree UPDATE_TOPIC_ADMIN_KT = withRoot(ed25519());
->>>>>>> 1dcd6c53
 }