--- conflicted
+++ resolved
@@ -107,67 +107,6 @@
 			));
 		}
 	},
-<<<<<<< HEAD
-	CRYPTO_ADJUST_ALLOWANCE_SCENARIO {
-		public PlatformTxnAccessor platformTxn() throws Throwable {
-			return PlatformTxnAccessor.from(from(
-					newSignedAdjustAllowance()
-							.withCryptoAllowances(cryptoAllowanceList)
-							.withNftAllowances(nftAllowanceList)
-							.withTokenAllowances(tokenAllowanceList)
-							.nonPayerKts(OWNER_ACCOUNT_KT)
-							.get()
-			));
-		}
-	},
-	CRYPTO_ADJUST_TOKEN_ALLOWANCE_MISSING_OWNER_SCENARIO {
-		public PlatformTxnAccessor platformTxn() throws Throwable {
-			return PlatformTxnAccessor.from(from(
-					newSignedAdjustAllowance()
-							.withCryptoAllowances(cryptoAllowanceList)
-							.withNftAllowances(nftAllowanceList)
-							.withTokenAllowances(tokenAllowanceMissingOwnerList)
-							.get()
-			));
-		}
-	},
-	CRYPTO_ADJUST_CRYPTO_ALLOWANCE_MISSING_OWNER_SCENARIO {
-		public PlatformTxnAccessor platformTxn() throws Throwable {
-			return PlatformTxnAccessor.from(from(
-					newSignedAdjustAllowance()
-							.withCryptoAllowances(cryptoAllowanceMissingOwnerList)
-							.withNftAllowances(nftAllowanceList)
-							.withTokenAllowances(tokenAllowanceList)
-							.get()
-			));
-		}
-	},
-	CRYPTO_ADJUST_NFT_ALLOWANCE_MISSING_OWNER_SCENARIO {
-		public PlatformTxnAccessor platformTxn() throws Throwable {
-			return PlatformTxnAccessor.from(from(
-					newSignedAdjustAllowance()
-							.withCryptoAllowances(cryptoAllowanceList)
-							.withNftAllowances(nftAllowanceMissingOwnerList)
-							.withTokenAllowances(tokenAllowanceList)
-							.get()
-			));
-		}
-	},
-	CRYPTO_ADJUST_ALLOWANCE_NO_OWNER_SCENARIO {
-		public PlatformTxnAccessor platformTxn() throws Throwable {
-			return PlatformTxnAccessor.from(from(
-					newSignedAdjustAllowance()
-							.withCryptoAllowances(cryptoAllowanceNoOwnerList)
-							.withNftAllowances(nftAllowanceList)
-							.withTokenAllowances(tokenAllowanceList)
-							.nonPayerKts(OWNER_ACCOUNT_KT)
-							.get()
-			));
-		}
-	},
-
-=======
->>>>>>> bd49d0a5
 	CRYPTO_DELETE_ALLOWANCE_SCENARIO {
 		public PlatformTxnAccessor platformTxn() throws Throwable {
 			return PlatformTxnAccessor.from(from(
@@ -178,52 +117,11 @@
 			));
 		}
 	},
-<<<<<<< HEAD
-	CRYPTO_DELETE_TOKEN_ALLOWANCE_MISSING_OWNER_SCENARIO {
-		public PlatformTxnAccessor platformTxn() throws Throwable {
-			return PlatformTxnAccessor.from(from(
-					newSignedDeleteAllowance()
-							.withCryptoAllowances(cryptoDeleteAllowanceList)
-							.withNftAllowances(nftDeleteAllowanceList)
-							.withTokenAllowances(tokenDeleteAllowanceMissingOwnerList)
-							.get()
-			));
-		}
-	},
-	CRYPTO_DELETE_CRYPTO_ALLOWANCE_MISSING_OWNER_SCENARIO {
-		public PlatformTxnAccessor platformTxn() throws Throwable {
-			return PlatformTxnAccessor.from(from(
-					newSignedDeleteAllowance()
-							.withCryptoAllowances(cryptoDeleteAllowanceMissingOwnerList)
-							.withNftAllowances(nftDeleteAllowanceList)
-							.withTokenAllowances(tokenDeleteAllowanceList)
-							.get()
-			));
-		}
-	},
-=======
->>>>>>> bd49d0a5
 	CRYPTO_DELETE_NFT_ALLOWANCE_MISSING_OWNER_SCENARIO {
 		public PlatformTxnAccessor platformTxn() throws Throwable {
 			return PlatformTxnAccessor.from(from(
 					newSignedDeleteAllowance()
 							.withNftAllowances(nftDeleteAllowanceMissingOwnerList)
-<<<<<<< HEAD
-							.withTokenAllowances(tokenDeleteAllowanceList)
-							.get()
-			));
-		}
-	},
-	CRYPTO_DELETE_ALLOWANCE_NO_OWNER_SCENARIO {
-		public PlatformTxnAccessor platformTxn() throws Throwable {
-			return PlatformTxnAccessor.from(from(
-					newSignedDeleteAllowance()
-							.withCryptoAllowances(cryptoDeleteAllowanceNoOwnerList)
-							.withNftAllowances(nftDeleteAllowanceList)
-							.withTokenAllowances(tokenDeleteAllowanceList)
-							.nonPayerKts(OWNER_ACCOUNT_KT)
-=======
->>>>>>> bd49d0a5
 							.get()
 			));
 		}
