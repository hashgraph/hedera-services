package com.hedera.test.serde;

/*-
 * ‌
 * Hedera Services Node
 * ​
 * Copyright (C) 2018 - 2022 Hedera Hashgraph, LLC
 * ​
 * Licensed under the Apache License, Version 2.0 (the "License");
 * you may not use this file except in compliance with the License.
 * You may obtain a copy of the License at
 *
 *      http://www.apache.org/licenses/LICENSE-2.0
 *
 * Unless required by applicable law or agreed to in writing, software
 * distributed under the License is distributed on an "AS IS" BASIS,
 * WITHOUT WARRANTIES OR CONDITIONS OF ANY KIND, either express or implied.
 * See the License for the specific language governing permissions and
 * limitations under the License.
 * ‍
 */

import com.hedera.services.legacy.core.jproto.TxnReceipt;
import com.hedera.services.legacy.core.jproto.TxnReceiptSerdeTest;
import com.hedera.services.state.merkle.MerkleAccountState;
import com.hedera.services.state.merkle.MerkleAccountStateSerdeTest;
<<<<<<< HEAD
import com.hedera.services.state.merkle.MerkleEntityId;
import com.hedera.services.state.merkle.MerkleNetworkContext;
import com.hedera.services.state.merkle.MerkleNetworkContextSerdeTest;
import com.hedera.services.state.merkle.MerkleSchedule;
import com.hedera.services.state.merkle.MerkleScheduleSerdeTest;
import com.hedera.services.state.merkle.MerkleSpecialFiles;
import com.hedera.services.state.merkle.MerkleToken;
import com.hedera.services.state.merkle.MerkleTokenRelStatus;
import com.hedera.services.state.merkle.MerkleTokenSerdeTest;
import com.hedera.services.state.merkle.MerkleTopic;
import com.hedera.services.state.merkle.MerkleTopicSerdeTest;
import com.hedera.services.state.merkle.MerkleUniqueToken;
import com.hedera.services.state.merkle.internals.FilePart;
import com.hedera.services.state.submerkle.CurrencyAdjustments;
import com.hedera.services.state.submerkle.EntityId;
import com.hedera.services.state.submerkle.EvmFnResult;
import com.hedera.services.state.submerkle.EvmFnResultSerdeTest;
import com.hedera.services.state.submerkle.EvmLog;
import com.hedera.services.state.submerkle.EvmLogSerdeTest;
import com.hedera.services.state.submerkle.ExchangeRates;
=======
>>>>>>> b0381440
import com.hedera.services.state.submerkle.ExpirableTxnRecord;
import com.hedera.services.state.submerkle.ExpirableTxnRecordSerdeTest;
import com.hedera.services.state.submerkle.FcAssessedCustomFee;
import com.hedera.services.state.submerkle.FcCustomFee;
import com.hedera.services.state.submerkle.FcTokenAllowance;
import com.hedera.services.state.submerkle.FcTokenAllowanceId;
import com.hedera.services.state.submerkle.FcTokenAssociation;
import com.hedera.services.state.submerkle.NftAdjustments;
import com.hedera.services.state.submerkle.TxnId;
import com.hedera.services.state.submerkle.TxnIdSerdeTest;
import com.hedera.services.stream.RecordsRunningHashLeaf;
import com.hedera.test.utils.SeededPropertySource;
import com.hedera.test.utils.SerdeUtils;
import com.swirlds.common.io.SelfSerializable;
import com.swirlds.common.utility.CommonUtils;

import java.io.IOException;
import java.io.UncheckedIOException;
import java.nio.file.Files;
import java.nio.file.Path;
import java.nio.file.Paths;
import java.util.Map;
import java.util.function.Function;

import static com.hedera.test.serde.SelfSerializableDataTest.MIN_TEST_CASES_PER_VERSION;
import static com.hedera.test.utils.SerdeUtils.serializeToHex;
import static org.junit.jupiter.api.Assertions.assertArrayEquals;

/**
 *  The purpose of this executable is to generate the latest serialized bytes for the
 *  serialization-deserialization (serde) tests for serializable classes. Please DO NOT remove classes from being
 *  serialized unless you are absolutely sure they are no longer in saved signed state data.
 *
 *  When running this file, be sure to set the hedera-services/hedera-node directory as the working directory
 *  before running.
 */

public class SerializedForms {
	private static final String SERIALIZED_FORMS_LOC = "src/test/resources/serdes";
	private static final String FORM_TPL = "%s-v%d-sn%d.hex";

	public static void main(String... args) {
<<<<<<< HEAD
		generateSerializedData();
=======
		saveAccountStates(MerkleAccountStateSerdeTest.MIN_TEST_CASES_PER_VERSION);
//		saveTxnReceipts(2 * MIN_TEST_CASES_PER_VERSION);
//		saveNetworkContexts(MerkleNetworkContextSerdeTest.MIN_TEST_CASES_PER_VERSION);
//		saveRecords(ExpirableTxnRecordSerdeTest.NUM_TEST_CASES);
//		save024xRecords(ExpirableTxnRecordSerdeTest.MIN_TEST_CASES_PER_VERSION);
//		saveSchedules(MerkleScheduleSerdeTest.NUM_TEST_CASES);
//		saveTokens(MerkleTokenSerdeTest.NUM_TEST_CASES);
//		saveLogs(EvmLogSerdeTest.NUM_TEST_CASES);
//		saveTxnIds(TxnIdSerdeTest.NUM_TEST_CASES);
//		saveTopics(MerkleTopicSerdeTest.NUM_TEST_CASES);
//		saveEvmResults(EvmFnResultSerdeTest.MIN_TEST_CASES_PER_VERSION);
>>>>>>> b0381440
	}

	public static <T extends SelfSerializable> byte[] loadForm(
			final Class<T> type,
			final int version,
			final int testCaseNo
	) {
		final var path = pathFor(type, version, testCaseNo);
		try {
			return CommonUtils.unhex(Files.readString(path));
		} catch (IOException e) {
			throw new UncheckedIOException(e);
		}
	}

	public static <T extends SelfSerializable> void assertSameSerialization(
			final Class<T> type,
			final Function<SeededPropertySource, T> factory,
			final int version,
			final int testCaseNo
	) {
		final var propertySource = SeededPropertySource.forSerdeTest(version, testCaseNo);
		final var example = factory.apply(propertySource);
		final var actual = SerdeUtils.serialize(example);
		final var expected = loadForm(type, version, testCaseNo);
		assertArrayEquals(
				expected, actual,
				"Regression in serializing test case #" + testCaseNo);
	}

	private static void generateSerializedData() {
		GENERATOR_MAPPING.get(MerkleNetworkContext.class).run();
//		for (var entry : GENERATOR_MAPPING.entrySet()) {
//			entry.getValue().run();
//		}
	}

	private static <T extends SelfSerializable> Map.Entry<Class<T>, Runnable> entry(
			Class<T> classType,
			Function<SeededPropertySource, T> factoryFn,
			int numTests) {
		return Map.entry(classType, () -> saveForCurrentVersion(classType, factoryFn, numTests));
	}

	/**
	 * The entries in this map will be used to construct serializable object classes and generate serialized bytes that
	 * can be used for testing. The entries consist of:
	 *  - the serializable class type (e.g., SomeSerializableObject.class)
	 *  - function that takes a SeededPropertySource instance and generates an instance of the class filled with random
	 *    data
	 *  - an integer specifying the number of test cases to generate.
	 */
	private static final Map<Class<? extends SelfSerializable>, Runnable> GENERATOR_MAPPING =
			Map.ofEntries(
					entry(CurrencyAdjustments.class, SeededPropertySource::nextCurrencyAdjustments,
							MIN_TEST_CASES_PER_VERSION),
					entry(EntityId.class, SeededPropertySource::nextEntityId, MIN_TEST_CASES_PER_VERSION),
					entry(EvmFnResult.class, SeededPropertySource::nextEvmResult,
							EvmFnResultSerdeTest.MIN_TEST_CASES_PER_VERSION),
					entry(EvmLog.class, SeededPropertySource::nextEvmLog, EvmLogSerdeTest.NUM_TEST_CASES),
					entry(ExchangeRates.class, SeededPropertySource::nextExchangeRates, MIN_TEST_CASES_PER_VERSION),
					entry(ExpirableTxnRecord.class, SeededPropertySource::nextRecord,
							ExpirableTxnRecordSerdeTest.NUM_TEST_CASES),
					entry(FcAssessedCustomFee.class, SeededPropertySource::nextAssessedFee, MIN_TEST_CASES_PER_VERSION),
					entry(FcCustomFee.class, SeededPropertySource::nextCustomFee, MIN_TEST_CASES_PER_VERSION),
					entry(FcTokenAllowance.class, SeededPropertySource::nextFcTokenAllowance,
							MIN_TEST_CASES_PER_VERSION),
					entry(FcTokenAllowanceId.class, SeededPropertySource::nextAllowanceId, MIN_TEST_CASES_PER_VERSION),
					entry(FcTokenAssociation.class, SeededPropertySource::nextTokenAssociation,
							MIN_TEST_CASES_PER_VERSION),
					entry(FilePart.class, SeededPropertySource::nextFilePart, MIN_TEST_CASES_PER_VERSION),
					entry(MerkleAccountState.class, SeededPropertySource::next0260AccountState,
							MerkleAccountStateSerdeTest.NUM_TEST_CASES),
					entry(MerkleEntityId.class, SeededPropertySource::nextMerkleEntityId, MIN_TEST_CASES_PER_VERSION),
					entry(MerkleNetworkContext.class, SeededPropertySource::nextNetworkContext,
							MerkleNetworkContextSerdeTest.NUM_TEST_CASES),
					entry(MerkleSchedule.class, SeededPropertySource::nextSchedule,
							MerkleScheduleSerdeTest.NUM_TEST_CASES),
					entry(MerkleSpecialFiles.class, SeededPropertySource::nextMerkleSpecialFiles,
							MIN_TEST_CASES_PER_VERSION),
					entry(MerkleToken.class, SeededPropertySource::nextToken, MerkleTokenSerdeTest.NUM_TEST_CASES),
					entry(MerkleTokenRelStatus.class, SeededPropertySource::nextMerkleTokenRelStatus,
							MIN_TEST_CASES_PER_VERSION),
					entry(MerkleTopic.class, SeededPropertySource::nextTopic, MerkleTopicSerdeTest.NUM_TEST_CASES),
					entry(MerkleUniqueToken.class, SeededPropertySource::nextMerkleUniqueToken,
							MIN_TEST_CASES_PER_VERSION),
					entry(NftAdjustments.class, SeededPropertySource::nextOwnershipChanges, MIN_TEST_CASES_PER_VERSION),
					entry(RecordsRunningHashLeaf.class, SeededPropertySource::nextRecordsRunningHashLeaf,
							MIN_TEST_CASES_PER_VERSION),
					entry(TxnId.class, SeededPropertySource::nextTxnId, TxnIdSerdeTest.NUM_TEST_CASES),
					entry(TxnReceipt.class, TxnReceiptSerdeTest::receiptFactory, 2 * MIN_TEST_CASES_PER_VERSION)
	);

	private static <T extends SelfSerializable> void saveForCurrentVersion(
			final Class<T> type,
			final Function<SeededPropertySource, T> factory,
			final int numTestCases
	) {
		final var instance = SelfSerializableDataTest.instantiate(type);
		final var currentVersion = instance.getVersion();
		for (int i = 0; i < numTestCases; i++) {
			final var propertySource = SeededPropertySource.forSerdeTest(currentVersion, i);
			final var example = factory.apply(propertySource);
			saveForm(example, type, currentVersion, i);
		}
	}

	private static <T extends SelfSerializable> void saveForm(
			final T example,
			final Class<T> type,
			final int version,
			final int testCaseNo
	) {
		final var hexed = serializeToHex(example);
		final var path = pathFor(type, version, testCaseNo);
		try {
			Files.writeString(path, hexed);
			System.out.println("Please ensure " + path + " is tracked in git");
		} catch (IOException e) {
			throw new UncheckedIOException(e);
		}
	}

	private static <T extends SelfSerializable> Path pathFor(
			final Class<T> type,
			final int version,
			final int testCaseNo
	) {
		return Paths.get(SERIALIZED_FORMS_LOC + "/"
				+ String.format(FORM_TPL, type.getSimpleName(), version, testCaseNo));
	}
}<|MERGE_RESOLUTION|>--- conflicted
+++ resolved
@@ -24,7 +24,6 @@
 import com.hedera.services.legacy.core.jproto.TxnReceiptSerdeTest;
 import com.hedera.services.state.merkle.MerkleAccountState;
 import com.hedera.services.state.merkle.MerkleAccountStateSerdeTest;
-<<<<<<< HEAD
 import com.hedera.services.state.merkle.MerkleEntityId;
 import com.hedera.services.state.merkle.MerkleNetworkContext;
 import com.hedera.services.state.merkle.MerkleNetworkContextSerdeTest;
@@ -45,8 +44,6 @@
 import com.hedera.services.state.submerkle.EvmLog;
 import com.hedera.services.state.submerkle.EvmLogSerdeTest;
 import com.hedera.services.state.submerkle.ExchangeRates;
-=======
->>>>>>> b0381440
 import com.hedera.services.state.submerkle.ExpirableTxnRecord;
 import com.hedera.services.state.submerkle.ExpirableTxnRecordSerdeTest;
 import com.hedera.services.state.submerkle.FcAssessedCustomFee;
@@ -76,12 +73,12 @@
 import static org.junit.jupiter.api.Assertions.assertArrayEquals;
 
 /**
- *  The purpose of this executable is to generate the latest serialized bytes for the
- *  serialization-deserialization (serde) tests for serializable classes. Please DO NOT remove classes from being
- *  serialized unless you are absolutely sure they are no longer in saved signed state data.
+ * The purpose of this executable is to generate the latest serialized bytes for the
+ * serialization-deserialization (serde) tests for serializable classes. Please DO NOT remove classes from being
+ * serialized unless you are absolutely sure they are no longer in saved signed state data.
  *
- *  When running this file, be sure to set the hedera-services/hedera-node directory as the working directory
- *  before running.
+ * When running this file, be sure to set the hedera-services/hedera-node directory as the working directory
+ * before running.
  */
 
 public class SerializedForms {
@@ -89,21 +86,7 @@
 	private static final String FORM_TPL = "%s-v%d-sn%d.hex";
 
 	public static void main(String... args) {
-<<<<<<< HEAD
 		generateSerializedData();
-=======
-		saveAccountStates(MerkleAccountStateSerdeTest.MIN_TEST_CASES_PER_VERSION);
-//		saveTxnReceipts(2 * MIN_TEST_CASES_PER_VERSION);
-//		saveNetworkContexts(MerkleNetworkContextSerdeTest.MIN_TEST_CASES_PER_VERSION);
-//		saveRecords(ExpirableTxnRecordSerdeTest.NUM_TEST_CASES);
-//		save024xRecords(ExpirableTxnRecordSerdeTest.MIN_TEST_CASES_PER_VERSION);
-//		saveSchedules(MerkleScheduleSerdeTest.NUM_TEST_CASES);
-//		saveTokens(MerkleTokenSerdeTest.NUM_TEST_CASES);
-//		saveLogs(EvmLogSerdeTest.NUM_TEST_CASES);
-//		saveTxnIds(TxnIdSerdeTest.NUM_TEST_CASES);
-//		saveTopics(MerkleTopicSerdeTest.NUM_TEST_CASES);
-//		saveEvmResults(EvmFnResultSerdeTest.MIN_TEST_CASES_PER_VERSION);
->>>>>>> b0381440
 	}
 
 	public static <T extends SelfSerializable> byte[] loadForm(
@@ -135,10 +118,9 @@
 	}
 
 	private static void generateSerializedData() {
-		GENERATOR_MAPPING.get(MerkleNetworkContext.class).run();
-//		for (var entry : GENERATOR_MAPPING.entrySet()) {
-//			entry.getValue().run();
-//		}
+		for (var entry : GENERATOR_MAPPING.entrySet()) {
+			entry.getValue().run();
+		}
 	}
 
 	private static <T extends SelfSerializable> Map.Entry<Class<T>, Runnable> entry(
@@ -151,10 +133,10 @@
 	/**
 	 * The entries in this map will be used to construct serializable object classes and generate serialized bytes that
 	 * can be used for testing. The entries consist of:
-	 *  - the serializable class type (e.g., SomeSerializableObject.class)
-	 *  - function that takes a SeededPropertySource instance and generates an instance of the class filled with random
-	 *    data
-	 *  - an integer specifying the number of test cases to generate.
+	 * - the serializable class type (e.g., SomeSerializableObject.class)
+	 * - function that takes a SeededPropertySource instance and generates an instance of the class filled with random
+	 * data
+	 * - an integer specifying the number of test cases to generate.
 	 */
 	private static final Map<Class<? extends SelfSerializable>, Runnable> GENERATOR_MAPPING =
 			Map.ofEntries(
@@ -195,7 +177,7 @@
 							MIN_TEST_CASES_PER_VERSION),
 					entry(TxnId.class, SeededPropertySource::nextTxnId, TxnIdSerdeTest.NUM_TEST_CASES),
 					entry(TxnReceipt.class, TxnReceiptSerdeTest::receiptFactory, 2 * MIN_TEST_CASES_PER_VERSION)
-	);
+			);
 
 	private static <T extends SelfSerializable> void saveForCurrentVersion(
 			final Class<T> type,
