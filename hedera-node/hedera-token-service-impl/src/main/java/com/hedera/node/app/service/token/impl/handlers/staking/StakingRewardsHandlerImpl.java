--- conflicted
+++ resolved
@@ -69,13 +69,9 @@
     /** {@inheritDoc} */
     @Override
     public Map<AccountID, Long> applyStakingRewards(
-<<<<<<< HEAD
-            final FinalizeContext context, @NonNull final Set<AccountID> explicitRewardReceivers) {
-=======
             @NonNull final FinalizeContext context,
             @NonNull final Set<AccountID> explicitRewardReceivers,
             @NonNull final Set<AccountID> prePaidRewardReceivers) {
->>>>>>> 0d41ec3e
         requireNonNull(context);
         requireNonNull(explicitRewardReceivers);
         final var writableStore = context.writableStore(WritableAccountStore.class);
@@ -91,10 +87,7 @@
         // get list of possible reward receivers which are staked to node
         final var rewardReceivers =
                 getAllRewardReceivers(writableStore, stakedToMeRewardReceivers, explicitRewardReceivers);
-<<<<<<< HEAD
-=======
         rewardReceivers.removeAll(prePaidRewardReceivers);
->>>>>>> 0d41ec3e
         // Pay rewards to all possible reward receivers, returns all rewards paid
         final var recordBuilder = context.userTransactionRecordBuilder(DeleteCapableTransactionRecordBuilder.class);
         final var rewardsPaid = rewardsPayer.payRewardsIfPending(
