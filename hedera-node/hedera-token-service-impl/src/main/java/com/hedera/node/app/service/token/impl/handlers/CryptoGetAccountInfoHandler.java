--- conflicted
+++ resolved
@@ -159,11 +159,7 @@
             } else {
                 response.header(ResponseHeader.newBuilder()
                         .nodeTransactionPrecheckCode(FAIL_INVALID)
-<<<<<<< HEAD
-                        .cost(0)); // from mono service, need to validate in the future
-=======
                         .cost(0)); // FUTURE: from mono service, check in EET
->>>>>>> 7558ba5e
             }
         }
 
