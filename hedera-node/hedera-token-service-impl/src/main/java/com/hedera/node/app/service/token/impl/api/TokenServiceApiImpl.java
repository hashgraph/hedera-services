--- conflicted
+++ resolved
@@ -16,11 +16,8 @@
 
 package com.hedera.node.app.service.token.impl.api;
 
-<<<<<<< HEAD
+import static com.hedera.hapi.node.base.ResponseCodeEnum.INSUFFICIENT_PAYER_BALANCE;
 import static com.hedera.node.app.service.token.impl.validators.TokenAttributesValidator.IMMUTABILITY_SENTINEL_KEY;
-=======
-import static com.hedera.hapi.node.base.ResponseCodeEnum.INSUFFICIENT_PAYER_BALANCE;
->>>>>>> 6a0fe515
 import static java.util.Objects.requireNonNull;
 
 import com.hedera.hapi.node.base.AccountID;
@@ -47,28 +44,17 @@
 import edu.umd.cs.findbugs.annotations.Nullable;
 import java.util.List;
 import java.util.Set;
-<<<<<<< HEAD
-import org.slf4j.Logger;
-import org.slf4j.LoggerFactory;
-=======
 import org.apache.logging.log4j.LogManager;
 import org.apache.logging.log4j.Logger;
->>>>>>> 6a0fe515
 
 /**
  * Implements {@link TokenServiceApi} via {@link WritableAccountStore} calls.
  */
 public class TokenServiceApiImpl implements TokenServiceApi {
-<<<<<<< HEAD
-    private static final Logger log = LoggerFactory.getLogger(TokenServiceApiImpl.class);
+    private static final Logger logger = LogManager.getLogger(TokenServiceApiImpl.class);
     private static final Key STANDIN_CONTRACT_KEY =
             Key.newBuilder().contractID(ContractID.newBuilder().contractNum(0)).build();
 
-    private final WritableStates writableStates;
-=======
-    private static final Logger logger = LogManager.getLogger(TokenServiceApiImpl.class);
-
->>>>>>> 6a0fe515
     private final StakingValidator stakingValidator;
     private final WritableAccountStore store;
     private final AccountID fundingAccountID;
@@ -142,27 +128,12 @@
      * {@inheritDoc}
      */
     @Override
-<<<<<<< HEAD
     public void finalizeHollowAccountAsContract(@NonNull final AccountID hollowAccountId, final long initialNonce) {
         requireNonNull(hollowAccountId);
-        final var store = new WritableAccountStore(writableStates);
         final var hollowAccount = requireNonNull(store.get(hollowAccountId));
         if (!IMMUTABILITY_SENTINEL_KEY.equals(hollowAccount.keyOrThrow())) {
             throw new IllegalArgumentException(
                     "Cannot finalize non-hollow account " + hollowAccountId + " as contract");
-=======
-    public void deleteAndMaybeUnaliasContract(@NonNull final AccountID idToDelete) {
-        requireNonNull(idToDelete);
-        if (idToDelete.hasAccountNum()) {
-            store.remove(idToDelete);
-        } else {
-            final var alias = idToDelete.aliasOrThrow();
-            final var contractAccountId = store.getAccountIDByAlias(alias);
-            if (contractAccountId != null) {
-                store.remove(contractAccountId);
-                store.removeAlias(alias);
-            }
->>>>>>> 6a0fe515
         }
         final var accountAsContract = hollowAccount
                 .copyBuilder()
@@ -179,13 +150,12 @@
     @Override
     public void deleteAndMaybeUnaliasContract(@NonNull final ContractID contractId) {
         requireNonNull(contractId);
-        final var store = new WritableAccountStore(writableStates);
         final var contract = requireNonNull(store.getContractById(contractId));
 
         final var evmAddress = contract.alias();
         final var usedEvmAddress = contractId.evmAddressOrElse(Bytes.EMPTY);
         if (!usedEvmAddress.equals(evmAddress)) {
-            log.error(
+            logger.error(
                     "Contract {} has an alias {} different than its referencing EVM address {}",
                     contractId,
                     evmAddress,
@@ -297,12 +267,12 @@
                 .build());
     }
 
-<<<<<<< HEAD
     private void maybeRemoveAlias(@NonNull final WritableAccountStore store, @NonNull final Bytes alias) {
         if (!Bytes.EMPTY.equals(alias)) {
             store.removeAlias(alias);
         }
-=======
+    }
+
     @Override
     public void chargeFees(@NonNull AccountID payer, @NonNull Fees fees, @NonNull final FeeRecordBuilder rb) {
         // Note: these four accounts (payer, funding, staking reward, node reward) MUST exist for the transaction to be
@@ -414,6 +384,5 @@
             throw new IllegalStateException(logName + " account does not exist");
         }
         return account;
->>>>>>> 6a0fe515
     }
 }