--- conflicted
+++ resolved
@@ -63,11 +63,8 @@
     private final TokenGetNftInfoHandler tokenGetNftInfoHandler;
     private final TokenGetNftInfosHandler tokenGetNftInfosHandler;
     private final TokenUpdateNftsHandler tokenUpdateNftsHandler;
-<<<<<<< HEAD
     private final TokenAirdropsHandler tokenAirdropsHandler;
-=======
     private final TokenRejectHandler tokenRejectHandler;
->>>>>>> 072812b3
 
     /**
      * Constructor for the TokenHandlers.
@@ -139,13 +136,9 @@
             @NonNull final TokenGetAccountNftInfosHandler tokenGetAccountNftInfosHandler,
             @NonNull final TokenGetNftInfoHandler tokenGetNftInfoHandler,
             @NonNull final TokenGetNftInfosHandler tokenGetNftInfosHandler,
-<<<<<<< HEAD
-            TokenUpdateNftsHandler tokenUpdateNftsHandler,
+            @NonNull final TokenRejectHandler tokenRejectHandler,
+            @NonNull final TokenUpdateNftsHandler tokenUpdateNftsHandler,
             @NonNull final TokenAirdropsHandler tokenAirdropsHandler) {
-=======
-            @NonNull final TokenRejectHandler tokenRejectHandler,
-            @NonNull final TokenUpdateNftsHandler tokenUpdateNftsHandler) {
->>>>>>> 072812b3
         this.cryptoCreateHandler = Objects.requireNonNull(cryptoCreateHandler, "cryptoCreateHandler must not be null");
         this.cryptoUpdateHandler = Objects.requireNonNull(cryptoUpdateHandler, "cryptoUpdateHandler must not be null");
         this.cryptoTransferHandler =
@@ -201,12 +194,9 @@
                 Objects.requireNonNull(tokenGetNftInfosHandler, "tokenGetNftInfosHandler must not be null");
         this.tokenUpdateNftsHandler =
                 Objects.requireNonNull(tokenUpdateNftsHandler, "tokenUpdateNftsHandler must not be null");
-<<<<<<< HEAD
+        this.tokenRejectHandler = Objects.requireNonNull(tokenRejectHandler, "tokenRejectHandler must not be null");
         this.tokenAirdropsHandler =
                 Objects.requireNonNull(tokenAirdropsHandler, "tokenAirdropsHandler must not be null");
-=======
-        this.tokenRejectHandler = Objects.requireNonNull(tokenRejectHandler, "tokenRejectHandler must not be null");
->>>>>>> 072812b3
     }
 
     /**
@@ -506,17 +496,16 @@
         return tokenUpdateNftsHandler;
     }
 
-<<<<<<< HEAD
+    /**
+     * Gets the tokenRejectHandler.
+     *
+     * @return the tokenRejectHandler
+     */
+    public TokenRejectHandler tokenRejectHandler() {
+        return tokenRejectHandler;
+    }
+
     public TokenAirdropsHandler tokenAirdropsHandler() {
         return tokenAirdropsHandler;
-=======
-    /**
-     * Gets the tokenRejectHandler.
-     *
-     * @return the tokenRejectHandler
-     */
-    public TokenRejectHandler tokenRejectHandler() {
-        return tokenRejectHandler;
->>>>>>> 072812b3
     }
 }