/*
 * Copyright (C) 2023-2024 Hedera Hashgraph, LLC
 *
 * Licensed under the Apache License, Version 2.0 (the "License");
 * you may not use this file except in compliance with the License.
 * You may obtain a copy of the License at
 *
 *      http://www.apache.org/licenses/LICENSE-2.0
 *
 * Unless required by applicable law or agreed to in writing, software
 * distributed under the License is distributed on an "AS IS" BASIS,
 * WITHOUT WARRANTIES OR CONDITIONS OF ANY KIND, either express or implied.
 * See the License for the specific language governing permissions and
 * limitations under the License.
 */

package com.hedera.node.app.service.token.impl.handlers;

import edu.umd.cs.findbugs.annotations.NonNull;
import java.util.Objects;
import javax.inject.Inject;
import javax.inject.Singleton;

/**
 * Wrapper class for all handlers of the token service. This should be a {@code record} but it looks like Dagger does
 * not support Java records
 */
@Singleton
// Suppressing the warning that this class is too big
@SuppressWarnings("java:S6539")
public class TokenHandlers {

    private final CryptoCreateHandler cryptoCreateHandler;
    private final CryptoUpdateHandler cryptoUpdateHandler;
    private final CryptoTransferHandler cryptoTransferHandler;
    private final CryptoDeleteHandler cryptoDeleteHandler;
    private final CryptoApproveAllowanceHandler cryptoApproveAllowanceHandler;
    private final CryptoDeleteAllowanceHandler cryptoDeleteAllowanceHandler;
    private final CryptoAddLiveHashHandler cryptoAddLiveHashHandler;
    private final CryptoDeleteLiveHashHandler cryptoDeleteLiveHashHandler;
    private final TokenCreateHandler tokenCreateHandler;
    private final TokenUpdateHandler tokenUpdateHandler;
    private final TokenMintHandler tokenMintHandler;
    private final TokenBurnHandler tokenBurnHandler;
    private final TokenDeleteHandler tokenDeleteHandler;
    private final TokenAccountWipeHandler tokenAccountWipeHandler;
    private final TokenFreezeAccountHandler tokenFreezeAccountHandler;
    private final TokenUnfreezeAccountHandler tokenUnfreezeAccountHandler;
    private final TokenGrantKycToAccountHandler tokenGrantKycToAccountHandler;
    private final TokenRevokeKycFromAccountHandler tokenRevokeKycFromAccountHandler;
    private final TokenAssociateToAccountHandler tokenAssociateToAccountHandler;
    private final TokenDissociateFromAccountHandler tokenDissociateFromAccountHandler;
    private final TokenFeeScheduleUpdateHandler tokenFeeScheduleUpdateHandler;
    private final TokenPauseHandler tokenPauseHandler;
    private final TokenUnpauseHandler tokenUnpauseHandler;
    private final CryptoGetAccountBalanceHandler cryptoGetAccountBalanceHandler;
    private final CryptoGetAccountInfoHandler cryptoGetAccountInfoHandler;
    private final CryptoGetAccountRecordsHandler cryptoGetAccountRecordsHandler;
    private final CryptoGetLiveHashHandler cryptoGetLiveHashHandler;
    private final CryptoGetStakersHandler cryptoGetStakersHandler;
    private final TokenGetInfoHandler tokenGetInfoHandler;
    private final TokenGetAccountNftInfosHandler tokenGetAccountNftInfosHandler;
    private final TokenGetNftInfoHandler tokenGetNftInfoHandler;
    private final TokenGetNftInfosHandler tokenGetNftInfosHandler;
    private final TokenUpdateNftsHandler tokenUpdateNftsHandler;
    private final TokenRejectHandler tokenRejectHandler;
<<<<<<< HEAD
=======
    private final TokenCancelAirdropHandler tokenCancelAirdropHandler;
>>>>>>> 56de3d16
    private final TokenClaimAirdropHandler tokenClaimAirdropHandler;

    /**
     * Constructor for the TokenHandlers.
     * @param cryptoCreateHandler crypto create handler
     * @param cryptoUpdateHandler crypto update handler
     * @param cryptoTransferHandler crypto transfer handler
     * @param cryptoDeleteHandler crypto delete handler
     * @param cryptoApproveAllowanceHandler crypto approve allowance handler
     * @param cryptoDeleteAllowanceHandler crypto delete allowance handler
     * @param cryptoAddLiveHashHandler crypto add live hash handler
     * @param cryptoDeleteLiveHashHandler crypto delete live hash handler
     * @param tokenCreateHandler token create handler
     * @param tokenUpdateHandler token update handler
     * @param tokenMintHandler token mint handler
     * @param tokenBurnHandler token burn handler
     * @param tokenDeleteHandler token delete handler
     * @param tokenAccountWipeHandler token account wipe handler
     * @param tokenFreezeAccountHandler token freeze account handler
     * @param tokenUnfreezeAccountHandler token unfreeze account handler
     * @param tokenGrantKycToAccountHandler token grant kyc to account handler
     * @param tokenRevokeKycFromAccountHandler token revoke kyc from account handler
     * @param tokenAssociateToAccountHandler token associate to account handler
     * @param tokenDissociateFromAccountHandler token dissociate from account handler
     * @param tokenFeeScheduleUpdateHandler token fee schedule update handler
     * @param tokenPauseHandler token pause handler
     * @param tokenUnpauseHandler token unpause handler
     * @param cryptoGetAccountBalanceHandler crypto get account balance handler
     * @param cryptoGetAccountInfoHandler crypto get account info handler
     * @param cryptoGetAccountRecordsHandler crypto get account records handler
     * @param cryptoGetLiveHashHandler crypto get live hash handler
     * @param cryptoGetStakersHandler crypto get stakers handler
     * @param tokenGetInfoHandler token get info handler
     * @param tokenGetAccountNftInfosHandler token get account nft infos handler
     * @param tokenGetNftInfoHandler token get nft info handler
     * @param tokenGetNftInfosHandler token get nft infos handler
     * @param tokenUpdateNftsHandler token update nfts handler
<<<<<<< HEAD
=======
     * @param tokenRejectHandler token reject handler
     * @param tokenCancelAirdropHandler token cancel airdrop handler
>>>>>>> 56de3d16
     * @param tokenClaimAirdropHandler token claim airdrop handler
     */
    @Inject
    public TokenHandlers(
            @NonNull final CryptoCreateHandler cryptoCreateHandler,
            @NonNull final CryptoUpdateHandler cryptoUpdateHandler,
            @NonNull final CryptoTransferHandler cryptoTransferHandler,
            @NonNull final CryptoDeleteHandler cryptoDeleteHandler,
            @NonNull final CryptoApproveAllowanceHandler cryptoApproveAllowanceHandler,
            @NonNull final CryptoDeleteAllowanceHandler cryptoDeleteAllowanceHandler,
            @NonNull final CryptoAddLiveHashHandler cryptoAddLiveHashHandler,
            @NonNull final CryptoDeleteLiveHashHandler cryptoDeleteLiveHashHandler,
            @NonNull final TokenCreateHandler tokenCreateHandler,
            @NonNull final TokenUpdateHandler tokenUpdateHandler,
            @NonNull final TokenMintHandler tokenMintHandler,
            @NonNull final TokenBurnHandler tokenBurnHandler,
            @NonNull final TokenDeleteHandler tokenDeleteHandler,
            @NonNull final TokenAccountWipeHandler tokenAccountWipeHandler,
            @NonNull final TokenFreezeAccountHandler tokenFreezeAccountHandler,
            @NonNull final TokenUnfreezeAccountHandler tokenUnfreezeAccountHandler,
            @NonNull final TokenGrantKycToAccountHandler tokenGrantKycToAccountHandler,
            @NonNull final TokenRevokeKycFromAccountHandler tokenRevokeKycFromAccountHandler,
            @NonNull final TokenAssociateToAccountHandler tokenAssociateToAccountHandler,
            @NonNull final TokenDissociateFromAccountHandler tokenDissociateFromAccountHandler,
            @NonNull final TokenFeeScheduleUpdateHandler tokenFeeScheduleUpdateHandler,
            @NonNull final TokenPauseHandler tokenPauseHandler,
            @NonNull final TokenUnpauseHandler tokenUnpauseHandler,
            @NonNull final CryptoGetAccountBalanceHandler cryptoGetAccountBalanceHandler,
            @NonNull final CryptoGetAccountInfoHandler cryptoGetAccountInfoHandler,
            @NonNull final CryptoGetAccountRecordsHandler cryptoGetAccountRecordsHandler,
            @NonNull final CryptoGetLiveHashHandler cryptoGetLiveHashHandler,
            @NonNull final CryptoGetStakersHandler cryptoGetStakersHandler,
            @NonNull final TokenGetInfoHandler tokenGetInfoHandler,
            @NonNull final TokenGetAccountNftInfosHandler tokenGetAccountNftInfosHandler,
            @NonNull final TokenGetNftInfoHandler tokenGetNftInfoHandler,
            @NonNull final TokenGetNftInfosHandler tokenGetNftInfosHandler,
            @NonNull final TokenRejectHandler tokenRejectHandler,
            @NonNull final TokenUpdateNftsHandler tokenUpdateNftsHandler,
<<<<<<< HEAD
=======
            @NonNull final TokenCancelAirdropHandler tokenCancelAirdropHandler,
>>>>>>> 56de3d16
            @NonNull final TokenClaimAirdropHandler tokenClaimAirdropHandler) {
        this.cryptoCreateHandler = Objects.requireNonNull(cryptoCreateHandler, "cryptoCreateHandler must not be null");
        this.cryptoUpdateHandler = Objects.requireNonNull(cryptoUpdateHandler, "cryptoUpdateHandler must not be null");
        this.cryptoTransferHandler =
                Objects.requireNonNull(cryptoTransferHandler, "cryptoTransferHandler must not be null");
        this.cryptoDeleteHandler = Objects.requireNonNull(cryptoDeleteHandler, "cryptoDeleteHandler must not be null");
        this.cryptoApproveAllowanceHandler =
                Objects.requireNonNull(cryptoApproveAllowanceHandler, "cryptoApproveAllowanceHandler must not be null");
        this.cryptoDeleteAllowanceHandler =
                Objects.requireNonNull(cryptoDeleteAllowanceHandler, "cryptoDeleteAllowanceHandler must not be null");
        this.cryptoAddLiveHashHandler =
                Objects.requireNonNull(cryptoAddLiveHashHandler, "cryptoAddLiveHashHandler must not be null");
        this.cryptoDeleteLiveHashHandler =
                Objects.requireNonNull(cryptoDeleteLiveHashHandler, "cryptoDeleteLiveHashHandler must not be null");
        this.tokenCreateHandler = Objects.requireNonNull(tokenCreateHandler, "tokenCreateHandler must not be null");
        this.tokenUpdateHandler = Objects.requireNonNull(tokenUpdateHandler, "tokenUpdateHandler must not be null");
        this.tokenMintHandler = Objects.requireNonNull(tokenMintHandler, "tokenMintHandler must not be null");
        this.tokenBurnHandler = Objects.requireNonNull(tokenBurnHandler, "tokenBurnHandler must not be null");
        this.tokenDeleteHandler = Objects.requireNonNull(tokenDeleteHandler, "tokenDeleteHandler must not be null");
        this.tokenAccountWipeHandler =
                Objects.requireNonNull(tokenAccountWipeHandler, "tokenAccountWipeHandler must not be null");
        this.tokenFreezeAccountHandler =
                Objects.requireNonNull(tokenFreezeAccountHandler, "tokenFreezeAccountHandler must not be null");
        this.tokenUnfreezeAccountHandler =
                Objects.requireNonNull(tokenUnfreezeAccountHandler, "tokenUnfreezeAccountHandler must not be null");
        this.tokenGrantKycToAccountHandler =
                Objects.requireNonNull(tokenGrantKycToAccountHandler, "tokenGrantKycToAccountHandler must not be null");
        this.tokenRevokeKycFromAccountHandler = Objects.requireNonNull(
                tokenRevokeKycFromAccountHandler, "tokenRevokeKycFromAccountHandler must not be null");
        this.tokenAssociateToAccountHandler = Objects.requireNonNull(
                tokenAssociateToAccountHandler, "tokenAssociateToAccountHandler must not be null");
        this.tokenDissociateFromAccountHandler = Objects.requireNonNull(
                tokenDissociateFromAccountHandler, "tokenDissociateFromAccountHandler must not be null");
        this.tokenFeeScheduleUpdateHandler =
                Objects.requireNonNull(tokenFeeScheduleUpdateHandler, "tokenFeeScheduleUpdateHandler must not be null");
        this.tokenPauseHandler = Objects.requireNonNull(tokenPauseHandler, "tokenPauseHandler must not be null");
        this.tokenUnpauseHandler = Objects.requireNonNull(tokenUnpauseHandler, "tokenUnpauseHandler must not be null");
        this.cryptoGetAccountBalanceHandler = Objects.requireNonNull(
                cryptoGetAccountBalanceHandler, "cryptoGetAccountBalanceHandler must not be null");
        this.cryptoGetAccountInfoHandler =
                Objects.requireNonNull(cryptoGetAccountInfoHandler, "cryptoGetAccountInfoHandler must not be null");
        this.cryptoGetAccountRecordsHandler = Objects.requireNonNull(
                cryptoGetAccountRecordsHandler, "cryptoGetAccountRecordsHandler must not be null");
        this.cryptoGetLiveHashHandler =
                Objects.requireNonNull(cryptoGetLiveHashHandler, "cryptoGetLiveHashHandler must not be null");
        this.cryptoGetStakersHandler =
                Objects.requireNonNull(cryptoGetStakersHandler, "cryptoGetStakersHandler must not be null");
        this.tokenGetInfoHandler = Objects.requireNonNull(tokenGetInfoHandler, "tokenGetInfoHandler must not be null");
        this.tokenGetAccountNftInfosHandler = Objects.requireNonNull(
                tokenGetAccountNftInfosHandler, "tokenGetAccountNftInfosHandler must not be null");
        this.tokenGetNftInfoHandler =
                Objects.requireNonNull(tokenGetNftInfoHandler, "tokenGetNftInfoHandler must not be null");
        this.tokenGetNftInfosHandler =
                Objects.requireNonNull(tokenGetNftInfosHandler, "tokenGetNftInfosHandler must not be null");
        this.tokenUpdateNftsHandler =
                Objects.requireNonNull(tokenUpdateNftsHandler, "tokenUpdateNftsHandler must not be null");
        this.tokenRejectHandler = Objects.requireNonNull(tokenRejectHandler, "tokenRejectHandler must not be null");
<<<<<<< HEAD
=======
        this.tokenCancelAirdropHandler =
                Objects.requireNonNull(tokenCancelAirdropHandler, "tokenCancelAirdropHandler must not be null");
>>>>>>> 56de3d16
        this.tokenClaimAirdropHandler =
                Objects.requireNonNull(tokenClaimAirdropHandler, "tokenClaimAirdropHandler must not be null");
    }

    /**
     * Gets the cryptoCreateHandler.
     *
     * @return the cryptoCreateHandler
     */
    public CryptoCreateHandler cryptoCreateHandler() {
        return cryptoCreateHandler;
    }

    /**
     * Gets the cryptoUpdateHandler.
     *
     * @return the cryptoUpdateHandler
     */
    public CryptoUpdateHandler cryptoUpdateHandler() {
        return cryptoUpdateHandler;
    }

    /**
     * Gets the cryptoTransferHandler.
     *
     * @return the cryptoTransferHandler
     */
    public CryptoTransferHandler cryptoTransferHandler() {
        return cryptoTransferHandler;
    }

    /**
     * Gets the cryptoDeleteHandler.
     *
     * @return the cryptoDeleteHandler
     */
    public CryptoDeleteHandler cryptoDeleteHandler() {
        return cryptoDeleteHandler;
    }

    /**
     * Gets the cryptoApproveAllowanceHandler.
     *
     * @return the cryptoApproveAllowanceHandler
     */
    public CryptoApproveAllowanceHandler cryptoApproveAllowanceHandler() {
        return cryptoApproveAllowanceHandler;
    }

    /**
     * Gets the cryptoDeleteAllowanceHandler.
     *
     * @return the cryptoDeleteAllowanceHandler
     */
    public CryptoDeleteAllowanceHandler cryptoDeleteAllowanceHandler() {
        return cryptoDeleteAllowanceHandler;
    }

    /**
     * Gets the cryptoAddLiveHashHandler.
     *
     * @return the cryptoAddLiveHashHandler
     */
    public CryptoAddLiveHashHandler cryptoAddLiveHashHandler() {
        return cryptoAddLiveHashHandler;
    }

    /**
     * Gets the cryptoDeleteLiveHashHandler.
     *
     * @return the cryptoDeleteLiveHashHandler
     */
    public CryptoDeleteLiveHashHandler cryptoDeleteLiveHashHandler() {
        return cryptoDeleteLiveHashHandler;
    }

    /**
     * Gets the tokenCreateHandler.
     *
     * @return the tokenCreateHandler
     */
    public TokenCreateHandler tokenCreateHandler() {
        return tokenCreateHandler;
    }

    /**
     * Gets the tokenUpdateHandler.
     *
     * @return the tokenUpdateHandler
     */
    public TokenUpdateHandler tokenUpdateHandler() {
        return tokenUpdateHandler;
    }

    /**
     * Gets the tokenMintHandler.
     *
     * @return the tokenMintHandler
     */
    public TokenMintHandler tokenMintHandler() {
        return tokenMintHandler;
    }

    /**
     * Gets the tokenBurnHandler.
     *
     * @return the tokenBurnHandler
     */
    public TokenBurnHandler tokenBurnHandler() {
        return tokenBurnHandler;
    }

    /**
     * Gets the tokenDeleteHandler.
     *
     * @return the tokenDeleteHandler
     */
    public TokenDeleteHandler tokenDeleteHandler() {
        return tokenDeleteHandler;
    }

    /**
     * Gets the tokenAccountWipeHandler.
     *
     * @return the tokenAccountWipeHandler
     */
    public TokenAccountWipeHandler tokenAccountWipeHandler() {
        return tokenAccountWipeHandler;
    }

    /**
     * Gets the tokenFreezeAccountHandler.
     *
     * @return the tokenFreezeAccountHandler
     */
    public TokenFreezeAccountHandler tokenFreezeAccountHandler() {
        return tokenFreezeAccountHandler;
    }

    /**
     * Gets the tokenUnfreezeAccountHandler.
     *
     * @return the tokenUnfreezeAccountHandler
     */
    public TokenUnfreezeAccountHandler tokenUnfreezeAccountHandler() {
        return tokenUnfreezeAccountHandler;
    }

    /**
     * Gets the tokenGrantKycToAccountHandler.
     *
     * @return the tokenGrantKycToAccountHandler
     */
    public TokenGrantKycToAccountHandler tokenGrantKycToAccountHandler() {
        return tokenGrantKycToAccountHandler;
    }

    /**
     * Gets the tokenRevokeKycFromAccountHandler.
     *
     * @return the tokenRevokeKycFromAccountHandler
     */
    public TokenRevokeKycFromAccountHandler tokenRevokeKycFromAccountHandler() {
        return tokenRevokeKycFromAccountHandler;
    }

    /**
     * Gets the tokenAssociateToAccountHandler.
     *
     * @return the tokenAssociateToAccountHandler
     */
    public TokenAssociateToAccountHandler tokenAssociateToAccountHandler() {
        return tokenAssociateToAccountHandler;
    }

    /**
     * Gets the tokenDissociateFromAccountHandler.
     *
     * @return the tokenDissociateFromAccountHandler
     */
    public TokenDissociateFromAccountHandler tokenDissociateFromAccountHandler() {
        return tokenDissociateFromAccountHandler;
    }

    /**
     * Gets the tokenFeeScheduleUpdateHandler.
     *
     * @return the tokenFeeScheduleUpdateHandler
     */
    public TokenFeeScheduleUpdateHandler tokenFeeScheduleUpdateHandler() {
        return tokenFeeScheduleUpdateHandler;
    }

    /**
     * Gets the tokenPauseHandler.
     *
     * @return the tokenPauseHandler
     */
    public TokenPauseHandler tokenPauseHandler() {
        return tokenPauseHandler;
    }

    /**
     * Gets the tokenUnpauseHandler.
     *
     * @return the tokenUnpauseHandler
     */
    public TokenUnpauseHandler tokenUnpauseHandler() {
        return tokenUnpauseHandler;
    }

    /**
     * Gets the cryptoGetAccountBalanceHandler.
     *
     * @return the cryptoGetAccountBalanceHandler
     */
    public CryptoGetAccountBalanceHandler cryptoGetAccountBalanceHandler() {
        return cryptoGetAccountBalanceHandler;
    }

    /**
     * Gets the cryptoGetAccountInfoHandler.
     *
     * @return the cryptoGetAccountInfoHandler
     */
    public CryptoGetAccountInfoHandler cryptoGetAccountInfoHandler() {
        return cryptoGetAccountInfoHandler;
    }

    /**
     * Gets the cryptoGetAccountRecordsHandler.
     *
     * @return the cryptoGetAccountRecordsHandler
     */
    public CryptoGetAccountRecordsHandler cryptoGetAccountRecordsHandler() {
        return cryptoGetAccountRecordsHandler;
    }

    /**
     * Gets the cryptoGetLiveHashHandler.
     *
     * @return the cryptoGetLiveHashHandler
     */
    public CryptoGetLiveHashHandler cryptoGetLiveHashHandler() {
        return cryptoGetLiveHashHandler;
    }

    /**
     * Gets the cryptoGetStakersHandler.
     *
     * @return the cryptoGetStakersHandler
     */
    public CryptoGetStakersHandler cryptoGetStakersHandler() {
        return cryptoGetStakersHandler;
    }

    /**
     * Gets the tokenGetInfoHandler.
     *
     * @return the tokenGetInfoHandler
     */
    public TokenGetInfoHandler tokenGetInfoHandler() {
        return tokenGetInfoHandler;
    }

    /**
     * Gets the tokenGetAccountNftInfosHandler.
     *
     * @return the tokenGetAccountNftInfosHandler
     */
    public TokenGetAccountNftInfosHandler tokenGetAccountNftInfosHandler() {
        return tokenGetAccountNftInfosHandler;
    }

    /**
     * Gets the tokenGetNftInfoHandler.
     *
     * @return the tokenGetNftInfoHandler
     */
    public TokenGetNftInfoHandler tokenGetNftInfoHandler() {
        return tokenGetNftInfoHandler;
    }

    /**
     * Gets the tokenGetNftInfosHandler.
     *
     * @return the tokenGetNftInfosHandler
     */
    public TokenGetNftInfosHandler tokenGetNftInfosHandler() {
        return tokenGetNftInfosHandler;
    }

    /**
     * Gets the tokenUpdateNftsHandler.
     *
     * @return the tokenUpdateNftsHandler
     */
    public TokenUpdateNftsHandler tokenUpdateNftsHandler() {
        return tokenUpdateNftsHandler;
    }

    /**
     * Gets the tokenRejectHandler.
     *
     * @return the tokenRejectHandler
     */
    public TokenRejectHandler tokenRejectHandler() {
        return tokenRejectHandler;
    }

    /**
<<<<<<< HEAD
=======
     * Gets the tokenCancelAirdropHandler.
     *
     * @return the tokenCancelAirdropHandler
     */
    public TokenCancelAirdropHandler tokenCancelAirdropHandler() {
        return tokenCancelAirdropHandler;
    }

    /**
>>>>>>> 56de3d16
     * Gets the tokenClaimAirdropHandler.
     * @return the tokenClaimAirdropHandler
     */
    public TokenClaimAirdropHandler tokenClaimAirdropHandler() {
        return tokenClaimAirdropHandler;
    }
}<|MERGE_RESOLUTION|>--- conflicted
+++ resolved
@@ -64,10 +64,7 @@
     private final TokenGetNftInfosHandler tokenGetNftInfosHandler;
     private final TokenUpdateNftsHandler tokenUpdateNftsHandler;
     private final TokenRejectHandler tokenRejectHandler;
-<<<<<<< HEAD
-=======
     private final TokenCancelAirdropHandler tokenCancelAirdropHandler;
->>>>>>> 56de3d16
     private final TokenClaimAirdropHandler tokenClaimAirdropHandler;
 
     /**
@@ -105,11 +102,8 @@
      * @param tokenGetNftInfoHandler token get nft info handler
      * @param tokenGetNftInfosHandler token get nft infos handler
      * @param tokenUpdateNftsHandler token update nfts handler
-<<<<<<< HEAD
-=======
      * @param tokenRejectHandler token reject handler
      * @param tokenCancelAirdropHandler token cancel airdrop handler
->>>>>>> 56de3d16
      * @param tokenClaimAirdropHandler token claim airdrop handler
      */
     @Inject
@@ -148,10 +142,7 @@
             @NonNull final TokenGetNftInfosHandler tokenGetNftInfosHandler,
             @NonNull final TokenRejectHandler tokenRejectHandler,
             @NonNull final TokenUpdateNftsHandler tokenUpdateNftsHandler,
-<<<<<<< HEAD
-=======
             @NonNull final TokenCancelAirdropHandler tokenCancelAirdropHandler,
->>>>>>> 56de3d16
             @NonNull final TokenClaimAirdropHandler tokenClaimAirdropHandler) {
         this.cryptoCreateHandler = Objects.requireNonNull(cryptoCreateHandler, "cryptoCreateHandler must not be null");
         this.cryptoUpdateHandler = Objects.requireNonNull(cryptoUpdateHandler, "cryptoUpdateHandler must not be null");
@@ -209,11 +200,8 @@
         this.tokenUpdateNftsHandler =
                 Objects.requireNonNull(tokenUpdateNftsHandler, "tokenUpdateNftsHandler must not be null");
         this.tokenRejectHandler = Objects.requireNonNull(tokenRejectHandler, "tokenRejectHandler must not be null");
-<<<<<<< HEAD
-=======
         this.tokenCancelAirdropHandler =
                 Objects.requireNonNull(tokenCancelAirdropHandler, "tokenCancelAirdropHandler must not be null");
->>>>>>> 56de3d16
         this.tokenClaimAirdropHandler =
                 Objects.requireNonNull(tokenClaimAirdropHandler, "tokenClaimAirdropHandler must not be null");
     }
@@ -525,8 +513,6 @@
     }
 
     /**
-<<<<<<< HEAD
-=======
      * Gets the tokenCancelAirdropHandler.
      *
      * @return the tokenCancelAirdropHandler
@@ -536,7 +522,6 @@
     }
 
     /**
->>>>>>> 56de3d16
      * Gets the tokenClaimAirdropHandler.
      * @return the tokenClaimAirdropHandler
      */
