--- conflicted
+++ resolved
@@ -24,12 +24,7 @@
 import com.hedera.hapi.node.base.TokenID;
 import com.hedera.node.app.service.token.ReadableTokenStore;
 import com.hedera.node.app.service.token.impl.WritableTokenStore;
-<<<<<<< HEAD
 import com.hedera.node.app.spi.workflows.HandleContext;
-import com.hedera.node.app.spi.workflows.HandleException;
-=======
-import com.hedera.node.app.spi.records.BaseRecordBuilder;
->>>>>>> eb08bf80
 import com.hedera.node.app.spi.workflows.PreCheckException;
 import com.hedera.node.app.spi.workflows.PreHandleContext;
 import com.hedera.node.app.spi.workflows.TransactionHandler;
@@ -74,18 +69,10 @@
     public void handle(@NonNull final HandleContext handleContext) {
         requireNonNull(handleContext);
 
-<<<<<<< HEAD
         final var op = handleContext.body().tokenUnpause();
         final var tokenStore = handleContext.writableStore(WritableTokenStore.class);
-        final var token = tokenStore.get(op.token().tokenNum());
-        if (token.isEmpty()) {
-            throw new HandleException(INVALID_TOKEN_ID);
-        }
-=======
-        var op = txn.tokenUnpause();
         var token = tokenStore.get(op.tokenOrElse(TokenID.DEFAULT));
         validateTrue(token != null, INVALID_TOKEN_ID);
->>>>>>> eb08bf80
 
         final var copyBuilder = token.copyBuilder();
         copyBuilder.paused(false);
