--- conflicted
+++ resolved
@@ -63,15 +63,10 @@
         requireNonNull(context);
         final var op = context.body().tokenRevokeKycOrThrow();
         final var tokenMeta = tokenStore.getTokenMeta(op.tokenOrElse(TokenID.DEFAULT));
-<<<<<<< HEAD
         if (tokenMeta == null) throw new PreCheckException(ResponseCodeEnum.INVALID_TOKEN_ID);
-        tokenMeta.kycKey().ifPresent(context::requireKey);
-=======
-        if (tokenMeta == null) throw new PreCheckException(INVALID_TOKEN_ID);
         if (tokenMeta.hasKycKey()) {
             context.requireKey(tokenMeta.kycKey());
         }
->>>>>>> 188c1914
     }
 
     /**
