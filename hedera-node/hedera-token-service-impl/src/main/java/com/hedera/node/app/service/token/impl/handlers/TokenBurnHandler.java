--- conflicted
+++ resolved
@@ -163,14 +163,10 @@
                 readableTokenStore.get(op.tokenBurnOrThrow().tokenOrThrow()).tokenType();
         final var meta = TOKEN_OPS_USAGE_UTILS.tokenBurnUsageFrom(fromPbj(op));
         return feeContext
-<<<<<<< HEAD
-                .feeCalculator(SubType.fromProtobufOrdinal(meta.getSubType().ordinal()))
-=======
                 .feeCalculator(
                         tokenType.equals(TokenType.FUNGIBLE_COMMON)
                                 ? SubType.TOKEN_FUNGIBLE_COMMON
                                 : SubType.TOKEN_NON_FUNGIBLE_UNIQUE)
->>>>>>> a79df9f2
                 .addBytesPerTransaction(meta.getBpt())
                 .addNetworkRamByteSeconds(meta.getTransferRecordDb() * USAGE_PROPERTIES.legacyReceiptStorageSecs())
                 .calculate();
