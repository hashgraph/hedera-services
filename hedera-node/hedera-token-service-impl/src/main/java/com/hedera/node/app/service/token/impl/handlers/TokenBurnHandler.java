--- conflicted
+++ resolved
@@ -43,11 +43,8 @@
      * validate the signatures of all required signing keys.
      *
      * <p>Please note: the method signature is just a placeholder which is most likely going to change.
-<<<<<<< HEAD
-=======
      *
      * @param context the {@link PreHandleContext} which collects all information
->>>>>>> 9ad671e2
      *
      * @param tokenStore the {@link ReadableTokenStore} to use to resolve token metadata
      * @throws NullPointerException if one of the arguments is {@code null}
