--- conflicted
+++ resolved
@@ -410,29 +410,7 @@
     }
 
     /**
-<<<<<<< HEAD
-     * Check if TokenUpdateOp wants to update only some of the low priority keys or the metadata field
-=======
-     * Returns true if the given token update op is a metadata-only update op.
-     * This is needed for validating whether a token update op has admin key present on the token,
-     * to update any other fields other than metadata.
-     * For updating metadata we need signature from either admin key or metadata key
-     * @param op the token update op to check
-     * @return true if the given token update op is an metadata-only update op
-     */
-    public static boolean isMetadataOnlyUpdateOp(@NonNull final TokenUpdateTransactionBody op) {
-        if (!op.hasMetadata()) {
-            return false;
-        }
-        final var defaultWithMetadata = TokenUpdateTransactionBody.newBuilder()
-                .metadata(op.metadata())
-                .token(op.token())
-                .build();
-        return op.equals(defaultWithMetadata);
-    }
-
-    /**
-     * Check if TokenUpdateOp wants to remove only some of the low priority keys or the admin key
+     * Check if TokenUpdateOp wants to remove some of the low priority keys or the admin key
      * low priority keys are -> wipeKey, kycKey, supplyKey, freezeKey, feeScheduleKey, pauseKey, metadatKey
      */
     public static boolean containsKeyRemoval(@NonNull final TokenUpdateTransactionBody op) {
@@ -447,8 +425,7 @@
     }
 
     /**
-     * Check if TokenUpdateOp wants to remove only some of the low priority keys or the metadata field
->>>>>>> 8a6eccfa
+     * Check if TokenUpdateOp wants to update only some of the low priority keys or the metadata field
      * low priority keys are -> wipeKey, kycKey, supplyKey, freezeKey, feeScheduleKey, pauseKey or metadataKey
      */
     public static boolean noOtherFieldThanLowPriorityKeyOrMetadataWillBeUpdated(
