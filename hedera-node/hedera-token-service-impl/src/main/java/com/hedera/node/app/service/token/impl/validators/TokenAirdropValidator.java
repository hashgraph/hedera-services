/*
 * Copyright (C) 2024 Hedera Hashgraph, LLC
 *
 * Licensed under the Apache License, Version 2.0 (the "License");
 * you may not use this file except in compliance with the License.
 * You may obtain a copy of the License at
 *
 *      http://www.apache.org/licenses/LICENSE-2.0
 *
 * Unless required by applicable law or agreed to in writing, software
 * distributed under the License is distributed on an "AS IS" BASIS,
 * WITHOUT WARRANTIES OR CONDITIONS OF ANY KIND, either express or implied.
 * See the License for the specific language governing permissions and
 * limitations under the License.
 */

package com.hedera.node.app.service.token.impl.validators;

import static com.hedera.hapi.node.base.ResponseCodeEnum.AMOUNT_EXCEEDS_ALLOWANCE;
import static com.hedera.hapi.node.base.ResponseCodeEnum.INSUFFICIENT_TOKEN_BALANCE;
import static com.hedera.hapi.node.base.ResponseCodeEnum.INVALID_ACCOUNT_ID;
import static com.hedera.hapi.node.base.ResponseCodeEnum.INVALID_NFT_ID;
import static com.hedera.hapi.node.base.ResponseCodeEnum.INVALID_TOKEN_ID;
import static com.hedera.hapi.node.base.ResponseCodeEnum.INVALID_TRANSACTION;
import static com.hedera.hapi.node.base.ResponseCodeEnum.INVALID_TRANSACTION_BODY;
import static com.hedera.hapi.node.base.ResponseCodeEnum.SENDER_DOES_NOT_OWN_NFT_SERIAL_NO;
import static com.hedera.hapi.node.base.ResponseCodeEnum.SPENDER_DOES_NOT_HAVE_ALLOWANCE;
import static com.hedera.hapi.node.base.ResponseCodeEnum.TOKEN_REFERENCE_LIST_SIZE_LIMIT_EXCEEDED;
import static com.hedera.node.app.service.token.impl.handlers.transfer.customfees.CustomFeeMeta.customFeeMetaFrom;
import static com.hedera.node.app.service.token.impl.util.TokenHandlerHelper.getIfUsable;
import static com.hedera.node.app.service.token.impl.validators.CryptoTransferValidator.validateTokenTransfers;
import static com.hedera.node.app.spi.workflows.HandleException.validateTrue;
import static java.util.Objects.requireNonNull;

import com.hedera.hapi.node.base.AccountAmount;
import com.hedera.hapi.node.base.AccountID;
import com.hedera.hapi.node.base.NftTransfer;
import com.hedera.hapi.node.base.TokenID;
import com.hedera.hapi.node.base.TokenType;
import com.hedera.hapi.node.state.token.Account;
import com.hedera.hapi.node.state.token.AccountApprovalForAllAllowance;
import com.hedera.hapi.node.state.token.Nft;
import com.hedera.hapi.node.state.token.Token;
import com.hedera.hapi.node.token.TokenAirdropTransactionBody;
import com.hedera.node.app.service.token.ReadableNftStore;
import com.hedera.node.app.service.token.ReadableTokenRelationStore;
import com.hedera.node.app.service.token.ReadableTokenStore;
import com.hedera.node.app.service.token.impl.WritableAccountStore;
import com.hedera.node.app.service.token.impl.handlers.transfer.customfees.CustomFeeExemptions;
import com.hedera.node.app.spi.workflows.HandleContext;
import com.hedera.node.app.spi.workflows.PreCheckException;
import com.hedera.node.config.data.TokensConfig;
import edu.umd.cs.findbugs.annotations.NonNull;
import java.util.List;
import javax.inject.Inject;
import javax.inject.Singleton;

@Singleton
public class TokenAirdropValidator {

    /**
     * Default constructor for injection.
     */
    @Inject
    public TokenAirdropValidator() {
        // For Dagger injection
    }

    /**
     * Performs pure checks that validates basic fields in the token airdrop transaction.
     *
     * @param op the token airdrop transaction body
     * @throws PreCheckException if any of the checks fail
     */
    public void pureChecks(@NonNull final TokenAirdropTransactionBody op) throws PreCheckException {
        final var tokenTransfers = op.tokenTransfers();
<<<<<<< HEAD
        validateTruePreCheck(tokenTransfers.size() <= MAX_TOKEN_TRANSFERS, TOKEN_REFERENCE_LIST_SIZE_LIMIT_EXCEEDED);
=======
>>>>>>> 654df0f6
        // If there is more than one negative transfer we throw an exception
        for (var tokenTransfer : tokenTransfers) {
            List<AccountAmount> negativeTransfers = tokenTransfer.transfers().stream()
                    .filter(fungibleTransfer -> fungibleTransfer.amount() < 0)
                    .toList();

            if (negativeTransfers.size() > 1) {
                throw new PreCheckException(INVALID_TRANSACTION_BODY);
            }
        }
        validateTokenTransfers(op.tokenTransfers());
    }

    public void validateSemantics(
            @NonNull final HandleContext context,
            @NonNull final TokenAirdropTransactionBody op,
            @NonNull final WritableAccountStore accountStore,
            @NonNull final ReadableTokenStore tokenStore,
            @NonNull final ReadableTokenRelationStore tokenRelStore,
            @NonNull final ReadableNftStore nftStore) {
        var tokensConfig = context.configuration().getConfigData(TokensConfig.class);
        validateTrue(
                op.tokenTransfers().size() <= tokensConfig.maxAllowedAirdropTransfersPerTx(), INVALID_TRANSACTION_BODY);

        for (final var xfers : op.tokenTransfers()) {
            final var tokenId = xfers.tokenOrThrow();
<<<<<<< HEAD
            final var token = getIfUsable(tokenId, tokenStore);

=======
            validateTrue(tokenHasNoRoyaltyWithFallbackFee(tokenId, tokenStore), INVALID_TRANSACTION);
>>>>>>> 654df0f6
            // process fungible token transfers if any.
            // PureChecks validates there is only one debit, so findFirst should return one item
            if (!xfers.transfers().isEmpty()) {
                for (var transfer : xfers.transfers()) {
                    // We want to validate only the receivers. If it's a sender we skip the check.
                    boolean isSender = transfer.amount() < 0;
                    if (isSender) {
                        continue;
                    }
                    final var receiver = transfer.accountID();
                    if (!isExemptFromCustomFees(token, receiver)) {
                        validateTrue(
                                tokenHasNoCustomFeesPaidByReceiver(token.tokenId(), tokenStore), INVALID_TRANSACTION);
                    }
                }

                final var senderAccountAmount = xfers.transfers().stream()
                        .filter(item -> item.amount() < 0)
                        .findFirst();
                final var senderId = senderAccountAmount.orElseThrow().accountIDOrThrow();
                final var senderAccount = accountStore.get(senderId);
                validateTrue(senderAccount != null, INVALID_ACCOUNT_ID);
                // 1. Validate allowances and token associations
                validateFungibleTransfers(
                        context.payer(), senderAccount, tokenId, senderAccountAmount.get(), tokenRelStore);
            }

            // process non-fungible tokens transfers if any
            if (!xfers.nftTransfers().isEmpty()) {
                for (var transfer : xfers.nftTransfers()) {
                    final var receiver = transfer.receiverAccountID();
                    if (!isExemptFromCustomFees(token, receiver)) {
                        validateTrue(
                                tokenHasNoCustomFeesPaidByReceiver(token.tokenId(), tokenStore), INVALID_TRANSACTION);
                    }
                }

                // 1. validate NFT transfers
                final var nftTransfer = xfers.nftTransfers().stream().findFirst();
                final var senderId = nftTransfer.orElseThrow().senderAccountIDOrThrow();
                final var senderAccount = accountStore.get(senderId);
                validateTrue(senderAccount != null, INVALID_ACCOUNT_ID);
                validateNftTransfers(
                        context.payer(),
                        senderAccount,
                        tokenId,
                        xfers.nftTransfers(),
                        tokenRelStore,
                        tokenStore,
                        nftStore);
            }
        }
    }

<<<<<<< HEAD
    /**
     * When we do an airdrop we need to check if there are custom fees that needs to be paid by the receiver.
     * If there are, an error is returned from the HAPI call.
     * However, there is an exception to this rule - if the receiver is the fee collector or the treasury account
     * they are exempt from paying the custom fees thus we don't need to check if there are custom fees.
     * This method returns if the receiver is the fee collector or the treasury account.
     */
    private static boolean isExemptFromCustomFees(Token token, AccountID receiverId) {
        return token.customFees().stream()
                .anyMatch(customFee ->
                        CustomFeeExemptions.isPayerExempt(customFeeMetaFrom(token), customFee, receiverId));
    }

    private boolean tokenHasNoCustomFeesPaidByReceiver(TokenID tokenId, ReadableTokenStore tokenStore) {
=======
    private boolean tokenHasNoRoyaltyWithFallbackFee(TokenID tokenId, ReadableTokenStore tokenStore) {
>>>>>>> 654df0f6
        final var token = getIfUsable(tokenId, tokenStore);
        final var feeMeta = customFeeMetaFrom(token);
        if (feeMeta.tokenType().equals(TokenType.NON_FUNGIBLE_UNIQUE)) {
            for (var fee : feeMeta.customFees()) {
                if (fee.hasRoyaltyFee() && requireNonNull(fee.royaltyFee()).hasFallbackFee()) {
                    return false;
                }
            }
        }
        return true;
    }

    private static void validateFungibleTransfers(
            final AccountID payer,
            final Account senderAccount,
            final TokenID tokenId,
            final AccountAmount senderAmount,
            final ReadableTokenRelationStore tokenRelStore) {
        // validate association and account frozen
        final var tokenRel = getIfUsable(senderAccount.accountIdOrThrow(), tokenId, tokenRelStore);

        if (senderAmount.isApproval()) {
            final var tokenAllowances = senderAccount.tokenAllowances();
            var haveExistingAllowance = false;
            for (final var allowance : tokenAllowances) {
                if (payer.equals(allowance.spenderId()) && tokenId.equals(allowance.tokenId())) {
                    haveExistingAllowance = true;
                    final var newAllowanceAmount = allowance.amount() + senderAmount.amount();
                    validateTrue(newAllowanceAmount >= 0, AMOUNT_EXCEEDS_ALLOWANCE);
                    break;
                }
            }
            validateTrue(haveExistingAllowance, SPENDER_DOES_NOT_HAVE_ALLOWANCE);
        } else {
            validateTrue(tokenRel.balance() >= Math.abs(senderAmount.amount()), INSUFFICIENT_TOKEN_BALANCE);
        }
    }

    private void validateNftTransfers(
            @NonNull final AccountID payer,
            @NonNull final Account senderAccount,
            @NonNull final TokenID tokenId,
            @NonNull final List<NftTransfer> nftTransfers,
            @NonNull final ReadableTokenRelationStore tokenRelStore,
            @NonNull final ReadableTokenStore tokenStore,
            @NonNull final ReadableNftStore nftStore) {
        // validate association and account frozen
        getIfUsable(senderAccount.accountIdOrThrow(), tokenId, tokenRelStore);

        final var token = tokenStore.get(tokenId);
        validateTrue(token != null, INVALID_TOKEN_ID);

        for (NftTransfer nftTransfer : nftTransfers) {
            // If isApproval flag is set then the spender account must have paid for the transaction.
            // The transfer list specifies the owner who granted allowance as sender
            // check if the allowances from the sender account has the payer account as spender
            final var nft = nftStore.get(tokenId, nftTransfer.serialNumber());
            validateTrue(nft != null, INVALID_NFT_ID);
            if (nftTransfer.isApproval()) {
                validateSpenderHasAllowance(senderAccount, payer, tokenId, nft);
            }
            // owner of nft should match the sender in transfer list
            if (nft.hasOwnerId()) {
                validateTrue(nft.ownerId() != null, INVALID_NFT_ID);
                validateTrue(nft.ownerId().equals(senderAccount.accountId()), SENDER_DOES_NOT_OWN_NFT_SERIAL_NO);
            } else {
                final var treasuryId = token.treasuryAccountId();
                validateTrue(treasuryId != null, INVALID_ACCOUNT_ID);
                validateTrue(treasuryId.equals(senderAccount.accountId()), SENDER_DOES_NOT_OWN_NFT_SERIAL_NO);
            }
        }
    }

    private void validateSpenderHasAllowance(
            final Account owner, final AccountID spender, final TokenID tokenId, final Nft nft) {
        final var approveForAllAllowances = owner.approveForAllNftAllowances();
        final var allowance = AccountApprovalForAllAllowance.newBuilder()
                .spenderId(spender)
                .tokenId(tokenId)
                .build();
        if (!approveForAllAllowances.contains(allowance)) {
            final var approvedSpender = nft.spenderId();
            validateTrue(approvedSpender != null && approvedSpender.equals(spender), SPENDER_DOES_NOT_HAVE_ALLOWANCE);
        }
    }
}<|MERGE_RESOLUTION|>--- conflicted
+++ resolved
@@ -74,10 +74,6 @@
      */
     public void pureChecks(@NonNull final TokenAirdropTransactionBody op) throws PreCheckException {
         final var tokenTransfers = op.tokenTransfers();
-<<<<<<< HEAD
-        validateTruePreCheck(tokenTransfers.size() <= MAX_TOKEN_TRANSFERS, TOKEN_REFERENCE_LIST_SIZE_LIMIT_EXCEEDED);
-=======
->>>>>>> 654df0f6
         // If there is more than one negative transfer we throw an exception
         for (var tokenTransfer : tokenTransfers) {
             List<AccountAmount> negativeTransfers = tokenTransfer.transfers().stream()
@@ -100,16 +96,13 @@
             @NonNull final ReadableNftStore nftStore) {
         var tokensConfig = context.configuration().getConfigData(TokensConfig.class);
         validateTrue(
-                op.tokenTransfers().size() <= tokensConfig.maxAllowedAirdropTransfersPerTx(), INVALID_TRANSACTION_BODY);
+                op.tokenTransfers().size() <= tokensConfig.maxAllowedAirdropTransfersPerTx(), TOKEN_REFERENCE_LIST_SIZE_LIMIT_EXCEEDED);
 
         for (final var xfers : op.tokenTransfers()) {
             final var tokenId = xfers.tokenOrThrow();
-<<<<<<< HEAD
+            validateTrue(tokenHasNoRoyaltyWithFallbackFee(tokenId, tokenStore), INVALID_TRANSACTION);
             final var token = getIfUsable(tokenId, tokenStore);
 
-=======
-            validateTrue(tokenHasNoRoyaltyWithFallbackFee(tokenId, tokenStore), INVALID_TRANSACTION);
->>>>>>> 654df0f6
             // process fungible token transfers if any.
             // PureChecks validates there is only one debit, so findFirst should return one item
             if (!xfers.transfers().isEmpty()) {
@@ -122,7 +115,7 @@
                     final var receiver = transfer.accountID();
                     if (!isExemptFromCustomFees(token, receiver)) {
                         validateTrue(
-                                tokenHasNoCustomFeesPaidByReceiver(token.tokenId(), tokenStore), INVALID_TRANSACTION);
+                                tokenHasNoRoyaltyWithFallbackFee(token.tokenId(), tokenStore), INVALID_TRANSACTION);
                     }
                 }
 
@@ -143,7 +136,7 @@
                     final var receiver = transfer.receiverAccountID();
                     if (!isExemptFromCustomFees(token, receiver)) {
                         validateTrue(
-                                tokenHasNoCustomFeesPaidByReceiver(token.tokenId(), tokenStore), INVALID_TRANSACTION);
+                                tokenHasNoRoyaltyWithFallbackFee(token.tokenId(), tokenStore), INVALID_TRANSACTION);
                     }
                 }
 
@@ -164,7 +157,6 @@
         }
     }
 
-<<<<<<< HEAD
     /**
      * When we do an airdrop we need to check if there are custom fees that needs to be paid by the receiver.
      * If there are, an error is returned from the HAPI call.
@@ -178,10 +170,7 @@
                         CustomFeeExemptions.isPayerExempt(customFeeMetaFrom(token), customFee, receiverId));
     }
 
-    private boolean tokenHasNoCustomFeesPaidByReceiver(TokenID tokenId, ReadableTokenStore tokenStore) {
-=======
     private boolean tokenHasNoRoyaltyWithFallbackFee(TokenID tokenId, ReadableTokenStore tokenStore) {
->>>>>>> 654df0f6
         final var token = getIfUsable(tokenId, tokenStore);
         final var feeMeta = customFeeMetaFrom(token);
         if (feeMeta.tokenType().equals(TokenType.NON_FUNGIBLE_UNIQUE)) {
