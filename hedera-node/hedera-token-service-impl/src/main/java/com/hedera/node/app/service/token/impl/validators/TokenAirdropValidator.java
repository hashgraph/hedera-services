--- conflicted
+++ resolved
@@ -25,12 +25,9 @@
 import static com.hedera.hapi.node.base.ResponseCodeEnum.INVALID_TRANSACTION_BODY;
 import static com.hedera.hapi.node.base.ResponseCodeEnum.SENDER_DOES_NOT_OWN_NFT_SERIAL_NO;
 import static com.hedera.hapi.node.base.ResponseCodeEnum.SPENDER_DOES_NOT_HAVE_ALLOWANCE;
-<<<<<<< HEAD
 import static com.hedera.hapi.node.base.ResponseCodeEnum.TOKEN_REFERENCE_LIST_SIZE_LIMIT_EXCEEDED;
 import static com.hedera.node.app.service.token.impl.handlers.transfer.customfees.CustomFeeMeta.customFeeMetaFrom;
-=======
 import static com.hedera.hapi.node.base.ResponseCodeEnum.TOKEN_NOT_ASSOCIATED_TO_ACCOUNT;
->>>>>>> d9e639f8
 import static com.hedera.node.app.service.token.impl.util.TokenHandlerHelper.getIfUsable;
 import static com.hedera.node.app.service.token.impl.validators.CryptoTransferValidator.validateTokenTransfers;
 import static com.hedera.node.app.spi.workflows.HandleException.validateTrue;
@@ -150,7 +147,6 @@
         }
     }
 
-<<<<<<< HEAD
     /**
      * When we do an airdrop we need to check if there are custom fees that needs to be paid by the receiver.
      * If there are, an error is returned from the HAPI call.
@@ -164,10 +160,7 @@
                         CustomFeeExemptions.isPayerExempt(customFeeMetaFrom(token), customFee, receiverId));
     }
 
-    private boolean tokenHasNoRoyaltyWithFallbackFee(TokenID tokenId, ReadableTokenStore tokenStore) {
-=======
     public boolean tokenHasNoRoyaltyWithFallbackFee(TokenID tokenId, ReadableTokenStore tokenStore) {
->>>>>>> d9e639f8
         final var token = getIfUsable(tokenId, tokenStore);
         if (token.tokenType().equals(TokenType.NON_FUNGIBLE_UNIQUE)) {
             for (var fee : token.customFees()) {
