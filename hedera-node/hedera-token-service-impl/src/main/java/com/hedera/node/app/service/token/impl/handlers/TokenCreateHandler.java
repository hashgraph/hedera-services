--- conflicted
+++ resolved
@@ -20,22 +20,13 @@
 import static com.hedera.hapi.node.base.ResponseCodeEnum.INVALID_CUSTOM_FEE_COLLECTOR;
 import static com.hedera.hapi.node.base.ResponseCodeEnum.INVALID_TREASURY_ACCOUNT_FOR_TOKEN;
 import static com.hedera.node.app.service.mono.Utils.asHederaKey;
-<<<<<<< HEAD
+import static java.util.Objects.requireNonNull;
 
 import com.hedera.hapi.node.base.AccountID;
 import com.hedera.hapi.node.base.HederaFunctionality;
 import com.hedera.hapi.node.transaction.CustomFee;
 import com.hedera.hapi.node.transaction.TransactionBody;
-import com.hedera.node.app.spi.AccountKeyLookup;
-import com.hedera.node.app.spi.meta.SigTransactionMetadataBuilder;
-=======
-import static com.hederahashgraph.api.proto.java.ResponseCodeEnum.INVALID_AUTORENEW_ACCOUNT;
-import static com.hederahashgraph.api.proto.java.ResponseCodeEnum.INVALID_CUSTOM_FEE_COLLECTOR;
-import static com.hederahashgraph.api.proto.java.ResponseCodeEnum.INVALID_TREASURY_ACCOUNT_FOR_TOKEN;
-import static java.util.Objects.requireNonNull;
-
 import com.hedera.node.app.spi.meta.PreHandleContext;
->>>>>>> ca5e6ec2
 import com.hedera.node.app.spi.meta.TransactionMetadata;
 import com.hedera.node.app.spi.workflows.TransactionHandler;
 import edu.umd.cs.findbugs.annotations.NonNull;
@@ -66,48 +57,23 @@
      *     passed to {@link #handle(TransactionMetadata)}
      * @throws NullPointerException if one of the arguments is {@code null}
      */
-<<<<<<< HEAD
-    public TransactionMetadata preHandle(
-            @NonNull final TransactionBody txBody,
-            @NonNull final AccountID payer,
-            @NonNull final AccountKeyLookup accountStore) {
-        final var tokenCreateTxnBody = txBody.tokenCreation().orElseThrow();
-        final var meta =
-                new SigTransactionMetadataBuilder(accountStore).payerKeyFor(payer).txnBody(txBody);
+    public void preHandle(@NonNull final PreHandleContext context) {
+        requireNonNull(context);
+        final var tokenCreateTxnBody = context.getTxn().tokenCreation().orElseThrow();
         if (tokenCreateTxnBody.treasury() != null) {
             final var treasuryId = tokenCreateTxnBody.treasury();
-            meta.addNonPayerKey(treasuryId, INVALID_TREASURY_ACCOUNT_FOR_TOKEN);
+            context.addNonPayerKey(treasuryId, INVALID_TREASURY_ACCOUNT_FOR_TOKEN);
         }
         if (tokenCreateTxnBody.autoRenewAccount() != null) {
             final var autoRenewalAccountId = tokenCreateTxnBody.autoRenewAccount();
-            meta.addNonPayerKey(autoRenewalAccountId, INVALID_AUTORENEW_ACCOUNT);
+            context.addNonPayerKey(autoRenewalAccountId, INVALID_AUTORENEW_ACCOUNT);
         }
         if (tokenCreateTxnBody.adminKey() != null) {
             final var adminKey = asHederaKey(tokenCreateTxnBody.adminKey());
-            adminKey.ifPresent(meta::addToReqNonPayerKeys);
+            adminKey.ifPresent(context::addToReqNonPayerKeys);
         }
         final var customFees = tokenCreateTxnBody.customFees();
-        addCustomFeeCollectorKeys(meta, customFees);
-        return meta.build();
-=======
-    public void preHandle(@NonNull final PreHandleContext context) {
-        requireNonNull(context);
-        final var tokenCreateTxnBody = context.getTxn().getTokenCreation();
-        if (tokenCreateTxnBody.hasTreasury()) {
-            final var treasuryId = tokenCreateTxnBody.getTreasury();
-            context.addNonPayerKey(treasuryId, INVALID_TREASURY_ACCOUNT_FOR_TOKEN);
-        }
-        if (tokenCreateTxnBody.hasAutoRenewAccount()) {
-            final var autoRenewalAccountId = tokenCreateTxnBody.getAutoRenewAccount();
-            context.addNonPayerKey(autoRenewalAccountId, INVALID_AUTORENEW_ACCOUNT);
-        }
-        if (tokenCreateTxnBody.hasAdminKey()) {
-            final var adminKey = asHederaKey(tokenCreateTxnBody.getAdminKey());
-            adminKey.ifPresent(context::addToReqNonPayerKeys);
-        }
-        final var customFees = tokenCreateTxnBody.getCustomFeesList();
         addCustomFeeCollectorKeys(context, customFees);
->>>>>>> ca5e6ec2
     }
 
     /**
@@ -141,40 +107,21 @@
             /* A fractional fee collector and a collector for a fixed fee denominated
             in the units of the newly created token both must always sign a TokenCreate,
             since these are automatically associated to the newly created token. */
-<<<<<<< HEAD
             final var fixedFeeOpt = customFee.fixedFee();
             if (fixedFeeOpt.isPresent()) {
                 final var fixedFee = fixedFeeOpt.get();
-                final var alwaysAdd =
-                        fixedFee.denominatingTokenId() != null
-                                && fixedFee.denominatingTokenId().tokenNum() == 0L;
-                addAccount(meta, collector, alwaysAdd);
+                final var alwaysAdd = fixedFee.denominatingTokenId() != null
+                        && fixedFee.denominatingTokenId().tokenNum() == 0L;
+                addAccount(context, collector, alwaysAdd);
             } else if (customFee.fractionalFee().isPresent()) {
-                meta.addNonPayerKey(collector, INVALID_CUSTOM_FEE_COLLECTOR);
-=======
-            if (customFee.hasFixedFee()) {
-                final var fixedFee = customFee.getFixedFee();
-                final var alwaysAdd = fixedFee.hasDenominatingTokenId()
-                        && fixedFee.getDenominatingTokenId().getTokenNum() == 0L;
-                addAccount(context, collector, alwaysAdd);
-            } else if (customFee.hasFractionalFee()) {
                 context.addNonPayerKey(collector, INVALID_CUSTOM_FEE_COLLECTOR);
->>>>>>> ca5e6ec2
             } else {
                 final var royaltyFee = customFee.royaltyFee().orElseThrow();
                 var alwaysAdd = false;
-<<<<<<< HEAD
                 if (royaltyFee.fallbackFee() != null) {
                     final var fFee = royaltyFee.fallbackFee();
-                    alwaysAdd =
-                            fFee.denominatingTokenId() != null
-                                    && fFee.denominatingTokenId().tokenNum() == 0;
-=======
-                if (royaltyFee.hasFallbackFee()) {
-                    final var fFee = royaltyFee.getFallbackFee();
-                    alwaysAdd = fFee.hasDenominatingTokenId()
-                            && fFee.getDenominatingTokenId().getTokenNum() == 0;
->>>>>>> ca5e6ec2
+                    alwaysAdd = fFee.denominatingTokenId() != null
+                            && fFee.denominatingTokenId().tokenNum() == 0;
                 }
                 addAccount(context, collector, alwaysAdd);
             }
