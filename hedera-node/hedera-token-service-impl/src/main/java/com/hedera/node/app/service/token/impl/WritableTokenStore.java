/*
 * Copyright (C) 2022-2025 Hedera Hashgraph, LLC
 *
 * Licensed under the Apache License, Version 2.0 (the "License");
 * you may not use this file except in compliance with the License.
 * You may obtain a copy of the License at
 *
 *      http://www.apache.org/licenses/LICENSE-2.0
 *
 * Unless required by applicable law or agreed to in writing, software
 * distributed under the License is distributed on an "AS IS" BASIS,
 * WITHOUT WARRANTIES OR CONDITIONS OF ANY KIND, either express or implied.
 * See the License for the specific language governing permissions and
 * limitations under the License.
 */

package com.hedera.node.app.service.token.impl;

import static java.util.Objects.requireNonNull;

import com.hedera.hapi.node.base.TokenID;
import com.hedera.hapi.node.state.token.Token;
import com.hedera.node.app.service.token.impl.schemas.V0490TokenSchema;
import com.hedera.node.app.spi.ids.WritableEntityCounters;
import com.hedera.node.app.spi.metrics.StoreMetricsService;
import com.hedera.node.app.spi.metrics.StoreMetricsService.StoreType;
import com.hedera.node.app.spi.validation.EntityType;
import com.hedera.node.config.data.TokensConfig;
import com.swirlds.config.api.Configuration;
import com.swirlds.state.spi.WritableKVState;
import com.swirlds.state.spi.WritableStates;
import edu.umd.cs.findbugs.annotations.NonNull;
import edu.umd.cs.findbugs.annotations.Nullable;
import java.util.Objects;
import java.util.Optional;
import java.util.Set;

/**
 * Provides write methods for modifying underlying data storage mechanisms for
 * working with Tokens.
 *
 * <p>This class is not exported from the module. It is an internal implementation detail.
 * This class is not complete, it will be extended with other methods like remove, update etc.,
 */
public class WritableTokenStore extends ReadableTokenStoreImpl {
    /** The underlying data storage class that holds the token data. */
    private final WritableKVState<TokenID, Token> tokenState;

    private final WritableEntityCounters entityCounters;

    /**
     * Create a new {@link WritableTokenStore} instance.
     *
     * @param states The state to use.
     * @param configuration The configuration used to read the maximum capacity.
     * @param storeMetricsService Service that provides utilization metrics.
     */
    public WritableTokenStore(
            @NonNull final WritableStates states,
            @NonNull final Configuration configuration,
            @NonNull final StoreMetricsService storeMetricsService,
            @NonNull final WritableEntityCounters entityCounters) {
        super(states, entityCounters);
        this.tokenState = states.get(V0490TokenSchema.TOKENS_KEY);
        this.entityCounters = entityCounters;

        final long maxCapacity = configuration.getConfigData(TokensConfig.class).maxNumber();
        final var storeMetrics = storeMetricsService.get(StoreType.TOKEN, maxCapacity);
        tokenState.setMetrics(storeMetrics);
    }

    /**
     * Persists a new {@link Token} into the state, as well as exporting its ID to the transaction
     * receipt.
     *
     * @param token - the token persisted
     */
    public void put(@NonNull final Token token) {
        Objects.requireNonNull(token);
        requireNotDefault(token.tokenId());
        tokenState.put(token.tokenId(), Objects.requireNonNull(token));
    }

    public void putNew(@NonNull final Token token) {
        put(token);
        entityCounters.incrementEntityTypeCount(EntityType.TOKEN);
    }

    /**
     * Returns the {@link Token} with the given number using {@link WritableKVState#getForModify}.
     * If no such token exists, returns {@code Optional.empty()}
     * @param tokenId - the id of the token to be retrieved.
     * @return the token with the given tokenId, or {@code Optional.empty()} if no such token exists
     */
    @NonNull
    public Optional<Token> getForModify(final TokenID tokenId) {
        requireNonNull(tokenId);
        final var token = tokenState.getForModify(tokenId);
        return Optional.ofNullable(token);
    }

    /**
<<<<<<< HEAD
=======
     * Returns the number of tokens in the state.
     * @return the number of tokens in the state
     */
    public long sizeOfState() {
        return tokenState.size();
        // FUTURE: Use entityCounters to get size.
    }

    /**
>>>>>>> 58c0d7af
     * Returns the set of tokens modified in existing state.
     * @return the set of tokens modified in existing state
     */
    @NonNull
    public Set<TokenID> modifiedTokens() {
        return tokenState.modifiedKeys();
    }

    /**
     * Gets the original value associated with the given tokenId before any modifications were made to
     * it. The returned value will be {@code null} if the tokenId does not exist.
     *
     * @param tokenId The tokenId.
     * @return The original value, or null if there is no such tokenId in the state
     */
    @Nullable
    public Token getOriginalValue(@NonNull final TokenID tokenId) {
        requireNonNull(tokenId);
        return tokenState.getOriginalValue(tokenId);
    }

    /**
     * Checks if the given tokenId is not the default tokenId. If it is, throws an {@link IllegalArgumentException}.
     * @param tokenId The tokenId to check.
     */
    public static void requireNotDefault(@NonNull final TokenID tokenId) {
        if (tokenId.equals(TokenID.DEFAULT)) {
            throw new IllegalArgumentException("Token ID cannot be default");
        }
    }
}<|MERGE_RESOLUTION|>--- conflicted
+++ resolved
@@ -100,8 +100,6 @@
     }
 
     /**
-<<<<<<< HEAD
-=======
      * Returns the number of tokens in the state.
      * @return the number of tokens in the state
      */
@@ -111,7 +109,6 @@
     }
 
     /**
->>>>>>> 58c0d7af
      * Returns the set of tokens modified in existing state.
      * @return the set of tokens modified in existing state
      */
