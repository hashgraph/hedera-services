/*
 * Copyright (C) 2024 Hedera Hashgraph, LLC
 *
 * Licensed under the Apache License, Version 2.0 (the "License");
 * you may not use this file except in compliance with the License.
 * You may obtain a copy of the License at
 *
 *      http://www.apache.org/licenses/LICENSE-2.0
 *
 * Unless required by applicable law or agreed to in writing, software
 * distributed under the License is distributed on an "AS IS" BASIS,
 * WITHOUT WARRANTIES OR CONDITIONS OF ANY KIND, either express or implied.
 * See the License for the specific language governing permissions and
 * limitations under the License.
 */

package com.hedera.node.app.service.token.impl.handlers;

<<<<<<< HEAD
=======
import static com.hedera.hapi.node.base.ResponseCodeEnum.INVALID_TRANSACTION;
import static com.hedera.hapi.node.base.ResponseCodeEnum.INVALID_TRANSACTION_BODY;
import static com.hedera.hapi.node.base.ResponseCodeEnum.MAX_PENDING_AIRDROP_ID_EXCEEDED;
>>>>>>> 062c7cf1
import static com.hedera.node.app.spi.workflows.HandleException.validateTrue;

import com.hedera.hapi.node.base.AccountAmount;
import com.hedera.hapi.node.base.AccountID;
import com.hedera.hapi.node.base.HederaFunctionality;
<<<<<<< HEAD
import com.hedera.hapi.node.base.ResponseCodeEnum;
import com.hedera.hapi.node.base.SubType;
=======
import com.hedera.hapi.node.base.NftTransfer;
import com.hedera.hapi.node.base.PendingAirdropId;
import com.hedera.hapi.node.base.TokenID;
import com.hedera.hapi.node.base.TokenTransferList;
import com.hedera.hapi.node.state.token.Token;
import com.hedera.hapi.node.token.CryptoTransferTransactionBody;
>>>>>>> 062c7cf1
import com.hedera.hapi.node.transaction.TransactionBody;
import com.hedera.node.app.service.token.ReadableTokenStore;
import com.hedera.node.app.service.token.impl.WritableAccountStore;
import com.hedera.node.app.service.token.impl.WritableAirdropStore;
import com.hedera.node.app.service.token.impl.WritableTokenRelationStore;
import com.hedera.node.app.service.token.impl.handlers.transfer.TransferContextImpl;
import com.hedera.node.app.service.token.impl.handlers.transfer.TransferExecutor;
import com.hedera.node.app.service.token.impl.util.PendingAirdropUpdater;
import com.hedera.node.app.service.token.impl.validators.CryptoTransferValidator;
import com.hedera.node.app.service.token.impl.validators.TokenAirdropValidator;
import com.hedera.node.app.service.token.records.CryptoTransferStreamBuilder;
import com.hedera.node.app.spi.fees.FeeContext;
import com.hedera.node.app.spi.fees.Fees;
import com.hedera.node.app.spi.workflows.HandleContext;
import com.hedera.node.app.spi.workflows.HandleException;
import com.hedera.node.app.spi.workflows.PreCheckException;
import com.hedera.node.app.spi.workflows.PreHandleContext;
import com.hedera.node.app.spi.workflows.TransactionHandler;
import com.hedera.node.config.data.TokensConfig;
import edu.umd.cs.findbugs.annotations.NonNull;
import java.util.ArrayList;
import java.util.List;
import javax.inject.Inject;
import javax.inject.Singleton;

/**
 * This class contains all workflow-related functionality regarding {@link
 * HederaFunctionality#TOKEN_CLAIM_AIRDROP}.
 */
@Singleton
public class TokenClaimAirdropHandler extends TransferExecutor implements TransactionHandler {
    private final TokenAirdropValidator validator;

    @Inject
    public TokenClaimAirdropHandler(
            @NonNull final TokenAirdropValidator validator,
            @NonNull final CryptoTransferValidator cryptoTransferValidator) {
        super(cryptoTransferValidator);
        this.validator = validator;
    }

    @Override
    public void preHandle(@NonNull PreHandleContext context) throws PreCheckException {}

    @Override
    public void pureChecks(@NonNull TransactionBody txn) throws PreCheckException {}

    @Override
    public void handle(@NonNull HandleContext context) throws HandleException {
        final var op = context.body().tokenClaimAirdropOrThrow();
        final var tokensConfig = context.configuration().getConfigData(TokensConfig.class);
        validateTrue(
                op.pendingAirdrops().size() < tokensConfig.maxAllowedPendingAirdropsToClaim(),
                MAX_PENDING_AIRDROP_ID_EXCEEDED);

        final var pendingAirdropStore = context.storeFactory().writableStore(WritableAirdropStore.class);
        final var accountStore = context.storeFactory().writableStore(WritableAccountStore.class);
        final var tokenStore = context.storeFactory().readableStore(ReadableTokenStore.class);
        final var tokenRelStore = context.storeFactory().writableStore(WritableTokenRelationStore.class);
        final var recordBuilder = context.savepointStack().getBaseBuilder(CryptoTransferStreamBuilder.class);

        final List<TokenTransferList> transfers = new ArrayList<>();
        final List<Token> tokensToAssociate = new ArrayList<>();
        final AccountID receiverId = op.pendingAirdrops().getFirst().receiverId();

        // 1. validate pending airdrops and create transfer lists
        for (var airdrop : op.pendingAirdrops()) {
            final var tokenId = airdrop.hasFungibleTokenType()
                    ? airdrop.fungibleTokenTypeOrThrow()
                    : airdrop.nonFungibleTokenOrThrow().tokenId();
            // validate existence and custom fees
            validateTrue(pendingAirdropStore.exists(airdrop), INVALID_TRANSACTION_BODY);
            validateTrue(validator.tokenHasNoCustomFeesPaidByReceiver(tokenId, tokenStore), INVALID_TRANSACTION);

            // build transfer lists
            final var senderId = airdrop.senderIdOrThrow();
            transfers.add(createTokenTransferList(airdrop, pendingAirdropStore, tokenId, senderId, receiverId));

            // check if we need new association
            if (tokenRelStore.get(receiverId, tokenId) == null) {
                tokensToAssociate.add(tokenStore.get(tokenId));
            }
        }

        // associate tokens
        associateForFree(tokensToAssociate, receiverId, accountStore, tokenRelStore);

        // do the crypto transfer
        transferForFree(transfers, context, recordBuilder);

        // Update state
        final var pendingAirdropsUpdater = new PendingAirdropUpdater(pendingAirdropStore, accountStore);
        pendingAirdropsUpdater.removePendingAirdrops(op.pendingAirdrops());
    }

    @Override
    public Fees calculateFees(@NonNull FeeContext feeContext) {
<<<<<<< HEAD
        var tokensConfig = feeContext.configuration().getConfigData(TokensConfig.class);
        validateTrue(tokensConfig.airdropsClaimEnabled(), ResponseCodeEnum.NOT_SUPPORTED);

        return feeContext
                .feeCalculatorFactory()
                .feeCalculator(SubType.DEFAULT)
                .addVerificationsPerTransaction(Math.max(0, feeContext.numTxnSignatures() - 1))
                .calculate();
=======
        return Fees.FREE;
    }

    private TokenTransferList createTokenTransferList(
            @NonNull final PendingAirdropId airdrop,
            @NonNull final WritableAirdropStore airdropStore,
            @NonNull final TokenID tokenId,
            @NonNull final AccountID senderId,
            @NonNull final AccountID receiverId) {
        final var accountPendingAirdrop = airdropStore.get(airdrop);
        if (airdrop.hasFungibleTokenType()) {
            // process fungible tokens
            final var senderAccountAmount = AccountAmount.newBuilder()
                    .amount(-accountPendingAirdrop.pendingAirdropValue().amount())
                    .accountID(senderId)
                    .build();
            final var receiverAccountAmount = AccountAmount.newBuilder()
                    .amount(accountPendingAirdrop.pendingAirdropValue().amount())
                    .accountID(receiverId)
                    .build();
            return TokenTransferList.newBuilder()
                    .token(tokenId)
                    .transfers(senderAccountAmount, receiverAccountAmount)
                    .build();
        } else {
            // process non-fungible tokens
            final var nftTransfer = NftTransfer.newBuilder()
                    .senderAccountID(senderId)
                    .receiverAccountID(receiverId)
                    .serialNumber(airdrop.nonFungibleToken().serialNumber())
                    .build();
            return TokenTransferList.newBuilder()
                    .token(tokenId)
                    .nftTransfers(nftTransfer)
                    .build();
        }
    }

    private void associateForFree(
            @NonNull final List<Token> tokensToAssociate,
            @NonNull final AccountID receiverId,
            @NonNull final WritableAccountStore accountStore,
            @NonNull final WritableTokenRelationStore tokenRelStore) {
        createAndLinkTokenRels(accountStore.getAccountById(receiverId), tokensToAssociate, accountStore, tokenRelStore);
    }

    private void transferForFree(
            @NonNull final List<TokenTransferList> transfers,
            @NonNull final HandleContext context,
            @NonNull final CryptoTransferStreamBuilder recordBuilder) {
        final var cryptoTransferBody = CryptoTransferTransactionBody.newBuilder()
                .tokenTransfers(transfers)
                .build();
        final var syntheticCryptoTransferTxn =
                TransactionBody.newBuilder().cryptoTransfer(cryptoTransferBody).build();
        final var transferContext = new TransferContextImpl(context, cryptoTransferBody, true);
        // We should skip custom fee steps here, because they must be already prepaid
        executeCryptoTransferWithoutCustomFee(syntheticCryptoTransferTxn, transferContext, context, recordBuilder);
>>>>>>> 062c7cf1
    }
}<|MERGE_RESOLUTION|>--- conflicted
+++ resolved
@@ -16,28 +16,23 @@
 
 package com.hedera.node.app.service.token.impl.handlers;
 
-<<<<<<< HEAD
-=======
+import static com.hedera.node.app.spi.workflows.HandleException.validateTrue;
 import static com.hedera.hapi.node.base.ResponseCodeEnum.INVALID_TRANSACTION;
 import static com.hedera.hapi.node.base.ResponseCodeEnum.INVALID_TRANSACTION_BODY;
 import static com.hedera.hapi.node.base.ResponseCodeEnum.MAX_PENDING_AIRDROP_ID_EXCEEDED;
->>>>>>> 062c7cf1
 import static com.hedera.node.app.spi.workflows.HandleException.validateTrue;
 
 import com.hedera.hapi.node.base.AccountAmount;
 import com.hedera.hapi.node.base.AccountID;
 import com.hedera.hapi.node.base.HederaFunctionality;
-<<<<<<< HEAD
 import com.hedera.hapi.node.base.ResponseCodeEnum;
 import com.hedera.hapi.node.base.SubType;
-=======
 import com.hedera.hapi.node.base.NftTransfer;
 import com.hedera.hapi.node.base.PendingAirdropId;
 import com.hedera.hapi.node.base.TokenID;
 import com.hedera.hapi.node.base.TokenTransferList;
 import com.hedera.hapi.node.state.token.Token;
 import com.hedera.hapi.node.token.CryptoTransferTransactionBody;
->>>>>>> 062c7cf1
 import com.hedera.hapi.node.transaction.TransactionBody;
 import com.hedera.node.app.service.token.ReadableTokenStore;
 import com.hedera.node.app.service.token.impl.WritableAccountStore;
@@ -135,7 +130,6 @@
 
     @Override
     public Fees calculateFees(@NonNull FeeContext feeContext) {
-<<<<<<< HEAD
         var tokensConfig = feeContext.configuration().getConfigData(TokensConfig.class);
         validateTrue(tokensConfig.airdropsClaimEnabled(), ResponseCodeEnum.NOT_SUPPORTED);
 
@@ -144,8 +138,6 @@
                 .feeCalculator(SubType.DEFAULT)
                 .addVerificationsPerTransaction(Math.max(0, feeContext.numTxnSignatures() - 1))
                 .calculate();
-=======
-        return Fees.FREE;
     }
 
     private TokenTransferList createTokenTransferList(
@@ -203,6 +195,5 @@
         final var transferContext = new TransferContextImpl(context, cryptoTransferBody, true);
         // We should skip custom fee steps here, because they must be already prepaid
         executeCryptoTransferWithoutCustomFee(syntheticCryptoTransferTxn, transferContext, context, recordBuilder);
->>>>>>> 062c7cf1
     }
 }