--- conflicted
+++ resolved
@@ -450,18 +450,13 @@
         // Variable bytes plus two additional longs for balance and auto-renew period; plus a boolean for receiver sig
         // required.
         final var op = feeContext.body().cryptoCreateAccountOrThrow();
-<<<<<<< HEAD
-        final var keySize = op.hasKey() ? getAccountKeyStorageSize(fromPbj(op.keyOrElse(Key.DEFAULT))) : 0L;
+        final var keySize =
+                op.hasKey() ? getAccountKeyStorageSize(CommonPbjConverters.fromPbj(op.keyOrElse(Key.DEFAULT))) : 0L;
         final var unlimitedAutoAssociations =
                 feeContext.configuration().getConfigData(EntitiesConfig.class).unlimitedAutoAssociationsEnabled();
         final var maxAutoAssociationsSize =
                 !unlimitedAutoAssociations && op.maxAutomaticTokenAssociations() > 0 ? INT_SIZE : 0L;
         final var baseSize = op.memo().length() + keySize + maxAutoAssociationsSize;
-=======
-        final var keySize =
-                op.hasKey() ? getAccountKeyStorageSize(CommonPbjConverters.fromPbj(op.keyOrElse(Key.DEFAULT))) : 0L;
-        final var baseSize = op.memo().length() + keySize + (op.maxAutomaticTokenAssociations() > 0 ? INT_SIZE : 0L);
->>>>>>> 7c68e456
         final var lifeTime = op.autoRenewPeriodOrElse(Duration.DEFAULT).seconds();
         final var feeCalculator = feeContext.feeCalculatorFactory().feeCalculator(SubType.DEFAULT);
         final var fee = feeCalculator
