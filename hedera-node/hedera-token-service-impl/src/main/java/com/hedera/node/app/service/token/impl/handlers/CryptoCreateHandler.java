--- conflicted
+++ resolved
@@ -16,19 +16,11 @@
 
 package com.hedera.node.app.service.token.impl.handlers;
 
-<<<<<<< HEAD
-import com.hedera.hapi.node.base.AccountID;
-import com.hedera.hapi.node.base.HederaFunctionality;
-import com.hedera.hapi.node.transaction.TransactionBody;
-import com.hedera.node.app.service.token.impl.ReadableAccountStore;
-import com.hedera.node.app.spi.key.HederaKey;
-import com.hedera.node.app.spi.meta.SigTransactionMetadataBuilder;
-=======
 import static com.hedera.node.app.service.mono.Utils.asHederaKey;
 import static java.util.Objects.requireNonNull;
 
+import com.hedera.hapi.node.base.HederaFunctionality;
 import com.hedera.node.app.spi.meta.PreHandleContext;
->>>>>>> ca5e6ec2
 import com.hedera.node.app.spi.meta.TransactionMetadata;
 import com.hedera.node.app.spi.workflows.TransactionHandler;
 import edu.umd.cs.findbugs.annotations.NonNull;
@@ -52,25 +44,14 @@
      *     passed to {@link #handle(TransactionMetadata)}
      * @throws NullPointerException if one of the arguments is {@code null}
      */
-<<<<<<< HEAD
-    public TransactionMetadata preHandle(
-            @NonNull final TransactionBody tx,
-            @NonNull final AccountID payer,
-            @NonNull final ReadableAccountStore accountStore) {
-        final var op = tx.cryptoCreateAccount().orElseThrow();
-        final var key = accountStore.asHederaKey(op.key());
-        final var receiverSigReq = op.receiverSigRequired();
-        return createAccountSigningMetadata(tx, key, receiverSigReq, payer, accountStore);
-=======
     public void preHandle(@NonNull final PreHandleContext context) {
         requireNonNull(context);
-        final var op = context.getTxn().getCryptoCreateAccount();
-        final var key = asHederaKey(op.getKey());
-        final var receiverSigReq = op.getReceiverSigRequired();
+        final var op = context.getTxn().cryptoCreateAccount().orElseThrow();
+        final var key = asHederaKey(op.key());
+        final var receiverSigReq = op.receiverSigRequired();
         if (receiverSigReq && key.isPresent()) {
             context.addToReqNonPayerKeys(key.get());
         }
->>>>>>> ca5e6ec2
     }
 
     /**
