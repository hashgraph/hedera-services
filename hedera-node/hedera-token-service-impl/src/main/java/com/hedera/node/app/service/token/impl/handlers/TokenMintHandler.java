/*
 * Copyright (C) 2022-2023 Hedera Hashgraph, LLC
 *
 * Licensed under the Apache License, Version 2.0 (the "License");
 * you may not use this file except in compliance with the License.
 * You may obtain a copy of the License at
 *
 *      http://www.apache.org/licenses/LICENSE-2.0
 *
 * Unless required by applicable law or agreed to in writing, software
 * distributed under the License is distributed on an "AS IS" BASIS,
 * WITHOUT WARRANTIES OR CONDITIONS OF ANY KIND, either express or implied.
 * See the License for the specific language governing permissions and
 * limitations under the License.
 */

package com.hedera.node.app.service.token.impl.handlers;

import static com.hedera.hapi.node.base.ResponseCodeEnum.*;
import static com.hedera.node.app.service.mono.state.merkle.internals.BitPackUtils.MAX_NUM_ALLOWED;
import static com.hedera.node.app.spi.workflows.HandleException.validateFalse;
import static com.hedera.node.app.spi.workflows.HandleException.validateTrue;
import static com.hedera.node.app.spi.workflows.PreCheckException.validateFalsePreCheck;
import static com.hedera.node.app.spi.workflows.PreCheckException.validateTruePreCheck;
import static java.util.Objects.requireNonNull;

import com.hedera.hapi.node.base.*;
import com.hedera.hapi.node.state.token.Account;
import com.hedera.hapi.node.state.token.Nft;
import com.hedera.hapi.node.state.token.Token;
import com.hedera.hapi.node.state.token.TokenRelation;
import com.hedera.hapi.node.transaction.TransactionBody;
import com.hedera.node.app.service.token.ReadableTokenStore;
import com.hedera.node.app.service.token.impl.*;
import com.hedera.node.app.service.token.impl.util.TokenHandlerHelper;
import com.hedera.node.app.service.token.impl.validators.TokenSupplyChangeOpsValidator;
import com.hedera.node.app.service.token.records.TokenMintRecordBuilder;
import com.hedera.node.app.spi.workflows.HandleContext;
import com.hedera.node.app.spi.workflows.HandleException;
import com.hedera.node.app.spi.workflows.PreCheckException;
import com.hedera.node.app.spi.workflows.PreHandleContext;
import com.hedera.node.app.spi.workflows.TransactionHandler;
import com.hedera.node.config.data.TokensConfig;
import com.hedera.pbj.runtime.io.buffer.Bytes;
import edu.umd.cs.findbugs.annotations.NonNull;
import java.time.Instant;
import java.util.ArrayList;
import java.util.List;
import javax.inject.Inject;
import javax.inject.Singleton;

/**
 * This class contains all workflow-related functionality regarding {@link
 * HederaFunctionality#TOKEN_MINT}.
 */
@Singleton
public class TokenMintHandler extends BaseTokenHandler implements TransactionHandler {
    private final TokenSupplyChangeOpsValidator validator;

    @Inject
    public TokenMintHandler(@NonNull final TokenSupplyChangeOpsValidator validator) {
        this.validator = requireNonNull(validator);
    }

    @Override
    public void preHandle(@NonNull final PreHandleContext context) throws PreCheckException {
        requireNonNull(context);
        final var txn = context.body();
        pureChecks(txn);
        final var op = txn.tokenMintOrThrow();
        final var tokenStore = context.createStore(ReadableTokenStore.class);
        final var tokenMeta = tokenStore.getTokenMeta(op.tokenOrElse(TokenID.DEFAULT));
        if (tokenMeta == null) throw new PreCheckException(INVALID_TOKEN_ID);
        if (tokenMeta.hasSupplyKey()) {
            context.requireKey(tokenMeta.supplyKey());
        }
    }

    @Override
    public void pureChecks(@NonNull final TransactionBody txn) throws PreCheckException {
        requireNonNull(txn);
        final var op = txn.tokenMintOrThrow();
        validateTruePreCheck(op.hasToken(), INVALID_TOKEN_ID);
        validateFalsePreCheck(!op.metadata().isEmpty() && op.amount() > 0, INVALID_TRANSACTION_BODY);
        validateFalsePreCheck(op.amount() < 0, INVALID_TOKEN_MINT_AMOUNT);
    }

    @Override
    public void handle(@NonNull final HandleContext context) throws HandleException {
        final var op = context.body().tokenMintOrThrow();
        final var tokenId = context.body().tokenMintOrThrow().tokenOrThrow();

        validateSemantics(context);

        final var tokenStore = context.writableStore(WritableTokenStore.class);
        final var tokenRelStore = context.writableStore(WritableTokenRelationStore.class);
        final var accountStore = context.writableStore(WritableAccountStore.class);
<<<<<<< HEAD
        // validate token exists
        final var token = TokenHandlerHelper.getIfUsable(tokenId, tokenStore);
        validateTrue(token != null, INVALID_TOKEN_ID);
=======
        // validate token exists and is usable
        final var token = TokenHandlerHelper.getIfUsable(tokenId, tokenStore);

>>>>>>> ccb04ea4
        // validate treasury relation exists
        final var treasuryRel = tokenRelStore.get(token.treasuryAccountId(), tokenId);
        validateTrue(treasuryRel != null, INVALID_TREASURY_ACCOUNT_FOR_TOKEN);

        if (token.tokenType() == TokenType.FUNGIBLE_COMMON) {
            // we need to know if treasury mint while creation to ignore supply key exist or not.
            mintFungible(token, treasuryRel, op.amount(), false, accountStore, tokenStore, tokenRelStore);
        } else {
            // get the config needed for validation
            final var tokensConfig = context.configuration().getConfigData(TokensConfig.class);
            final var maxAllowedMints = tokensConfig.nftsMaxAllowedMints();
            final var nftStore = context.writableStore(WritableNftStore.class);
            // validate resources exist for minting nft
            final var meta = op.metadata();
            validateTrue(
                    nftStore.sizeOfState() + meta.size() < maxAllowedMints, MAX_NFTS_IN_PRICE_REGIME_HAVE_BEEN_MINTED);
            // mint nft
            final var mintedSerials = mintNonFungible(
                    token,
                    treasuryRel,
                    meta,
                    context.consensusNow(),
                    accountStore,
                    tokenStore,
                    tokenRelStore,
                    nftStore);
            final var recordBuilder = context.recordBuilder(TokenMintRecordBuilder.class);

            recordBuilder.serialNumbers(mintedSerials);
            // TODO: Need to build transfer ownership from list to transfer NFT to treasury
            // This should probably be done in finalize method on token service which constructs the
            // transfer list looking at state
        }
    }

    /**
     * Validates the semantics of the token mint transaction that involve state or config.
     * @param context - the handle context of the token mint transaction
     */
    private void validateSemantics(final HandleContext context) {
        requireNonNull(context);
        final var op = context.body().tokenMintOrThrow();
        final var tokensConfig = context.configuration().getConfigData(TokensConfig.class);
        validator.validateMint(op.amount(), op.metadata(), tokensConfig);
    }

    /**
     * Minting nfts creates new instances of the given non-fungible token. Increments the
     * serial number of the given base unique token, and increments total owned nfts of the
     * non-fungible token.
     *
     * @param token
     * @param treasuryRel   - the treasury relation of the token
     * @param metadata      - the metadata of the nft to be minted
     * @param consensusTime - the consensus time of the transaction
     * @param accountStore  - the account store
     * @param tokenStore    - the token store
     * @param tokenRelStore - the token relation store
     * @param nftStore      - the nft store
     */
    private List<Long> mintNonFungible(
            final Token token,
            @NonNull final TokenRelation treasuryRel,
            @NonNull final List<Bytes> metadata,
            @NonNull final Instant consensusTime,
            @NonNull final WritableAccountStore accountStore,
            @NonNull final WritableTokenStore tokenStore,
            @NonNull final WritableTokenRelationStore tokenRelStore,
            @NonNull final WritableNftStore nftStore) {
        final var metadataCount = metadata.size();
        validateFalse(metadata.isEmpty(), INVALID_TOKEN_MINT_METADATA);

        // validate token number from treasury relation
        final var tokenId = treasuryRel.tokenId();

        // get the treasury account
        final var treasuryAccount = accountStore.get(treasuryRel.accountId());
        validateTrue(treasuryAccount != null, INVALID_TREASURY_ACCOUNT_FOR_TOKEN);

        // get the latest serial number minted for the token
        var currentSerialNumber = token.lastUsedSerialNumber();
        validateTrue((currentSerialNumber + metadataCount) <= MAX_NUM_ALLOWED, SERIAL_NUMBER_LIMIT_REACHED);

        // Change the supply on token
        changeSupply(token, treasuryRel, metadataCount, FAIL_INVALID, accountStore, tokenStore, tokenRelStore);

        final var mintedSerials = new ArrayList<Long>(metadata.size());

        // for each serial number minted increment serial numbers and create new unique token
        for (final var meta : metadata) {
            currentSerialNumber++;
            // The default sentinel account is used (0.0.0) to represent unique tokens owned by the treasury
            final var uniqueToken =
                    buildNewlyMintedNft(treasuryAccount, consensusTime, tokenId, meta, currentSerialNumber);
            nftStore.put(uniqueToken);
            // all minted serials should be added to the receipt
            mintedSerials.add(currentSerialNumber);
        }
        // Update last used serial number and number of owned nfts and put the updated token and treasury
        // into the store
        final var copyToken = token.copyBuilder();
        final var copyTreasury = treasuryAccount.copyBuilder();
        // Update Token and treasury
        copyToken.lastUsedSerialNumber(currentSerialNumber);
        copyTreasury.numberOwnedNfts(treasuryAccount.numberOwnedNfts() + metadataCount);

        tokenStore.put(copyToken.build());
        accountStore.put(copyTreasury.build());

        return mintedSerials;
    }

    /**
     * Builds a new unique token when minting a non-fungible token.
     * @param treasuryAccount - the treasury account
     * @param consensusTime - the consensus time of the transaction
     * @param tokenId - the token id
     * @param meta - the metadata of the nft
     * @param currentSerialNumber - the current serial number of the nft
     * @return - the newly built nft
     */
    @NonNull
    private Nft buildNewlyMintedNft(
            @NonNull final Account treasuryAccount,
            @NonNull final Instant consensusTime,
            @NonNull final TokenID tokenId,
            @NonNull final Bytes meta,
            final long currentSerialNumber) {
        return Nft.newBuilder()
                .nftId(NftID.newBuilder()
                        .tokenId(tokenId)
                        .serialNumber(currentSerialNumber)
                        .build())
                // ownerID is null to indicate owned by treasury
                .mintTime(Timestamp.newBuilder()
                        .seconds(consensusTime.getEpochSecond())
                        .nanos(consensusTime.getNano())
                        .build())
                .metadata(meta)
                .build();
    }
}<|MERGE_RESOLUTION|>--- conflicted
+++ resolved
@@ -95,15 +95,9 @@
         final var tokenStore = context.writableStore(WritableTokenStore.class);
         final var tokenRelStore = context.writableStore(WritableTokenRelationStore.class);
         final var accountStore = context.writableStore(WritableAccountStore.class);
-<<<<<<< HEAD
-        // validate token exists
-        final var token = TokenHandlerHelper.getIfUsable(tokenId, tokenStore);
-        validateTrue(token != null, INVALID_TOKEN_ID);
-=======
         // validate token exists and is usable
         final var token = TokenHandlerHelper.getIfUsable(tokenId, tokenStore);
 
->>>>>>> ccb04ea4
         // validate treasury relation exists
         final var treasuryRel = tokenRelStore.get(token.treasuryAccountId(), tokenId);
         validateTrue(treasuryRel != null, INVALID_TREASURY_ACCOUNT_FOR_TOKEN);
