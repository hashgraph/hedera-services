/*
 * Copyright (C) 2022-2023 Hedera Hashgraph, LLC
 *
 * Licensed under the Apache License, Version 2.0 (the "License");
 * you may not use this file except in compliance with the License.
 * You may obtain a copy of the License at
 *
 *      http://www.apache.org/licenses/LICENSE-2.0
 *
 * Unless required by applicable law or agreed to in writing, software
 * distributed under the License is distributed on an "AS IS" BASIS,
 * WITHOUT WARRANTIES OR CONDITIONS OF ANY KIND, either express or implied.
 * See the License for the specific language governing permissions and
 * limitations under the License.
 */

package com.hedera.node.app.service.token.impl;

import static java.util.Objects.requireNonNull;

import com.google.common.primitives.Longs;
import com.google.protobuf.ByteString;
import com.hedera.hapi.node.base.AccountID;
import com.hedera.hapi.node.base.ContractID;
import com.hedera.hapi.node.base.Key;
import com.hedera.hapi.node.state.token.Account;
import com.hedera.node.app.service.evm.contracts.execution.StaticProperties;
import com.hedera.node.app.service.mono.Utils;
import com.hedera.node.app.service.mono.ledger.accounts.AliasManager;
<<<<<<< HEAD
import com.hedera.node.app.service.mono.state.virtual.EntityNumValue;
import com.hedera.node.app.service.mono.state.virtual.EntityNumVirtualKey;
=======
import com.hedera.node.app.service.mono.state.merkle.MerkleAccount;
import com.hedera.node.app.service.mono.state.migration.HederaAccount;
import com.hedera.node.app.service.mono.state.virtual.EntityNumValue;
import com.hedera.node.app.service.mono.state.virtual.EntityNumVirtualKey;
import com.hedera.node.app.service.token.impl.entity.AccountBuilderImpl;
import com.hedera.node.app.spi.accounts.Account;
>>>>>>> 55491ac0
import com.hedera.node.app.spi.accounts.AccountAccess;
import com.hedera.node.app.spi.key.HederaKey;
import com.hedera.node.app.spi.state.ReadableKVState;
import com.hedera.node.app.spi.state.ReadableStates;
import com.hedera.pbj.runtime.io.buffer.Bytes;

import edu.umd.cs.findbugs.annotations.NonNull;
import edu.umd.cs.findbugs.annotations.Nullable;

import java.util.Optional;

/**
 * Provides read-only methods for interacting with the underlying data storage mechanisms for
 * working with Accounts.
 *
 * <p>This class is not exported from the module. It is an internal implementation detail.
 */
public class ReadableAccountStore implements AccountAccess {
    public static final int EVM_ADDRESS_LEN = 20;
    private static final byte[] MIRROR_PREFIX = new byte[12];

    static {
        /* A placeholder to store the 12-byte prefix (4-byte shard and 8-byte realm) that marks an EVM
         * address as a "mirror" address that follows immediately from a <shard>.<realm>.<num> id. */
        System.arraycopy(Longs.toByteArray(StaticProperties.getShard()), 4, MIRROR_PREFIX, 0, 4);
        System.arraycopy(Longs.toByteArray(StaticProperties.getRealm()), 0, MIRROR_PREFIX, 4, 8);
    }

    /** The underlying data storage class that holds the account data. */
    private final ReadableKVState<EntityNumVirtualKey, Account> accountState;
    /** The underlying data storage class that holds the aliases data built from the state. */
    private final ReadableKVState<String, EntityNumValue> aliases;

    /**
     * Create a new {@link ReadableAccountStore} instance.
     *
     * @param states The state to use.
     */
    public ReadableAccountStore(@NonNull final ReadableStates states) {
        this.accountState = states.get("ACCOUNTS");
        this.aliases = states.get("ALIASES");
    }

<<<<<<< HEAD
    static boolean isMirror(final Bytes bytes) {
        return bytes.matchesPrefix(MIRROR_PREFIX);
=======
    /**
     * Returns the {@link Account} for a given {@link AccountID}
     *
     * @param accountID the {@code AccountID} which {@code Account is requested}
     * @return an {@link Optional} with the {@code Account}, if it was found, an empty {@code
     *     Optional} otherwise
     */
    @Override
    @Nullable
    public Account getAccountById(@NonNull final AccountID accountID) {
        final var account = getAccountLeaf(accountID);
        return account == null ? null : mapAccount(accountID, account);
>>>>>>> 55491ac0
    }

    /**
     * Returns the account leaf for the given account id. If the account doesn't exist, returns
     * {@link Optional}.
     *
     * @param id given account number
     * @return merkle leaf for the given account number
     */
    @Nullable
    protected Account getAccountLeaf(@NonNull final AccountID id) {
        // Get the account number based on the account identifier. It may be null.
        final var accountOneOf = id.account();
        final Long accountNum =
                switch (accountOneOf.kind()) {
                    case ACCOUNT_NUM -> accountOneOf.as();
                    case ALIAS -> {
                        final Bytes alias = accountOneOf.as();
                        if (alias.length() == EVM_ADDRESS_LEN && isMirror(alias)) {
                            yield fromMirror(alias);
                        } else {
                            final var entityNum = aliases.get(alias.asUtf8String());
                            yield entityNum == null
                                    ? EntityNumValue.DEFAULT.num()
                                    : entityNum.num();
                        }
                    }
                    case UNSET -> EntityNumValue.DEFAULT.num();
                };

        return accountNum == null ? null : accountState.get(EntityNumVirtualKey.fromLong(accountNum));
    }

    /**
     * Returns the contract leaf for the given contract id. If the contract doesn't exist returns
     * {@code Optional.empty()}
     *
     * @param id given contract number
     * @return merkle leaf for the given contract number
     */
    @Nullable
    protected Account getContractLeaf(@NonNull final ContractID id) {
        // Get the contract number based on the contract identifier. It may be null.
        final var contractOneOf = id.contract();
        final Long contractNum =
                switch (contractOneOf.kind()) {
                    case CONTRACT_NUM -> contractOneOf.as();
                    case EVM_ADDRESS -> {
                        // If the evm address is of "long-zero" format, then parse out the contract
                        // num from those bytes
                        final Bytes evmAddress = contractOneOf.as();
                        if (isMirror(evmAddress)) {
                            yield numOfMirror(evmAddress);
                        }

                        // The evm address is some kind of alias.
                        var entityNum = aliases.get(evmAddress.asUtf8String());

                        // If we didn't find an alias, we will want to auto-create this account. But
                        // we don't want to auto-create an account if there is already another
                        // account in the system with the same EVM address that we would have
                        // auto-created.
                        if (evmAddress.length() > EVM_ADDRESS_LEN && entityNum == null) {
                            // if we don't find entity num for key alias we can try to derive EVM
                            // address from it and look it up
                            final var evmKeyAliasAddress = keyAliasToEVMAddress(evmAddress);
                            if (evmKeyAliasAddress != null) {
                                entityNum =
                                        aliases.get(
                                                ByteString.copyFrom(evmKeyAliasAddress)
                                                        .toStringUtf8());
                            }
                        }
                        yield entityNum == null ? EntityNumValue.DEFAULT.num() : entityNum.num();
                    }
                    case UNSET -> EntityNumValue.DEFAULT.num();
                };

<<<<<<< HEAD
        return contractNum == null
                ? null
                : accountState.get(EntityNumVirtualKey.fromLong(contractNum));
=======
        return contractNum == null ? null : accountState.get(EntityNumVirtualKey.fromLong(contractNum));
    }

    private static boolean isMirror(final Bytes bytes) {
        return bytes.matchesPrefix(MIRROR_PREFIX);
>>>>>>> 55491ac0
    }

    private static long numFromEvmAddress(final Bytes bytes) {
        return bytes.getLong(12);
    }

    private static long numOfMirror(final Bytes evmAddress) {
        return evmAddress.getLong(12);
    }

    static Long fromMirror(final Bytes evmAddress) {
        return numFromEvmAddress(evmAddress);
    }

    @Nullable
    private static byte[] keyAliasToEVMAddress(final Bytes alias) {
        // NOTE: This implementation should be fixed when we (finally!) remove
        // JKey. The old JKey class needs a Google protobuf Key, so for now we
        // delegate to AliasManager. But this should be changed, so we don't
        // need AliasManager anymore.
        final var buf = new byte[Math.toIntExact(alias.length())];
        alias.getBytes(0, buf);
        return AliasManager.keyAliasToEVMAddress(ByteString.copyFrom(buf));
    }

    /**
     * Returns the {@link Account} for a given {@link AccountID}
     *
     * @param accountID the {@code AccountID} which {@code Account is requested}
     * @return an {@link Optional} with the {@code Account}, if it was found, an empty {@code
     *     Optional} otherwise
     */
    @Override
    @Nullable
    public Account getAccountById(@NonNull final AccountID accountID) {
        final var account = getAccountLeaf(accountID);
        return account;
    }

    @NonNull
    public Optional<HederaKey> asHederaKey(@NonNull final Key key) {
        requireNonNull(key);
        return Utils.asHederaKey(key);
    }
}<|MERGE_RESOLUTION|>--- conflicted
+++ resolved
@@ -27,17 +27,8 @@
 import com.hedera.node.app.service.evm.contracts.execution.StaticProperties;
 import com.hedera.node.app.service.mono.Utils;
 import com.hedera.node.app.service.mono.ledger.accounts.AliasManager;
-<<<<<<< HEAD
 import com.hedera.node.app.service.mono.state.virtual.EntityNumValue;
 import com.hedera.node.app.service.mono.state.virtual.EntityNumVirtualKey;
-=======
-import com.hedera.node.app.service.mono.state.merkle.MerkleAccount;
-import com.hedera.node.app.service.mono.state.migration.HederaAccount;
-import com.hedera.node.app.service.mono.state.virtual.EntityNumValue;
-import com.hedera.node.app.service.mono.state.virtual.EntityNumVirtualKey;
-import com.hedera.node.app.service.token.impl.entity.AccountBuilderImpl;
-import com.hedera.node.app.spi.accounts.Account;
->>>>>>> 55491ac0
 import com.hedera.node.app.spi.accounts.AccountAccess;
 import com.hedera.node.app.spi.key.HederaKey;
 import com.hedera.node.app.spi.state.ReadableKVState;
@@ -81,24 +72,11 @@
         this.aliases = states.get("ALIASES");
     }
 
-<<<<<<< HEAD
-    static boolean isMirror(final Bytes bytes) {
+    private static boolean isMirror(final Bytes bytes) {
         return bytes.matchesPrefix(MIRROR_PREFIX);
-=======
-    /**
-     * Returns the {@link Account} for a given {@link AccountID}
-     *
-     * @param accountID the {@code AccountID} which {@code Account is requested}
-     * @return an {@link Optional} with the {@code Account}, if it was found, an empty {@code
-     *     Optional} otherwise
-     */
-    @Override
-    @Nullable
-    public Account getAccountById(@NonNull final AccountID accountID) {
-        final var account = getAccountLeaf(accountID);
-        return account == null ? null : mapAccount(accountID, account);
->>>>>>> 55491ac0
-    }
+    }
+
+    /* Helper methods */
 
     /**
      * Returns the account leaf for the given account id. If the account doesn't exist, returns
@@ -132,6 +110,20 @@
     }
 
     /**
+     * Returns the {@link Account} for a given {@link AccountID}
+     *
+     * @param accountID the {@code AccountID} which {@code Account is requested}
+     * @return an {@link Optional} with the {@code Account}, if it was found, an empty {@code
+     *     Optional} otherwise
+     */
+    @Override
+    @Nullable
+    public Account getAccountById(@NonNull final AccountID accountID) {
+        final var account = getAccountLeaf(accountID);
+        return account == null ? null : account;
+    }
+
+    /**
      * Returns the contract leaf for the given contract id. If the contract doesn't exist returns
      * {@code Optional.empty()}
      *
@@ -176,17 +168,9 @@
                     case UNSET -> EntityNumValue.DEFAULT.num();
                 };
 
-<<<<<<< HEAD
         return contractNum == null
                 ? null
                 : accountState.get(EntityNumVirtualKey.fromLong(contractNum));
-=======
-        return contractNum == null ? null : accountState.get(EntityNumVirtualKey.fromLong(contractNum));
-    }
-
-    private static boolean isMirror(final Bytes bytes) {
-        return bytes.matchesPrefix(MIRROR_PREFIX);
->>>>>>> 55491ac0
     }
 
     private static long numFromEvmAddress(final Bytes bytes) {
@@ -212,20 +196,6 @@
         return AliasManager.keyAliasToEVMAddress(ByteString.copyFrom(buf));
     }
 
-    /**
-     * Returns the {@link Account} for a given {@link AccountID}
-     *
-     * @param accountID the {@code AccountID} which {@code Account is requested}
-     * @return an {@link Optional} with the {@code Account}, if it was found, an empty {@code
-     *     Optional} otherwise
-     */
-    @Override
-    @Nullable
-    public Account getAccountById(@NonNull final AccountID accountID) {
-        final var account = getAccountLeaf(accountID);
-        return account;
-    }
-
     @NonNull
     public Optional<HederaKey> asHederaKey(@NonNull final Key key) {
         requireNonNull(key);
