/*
 * Copyright (C) 2022-2024 Hedera Hashgraph, LLC
 *
 * Licensed under the Apache License, Version 2.0 (the "License");
 * you may not use this file except in compliance with the License.
 * You may obtain a copy of the License at
 *
 *      http://www.apache.org/licenses/LICENSE-2.0
 *
 * Unless required by applicable law or agreed to in writing, software
 * distributed under the License is distributed on an "AS IS" BASIS,
 * WITHOUT WARRANTIES OR CONDITIONS OF ANY KIND, either express or implied.
 * See the License for the specific language governing permissions and
 * limitations under the License.
 */

package com.hedera.node.app.service.token.impl.handlers;

import static com.hedera.hapi.node.base.ResponseCodeEnum.ACCOUNT_DELETED;
import static com.hedera.hapi.node.base.ResponseCodeEnum.INVALID_ACCOUNT_ID;
import static com.hedera.hapi.node.base.ResponseCodeEnum.INVALID_TOKEN_ID;
import static com.hedera.hapi.node.base.ResponseCodeEnum.MAX_ENTITIES_IN_PRICE_REGIME_HAVE_BEEN_CREATED;
import static com.hedera.hapi.node.base.ResponseCodeEnum.TOKENS_PER_ACCOUNT_LIMIT_EXCEEDED;
import static com.hedera.hapi.node.base.ResponseCodeEnum.TOKEN_ALREADY_ASSOCIATED_TO_ACCOUNT;
import static com.hedera.hapi.node.base.ResponseCodeEnum.TOKEN_ID_REPEATED_IN_TOKEN_LIST;
import static com.hedera.hapi.node.base.SubType.DEFAULT;
import static com.hedera.node.app.hapi.fees.usage.crypto.CryptoOpsUsage.txnEstimateFactory;
import static com.hedera.node.app.service.mono.pbj.PbjConverter.fromPbj;
import static com.hedera.node.app.service.token.impl.comparator.TokenComparators.TOKEN_ID_COMPARATOR;
import static com.hedera.node.app.service.token.impl.handlers.BaseCryptoHandler.hasAccountNumOrAlias;
import static com.hedera.node.app.service.token.impl.util.TokenHandlerHelper.getIfUsable;
import static com.hedera.node.app.spi.workflows.HandleException.validateFalse;
import static com.hedera.node.app.spi.workflows.HandleException.validateTrue;
import static com.hedera.node.app.spi.workflows.PreCheckException.validateFalsePreCheck;
import static com.hedera.node.app.spi.workflows.PreCheckException.validateTruePreCheck;
import static java.util.Objects.requireNonNull;

import com.hedera.hapi.node.base.AccountID;
import com.hedera.hapi.node.base.HederaFunctionality;
import com.hedera.hapi.node.base.TokenID;
import com.hedera.hapi.node.state.token.Account;
import com.hedera.hapi.node.state.token.Token;
import com.hedera.hapi.node.transaction.TransactionBody;
import com.hedera.node.app.service.mono.fees.calculation.token.txns.TokenAssociateResourceUsage;
import com.hedera.node.app.service.token.ReadableAccountStore;
import com.hedera.node.app.service.token.ReadableTokenStore;
import com.hedera.node.app.service.token.impl.WritableAccountStore;
import com.hedera.node.app.service.token.impl.WritableTokenRelationStore;
import com.hedera.node.app.service.token.impl.validators.TokenListChecks;
import com.hedera.node.app.spi.fees.FeeContext;
import com.hedera.node.app.spi.fees.Fees;
import com.hedera.node.app.spi.workflows.HandleContext;
import com.hedera.node.app.spi.workflows.HandleContext.TransactionCategory;
import com.hedera.node.app.spi.workflows.HandleException;
import com.hedera.node.app.spi.workflows.PreCheckException;
import com.hedera.node.app.spi.workflows.PreHandleContext;
import com.hedera.node.app.spi.workflows.TransactionHandler;
import com.hedera.node.config.data.EntitiesConfig;
import com.hedera.node.config.data.TokensConfig;
import com.hederahashgraph.api.proto.java.SubType;
import edu.umd.cs.findbugs.annotations.NonNull;
import java.util.ArrayList;
import java.util.List;
import javax.inject.Inject;
import javax.inject.Singleton;

/**
 * This class contains all workflow-related functionality regarding {@link
 * HederaFunctionality#TOKEN_ASSOCIATE_TO_ACCOUNT}.
 */
@Singleton
public class TokenAssociateToAccountHandler extends BaseTokenHandler implements TransactionHandler {
    /**
     * Default constructor for injection.
     */
    @Inject
    public TokenAssociateToAccountHandler() {
        // Exists for injection
    }

    @Override
    public void preHandle(@NonNull final PreHandleContext context) throws PreCheckException {
        requireNonNull(context);
        final var op = context.body().tokenAssociateOrThrow();

        final var target = op.accountOrElse(AccountID.DEFAULT);
        context.requireKeyOrThrow(target, INVALID_ACCOUNT_ID);
    }

    @Override
    public void handle(@NonNull final HandleContext context) throws HandleException {
        requireNonNull(context);
        final var tokenStore = requireNonNull(context.readableStore(ReadableTokenStore.class));
        final var op = context.body().tokenAssociateOrThrow();
        final var tokenIds = op.tokens().stream().sorted(TOKEN_ID_COMPARATOR).toList();
        final var tokensConfig = context.configuration().getConfigData(TokensConfig.class);
        final var entitiesConfig = context.configuration().getConfigData(EntitiesConfig.class);
        final var accountStore = context.writableStore(WritableAccountStore.class);
        final var tokenRelStore = context.writableStore(WritableTokenRelationStore.class);
        final var validated = validateSemantics(
                tokenIds, op.accountOrThrow(), tokensConfig, entitiesConfig, accountStore, tokenStore, tokenRelStore);

        // Now that we've validated we can link all the new token IDs to the account,
        // create the corresponding token relations and update the account
        createAndLinkTokenRels(validated.account(), validated.tokens(), accountStore, tokenRelStore);
    }

    /**
     * Performs checks independent of state or context
     */
    @Override
    public void pureChecks(@NonNull final TransactionBody txn) throws PreCheckException {
        final var op = txn.tokenAssociateOrThrow();

        validateTruePreCheck(hasAccountNumOrAlias(op.account()), INVALID_ACCOUNT_ID);
        validateFalsePreCheck(op.tokens().contains(TokenID.DEFAULT), INVALID_TOKEN_ID);

        validateFalsePreCheck(TokenListChecks.repeatsItself(op.tokens()), TOKEN_ID_REPEATED_IN_TOKEN_LIST);
    }

    /**
     * Performs checks that require state and context
     */
    @NonNull
    private Validated validateSemantics(
            @NonNull final List<TokenID> tokenIds,
            @NonNull final AccountID accountId,
            @NonNull final TokensConfig tokenConfig,
            @NonNull final EntitiesConfig entitiesConfig,
            @NonNull final WritableAccountStore accountStore,
            @NonNull final ReadableTokenStore tokenStore,
            @NonNull final WritableTokenRelationStore tokenRelStore) {
        requireNonNull(tokenConfig);
        requireNonNull(entitiesConfig);

        // Check that the system hasn't reached its limit of token associations
        validateTrue(
                isTotalNumTokenRelsWithinMax(tokenIds.size(), tokenRelStore, tokenConfig.maxAggregateRels()),
                MAX_ENTITIES_IN_PRICE_REGIME_HAVE_BEEN_CREATED);

        // Check that the account exists
        final var account = accountStore.get(accountId);
        validateTrue(account != null, INVALID_ACCOUNT_ID);
        validateFalse(account.deleted(), ACCOUNT_DELETED);

        // Check that the given tokens exist and are usable
        final var tokens = new ArrayList<Token>();
        for (final TokenID tokenId : tokenIds) {
            final var token = getIfUsable(tokenId, tokenStore);
            tokens.add(token);
        }

        // Check that the total number of old and new token IDs wouldn't be bigger than
        // the max number of token associations allowed per account (if the rel limit is enabled)
        validateTrue(
                maxAccountAssociationsAllowTokenRels(tokenConfig, entitiesConfig, account, tokenIds),
                TOKENS_PER_ACCOUNT_LIMIT_EXCEEDED);

        // Check that a token rel doesn't already exist for each new token ID
        for (final TokenID tokenId : tokenIds) {
            final var existingTokenRel = tokenRelStore.get(accountId, tokenId);
            validateTrue(existingTokenRel == null, TOKEN_ALREADY_ASSOCIATED_TO_ACCOUNT);
        }

        return new Validated(account, tokens);
    }

    private boolean isTotalNumTokenRelsWithinMax(
            final int numNewTokenRels, WritableTokenRelationStore tokenRelStore, long maxNumTokenRels) {
        return tokenRelStore.sizeOfState() + numNewTokenRels <= maxNumTokenRels;
    }

    /**
     * Method that checks if the number of token associations for the given account is within the
     * allowable limit set by the config (if the limit is enabled)
     *
     * @return true if tokenAssociationsLimited is false or if the number of token associations is
     * within the allowed maxTokensPerAccount
     */
    private boolean maxAccountAssociationsAllowTokenRels(
            @NonNull final TokensConfig config,
            @NonNull final EntitiesConfig entitiesConfig,
            @NonNull final Account account,
            @NonNull final List<TokenID> tokenIds) {
        final var numAssociations = requireNonNull(account).numberAssociations();
        final var tokenAssociationsLimited = entitiesConfig.limitTokenAssociations();
        final var maxTokensPerAccount = config.maxPerAccount();
        return !tokenAssociationsLimited || (numAssociations + tokenIds.size() <= maxTokensPerAccount);
    }

    private record Validated(@NonNull Account account, @NonNull List<Token> tokens) {}

    @NonNull
    @Override
    public Fees calculateFees(@NonNull final FeeContext feeContext) {
        requireNonNull(feeContext);
        requireNonNull(feeContext.configuration());

        final var body = feeContext.body();
        final var op = body.tokenAssociateOrThrow();
<<<<<<< HEAD
        final var calculator = feeContext.feeCalculator(DEFAULT);
        final var unlimitedAutoAssociations =
                feeContext.configuration().getConfigData(EntitiesConfig.class).unlimitedAutoAssociationsEnabled();

        if (unlimitedAutoAssociations) {
            calculator.resetUsage();

            // If the transaction category is USER then this is the main transaction. If it is CHILD
            // then this is a transaction that was internally dispatched and the signature verifications
            // were already performed and charged in the main transaction, so we don't need to
            // calculate them again here.
            if (feeContext.transactionCategory() == TransactionCategory.USER) {
                calculator.addVerificationsPerTransaction(Math.max(0, feeContext.numTxnSignatures() - 1));
            }
            final var signatureFee = calculator.calculate(false);

            final var newAssociationsCount = op.tokens().size();
            final var associationFee = calculator.calculateCanonicalFeeForFunctionality(
                    com.hederahashgraph.api.proto.java.HederaFunctionality.TokenAssociateToAccount,
                    SubType.DEFAULT,
                    newAssociationsCount);
            return signatureFee.plus(associationFee);
        } else {
            final var accountId = op.accountOrThrow();
            final var readableAccountStore = feeContext.readableStore(ReadableAccountStore.class);
            final var account = readableAccountStore.getAccountById(accountId);

            return calculator.legacyCalculate(sigValueObj -> new TokenAssociateResourceUsage(txnEstimateFactory)
                    .usageGiven(fromPbj(body), sigValueObj, account));
        }
=======
        final var accountId = op.accountOrThrow();
        final var readableAccountStore = feeContext.readableStore(ReadableAccountStore.class);
        final var account = readableAccountStore.getAccountById(accountId);

        return feeContext
                .feeCalculatorFactory()
                .feeCalculator(SubType.DEFAULT)
                .legacyCalculate(sigValueObj -> new TokenAssociateResourceUsage(txnEstimateFactory)
                        .usageGiven(fromPbj(body), sigValueObj, account));
>>>>>>> ce5f0765
    }
}<|MERGE_RESOLUTION|>--- conflicted
+++ resolved
@@ -37,6 +37,7 @@
 
 import com.hedera.hapi.node.base.AccountID;
 import com.hedera.hapi.node.base.HederaFunctionality;
+import com.hedera.hapi.node.base.SubType;
 import com.hedera.hapi.node.base.TokenID;
 import com.hedera.hapi.node.state.token.Account;
 import com.hedera.hapi.node.state.token.Token;
@@ -57,7 +58,6 @@
 import com.hedera.node.app.spi.workflows.TransactionHandler;
 import com.hedera.node.config.data.EntitiesConfig;
 import com.hedera.node.config.data.TokensConfig;
-import com.hederahashgraph.api.proto.java.SubType;
 import edu.umd.cs.findbugs.annotations.NonNull;
 import java.util.ArrayList;
 import java.util.List;
@@ -198,8 +198,7 @@
 
         final var body = feeContext.body();
         final var op = body.tokenAssociateOrThrow();
-<<<<<<< HEAD
-        final var calculator = feeContext.feeCalculator(DEFAULT);
+        final var calculator = feeContext.feeCalculatorFactory().feeCalculator(DEFAULT);
         final var unlimitedAutoAssociations =
                 feeContext.configuration().getConfigData(EntitiesConfig.class).unlimitedAutoAssociationsEnabled();
 
@@ -218,27 +217,18 @@
             final var newAssociationsCount = op.tokens().size();
             final var associationFee = calculator.calculateCanonicalFeeForFunctionality(
                     com.hederahashgraph.api.proto.java.HederaFunctionality.TokenAssociateToAccount,
-                    SubType.DEFAULT,
+                    com.hederahashgraph.api.proto.java.SubType.DEFAULT,
                     newAssociationsCount);
             return signatureFee.plus(associationFee);
         } else {
             final var accountId = op.accountOrThrow();
             final var readableAccountStore = feeContext.readableStore(ReadableAccountStore.class);
             final var account = readableAccountStore.getAccountById(accountId);
-
-            return calculator.legacyCalculate(sigValueObj -> new TokenAssociateResourceUsage(txnEstimateFactory)
-                    .usageGiven(fromPbj(body), sigValueObj, account));
+            return feeContext
+                    .feeCalculatorFactory()
+                    .feeCalculator(SubType.DEFAULT)
+                    .legacyCalculate(sigValueObj -> new TokenAssociateResourceUsage(txnEstimateFactory)
+                            .usageGiven(fromPbj(body), sigValueObj, account));
         }
-=======
-        final var accountId = op.accountOrThrow();
-        final var readableAccountStore = feeContext.readableStore(ReadableAccountStore.class);
-        final var account = readableAccountStore.getAccountById(accountId);
-
-        return feeContext
-                .feeCalculatorFactory()
-                .feeCalculator(SubType.DEFAULT)
-                .legacyCalculate(sigValueObj -> new TokenAssociateResourceUsage(txnEstimateFactory)
-                        .usageGiven(fromPbj(body), sigValueObj, account));
->>>>>>> ce5f0765
     }
 }