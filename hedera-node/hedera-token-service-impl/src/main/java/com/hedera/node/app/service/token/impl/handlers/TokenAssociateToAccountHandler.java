--- conflicted
+++ resolved
@@ -105,16 +105,9 @@
         final var op = txn.tokenAssociateOrThrow();
 
         validateTruePreCheck(hasAccountNumOrAlias(op.account()), INVALID_ACCOUNT_ID);
-        validateTruePreCheck(op.hasTokens(), INVALID_TOKEN_ID);
-        validateFalsePreCheck(op.tokensOrThrow().contains(TokenID.DEFAULT), INVALID_TOKEN_ID);
+        validateFalsePreCheck(op.tokens().contains(TokenID.DEFAULT), INVALID_TOKEN_ID);
 
-<<<<<<< HEAD
-        if (TokenListChecks.repeatsItself(op.tokens())) {
-            throw new PreCheckException(TOKEN_ID_REPEATED_IN_TOKEN_LIST);
-        }
-=======
-        validateFalsePreCheck(TokenListChecks.repeatsItself(op.tokensOrThrow()), TOKEN_ID_REPEATED_IN_TOKEN_LIST);
->>>>>>> 8fb7fe95
+        validateFalsePreCheck(TokenListChecks.repeatsItself(op.tokens()), TOKEN_ID_REPEATED_IN_TOKEN_LIST);
     }
 
     /**
