/*
 * Copyright (C) 2022-2023 Hedera Hashgraph, LLC
 *
 * Licensed under the Apache License, Version 2.0 (the "License");
 * you may not use this file except in compliance with the License.
 * You may obtain a copy of the License at
 *
 *      http://www.apache.org/licenses/LICENSE-2.0
 *
 * Unless required by applicable law or agreed to in writing, software
 * distributed under the License is distributed on an "AS IS" BASIS,
 * WITHOUT WARRANTIES OR CONDITIONS OF ANY KIND, either express or implied.
 * See the License for the specific language governing permissions and
 * limitations under the License.
 */
package com.hedera.node.app.service.token.impl.handlers;

<<<<<<< HEAD
import static java.util.Objects.requireNonNull;

import com.hedera.node.app.spi.meta.PrehandleHandlerContext;
=======
import com.hedera.node.app.service.token.impl.ReadableTokenStore;
import com.hedera.node.app.spi.AccountKeyLookup;
import com.hedera.node.app.spi.meta.SigTransactionMetadataBuilder;
>>>>>>> 0cdefa31
import com.hedera.node.app.spi.meta.TransactionMetadata;
import com.hedera.node.app.spi.workflows.TransactionHandler;
import com.hederahashgraph.api.proto.java.TransactionBody;
import edu.umd.cs.findbugs.annotations.NonNull;
import java.util.Objects;

/**
 * This class contains all workflow-related functionality regarding {@link
 * com.hederahashgraph.api.proto.java.HederaFunctionality#TokenUnfreezeAccount}.
 */
public class TokenUnfreezeAccountHandler implements TransactionHandler {

    /**
     * This method is called during the pre-handle workflow.
     *
     * <p>Typically, this method validates the {@link TransactionBody} semantically, gathers all
     * required keys, warms the cache, and creates the {@link TransactionMetadata} that is used in
     * the handle stage.
     *
     * <p>Please note: the method signature is just a placeholder which is most likely going to
     * change.
     *
     * @param context the {@link PrehandleHandlerContext} which collects all information that will
     *     be passed to {@link #handle(TransactionMetadata)}
     * @throws NullPointerException if one of the arguments is {@code null}
     */
<<<<<<< HEAD
    public void preHandle(@NonNull final PrehandleHandlerContext context) {
        requireNonNull(context);
        throw new UnsupportedOperationException("Not implemented");
=======
    public TransactionMetadata preHandle(
            @NonNull final TransactionBody txBody,
            @NonNull final AccountID payer,
            @NonNull final ReadableTokenStore tokenStore,
            @NonNull final AccountKeyLookup accountStore) {
        Objects.requireNonNull(txBody);
        final var op = txBody.getTokenUnfreeze();
        final var meta =
                new SigTransactionMetadataBuilder(accountStore).payerKeyFor(payer).txnBody(txBody);
        final var tokenMeta = tokenStore.getTokenMeta(op.getToken());

        if (!tokenMeta.failed()) {
            tokenMeta.metadata().freezeKey().ifPresent(meta::addToReqNonPayerKeys);
        } else {
            meta.status(tokenMeta.failureReason());
        }
        return meta.build();
>>>>>>> 0cdefa31
    }

    /**
     * This method is called during the handle workflow. It executes the actual transaction.
     *
     * <p>Please note: the method signature is just a placeholder which is most likely going to
     * change.
     *
     * @param metadata the {@link TransactionMetadata} that was generated during pre-handle.
     * @throws NullPointerException if one of the arguments is {@code null}
     */
    public void handle(@NonNull final TransactionMetadata metadata) {
        requireNonNull(metadata);
        throw new UnsupportedOperationException("Not implemented");
    }
}<|MERGE_RESOLUTION|>--- conflicted
+++ resolved
@@ -15,20 +15,14 @@
  */
 package com.hedera.node.app.service.token.impl.handlers;
 
-<<<<<<< HEAD
 import static java.util.Objects.requireNonNull;
 
+import com.hedera.node.app.service.token.impl.ReadableTokenStore;
 import com.hedera.node.app.spi.meta.PrehandleHandlerContext;
-=======
-import com.hedera.node.app.service.token.impl.ReadableTokenStore;
-import com.hedera.node.app.spi.AccountKeyLookup;
-import com.hedera.node.app.spi.meta.SigTransactionMetadataBuilder;
->>>>>>> 0cdefa31
 import com.hedera.node.app.spi.meta.TransactionMetadata;
 import com.hedera.node.app.spi.workflows.TransactionHandler;
 import com.hederahashgraph.api.proto.java.TransactionBody;
 import edu.umd.cs.findbugs.annotations.NonNull;
-import java.util.Objects;
 
 /**
  * This class contains all workflow-related functionality regarding {@link
@@ -48,31 +42,21 @@
      *
      * @param context the {@link PrehandleHandlerContext} which collects all information that will
      *     be passed to {@link #handle(TransactionMetadata)}
+     * @param tokenStore the {@link ReadableTokenStore}
      * @throws NullPointerException if one of the arguments is {@code null}
      */
-<<<<<<< HEAD
-    public void preHandle(@NonNull final PrehandleHandlerContext context) {
+    public void preHandle(
+            @NonNull final PrehandleHandlerContext context,
+            @NonNull final ReadableTokenStore tokenStore) {
         requireNonNull(context);
-        throw new UnsupportedOperationException("Not implemented");
-=======
-    public TransactionMetadata preHandle(
-            @NonNull final TransactionBody txBody,
-            @NonNull final AccountID payer,
-            @NonNull final ReadableTokenStore tokenStore,
-            @NonNull final AccountKeyLookup accountStore) {
-        Objects.requireNonNull(txBody);
-        final var op = txBody.getTokenUnfreeze();
-        final var meta =
-                new SigTransactionMetadataBuilder(accountStore).payerKeyFor(payer).txnBody(txBody);
+        final var op = context.getTxn().getTokenUnfreeze();
         final var tokenMeta = tokenStore.getTokenMeta(op.getToken());
 
         if (!tokenMeta.failed()) {
-            tokenMeta.metadata().freezeKey().ifPresent(meta::addToReqNonPayerKeys);
+            tokenMeta.metadata().freezeKey().ifPresent(context::addToReqNonPayerKeys);
         } else {
-            meta.status(tokenMeta.failureReason());
+            context.status(tokenMeta.failureReason());
         }
-        return meta.build();
->>>>>>> 0cdefa31
     }
 
     /**
