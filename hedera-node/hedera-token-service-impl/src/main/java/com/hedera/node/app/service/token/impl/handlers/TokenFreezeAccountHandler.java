--- conflicted
+++ resolved
@@ -28,14 +28,11 @@
 import com.hedera.hapi.node.base.TokenID;
 import com.hedera.hapi.node.state.token.TokenRelation;
 import com.hedera.hapi.node.token.TokenFreezeAccountTransactionBody;
+import com.hedera.hapi.node.transaction.TransactionBody;
 import com.hedera.node.app.service.token.ReadableAccountStore;
 import com.hedera.node.app.service.token.ReadableTokenStore;
 import com.hedera.node.app.service.token.impl.WritableTokenRelationStore;
-<<<<<<< HEAD
 import com.hedera.node.app.spi.workflows.HandleContext;
-=======
-import com.hedera.node.app.spi.meta.HandleContext;
->>>>>>> eb08bf80
 import com.hedera.node.app.spi.workflows.HandleException;
 import com.hedera.node.app.spi.workflows.PreCheckException;
 import com.hedera.node.app.spi.workflows.PreHandleContext;
@@ -72,29 +69,9 @@
         }
     }
 
-<<<<<<< HEAD
     @Override
     public void handle(@NonNull final HandleContext context) throws HandleException {
         requireNonNull(context);
-=======
-    /**
-     * This method is called during the handle workflow. It executes the actual transaction.
-     *
-     * @param txn the {@link TokenFreezeAccountTransactionBody} of the active transaction
-     * @param context the {@link HandleContext} for the active transaction
-     * @param tokenRelStore the {@link WritableTokenRelationStore} for the active transaction
-     * @throws NullPointerException if one of the arguments is {@code null}
-     */
-    public void handle(
-            @NonNull final TransactionBody txn,
-            @NonNull final HandleContext context,
-            @NonNull final WritableTokenRelationStore tokenRelStore)
-            throws HandleException {
-        requireNonNull(txn);
-        requireNonNull(tokenRelStore);
-        final var accountStore = requireNonNull(context.createReadableStore(ReadableAccountStore.class));
-        final var tokenStore = requireNonNull(context.createReadableStore(ReadableTokenStore.class));
->>>>>>> eb08bf80
 
         final var op = context.body().tokenFreezeOrThrow();
         final var accountStore = context.readableStore(ReadableAccountStore.class);
