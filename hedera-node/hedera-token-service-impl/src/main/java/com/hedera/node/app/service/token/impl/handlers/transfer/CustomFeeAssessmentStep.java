--- conflicted
+++ resolved
@@ -177,11 +177,7 @@
                 final var postAssessmentBalances = changedFungibleTokenTransfers.get(token);
                 final var adjustsHere = xfers.transfersOrThrow();
                 final var includedNetNewChanges = postAssessmentBalances.size() > adjustsHere.size();
-<<<<<<< HEAD
-                if (includedNetNewChanges || balancesChangedBetween(xfers.transfersOrThrow(), postAssessmentBalances)) {
-=======
                 if (includedNetNewChanges || balancesChangedBetween(adjustsHere, postAssessmentBalances)) {
->>>>>>> 92630c56
                     final List<AccountAmount> newTransfers = new ArrayList<>(adjustsHere.size());
                     // First re-use the original transaction body to preserve any approvals or decimals that were set
                     for (final var aa : adjustsHere) {
