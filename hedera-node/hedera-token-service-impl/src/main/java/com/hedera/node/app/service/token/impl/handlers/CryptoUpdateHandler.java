--- conflicted
+++ resolved
@@ -351,20 +351,13 @@
      */
     private static long baseSizeOf(
             final CryptoUpdateTransactionBody op, final long keySize, final boolean unlimitedAutoAssociationsEnabled) {
-<<<<<<< HEAD
-        var baseSize = BASIC_ENTITY_ID_SIZE
-=======
         return BASIC_ENTITY_ID_SIZE
->>>>>>> 43f7b8ea
                 + op.memoOrElse("").getBytes(StandardCharsets.UTF_8).length
                 + (op.hasExpirationTime() ? LONG_SIZE : 0L)
                 + (op.hasAutoRenewPeriod() ? LONG_SIZE : 0L)
                 + (op.hasProxyAccountID() ? BASIC_ENTITY_ID_SIZE : 0L)
+                + (op.hasMaxAutomaticTokenAssociations() ? INT_SIZE : 0L)
                 + keySize;
-        if (!unlimitedAutoAssociationsEnabled) {
-            baseSize += op.hasMaxAutomaticTokenAssociations() ? INT_SIZE : 0L;
-        }
-        return baseSize;
     }
 
     /**
@@ -417,11 +410,7 @@
         final var unlimitedAutoAssoc = entityConfig.unlimitedAutoAssociationsEnabled();
         final var explicitAutoAssocSlotLifetime = autoRenewconfig.expireAccounts() ? 0L : THREE_MONTHS_IN_SECONDS;
 
-<<<<<<< HEAD
-        final var keySize = op.hasKey() ? getAccountKeyStorageSize(fromPbj(op.key())) : 0L;
-=======
         final var keySize = op.hasKey() ? getAccountKeyStorageSize(CommonPbjConverters.fromPbj(op.keyOrThrow())) : 0L;
->>>>>>> 43f7b8ea
         final var baseSize = baseSizeOf(op, keySize, unlimitedAutoAssoc);
         final var newMemoSize = op.memoOrElse("").getBytes(StandardCharsets.UTF_8).length;
 
