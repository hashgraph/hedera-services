/*
 * Copyright (C) 2022-2023 Hedera Hashgraph, LLC
 *
 * Licensed under the Apache License, Version 2.0 (the "License");
 * you may not use this file except in compliance with the License.
 * You may obtain a copy of the License at
 *
 *      http://www.apache.org/licenses/LICENSE-2.0
 *
 * Unless required by applicable law or agreed to in writing, software
 * distributed under the License is distributed on an "AS IS" BASIS,
 * WITHOUT WARRANTIES OR CONDITIONS OF ANY KIND, either express or implied.
 * See the License for the specific language governing permissions and
 * limitations under the License.
 */

package com.hedera.node.app.service.token.impl.handlers;

import static com.hedera.hapi.node.base.ResponseCodeEnum.ACCOUNT_IS_IMMUTABLE;
import static com.hedera.hapi.node.base.ResponseCodeEnum.INVALID_ACCOUNT_ID;
import static com.hedera.hapi.node.base.ResponseCodeEnum.INVALID_TOKEN_ID;
import static com.hedera.hapi.node.base.ResponseCodeEnum.INVALID_TRANSACTION_BODY;
import static com.hedera.hapi.node.base.ResponseCodeEnum.INVALID_TRANSFER_ACCOUNT_ID;
import static com.hedera.hapi.node.base.ResponseCodeEnum.INVALID_TREASURY_ACCOUNT_FOR_TOKEN;
import static com.hedera.hapi.node.base.ResponseCodeEnum.NOT_SUPPORTED;
import static com.hedera.node.app.spi.key.KeyUtils.isEmpty;
import static com.hedera.node.app.spi.key.KeyUtils.isValid;
import static com.hedera.node.app.spi.validation.Validations.validateAccountID;
import static com.hedera.node.app.spi.workflows.HandleException.validateTrue;
import static com.hedera.node.app.spi.workflows.PreCheckException.validateTruePreCheck;
import static java.util.Collections.emptyList;
import static java.util.Objects.requireNonNull;

import com.hedera.hapi.node.base.AccountAmount;
import com.hedera.hapi.node.base.AccountID;
import com.hedera.hapi.node.base.HederaFunctionality;
import com.hedera.hapi.node.base.NftTransfer;
import com.hedera.hapi.node.base.TokenID;
import com.hedera.hapi.node.base.TransferList;
import com.hedera.hapi.node.token.CryptoTransferTransactionBody;
import com.hedera.hapi.node.transaction.TransactionBody;
import com.hedera.node.app.service.token.ReadableAccountStore;
import com.hedera.node.app.service.token.ReadableTokenStore;
import com.hedera.node.app.service.token.ReadableTokenStore.TokenMetadata;
<<<<<<< HEAD
import com.hedera.node.app.service.token.impl.handlers.transfer.AssociateTokenRecepientsStep;
import com.hedera.node.app.service.token.impl.handlers.transfer.ChangeNFTOwnersStep;
import com.hedera.node.app.service.token.impl.handlers.transfer.CustomFeeAssessmentStep;
=======
>>>>>>> d1707bf5
import com.hedera.node.app.service.token.impl.handlers.transfer.EnsureAliasesStep;
import com.hedera.node.app.service.token.impl.handlers.transfer.ReplaceAliasesWithIDsInOp;
import com.hedera.node.app.service.token.impl.handlers.transfer.TransferContextImpl;
import com.hedera.node.app.service.token.impl.handlers.transfer.TransferStep;
<<<<<<< HEAD
import com.hedera.node.app.service.token.impl.handlers.transfer.ZeroSumFungibleTransfersStep;
import com.hedera.node.app.service.token.impl.handlers.transfer.ZeroSumHbarChangesStep;
=======
>>>>>>> d1707bf5
import com.hedera.node.app.service.token.impl.validators.CryptoTransferValidator;
import com.hedera.node.app.spi.workflows.HandleContext;
import com.hedera.node.app.spi.workflows.HandleException;
import com.hedera.node.app.spi.workflows.PreCheckException;
import com.hedera.node.app.spi.workflows.PreHandleContext;
import com.hedera.node.app.spi.workflows.TransactionHandler;
import com.hedera.node.config.data.HederaConfig;
import com.hedera.node.config.data.LazyCreationConfig;
import com.hedera.node.config.data.LedgerConfig;
import com.hedera.node.config.data.TokensConfig;
import edu.umd.cs.findbugs.annotations.NonNull;
import java.util.ArrayList;
import java.util.List;
import javax.inject.Inject;
import javax.inject.Singleton;

/**
 * This class contains all workflow-related functionality regarding {@link
 * HederaFunctionality#CRYPTO_TRANSFER}.
 */
@Singleton
public class CryptoTransferHandler implements TransactionHandler {
    private final CryptoTransferValidator validator;

    @Inject
    public CryptoTransferHandler(@NonNull final CryptoTransferValidator validator) {
        this.validator = validator;
    }

    @Override
    public void preHandle(@NonNull final PreHandleContext context) throws PreCheckException {
        requireNonNull(context);
        pureChecks(context.body());

        final var op = context.body().cryptoTransferOrThrow();
        final var accountStore = context.createStore(ReadableAccountStore.class);
        final var tokenStore = context.createStore(ReadableTokenStore.class);
        for (final var transfers : op.tokenTransfersOrElse(emptyList())) {
            final var tokenMeta = tokenStore.getTokenMeta(transfers.tokenOrElse(TokenID.DEFAULT));
            if (tokenMeta == null) throw new PreCheckException(INVALID_TOKEN_ID);
            checkFungibleTokenTransfers(transfers.transfersOrElse(emptyList()), context, accountStore, false);
            checkNftTransfers(transfers.nftTransfersOrElse(emptyList()), context, tokenMeta, op, accountStore);
        }

        final var hbarTransfers = op.transfersOrElse(TransferList.DEFAULT).accountAmountsOrElse(emptyList());
        checkFungibleTokenTransfers(hbarTransfers, context, accountStore, true);
    }

    @Override
    public void pureChecks(@NonNull final TransactionBody txn) throws PreCheckException {
        requireNonNull(txn);
        final var op = txn.cryptoTransfer();
        validateTruePreCheck(op != null, INVALID_TRANSACTION_BODY);
        validator.pureChecks(op);
    }

    @Override
    public void handle(@NonNull final HandleContext context) throws HandleException {
        requireNonNull(context);
        final var txn = context.body();
        final var op = txn.cryptoTransferOrThrow();
<<<<<<< HEAD
        final var topLevelPayer = txn.transactionIDOrThrow().accountIDOrThrow();
=======
>>>>>>> d1707bf5

        final var ledgerConfig = context.configuration().getConfigData(LedgerConfig.class);
        final var hederaConfig = context.configuration().getConfigData(HederaConfig.class);
        final var tokensConfig = context.configuration().getConfigData(TokensConfig.class);

        validator.validateSemantics(op, ledgerConfig, hederaConfig, tokensConfig);

<<<<<<< HEAD
        final var transferContext = new TransferContextImpl(context);

        // Replace all aliases in the transaction body with its account ids
        final var replacedOp = ensureAndReplaceAliasesInOp(txn, transferContext, context);

        final var steps = decomposeIntoSteps(replacedOp, topLevelPayer);
=======
        // create a new transfer context that is specific only for this transaction
        final var transferContext = new TransferContextImpl(context);

        // Replace all aliases in the transaction body with its account ids
        final var replacedOp = ensureAndReplaceAliasesInOp(txn, transferContext, context);
        // Use the op with replaced aliases in further steps
        final var steps = decomposeIntoSteps(replacedOp);
>>>>>>> d1707bf5
        for (final var step : steps) {
            // Apply all changes to the handleContext's States
            step.doIn(transferContext);
        }
    }

    /**
     * Ensures all aliases specified in the transfer exist. If the aliases are in receiver section, and don't exist
     * they will be auto-created. This step populates resolved aliases and number of auto creations in the
     * transferContext, which is used by subsequent steps and throttling.
     * It will also replace all aliases in the {@link CryptoTransferTransactionBody} with its account ids, so it will
     * be easier to process in next steps.
     * @param txn the given transaction body
     * @param transferContext the given transfer context
     * @param context the given handle context
     * @return the replaced transaction body with all aliases replaced with its account ids
     * @throws HandleException if any error occurs during the process
     */
    private CryptoTransferTransactionBody ensureAndReplaceAliasesInOp(
            final TransactionBody txn, final TransferContextImpl transferContext, final HandleContext context)
            throws HandleException {
        final var op = txn.cryptoTransferOrThrow();
<<<<<<< HEAD
        // Ensures all aliases specified in the transfer exist
        // If the aliases are in receiver section, and don't exist they will be auto-created
        // This step populates resolved aliases and number of auto creations in the transferContext,
        // which is used by subsequent steps and throttling
=======

        // ensure all aliases exist, if not create then if receivers
>>>>>>> d1707bf5
        ensureExistenceOfAliasesOrCreate(op, transferContext);
        if (transferContext.numOfLazyCreations() > 0) {
            final var config = context.configuration().getConfigData(LazyCreationConfig.class);
            validateTrue(config.enabled(), NOT_SUPPORTED);
        }

        // replace all aliases with its account ids, so it will be easier to process in next steps
        final var replacedOp = new ReplaceAliasesWithIDsInOp().replaceAliasesWithIds(op, transferContext);
        // re-run pure checks on this op to see if there are no duplicates
        try {
            final var txnBody = txn.copyBuilder().cryptoTransfer(replacedOp).build();
            pureChecks(txnBody);
        } catch (PreCheckException e) {
            throw new HandleException(e.responseCode());
        }
        return replacedOp;
    }

    private void ensureExistenceOfAliasesOrCreate(
            @NonNull final CryptoTransferTransactionBody op, @NonNull final TransferContextImpl transferContext) {
        final var ensureAliasExistence = new EnsureAliasesStep(op);
        ensureAliasExistence.doIn(transferContext);
    }

    /**
     * Decomposes a crypto transfer into a sequence of steps that can be executed in order.
     * Each step validates the preconditions needed from TransferContextImpl in order to perform its action.
     * Steps are as follows:
     * <ol>
     *     <li>(c,o)Ensure existence of alias-referenced accounts</li>
     *     <li>(+,c)Charge custom fees for token transfers</li>
     *     <li>(o)Ensure associations of token recipients</li>
     *     <li>(+)Do zero-sum hbar balance changes</li>
     *     <li>(+)Do zero-sum fungible token transfers</li>
     *     <li>(+)Change NFT owners</li>
     *     <li>(+,c)Pay staking rewards, possibly to previously unmentioned stakee accounts</li>
     * </ol>
     * LEGEND: '+' = creates new BalanceChange(s) from either the transaction body, custom fee schedule, or staking reward situation
     *        'c' = updates an existing BalanceChange
     *        'o' = causes a side effect not represented as BalanceChange
<<<<<<< HEAD
     *
     * @param op            The crypto transfer transaction body
     * @param topLevelPayer
     * @return A list of steps to execute
     */
    private List<TransferStep> decomposeIntoSteps(final CryptoTransferTransactionBody op,
                                                  final AccountID topLevelPayer) {
        final List<TransferStep> steps = new ArrayList<>();
        // Step 1: associate any token recipients that are not already associated and have
        // auto association slots open
        final var associateTokenRecepients = new AssociateTokenRecepientsStep(op);
        // Step 2: Charge custom fees for token transfers. yet to be implemented
        final var customFeeAssessmentStep = new CustomFeeAssessmentStep(op);

        // Step 3: Charge hbar transfers and also ones with isApproval. Modify the allowances map on account
        final var assessHbarTransfers = new ZeroSumHbarChangesStep(op, topLevelPayer);
        // Step 4: Charge token transfers with an approval. Modify the allowances map on account
        final var assessFungibleTokenTransfers = new ZeroSumFungibleTransfersStep(op, topLevelPayer);
        // Step 5: Change NFT owners and also ones with isApproval. Clear the spender on NFT
        final var changeNftOwners = new ChangeNFTOwnersStep(op, topLevelPayer);

        // Step 6: TODO Pay staking rewards

        steps.add(associateTokenRecepients);
        steps.add(assessHbarTransfers);
        steps.add(assessFungibleTokenTransfers);
        steps.add(changeNftOwners);
=======
     * @param op The crypto transfer transaction body
     * @return A list of steps to execute
     */
    private List<TransferStep> decomposeIntoSteps(final CryptoTransferTransactionBody op) {
        final List<TransferStep> steps = new ArrayList<>();
        // TODO: implement other steps
>>>>>>> d1707bf5

        return steps;
    }

    /**
     * As part of pre-handle, checks that HBAR or fungible token transfers in the transfer list are plausible.
     *
     * @param transfers The transfers to check
     * @param ctx The context we gather signing keys into
     * @param accountStore The account store to use to look up accounts
     * @param hbarTransfer Whether this is a hbar transfer. When HIP-583 is implemented, we can remove this argument.
     * @throws PreCheckException If the transaction is invalid
     */
    private void checkFungibleTokenTransfers(
            @NonNull final List<AccountAmount> transfers,
            @NonNull final PreHandleContext ctx,
            @NonNull final ReadableAccountStore accountStore,
            final boolean hbarTransfer)
            throws PreCheckException {
        // We're going to iterate over all the transfers in the transfer list. Each transfer is known as an
        // "account amount". Each of these represents the transfer of hbar INTO a single account or OUT of a
        // single account.
        for (final var accountAmount : transfers) {
            // Given an accountId, we need to look up the associated account.
            final var accountId = validateAccountID(accountAmount.accountIDOrElse(AccountID.DEFAULT));
            final var account = accountStore.getAccountById(accountId);
            final var isCredit = accountAmount.amount() > 0;
            final var isDebit = accountAmount.amount() < 0;
            if (account != null) {
                // This next code is not right, but we have it for compatibility until after we migrate
                // off the mono-service. Then we can fix this. In this logic, if the receiver account (the
                // one with the credit) doesn't have a key AND the value being sent is non-hbar fungible tokens,
                // then we fail with ACCOUNT_IS_IMMUTABLE. And if the account is being debited and has no key,
                // then we also fail with the same error. It should be that being credited value DOES NOT require
                // a key, unless `receiverSigRequired` is true.
                final var accountKey = account.key();
                if ((isEmpty(accountKey)) && (isDebit || isCredit && !hbarTransfer)) {
                    throw new PreCheckException(ACCOUNT_IS_IMMUTABLE);
                }

                // We only need signing keys for accounts that are being debited OR those being credited
                // but with receiverSigRequired set to true. If the account is being debited but "isApproval"
                // is set on the transaction, then we defer to the token transfer logic to determine if all
                // signing requirements were met ("isApproval" is a way for the client to say "I don't need a key
                // because I'm approved which you will see when you handle this transaction").
                if (isDebit && !accountAmount.isApproval()) {
                    ctx.requireKeyOrThrow(account.key(), ACCOUNT_IS_IMMUTABLE);
                } else if (isCredit && account.receiverSigRequired()) {
                    ctx.requireKeyOrThrow(account.key(), INVALID_TRANSFER_ACCOUNT_ID);
                }
            } else if (hbarTransfer) {
                // It is possible for the transfer to be valid even if the account is not found. For example, we
                // allow auto-creation of "hollow accounts" if you transfer value into an account *by alias* that
                // didn't previously exist. If that is not the case, then we fail because we couldn't find the
                // destination account.
                if (!isCredit || !isAlias(accountId)) {
                    // Interestingly, this means that if the transfer amount is exactly 0 and the account has a
                    // non-existent alias, then we fail.
                    throw new PreCheckException(INVALID_ACCOUNT_ID);
                }
            } else if (isDebit) {
                // All debited accounts must be valid
                throw new PreCheckException(INVALID_ACCOUNT_ID);
            }
        }
    }

    private void checkNftTransfers(
            final List<NftTransfer> nftTransfersList,
            final PreHandleContext meta,
            final TokenMetadata tokenMeta,
            final CryptoTransferTransactionBody op,
            final ReadableAccountStore accountStore)
            throws PreCheckException {
        for (final var nftTransfer : nftTransfersList) {
            final var senderId = nftTransfer.senderAccountIDOrElse(AccountID.DEFAULT);
            validateAccountID(senderId);
            checkSender(senderId, nftTransfer, meta, accountStore);

            final var receiverId = nftTransfer.receiverAccountIDOrElse(AccountID.DEFAULT);
            validateAccountID(receiverId);
            checkReceiver(receiverId, senderId, nftTransfer, meta, tokenMeta, op, accountStore);
        }
    }

    private void checkReceiver(
            final AccountID receiverId,
            final AccountID senderId,
            final NftTransfer nftTransfer,
            final PreHandleContext meta,
            final TokenMetadata tokenMeta,
            final CryptoTransferTransactionBody op,
            final ReadableAccountStore accountStore)
            throws PreCheckException {

        // Lookup the receiver account and verify it.
        final var receiverAccount = accountStore.getAccountById(receiverId);
        if (receiverAccount == null) {
            // It may be that the receiver account does not yet exist. If it is being addressed by alias,
            // then this is OK, as we will automatically create the account. Otherwise, fail.
            if (!isAlias(receiverId)) {
                throw new PreCheckException(INVALID_ACCOUNT_ID);
            } else {
                return;
            }
        }

        final var receiverKey = receiverAccount.key();
        if (isEmpty(receiverKey)) {
            // If the receiver account has no key, then fail with ACCOUNT_IS_IMMUTABLE.
            throw new PreCheckException(ACCOUNT_IS_IMMUTABLE);
        } else if (receiverAccount.receiverSigRequired()) {
            // If receiverSigRequired is set, and if there is no key on the receiver's account, then fail with
            // INVALID_TRANSFER_ACCOUNT_ID. Otherwise, add the key.
            meta.requireKeyOrThrow(receiverKey, INVALID_TRANSFER_ACCOUNT_ID);
        } else if (tokenMeta.hasRoyaltyWithFallback()
                && !receivesFungibleValue(nftTransfer.senderAccountID(), op, accountStore)) {
            // It may be that this transfer has royalty fees associated with it. If it does, then we need
            // to check that the receiver signed the transaction, UNLESS the sender or receiver is
            // the treasury, in which case fallback fees will not be applied when the transaction is handled,
            // so the receiver key does not need to sign.
            final var treasury = tokenMeta.treasuryNum();
            if (treasury != senderId.accountNumOrThrow() && treasury != receiverId.accountNumOrThrow()) {
                meta.requireKeyOrThrow(receiverId, INVALID_TREASURY_ACCOUNT_FOR_TOKEN);
            }
        }
    }

    private void checkSender(
            final AccountID senderId,
            final NftTransfer nftTransfer,
            final PreHandleContext meta,
            final ReadableAccountStore accountStore)
            throws PreCheckException {

        // Lookup the sender account and verify it.
        final var senderAccount = accountStore.getAccountById(senderId);
        if (senderAccount == null) {
            throw new PreCheckException(INVALID_ACCOUNT_ID);
        }

        // If the sender account is immutable, then we throw an exception.
        final var key = senderAccount.key();
        if (key == null || !isValid(key)) {
            // If the sender account has no key, then fail with ACCOUNT_IS_IMMUTABLE.
            throw new PreCheckException(ACCOUNT_IS_IMMUTABLE);
        } else if (!nftTransfer.isApproval()) {
            meta.requireKey(key);
        }
    }

    private boolean receivesFungibleValue(
            final AccountID target, final CryptoTransferTransactionBody op, final ReadableAccountStore accountStore) {
        for (final var adjust : op.transfersOrElse(TransferList.DEFAULT).accountAmountsOrElse(emptyList())) {
            final var unaliasedAccount = accountStore.getAccountById(adjust.accountIDOrElse(AccountID.DEFAULT));
            final var unaliasedTarget = accountStore.getAccountById(target);
            if (unaliasedAccount != null
                    && unaliasedTarget != null
                    && adjust.amount() > 0
                    && unaliasedAccount.equals(unaliasedTarget)) {
                return true;
            }
        }
        for (final var transfers : op.tokenTransfersOrElse(emptyList())) {
            for (final var adjust : transfers.transfersOrElse(emptyList())) {
                final var unaliasedAccount = accountStore.getAccountById(adjust.accountIDOrElse(AccountID.DEFAULT));
                final var unaliasedTarget = accountStore.getAccountById(target);
                if (unaliasedAccount != null
                        && unaliasedTarget != null
                        && adjust.amount() > 0
                        && unaliasedAccount.equals(unaliasedTarget)) {
                    return true;
                }
            }
        }
        return false;
    }

    public static boolean isAlias(final AccountID idOrAlias) {
        return !idOrAlias.hasAccountNum() && idOrAlias.hasAlias();
    }
}<|MERGE_RESOLUTION|>--- conflicted
+++ resolved
@@ -42,21 +42,15 @@
 import com.hedera.node.app.service.token.ReadableAccountStore;
 import com.hedera.node.app.service.token.ReadableTokenStore;
 import com.hedera.node.app.service.token.ReadableTokenStore.TokenMetadata;
-<<<<<<< HEAD
 import com.hedera.node.app.service.token.impl.handlers.transfer.AssociateTokenRecepientsStep;
 import com.hedera.node.app.service.token.impl.handlers.transfer.ChangeNFTOwnersStep;
 import com.hedera.node.app.service.token.impl.handlers.transfer.CustomFeeAssessmentStep;
-=======
->>>>>>> d1707bf5
 import com.hedera.node.app.service.token.impl.handlers.transfer.EnsureAliasesStep;
 import com.hedera.node.app.service.token.impl.handlers.transfer.ReplaceAliasesWithIDsInOp;
 import com.hedera.node.app.service.token.impl.handlers.transfer.TransferContextImpl;
 import com.hedera.node.app.service.token.impl.handlers.transfer.TransferStep;
-<<<<<<< HEAD
 import com.hedera.node.app.service.token.impl.handlers.transfer.ZeroSumFungibleTransfersStep;
 import com.hedera.node.app.service.token.impl.handlers.transfer.ZeroSumHbarChangesStep;
-=======
->>>>>>> d1707bf5
 import com.hedera.node.app.service.token.impl.validators.CryptoTransferValidator;
 import com.hedera.node.app.spi.workflows.HandleContext;
 import com.hedera.node.app.spi.workflows.HandleException;
@@ -118,10 +112,7 @@
         requireNonNull(context);
         final var txn = context.body();
         final var op = txn.cryptoTransferOrThrow();
-<<<<<<< HEAD
         final var topLevelPayer = txn.transactionIDOrThrow().accountIDOrThrow();
-=======
->>>>>>> d1707bf5
 
         final var ledgerConfig = context.configuration().getConfigData(LedgerConfig.class);
         final var hederaConfig = context.configuration().getConfigData(HederaConfig.class);
@@ -129,22 +120,13 @@
 
         validator.validateSemantics(op, ledgerConfig, hederaConfig, tokensConfig);
 
-<<<<<<< HEAD
-        final var transferContext = new TransferContextImpl(context);
-
-        // Replace all aliases in the transaction body with its account ids
-        final var replacedOp = ensureAndReplaceAliasesInOp(txn, transferContext, context);
-
-        final var steps = decomposeIntoSteps(replacedOp, topLevelPayer);
-=======
         // create a new transfer context that is specific only for this transaction
         final var transferContext = new TransferContextImpl(context);
 
         // Replace all aliases in the transaction body with its account ids
         final var replacedOp = ensureAndReplaceAliasesInOp(txn, transferContext, context);
         // Use the op with replaced aliases in further steps
-        final var steps = decomposeIntoSteps(replacedOp);
->>>>>>> d1707bf5
+        final var steps = decomposeIntoSteps(replacedOp, topLevelPayer);
         for (final var step : steps) {
             // Apply all changes to the handleContext's States
             step.doIn(transferContext);
@@ -167,15 +149,8 @@
             final TransactionBody txn, final TransferContextImpl transferContext, final HandleContext context)
             throws HandleException {
         final var op = txn.cryptoTransferOrThrow();
-<<<<<<< HEAD
-        // Ensures all aliases specified in the transfer exist
-        // If the aliases are in receiver section, and don't exist they will be auto-created
-        // This step populates resolved aliases and number of auto creations in the transferContext,
-        // which is used by subsequent steps and throttling
-=======
 
         // ensure all aliases exist, if not create then if receivers
->>>>>>> d1707bf5
         ensureExistenceOfAliasesOrCreate(op, transferContext);
         if (transferContext.numOfLazyCreations() > 0) {
             final var config = context.configuration().getConfigData(LazyCreationConfig.class);
@@ -216,7 +191,6 @@
      * LEGEND: '+' = creates new BalanceChange(s) from either the transaction body, custom fee schedule, or staking reward situation
      *        'c' = updates an existing BalanceChange
      *        'o' = causes a side effect not represented as BalanceChange
-<<<<<<< HEAD
      *
      * @param op            The crypto transfer transaction body
      * @param topLevelPayer
@@ -230,32 +204,21 @@
         final var associateTokenRecepients = new AssociateTokenRecepientsStep(op);
         // Step 2: Charge custom fees for token transfers. yet to be implemented
         final var customFeeAssessmentStep = new CustomFeeAssessmentStep(op);
-
         // Step 3: Charge hbar transfers and also ones with isApproval. Modify the allowances map on account
         final var assessHbarTransfers = new ZeroSumHbarChangesStep(op, topLevelPayer);
         // Step 4: Charge token transfers with an approval. Modify the allowances map on account
         final var assessFungibleTokenTransfers = new ZeroSumFungibleTransfersStep(op, topLevelPayer);
         // Step 5: Change NFT owners and also ones with isApproval. Clear the spender on NFT
         final var changeNftOwners = new ChangeNFTOwnersStep(op, topLevelPayer);
-
         // Step 6: TODO Pay staking rewards
 
         steps.add(associateTokenRecepients);
         steps.add(assessHbarTransfers);
         steps.add(assessFungibleTokenTransfers);
         steps.add(changeNftOwners);
-=======
-     * @param op The crypto transfer transaction body
-     * @return A list of steps to execute
-     */
-    private List<TransferStep> decomposeIntoSteps(final CryptoTransferTransactionBody op) {
-        final List<TransferStep> steps = new ArrayList<>();
-        // TODO: implement other steps
->>>>>>> d1707bf5
 
         return steps;
     }
-
     /**
      * As part of pre-handle, checks that HBAR or fungible token transfers in the transfer list are plausible.
      *
