/*
 * Copyright (C) 2023-2024 Hedera Hashgraph, LLC
 *
 * Licensed under the Apache License, Version 2.0 (the "License");
 * you may not use this file except in compliance with the License.
 * You may obtain a copy of the License at
 *
 *      http://www.apache.org/licenses/LICENSE-2.0
 *
 * Unless required by applicable law or agreed to in writing, software
 * distributed under the License is distributed on an "AS IS" BASIS,
 * WITHOUT WARRANTIES OR CONDITIONS OF ANY KIND, either express or implied.
 * See the License for the specific language governing permissions and
 * limitations under the License.
 */

package com.hedera.node.app.service.token.impl.handlers.staking;

import static com.hedera.node.app.service.token.impl.handlers.staking.StakingUtilities.NOT_REWARDED_SINCE_LAST_STAKING_META_CHANGE;

import com.hedera.hapi.node.base.AccountID;
import com.hedera.hapi.node.state.token.Account;
import com.hedera.node.app.service.token.records.FinalizeContext;
import edu.umd.cs.findbugs.annotations.NonNull;
import java.util.Map;
import java.util.Set;

/**
 * On each transaction, before finalizing the state to a transaction record, goes through all the modified accounts
 * and pays out the staking rewards if any.
 * Staking rewards are assessed when an account that is staked to a node or if the account is staked to another
 * account that is staked to a node, has one of following conditions met:
 * 1. The account's balance changes
 * 2. The account's stakedId changes
 * 3. The account's declineReward field changes
 * 4. If stakedToMe field of the node to which the account is staked changes
 *
 */
public interface StakingRewardsHandler {
    /**
     * Goes through all the modified accounts and pays out the staking rewards if any and returns the map of account id
     * to the amount of rewards paid out.
     *
     * <p>For mono-service fidelity, also supports taking an extra set of accounts
     * to explicitly consider for staking rewards, even if they do not appear to be
     * in a reward situation. This is needed to trigger rewards for accounts that
     * are listed in the HBAR adjustments of a {@code CryptoTransfer}; but with a
     * zero adjustment amount.
     *
     * @param context the context of the transaction
     * @param explicitRewardReceivers a set of accounts that must be considered for rewards independent of the context
<<<<<<< HEAD
     * @return a map of account id to the amount of rewards paid out
     */
    Map<AccountID, Long> applyStakingRewards(FinalizeContext context, @NonNull Set<AccountID> explicitRewardReceivers);
=======
     * @param prePaidRewardReceivers a set of accounts that have already been paid rewards in the current transaction
     * @return a map of account id to the amount of rewards paid out
     */
    Map<AccountID, Long> applyStakingRewards(
            FinalizeContext context,
            @NonNull Set<AccountID> explicitRewardReceivers,
            @NonNull Set<AccountID> prePaidRewardReceivers);
>>>>>>> 0d41ec3e

    /**
     * Checks if the account has been rewarded since the last staking metadata change.
     * @param account the account to check
     * @return true if the account has been rewarded since the last staking metadata change, false otherwise
     */
    default boolean isRewardedSinceLastStakeMetaChange(Account account) {
        return account.stakeAtStartOfLastRewardedPeriod() != NOT_REWARDED_SINCE_LAST_STAKING_META_CHANGE;
    }
}<|MERGE_RESOLUTION|>--- conflicted
+++ resolved
@@ -49,11 +49,6 @@
      *
      * @param context the context of the transaction
      * @param explicitRewardReceivers a set of accounts that must be considered for rewards independent of the context
-<<<<<<< HEAD
-     * @return a map of account id to the amount of rewards paid out
-     */
-    Map<AccountID, Long> applyStakingRewards(FinalizeContext context, @NonNull Set<AccountID> explicitRewardReceivers);
-=======
      * @param prePaidRewardReceivers a set of accounts that have already been paid rewards in the current transaction
      * @return a map of account id to the amount of rewards paid out
      */
@@ -61,7 +56,6 @@
             FinalizeContext context,
             @NonNull Set<AccountID> explicitRewardReceivers,
             @NonNull Set<AccountID> prePaidRewardReceivers);
->>>>>>> 0d41ec3e
 
     /**
      * Checks if the account has been rewarded since the last staking metadata change.
