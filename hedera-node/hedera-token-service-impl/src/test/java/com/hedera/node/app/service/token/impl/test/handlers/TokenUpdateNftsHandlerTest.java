--- conflicted
+++ resolved
@@ -88,16 +88,6 @@
     @Mock(strictness = LENIENT)
     private ConfigProvider configProvider;
 
-    @Mock(strictness = LENIENT)
-<<<<<<< HEAD
-    private PropertySource compositeProps;
-
-    @Mock(strictness = LENIENT)
-    private GlobalDynamicProperties dynamicProperties;
-=======
-    private HandleContext context;
->>>>>>> 46d2a2af
-
     @Mock
     private StoreMetricsService storeMetricsService;
 
