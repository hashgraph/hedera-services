/*
 * Copyright (C) 2022-2023 Hedera Hashgraph, LLC
 *
 * Licensed under the Apache License, Version 2.0 (the "License");
 * you may not use this file except in compliance with the License.
 * You may obtain a copy of the License at
 *
 *      http://www.apache.org/licenses/LICENSE-2.0
 *
 * Unless required by applicable law or agreed to in writing, software
 * distributed under the License is distributed on an "AS IS" BASIS,
 * WITHOUT WARRANTIES OR CONDITIONS OF ANY KIND, either express or implied.
 * See the License for the specific language governing permissions and
 * limitations under the License.
 */

package com.hedera.node.app.service.token.impl.test;

import static com.hedera.hapi.node.base.ResponseCodeEnum.INVALID_TOKEN_ID;
import static com.hedera.node.app.service.evm.store.tokens.TokenType.NON_FUNGIBLE_UNIQUE;
import static org.junit.jupiter.api.Assertions.assertEquals;
import static org.junit.jupiter.api.Assertions.assertFalse;
import static org.junit.jupiter.api.Assertions.assertNull;
import static org.junit.jupiter.api.Assertions.assertSame;
import static org.junit.jupiter.api.Assertions.assertTrue;
import static org.mockito.BDDMockito.given;

import com.hedera.hapi.node.base.TokenID;
import com.hedera.node.app.service.evm.store.tokens.TokenType;
import com.hedera.node.app.service.mono.legacy.core.jproto.JEd25519Key;
import com.hedera.node.app.service.mono.legacy.core.jproto.JKey;
import com.hedera.node.app.service.mono.state.enums.TokenSupplyType;
import com.hedera.node.app.service.mono.state.merkle.MerkleToken;
import com.hedera.node.app.service.mono.state.submerkle.EntityId;
import com.hedera.node.app.service.mono.state.submerkle.FcCustomFee;
import com.hedera.node.app.service.mono.state.submerkle.FixedFeeSpec;
import com.hedera.node.app.service.token.impl.ReadableTokenStore;
import com.hedera.node.app.spi.state.ReadableKVState;
import com.hedera.node.app.spi.state.ReadableStates;
import java.util.List;
import org.junit.jupiter.api.BeforeEach;
import org.junit.jupiter.api.Test;
import org.junit.jupiter.api.extension.ExtendWith;
import org.mockito.Mock;
import org.mockito.junit.jupiter.MockitoExtension;

@ExtendWith(MockitoExtension.class)
class ReadableTokenStoreTest {
    @Mock
    private ReadableKVState<Long, MerkleToken> tokens;

    @Mock
    private ReadableStates states;

    private static final String TOKENS = "TOKENS";
    private final TokenID tokenId = TokenID.newBuilder().tokenNum(2000).build();
    private final String symbol = "TestToken";
    private final String name = "TestTokenName";
    private final int decimals = 2;
    private final long expiry = 1_234_567L;
    private final long otherTotalSupply = 1_000_001L;
    private final boolean freezeDefault = true;
    private final boolean accountsKycGrantedByDefault = true;
    private final EntityId treasury = new EntityId(1, 2, 3);
    private final JKey adminKey = new JEd25519Key("not-a-real-adminKey".getBytes());
    private final JKey freezeKey = new JEd25519Key("not-a-real-freezeKey".getBytes());
    private final JKey kycKey = new JEd25519Key("not-a-real-kycKey".getBytes());
    private final JKey wipeKey = new JEd25519Key("not-a-real-wipeKey".getBytes());
    private final JKey supplyKey = new JEd25519Key("not-a-real-supplyKey".getBytes());
    private final JKey feeScheduleKey = new JEd25519Key("not-a-real-feeScheduleKey".getBytes());
    private final JKey pauseKey = new JEd25519Key("not-a-real-pauseKey".getBytes());
    private final MerkleToken token = new MerkleToken(
            expiry, otherTotalSupply, decimals, symbol, name, freezeDefault, accountsKycGrantedByDefault, treasury);

    private ReadableTokenStore subject;

    @BeforeEach
    public void setUp() {
        initializeToken();
        subject = new ReadableTokenStore(states);
    }

    private void initializeToken() {
        given(states.<Long, MerkleToken>get(TOKENS)).willReturn(tokens);
        token.setTotalSupply(100L);
        token.setAdminKey(adminKey);
        token.setFreezeKey(freezeKey);
        token.setKycKey(kycKey);
        token.setWipeKey(wipeKey);
        token.setSupplyKey(supplyKey);
        token.setFeeScheduleKey(feeScheduleKey);
        token.setPauseKey(pauseKey);
        token.setDeleted(false);
        token.setMemo("memo");
        token.setTokenType(TokenType.NON_FUNGIBLE_UNIQUE);
        token.setSupplyType(TokenSupplyType.INFINITE);
        token.setAccountsFrozenByDefault(true);
        token.setFeeSchedule(List.of(FcCustomFee.fixedFee(1, new EntityId(1, 2, 5), new EntityId(1, 2, 5), false)));
    }

    @Test
    void getsMerkleTokenIfTokenIdPresent() {
        given(tokens.get(tokenId.tokenNum())).willReturn(token);

        final var result = subject.getTokenMeta(tokenId);

        assertFalse(result.failed());
        assertNull(result.failureReason());

        final var meta = result.metadata();
        assertEquals(adminKey, meta.adminKey().get());
        assertEquals(kycKey, meta.kycKey().get());
        assertEquals(wipeKey, meta.wipeKey().get());
        assertEquals(freezeKey, meta.freezeKey().get());
        assertEquals(supplyKey, meta.supplyKey().get());
        assertEquals(feeScheduleKey, meta.feeScheduleKey().get());
        assertEquals(pauseKey, meta.pauseKey().get());
        assertFalse(meta.hasRoyaltyWithFallback());
        assertEquals(treasury, meta.treasury());
    }

    @Test
    void getsNullKeyIfMissingAccount() {
        given(tokens.get(tokenId.tokenNum())).willReturn(null);

        final var result = subject.getTokenMeta(tokenId);

        assertTrue(result.failed());
        assertEquals(INVALID_TOKEN_ID, result.failureReason());
        assertNull(result.metadata());
    }

    @Test
    void classifiesRoyaltyWithFallback() {
        token.setTokenType(NON_FUNGIBLE_UNIQUE);
        token.setFeeSchedule(
<<<<<<< HEAD
                List.of(
                        FcCustomFee.royaltyFee(
                                1, 2, new FixedFeeSpec(1, null), new EntityId(1, 2, 5), false)));
        given(tokens.get(tokenId.tokenNum())).willReturn(token);
=======
                List.of(FcCustomFee.royaltyFee(1, 2, new FixedFeeSpec(1, null), new EntityId(1, 2, 5), false)));
        given(tokens.get(tokenId.getTokenNum())).willReturn(token);
>>>>>>> ca5e6ec2

        final var result = subject.getTokenMeta(tokenId);

        assertFalse(result.failed());
        assertNull(result.failureReason());
        assertTrue(result.metadata().hasRoyaltyWithFallback());
        assertSame(treasury, result.metadata().treasury());
    }

    @Test
    void classifiesRoyaltyWithNoFallback() {
        token.setTokenType(NON_FUNGIBLE_UNIQUE);
<<<<<<< HEAD
        token.setFeeSchedule(
                List.of(FcCustomFee.royaltyFee(1, 2, null, new EntityId(1, 2, 5), false)));
        given(tokens.get(tokenId.tokenNum())).willReturn(token);
=======
        token.setFeeSchedule(List.of(FcCustomFee.royaltyFee(1, 2, null, new EntityId(1, 2, 5), false)));
        given(tokens.get(tokenId.getTokenNum())).willReturn(token);
>>>>>>> ca5e6ec2

        final var result = subject.getTokenMeta(tokenId);

        assertFalse(result.failed());
        assertNull(result.failureReason());
        assertFalse(result.metadata().hasRoyaltyWithFallback());
        assertSame(treasury, result.metadata().treasury());
    }
}<|MERGE_RESOLUTION|>--- conflicted
+++ resolved
@@ -134,15 +134,8 @@
     void classifiesRoyaltyWithFallback() {
         token.setTokenType(NON_FUNGIBLE_UNIQUE);
         token.setFeeSchedule(
-<<<<<<< HEAD
-                List.of(
-                        FcCustomFee.royaltyFee(
-                                1, 2, new FixedFeeSpec(1, null), new EntityId(1, 2, 5), false)));
+                List.of(FcCustomFee.royaltyFee(1, 2, new FixedFeeSpec(1, null), new EntityId(1, 2, 5), false)));
         given(tokens.get(tokenId.tokenNum())).willReturn(token);
-=======
-                List.of(FcCustomFee.royaltyFee(1, 2, new FixedFeeSpec(1, null), new EntityId(1, 2, 5), false)));
-        given(tokens.get(tokenId.getTokenNum())).willReturn(token);
->>>>>>> ca5e6ec2
 
         final var result = subject.getTokenMeta(tokenId);
 
@@ -155,14 +148,8 @@
     @Test
     void classifiesRoyaltyWithNoFallback() {
         token.setTokenType(NON_FUNGIBLE_UNIQUE);
-<<<<<<< HEAD
-        token.setFeeSchedule(
-                List.of(FcCustomFee.royaltyFee(1, 2, null, new EntityId(1, 2, 5), false)));
+        token.setFeeSchedule(List.of(FcCustomFee.royaltyFee(1, 2, null, new EntityId(1, 2, 5), false)));
         given(tokens.get(tokenId.tokenNum())).willReturn(token);
-=======
-        token.setFeeSchedule(List.of(FcCustomFee.royaltyFee(1, 2, null, new EntityId(1, 2, 5), false)));
-        given(tokens.get(tokenId.getTokenNum())).willReturn(token);
->>>>>>> ca5e6ec2
 
         final var result = subject.getTokenMeta(tokenId);
 
