--- conflicted
+++ resolved
@@ -17,7 +17,6 @@
 package com.hedera.node.app.service.token.impl.test.handlers;
 
 import static org.junit.jupiter.api.Assertions.*;
-<<<<<<< HEAD
 
 class CryptoApproveAllowanceHandlerTest extends CryptoHandlerTestBase {
     //    private final TokenID nft = asToken("0.0.56789");
@@ -27,36 +26,36 @@
     //    private final AccountID owner = asAccount("0.0.123456");
     //    private final HederaKey ownerKey = asHederaKey(A_COMPLEX_KEY).get();
     //
-    //    @Mock private MerkleAccount ownerAccount;
+    //    @Mock
+    //    private MerkleAccount ownerAccount;
     //
-    //    private final CryptoAllowance cryptoAllowance =
+    //    private final CryptoAllowance cryptoAllowance = CryptoAllowance.newBuilder()
+    //            .setSpender(spender)
+    //            .setOwner(owner)
+    //            .setAmount(10L)
+    //            .build();
+    //    private final TokenAllowance tokenAllowance = TokenAllowance.newBuilder()
+    //            .setSpender(spender)
+    //            .setAmount(10L)
+    //            .setTokenId(token)
+    //            .setOwner(owner)
+    //            .build();
     //
-    // CryptoAllowance.newBuilder().setSpender(spender).setOwner(owner).setAmount(10L).build();
-    //    private final TokenAllowance tokenAllowance =
-    //            TokenAllowance.newBuilder()
-    //                    .setSpender(spender)
-    //                    .setAmount(10L)
-    //                    .setTokenId(token)
-    //                    .setOwner(owner)
-    //                    .build();
-    //
-    //    private final NftAllowance nftAllowance =
-    //            NftAllowance.newBuilder()
-    //                    .setSpender(spender)
-    //                    .setOwner(owner)
-    //                    .setTokenId(nft)
-    //                    .setApprovedForAll(BoolValue.of(true))
-    //                    .addAllSerialNumbers(List.of(1L, 2L))
-    //                    .build();
-    //    private final NftAllowance nftAllowanceWithDelegatingSpender =
-    //            NftAllowance.newBuilder()
-    //                    .setSpender(spender)
-    //                    .setOwner(owner)
-    //                    .setTokenId(nft)
-    //                    .setApprovedForAll(BoolValue.of(false))
-    //                    .addAllSerialNumbers(List.of(1L, 2L))
-    //                    .setDelegatingSpender(delegatingSpender)
-    //                    .build();
+    //    private final NftAllowance nftAllowance = NftAllowance.newBuilder()
+    //            .setSpender(spender)
+    //            .setOwner(owner)
+    //            .setTokenId(nft)
+    //            .setApprovedForAll(BoolValue.of(true))
+    //            .addAllSerialNumbers(List.of(1L, 2L))
+    //            .build();
+    //    private final NftAllowance nftAllowanceWithDelegatingSpender = NftAllowance.newBuilder()
+    //            .setSpender(spender)
+    //            .setOwner(owner)
+    //            .setTokenId(nft)
+    //            .setApprovedForAll(BoolValue.of(false))
+    //            .addAllSerialNumbers(List.of(1L, 2L))
+    //            .setDelegatingSpender(delegatingSpender)
+    //            .build();
     //
     //    private CryptoApproveAllowanceHandler subject = new CryptoApproveAllowanceHandler();
     //
@@ -66,11 +65,11 @@
     //        given(ownerAccount.getAccountKey()).willReturn((JKey) ownerKey);
     //
     //        final var txn = cryptoApproveAllowanceTransaction(payer, false);
-    //        final var meta = subject.preHandle(txn, payer, store);
-    //        basicMetaAssertions(meta, 3, false, OK);
-    //        assertEquals(payerKey, meta.payerKey());
-    //        assertIterableEquals(List.of(ownerKey, ownerKey, ownerKey),
-    // meta.requiredNonPayerKeys());
+    //        final var context = new PreHandleContext(store, txn, payer);
+    //        subject.preHandle(context);
+    //        basicMetaAssertions(context, 3, false, OK);
+    //        assertEquals(payerKey, context.getPayerKey());
+    //        assertIterableEquals(List.of(ownerKey, ownerKey, ownerKey), context.getRequiredNonPayerKeys());
     //    }
     //
     //    @Test
@@ -78,10 +77,11 @@
     //        given(accounts.get(owner.getAccountNum())).willReturn(null);
     //
     //        final var txn = cryptoApproveAllowanceTransaction(payer, false);
-    //        final var meta = subject.preHandle(txn, payer, store);
-    //        basicMetaAssertions(meta, 0, true, INVALID_ALLOWANCE_OWNER_ID);
-    //        assertEquals(payerKey, meta.payerKey());
-    //        assertIterableEquals(List.of(), meta.requiredNonPayerKeys());
+    //        final var context = new PreHandleContext(store, txn, payer);
+    //        subject.preHandle(context);
+    //        basicMetaAssertions(context, 0, true, INVALID_ALLOWANCE_OWNER_ID);
+    //        assertEquals(payerKey, context.getPayerKey());
+    //        assertIterableEquals(List.of(), context.getRequiredNonPayerKeys());
     //    }
     //
     //    @Test
@@ -90,10 +90,11 @@
     //        given(ownerAccount.getAccountKey()).willReturn((JKey) ownerKey);
     //
     //        final var txn = cryptoApproveAllowanceTransaction(owner, false);
-    //        final var meta = subject.preHandle(txn, owner, store);
-    //        basicMetaAssertions(meta, 0, false, OK);
-    //        assertEquals(ownerKey, meta.payerKey());
-    //        assertIterableEquals(List.of(), meta.requiredNonPayerKeys());
+    //        final var context = new PreHandleContext(store, txn, owner);
+    //        subject.preHandle(context);
+    //        basicMetaAssertions(context, 0, false, OK);
+    //        assertEquals(ownerKey, context.getPayerKey());
+    //        assertIterableEquals(List.of(), context.getRequiredNonPayerKeys());
     //    }
     //
     //    @Test
@@ -103,11 +104,11 @@
     //        given(accounts.get(delegatingSpender.getAccountNum())).willReturn(payerAccount);
     //
     //        final var txn = cryptoApproveAllowanceTransaction(payer, true);
-    //        final var meta = subject.preHandle(txn, payer, store);
-    //        basicMetaAssertions(meta, 3, false, OK);
-    //        assertEquals(payerKey, meta.payerKey());
-    //        assertIterableEquals(List.of(ownerKey, ownerKey, payerKey),
-    // meta.requiredNonPayerKeys());
+    //        final var context = new PreHandleContext(store, txn, payer);
+    //        subject.preHandle(context);
+    //        basicMetaAssertions(context, 3, false, OK);
+    //        assertEquals(payerKey, context.getPayerKey());
+    //        assertIterableEquals(List.of(ownerKey, ownerKey, payerKey), context.getRequiredNonPayerKeys());
     //    }
     //
     //    @Test
@@ -117,10 +118,11 @@
     //        given(accounts.get(delegatingSpender.getAccountNum())).willReturn(null);
     //
     //        final var txn = cryptoApproveAllowanceTransaction(payer, true);
-    //        final var meta = subject.preHandle(txn, payer, store);
-    //        assertEquals(payerKey, meta.payerKey());
-    //        basicMetaAssertions(meta, 2, true, INVALID_DELEGATING_SPENDER);
-    //        assertIterableEquals(List.of(ownerKey, ownerKey), meta.requiredNonPayerKeys());
+    //        final var context = new PreHandleContext(store, txn, payer);
+    //        subject.preHandle(context);
+    //        assertEquals(payerKey, context.getPayerKey());
+    //        basicMetaAssertions(context, 2, true, INVALID_DELEGATING_SPENDER);
+    //        assertIterableEquals(List.of(ownerKey, ownerKey), context.getRequiredNonPayerKeys());
     //    }
     //
     //    @Test
@@ -131,169 +133,15 @@
     //    private TransactionBody cryptoApproveAllowanceTransaction(
     //            final AccountID id, final boolean isWithDelegatingSpender) {
     //        final var transactionID =
-    //                TransactionID.newBuilder()
-    //                        .setAccountID(id)
-    //                        .setTransactionValidStart(consensusTimestamp);
-    //        final var allowanceTxnBody =
-    //                CryptoApproveAllowanceTransactionBody.newBuilder()
-    //                        .addCryptoAllowances(cryptoAllowance)
-    //                        .addTokenAllowances(tokenAllowance)
-    //                        .addNftAllowances(
-    //                                isWithDelegatingSpender
-    //                                        ? nftAllowanceWithDelegatingSpender
-    //                                        : nftAllowance)
-    //                        .build();
+    //                TransactionID.newBuilder().setAccountID(id).setTransactionValidStart(consensusTimestamp);
+    //        final var allowanceTxnBody = CryptoApproveAllowanceTransactionBody.newBuilder()
+    //                .addCryptoAllowances(cryptoAllowance)
+    //                .addTokenAllowances(tokenAllowance)
+    //                .addNftAllowances(isWithDelegatingSpender ? nftAllowanceWithDelegatingSpender : nftAllowance)
+    //                .build();
     //        return TransactionBody.newBuilder()
     //                .setTransactionID(transactionID)
     //                .setCryptoApproveAllowance(allowanceTxnBody)
     //                .build();
     //    }
-=======
-import static org.mockito.BDDMockito.given;
-
-import com.google.protobuf.BoolValue;
-import com.hedera.node.app.service.mono.legacy.core.jproto.JKey;
-import com.hedera.node.app.service.mono.state.merkle.MerkleAccount;
-import com.hedera.node.app.service.token.impl.handlers.CryptoApproveAllowanceHandler;
-import com.hedera.node.app.spi.key.HederaKey;
-import com.hedera.node.app.spi.meta.PreHandleContext;
-import com.hederahashgraph.api.proto.java.AccountID;
-import com.hederahashgraph.api.proto.java.CryptoAllowance;
-import com.hederahashgraph.api.proto.java.CryptoApproveAllowanceTransactionBody;
-import com.hederahashgraph.api.proto.java.NftAllowance;
-import com.hederahashgraph.api.proto.java.TokenAllowance;
-import com.hederahashgraph.api.proto.java.TokenID;
-import com.hederahashgraph.api.proto.java.TransactionBody;
-import com.hederahashgraph.api.proto.java.TransactionID;
-import java.util.List;
-import org.junit.jupiter.api.Test;
-import org.mockito.Mock;
-
-class CryptoApproveAllowanceHandlerTest extends CryptoHandlerTestBase {
-    private final TokenID nft = asToken("0.0.56789");
-    private final TokenID token = asToken("0.0.6789");
-    private final AccountID spender = asAccount("0.0.12345");
-    private final AccountID delegatingSpender = asAccount("0.0.1234567");
-    private final AccountID owner = asAccount("0.0.123456");
-    private final HederaKey ownerKey = asHederaKey(A_COMPLEX_KEY).get();
-
-    @Mock
-    private MerkleAccount ownerAccount;
-
-    private final CryptoAllowance cryptoAllowance = CryptoAllowance.newBuilder()
-            .setSpender(spender)
-            .setOwner(owner)
-            .setAmount(10L)
-            .build();
-    private final TokenAllowance tokenAllowance = TokenAllowance.newBuilder()
-            .setSpender(spender)
-            .setAmount(10L)
-            .setTokenId(token)
-            .setOwner(owner)
-            .build();
-
-    private final NftAllowance nftAllowance = NftAllowance.newBuilder()
-            .setSpender(spender)
-            .setOwner(owner)
-            .setTokenId(nft)
-            .setApprovedForAll(BoolValue.of(true))
-            .addAllSerialNumbers(List.of(1L, 2L))
-            .build();
-    private final NftAllowance nftAllowanceWithDelegatingSpender = NftAllowance.newBuilder()
-            .setSpender(spender)
-            .setOwner(owner)
-            .setTokenId(nft)
-            .setApprovedForAll(BoolValue.of(false))
-            .addAllSerialNumbers(List.of(1L, 2L))
-            .setDelegatingSpender(delegatingSpender)
-            .build();
-
-    private CryptoApproveAllowanceHandler subject = new CryptoApproveAllowanceHandler();
-
-    @Test
-    void cryptoApproveAllowanceVanilla() {
-        given(accounts.get(owner.getAccountNum())).willReturn(ownerAccount);
-        given(ownerAccount.getAccountKey()).willReturn((JKey) ownerKey);
-
-        final var txn = cryptoApproveAllowanceTransaction(payer, false);
-        final var context = new PreHandleContext(store, txn, payer);
-        subject.preHandle(context);
-        basicMetaAssertions(context, 3, false, OK);
-        assertEquals(payerKey, context.getPayerKey());
-        assertIterableEquals(List.of(ownerKey, ownerKey, ownerKey), context.getRequiredNonPayerKeys());
-    }
-
-    @Test
-    void cryptoApproveAllowanceFailsWithInvalidOwner() {
-        given(accounts.get(owner.getAccountNum())).willReturn(null);
-
-        final var txn = cryptoApproveAllowanceTransaction(payer, false);
-        final var context = new PreHandleContext(store, txn, payer);
-        subject.preHandle(context);
-        basicMetaAssertions(context, 0, true, INVALID_ALLOWANCE_OWNER_ID);
-        assertEquals(payerKey, context.getPayerKey());
-        assertIterableEquals(List.of(), context.getRequiredNonPayerKeys());
-    }
-
-    @Test
-    void cryptoApproveAllowanceDoesntAddIfOwnerSameAsPayer() {
-        given(accounts.get(owner.getAccountNum())).willReturn(ownerAccount);
-        given(ownerAccount.getAccountKey()).willReturn((JKey) ownerKey);
-
-        final var txn = cryptoApproveAllowanceTransaction(owner, false);
-        final var context = new PreHandleContext(store, txn, owner);
-        subject.preHandle(context);
-        basicMetaAssertions(context, 0, false, OK);
-        assertEquals(ownerKey, context.getPayerKey());
-        assertIterableEquals(List.of(), context.getRequiredNonPayerKeys());
-    }
-
-    @Test
-    void cryptoApproveAllowanceAddsDelegatingSpender() {
-        given(accounts.get(owner.getAccountNum())).willReturn(ownerAccount);
-        given(ownerAccount.getAccountKey()).willReturn((JKey) ownerKey);
-        given(accounts.get(delegatingSpender.getAccountNum())).willReturn(payerAccount);
-
-        final var txn = cryptoApproveAllowanceTransaction(payer, true);
-        final var context = new PreHandleContext(store, txn, payer);
-        subject.preHandle(context);
-        basicMetaAssertions(context, 3, false, OK);
-        assertEquals(payerKey, context.getPayerKey());
-        assertIterableEquals(List.of(ownerKey, ownerKey, payerKey), context.getRequiredNonPayerKeys());
-    }
-
-    @Test
-    void cryptoApproveAllowanceFailsIfDelegatingSpenderMissing() {
-        given(accounts.get(owner.getAccountNum())).willReturn(ownerAccount);
-        given(ownerAccount.getAccountKey()).willReturn((JKey) ownerKey);
-        given(accounts.get(delegatingSpender.getAccountNum())).willReturn(null);
-
-        final var txn = cryptoApproveAllowanceTransaction(payer, true);
-        final var context = new PreHandleContext(store, txn, payer);
-        subject.preHandle(context);
-        assertEquals(payerKey, context.getPayerKey());
-        basicMetaAssertions(context, 2, true, INVALID_DELEGATING_SPENDER);
-        assertIterableEquals(List.of(ownerKey, ownerKey), context.getRequiredNonPayerKeys());
-    }
-
-    @Test
-    void handleNotImplemented() {
-        assertThrows(UnsupportedOperationException.class, () -> subject.handle(metaToHandle));
-    }
-
-    private TransactionBody cryptoApproveAllowanceTransaction(
-            final AccountID id, final boolean isWithDelegatingSpender) {
-        final var transactionID =
-                TransactionID.newBuilder().setAccountID(id).setTransactionValidStart(consensusTimestamp);
-        final var allowanceTxnBody = CryptoApproveAllowanceTransactionBody.newBuilder()
-                .addCryptoAllowances(cryptoAllowance)
-                .addTokenAllowances(tokenAllowance)
-                .addNftAllowances(isWithDelegatingSpender ? nftAllowanceWithDelegatingSpender : nftAllowance)
-                .build();
-        return TransactionBody.newBuilder()
-                .setTransactionID(transactionID)
-                .setCryptoApproveAllowance(allowanceTxnBody)
-                .build();
-    }
->>>>>>> ca5e6ec2
 }