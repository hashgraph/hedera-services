--- conflicted
+++ resolved
@@ -42,14 +42,6 @@
     private DataOutput out;
 
     final StringCodec subject = new StringCodec();
-<<<<<<< HEAD
-
-    @Test
-    void givesTypicalSize() {
-        assertEquals(255, subject.typicalSize());
-    }
-=======
->>>>>>> 4c7a510d
 
     @Test
     void providesFastEquals() throws IOException {
