--- conflicted
+++ resolved
@@ -55,27 +55,15 @@
     private TransactionBody tokenPauseTxn;
     private PreHandleContext preHandleContext;
 
-<<<<<<< HEAD
     @Mock private Account account;
 
     @Mock private AccountAccess accountAccess;
-=======
-    @Mock
-    private Account account;
-
-    @Mock
-    private AccountAccess accountAccess;
->>>>>>> 55491ac0
 
     @BeforeEach
     void setUp() throws PreCheckException {
         given(accountAccess.getAccountById(AccountID.newBuilder().accountNum(3L).build()))
                 .willReturn(account);
-<<<<<<< HEAD
         given(account.key()).willReturn(payerKey);
-=======
-        given(account.getKey()).willReturn(payerHederaKey);
->>>>>>> 55491ac0
 
         subject = new TokenPauseHandler();
         givenValidTxn();
@@ -112,7 +100,6 @@
 
     @Test
     void failsInPrecheckIfTxnBodyHasNoToken() throws PreCheckException {
-<<<<<<< HEAD
         final var txn =
                 TransactionBody.newBuilder()
                         .transactionID(TransactionID.newBuilder().accountID(payerId).build())
@@ -121,26 +108,14 @@
         preHandleContext = new PreHandleContext(accountAccess, txn);
         assertThrowsPreCheck(
                 () -> subject.preHandle(preHandleContext, readableStore), INVALID_TOKEN_ID);
-=======
-        final var txn = TransactionBody.newBuilder()
-                .transactionID(TransactionID.newBuilder().accountID(payerId).build())
-                .tokenPause(TokenPauseTransactionBody.newBuilder())
-                .build();
-        preHandleContext = new PreHandleContext(accountAccess, txn);
-        assertThrowsPreCheck(() -> subject.preHandle(preHandleContext, readableStore), INVALID_TOKEN_ID);
->>>>>>> 55491ac0
     }
 
     @Test
     void validatesTokenExistsInPreHandle() throws PreCheckException {
         givenInvalidTokenInTxn();
         preHandleContext = new PreHandleContext(accountAccess, tokenPauseTxn);
-<<<<<<< HEAD
         assertThrowsPreCheck(
                 () -> subject.preHandle(preHandleContext, readableStore), INVALID_TOKEN_ID);
-=======
-        assertThrowsPreCheck(() -> subject.preHandle(preHandleContext, readableStore), INVALID_TOKEN_ID);
->>>>>>> 55491ac0
     }
 
     @Test
@@ -153,12 +128,8 @@
     void preHandleSetsStatusWhenTokenMissing() throws PreCheckException {
         givenInvalidTokenInTxn();
         preHandleContext = new PreHandleContext(accountAccess, tokenPauseTxn);
-<<<<<<< HEAD
         assertThrowsPreCheck(
                 () -> subject.preHandle(preHandleContext, readableStore), INVALID_TOKEN_ID);
-=======
-        assertThrowsPreCheck(() -> subject.preHandle(preHandleContext, readableStore), INVALID_TOKEN_ID);
->>>>>>> 55491ac0
     }
 
     @Test
