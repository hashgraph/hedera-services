--- conflicted
+++ resolved
@@ -86,6 +86,7 @@
 import java.util.List;
 import java.util.Set;
 import org.assertj.core.api.Assertions;
+import org.jetbrains.annotations.NotNull;
 import org.junit.jupiter.api.BeforeEach;
 import org.junit.jupiter.api.Nested;
 import org.junit.jupiter.api.Test;
@@ -203,11 +204,7 @@
             }
 
             @Override
-<<<<<<< HEAD
-            public SingleTransactionRecordBuilder consensusTimestamp(@NonNull final Instant now) {
-=======
             public StreamBuilder consensusTimestamp(@NotNull final Instant now) {
->>>>>>> c9119a53
                 return null;
             }
 
@@ -217,20 +214,12 @@
             }
 
             @Override
-<<<<<<< HEAD
-            public SingleTransactionRecordBuilder transactionID(@NonNull final TransactionID transactionID) {
-=======
             public StreamBuilder transactionID(@NotNull final TransactionID transactionID) {
->>>>>>> c9119a53
                 return null;
             }
 
             @Override
-<<<<<<< HEAD
-            public SingleTransactionRecordBuilder parentConsensus(@NonNull final Instant parentConsensus) {
-=======
             public StreamBuilder parentConsensus(@NotNull final Instant parentConsensus) {
->>>>>>> c9119a53
                 return null;
             }
 
