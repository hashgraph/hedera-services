--- conflicted
+++ resolved
@@ -1046,14 +1046,9 @@
     private void setUpTxnContext() {
         txn = new TokenCreateBuilder().build();
         given(handleContext.body()).willReturn(txn);
-<<<<<<< HEAD
         given(handleContext.recordBuilders()).willReturn(recordBuilders);
         given(recordBuilders.getOrCreate(any())).willReturn(recordBuilder);
-        given(handleContext.writableStore(WritableAccountStore.class)).willReturn(writableAccountStore);
-=======
-        given(handleContext.recordBuilder(any())).willReturn(recordBuilder);
         given(storeFactory.writableStore(WritableAccountStore.class)).willReturn(writableAccountStore);
->>>>>>> f20c7a92
         given(configProvider.getConfiguration()).willReturn(versionedConfig);
         given(handleContext.configuration()).willReturn(configuration);
         given(handleContext.consensusNow()).willReturn(consensusInstant);
