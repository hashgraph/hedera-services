/*
 * Copyright (C) 2022-2023 Hedera Hashgraph, LLC
 *
 * Licensed under the Apache License, Version 2.0 (the "License");
 * you may not use this file except in compliance with the License.
 * You may obtain a copy of the License at
 *
 *      http://www.apache.org/licenses/LICENSE-2.0
 *
 * Unless required by applicable law or agreed to in writing, software
 * distributed under the License is distributed on an "AS IS" BASIS,
 * WITHOUT WARRANTIES OR CONDITIONS OF ANY KIND, either express or implied.
 * See the License for the specific language governing permissions and
 * limitations under the License.
 */

package com.hedera.node.app.service.token.impl.test;

<<<<<<< HEAD
=======
import static com.hedera.node.app.service.mono.Utils.asHederaKey;
import static com.hedera.node.app.service.mono.ledger.accounts.AliasManager.keyAliasToEVMAddress;
import static com.hedera.node.app.service.mono.utils.Units.HBARS_TO_TINYBARS;
import static com.hedera.test.utils.IdUtils.*;
import static com.hederahashgraph.api.proto.java.ResponseCodeEnum.*;
import static org.assertj.core.api.Assertions.assertThat;
>>>>>>> 529ae255
import static org.junit.jupiter.api.Assertions.*;

<<<<<<< HEAD
=======
import com.google.protobuf.ByteString;
import com.hedera.node.app.service.mono.legacy.core.jproto.JContractIDKey;
import com.hedera.node.app.service.mono.legacy.core.jproto.JEd25519Key;
import com.hedera.node.app.service.mono.legacy.core.jproto.JKey;
import com.hedera.node.app.service.mono.legacy.core.jproto.JKeyList;
import com.hedera.node.app.service.mono.state.merkle.MerkleAccount;
import com.hedera.node.app.service.mono.state.submerkle.EntityId;
import com.hedera.node.app.service.mono.utils.EntityNum;
import com.hedera.node.app.service.token.impl.ReadableAccountStore;
import com.hedera.node.app.spi.accounts.Account;
import com.hedera.node.app.spi.key.HederaKey;
import com.hedera.node.app.spi.state.ReadableKVState;
import com.hedera.node.app.spi.state.ReadableStates;
import com.hedera.test.utils.KeyUtils;
import com.hederahashgraph.api.proto.java.AccountID;
import com.hederahashgraph.api.proto.java.ContractID;
import com.hederahashgraph.api.proto.java.Key;
import com.swirlds.common.utility.CommonUtils;
import java.util.Optional;
import org.bouncycastle.util.encoders.Hex;
import org.hyperledger.besu.datatypes.Address;
import org.junit.jupiter.api.BeforeEach;
import org.junit.jupiter.api.Test;
>>>>>>> 529ae255
import org.junit.jupiter.api.extension.ExtendWith;
import org.mockito.junit.jupiter.MockitoExtension;

// FUTURE: Once we have protobuf generated object need to replace all JKeys.
@ExtendWith(MockitoExtension.class)
class ReadableAccountStoreTest {
<<<<<<< HEAD
    //    @Mock
    //    private ReadableKVState aliases;
    //
    //    @Mock
    //    private ReadableKVState accounts;
    //
    //    @Mock
    //    private MerkleAccount account;
    //
    //    @Mock
    //    private ReadableStates states;
    //
    //    private final Key payerKey = KeyUtils.A_COMPLEX_KEY;
    //    private final Key contractKey = KeyUtils.A_COMPLEX_KEY;
    //    private final HederaKey payerHederaKey = asHederaKey(payerKey).get();
    //    private final HederaKey contractHederaKey = asHederaKey(contractKey).get();
    //    private final AccountID payerAlias = asAliasAccount(ByteString.copyFromUtf8("testAlias"));
    //    private final byte[] evmAddress = CommonUtils.unhex("6aea3773ea468a814d954e6dec795bfee7d76e25");
    //    private final ContractID contractAlias = ContractID.newBuilder()
    //            .setEvmAddress(ByteString.copyFrom(evmAddress))
    //            .build();
    //    private final ContractID contract = asContract("0.0.1234");
    //    private final AccountID payer = asAccount("0.0.3");
    //    private final Long payerNum = 3L;
    //    private static final String ACCOUNTS = "ACCOUNTS";
    //    private static final String ALIASES = "ALIASES";
    //
    //    private ReadableAccountStore subject;
    //
    //    @BeforeEach
    //    public void setUp() {
    //        given(states.get(ACCOUNTS)).willReturn(accounts);
    //        given(states.get(ALIASES)).willReturn(aliases);
    //        subject = new ReadableAccountStore(states);
    //    }
    //
    //    @Test
    //    void getsKeyIfAlias() {
    //        given(aliases.get(payerAlias.getAlias().toStringUtf8())).willReturn(payerNum);
    //        given(accounts.get(payerNum)).willReturn(account);
    //        given(account.getAccountKey()).willReturn((JKey) payerHederaKey);
    //
    //        final var result = subject.getKey(payerAlias);
    //
    //        assertFalse(result.failed());
    //        assertNull(result.failureReason());
    //        assertEquals(payerHederaKey, result.key());
    //    }
    //
    //    @Test
    //    void getsKeyIfEvmAddress() {
    //        given(aliases.get(contractAlias.getEvmAddress().toStringUtf8())).willReturn(contract.getContractNum());
    //        given(accounts.get(contract.getContractNum())).willReturn(account);
    //        given(account.getAccountKey()).willReturn((JKey) contractHederaKey);
    //        given(account.isSmartContract()).willReturn(true);
    //
    //        final var result = subject.getKey(contractAlias);
    //
    //        assertFalse(result.failed());
    //        assertNull(result.failureReason());
    //        assertEquals(contractHederaKey, result.key());
    //    }
    //
    //    @Test
    //    void getsNullKeyIfMissingEvmAddress() {
    //        given(aliases.get(contractAlias.getEvmAddress().toStringUtf8())).willReturn(null);
    //
    //        var result = subject.getKey(contractAlias);
    //
    //        assertTrue(result.failed());
    //        assertEquals(INVALID_CONTRACT_ID, result.failureReason());
    //        assertNull(result.key());
    //
    //        result = subject.getKeyIfReceiverSigRequired(contractAlias);
    //
    //        assertTrue(result.failed());
    //        assertEquals(INVALID_CONTRACT_ID, result.failureReason());
    //        assertNull(result.key());
    //    }
    //
    //    @Test
    //    void getsNullKeyIfMissingContract() {
    //        given(accounts.get(contract.getContractNum())).willReturn(null);
    //
    //        var result = subject.getKey(contract);
    //
    //        assertTrue(result.failed());
    //        assertEquals(INVALID_CONTRACT_ID, result.failureReason());
    //        assertNull(result.key());
    //
    //        result = subject.getKeyIfReceiverSigRequired(contract);
    //
    //        assertTrue(result.failed());
    //        assertEquals(INVALID_CONTRACT_ID, result.failureReason());
    //        assertNull(result.key());
    //    }
    //
    //    @Test
    //    void failsIfNotSmartContract() {
    //        given(aliases.get(contractAlias.getEvmAddress().toStringUtf8())).willReturn(contract.getContractNum());
    //        given(accounts.get(contract.getContractNum())).willReturn(account);
    //
    //        var result = subject.getKey(contractAlias);
    //        assertTrue(result.failed());
    //        assertEquals(INVALID_CONTRACT_ID, result.failureReason());
    //        assertEquals(null, result.key());
    //
    //        result = subject.getKeyIfReceiverSigRequired(contractAlias);
    //        assertTrue(result.failed());
    //        assertEquals(INVALID_CONTRACT_ID, result.failureReason());
    //        assertEquals(null, result.key());
    //    }
    //
    //    @Test
    //    void failsIfContractDeleted() {
    //        given(aliases.get(contractAlias.getEvmAddress().toStringUtf8())).willReturn(contract.getContractNum());
    //        given(accounts.get(contract.getContractNum())).willReturn(account);
    //        given(account.isDeleted()).willReturn(true);
    //
    //        var result = subject.getKey(contractAlias);
    //        assertTrue(result.failed());
    //        assertEquals(INVALID_CONTRACT_ID, result.failureReason());
    //        assertEquals(null, result.key());
    //
    //        result = subject.getKeyIfReceiverSigRequired(contractAlias);
    //        assertTrue(result.failed());
    //        assertEquals(INVALID_CONTRACT_ID, result.failureReason());
    //        assertEquals(null, result.key());
    //    }
    //
    //    @Test
    //    void getsKeyIfAccount() {
    //        given(accounts.get(payerNum)).willReturn(account);
    //        given(account.getAccountKey()).willReturn((JKey) payerHederaKey);
    //
    //        final var result = subject.getKey(payer);
    //
    //        assertFalse(result.failed());
    //        assertNull(result.failureReason());
    //        assertEquals(payerHederaKey, result.key());
    //    }
    //
    //    @Test
    //    void getsNullKeyIfMissingAlias() {
    //        given(aliases.get(payerAlias.getAlias().toStringUtf8())).willReturn(null);
    //
    //        final var result = subject.getKey(payerAlias);
    //
    //        assertTrue(result.failed());
    //        assertEquals(INVALID_ACCOUNT_ID, result.failureReason());
    //        assertNull(result.key());
    //    }
    //
    //    @Test
    //    void getsNullKeyIfMissingAccount() {
    //        given(accounts.get(payerNum)).willReturn(null);
    //
    //        final var result = subject.getKey(payer);
    //
    //        assertTrue(result.failed());
    //        assertEquals(INVALID_ACCOUNT_ID, result.failureReason());
    //        assertNull(result.key());
    //    }
    //
    //    @Test
    //    void getsMirrorAddress() {
    //        final var num = EntityNum.fromLong(payerNum);
    //        final Address mirrorAddress = num.toEvmAddress();
    //        final var mirrorAccount = asAliasAccount(ByteString.copyFrom(mirrorAddress.toArrayUnsafe()));
    //
    //        given(accounts.get(payerNum)).willReturn(account);
    //        given(account.getAccountKey()).willReturn((JKey) payerHederaKey);
    //
    //        final var result = subject.getKey(mirrorAccount);
    //
    //        assertFalse(result.failed());
    //        assertNull(result.failureReason());
    //        assertEquals(payerHederaKey, result.key());
    //    }
    //
    //    @Test
    //    void failsIfMirrorAddressDoesntExist() {
    //        final var num = EntityNum.fromLong(payerNum);
    //        final Address mirrorAddress = num.toEvmAddress();
    //        final var mirrorAccount = asAliasAccount(ByteString.copyFrom(mirrorAddress.toArrayUnsafe()));
    //
    //        given(accounts.get(payerNum)).willReturn(null);
    //
    //        final var result = subject.getKey(mirrorAccount);
    //
    //        assertTrue(result.failed());
    //        assertEquals(INVALID_ACCOUNT_ID, result.failureReason());
    //        assertNull(result.key());
    //    }
    //
    //    @Test
    //    void getsMirrorAddressNumForContract() {
    //        final var num = EntityNum.fromLong(contract.getContractNum());
    //        final Address mirrorAddress = num.toEvmAddress();
    //        final var mirrorAccount = ContractID.newBuilder()
    //                .setEvmAddress(ByteString.copyFrom(mirrorAddress.toArrayUnsafe()))
    //                .build();
    //
    //        given(accounts.get(contract.getContractNum())).willReturn(account);
    //        given(account.getAccountKey()).willReturn((JKey) contractHederaKey);
    //        given(account.isSmartContract()).willReturn(true);
    //
    //        final var result = subject.getKey(mirrorAccount);
    //
    //        assertFalse(result.failed());
    //        assertNull(result.failureReason());
    //        assertEquals(contractHederaKey, result.key());
    //    }
    //
    //    @Test
    //    void derivesEVMAddressIfNotMirror() {
    //        final var aliasBytes =
    // Hex.decode("3a21033a514176466fa815ed481ffad09110a2d344f6c9b78c1d14afc351c3a51be33d");
    //        final var ecdsaAlias = ByteString.copyFrom(aliasBytes);
    //        final var mirrorAccount =
    //                ContractID.newBuilder().setEvmAddress(ecdsaAlias).build();
    //        final var evmAddress = keyAliasToEVMAddress(ecdsaAlias);
    //        final var evmAddressString = ByteString.copyFrom(evmAddress).toStringUtf8();
    //
    //        given(aliases.get(ecdsaAlias.toStringUtf8())).willReturn(null);
    //        given(aliases.get(evmAddressString)).willReturn(contract.getContractNum());
    //
    //        given(accounts.get(contract.getContractNum())).willReturn(account);
    //        given(account.getAccountKey()).willReturn((JKey) contractHederaKey);
    //        given(account.isSmartContract()).willReturn(true);
    //
    //        final var result = subject.getKey(mirrorAccount);
    //
    //        assertFalse(result.failed());
    //        assertNull(result.failureReason());
    //        assertEquals(contractHederaKey, result.key());
    //    }
    //
    //    @Test
    //    void getsKeyIfPayerAliasAndReceiverSigRequired() {
    //        given(aliases.get(payerAlias.getAlias().toStringUtf8())).willReturn(payerNum);
    //        given(accounts.get(payerNum)).willReturn(account);
    //        given(account.getAccountKey()).willReturn((JKey) payerHederaKey);
    //        given(account.isReceiverSigRequired()).willReturn(true);
    //
    //        final var result = subject.getKeyIfReceiverSigRequired(payerAlias);
    //
    //        assertFalse(result.failed());
    //        assertNull(result.failureReason());
    //        assertEquals(payerHederaKey, result.key());
    //    }
    //
    //    @Test
    //    void getsKeyIfPayerAccountAndReceiverSigRequired() {
    //        given(accounts.get(payerNum)).willReturn(account);
    //        given(account.getAccountKey()).willReturn((JKey) payerHederaKey);
    //        given(account.isReceiverSigRequired()).willReturn(true);
    //
    //        final var result = subject.getKeyIfReceiverSigRequired(payer);
    //
    //        assertFalse(result.failed());
    //        assertNull(result.failureReason());
    //        assertEquals(payerHederaKey, result.key());
    //    }
    //
    //    @Test
    //    void getsNullKeyFromReceiverSigRequiredIfMissingAlias() {
    //        given(aliases.get(payerAlias.getAlias().toStringUtf8())).willReturn(null);
    //
    //        final var result = subject.getKeyIfReceiverSigRequired(payerAlias);
    //
    //        assertTrue(result.failed());
    //        assertEquals(INVALID_ACCOUNT_ID, result.failureReason());
    //        assertNull(result.key());
    //    }
    //
    //    @Test
    //    void getsNullKeyFromReceiverSigRequiredIfMissingAccount() {
    //        given(accounts.get(payerNum)).willReturn(null);
    //
    //        final var result = subject.getKeyIfReceiverSigRequired(payer);
    //
    //        assertTrue(result.failed());
    //        assertEquals(INVALID_ACCOUNT_ID, result.failureReason());
    //        assertNull(result.key());
    //    }
    //
    //    @Test
    //    void getsNullKeyIfAndReceiverSigNotRequired() {
    //        given(aliases.get(payerAlias.getAlias().toStringUtf8())).willReturn(payerNum);
    //        given(accounts.get(payerNum)).willReturn(account);
    //        given(account.getAccountKey()).willReturn((JKey) payerHederaKey);
    //        given(account.isReceiverSigRequired()).willReturn(false);
    //
    //        final var result = subject.getKeyIfReceiverSigRequired(payerAlias);
    //
    //        assertFalse(result.failed());
    //        assertNull(result.failureReason());
    //        assertNull(result.key());
    //    }
    //
    //    @Test
    //    void getsNullKeyFromAccountIfReceiverKeyNotRequired() {
    //        given(accounts.get(payerNum)).willReturn(account);
    //        given(account.getAccountKey()).willReturn((JKey) payerHederaKey);
    //        given(account.isReceiverSigRequired()).willReturn(false);
    //
    //        final var result = subject.getKeyIfReceiverSigRequired(payer);
    //
    //        assertFalse(result.failed());
    //        assertNull(result.failureReason());
    //        assertNull(result.key());
    //    }
    //
    //    @Test
    //    void getsNullKeyFromContractIfReceiverKeyNotRequired() {
    //        given(aliases.get(contractAlias.getEvmAddress().toStringUtf8())).willReturn(contract.getContractNum());
    //        given(accounts.get(contract.getContractNum())).willReturn(account);
    //        given(account.getAccountKey()).willReturn((JKey) contractHederaKey);
    //        given(account.isSmartContract()).willReturn(true);
    //        given(account.isReceiverSigRequired()).willReturn(false);
    //
    //        final var result = subject.getKeyIfReceiverSigRequired(contractAlias);
    //
    //        assertFalse(result.failed());
    //        assertNull(result.failureReason());
    //        assertNull(result.key());
    //    }
    //
    //    @Test
    //    void failsIfKeyIsJContractIDKey() {
    //        final var mockKey = mock(JContractIDKey.class);
    //
    //        given(aliases.get(contractAlias.getEvmAddress().toStringUtf8())).willReturn(contract.getContractNum());
    //        given(accounts.get(contract.getContractNum())).willReturn(account);
    //        given(account.getAccountKey()).willReturn(mockKey);
    //        given(account.isSmartContract()).willReturn(true);
    //
    //        var result = subject.getKey(contractAlias);
    //
    //        assertTrue(result.failed());
    //        assertEquals(MODIFYING_IMMUTABLE_CONTRACT, result.failureReason());
    //        assertNull(result.key());
    //
    //        result = subject.getKeyIfReceiverSigRequired(contractAlias);
    //
    //        assertTrue(result.failed());
    //        assertEquals(MODIFYING_IMMUTABLE_CONTRACT, result.failureReason());
    //        assertNull(result.key());
    //    }
    //
    //    @Test
    //    void failsIfKeyIsEmpty() {
    //        final var key = new JEd25519Key(new byte[0]);
    //        given(aliases.get(contractAlias.getEvmAddress().toStringUtf8())).willReturn(contract.getContractNum());
    //        given(accounts.get(contract.getContractNum())).willReturn(account);
    //        given(account.getAccountKey()).willReturn(key);
    //        given(account.isSmartContract()).willReturn(true);
    //
    //        var result = subject.getKey(contractAlias);
    //
    //        assertTrue(result.failed());
    //        assertEquals(MODIFYING_IMMUTABLE_CONTRACT, result.failureReason());
    //        assertNull(result.key());
    //
    //        result = subject.getKeyIfReceiverSigRequired(contractAlias);
    //
    //        assertTrue(result.failed());
    //        assertEquals(MODIFYING_IMMUTABLE_CONTRACT, result.failureReason());
    //        assertNull(result.key());
    //    }
    //
    //    @Test
    //    void failsIfKeyIsNull() {
    //        given(aliases.get(contractAlias.getEvmAddress().toStringUtf8())).willReturn(contract.getContractNum());
    //        given(accounts.get(contract.getContractNum())).willReturn(account);
    //        given(account.getAccountKey()).willReturn(null);
    //        given(account.isSmartContract()).willReturn(true);
    //
    //        var result = subject.getKey(contractAlias);
    //
    //        assertTrue(result.failed());
    //        assertEquals(MODIFYING_IMMUTABLE_CONTRACT, result.failureReason());
    //        assertNull(result.key());
    //
    //        result = subject.getKeyIfReceiverSigRequired(contractAlias);
    //
    //        assertTrue(result.failed());
    //        assertEquals(MODIFYING_IMMUTABLE_CONTRACT, result.failureReason());
    //        assertNull(result.key());
    //    }
    //
    //    @Test
    //    void failsKeyValidationWhenKeyReturnedIsNull() {
    //        given(accounts.get(payerNum)).willReturn(account);
    //        given(account.getAccountKey()).willReturn(null);
    //
    //        var result = subject.getKey(payer);
    //        assertTrue(result.failed());
    //        assertEquals(ACCOUNT_IS_IMMUTABLE, result.failureReason());
    //        assertNull(result.key());
    //
    //        result = subject.getKeyIfReceiverSigRequired(payer);
    //        assertTrue(result.failed());
    //        assertEquals(ACCOUNT_IS_IMMUTABLE, result.failureReason());
    //        assertNull(result.key());
    //    }
    //
    //    @Test
    //    void failsKeyValidationWhenKeyReturnedIsEmpty() {
    //        given(accounts.get(payerNum)).willReturn(account);
    //        given(account.getAccountKey()).willReturn(new JKeyList());
    //
    //        var result = subject.getKey(payer);
    //
    //        assertTrue(result.failed());
    //        assertEquals(ACCOUNT_IS_IMMUTABLE, result.failureReason());
    //        assertNull(result.key());
    //
    //        result = subject.getKeyIfReceiverSigRequired(payer);
    //
    //        assertTrue(result.failed());
    //        assertEquals(ACCOUNT_IS_IMMUTABLE, result.failureReason());
    //        assertNull(result.key());
    //    }
    //
    //    @SuppressWarnings("unchecked")
    //    @Test
    //    void getAccount() {
    //        // given
    //        given(accounts.get(payerNum)).willReturn(account);
    //        given(account.getMemo()).willReturn("");
    //        given(account.getAccountKey()).willReturn((JKey) payerHederaKey);
    //        given(account.getExpiry()).willReturn(5L);
    //        given(account.getBalance()).willReturn(7L * HBARS_TO_TINYBARS);
    //        given(account.getMemo()).willReturn("Hello World");
    //        given(account.isDeleted()).willReturn(true);
    //        given(account.isReceiverSigRequired()).willReturn(true);
    //        given(account.getNftsOwned()).willReturn(11L);
    //        given(account.getMaxAutomaticAssociations()).willReturn(13);
    //        given(account.getUsedAutoAssociations()).willReturn(17);
    //        given(account.getNumAssociations()).willReturn(19);
    //        given(account.getNumPositiveBalances()).willReturn(23);
    //        given(account.getEthereumNonce()).willReturn(29L);
    //        given(account.getStakedToMe()).willReturn(31L);
    //        given(account.getStakePeriodStart()).willReturn(37L);
    //        given(account.totalStake()).willReturn(41L);
    //        given(account.isDeclinedReward()).willReturn(true);
    //        given(account.getAutoRenewAccount()).willReturn(new EntityId(43L, 47L, 53L));
    //        given(account.getAutoRenewSecs()).willReturn(59L);
    //        given(account.getAlias()).willReturn(ByteString.copyFrom(new byte[] {1, 2, 3}));
    //        given(account.isSmartContract()).willReturn(true);
    //
    //        // when
    //        final var result = subject.getAccount(payer);
    //
    //        // then
    //        assertThat(result).isNotEmpty();
    //        final var mappedAccount = result.get();
    //        assertThat(mappedAccount.getKey()).hasValue(payerHederaKey);
    //        assertThat(mappedAccount.expiry()).isEqualTo(5L);
    //        assertThat(mappedAccount.balanceInHbar()).isEqualTo(7L);
    //        assertThat(mappedAccount.balanceInTinyBar()).isEqualTo(7L * HBARS_TO_TINYBARS);
    //        assertThat(mappedAccount.memo()).isEqualTo("Hello World");
    //        assertThat(mappedAccount.isDeleted()).isTrue();
    //        assertThat(mappedAccount.isReceiverSigRequired()).isTrue();
    //        assertThat(mappedAccount.numberOfOwnedNfts()).isEqualTo(11L);
    //        assertThat(mappedAccount.maxAutoAssociations()).isEqualTo(13);
    //        assertThat(mappedAccount.usedAutoAssociations()).isEqualTo(17);
    //        assertThat(mappedAccount.numAssociations()).isEqualTo(19);
    //        assertThat(mappedAccount.numPositiveBalances()).isEqualTo(23);
    //        assertThat(mappedAccount.ethereumNonce()).isEqualTo(29L);
    //        assertThat(mappedAccount.stakedToMe()).isEqualTo(31L);
    //        assertThat(mappedAccount.stakePeriodStart()).isEqualTo(37L);
    //        assertThat(mappedAccount.stakedNum()).isEqualTo(41L);
    //        assertThat(mappedAccount.declineReward()).isTrue();
    //        assertThat(mappedAccount.stakeAtStartOfLastRewardedPeriod()).isEqualTo(37L);
    //        assertThat(mappedAccount.autoRenewAccountNumber()).isEqualTo(53L);
    //        assertThat(mappedAccount.autoRenewSecs()).isEqualTo(59L);
    //        assertThat(mappedAccount.accountNumber()).isEqualTo(payer.getAccountNum());
    //        assertThat(mappedAccount.alias()).hasValue(new byte[] {1, 2, 3});
    //        assertThat(mappedAccount.isSmartContract()).isTrue();
    //    }
    //
    //    @SuppressWarnings("unchecked")
    //    @Test
    //    void getsEmptyAccount() {
    //        // given
    //        given(accounts.get(payerNum)).willReturn(account);
    //        given(account.getAccountKey()).willReturn((JKey) payerHederaKey);
    //        given(account.getMemo()).willReturn("");
    //
    //        // when
    //        final var result = subject.getAccount(payer);
    //
    //        // then
    //        assertThat(result).isNotEmpty();
    //        final var mappedAccount = result.get();
    //        assertThat(mappedAccount.getKey()).hasValue(payerHederaKey);
    //        assertThat(mappedAccount.expiry()).isZero();
    //        assertThat(mappedAccount.balanceInHbar()).isZero();
    //        assertThat(mappedAccount.balanceInTinyBar()).isZero();
    //        assertThat(mappedAccount.memo()).isEmpty();
    //        assertThat(mappedAccount.isDeleted()).isFalse();
    //        assertThat(mappedAccount.isReceiverSigRequired()).isFalse();
    //        assertThat(mappedAccount.numberOfOwnedNfts()).isZero();
    //        assertThat(mappedAccount.maxAutoAssociations()).isZero();
    //        assertThat(mappedAccount.usedAutoAssociations()).isZero();
    //        assertThat(mappedAccount.numAssociations()).isZero();
    //        assertThat(mappedAccount.numPositiveBalances()).isZero();
    //        assertThat(mappedAccount.ethereumNonce()).isZero();
    //        assertThat(mappedAccount.stakedToMe()).isZero();
    //        assertThat(mappedAccount.stakePeriodStart()).isZero();
    //        assertThat(mappedAccount.stakedNum()).isZero();
    //        assertThat(mappedAccount.declineReward()).isFalse();
    //        assertThat(mappedAccount.stakeAtStartOfLastRewardedPeriod()).isZero();
    //        assertThat(mappedAccount.autoRenewAccountNumber()).isZero();
    //        assertThat(mappedAccount.autoRenewSecs()).isZero();
    //        assertThat(mappedAccount.accountNumber()).isEqualTo(payer.getAccountNum());
    //        assertThat(mappedAccount.alias()).isEmpty();
    //        assertThat(mappedAccount.isSmartContract()).isFalse();
    //    }
    //
    //    @SuppressWarnings("unchecked")
    //    @Test
    //    void getsEmptyOptionalIfMissingAccount() {
    //        given(accounts.get(payerNum)).willReturn(null);
    //
    //        final Optional<Account> result = subject.getAccount(payer);
    //
    //        assertThat(result).isEmpty();
    //    }
=======
    @Mock
    private ReadableKVState aliases;

    @Mock
    private ReadableKVState accounts;

    @Mock
    private MerkleAccount account;

    @Mock
    private ReadableStates states;

    private final Key payerKey = KeyUtils.A_COMPLEX_KEY;
    private final Key contractKey = KeyUtils.A_COMPLEX_KEY;
    private final HederaKey payerHederaKey = asHederaKey(payerKey).get();
    private final HederaKey contractHederaKey = asHederaKey(contractKey).get();
    private final AccountID payerAlias = asAliasAccount(ByteString.copyFromUtf8("testAlias"));
    private final byte[] evmAddress = CommonUtils.unhex("6aea3773ea468a814d954e6dec795bfee7d76e25");
    private final ContractID contractAlias = ContractID.newBuilder()
            .setEvmAddress(ByteString.copyFrom(evmAddress))
            .build();
    private final ContractID contract = asContract("0.0.1234");
    private final AccountID payer = asAccount("0.0.3");
    private final Long payerNum = 3L;
    private static final String ACCOUNTS = "ACCOUNTS";
    private static final String ALIASES = "ALIASES";

    private ReadableAccountStore subject;

    @BeforeEach
    public void setUp() {
        given(states.get(ACCOUNTS)).willReturn(accounts);
        given(states.get(ALIASES)).willReturn(aliases);
        subject = new ReadableAccountStore(states);
    }

    @Test
    void getsKeyIfAlias() {
        given(aliases.get(payerAlias.getAlias().toStringUtf8())).willReturn(payerNum);
        given(accounts.get(payerNum)).willReturn(account);
        given(account.getAccountKey()).willReturn((JKey) payerHederaKey);

        final var result = subject.getKey(payerAlias);

        assertFalse(result.failed());
        assertNull(result.failureReason());
        assertEquals(payerHederaKey, result.key());
    }

    @Test
    void getsKeyIfEvmAddress() {
        given(aliases.get(contractAlias.getEvmAddress().toStringUtf8())).willReturn(contract.getContractNum());
        given(accounts.get(contract.getContractNum())).willReturn(account);
        given(account.getAccountKey()).willReturn((JKey) contractHederaKey);
        given(account.isSmartContract()).willReturn(true);

        final var result = subject.getKey(contractAlias);

        assertFalse(result.failed());
        assertNull(result.failureReason());
        assertEquals(contractHederaKey, result.key());
    }

    @Test
    void getsNullKeyIfMissingEvmAddress() {
        given(aliases.get(contractAlias.getEvmAddress().toStringUtf8())).willReturn(null);

        var result = subject.getKey(contractAlias);

        assertTrue(result.failed());
        assertEquals(INVALID_CONTRACT_ID, result.failureReason());
        assertNull(result.key());

        result = subject.getKeyIfReceiverSigRequired(contractAlias);

        assertTrue(result.failed());
        assertEquals(INVALID_CONTRACT_ID, result.failureReason());
        assertNull(result.key());
    }

    @Test
    void getsNullKeyIfMissingContract() {
        given(accounts.get(contract.getContractNum())).willReturn(null);

        var result = subject.getKey(contract);

        assertTrue(result.failed());
        assertEquals(INVALID_CONTRACT_ID, result.failureReason());
        assertNull(result.key());

        result = subject.getKeyIfReceiverSigRequired(contract);

        assertTrue(result.failed());
        assertEquals(INVALID_CONTRACT_ID, result.failureReason());
        assertNull(result.key());
    }

    @Test
    void failsIfNotSmartContract() {
        given(aliases.get(contractAlias.getEvmAddress().toStringUtf8())).willReturn(contract.getContractNum());
        given(accounts.get(contract.getContractNum())).willReturn(account);

        var result = subject.getKey(contractAlias);
        assertTrue(result.failed());
        assertEquals(INVALID_CONTRACT_ID, result.failureReason());
        assertEquals(null, result.key());

        result = subject.getKeyIfReceiverSigRequired(contractAlias);
        assertTrue(result.failed());
        assertEquals(INVALID_CONTRACT_ID, result.failureReason());
        assertEquals(null, result.key());
    }

    @Test
    void failsIfContractDeleted() {
        given(aliases.get(contractAlias.getEvmAddress().toStringUtf8())).willReturn(contract.getContractNum());
        given(accounts.get(contract.getContractNum())).willReturn(account);
        given(account.isDeleted()).willReturn(true);

        var result = subject.getKey(contractAlias);
        assertTrue(result.failed());
        assertEquals(INVALID_CONTRACT_ID, result.failureReason());
        assertEquals(null, result.key());

        result = subject.getKeyIfReceiverSigRequired(contractAlias);
        assertTrue(result.failed());
        assertEquals(INVALID_CONTRACT_ID, result.failureReason());
        assertEquals(null, result.key());
    }

    @Test
    void getsKeyIfAccount() {
        given(accounts.get(payerNum)).willReturn(account);
        given(account.getAccountKey()).willReturn((JKey) payerHederaKey);

        final var result = subject.getKey(payer);

        assertFalse(result.failed());
        assertNull(result.failureReason());
        assertEquals(payerHederaKey, result.key());
    }

    @Test
    void getsNullKeyIfMissingAlias() {
        given(aliases.get(payerAlias.getAlias().toStringUtf8())).willReturn(null);

        final var result = subject.getKey(payerAlias);

        assertTrue(result.failed());
        assertEquals(INVALID_ACCOUNT_ID, result.failureReason());
        assertNull(result.key());
    }

    @Test
    void getsNullKeyIfMissingAccount() {
        given(accounts.get(payerNum)).willReturn(null);

        final var result = subject.getKey(payer);

        assertTrue(result.failed());
        assertEquals(INVALID_ACCOUNT_ID, result.failureReason());
        assertNull(result.key());
    }

    @Test
    void getsMirrorAddress() {
        final var num = EntityNum.fromLong(payerNum);
        final Address mirrorAddress = num.toEvmAddress();
        final var mirrorAccount = asAliasAccount(ByteString.copyFrom(mirrorAddress.toArrayUnsafe()));

        given(accounts.get(payerNum)).willReturn(account);
        given(account.getAccountKey()).willReturn((JKey) payerHederaKey);

        final var result = subject.getKey(mirrorAccount);

        assertFalse(result.failed());
        assertNull(result.failureReason());
        assertEquals(payerHederaKey, result.key());
    }

    @Test
    void failsIfMirrorAddressDoesntExist() {
        final var num = EntityNum.fromLong(payerNum);
        final Address mirrorAddress = num.toEvmAddress();
        final var mirrorAccount = asAliasAccount(ByteString.copyFrom(mirrorAddress.toArrayUnsafe()));

        given(accounts.get(payerNum)).willReturn(null);

        final var result = subject.getKey(mirrorAccount);

        assertTrue(result.failed());
        assertEquals(INVALID_ACCOUNT_ID, result.failureReason());
        assertNull(result.key());
    }

    @Test
    void getsMirrorAddressNumForContract() {
        final var num = EntityNum.fromLong(contract.getContractNum());
        final Address mirrorAddress = num.toEvmAddress();
        final var mirrorAccount = ContractID.newBuilder()
                .setEvmAddress(ByteString.copyFrom(mirrorAddress.toArrayUnsafe()))
                .build();

        given(accounts.get(contract.getContractNum())).willReturn(account);
        given(account.getAccountKey()).willReturn((JKey) contractHederaKey);
        given(account.isSmartContract()).willReturn(true);

        final var result = subject.getKey(mirrorAccount);

        assertFalse(result.failed());
        assertNull(result.failureReason());
        assertEquals(contractHederaKey, result.key());
    }

    @Test
    void derivesEVMAddressIfNotMirror() {
        final var aliasBytes = Hex.decode("3a21033a514176466fa815ed481ffad09110a2d344f6c9b78c1d14afc351c3a51be33d");
        final var ecdsaAlias = ByteString.copyFrom(aliasBytes);
        final var mirrorAccount =
                ContractID.newBuilder().setEvmAddress(ecdsaAlias).build();
        final var evmAddress = keyAliasToEVMAddress(ecdsaAlias);
        final var evmAddressString = ByteString.copyFrom(evmAddress).toStringUtf8();

        given(aliases.get(ecdsaAlias.toStringUtf8())).willReturn(null);
        given(aliases.get(evmAddressString)).willReturn(contract.getContractNum());

        given(accounts.get(contract.getContractNum())).willReturn(account);
        given(account.getAccountKey()).willReturn((JKey) contractHederaKey);
        given(account.isSmartContract()).willReturn(true);

        final var result = subject.getKey(mirrorAccount);

        assertFalse(result.failed());
        assertNull(result.failureReason());
        assertEquals(contractHederaKey, result.key());
    }

    @Test
    void getsKeyIfPayerAliasAndReceiverSigRequired() {
        given(aliases.get(payerAlias.getAlias().toStringUtf8())).willReturn(payerNum);
        given(accounts.get(payerNum)).willReturn(account);
        given(account.getAccountKey()).willReturn((JKey) payerHederaKey);
        given(account.isReceiverSigRequired()).willReturn(true);

        final var result = subject.getKeyIfReceiverSigRequired(payerAlias);

        assertFalse(result.failed());
        assertNull(result.failureReason());
        assertEquals(payerHederaKey, result.key());
    }

    @Test
    void getsKeyIfPayerAccountAndReceiverSigRequired() {
        given(accounts.get(payerNum)).willReturn(account);
        given(account.getAccountKey()).willReturn((JKey) payerHederaKey);
        given(account.isReceiverSigRequired()).willReturn(true);

        final var result = subject.getKeyIfReceiverSigRequired(payer);

        assertFalse(result.failed());
        assertNull(result.failureReason());
        assertEquals(payerHederaKey, result.key());
    }

    @Test
    void getsNullKeyFromReceiverSigRequiredIfMissingAlias() {
        given(aliases.get(payerAlias.getAlias().toStringUtf8())).willReturn(null);

        final var result = subject.getKeyIfReceiverSigRequired(payerAlias);

        assertTrue(result.failed());
        assertEquals(INVALID_ACCOUNT_ID, result.failureReason());
        assertNull(result.key());
    }

    @Test
    void getsNullKeyFromReceiverSigRequiredIfMissingAccount() {
        given(accounts.get(payerNum)).willReturn(null);

        final var result = subject.getKeyIfReceiverSigRequired(payer);

        assertTrue(result.failed());
        assertEquals(INVALID_ACCOUNT_ID, result.failureReason());
        assertNull(result.key());
    }

    @Test
    void getsNullKeyIfAndReceiverSigNotRequired() {
        given(aliases.get(payerAlias.getAlias().toStringUtf8())).willReturn(payerNum);
        given(accounts.get(payerNum)).willReturn(account);
        given(account.getAccountKey()).willReturn((JKey) payerHederaKey);
        given(account.isReceiverSigRequired()).willReturn(false);

        final var result = subject.getKeyIfReceiverSigRequired(payerAlias);

        assertFalse(result.failed());
        assertNull(result.failureReason());
        assertNull(result.key());
    }

    @Test
    void getsNullKeyFromAccountIfReceiverKeyNotRequired() {
        given(accounts.get(payerNum)).willReturn(account);
        given(account.getAccountKey()).willReturn((JKey) payerHederaKey);
        given(account.isReceiverSigRequired()).willReturn(false);

        final var result = subject.getKeyIfReceiverSigRequired(payer);

        assertFalse(result.failed());
        assertNull(result.failureReason());
        assertNull(result.key());
    }

    @Test
    void getsNullKeyFromContractIfReceiverKeyNotRequired() {
        given(aliases.get(contractAlias.getEvmAddress().toStringUtf8())).willReturn(contract.getContractNum());
        given(accounts.get(contract.getContractNum())).willReturn(account);
        given(account.getAccountKey()).willReturn((JKey) contractHederaKey);
        given(account.isSmartContract()).willReturn(true);
        given(account.isReceiverSigRequired()).willReturn(false);

        final var result = subject.getKeyIfReceiverSigRequired(contractAlias);

        assertFalse(result.failed());
        assertNull(result.failureReason());
        assertNull(result.key());
    }

    @Test
    void failsIfKeyIsJContractIDKey() {
        final var mockKey = mock(JContractIDKey.class);

        given(aliases.get(contractAlias.getEvmAddress().toStringUtf8())).willReturn(contract.getContractNum());
        given(accounts.get(contract.getContractNum())).willReturn(account);
        given(account.getAccountKey()).willReturn(mockKey);
        given(account.isSmartContract()).willReturn(true);

        var result = subject.getKey(contractAlias);

        assertTrue(result.failed());
        assertEquals(MODIFYING_IMMUTABLE_CONTRACT, result.failureReason());
        assertNull(result.key());

        result = subject.getKeyIfReceiverSigRequired(contractAlias);

        assertTrue(result.failed());
        assertEquals(MODIFYING_IMMUTABLE_CONTRACT, result.failureReason());
        assertNull(result.key());
    }

    @Test
    void failsIfKeyIsEmpty() {
        final var key = new JEd25519Key(new byte[0]);
        given(aliases.get(contractAlias.getEvmAddress().toStringUtf8())).willReturn(contract.getContractNum());
        given(accounts.get(contract.getContractNum())).willReturn(account);
        given(account.getAccountKey()).willReturn(key);
        given(account.isSmartContract()).willReturn(true);

        var result = subject.getKey(contractAlias);

        assertTrue(result.failed());
        assertEquals(MODIFYING_IMMUTABLE_CONTRACT, result.failureReason());
        assertNull(result.key());

        result = subject.getKeyIfReceiverSigRequired(contractAlias);

        assertTrue(result.failed());
        assertEquals(MODIFYING_IMMUTABLE_CONTRACT, result.failureReason());
        assertNull(result.key());
    }

    @Test
    void failsIfKeyIsNull() {
        given(aliases.get(contractAlias.getEvmAddress().toStringUtf8())).willReturn(contract.getContractNum());
        given(accounts.get(contract.getContractNum())).willReturn(account);
        given(account.getAccountKey()).willReturn(null);
        given(account.isSmartContract()).willReturn(true);

        var result = subject.getKey(contractAlias);

        assertTrue(result.failed());
        assertEquals(MODIFYING_IMMUTABLE_CONTRACT, result.failureReason());
        assertNull(result.key());

        result = subject.getKeyIfReceiverSigRequired(contractAlias);

        assertTrue(result.failed());
        assertEquals(MODIFYING_IMMUTABLE_CONTRACT, result.failureReason());
        assertNull(result.key());
    }

    @Test
    void failsKeyValidationWhenKeyReturnedIsNull() {
        given(accounts.get(payerNum)).willReturn(account);
        given(account.getAccountKey()).willReturn(null);

        var result = subject.getKey(payer);
        assertTrue(result.failed());
        assertEquals(ACCOUNT_IS_IMMUTABLE, result.failureReason());
        assertNull(result.key());

        result = subject.getKeyIfReceiverSigRequired(payer);
        assertTrue(result.failed());
        assertEquals(ACCOUNT_IS_IMMUTABLE, result.failureReason());
        assertNull(result.key());
    }

    @Test
    void failsKeyValidationWhenKeyReturnedIsEmpty() {
        given(accounts.get(payerNum)).willReturn(account);
        given(account.getAccountKey()).willReturn(new JKeyList());

        var result = subject.getKey(payer);

        assertTrue(result.failed());
        assertEquals(ACCOUNT_IS_IMMUTABLE, result.failureReason());
        assertNull(result.key());

        result = subject.getKeyIfReceiverSigRequired(payer);

        assertTrue(result.failed());
        assertEquals(ACCOUNT_IS_IMMUTABLE, result.failureReason());
        assertNull(result.key());
    }

    @SuppressWarnings("unchecked")
    @Test
    void getAccount() {
        // given
        given(accounts.get(payerNum)).willReturn(account);
        given(account.getMemo()).willReturn("");
        given(account.getAccountKey()).willReturn((JKey) payerHederaKey);
        given(account.getExpiry()).willReturn(5L);
        given(account.getBalance()).willReturn(7L * HBARS_TO_TINYBARS);
        given(account.getMemo()).willReturn("Hello World");
        given(account.isDeleted()).willReturn(true);
        given(account.isReceiverSigRequired()).willReturn(true);
        given(account.getNftsOwned()).willReturn(11L);
        given(account.getMaxAutomaticAssociations()).willReturn(13);
        given(account.getUsedAutoAssociations()).willReturn(17);
        given(account.getNumAssociations()).willReturn(19);
        given(account.getNumPositiveBalances()).willReturn(23);
        given(account.getEthereumNonce()).willReturn(29L);
        given(account.getStakedToMe()).willReturn(31L);
        given(account.getStakePeriodStart()).willReturn(37L);
        given(account.totalStake()).willReturn(41L);
        given(account.isDeclinedReward()).willReturn(true);
        given(account.getAutoRenewAccount()).willReturn(new EntityId(43L, 47L, 53L));
        given(account.getAutoRenewSecs()).willReturn(59L);
        given(account.getAlias()).willReturn(ByteString.copyFrom(new byte[] {1, 2, 3}));
        given(account.isSmartContract()).willReturn(true);

        // when
        final var result = subject.getAccountById(payer);

        // then
        assertThat(result).isNotEmpty();
        final var mappedAccount = result.get();
        assertThat(mappedAccount.getKey()).hasValue(payerHederaKey);
        assertThat(mappedAccount.expiry()).isEqualTo(5L);
        assertThat(mappedAccount.balanceInHbar()).isEqualTo(7L);
        assertThat(mappedAccount.balanceInTinyBar()).isEqualTo(7L * HBARS_TO_TINYBARS);
        assertThat(mappedAccount.memo()).isEqualTo("Hello World");
        assertThat(mappedAccount.isDeleted()).isTrue();
        assertThat(mappedAccount.isReceiverSigRequired()).isTrue();
        assertThat(mappedAccount.numberOfOwnedNfts()).isEqualTo(11L);
        assertThat(mappedAccount.maxAutoAssociations()).isEqualTo(13);
        assertThat(mappedAccount.usedAutoAssociations()).isEqualTo(17);
        assertThat(mappedAccount.numAssociations()).isEqualTo(19);
        assertThat(mappedAccount.numPositiveBalances()).isEqualTo(23);
        assertThat(mappedAccount.ethereumNonce()).isEqualTo(29L);
        assertThat(mappedAccount.stakedToMe()).isEqualTo(31L);
        assertThat(mappedAccount.stakePeriodStart()).isEqualTo(37L);
        assertThat(mappedAccount.stakedNum()).isEqualTo(41L);
        assertThat(mappedAccount.declineReward()).isTrue();
        assertThat(mappedAccount.stakeAtStartOfLastRewardedPeriod()).isEqualTo(37L);
        assertThat(mappedAccount.autoRenewAccountNumber()).isEqualTo(53L);
        assertThat(mappedAccount.autoRenewSecs()).isEqualTo(59L);
        assertThat(mappedAccount.accountNumber()).isEqualTo(payer.getAccountNum());
        assertThat(mappedAccount.alias()).hasValue(new byte[] {1, 2, 3});
        assertThat(mappedAccount.isSmartContract()).isTrue();
    }

    @SuppressWarnings("unchecked")
    @Test
    void getsEmptyAccount() {
        // given
        given(accounts.get(payerNum)).willReturn(account);
        given(account.getAccountKey()).willReturn((JKey) payerHederaKey);
        given(account.getMemo()).willReturn("");

        // when
        final var result = subject.getAccountById(payer);

        // then
        assertThat(result).isNotEmpty();
        final var mappedAccount = result.get();
        assertThat(mappedAccount.getKey()).hasValue(payerHederaKey);
        assertThat(mappedAccount.expiry()).isZero();
        assertThat(mappedAccount.balanceInHbar()).isZero();
        assertThat(mappedAccount.balanceInTinyBar()).isZero();
        assertThat(mappedAccount.memo()).isEmpty();
        assertThat(mappedAccount.isDeleted()).isFalse();
        assertThat(mappedAccount.isReceiverSigRequired()).isFalse();
        assertThat(mappedAccount.numberOfOwnedNfts()).isZero();
        assertThat(mappedAccount.maxAutoAssociations()).isZero();
        assertThat(mappedAccount.usedAutoAssociations()).isZero();
        assertThat(mappedAccount.numAssociations()).isZero();
        assertThat(mappedAccount.numPositiveBalances()).isZero();
        assertThat(mappedAccount.ethereumNonce()).isZero();
        assertThat(mappedAccount.stakedToMe()).isZero();
        assertThat(mappedAccount.stakePeriodStart()).isZero();
        assertThat(mappedAccount.stakedNum()).isZero();
        assertThat(mappedAccount.declineReward()).isFalse();
        assertThat(mappedAccount.stakeAtStartOfLastRewardedPeriod()).isZero();
        assertThat(mappedAccount.autoRenewAccountNumber()).isZero();
        assertThat(mappedAccount.autoRenewSecs()).isZero();
        assertThat(mappedAccount.accountNumber()).isEqualTo(payer.getAccountNum());
        assertThat(mappedAccount.alias()).isEmpty();
        assertThat(mappedAccount.isSmartContract()).isFalse();
    }

    @SuppressWarnings("unchecked")
    @Test
    void getsEmptyOptionalIfMissingAccount() {
        given(accounts.get(payerNum)).willReturn(null);

        final Optional<Account> result = subject.getAccountById(payer);

        assertThat(result).isEmpty();
    }
>>>>>>> 529ae255
}<|MERGE_RESOLUTION|>--- conflicted
+++ resolved
@@ -16,19 +16,16 @@
 
 package com.hedera.node.app.service.token.impl.test;
 
-<<<<<<< HEAD
-=======
 import static com.hedera.node.app.service.mono.Utils.asHederaKey;
 import static com.hedera.node.app.service.mono.ledger.accounts.AliasManager.keyAliasToEVMAddress;
 import static com.hedera.node.app.service.mono.utils.Units.HBARS_TO_TINYBARS;
 import static com.hedera.test.utils.IdUtils.*;
 import static com.hederahashgraph.api.proto.java.ResponseCodeEnum.*;
 import static org.assertj.core.api.Assertions.assertThat;
->>>>>>> 529ae255
 import static org.junit.jupiter.api.Assertions.*;
-
-<<<<<<< HEAD
-=======
+import static org.mockito.BDDMockito.given;
+import static org.mockito.Mockito.mock;
+
 import com.google.protobuf.ByteString;
 import com.hedera.node.app.service.mono.legacy.core.jproto.JContractIDKey;
 import com.hedera.node.app.service.mono.legacy.core.jproto.JEd25519Key;
@@ -52,547 +49,13 @@
 import org.hyperledger.besu.datatypes.Address;
 import org.junit.jupiter.api.BeforeEach;
 import org.junit.jupiter.api.Test;
->>>>>>> 529ae255
 import org.junit.jupiter.api.extension.ExtendWith;
+import org.mockito.Mock;
 import org.mockito.junit.jupiter.MockitoExtension;
 
 // FUTURE: Once we have protobuf generated object need to replace all JKeys.
 @ExtendWith(MockitoExtension.class)
 class ReadableAccountStoreTest {
-<<<<<<< HEAD
-    //    @Mock
-    //    private ReadableKVState aliases;
-    //
-    //    @Mock
-    //    private ReadableKVState accounts;
-    //
-    //    @Mock
-    //    private MerkleAccount account;
-    //
-    //    @Mock
-    //    private ReadableStates states;
-    //
-    //    private final Key payerKey = KeyUtils.A_COMPLEX_KEY;
-    //    private final Key contractKey = KeyUtils.A_COMPLEX_KEY;
-    //    private final HederaKey payerHederaKey = asHederaKey(payerKey).get();
-    //    private final HederaKey contractHederaKey = asHederaKey(contractKey).get();
-    //    private final AccountID payerAlias = asAliasAccount(ByteString.copyFromUtf8("testAlias"));
-    //    private final byte[] evmAddress = CommonUtils.unhex("6aea3773ea468a814d954e6dec795bfee7d76e25");
-    //    private final ContractID contractAlias = ContractID.newBuilder()
-    //            .setEvmAddress(ByteString.copyFrom(evmAddress))
-    //            .build();
-    //    private final ContractID contract = asContract("0.0.1234");
-    //    private final AccountID payer = asAccount("0.0.3");
-    //    private final Long payerNum = 3L;
-    //    private static final String ACCOUNTS = "ACCOUNTS";
-    //    private static final String ALIASES = "ALIASES";
-    //
-    //    private ReadableAccountStore subject;
-    //
-    //    @BeforeEach
-    //    public void setUp() {
-    //        given(states.get(ACCOUNTS)).willReturn(accounts);
-    //        given(states.get(ALIASES)).willReturn(aliases);
-    //        subject = new ReadableAccountStore(states);
-    //    }
-    //
-    //    @Test
-    //    void getsKeyIfAlias() {
-    //        given(aliases.get(payerAlias.getAlias().toStringUtf8())).willReturn(payerNum);
-    //        given(accounts.get(payerNum)).willReturn(account);
-    //        given(account.getAccountKey()).willReturn((JKey) payerHederaKey);
-    //
-    //        final var result = subject.getKey(payerAlias);
-    //
-    //        assertFalse(result.failed());
-    //        assertNull(result.failureReason());
-    //        assertEquals(payerHederaKey, result.key());
-    //    }
-    //
-    //    @Test
-    //    void getsKeyIfEvmAddress() {
-    //        given(aliases.get(contractAlias.getEvmAddress().toStringUtf8())).willReturn(contract.getContractNum());
-    //        given(accounts.get(contract.getContractNum())).willReturn(account);
-    //        given(account.getAccountKey()).willReturn((JKey) contractHederaKey);
-    //        given(account.isSmartContract()).willReturn(true);
-    //
-    //        final var result = subject.getKey(contractAlias);
-    //
-    //        assertFalse(result.failed());
-    //        assertNull(result.failureReason());
-    //        assertEquals(contractHederaKey, result.key());
-    //    }
-    //
-    //    @Test
-    //    void getsNullKeyIfMissingEvmAddress() {
-    //        given(aliases.get(contractAlias.getEvmAddress().toStringUtf8())).willReturn(null);
-    //
-    //        var result = subject.getKey(contractAlias);
-    //
-    //        assertTrue(result.failed());
-    //        assertEquals(INVALID_CONTRACT_ID, result.failureReason());
-    //        assertNull(result.key());
-    //
-    //        result = subject.getKeyIfReceiverSigRequired(contractAlias);
-    //
-    //        assertTrue(result.failed());
-    //        assertEquals(INVALID_CONTRACT_ID, result.failureReason());
-    //        assertNull(result.key());
-    //    }
-    //
-    //    @Test
-    //    void getsNullKeyIfMissingContract() {
-    //        given(accounts.get(contract.getContractNum())).willReturn(null);
-    //
-    //        var result = subject.getKey(contract);
-    //
-    //        assertTrue(result.failed());
-    //        assertEquals(INVALID_CONTRACT_ID, result.failureReason());
-    //        assertNull(result.key());
-    //
-    //        result = subject.getKeyIfReceiverSigRequired(contract);
-    //
-    //        assertTrue(result.failed());
-    //        assertEquals(INVALID_CONTRACT_ID, result.failureReason());
-    //        assertNull(result.key());
-    //    }
-    //
-    //    @Test
-    //    void failsIfNotSmartContract() {
-    //        given(aliases.get(contractAlias.getEvmAddress().toStringUtf8())).willReturn(contract.getContractNum());
-    //        given(accounts.get(contract.getContractNum())).willReturn(account);
-    //
-    //        var result = subject.getKey(contractAlias);
-    //        assertTrue(result.failed());
-    //        assertEquals(INVALID_CONTRACT_ID, result.failureReason());
-    //        assertEquals(null, result.key());
-    //
-    //        result = subject.getKeyIfReceiverSigRequired(contractAlias);
-    //        assertTrue(result.failed());
-    //        assertEquals(INVALID_CONTRACT_ID, result.failureReason());
-    //        assertEquals(null, result.key());
-    //    }
-    //
-    //    @Test
-    //    void failsIfContractDeleted() {
-    //        given(aliases.get(contractAlias.getEvmAddress().toStringUtf8())).willReturn(contract.getContractNum());
-    //        given(accounts.get(contract.getContractNum())).willReturn(account);
-    //        given(account.isDeleted()).willReturn(true);
-    //
-    //        var result = subject.getKey(contractAlias);
-    //        assertTrue(result.failed());
-    //        assertEquals(INVALID_CONTRACT_ID, result.failureReason());
-    //        assertEquals(null, result.key());
-    //
-    //        result = subject.getKeyIfReceiverSigRequired(contractAlias);
-    //        assertTrue(result.failed());
-    //        assertEquals(INVALID_CONTRACT_ID, result.failureReason());
-    //        assertEquals(null, result.key());
-    //    }
-    //
-    //    @Test
-    //    void getsKeyIfAccount() {
-    //        given(accounts.get(payerNum)).willReturn(account);
-    //        given(account.getAccountKey()).willReturn((JKey) payerHederaKey);
-    //
-    //        final var result = subject.getKey(payer);
-    //
-    //        assertFalse(result.failed());
-    //        assertNull(result.failureReason());
-    //        assertEquals(payerHederaKey, result.key());
-    //    }
-    //
-    //    @Test
-    //    void getsNullKeyIfMissingAlias() {
-    //        given(aliases.get(payerAlias.getAlias().toStringUtf8())).willReturn(null);
-    //
-    //        final var result = subject.getKey(payerAlias);
-    //
-    //        assertTrue(result.failed());
-    //        assertEquals(INVALID_ACCOUNT_ID, result.failureReason());
-    //        assertNull(result.key());
-    //    }
-    //
-    //    @Test
-    //    void getsNullKeyIfMissingAccount() {
-    //        given(accounts.get(payerNum)).willReturn(null);
-    //
-    //        final var result = subject.getKey(payer);
-    //
-    //        assertTrue(result.failed());
-    //        assertEquals(INVALID_ACCOUNT_ID, result.failureReason());
-    //        assertNull(result.key());
-    //    }
-    //
-    //    @Test
-    //    void getsMirrorAddress() {
-    //        final var num = EntityNum.fromLong(payerNum);
-    //        final Address mirrorAddress = num.toEvmAddress();
-    //        final var mirrorAccount = asAliasAccount(ByteString.copyFrom(mirrorAddress.toArrayUnsafe()));
-    //
-    //        given(accounts.get(payerNum)).willReturn(account);
-    //        given(account.getAccountKey()).willReturn((JKey) payerHederaKey);
-    //
-    //        final var result = subject.getKey(mirrorAccount);
-    //
-    //        assertFalse(result.failed());
-    //        assertNull(result.failureReason());
-    //        assertEquals(payerHederaKey, result.key());
-    //    }
-    //
-    //    @Test
-    //    void failsIfMirrorAddressDoesntExist() {
-    //        final var num = EntityNum.fromLong(payerNum);
-    //        final Address mirrorAddress = num.toEvmAddress();
-    //        final var mirrorAccount = asAliasAccount(ByteString.copyFrom(mirrorAddress.toArrayUnsafe()));
-    //
-    //        given(accounts.get(payerNum)).willReturn(null);
-    //
-    //        final var result = subject.getKey(mirrorAccount);
-    //
-    //        assertTrue(result.failed());
-    //        assertEquals(INVALID_ACCOUNT_ID, result.failureReason());
-    //        assertNull(result.key());
-    //    }
-    //
-    //    @Test
-    //    void getsMirrorAddressNumForContract() {
-    //        final var num = EntityNum.fromLong(contract.getContractNum());
-    //        final Address mirrorAddress = num.toEvmAddress();
-    //        final var mirrorAccount = ContractID.newBuilder()
-    //                .setEvmAddress(ByteString.copyFrom(mirrorAddress.toArrayUnsafe()))
-    //                .build();
-    //
-    //        given(accounts.get(contract.getContractNum())).willReturn(account);
-    //        given(account.getAccountKey()).willReturn((JKey) contractHederaKey);
-    //        given(account.isSmartContract()).willReturn(true);
-    //
-    //        final var result = subject.getKey(mirrorAccount);
-    //
-    //        assertFalse(result.failed());
-    //        assertNull(result.failureReason());
-    //        assertEquals(contractHederaKey, result.key());
-    //    }
-    //
-    //    @Test
-    //    void derivesEVMAddressIfNotMirror() {
-    //        final var aliasBytes =
-    // Hex.decode("3a21033a514176466fa815ed481ffad09110a2d344f6c9b78c1d14afc351c3a51be33d");
-    //        final var ecdsaAlias = ByteString.copyFrom(aliasBytes);
-    //        final var mirrorAccount =
-    //                ContractID.newBuilder().setEvmAddress(ecdsaAlias).build();
-    //        final var evmAddress = keyAliasToEVMAddress(ecdsaAlias);
-    //        final var evmAddressString = ByteString.copyFrom(evmAddress).toStringUtf8();
-    //
-    //        given(aliases.get(ecdsaAlias.toStringUtf8())).willReturn(null);
-    //        given(aliases.get(evmAddressString)).willReturn(contract.getContractNum());
-    //
-    //        given(accounts.get(contract.getContractNum())).willReturn(account);
-    //        given(account.getAccountKey()).willReturn((JKey) contractHederaKey);
-    //        given(account.isSmartContract()).willReturn(true);
-    //
-    //        final var result = subject.getKey(mirrorAccount);
-    //
-    //        assertFalse(result.failed());
-    //        assertNull(result.failureReason());
-    //        assertEquals(contractHederaKey, result.key());
-    //    }
-    //
-    //    @Test
-    //    void getsKeyIfPayerAliasAndReceiverSigRequired() {
-    //        given(aliases.get(payerAlias.getAlias().toStringUtf8())).willReturn(payerNum);
-    //        given(accounts.get(payerNum)).willReturn(account);
-    //        given(account.getAccountKey()).willReturn((JKey) payerHederaKey);
-    //        given(account.isReceiverSigRequired()).willReturn(true);
-    //
-    //        final var result = subject.getKeyIfReceiverSigRequired(payerAlias);
-    //
-    //        assertFalse(result.failed());
-    //        assertNull(result.failureReason());
-    //        assertEquals(payerHederaKey, result.key());
-    //    }
-    //
-    //    @Test
-    //    void getsKeyIfPayerAccountAndReceiverSigRequired() {
-    //        given(accounts.get(payerNum)).willReturn(account);
-    //        given(account.getAccountKey()).willReturn((JKey) payerHederaKey);
-    //        given(account.isReceiverSigRequired()).willReturn(true);
-    //
-    //        final var result = subject.getKeyIfReceiverSigRequired(payer);
-    //
-    //        assertFalse(result.failed());
-    //        assertNull(result.failureReason());
-    //        assertEquals(payerHederaKey, result.key());
-    //    }
-    //
-    //    @Test
-    //    void getsNullKeyFromReceiverSigRequiredIfMissingAlias() {
-    //        given(aliases.get(payerAlias.getAlias().toStringUtf8())).willReturn(null);
-    //
-    //        final var result = subject.getKeyIfReceiverSigRequired(payerAlias);
-    //
-    //        assertTrue(result.failed());
-    //        assertEquals(INVALID_ACCOUNT_ID, result.failureReason());
-    //        assertNull(result.key());
-    //    }
-    //
-    //    @Test
-    //    void getsNullKeyFromReceiverSigRequiredIfMissingAccount() {
-    //        given(accounts.get(payerNum)).willReturn(null);
-    //
-    //        final var result = subject.getKeyIfReceiverSigRequired(payer);
-    //
-    //        assertTrue(result.failed());
-    //        assertEquals(INVALID_ACCOUNT_ID, result.failureReason());
-    //        assertNull(result.key());
-    //    }
-    //
-    //    @Test
-    //    void getsNullKeyIfAndReceiverSigNotRequired() {
-    //        given(aliases.get(payerAlias.getAlias().toStringUtf8())).willReturn(payerNum);
-    //        given(accounts.get(payerNum)).willReturn(account);
-    //        given(account.getAccountKey()).willReturn((JKey) payerHederaKey);
-    //        given(account.isReceiverSigRequired()).willReturn(false);
-    //
-    //        final var result = subject.getKeyIfReceiverSigRequired(payerAlias);
-    //
-    //        assertFalse(result.failed());
-    //        assertNull(result.failureReason());
-    //        assertNull(result.key());
-    //    }
-    //
-    //    @Test
-    //    void getsNullKeyFromAccountIfReceiverKeyNotRequired() {
-    //        given(accounts.get(payerNum)).willReturn(account);
-    //        given(account.getAccountKey()).willReturn((JKey) payerHederaKey);
-    //        given(account.isReceiverSigRequired()).willReturn(false);
-    //
-    //        final var result = subject.getKeyIfReceiverSigRequired(payer);
-    //
-    //        assertFalse(result.failed());
-    //        assertNull(result.failureReason());
-    //        assertNull(result.key());
-    //    }
-    //
-    //    @Test
-    //    void getsNullKeyFromContractIfReceiverKeyNotRequired() {
-    //        given(aliases.get(contractAlias.getEvmAddress().toStringUtf8())).willReturn(contract.getContractNum());
-    //        given(accounts.get(contract.getContractNum())).willReturn(account);
-    //        given(account.getAccountKey()).willReturn((JKey) contractHederaKey);
-    //        given(account.isSmartContract()).willReturn(true);
-    //        given(account.isReceiverSigRequired()).willReturn(false);
-    //
-    //        final var result = subject.getKeyIfReceiverSigRequired(contractAlias);
-    //
-    //        assertFalse(result.failed());
-    //        assertNull(result.failureReason());
-    //        assertNull(result.key());
-    //    }
-    //
-    //    @Test
-    //    void failsIfKeyIsJContractIDKey() {
-    //        final var mockKey = mock(JContractIDKey.class);
-    //
-    //        given(aliases.get(contractAlias.getEvmAddress().toStringUtf8())).willReturn(contract.getContractNum());
-    //        given(accounts.get(contract.getContractNum())).willReturn(account);
-    //        given(account.getAccountKey()).willReturn(mockKey);
-    //        given(account.isSmartContract()).willReturn(true);
-    //
-    //        var result = subject.getKey(contractAlias);
-    //
-    //        assertTrue(result.failed());
-    //        assertEquals(MODIFYING_IMMUTABLE_CONTRACT, result.failureReason());
-    //        assertNull(result.key());
-    //
-    //        result = subject.getKeyIfReceiverSigRequired(contractAlias);
-    //
-    //        assertTrue(result.failed());
-    //        assertEquals(MODIFYING_IMMUTABLE_CONTRACT, result.failureReason());
-    //        assertNull(result.key());
-    //    }
-    //
-    //    @Test
-    //    void failsIfKeyIsEmpty() {
-    //        final var key = new JEd25519Key(new byte[0]);
-    //        given(aliases.get(contractAlias.getEvmAddress().toStringUtf8())).willReturn(contract.getContractNum());
-    //        given(accounts.get(contract.getContractNum())).willReturn(account);
-    //        given(account.getAccountKey()).willReturn(key);
-    //        given(account.isSmartContract()).willReturn(true);
-    //
-    //        var result = subject.getKey(contractAlias);
-    //
-    //        assertTrue(result.failed());
-    //        assertEquals(MODIFYING_IMMUTABLE_CONTRACT, result.failureReason());
-    //        assertNull(result.key());
-    //
-    //        result = subject.getKeyIfReceiverSigRequired(contractAlias);
-    //
-    //        assertTrue(result.failed());
-    //        assertEquals(MODIFYING_IMMUTABLE_CONTRACT, result.failureReason());
-    //        assertNull(result.key());
-    //    }
-    //
-    //    @Test
-    //    void failsIfKeyIsNull() {
-    //        given(aliases.get(contractAlias.getEvmAddress().toStringUtf8())).willReturn(contract.getContractNum());
-    //        given(accounts.get(contract.getContractNum())).willReturn(account);
-    //        given(account.getAccountKey()).willReturn(null);
-    //        given(account.isSmartContract()).willReturn(true);
-    //
-    //        var result = subject.getKey(contractAlias);
-    //
-    //        assertTrue(result.failed());
-    //        assertEquals(MODIFYING_IMMUTABLE_CONTRACT, result.failureReason());
-    //        assertNull(result.key());
-    //
-    //        result = subject.getKeyIfReceiverSigRequired(contractAlias);
-    //
-    //        assertTrue(result.failed());
-    //        assertEquals(MODIFYING_IMMUTABLE_CONTRACT, result.failureReason());
-    //        assertNull(result.key());
-    //    }
-    //
-    //    @Test
-    //    void failsKeyValidationWhenKeyReturnedIsNull() {
-    //        given(accounts.get(payerNum)).willReturn(account);
-    //        given(account.getAccountKey()).willReturn(null);
-    //
-    //        var result = subject.getKey(payer);
-    //        assertTrue(result.failed());
-    //        assertEquals(ACCOUNT_IS_IMMUTABLE, result.failureReason());
-    //        assertNull(result.key());
-    //
-    //        result = subject.getKeyIfReceiverSigRequired(payer);
-    //        assertTrue(result.failed());
-    //        assertEquals(ACCOUNT_IS_IMMUTABLE, result.failureReason());
-    //        assertNull(result.key());
-    //    }
-    //
-    //    @Test
-    //    void failsKeyValidationWhenKeyReturnedIsEmpty() {
-    //        given(accounts.get(payerNum)).willReturn(account);
-    //        given(account.getAccountKey()).willReturn(new JKeyList());
-    //
-    //        var result = subject.getKey(payer);
-    //
-    //        assertTrue(result.failed());
-    //        assertEquals(ACCOUNT_IS_IMMUTABLE, result.failureReason());
-    //        assertNull(result.key());
-    //
-    //        result = subject.getKeyIfReceiverSigRequired(payer);
-    //
-    //        assertTrue(result.failed());
-    //        assertEquals(ACCOUNT_IS_IMMUTABLE, result.failureReason());
-    //        assertNull(result.key());
-    //    }
-    //
-    //    @SuppressWarnings("unchecked")
-    //    @Test
-    //    void getAccount() {
-    //        // given
-    //        given(accounts.get(payerNum)).willReturn(account);
-    //        given(account.getMemo()).willReturn("");
-    //        given(account.getAccountKey()).willReturn((JKey) payerHederaKey);
-    //        given(account.getExpiry()).willReturn(5L);
-    //        given(account.getBalance()).willReturn(7L * HBARS_TO_TINYBARS);
-    //        given(account.getMemo()).willReturn("Hello World");
-    //        given(account.isDeleted()).willReturn(true);
-    //        given(account.isReceiverSigRequired()).willReturn(true);
-    //        given(account.getNftsOwned()).willReturn(11L);
-    //        given(account.getMaxAutomaticAssociations()).willReturn(13);
-    //        given(account.getUsedAutoAssociations()).willReturn(17);
-    //        given(account.getNumAssociations()).willReturn(19);
-    //        given(account.getNumPositiveBalances()).willReturn(23);
-    //        given(account.getEthereumNonce()).willReturn(29L);
-    //        given(account.getStakedToMe()).willReturn(31L);
-    //        given(account.getStakePeriodStart()).willReturn(37L);
-    //        given(account.totalStake()).willReturn(41L);
-    //        given(account.isDeclinedReward()).willReturn(true);
-    //        given(account.getAutoRenewAccount()).willReturn(new EntityId(43L, 47L, 53L));
-    //        given(account.getAutoRenewSecs()).willReturn(59L);
-    //        given(account.getAlias()).willReturn(ByteString.copyFrom(new byte[] {1, 2, 3}));
-    //        given(account.isSmartContract()).willReturn(true);
-    //
-    //        // when
-    //        final var result = subject.getAccount(payer);
-    //
-    //        // then
-    //        assertThat(result).isNotEmpty();
-    //        final var mappedAccount = result.get();
-    //        assertThat(mappedAccount.getKey()).hasValue(payerHederaKey);
-    //        assertThat(mappedAccount.expiry()).isEqualTo(5L);
-    //        assertThat(mappedAccount.balanceInHbar()).isEqualTo(7L);
-    //        assertThat(mappedAccount.balanceInTinyBar()).isEqualTo(7L * HBARS_TO_TINYBARS);
-    //        assertThat(mappedAccount.memo()).isEqualTo("Hello World");
-    //        assertThat(mappedAccount.isDeleted()).isTrue();
-    //        assertThat(mappedAccount.isReceiverSigRequired()).isTrue();
-    //        assertThat(mappedAccount.numberOfOwnedNfts()).isEqualTo(11L);
-    //        assertThat(mappedAccount.maxAutoAssociations()).isEqualTo(13);
-    //        assertThat(mappedAccount.usedAutoAssociations()).isEqualTo(17);
-    //        assertThat(mappedAccount.numAssociations()).isEqualTo(19);
-    //        assertThat(mappedAccount.numPositiveBalances()).isEqualTo(23);
-    //        assertThat(mappedAccount.ethereumNonce()).isEqualTo(29L);
-    //        assertThat(mappedAccount.stakedToMe()).isEqualTo(31L);
-    //        assertThat(mappedAccount.stakePeriodStart()).isEqualTo(37L);
-    //        assertThat(mappedAccount.stakedNum()).isEqualTo(41L);
-    //        assertThat(mappedAccount.declineReward()).isTrue();
-    //        assertThat(mappedAccount.stakeAtStartOfLastRewardedPeriod()).isEqualTo(37L);
-    //        assertThat(mappedAccount.autoRenewAccountNumber()).isEqualTo(53L);
-    //        assertThat(mappedAccount.autoRenewSecs()).isEqualTo(59L);
-    //        assertThat(mappedAccount.accountNumber()).isEqualTo(payer.getAccountNum());
-    //        assertThat(mappedAccount.alias()).hasValue(new byte[] {1, 2, 3});
-    //        assertThat(mappedAccount.isSmartContract()).isTrue();
-    //    }
-    //
-    //    @SuppressWarnings("unchecked")
-    //    @Test
-    //    void getsEmptyAccount() {
-    //        // given
-    //        given(accounts.get(payerNum)).willReturn(account);
-    //        given(account.getAccountKey()).willReturn((JKey) payerHederaKey);
-    //        given(account.getMemo()).willReturn("");
-    //
-    //        // when
-    //        final var result = subject.getAccount(payer);
-    //
-    //        // then
-    //        assertThat(result).isNotEmpty();
-    //        final var mappedAccount = result.get();
-    //        assertThat(mappedAccount.getKey()).hasValue(payerHederaKey);
-    //        assertThat(mappedAccount.expiry()).isZero();
-    //        assertThat(mappedAccount.balanceInHbar()).isZero();
-    //        assertThat(mappedAccount.balanceInTinyBar()).isZero();
-    //        assertThat(mappedAccount.memo()).isEmpty();
-    //        assertThat(mappedAccount.isDeleted()).isFalse();
-    //        assertThat(mappedAccount.isReceiverSigRequired()).isFalse();
-    //        assertThat(mappedAccount.numberOfOwnedNfts()).isZero();
-    //        assertThat(mappedAccount.maxAutoAssociations()).isZero();
-    //        assertThat(mappedAccount.usedAutoAssociations()).isZero();
-    //        assertThat(mappedAccount.numAssociations()).isZero();
-    //        assertThat(mappedAccount.numPositiveBalances()).isZero();
-    //        assertThat(mappedAccount.ethereumNonce()).isZero();
-    //        assertThat(mappedAccount.stakedToMe()).isZero();
-    //        assertThat(mappedAccount.stakePeriodStart()).isZero();
-    //        assertThat(mappedAccount.stakedNum()).isZero();
-    //        assertThat(mappedAccount.declineReward()).isFalse();
-    //        assertThat(mappedAccount.stakeAtStartOfLastRewardedPeriod()).isZero();
-    //        assertThat(mappedAccount.autoRenewAccountNumber()).isZero();
-    //        assertThat(mappedAccount.autoRenewSecs()).isZero();
-    //        assertThat(mappedAccount.accountNumber()).isEqualTo(payer.getAccountNum());
-    //        assertThat(mappedAccount.alias()).isEmpty();
-    //        assertThat(mappedAccount.isSmartContract()).isFalse();
-    //    }
-    //
-    //    @SuppressWarnings("unchecked")
-    //    @Test
-    //    void getsEmptyOptionalIfMissingAccount() {
-    //        given(accounts.get(payerNum)).willReturn(null);
-    //
-    //        final Optional<Account> result = subject.getAccount(payer);
-    //
-    //        assertThat(result).isEmpty();
-    //    }
-=======
     @Mock
     private ReadableKVState aliases;
 
@@ -1124,5 +587,4 @@
 
         assertThat(result).isEmpty();
     }
->>>>>>> 529ae255
 }