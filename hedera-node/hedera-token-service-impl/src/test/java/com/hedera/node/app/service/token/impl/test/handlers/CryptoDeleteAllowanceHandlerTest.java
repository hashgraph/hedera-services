/*
 * Copyright (C) 2023 Hedera Hashgraph, LLC
 *
 * Licensed under the Apache License, Version 2.0 (the "License");
 * you may not use this file except in compliance with the License.
 * You may obtain a copy of the License at
 *
 *      http://www.apache.org/licenses/LICENSE-2.0
 *
 * Unless required by applicable law or agreed to in writing, software
 * distributed under the License is distributed on an "AS IS" BASIS,
 * WITHOUT WARRANTIES OR CONDITIONS OF ANY KIND, either express or implied.
 * See the License for the specific language governing permissions and
 * limitations under the License.
 */

package com.hedera.node.app.service.token.impl.test.handlers;

<<<<<<< HEAD
class CryptoDeleteAllowanceHandlerTest extends CryptoHandlerTestBase {
    //    private final TokenID nft = asToken("0.0.56789");
    //    private final AccountID owner = asAccount("0.0.123456");
    //    private final HederaKey ownerKey = asHederaKey(A_COMPLEX_KEY).get();
    //    @Mock private MerkleAccount ownerAccount;
    //
    //    private CryptoDeleteAllowanceHandler subject = new CryptoDeleteAllowanceHandler();
    //
    //    @Test
    //    void cryptoDeleteAllowanceVanilla() {
    //        given(accounts.get(owner.getAccountNum())).willReturn(ownerAccount);
    //        given(ownerAccount.getAccountKey()).willReturn((JKey) ownerKey);
    //
    //        final var txn = cryptoDeleteAllowanceTransaction(payer);
    //        final var meta = subject.preHandle(txn, payer, store);
    //        basicMetaAssertions(meta, 1, false, OK);
    //        assertEquals(payerKey, meta.payerKey());
    //        assertIterableEquals(List.of(ownerKey), meta.requiredNonPayerKeys());
    //    }
    //
    //    @Test
    //    void cryptoDeleteAllowanceDoesntAddIfOwnerSameAsPayer() {
    //        given(accounts.get(owner.getAccountNum())).willReturn(ownerAccount);
    //        given(ownerAccount.getAccountKey()).willReturn((JKey) ownerKey);
    //
    //        final var txn = cryptoDeleteAllowanceTransaction(owner);
    //        final var meta = subject.preHandle(txn, owner, store);
    //        basicMetaAssertions(meta, 0, false, OK);
    //        assertEquals(ownerKey, meta.payerKey());
    //        assertIterableEquals(List.of(), meta.requiredNonPayerKeys());
    //    }
    //
    //    @Test
    //    void cryptoDeleteAllowanceFailsIfPayerOrOwnerNotExist() {
    //        var txn = cryptoDeleteAllowanceTransaction(owner);
    //        given(accounts.get(owner.getAccountNum())).willReturn(null);
    //
    //        var meta = subject.preHandle(txn, owner, store);
    //        basicMetaAssertions(meta, 0, true, INVALID_PAYER_ACCOUNT_ID);
    //        assertNull(meta.payerKey());
    //        assertIterableEquals(List.of(), meta.requiredNonPayerKeys());
    //
    //        txn = cryptoDeleteAllowanceTransaction(payer);
    //        meta = subject.preHandle(txn, payer, store);
    //        basicMetaAssertions(meta, 0, true, INVALID_ALLOWANCE_OWNER_ID);
    //        assertEquals(payerKey, meta.payerKey());
    //        assertIterableEquals(List.of(), meta.requiredNonPayerKeys());
    //    }
    //
    //    @Test
    //    void handleNotImplemented() {
    //        assertThrows(UnsupportedOperationException.class, () -> subject.handle(metaToHandle));
    //    }
    //
    //    private TransactionBody cryptoDeleteAllowanceTransaction(final AccountID id) {
    //        final var transactionID =
    //                TransactionID.newBuilder()
    //                        .setAccountID(id)
    //                        .setTransactionValidStart(consensusTimestamp);
    //        final var allowanceTxnBody =
    //                CryptoDeleteAllowanceTransactionBody.newBuilder()
    //                        .addNftAllowances(
    //                                NftRemoveAllowance.newBuilder()
    //                                        .setOwner(owner)
    //                                        .setTokenId(nft)
    //                                        .addAllSerialNumbers(List.of(1L, 2L, 3L))
    //                                        .build())
    //                        .build();
    //        return TransactionBody.newBuilder()
    //                .setTransactionID(transactionID)
    //                .setCryptoDeleteAllowance(allowanceTxnBody)
    //                .build();
    //    }
=======
import static com.hedera.node.app.service.mono.Utils.asHederaKey;
import static com.hedera.test.utils.IdUtils.asAccount;
import static com.hedera.test.utils.IdUtils.asToken;
import static com.hedera.test.utils.KeyUtils.A_COMPLEX_KEY;
import static com.hederahashgraph.api.proto.java.ResponseCodeEnum.INVALID_ALLOWANCE_OWNER_ID;
import static com.hederahashgraph.api.proto.java.ResponseCodeEnum.INVALID_PAYER_ACCOUNT_ID;
import static com.hederahashgraph.api.proto.java.ResponseCodeEnum.OK;
import static org.junit.jupiter.api.Assertions.assertEquals;
import static org.junit.jupiter.api.Assertions.assertIterableEquals;
import static org.junit.jupiter.api.Assertions.assertNull;
import static org.junit.jupiter.api.Assertions.assertThrows;
import static org.mockito.BDDMockito.given;

import com.hedera.node.app.service.mono.legacy.core.jproto.JKey;
import com.hedera.node.app.service.mono.state.merkle.MerkleAccount;
import com.hedera.node.app.service.token.impl.handlers.CryptoDeleteAllowanceHandler;
import com.hedera.node.app.spi.key.HederaKey;
import com.hedera.node.app.spi.meta.PreHandleContext;
import com.hederahashgraph.api.proto.java.AccountID;
import com.hederahashgraph.api.proto.java.CryptoDeleteAllowanceTransactionBody;
import com.hederahashgraph.api.proto.java.NftRemoveAllowance;
import com.hederahashgraph.api.proto.java.TokenID;
import com.hederahashgraph.api.proto.java.TransactionBody;
import com.hederahashgraph.api.proto.java.TransactionID;
import java.util.List;
import org.junit.jupiter.api.Test;
import org.mockito.Mock;

class CryptoDeleteAllowanceHandlerTest extends CryptoHandlerTestBase {
    private final TokenID nft = asToken("0.0.56789");
    private final AccountID owner = asAccount("0.0.123456");
    private final HederaKey ownerKey = asHederaKey(A_COMPLEX_KEY).get();

    @Mock
    private MerkleAccount ownerAccount;

    private CryptoDeleteAllowanceHandler subject = new CryptoDeleteAllowanceHandler();

    @Test
    void cryptoDeleteAllowanceVanilla() {
        given(accounts.get(owner.getAccountNum())).willReturn(ownerAccount);
        given(ownerAccount.getAccountKey()).willReturn((JKey) ownerKey);

        final var txn = cryptoDeleteAllowanceTransaction(payer);
        final var context = new PreHandleContext(store, txn, payer);
        subject.preHandle(context);
        basicMetaAssertions(context, 1, false, OK);
        assertEquals(payerKey, context.getPayerKey());
        assertIterableEquals(List.of(ownerKey), context.getRequiredNonPayerKeys());
    }

    @Test
    void cryptoDeleteAllowanceDoesntAddIfOwnerSameAsPayer() {
        given(accounts.get(owner.getAccountNum())).willReturn(ownerAccount);
        given(ownerAccount.getAccountKey()).willReturn((JKey) ownerKey);

        final var txn = cryptoDeleteAllowanceTransaction(owner);
        final var context = new PreHandleContext(store, txn, owner);
        subject.preHandle(context);
        basicMetaAssertions(context, 0, false, OK);
        assertEquals(ownerKey, context.getPayerKey());
        assertIterableEquals(List.of(), context.getRequiredNonPayerKeys());
    }

    @Test
    void cryptoDeleteAllowanceFailsIfPayerOrOwnerNotExist() {
        var txn = cryptoDeleteAllowanceTransaction(owner);
        given(accounts.get(owner.getAccountNum())).willReturn(null);

        final var context1 = new PreHandleContext(store, txn, owner);
        subject.preHandle(context1);
        basicMetaAssertions(context1, 0, true, INVALID_PAYER_ACCOUNT_ID);
        assertNull(context1.getPayerKey());
        assertIterableEquals(List.of(), context1.getRequiredNonPayerKeys());

        txn = cryptoDeleteAllowanceTransaction(payer);
        final var context2 = new PreHandleContext(store, txn, payer);
        subject.preHandle(context2);
        basicMetaAssertions(context2, 0, true, INVALID_ALLOWANCE_OWNER_ID);
        assertEquals(payerKey, context2.getPayerKey());
        assertIterableEquals(List.of(), context2.getRequiredNonPayerKeys());
    }

    @Test
    void handleNotImplemented() {
        assertThrows(UnsupportedOperationException.class, () -> subject.handle(metaToHandle));
    }

    private TransactionBody cryptoDeleteAllowanceTransaction(final AccountID id) {
        final var transactionID =
                TransactionID.newBuilder().setAccountID(id).setTransactionValidStart(consensusTimestamp);
        final var allowanceTxnBody = CryptoDeleteAllowanceTransactionBody.newBuilder()
                .addNftAllowances(NftRemoveAllowance.newBuilder()
                        .setOwner(owner)
                        .setTokenId(nft)
                        .addAllSerialNumbers(List.of(1L, 2L, 3L))
                        .build())
                .build();
        return TransactionBody.newBuilder()
                .setTransactionID(transactionID)
                .setCryptoDeleteAllowance(allowanceTxnBody)
                .build();
    }
>>>>>>> ca5e6ec2
}<|MERGE_RESOLUTION|>--- conflicted
+++ resolved
@@ -16,12 +16,13 @@
 
 package com.hedera.node.app.service.token.impl.test.handlers;
 
-<<<<<<< HEAD
 class CryptoDeleteAllowanceHandlerTest extends CryptoHandlerTestBase {
     //    private final TokenID nft = asToken("0.0.56789");
     //    private final AccountID owner = asAccount("0.0.123456");
     //    private final HederaKey ownerKey = asHederaKey(A_COMPLEX_KEY).get();
-    //    @Mock private MerkleAccount ownerAccount;
+    //
+    //    @Mock
+    //    private MerkleAccount ownerAccount;
     //
     //    private CryptoDeleteAllowanceHandler subject = new CryptoDeleteAllowanceHandler();
     //
@@ -31,10 +32,11 @@
     //        given(ownerAccount.getAccountKey()).willReturn((JKey) ownerKey);
     //
     //        final var txn = cryptoDeleteAllowanceTransaction(payer);
-    //        final var meta = subject.preHandle(txn, payer, store);
-    //        basicMetaAssertions(meta, 1, false, OK);
-    //        assertEquals(payerKey, meta.payerKey());
-    //        assertIterableEquals(List.of(ownerKey), meta.requiredNonPayerKeys());
+    //        final var context = new PreHandleContext(store, txn, payer);
+    //        subject.preHandle(context);
+    //        basicMetaAssertions(context, 1, false, OK);
+    //        assertEquals(payerKey, context.getPayerKey());
+    //        assertIterableEquals(List.of(ownerKey), context.getRequiredNonPayerKeys());
     //    }
     //
     //    @Test
@@ -43,10 +45,11 @@
     //        given(ownerAccount.getAccountKey()).willReturn((JKey) ownerKey);
     //
     //        final var txn = cryptoDeleteAllowanceTransaction(owner);
-    //        final var meta = subject.preHandle(txn, owner, store);
-    //        basicMetaAssertions(meta, 0, false, OK);
-    //        assertEquals(ownerKey, meta.payerKey());
-    //        assertIterableEquals(List.of(), meta.requiredNonPayerKeys());
+    //        final var context = new PreHandleContext(store, txn, owner);
+    //        subject.preHandle(context);
+    //        basicMetaAssertions(context, 0, false, OK);
+    //        assertEquals(ownerKey, context.getPayerKey());
+    //        assertIterableEquals(List.of(), context.getRequiredNonPayerKeys());
     //    }
     //
     //    @Test
@@ -54,16 +57,18 @@
     //        var txn = cryptoDeleteAllowanceTransaction(owner);
     //        given(accounts.get(owner.getAccountNum())).willReturn(null);
     //
-    //        var meta = subject.preHandle(txn, owner, store);
-    //        basicMetaAssertions(meta, 0, true, INVALID_PAYER_ACCOUNT_ID);
-    //        assertNull(meta.payerKey());
-    //        assertIterableEquals(List.of(), meta.requiredNonPayerKeys());
+    //        final var context1 = new PreHandleContext(store, txn, owner);
+    //        subject.preHandle(context1);
+    //        basicMetaAssertions(context1, 0, true, INVALID_PAYER_ACCOUNT_ID);
+    //        assertNull(context1.getPayerKey());
+    //        assertIterableEquals(List.of(), context1.getRequiredNonPayerKeys());
     //
     //        txn = cryptoDeleteAllowanceTransaction(payer);
-    //        meta = subject.preHandle(txn, payer, store);
-    //        basicMetaAssertions(meta, 0, true, INVALID_ALLOWANCE_OWNER_ID);
-    //        assertEquals(payerKey, meta.payerKey());
-    //        assertIterableEquals(List.of(), meta.requiredNonPayerKeys());
+    //        final var context2 = new PreHandleContext(store, txn, payer);
+    //        subject.preHandle(context2);
+    //        basicMetaAssertions(context2, 0, true, INVALID_ALLOWANCE_OWNER_ID);
+    //        assertEquals(payerKey, context2.getPayerKey());
+    //        assertIterableEquals(List.of(), context2.getRequiredNonPayerKeys());
     //    }
     //
     //    @Test
@@ -73,126 +78,17 @@
     //
     //    private TransactionBody cryptoDeleteAllowanceTransaction(final AccountID id) {
     //        final var transactionID =
-    //                TransactionID.newBuilder()
-    //                        .setAccountID(id)
-    //                        .setTransactionValidStart(consensusTimestamp);
-    //        final var allowanceTxnBody =
-    //                CryptoDeleteAllowanceTransactionBody.newBuilder()
-    //                        .addNftAllowances(
-    //                                NftRemoveAllowance.newBuilder()
-    //                                        .setOwner(owner)
-    //                                        .setTokenId(nft)
-    //                                        .addAllSerialNumbers(List.of(1L, 2L, 3L))
-    //                                        .build())
-    //                        .build();
+    //                TransactionID.newBuilder().setAccountID(id).setTransactionValidStart(consensusTimestamp);
+    //        final var allowanceTxnBody = CryptoDeleteAllowanceTransactionBody.newBuilder()
+    //                .addNftAllowances(NftRemoveAllowance.newBuilder()
+    //                        .setOwner(owner)
+    //                        .setTokenId(nft)
+    //                        .addAllSerialNumbers(List.of(1L, 2L, 3L))
+    //                        .build())
+    //                .build();
     //        return TransactionBody.newBuilder()
     //                .setTransactionID(transactionID)
     //                .setCryptoDeleteAllowance(allowanceTxnBody)
     //                .build();
     //    }
-=======
-import static com.hedera.node.app.service.mono.Utils.asHederaKey;
-import static com.hedera.test.utils.IdUtils.asAccount;
-import static com.hedera.test.utils.IdUtils.asToken;
-import static com.hedera.test.utils.KeyUtils.A_COMPLEX_KEY;
-import static com.hederahashgraph.api.proto.java.ResponseCodeEnum.INVALID_ALLOWANCE_OWNER_ID;
-import static com.hederahashgraph.api.proto.java.ResponseCodeEnum.INVALID_PAYER_ACCOUNT_ID;
-import static com.hederahashgraph.api.proto.java.ResponseCodeEnum.OK;
-import static org.junit.jupiter.api.Assertions.assertEquals;
-import static org.junit.jupiter.api.Assertions.assertIterableEquals;
-import static org.junit.jupiter.api.Assertions.assertNull;
-import static org.junit.jupiter.api.Assertions.assertThrows;
-import static org.mockito.BDDMockito.given;
-
-import com.hedera.node.app.service.mono.legacy.core.jproto.JKey;
-import com.hedera.node.app.service.mono.state.merkle.MerkleAccount;
-import com.hedera.node.app.service.token.impl.handlers.CryptoDeleteAllowanceHandler;
-import com.hedera.node.app.spi.key.HederaKey;
-import com.hedera.node.app.spi.meta.PreHandleContext;
-import com.hederahashgraph.api.proto.java.AccountID;
-import com.hederahashgraph.api.proto.java.CryptoDeleteAllowanceTransactionBody;
-import com.hederahashgraph.api.proto.java.NftRemoveAllowance;
-import com.hederahashgraph.api.proto.java.TokenID;
-import com.hederahashgraph.api.proto.java.TransactionBody;
-import com.hederahashgraph.api.proto.java.TransactionID;
-import java.util.List;
-import org.junit.jupiter.api.Test;
-import org.mockito.Mock;
-
-class CryptoDeleteAllowanceHandlerTest extends CryptoHandlerTestBase {
-    private final TokenID nft = asToken("0.0.56789");
-    private final AccountID owner = asAccount("0.0.123456");
-    private final HederaKey ownerKey = asHederaKey(A_COMPLEX_KEY).get();
-
-    @Mock
-    private MerkleAccount ownerAccount;
-
-    private CryptoDeleteAllowanceHandler subject = new CryptoDeleteAllowanceHandler();
-
-    @Test
-    void cryptoDeleteAllowanceVanilla() {
-        given(accounts.get(owner.getAccountNum())).willReturn(ownerAccount);
-        given(ownerAccount.getAccountKey()).willReturn((JKey) ownerKey);
-
-        final var txn = cryptoDeleteAllowanceTransaction(payer);
-        final var context = new PreHandleContext(store, txn, payer);
-        subject.preHandle(context);
-        basicMetaAssertions(context, 1, false, OK);
-        assertEquals(payerKey, context.getPayerKey());
-        assertIterableEquals(List.of(ownerKey), context.getRequiredNonPayerKeys());
-    }
-
-    @Test
-    void cryptoDeleteAllowanceDoesntAddIfOwnerSameAsPayer() {
-        given(accounts.get(owner.getAccountNum())).willReturn(ownerAccount);
-        given(ownerAccount.getAccountKey()).willReturn((JKey) ownerKey);
-
-        final var txn = cryptoDeleteAllowanceTransaction(owner);
-        final var context = new PreHandleContext(store, txn, owner);
-        subject.preHandle(context);
-        basicMetaAssertions(context, 0, false, OK);
-        assertEquals(ownerKey, context.getPayerKey());
-        assertIterableEquals(List.of(), context.getRequiredNonPayerKeys());
-    }
-
-    @Test
-    void cryptoDeleteAllowanceFailsIfPayerOrOwnerNotExist() {
-        var txn = cryptoDeleteAllowanceTransaction(owner);
-        given(accounts.get(owner.getAccountNum())).willReturn(null);
-
-        final var context1 = new PreHandleContext(store, txn, owner);
-        subject.preHandle(context1);
-        basicMetaAssertions(context1, 0, true, INVALID_PAYER_ACCOUNT_ID);
-        assertNull(context1.getPayerKey());
-        assertIterableEquals(List.of(), context1.getRequiredNonPayerKeys());
-
-        txn = cryptoDeleteAllowanceTransaction(payer);
-        final var context2 = new PreHandleContext(store, txn, payer);
-        subject.preHandle(context2);
-        basicMetaAssertions(context2, 0, true, INVALID_ALLOWANCE_OWNER_ID);
-        assertEquals(payerKey, context2.getPayerKey());
-        assertIterableEquals(List.of(), context2.getRequiredNonPayerKeys());
-    }
-
-    @Test
-    void handleNotImplemented() {
-        assertThrows(UnsupportedOperationException.class, () -> subject.handle(metaToHandle));
-    }
-
-    private TransactionBody cryptoDeleteAllowanceTransaction(final AccountID id) {
-        final var transactionID =
-                TransactionID.newBuilder().setAccountID(id).setTransactionValidStart(consensusTimestamp);
-        final var allowanceTxnBody = CryptoDeleteAllowanceTransactionBody.newBuilder()
-                .addNftAllowances(NftRemoveAllowance.newBuilder()
-                        .setOwner(owner)
-                        .setTokenId(nft)
-                        .addAllSerialNumbers(List.of(1L, 2L, 3L))
-                        .build())
-                .build();
-        return TransactionBody.newBuilder()
-                .setTransactionID(transactionID)
-                .setCryptoDeleteAllowance(allowanceTxnBody)
-                .build();
-    }
->>>>>>> ca5e6ec2
 }