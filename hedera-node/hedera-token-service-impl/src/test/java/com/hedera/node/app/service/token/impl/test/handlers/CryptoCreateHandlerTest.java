/*
 * Copyright (C) 2023-2024 Hedera Hashgraph, LLC
 *
 * Licensed under the Apache License, Version 2.0 (the "License");
 * you may not use this file except in compliance with the License.
 * You may obtain a copy of the License at
 *
 *      http://www.apache.org/licenses/LICENSE-2.0
 *
 * Unless required by applicable law or agreed to in writing, software
 * distributed under the License is distributed on an "AS IS" BASIS,
 * WITHOUT WARRANTIES OR CONDITIONS OF ANY KIND, either express or implied.
 * See the License for the specific language governing permissions and
 * limitations under the License.
 */

package com.hedera.node.app.service.token.impl.test.handlers;

import static com.hedera.hapi.node.base.ResponseCodeEnum.ACCOUNT_DELETED;
import static com.hedera.hapi.node.base.ResponseCodeEnum.ALIAS_ALREADY_ASSIGNED;
import static com.hedera.hapi.node.base.ResponseCodeEnum.AUTORENEW_DURATION_NOT_IN_RANGE;
import static com.hedera.hapi.node.base.ResponseCodeEnum.INSUFFICIENT_PAYER_BALANCE;
import static com.hedera.hapi.node.base.ResponseCodeEnum.INVALID_ALIAS_KEY;
import static com.hedera.hapi.node.base.ResponseCodeEnum.INVALID_INITIAL_BALANCE;
import static com.hedera.hapi.node.base.ResponseCodeEnum.INVALID_PAYER_ACCOUNT_ID;
import static com.hedera.hapi.node.base.ResponseCodeEnum.INVALID_RECEIVE_RECORD_THRESHOLD;
import static com.hedera.hapi.node.base.ResponseCodeEnum.INVALID_RENEWAL_PERIOD;
import static com.hedera.hapi.node.base.ResponseCodeEnum.INVALID_SEND_RECORD_THRESHOLD;
import static com.hedera.hapi.node.base.ResponseCodeEnum.INVALID_TRANSACTION_BODY;
import static com.hedera.hapi.node.base.ResponseCodeEnum.KEY_REQUIRED;
import static com.hedera.hapi.node.base.ResponseCodeEnum.MEMO_TOO_LONG;
import static com.hedera.hapi.node.base.ResponseCodeEnum.NOT_SUPPORTED;
import static com.hedera.hapi.node.base.ResponseCodeEnum.PROXY_ACCOUNT_ID_FIELD_IS_DEPRECATED;
import static com.hedera.hapi.node.base.SubType.DEFAULT;
import static com.hedera.node.app.service.token.impl.handlers.BaseCryptoHandler.asAccount;
import static com.hedera.node.app.service.token.impl.test.handlers.util.StateBuilderUtil.ACCOUNTS;
import static com.hedera.node.app.service.token.impl.test.handlers.util.StateBuilderUtil.ALIASES;
import static com.hedera.node.app.spi.fixtures.workflows.ExceptionConditions.responseCode;
import static com.hedera.test.utils.KeyUtils.A_COMPLEX_KEY;
import static org.assertj.core.api.Assertions.assertThat;
import static org.assertj.core.api.AssertionsForClassTypes.assertThatThrownBy;
import static org.junit.jupiter.api.Assertions.assertDoesNotThrow;
import static org.junit.jupiter.api.Assertions.assertEquals;
import static org.junit.jupiter.api.Assertions.assertFalse;
import static org.junit.jupiter.api.Assertions.assertNull;
import static org.junit.jupiter.api.Assertions.assertThrows;
import static org.junit.jupiter.api.Assertions.assertTrue;
import static org.mockito.ArgumentMatchers.any;
import static org.mockito.ArgumentMatchers.anyBoolean;
import static org.mockito.ArgumentMatchers.anyLong;
import static org.mockito.ArgumentMatchers.notNull;
import static org.mockito.BDDMockito.given;
import static org.mockito.Mock.Strictness.LENIENT;
import static org.mockito.Mockito.lenient;
import static org.mockito.Mockito.never;
import static org.mockito.Mockito.verify;
import static org.mockito.Mockito.when;

import com.hedera.hapi.node.base.AccountID;
import com.hedera.hapi.node.base.ContractID;
import com.hedera.hapi.node.base.Duration;
import com.hedera.hapi.node.base.Key;
import com.hedera.hapi.node.base.ResponseCodeEnum;
import com.hedera.hapi.node.base.TransactionID;
import com.hedera.hapi.node.state.primitives.ProtoBytes;
import com.hedera.hapi.node.state.token.Account;
import com.hedera.hapi.node.token.CryptoCreateTransactionBody;
import com.hedera.hapi.node.transaction.TransactionBody;
import com.hedera.node.app.service.mono.context.properties.GlobalDynamicProperties;
import com.hedera.node.app.service.mono.context.properties.PropertySource;
import com.hedera.node.app.service.token.impl.WritableAccountStore;
import com.hedera.node.app.service.token.impl.handlers.CryptoCreateHandler;
import com.hedera.node.app.service.token.impl.test.handlers.util.CryptoHandlerTestBase;
import com.hedera.node.app.service.token.impl.validators.CryptoCreateValidator;
import com.hedera.node.app.service.token.impl.validators.StakingValidator;
import com.hedera.node.app.service.token.records.CryptoCreateRecordBuilder;
import com.hedera.node.app.spi.fees.FeeCalculatorFactory;
import com.hedera.node.app.spi.fees.FeeContext;
import com.hedera.node.app.spi.fees.Fees;
import com.hedera.node.app.spi.fixtures.fees.FakeFeeCalculator;
import com.hedera.node.app.spi.fixtures.workflows.FakePreHandleContext;
import com.hedera.node.app.spi.ids.EntityNumGenerator;
import com.hedera.node.app.spi.metrics.StoreMetricsService;
import com.hedera.node.app.spi.validation.AttributeValidator;
import com.hedera.node.app.spi.validation.ExpiryValidator;
import com.hedera.node.app.spi.workflows.HandleContext;
import com.hedera.node.app.spi.workflows.HandleException;
import com.hedera.node.app.spi.workflows.PreCheckException;
import com.hedera.node.app.workflows.handle.validation.StandardizedAttributeValidator;
import com.hedera.node.config.testfixtures.HederaTestConfigBuilder;
import com.hedera.pbj.runtime.io.buffer.Bytes;
import com.swirlds.common.utility.CommonUtils;
import com.swirlds.config.api.Configuration;
import com.swirlds.state.spi.info.NetworkInfo;
import com.swirlds.state.spi.info.NodeInfo;
import java.util.function.LongSupplier;
import org.junit.jupiter.api.BeforeEach;
import org.junit.jupiter.api.DisplayName;
import org.junit.jupiter.api.Test;
import org.junit.jupiter.api.extension.ExtendWith;
import org.mockito.Mock;
import org.mockito.junit.jupiter.MockitoExtension;

/**
 * Unit tests for {@link CryptoCreateHandler}.
 */
@ExtendWith(MockitoExtension.class)
class CryptoCreateHandlerTest extends CryptoHandlerTestBase {
    @Mock(strictness = LENIENT)
    private HandleContext handleContext;

    @Mock(strictness = LENIENT)
    private LongSupplier consensusSecondNow;

    @Mock(strictness = LENIENT)
    private GlobalDynamicProperties dynamicProperties;

    @Mock(strictness = LENIENT)
    private FeeContext feeContext;

    @Mock
    private PropertySource compositeProps;

    @Mock
    private CryptoCreateRecordBuilder recordBuilder;

    @Mock
    private NetworkInfo networkInfo;

    @Mock
    private NodeInfo nodeInfo;

    @Mock(strictness = LENIENT)
    private ExpiryValidator expiryValidator;

    @Mock
    private StoreMetricsService storeMetricsService;

    @Mock
    private EntityNumGenerator entityNumGenerator;

    private CryptoCreateHandler subject;

    private CryptoCreateValidator cryptoCreateValidator;
    private StakingValidator stakingValidator;
    private AttributeValidator attributeValidator;
    private TransactionBody txn;

    private Configuration configuration;
    private static final long defaultInitialBalance = 100L;
    private static final Fees fee = new Fees(1, 1, 1);
    private static final long stakeNodeId = 3L;

    @BeforeEach
    public void setUp() {
        super.setUp();
        configuration = HederaTestConfigBuilder.createConfig();
        refreshStoresWithCurrentTokenInWritable();
        txn = new CryptoCreateBuilder().build();
        given(handleContext.body()).willReturn(txn);
        given(handleContext.recordBuilder(any())).willReturn(recordBuilder);
        given(handleContext.writableStore(WritableAccountStore.class)).willReturn(writableStore);

        given(dynamicProperties.maxMemoUtf8Bytes()).willReturn(100);
        given(dynamicProperties.minAutoRenewDuration()).willReturn(2592000L);
        lenient().when(dynamicProperties.maxAutoRenewDuration()).thenReturn(8000001L);
        attributeValidator = new StandardizedAttributeValidator(consensusSecondNow, compositeProps, dynamicProperties);
        given(handleContext.attributeValidator()).willReturn(attributeValidator);
<<<<<<< HEAD
        given(handleContext.feeCalculator(SubType.DEFAULT)).willReturn(feeCalculator);
        lenient().when(handleContext.feeAccumulator()).thenReturn(feeAccumulator);
        lenient().when(feeCalculator.legacyCalculate(any())).thenReturn(new Fees(1, 1, 1));
        lenient().when(feeCalculator.addBytesPerTransaction(anyLong())).thenReturn(feeCalculator);
        lenient().when(feeCalculator.addStorageBytesSeconds(anyLong())).thenReturn(feeCalculator);
        lenient().when(feeCalculator.addRamByteSeconds(anyLong())).thenReturn(feeCalculator);
        lenient().when(feeCalculator.addNetworkRamByteSeconds(anyLong())).thenReturn(feeCalculator);
        lenient().when(handleContext.entityNumGenerator()).thenReturn(entityNumGenerator);
=======
>>>>>>> ce5f0765

        cryptoCreateValidator = new CryptoCreateValidator();
        stakingValidator = new StakingValidator();
        given(handleContext.networkInfo()).willReturn(networkInfo);
        subject = new CryptoCreateHandler(cryptoCreateValidator, stakingValidator);
    }

    @Test
    @DisplayName("test CalculateFees When Free")
    void testCalculateFeesWhenFree(@Mock FeeCalculatorFactory feeCalculatorFactory) {
        var transactionBody = new CryptoCreateBuilder()
                .withStakedAccountId(3)
                .withMemo("blank")
                .withKey(A_COMPLEX_KEY)
                .build();
        final var feeCalculator = new FakeFeeCalculator();
        given(feeContext.body()).willReturn(transactionBody);
        given(feeContext.feeCalculatorFactory()).willReturn(feeCalculatorFactory);
        given(feeCalculatorFactory.feeCalculator(DEFAULT)).willReturn(feeCalculator);
        final var result = subject.calculateFees(feeContext);
        assertThat(result).isEqualTo(Fees.FREE);
    }

    @Test
    @DisplayName("preHandle works when there is a receiverSigRequired")
    void preHandleCryptoCreateVanilla() throws PreCheckException {
        final var context = new FakePreHandleContext(readableStore, txn);
        subject.pureChecks(txn);
        subject.preHandle(context);
        assertThat(txn).isEqualTo(context.body());
        basicMetaAssertions(context, 1);
        assertThat(key).isEqualTo(context.payerKey());
    }

    @Test
    @DisplayName("pureChecks fail when initial balance is not greater than zero")
    void whenInitialBalanceIsNegative() throws PreCheckException {
        txn = new CryptoCreateBuilder().withInitialBalance(-1L).build();
        final var msg = assertThrows(PreCheckException.class, () -> subject.pureChecks(txn));
        assertThat(INVALID_INITIAL_BALANCE).isEqualTo(msg.responseCode());
    }

    @Test
    @DisplayName("pureChecks fail without auto-renew period specified")
    void whenNoAutoRenewPeriodSpecified() throws PreCheckException {
        txn = new CryptoCreateBuilder().withNoAutoRenewPeriod().build();
        final var msg = assertThrows(PreCheckException.class, () -> subject.pureChecks(txn));
        assertThat(INVALID_RENEWAL_PERIOD).isEqualTo(msg.responseCode());
    }

    @Test
    @DisplayName("pureChecks succeeds when expected shardId is specified")
    void validateWhenZeroShardId() throws PreCheckException {
        txn = new CryptoCreateBuilder().withShardId(0).build();
        assertDoesNotThrow(() -> subject.pureChecks(txn));
    }

    @Test
    @DisplayName("pureChecks fail when invalid maxAutoAssociations is specified")
    void failsWhenInvalidMaxAutoAssociations() throws PreCheckException {
        txn = new CryptoCreateBuilder().withMaxAutoAssociations(-5).build();
        final var msg = assertThrows(PreCheckException.class, () -> subject.pureChecks(txn));
        assertThat(msg.responseCode()).isEqualTo(INVALID_TRANSACTION_BODY);
    }

    @Test
    @DisplayName("pureChecks fail when negative send record threshold is specified")
    void sendRecordThresholdIsNegative() throws PreCheckException {
        txn = new CryptoCreateBuilder().withSendRecordThreshold(-1).build();
        final var msg = assertThrows(PreCheckException.class, () -> subject.pureChecks(txn));
        assertThat(msg.responseCode()).isEqualTo(INVALID_SEND_RECORD_THRESHOLD);
    }

    @Test
    @DisplayName("pureChecks fail when negative receive record threshold is specified")
    void receiveRecordThresholdIsNegative() throws PreCheckException {
        txn = new CryptoCreateBuilder().withReceiveRecordThreshold(-1).build();
        final var msg = assertThrows(PreCheckException.class, () -> subject.pureChecks(txn));
        assertThat(msg.responseCode()).isEqualTo(INVALID_RECEIVE_RECORD_THRESHOLD);
    }

    @Test
    @DisplayName("pureChecks fail when proxy accounts id is specified")
    void whenProxyAccountIdIsSpecified() throws PreCheckException {
        txn = new CryptoCreateBuilder().withProxyAccountNum(1).build();
        final var msg = assertThrows(PreCheckException.class, () -> subject.pureChecks(txn));
        assertThat(msg.responseCode()).isEqualTo(PROXY_ACCOUNT_ID_FIELD_IS_DEPRECATED);
    }

    @Test
    @DisplayName("preHandle succeeds when initial balance is zero")
    void preHandleWorksWhenInitialBalanceIsZero() throws PreCheckException {
        txn = new CryptoCreateBuilder().withInitialBalance(0L).build();
        final var context = new FakePreHandleContext(readableStore, txn);
        subject.pureChecks(txn);
        subject.preHandle(context);
        assertThat(txn).isEqualTo(context.body());
        basicMetaAssertions(context, 1);
        assertThat(key).isEqualTo(context.payerKey());
    }

    @Test
    @DisplayName("preHandle succeeds when has non zero evm alias")
    void preHandleWorksWhenHasEvmAlias() throws PreCheckException {
        final byte[] evmAddress = CommonUtils.unhex("6aeb3773ea468a814d954e6dec795bfee7d76e26");
        txn = new CryptoCreateBuilder()
                .withAlias(Bytes.wrap(evmAddress))
                .withStakedAccountId(3)
                .build();
        final var context = new FakePreHandleContext(readableStore, txn);
        subject.preHandle(context);
        assertThat(txn).isEqualTo(context.body());
        basicMetaAssertions(context, 1);
        assertThat(key).isEqualTo(context.payerKey());
    }

    @Test
    @DisplayName("preHandle fails when invalid alias key")
    void preHandleWorksWhenHasAlias() throws PreCheckException {
        final Bytes SENDER_ALIAS =
                Bytes.fromHex("3a21030edcc130e13fb5102e7c883535af8c2b0a5a617231f77fd127ce5f3b9a620591");
        txn = new CryptoCreateBuilder()
                .withAlias(SENDER_ALIAS)
                .withStakedAccountId(3)
                .build();
        final var context = new FakePreHandleContext(readableStore, txn);
        assertThatThrownBy(() -> subject.preHandle(context))
                .isInstanceOf(PreCheckException.class)
                .has(responseCode(INVALID_ALIAS_KEY));
    }

    @Test
    @DisplayName("preHandle works when there is no receiverSigRequired")
    void noReceiverSigRequiredPreHandleCryptoCreate() throws PreCheckException {
        final var noReceiverSigTxn =
                new CryptoCreateBuilder().withReceiverSigReq(false).build();
        final var expected = new FakePreHandleContext(readableStore, noReceiverSigTxn);

        final var context = new FakePreHandleContext(readableStore, noReceiverSigTxn);
        subject.preHandle(context);
        assertThat(expected.body()).isEqualTo(context.body());
        assertFalse(context.requiredNonPayerKeys().contains(key));
        basicMetaAssertions(context, 0);
        assertThat(context.requiredNonPayerKeys()).isEmpty();
        assertThat(key).isEqualTo(context.payerKey());
    }

    @Test
    @DisplayName("handle works when account can be created without any alias")
    // Suppressing the warning that we have too many assertions
    @SuppressWarnings("java:S5961")
    void handleCryptoCreateVanilla() {
        txn = new CryptoCreateBuilder().withStakedAccountId(3).build();
        given(handleContext.body()).willReturn(txn);

        given(handleContext.consensusNow()).willReturn(consensusInstant);
        given(entityNumGenerator.newEntityNum()).willReturn(1000L);
        given(handleContext.payer()).willReturn(id);
        setupConfig();
        setupExpiryValidator();

        // newly created account and payer account are not modified. Validate payers balance
        assertFalse(writableStore.modifiedAccountsInState().contains(accountID(1000L)));
        assertFalse(writableStore.modifiedAccountsInState().contains(accountID(id.accountNum())));
        assertEquals(payerBalance, writableStore.get(id).tinybarBalance());

        subject.handle(handleContext);

        // newly created account and payer account are modified
        assertTrue(writableStore.modifiedAccountsInState().contains(accountID(1000L)));
        assertTrue(writableStore.modifiedAccountsInState().contains(accountID(id.accountNum())));

        // Validate created account exists and check record builder has created account recorded
        final var createdAccount =
                writableStore.get(AccountID.newBuilder().accountNum(1000L).build());
        assertThat(createdAccount).isNotNull();
        final var accountID = AccountID.newBuilder().accountNum(1000L).build();
        verify(recordBuilder).accountID(accountID);

        // validate fields on created account
        assertTrue(createdAccount.receiverSigRequired());
        assertEquals(1000L, createdAccount.accountId().accountNum());
        assertEquals(Bytes.EMPTY, createdAccount.alias());
        assertEquals(otherKey, createdAccount.key());
        assertEquals(consensusTimestamp.seconds() + defaultAutoRenewPeriod, createdAccount.expirationSecond());
        assertEquals(defaultInitialBalance, createdAccount.tinybarBalance());
        assertEquals("Create Account", createdAccount.memo());
        assertFalse(createdAccount.deleted());
        assertEquals(0L, createdAccount.stakedToMe());
        assertEquals(-1L, createdAccount.stakePeriodStart());
        // staked node id is stored in state as negative long
        assertEquals(3, createdAccount.stakedAccountId().accountNum());
        assertFalse(createdAccount.declineReward());
        assertTrue(createdAccount.receiverSigRequired());
        assertNull(createdAccount.headTokenId());
        assertNull(createdAccount.headNftId());
        assertEquals(0L, createdAccount.headNftSerialNumber());
        assertEquals(0L, createdAccount.numberOwnedNfts());
        assertEquals(0, createdAccount.maxAutoAssociations());
        assertEquals(0, createdAccount.usedAutoAssociations());
        assertEquals(0, createdAccount.numberAssociations());
        assertFalse(createdAccount.smartContract());
        assertEquals(0, createdAccount.numberPositiveBalances());
        assertEquals(0L, createdAccount.ethereumNonce());
        assertEquals(-1L, createdAccount.stakeAtStartOfLastRewardedPeriod());
        assertNull(createdAccount.autoRenewAccountId());
        assertEquals(defaultAutoRenewPeriod, createdAccount.autoRenewSeconds());
        assertEquals(0, createdAccount.contractKvPairsNumber());
        assertTrue(createdAccount.cryptoAllowances().isEmpty());
        assertTrue(createdAccount.approveForAllNftAllowances().isEmpty());
        assertTrue(createdAccount.tokenAllowances().isEmpty());
        assertEquals(0, createdAccount.numberTreasuryTitles());
        assertFalse(createdAccount.expiredAndPendingRemoval());
        assertEquals(0, createdAccount.firstContractStorageKey().length());

        // validate payer balance reduced
        assertEquals(9_900L, writableStore.get(id).tinybarBalance());
    }

    @Test
    @DisplayName("handle works when account can be created without any alias using staked account id")
    // Suppressing the warning that we have too many assertions
    @SuppressWarnings("java:S5961")
    void handleCryptoCreateVanillaWithStakedAccountId() {
        txn = new CryptoCreateBuilder().withStakedAccountId(3).build();
        given(handleContext.body()).willReturn(txn);
        given(handleContext.payer()).willReturn(accountID(id.accountNum()));
        given(handleContext.consensusNow()).willReturn(consensusInstant);
        given(entityNumGenerator.newEntityNum()).willReturn(1000L);
        setupConfig();
        setupExpiryValidator();

        // newly created account and payer account are not modified. Validate payers balance
        assertFalse(writableStore.modifiedAccountsInState().contains(accountID(1000L)));
        assertFalse(writableStore.modifiedAccountsInState().contains(accountID(id.accountNum())));
        assertEquals(payerBalance, writableStore.get(id).tinybarBalance());

        subject.handle(handleContext);

        // newly created account and payer account are modified
        assertTrue(writableStore.modifiedAccountsInState().contains(accountID(1000L)));
        assertTrue(writableStore.modifiedAccountsInState().contains(accountID(id.accountNum())));

        // Validate created account exists and check record builder has created account recorded
        final var createdAccount =
                writableStore.get(AccountID.newBuilder().accountNum(1000L).build());
        assertThat(createdAccount).isNotNull();
        final var accountID = AccountID.newBuilder().accountNum(1000L).build();
        verify(recordBuilder).accountID(accountID);

        // validate fields on created account
        assertTrue(createdAccount.receiverSigRequired());
        assertEquals(1000L, createdAccount.accountId().accountNum());
        assertEquals(Bytes.EMPTY, createdAccount.alias());
        assertEquals(otherKey, createdAccount.key());
        assertEquals(consensusTimestamp.seconds() + defaultAutoRenewPeriod, createdAccount.expirationSecond());
        assertEquals(defaultInitialBalance, createdAccount.tinybarBalance());
        assertEquals("Create Account", createdAccount.memo());
        assertFalse(createdAccount.deleted());
        assertEquals(0L, createdAccount.stakedToMe());
        assertEquals(-1L, createdAccount.stakePeriodStart());
        // staked node id is stored in state as negative long
        assertEquals(3, createdAccount.stakedAccountId().accountNum());
        assertFalse(createdAccount.declineReward());
        assertTrue(createdAccount.receiverSigRequired());
        assertNull(createdAccount.headTokenId());
        assertNull(createdAccount.headNftId());
        assertEquals(0L, createdAccount.headNftSerialNumber());
        assertEquals(0L, createdAccount.numberOwnedNfts());
        assertEquals(0, createdAccount.maxAutoAssociations());
        assertEquals(0, createdAccount.usedAutoAssociations());
        assertEquals(0, createdAccount.numberAssociations());
        assertFalse(createdAccount.smartContract());
        assertEquals(0, createdAccount.numberPositiveBalances());
        assertEquals(0L, createdAccount.ethereumNonce());
        assertEquals(-1L, createdAccount.stakeAtStartOfLastRewardedPeriod());
        assertNull(createdAccount.autoRenewAccountId());
        assertEquals(defaultAutoRenewPeriod, createdAccount.autoRenewSeconds());
        assertEquals(0, createdAccount.contractKvPairsNumber());
        assertTrue(createdAccount.cryptoAllowances().isEmpty());
        assertTrue(createdAccount.approveForAllNftAllowances().isEmpty());
        assertTrue(createdAccount.tokenAllowances().isEmpty());
        assertEquals(0, createdAccount.numberTreasuryTitles());
        assertFalse(createdAccount.expiredAndPendingRemoval());
        assertEquals(0, createdAccount.firstContractStorageKey().length());

        // validate payer balance reduced
        assertEquals(9_900L, writableStore.get(id).tinybarBalance());
    }

    @Test
    @DisplayName("handle fails when autoRenewPeriod is not set. This should not happen as there should"
            + " be a semantic check in `preHandle` and handle workflow should reject the "
            + "transaction before reaching handle")
    void handleFailsWhenAutoRenewPeriodNotSet() {
        txn = new CryptoCreateBuilder().withNoAutoRenewPeriod().build();
        // newly created account and payer account are not modified. Validate payers balance
        assertFalse(writableStore.modifiedAccountsInState().contains(accountID(1000L)));
        assertFalse(writableStore.modifiedAccountsInState().contains(accountID(id.accountNum())));
        assertEquals(payerBalance, writableStore.get(id).tinybarBalance());

        assertThrows(NullPointerException.class, () -> subject.handle(handleContext));
    }

    @Test
    @DisplayName("handle fails when payer account can't pay for the newly created account initial balance")
    void handleFailsWhenPayerHasInsufficientBalance() {
        txn = new CryptoCreateBuilder().withInitialBalance(payerBalance + 1L).build();
        given(handleContext.body()).willReturn(txn);
        given(handleContext.networkInfo().nodeInfo(stakeNodeId)).willReturn(nodeInfo);
        given(handleContext.payer()).willReturn(accountID(id.accountNum()));
        setupConfig();
        setupExpiryValidator();

        // newly created account and payer account are not modified. Validate payers balance
        assertFalse(writableStore.modifiedAccountsInState().contains(accountID(1000L)));
        assertFalse(writableStore.modifiedAccountsInState().contains(accountID(id.accountNum())));
        assertEquals(payerBalance, writableStore.get(id).tinybarBalance());

        final var msg = assertThrows(HandleException.class, () -> subject.handle(handleContext));
        assertEquals(INSUFFICIENT_PAYER_BALANCE, msg.getStatus());

        verify(recordBuilder, never()).accountID(any());

        // newly created account and payer account are not modified
        assertFalse(writableStore.modifiedAccountsInState().contains(accountID(1000L)));
        assertFalse(writableStore.modifiedAccountsInState().contains(accountID(id.accountNum())));
    }

    @Test
    @DisplayName("handle fails when payer account is deleted")
    void handleFailsWhenPayerIsDeleted() {
        given(handleContext.networkInfo().nodeInfo(stakeNodeId)).willReturn(nodeInfo);
        given(handleContext.payer()).willReturn(accountID(id.accountNum()));
        changeAccountToDeleted();
        setupConfig();
        setupExpiryValidator();
        final var msg = assertThrows(HandleException.class, () -> subject.handle(handleContext));
        assertEquals(ACCOUNT_DELETED, msg.getStatus());

        verify(recordBuilder, never()).accountID(any());

        // newly created account and payer account are not modified
        assertFalse(writableStore.modifiedAccountsInState().contains(accountID(1000L)));
    }

    @Test
    @DisplayName("handle fails when payer account doesn't exist")
    void handleFailsWhenPayerInvalid() {
        given(handleContext.networkInfo().nodeInfo(stakeNodeId)).willReturn(nodeInfo);
        given(handleContext.payer()).willReturn(accountID(invalidId.accountNum()));
        txn = new CryptoCreateBuilder()
                .withPayer(AccountID.newBuilder().accountNum(600L).build())
                .build();
        given(handleContext.body()).willReturn(txn);
        setupConfig();
        setupExpiryValidator();

        final var msg = assertThrows(HandleException.class, () -> subject.handle(handleContext));
        assertEquals(INVALID_PAYER_ACCOUNT_ID, msg.getStatus());

        verify(recordBuilder, never()).accountID(any());

        // newly created account and payer account are not modified
        assertFalse(writableStore.modifiedAccountsInState().contains(accountID(1000L)));
    }

    @Test
    @DisplayName("handle commits when alias is mentioned in the transaction")
    void handleCommitsAnyAlias() {
        final byte[] evmAddress = CommonUtils.unhex("6aeb3773ea468a814d954e6dec795bfee7d76e26");
        txn = new CryptoCreateBuilder()
                .withAlias(Bytes.wrap(evmAddress))
                .withStakedAccountId(3)
                .build();
        given(handleContext.body()).willReturn(txn);
        given(handleContext.payer()).willReturn(accountID(id.accountNum()));

        given(handleContext.consensusNow()).willReturn(consensusInstant);
        given(entityNumGenerator.newEntityNum()).willReturn(1000L);

        setupConfig();
        setupExpiryValidator();

        // newly created account and payer account are not modified. Validate payers balance
        assertFalse(writableStore.modifiedAccountsInState().contains(accountID(1000L)));
        assertFalse(writableStore.modifiedAccountsInState().contains(accountID(id.accountNum())));
        assertEquals(payerBalance, writableStore.get(id).tinybarBalance());

        subject.handle(handleContext);

        // newly created account and payer account are modified
        assertTrue(writableStore.modifiedAccountsInState().contains(accountID(1000L)));
        assertTrue(writableStore.modifiedAccountsInState().contains(accountID(id.accountNum())));
        assertEquals(
                Bytes.wrap(evmAddress),
                writableStore
                        .get(AccountID.newBuilder().accountNum(1000L).build())
                        .alias());
    }

    @Test
    void validateMemo() {
        txn = new CryptoCreateBuilder()
                .withStakedAccountId(3)
                .withMemo("some long memo that is too long")
                .build();
        given(handleContext.body()).willReturn(txn);
        given(dynamicProperties.maxMemoUtf8Bytes()).willReturn(2);
        setupConfig();
        setupExpiryValidator();
        final var msg = assertThrows(HandleException.class, () -> subject.handle(handleContext));
        assertEquals(MEMO_TOO_LONG, msg.getStatus());
    }

    @Test
    void validateKeyRequired() {
        txn = new CryptoCreateBuilder().withStakedAccountId(3).withKey(null).build();
        setupConfig();
        setupExpiryValidator();

        final var msg = assertThrows(PreCheckException.class, () -> subject.pureChecks(txn));
        assertEquals(KEY_REQUIRED, msg.responseCode());
    }

    @Test
    void validateKeyRequiredWithAlias() {
        txn = new CryptoCreateBuilder()
                .withStakedAccountId(3)
                .withKey(null)
                .withAlias(Bytes.wrap("alias"))
                .build();
        setupConfig();
        setupExpiryValidator();

        final var msg = assertThrows(PreCheckException.class, () -> subject.pureChecks(txn));
        assertEquals(INVALID_ALIAS_KEY, msg.responseCode());
    }

    @Test
    void validateAlias() {
        txn = new CryptoCreateBuilder()
                .withStakedAccountId(3)
                .withKey(key)
                .withAlias(Bytes.wrap("alias"))
                .build();
        given(handleContext.body()).willReturn(txn);
        given(handleContext.payer()).willReturn(accountID(id.accountNum()));
        given(handleContext.consensusNow()).willReturn(consensusInstant);
        setupConfig();
        setupExpiryValidator();

        final var msg = assertThrows(HandleException.class, () -> subject.handle(handleContext));
        assertEquals(INVALID_ALIAS_KEY, msg.getStatus());
    }

    @Test
    void validateAliasNotSupport() {
        txn = new CryptoCreateBuilder()
                .withStakedAccountId(3)
                .withKey(null)
                .withAlias(Bytes.wrap("alias"))
                .build();
        given(handleContext.body()).willReturn(txn);
        final var config = HederaTestConfigBuilder.create()
                .withValue("cryptoCreateWithAlias.enabled", false)
                .getOrCreateConfig();
        given(handleContext.configuration()).willReturn(config);
        setupExpiryValidator();

        final var msg = assertThrows(HandleException.class, () -> subject.handle(handleContext));
        assertEquals(NOT_SUPPORTED, msg.getStatus());
    }

    @Test
    void validateAliasInvalid() {
        txn = new CryptoCreateBuilder()
                .withStakedAccountId(3)
                .withKey(key)
                .withAlias(Bytes.wrap("alias"))
                .build();
        given(handleContext.body()).willReturn(txn);
        given(handleContext.payer()).willReturn(accountID(id.accountNum()));
        given(handleContext.consensusNow()).willReturn(consensusInstant);
        final var config = HederaTestConfigBuilder.create()
                .withValue("cryptoCreateWithAlias.enabled", true)
                .getOrCreateConfig();
        given(handleContext.configuration()).willReturn(config);
        setupExpiryValidator();

        final var msg = assertThrows(HandleException.class, () -> subject.handle(handleContext));
        assertEquals(INVALID_ALIAS_KEY, msg.getStatus());
    }

    @Test
    void validateContractKey() {
        final var newContractId = ContractID.newBuilder().contractNum(1000L).build();
        txn = new CryptoCreateBuilder()
                .withStakedAccountId(3)
                .withKey(Key.newBuilder().contractID(newContractId).build())
                .build();
        given(handleContext.body()).willReturn(txn);
        given(handleContext.consensusNow()).willReturn(consensusInstant);
        given(entityNumGenerator.newEntityNum()).willReturn(1000L);
        given(handleContext.payer()).willReturn(id);
        setupConfig();
        setupExpiryValidator();

        assertDoesNotThrow(() -> subject.handle(handleContext));
    }

    @Test
    void validateKeyAlias() {
        txn = new CryptoCreateBuilder()
                .withStakedAccountId(3)
                .withKey(key)
                .withAlias(Bytes.wrap("alias"))
                .build();
        given(handleContext.body()).willReturn(txn);
        given(handleContext.payer()).willReturn(accountID(id.accountNum()));
        given(handleContext.consensusNow()).willReturn(consensusInstant);
        setupConfig();
        setupExpiryValidator();

        final var msg = assertThrows(HandleException.class, () -> subject.handle(handleContext));
        assertEquals(INVALID_ALIAS_KEY, msg.getStatus());
    }

    @Test
    void validateAliasSigned() {
        txn = new CryptoCreateBuilder()
                .withStakedAccountId(3)
                .withAlias(Bytes.wrap(evmAddress))
                .build();
        given(handleContext.body()).willReturn(txn);
        setupConfig();
        setupExpiryValidator();
        final var writableAliases = emptyWritableAliasStateBuilder()
                .value(new ProtoBytes(Bytes.wrap(evmAddress)), asAccount(accountNum))
                .build();
        given(writableStates.<ProtoBytes, AccountID>get(ALIASES)).willReturn(writableAliases);
        writableStore = new WritableAccountStore(writableStates, configuration, storeMetricsService);
        when(handleContext.writableStore(WritableAccountStore.class)).thenReturn(writableStore);

        final var msg = assertThrows(HandleException.class, () -> subject.handle(handleContext));
        assertEquals(ALIAS_ALREADY_ASSIGNED, msg.getStatus());
    }

    @Test
    void validateAutoRenewPeriod() {
        txn = new CryptoCreateBuilder().withStakedAccountId(3).build();
        given(handleContext.body()).willReturn(txn);
        given(dynamicProperties.maxAutoRenewDuration()).willReturn(1000L);
        setupConfig();
        setupExpiryValidator();
        final var msg = assertThrows(HandleException.class, () -> subject.handle(handleContext));
        assertEquals(AUTORENEW_DURATION_NOT_IN_RANGE, msg.getStatus());
    }

    @Test
    void validateProxyAccount() {
        txn = new CryptoCreateBuilder()
                .withStakedAccountId(3)
                .withProxyAccountNum(accountNum)
                .build();
        given(handleContext.body()).willReturn(txn);
        setupConfig();
        setupExpiryValidator();

        final var msg = assertThrows(HandleException.class, () -> subject.handle(handleContext));
        assertEquals(PROXY_ACCOUNT_ID_FIELD_IS_DEPRECATED, msg.getStatus());
    }

    private void changeAccountToDeleted() {
        final var copy = account.copyBuilder().deleted(true).build();
        writableAccounts.put(id, copy);
        given(writableStates.<AccountID, Account>get(ACCOUNTS)).willReturn(writableAccounts);
        writableStore = new WritableAccountStore(writableStates, configuration, storeMetricsService);
    }

    private void setupConfig() {
        final var config = HederaTestConfigBuilder.create()
                .withValue("cryptoCreateWithAlias.enabled", true)
                .withValue("ledger.maxAutoAssociations", 5000)
                .withValue("entities.limitTokenAssociations", false)
                .withValue("tokens.maxPerAccount", 1000)
                .getOrCreateConfig();
        given(handleContext.configuration()).willReturn(config);
    }

    private void setupExpiryValidator() {
        given(expiryValidator.expirationStatus(notNull(), anyBoolean(), anyLong()))
                .willReturn(ResponseCodeEnum.OK);
        given(handleContext.expiryValidator()).willReturn(expiryValidator);
    }

    /**
     * A builder for {@link TransactionBody} instances.
     */
    private class CryptoCreateBuilder {
        private AccountID payer = id;
        private long initialBalance = defaultInitialBalance;
        private long autoRenewPeriod = defaultAutoRenewPeriod;
        private boolean receiverSigReq = true;
        private Bytes alias = null;
        private long sendRecordThreshold = 0;
        private long receiveRecordThreshold = 0;
        private AccountID proxyAccountId = null;
        private long stakedAccountId = 0;
        private long shardId = 0;
        private int maxAutoAssociations = -1;

        private Key key = otherKey;

        private String memo = null;

        private CryptoCreateBuilder() {}

        public TransactionBody build() {
            final var transactionID =
                    TransactionID.newBuilder().accountID(payer).transactionValidStart(consensusTimestamp);
            final var createTxnBody = CryptoCreateTransactionBody.newBuilder()
                    .key(key)
                    .receiverSigRequired(receiverSigReq)
                    .initialBalance(initialBalance)
                    .memo("Create Account")
                    .sendRecordThreshold(sendRecordThreshold)
                    .receiveRecordThreshold(receiveRecordThreshold);

            if (autoRenewPeriod > 0) {
                createTxnBody.autoRenewPeriod(
                        Duration.newBuilder().seconds(autoRenewPeriod).build());
            }
            if (alias != null) {
                createTxnBody.alias(alias);
            }
            if (proxyAccountId != null) {
                createTxnBody.proxyAccountID(proxyAccountId);
            }
            if (stakedAccountId > 0) {
                createTxnBody.stakedAccountId(
                        AccountID.newBuilder().accountNum(stakedAccountId).build());
            } else {
                createTxnBody.stakedNodeId(stakeNodeId);
            }
            if (memo != null) {
                createTxnBody.memo(memo);
            }
            if (maxAutoAssociations != -1) {
                createTxnBody.maxAutomaticTokenAssociations(maxAutoAssociations);
            }

            return TransactionBody.newBuilder()
                    .transactionID(transactionID)
                    .cryptoCreateAccount(createTxnBody.build())
                    .build();
        }

        public CryptoCreateBuilder withPayer(final AccountID payer) {
            this.payer = payer;
            return this;
        }

        public CryptoCreateBuilder withInitialBalance(final long initialBalance) {
            this.initialBalance = initialBalance;
            return this;
        }

        public CryptoCreateBuilder withAutoRenewPeriod(final long autoRenewPeriod) {
            this.autoRenewPeriod = autoRenewPeriod;
            return this;
        }

        public CryptoCreateBuilder withProxyAccountNum(final long proxyAccountNum) {
            this.proxyAccountId =
                    AccountID.newBuilder().accountNum(proxyAccountNum).build();
            return this;
        }

        public CryptoCreateBuilder withSendRecordThreshold(final long threshold) {
            this.sendRecordThreshold = threshold;
            return this;
        }

        public CryptoCreateBuilder withReceiveRecordThreshold(final long threshold) {
            this.receiveRecordThreshold = threshold;
            return this;
        }

        public CryptoCreateBuilder withAlias(final Bytes alias) {
            this.alias = alias;
            return this;
        }

        public CryptoCreateBuilder withNoAutoRenewPeriod() {
            this.autoRenewPeriod = -1;
            return this;
        }

        public CryptoCreateBuilder withStakedAccountId(final long id) {
            this.stakedAccountId = id;
            return this;
        }

        public CryptoCreateBuilder withReceiverSigReq(final boolean receiverSigReq) {
            this.receiverSigReq = receiverSigReq;
            return this;
        }

        public CryptoCreateBuilder withMemo(final String memo) {
            this.memo = memo;
            return this;
        }

        public CryptoCreateBuilder withKey(final Key key) {
            this.key = key;
            return this;
        }

        public CryptoCreateBuilder withShardId(final long id) {
            this.shardId = id;
            return this;
        }

        public CryptoCreateBuilder withMaxAutoAssociations(final int maxAutoAssociations) {
            this.maxAutoAssociations = maxAutoAssociations;
            return this;
        }
    }
}<|MERGE_RESOLUTION|>--- conflicted
+++ resolved
@@ -166,17 +166,7 @@
         lenient().when(dynamicProperties.maxAutoRenewDuration()).thenReturn(8000001L);
         attributeValidator = new StandardizedAttributeValidator(consensusSecondNow, compositeProps, dynamicProperties);
         given(handleContext.attributeValidator()).willReturn(attributeValidator);
-<<<<<<< HEAD
-        given(handleContext.feeCalculator(SubType.DEFAULT)).willReturn(feeCalculator);
-        lenient().when(handleContext.feeAccumulator()).thenReturn(feeAccumulator);
-        lenient().when(feeCalculator.legacyCalculate(any())).thenReturn(new Fees(1, 1, 1));
-        lenient().when(feeCalculator.addBytesPerTransaction(anyLong())).thenReturn(feeCalculator);
-        lenient().when(feeCalculator.addStorageBytesSeconds(anyLong())).thenReturn(feeCalculator);
-        lenient().when(feeCalculator.addRamByteSeconds(anyLong())).thenReturn(feeCalculator);
-        lenient().when(feeCalculator.addNetworkRamByteSeconds(anyLong())).thenReturn(feeCalculator);
         lenient().when(handleContext.entityNumGenerator()).thenReturn(entityNumGenerator);
-=======
->>>>>>> ce5f0765
 
         cryptoCreateValidator = new CryptoCreateValidator();
         stakingValidator = new StakingValidator();
