--- conflicted
+++ resolved
@@ -157,7 +157,6 @@
             boolean accountsKycGrantedByDefault,
             boolean withAdminKey,
             boolean withSubmitKey) {
-<<<<<<< HEAD
         token =
                 new Token(
                         tokenId.tokenNum(),
@@ -175,6 +174,8 @@
                         pauseKey,
                         0,
                         deleted,
+                        TokenType.FUNGIBLE_COMMON,
+                        TokenSupplyType.INFINITE,
                         autoRenewAccountNumber,
                         autoRenewSecs,
                         expirationTime,
@@ -183,38 +184,7 @@
                         paused,
                         accountsFrozenByDefault,
                         accountsKycGrantedByDefault,
-                        TokenType.FUNGIBLE_COMMON,
-                        TokenSupplyType.INFINITE,
                         Collections.emptyList());
-=======
-        token = new Token(
-                tokenId.tokenNum(),
-                tokenName,
-                tokenSymbol,
-                1000,
-                1000,
-                treasury.accountNum(),
-                adminKey,
-                kycKey,
-                freezeKey,
-                wipeKey,
-                supplyKey,
-                feeScheduleKey,
-                pauseKey,
-                0,
-                deleted,
-                TokenType.FUNGIBLE_COMMON,
-                TokenSupplyType.INFINITE,
-                autoRenewAccountNumber,
-                autoRenewSecs,
-                expirationTime,
-                memo,
-                100000,
-                paused,
-                accountsFrozenByDefault,
-                accountsKycGrantedByDefault,
-                Collections.emptyList());
->>>>>>> 010110fa
     }
 
     protected Token createToken() {
