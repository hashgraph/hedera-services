--- conflicted
+++ resolved
@@ -100,11 +100,7 @@
 
         noStakeChanges();
 
-<<<<<<< HEAD
-        final var rewards = subject.applyStakingRewards(context, Collections.emptySet());
-=======
-        final var rewards = subject.applyStakingRewards(context, Collections.emptySet(), Collections.emptySet());
->>>>>>> 0d41ec3e
+        final var rewards = subject.applyStakingRewards(context, Collections.emptySet(), Collections.emptySet());
 
         assertThat(rewards).isEmpty();
         final var modifiedAccount = writableAccountStore.get(payerId);
@@ -125,11 +121,7 @@
 
         randomStakeNodeChanges();
 
-<<<<<<< HEAD
-        final var rewards = subject.applyStakingRewards(context, Collections.emptySet());
-=======
-        final var rewards = subject.applyStakingRewards(context, Collections.emptySet(), Collections.emptySet());
->>>>>>> 0d41ec3e
+        final var rewards = subject.applyStakingRewards(context, Collections.emptySet(), Collections.emptySet());
 
         // earned zero rewards due to zero stake
         assertThat(rewards).hasSize(1);
@@ -178,11 +170,7 @@
         given(context.consensusTime()).willReturn(nextDayInstant);
         given(context.writableStore(WritableAccountStore.class)).willReturn(writableAccountStore);
 
-<<<<<<< HEAD
-        subject.applyStakingRewards(context, Collections.emptySet());
-=======
         subject.applyStakingRewards(context, Collections.emptySet(), Collections.emptySet());
->>>>>>> 0d41ec3e
 
         final var payerAfter = writableAccountStore.get(payerId);
         final var node1Info = writableStakingInfoState.get(node1Id);
@@ -214,11 +202,7 @@
 
         given(context.consensusTime()).willReturn(nextDayInstant);
 
-<<<<<<< HEAD
-        subject.applyStakingRewards(context, Collections.emptySet());
-=======
         subject.applyStakingRewards(context, Collections.emptySet(), Collections.emptySet());
->>>>>>> 0d41ec3e
 
         final var node1Info = writableStakingInfoState.get(node1Id);
         // Since the node is rewarded in last period the unclaimed reward will be stakeAtStartOfLastRewardPeriod.
@@ -250,11 +234,7 @@
                         .atStartOfDay(ZoneOffset.UTC)
                         .toInstant());
 
-<<<<<<< HEAD
-        subject.applyStakingRewards(context, Collections.emptySet());
-=======
         subject.applyStakingRewards(context, Collections.emptySet(), Collections.emptySet());
->>>>>>> 0d41ec3e
 
         final var node1Info = writableStakingInfoState.get(node1Id);
         // Since the node is rewarded in last period and stakePeriodStart is the previous period
@@ -281,11 +261,7 @@
         given(context.consensusTime()).willReturn(stakePeriodStartInstant);
         given(context.writableStore(WritableAccountStore.class)).willReturn(writableAccountStore);
 
-<<<<<<< HEAD
-        subject.applyStakingRewards(context, Collections.emptySet());
-=======
         subject.applyStakingRewards(context, Collections.emptySet(), Collections.emptySet());
->>>>>>> 0d41ec3e
 
         final var node1Info = writableStakingInfoState.get(node1Id);
 
@@ -312,11 +288,7 @@
         given(context.consensusTime()).willReturn(originalInstant);
         given(context.writableStore(WritableAccountStore.class)).willReturn(writableAccountStore);
 
-<<<<<<< HEAD
-        subject.applyStakingRewards(context, Collections.emptySet());
-=======
         subject.applyStakingRewards(context, Collections.emptySet(), Collections.emptySet());
->>>>>>> 0d41ec3e
 
         final var node1Info = writableStakingInfoState.get(node1Id);
 
@@ -374,11 +346,7 @@
         given(context.consensusTime()).willReturn(stakePeriodStartInstant);
         given(context.writableStore(WritableAccountStore.class)).willReturn(writableAccountStore);
 
-<<<<<<< HEAD
-        subject.applyStakingRewards(context, Collections.emptySet());
-=======
         subject.applyStakingRewards(context, Collections.emptySet(), Collections.emptySet());
->>>>>>> 0d41ec3e
 
         final var node1Info = writableStakingInfoState.get(node1Id);
 
@@ -432,11 +400,7 @@
                         .toInstant());
         given(context.writableStore(WritableAccountStore.class)).willReturn(writableAccountStore);
 
-<<<<<<< HEAD
-        final var rewards = subject.applyStakingRewards(context, Collections.emptySet());
-=======
-        final var rewards = subject.applyStakingRewards(context, Collections.emptySet(), Collections.emptySet());
->>>>>>> 0d41ec3e
+        final var rewards = subject.applyStakingRewards(context, Collections.emptySet(), Collections.emptySet());
 
         final var node1InfoAfter = writableStakingInfoState.get(node1Id);
         final var node0InfoAfter = writableStakingInfoState.get(node0Id);
@@ -504,11 +468,7 @@
         given(recordBuilder.getNumberOfDeletedAccounts()).willReturn(1);
         given(recordBuilder.getDeletedAccountBeneficiaryFor(payerId)).willReturn(ownerId);
 
-<<<<<<< HEAD
-        final var rewards = subject.applyStakingRewards(context, Collections.emptySet());
-=======
-        final var rewards = subject.applyStakingRewards(context, Collections.emptySet(), Collections.emptySet());
->>>>>>> 0d41ec3e
+        final var rewards = subject.applyStakingRewards(context, Collections.emptySet(), Collections.emptySet());
         assertThat(rewards).hasSize(1);
         // because the transferId is owner for the deleted payer account
         assertThat(rewards).containsEntry(ownerId, 178900L);
@@ -540,11 +500,7 @@
                         .atStartOfDay(ZoneOffset.UTC)
                         .toInstant());
 
-<<<<<<< HEAD
-        final var rewards = subject.applyStakingRewards(context, Collections.emptySet());
-=======
-        final var rewards = subject.applyStakingRewards(context, Collections.emptySet(), Collections.emptySet());
->>>>>>> 0d41ec3e
+        final var rewards = subject.applyStakingRewards(context, Collections.emptySet(), Collections.emptySet());
 
         final var node1InfoAfter = writableStakingInfoState.get(node1Id);
 
@@ -587,11 +543,7 @@
                         .toInstant());
         given(context.writableStore(WritableAccountStore.class)).willReturn(writableAccountStore);
 
-<<<<<<< HEAD
-        final var rewards = subject.applyStakingRewards(context, Collections.emptySet());
-=======
-        final var rewards = subject.applyStakingRewards(context, Collections.emptySet(), Collections.emptySet());
->>>>>>> 0d41ec3e
+        final var rewards = subject.applyStakingRewards(context, Collections.emptySet(), Collections.emptySet());
 
         final var node1InfoAfter = writableStakingInfoState.get(node1Id);
 
@@ -637,11 +589,7 @@
                         .toInstant());
 
         // No rewards rewarded
-<<<<<<< HEAD
-        final var rewards = subject.applyStakingRewards(context, Collections.emptySet());
-=======
-        final var rewards = subject.applyStakingRewards(context, Collections.emptySet(), Collections.emptySet());
->>>>>>> 0d41ec3e
+        final var rewards = subject.applyStakingRewards(context, Collections.emptySet(), Collections.emptySet());
 
         final var node1InfoAfter = writableStakingInfoState.get(node1Id);
 
@@ -697,11 +645,7 @@
                         .atStartOfDay(ZoneOffset.UTC)
                         .toInstant());
 
-<<<<<<< HEAD
-        final var rewards = subject.applyStakingRewards(context, Collections.emptySet());
-=======
-        final var rewards = subject.applyStakingRewards(context, Collections.emptySet(), Collections.emptySet());
->>>>>>> 0d41ec3e
+        final var rewards = subject.applyStakingRewards(context, Collections.emptySet(), Collections.emptySet());
 
         final var node1InfoAfter = writableStakingInfoState.get(node1Id);
 
@@ -766,11 +710,7 @@
         given(recordBuilder.getNumberOfDeletedAccounts()).willReturn(1);
         given(recordBuilder.getDeletedAccountBeneficiaryFor(payerId)).willReturn(ownerId);
 
-<<<<<<< HEAD
-        final var rewards = subject.applyStakingRewards(context, Collections.emptySet());
-=======
-        final var rewards = subject.applyStakingRewards(context, Collections.emptySet(), Collections.emptySet());
->>>>>>> 0d41ec3e
+        final var rewards = subject.applyStakingRewards(context, Collections.emptySet(), Collections.emptySet());
         assertThat(rewards).hasSize(1);
         // because the transferId is owner for the deleted payer account
         assertThat(rewards).containsEntry(ownerId, 178900L);
@@ -822,11 +762,7 @@
         given(recordBuilder.getNumberOfDeletedAccounts()).willReturn(1);
         given(recordBuilder.getDeletedAccountBeneficiaryFor(payerId)).willReturn(ownerId);
 
-<<<<<<< HEAD
-        final var rewards = subject.applyStakingRewards(context, Collections.emptySet());
-=======
-        final var rewards = subject.applyStakingRewards(context, Collections.emptySet(), Collections.emptySet());
->>>>>>> 0d41ec3e
+        final var rewards = subject.applyStakingRewards(context, Collections.emptySet(), Collections.emptySet());
         // because the transferId is owner and it declined reward
         assertThat(rewards).hasSize(1);
     }
@@ -884,11 +820,7 @@
         given(recordBuilder.getDeletedAccountBeneficiaryFor(payerId)).willReturn(ownerId);
         given(recordBuilder.getDeletedAccountBeneficiaryFor(ownerId)).willReturn(spenderId);
 
-<<<<<<< HEAD
-        assertThatThrownBy(() -> subject.applyStakingRewards(context, Collections.emptySet()))
-=======
         assertThatThrownBy(() -> subject.applyStakingRewards(context, Collections.emptySet(), Collections.emptySet()))
->>>>>>> 0d41ec3e
                 .isInstanceOf(IllegalStateException.class);
     }
 
@@ -932,11 +864,7 @@
         given(context.writableStore(WritableAccountStore.class)).willReturn(writableAccountStore);
 
         final var originalPayer = writableAccountStore.get(payerId);
-<<<<<<< HEAD
-        final var rewards = subject.applyStakingRewards(context, Collections.emptySet());
-=======
-        final var rewards = subject.applyStakingRewards(context, Collections.emptySet(), Collections.emptySet());
->>>>>>> 0d41ec3e
+        final var rewards = subject.applyStakingRewards(context, Collections.emptySet(), Collections.emptySet());
 
         // even though only payer account has changed, since staked to me of owner changes,
         // it will trigger reward for owner
@@ -1000,11 +928,7 @@
         final var originalPayer = writableAccountStore.get(payerId);
 
         // This should not change anything
-<<<<<<< HEAD
-        final var rewards = subject.applyStakingRewards(context, Collections.emptySet());
-=======
-        final var rewards = subject.applyStakingRewards(context, Collections.emptySet(), Collections.emptySet());
->>>>>>> 0d41ec3e
+        final var rewards = subject.applyStakingRewards(context, Collections.emptySet(), Collections.emptySet());
 
         // No rewards should be paid
         assertThat(rewards).isEmpty();
@@ -1061,11 +985,7 @@
         given(context.writableStore(WritableAccountStore.class)).willReturn(writableAccountStore);
 
         final var originalPayer = writableAccountStore.get(payerId);
-<<<<<<< HEAD
-        final var rewards = subject.applyStakingRewards(context, Collections.emptySet());
-=======
-        final var rewards = subject.applyStakingRewards(context, Collections.emptySet(), Collections.emptySet());
->>>>>>> 0d41ec3e
+        final var rewards = subject.applyStakingRewards(context, Collections.emptySet(), Collections.emptySet());
 
         assertThat(rewards).hasSize(1).containsEntry(ownerId, 6600L);
 
