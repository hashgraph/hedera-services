/*
 * Copyright (C) 2023 Hedera Hashgraph, LLC
 *
 * Licensed under the Apache License, Version 2.0 (the "License");
 * you may not use this file except in compliance with the License.
 * You may obtain a copy of the License at
 *
 *      http://www.apache.org/licenses/LICENSE-2.0
 *
 * Unless required by applicable law or agreed to in writing, software
 * distributed under the License is distributed on an "AS IS" BASIS,
 * WITHOUT WARRANTIES OR CONDITIONS OF ANY KIND, either express or implied.
 * See the License for the specific language governing permissions and
 * limitations under the License.
 */
package com.hedera.node.app.service.token.impl.test.handlers;

import static com.hedera.test.factories.scenarios.TokenFeeScheduleUpdateScenarios.NO_RECEIVER_SIG_KT;
import static com.hedera.test.factories.scenarios.TokenFeeScheduleUpdateScenarios.RECEIVER_SIG_KT;
import static com.hedera.test.factories.scenarios.TokenFeeScheduleUpdateScenarios.TOKEN_FEE_SCHEDULE_KT;
import static com.hedera.test.factories.scenarios.TokenFeeScheduleUpdateScenarios.UPDATE_TOKEN_FEE_SCHEDULE_BUT_TOKEN_DOESNT_EXIST;
import static com.hedera.test.factories.scenarios.TokenFeeScheduleUpdateScenarios.UPDATE_TOKEN_WITH_FEE_SCHEDULE_KEY_NO_FEE_COLLECTOR_NO_SIG_REQ;
import static com.hedera.test.factories.scenarios.TokenFeeScheduleUpdateScenarios.UPDATE_TOKEN_WITH_FEE_SCHEDULE_KEY_NO_FEE_COLLECTOR_SIG_REQ;
import static com.hedera.test.factories.scenarios.TokenFeeScheduleUpdateScenarios.UPDATE_TOKEN_WITH_FEE_SCHEDULE_KEY_WITH_FEE_COLLECTOR_NO_SIG_REQ_AND_AS_PAYER;
import static com.hedera.test.factories.scenarios.TokenFeeScheduleUpdateScenarios.UPDATE_TOKEN_WITH_FEE_SCHEDULE_KEY_WITH_FEE_COLLECTOR_SIG_REQ;
import static com.hedera.test.factories.scenarios.TokenFeeScheduleUpdateScenarios.UPDATE_TOKEN_WITH_FEE_SCHEDULE_KEY_WITH_FEE_COLLECTOR_SIG_REQ_AND_AS_PAYER;
import static com.hedera.test.factories.scenarios.TokenFeeScheduleUpdateScenarios.UPDATE_TOKEN_WITH_FEE_SCHEDULE_KEY_WITH_MISSING_FEE_COLLECTOR;
import static com.hedera.test.factories.scenarios.TokenFeeScheduleUpdateScenarios.UPDATE_TOKEN_WITH_NO_FEE_SCHEDULE_KEY;
import static com.hedera.test.factories.txns.SignedTxnFactory.DEFAULT_PAYER_KT;
import static com.hedera.test.utils.KeyUtils.sanityRestored;
import static com.hederahashgraph.api.proto.java.ResponseCodeEnum.INVALID_CUSTOM_FEE_COLLECTOR;
import static com.hederahashgraph.api.proto.java.ResponseCodeEnum.INVALID_TOKEN_ID;
import static com.hederahashgraph.api.proto.java.ResponseCodeEnum.OK;
import static org.hamcrest.MatcherAssert.assertThat;
import static org.hamcrest.Matchers.contains;
import static org.junit.jupiter.api.Assertions.assertEquals;
import static org.junit.jupiter.api.Assertions.assertFalse;
import static org.junit.jupiter.api.Assertions.assertTrue;

import com.hedera.node.app.service.token.impl.handlers.TokenFeeScheduleUpdateHandler;
import com.hedera.node.app.spi.meta.PreHandleContext;
import java.util.Collections;
import java.util.List;
import org.junit.jupiter.api.Test;

class TokenFeeScheduleUpdateHandlerParityTest extends ParityTestBase {

    private final TokenFeeScheduleUpdateHandler subject = new TokenFeeScheduleUpdateHandler();

    @Test
    void tokenFeeScheduleUpdateNonExistingToken() {
        final var txn = txnFrom(UPDATE_TOKEN_FEE_SCHEDULE_BUT_TOKEN_DOESNT_EXIST);
<<<<<<< HEAD
        final var context = new PrehandleHandlerContext(readableAccountStore, txn);
=======
        final var context = new PreHandleContext(keyLookup, txn);
>>>>>>> 932d5383
        subject.preHandle(context, readableTokenStore);

        assertTrue(context.failed());
        assertEquals(INVALID_TOKEN_ID, context.getStatus());
        assertEquals(sanityRestored(context.getPayerKey()), DEFAULT_PAYER_KT.asKey());
        assertEquals(Collections.emptyList(), context.getRequiredNonPayerKeys());
    }

    @Test
    void tokenFeeScheduleUpdateTokenWithoutFeeScheduleKey() {
        final var txn = txnFrom(UPDATE_TOKEN_WITH_NO_FEE_SCHEDULE_KEY);
<<<<<<< HEAD
        final var context = new PrehandleHandlerContext(readableAccountStore, txn);
=======
        final var context = new PreHandleContext(keyLookup, txn);
>>>>>>> 932d5383
        subject.preHandle(context, readableTokenStore);

        // may look odd, but is intentional --- we fail in the handle(), not in preHandle()
        assertFalse(context.failed());
        assertEquals(OK, context.getStatus());
        assertEquals(sanityRestored(context.getPayerKey()), DEFAULT_PAYER_KT.asKey());
        assertEquals(Collections.emptyList(), context.getRequiredNonPayerKeys());
    }

    @Test
    void tokenFeeScheduleUpdateWithFeeScheduleKeySigReqFeeCollector() {
        final var txn = txnFrom(UPDATE_TOKEN_WITH_FEE_SCHEDULE_KEY_NO_FEE_COLLECTOR_SIG_REQ);
<<<<<<< HEAD
        final var context = new PrehandleHandlerContext(readableAccountStore, txn);
=======
        final var context = new PreHandleContext(keyLookup, txn);
>>>>>>> 932d5383
        subject.preHandle(context, readableTokenStore);

        assertFalse(context.failed());
        assertEquals(OK, context.getStatus());
        assertEquals(sanityRestored(context.getPayerKey()), DEFAULT_PAYER_KT.asKey());
        assertEquals(2, context.getRequiredNonPayerKeys().size());
        assertThat(
                sanityRestored(context.getRequiredNonPayerKeys()),
                contains(TOKEN_FEE_SCHEDULE_KT.asKey(), RECEIVER_SIG_KT.asKey()));
    }

    @Test
    void tokenFeeScheduleUpdateWithFeeScheduleKeySigNotReqFeeCollector() {
        final var txn = txnFrom(UPDATE_TOKEN_WITH_FEE_SCHEDULE_KEY_NO_FEE_COLLECTOR_NO_SIG_REQ);
<<<<<<< HEAD
        final var context = new PrehandleHandlerContext(readableAccountStore, txn);
=======
        final var context = new PreHandleContext(keyLookup, txn);
>>>>>>> 932d5383
        subject.preHandle(context, readableTokenStore);

        assertFalse(context.failed());
        assertEquals(OK, context.getStatus());
        assertEquals(sanityRestored(context.getPayerKey()), DEFAULT_PAYER_KT.asKey());
        assertEquals(1, context.getRequiredNonPayerKeys().size());
        assertThat(
                sanityRestored(context.getRequiredNonPayerKeys()),
                contains(TOKEN_FEE_SCHEDULE_KT.asKey()));
    }

    @Test
    void
            tokenFeeScheduleUpdateWithFeeScheduleKeyAndOneSigReqFeeCollectorAndAnotherSigNonReqFeeCollector() {
        final var txn = txnFrom(UPDATE_TOKEN_WITH_FEE_SCHEDULE_KEY_WITH_FEE_COLLECTOR_SIG_REQ);
<<<<<<< HEAD
        final var context = new PrehandleHandlerContext(readableAccountStore, txn);
=======
        final var context = new PreHandleContext(keyLookup, txn);
>>>>>>> 932d5383
        subject.preHandle(context, readableTokenStore);

        assertFalse(context.failed());
        assertEquals(OK, context.getStatus());
        assertEquals(sanityRestored(context.getPayerKey()), DEFAULT_PAYER_KT.asKey());
        assertEquals(2, context.getRequiredNonPayerKeys().size());
        assertThat(
                sanityRestored(context.getRequiredNonPayerKeys()),
                contains(TOKEN_FEE_SCHEDULE_KT.asKey(), RECEIVER_SIG_KT.asKey()));
    }

    @Test
    void tokenFeeScheduleUpdateWithFeeScheduleKeyAndFeeCollectorAsPayerAndSigReq() {
        final var txn =
                txnFrom(UPDATE_TOKEN_WITH_FEE_SCHEDULE_KEY_WITH_FEE_COLLECTOR_SIG_REQ_AND_AS_PAYER);
<<<<<<< HEAD
        final var context = new PrehandleHandlerContext(readableAccountStore, txn);
=======
        final var context = new PreHandleContext(keyLookup, txn);
>>>>>>> 932d5383
        subject.preHandle(context, readableTokenStore);

        assertFalse(context.failed());
        assertEquals(OK, context.getStatus());
        assertEquals(sanityRestored(context.getPayerKey()), RECEIVER_SIG_KT.asKey());
        assertEquals(1, context.getRequiredNonPayerKeys().size());
        assertThat(
                sanityRestored(context.getRequiredNonPayerKeys()),
                contains(TOKEN_FEE_SCHEDULE_KT.asKey()));
    }

    @Test
    void tokenFeeScheduleUpdateWithFeeScheduleKeyAndFeeCollectorAsPayer() {
        final var txn =
                txnFrom(
                        UPDATE_TOKEN_WITH_FEE_SCHEDULE_KEY_WITH_FEE_COLLECTOR_NO_SIG_REQ_AND_AS_PAYER);
<<<<<<< HEAD
        final var context = new PrehandleHandlerContext(readableAccountStore, txn);
=======
        final var context = new PreHandleContext(keyLookup, txn);
>>>>>>> 932d5383
        subject.preHandle(context, readableTokenStore);

        assertFalse(context.failed());
        assertEquals(OK, context.getStatus());
        assertEquals(
                List.of(NO_RECEIVER_SIG_KT.asKey()),
                sanityRestored(List.of(context.getPayerKey())));
        assertEquals(1, context.getRequiredNonPayerKeys().size());
        assertThat(
                sanityRestored(context.getRequiredNonPayerKeys()),
                contains(TOKEN_FEE_SCHEDULE_KT.asKey()));
    }

    @Test
    void tokenFeeScheduleUpdateWithFeeScheduleKeyAndInvalidFeeCollector() {
        final var txn = txnFrom(UPDATE_TOKEN_WITH_FEE_SCHEDULE_KEY_WITH_MISSING_FEE_COLLECTOR);
<<<<<<< HEAD
        final var context = new PrehandleHandlerContext(readableAccountStore, txn);
=======
        final var context = new PreHandleContext(keyLookup, txn);
>>>>>>> 932d5383
        subject.preHandle(context, readableTokenStore);

        assertTrue(context.failed());
        assertEquals(INVALID_CUSTOM_FEE_COLLECTOR, context.getStatus());
    }
}<|MERGE_RESOLUTION|>--- conflicted
+++ resolved
@@ -50,11 +50,7 @@
     @Test
     void tokenFeeScheduleUpdateNonExistingToken() {
         final var txn = txnFrom(UPDATE_TOKEN_FEE_SCHEDULE_BUT_TOKEN_DOESNT_EXIST);
-<<<<<<< HEAD
-        final var context = new PrehandleHandlerContext(readableAccountStore, txn);
-=======
-        final var context = new PreHandleContext(keyLookup, txn);
->>>>>>> 932d5383
+        final var context = new PreHandleContext(readableAccountStore, txn);
         subject.preHandle(context, readableTokenStore);
 
         assertTrue(context.failed());
@@ -66,11 +62,7 @@
     @Test
     void tokenFeeScheduleUpdateTokenWithoutFeeScheduleKey() {
         final var txn = txnFrom(UPDATE_TOKEN_WITH_NO_FEE_SCHEDULE_KEY);
-<<<<<<< HEAD
-        final var context = new PrehandleHandlerContext(readableAccountStore, txn);
-=======
-        final var context = new PreHandleContext(keyLookup, txn);
->>>>>>> 932d5383
+        final var context = new PreHandleContext(readableAccountStore, txn);
         subject.preHandle(context, readableTokenStore);
 
         // may look odd, but is intentional --- we fail in the handle(), not in preHandle()
@@ -83,11 +75,7 @@
     @Test
     void tokenFeeScheduleUpdateWithFeeScheduleKeySigReqFeeCollector() {
         final var txn = txnFrom(UPDATE_TOKEN_WITH_FEE_SCHEDULE_KEY_NO_FEE_COLLECTOR_SIG_REQ);
-<<<<<<< HEAD
-        final var context = new PrehandleHandlerContext(readableAccountStore, txn);
-=======
-        final var context = new PreHandleContext(keyLookup, txn);
->>>>>>> 932d5383
+        final var context = new PreHandleContext(readableAccountStore, txn);
         subject.preHandle(context, readableTokenStore);
 
         assertFalse(context.failed());
@@ -102,11 +90,7 @@
     @Test
     void tokenFeeScheduleUpdateWithFeeScheduleKeySigNotReqFeeCollector() {
         final var txn = txnFrom(UPDATE_TOKEN_WITH_FEE_SCHEDULE_KEY_NO_FEE_COLLECTOR_NO_SIG_REQ);
-<<<<<<< HEAD
-        final var context = new PrehandleHandlerContext(readableAccountStore, txn);
-=======
-        final var context = new PreHandleContext(keyLookup, txn);
->>>>>>> 932d5383
+        final var context = new PreHandleContext(readableAccountStore, txn);
         subject.preHandle(context, readableTokenStore);
 
         assertFalse(context.failed());
@@ -122,11 +106,7 @@
     void
             tokenFeeScheduleUpdateWithFeeScheduleKeyAndOneSigReqFeeCollectorAndAnotherSigNonReqFeeCollector() {
         final var txn = txnFrom(UPDATE_TOKEN_WITH_FEE_SCHEDULE_KEY_WITH_FEE_COLLECTOR_SIG_REQ);
-<<<<<<< HEAD
-        final var context = new PrehandleHandlerContext(readableAccountStore, txn);
-=======
-        final var context = new PreHandleContext(keyLookup, txn);
->>>>>>> 932d5383
+        final var context = new PreHandleContext(readableAccountStore, txn);
         subject.preHandle(context, readableTokenStore);
 
         assertFalse(context.failed());
@@ -142,11 +122,7 @@
     void tokenFeeScheduleUpdateWithFeeScheduleKeyAndFeeCollectorAsPayerAndSigReq() {
         final var txn =
                 txnFrom(UPDATE_TOKEN_WITH_FEE_SCHEDULE_KEY_WITH_FEE_COLLECTOR_SIG_REQ_AND_AS_PAYER);
-<<<<<<< HEAD
-        final var context = new PrehandleHandlerContext(readableAccountStore, txn);
-=======
-        final var context = new PreHandleContext(keyLookup, txn);
->>>>>>> 932d5383
+        final var context = new PreHandleContext(readableAccountStore, txn);
         subject.preHandle(context, readableTokenStore);
 
         assertFalse(context.failed());
@@ -163,11 +139,7 @@
         final var txn =
                 txnFrom(
                         UPDATE_TOKEN_WITH_FEE_SCHEDULE_KEY_WITH_FEE_COLLECTOR_NO_SIG_REQ_AND_AS_PAYER);
-<<<<<<< HEAD
-        final var context = new PrehandleHandlerContext(readableAccountStore, txn);
-=======
-        final var context = new PreHandleContext(keyLookup, txn);
->>>>>>> 932d5383
+        final var context = new PreHandleContext(readableAccountStore, txn);
         subject.preHandle(context, readableTokenStore);
 
         assertFalse(context.failed());
@@ -184,11 +156,7 @@
     @Test
     void tokenFeeScheduleUpdateWithFeeScheduleKeyAndInvalidFeeCollector() {
         final var txn = txnFrom(UPDATE_TOKEN_WITH_FEE_SCHEDULE_KEY_WITH_MISSING_FEE_COLLECTOR);
-<<<<<<< HEAD
-        final var context = new PrehandleHandlerContext(readableAccountStore, txn);
-=======
-        final var context = new PreHandleContext(keyLookup, txn);
->>>>>>> 932d5383
+        final var context = new PreHandleContext(readableAccountStore, txn);
         subject.preHandle(context, readableTokenStore);
 
         assertTrue(context.failed());
