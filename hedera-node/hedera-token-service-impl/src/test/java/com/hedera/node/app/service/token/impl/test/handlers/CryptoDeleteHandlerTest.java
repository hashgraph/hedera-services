--- conflicted
+++ resolved
@@ -16,9 +16,12 @@
 
 package com.hedera.node.app.service.token.impl.test.handlers;
 
+import static com.hedera.test.utils.IdUtils.asAccount;
+import static com.hederahashgraph.api.proto.java.ResponseCodeEnum.INVALID_ACCOUNT_ID;
+import static com.hederahashgraph.api.proto.java.ResponseCodeEnum.INVALID_PAYER_ACCOUNT_ID;
+import static com.hederahashgraph.api.proto.java.ResponseCodeEnum.INVALID_TRANSFER_ACCOUNT_ID;
+import static com.hederahashgraph.api.proto.java.ResponseCodeEnum.OK;
 import static org.junit.jupiter.api.Assertions.*;
-<<<<<<< HEAD
-=======
 import static org.mockito.BDDMockito.given;
 
 import com.hedera.node.app.service.mono.legacy.core.jproto.JKey;
@@ -32,191 +35,190 @@
 import java.util.List;
 import org.junit.jupiter.api.Test;
 import org.mockito.Mock;
->>>>>>> 529ae255
 
 class CryptoDeleteHandlerTest extends CryptoHandlerTestBase {
-    //    private final AccountID deleteAccountId = asAccount("0.0.3213");
-    //    private final AccountID transferAccountId = asAccount("0.0.32134");
-    //    private final Long deleteAccountNum = deleteAccountId.getAccountNum();
-    //    private final Long transferAccountNum = transferAccountId.getAccountNum();
-    //
-    //    @Mock
-    //    private MerkleAccount deleteAccount;
-    //
-    //    @Mock
-    //    private MerkleAccount transferAccount;
-    //
-    //    private CryptoDeleteHandler subject = new CryptoDeleteHandler();
-    //
-    //    @Test
-    //    void preHandlesCryptoDeleteIfNoReceiverSigRequired() {
-    //        final var keyUsed = (JKey) payerKey;
-    //
-    //        given(accounts.get(deleteAccountNum)).willReturn(deleteAccount);
-    //        given(accounts.get(transferAccountNum)).willReturn(transferAccount);
-    //        given(deleteAccount.getAccountKey()).willReturn(keyUsed);
-    //        given(transferAccount.getAccountKey()).willReturn(keyUsed);
-    //        given(transferAccount.isReceiverSigRequired()).willReturn(false);
-    //
-    //        final var txn = deleteAccountTransaction(deleteAccountId, transferAccountId);
-    //
-    //        final var context = new PreHandleContext(store, txn, payer);
-    //        subject.preHandle(context);
-    //
-    //        assertEquals(txn, context.getTxn());
-    //        assertEquals(payerKey, context.getPayerKey());
-    //        basicMetaAssertions(context, 1, false, OK);
-    //        assertIterableEquals(List.of(keyUsed), context.getRequiredNonPayerKeys());
-    //    }
-    //
-    //    @Test
-    //    void preHandlesCryptoDeleteIfReceiverSigRequiredVanilla() {
-    //        final var keyUsed = (JKey) payerKey;
-    //
-    //        given(accounts.get(deleteAccountNum)).willReturn(deleteAccount);
-    //        given(accounts.get(transferAccountNum)).willReturn(transferAccount);
-    //        given(deleteAccount.getAccountKey()).willReturn(keyUsed);
-    //        given(transferAccount.getAccountKey()).willReturn(keyUsed);
-    //        given(transferAccount.isReceiverSigRequired()).willReturn(true);
-    //
-    //        final var txn = deleteAccountTransaction(deleteAccountId, transferAccountId);
-    //
-    //        final var context = new PreHandleContext(store, txn, payer);
-    //        subject.preHandle(context);
-    //
-    //        assertEquals(txn, context.getTxn());
-    //        basicMetaAssertions(context, 2, false, OK);
-    //        assertEquals(payerKey, context.getPayerKey());
-    //        assertIterableEquals(List.of(keyUsed, keyUsed), context.getRequiredNonPayerKeys());
-    //    }
-    //
-    //    @Test
-    //    void doesntAddBothKeysAccountsSameAsPayerForCryptoDelete() {
-    //        final var txn = deleteAccountTransaction(payer, payer);
-    //
-    //        final var context = new PreHandleContext(store, txn, payer);
-    //        subject.preHandle(context);
-    //
-    //        assertEquals(txn, context.getTxn());
-    //        basicMetaAssertions(context, 0, false, OK);
-    //        assertEquals(payerKey, context.getPayerKey());
-    //        assertIterableEquals(List.of(), context.getRequiredNonPayerKeys());
-    //    }
-    //
-    //    @Test
-    //    void doesntAddTransferKeyIfAccountSameAsPayerForCryptoDelete() {
-    //        final var keyUsed = (JKey) payerKey;
-    //
-    //        given(accounts.get(deleteAccountNum)).willReturn(deleteAccount);
-    //        given(deleteAccount.getAccountKey()).willReturn(keyUsed);
-    //
-    //        final var txn = deleteAccountTransaction(deleteAccountId, payer);
-    //
-    //        final var context = new PreHandleContext(store, txn, payer);
-    //        subject.preHandle(context);
-    //
-    //        assertEquals(txn, context.getTxn());
-    //        assertEquals(payerKey, context.getPayerKey());
-    //        basicMetaAssertions(context, 1, false, OK);
-    //        assertIterableEquals(List.of(keyUsed), context.getRequiredNonPayerKeys());
-    //    }
-    //
-    //    @Test
-    //    void doesntAddDeleteKeyIfAccountSameAsPayerForCryptoDelete() {
-    //        final var keyUsed = (JKey) payerKey;
-    //
-    //        given(accounts.get(transferAccountNum)).willReturn(transferAccount);
-    //        given(transferAccount.getAccountKey()).willReturn(keyUsed);
-    //        given(transferAccount.isReceiverSigRequired()).willReturn(true);
-    //
-    //        final var txn = deleteAccountTransaction(payer, transferAccountId);
-    //
-    //        final var context = new PreHandleContext(store, txn, payer);
-    //        subject.preHandle(context);
-    //
-    //        assertEquals(txn, context.getTxn());
-    //        basicMetaAssertions(context, 1, false, OK);
-    //        assertEquals(payerKey, context.getPayerKey());
-    //        assertIterableEquals(List.of(keyUsed), context.getRequiredNonPayerKeys());
-    //    }
-    //
-    //    @Test
-    //    void failsWithResponseCodeIfAnyAccountMissingForCryptoDelete() {
-    //        final var keyUsed = (JKey) payerKey;
-    //
-    //        /* ------ payerAccount missing, so deleteAccount and transferAccount will not be added  ------ */
-    //        final var txn = deleteAccountTransaction(deleteAccountId, transferAccountId);
-    //        given(accounts.get(payerNum)).willReturn(null);
-    //        given(accounts.get(deleteAccountNum)).willReturn(deleteAccount);
-    //        given(accounts.get(transferAccountNum)).willReturn(transferAccount);
-    //        given(deleteAccount.getAccountKey()).willReturn(keyUsed);
-    //
-    //        final var context1 = new PreHandleContext(store, txn, payer);
-    //        subject.preHandle(context1);
-    //        basicMetaAssertions(context1, 0, true, INVALID_PAYER_ACCOUNT_ID);
-    //        assertNull(context1.getPayerKey());
-    //        assertIterableEquals(List.of(), context1.getRequiredNonPayerKeys());
-    //
-    //        /* ------ deleteAccount missing, so transferAccount will not be added ------ */
-    //        given(accounts.get(payerNum)).willReturn(payerAccount);
-    //        given(payerAccount.getAccountKey()).willReturn(keyUsed);
-    //        given(accounts.get(deleteAccountNum)).willReturn(null);
-    //        given(accounts.get(transferAccountNum)).willReturn(transferAccount);
-    //
-    //        final var context2 = new PreHandleContext(store, txn, payer);
-    //        subject.preHandle(context2);
-    //
-    //        basicMetaAssertions(context2, 0, true, INVALID_ACCOUNT_ID);
-    //        assertEquals(payerKey, context2.getPayerKey());
-    //        assertIterableEquals(List.of(), context2.getRequiredNonPayerKeys());
-    //
-    //        /* ------ transferAccount missing ------ */
-    //        given(accounts.get(deleteAccountNum)).willReturn(deleteAccount);
-    //        given(deleteAccount.getAccountKey()).willReturn(keyUsed);
-    //        given(accounts.get(transferAccountNum)).willReturn(null);
-    //
-    //        final var context3 = new PreHandleContext(store, txn, payer);
-    //        subject.preHandle(context3);
-    //
-    //        basicMetaAssertions(context3, 1, true, INVALID_TRANSFER_ACCOUNT_ID);
-    //        assertEquals(payerKey, context3.getPayerKey());
-    //        assertIterableEquals(List.of(keyUsed), context3.getRequiredNonPayerKeys());
-    //    }
-    //
-    //    @Test
-    //    void doesntExecuteIfAccountIdIsDefaultInstance() {
-    //        final var keyUsed = (JKey) payerKey;
-    //
-    //        given(accounts.get(deleteAccountNum)).willReturn(deleteAccount);
-    //        given(deleteAccount.getAccountKey()).willReturn(keyUsed);
-    //
-    //        final var txn = deleteAccountTransaction(deleteAccountId, AccountID.getDefaultInstance());
-    //
-    //        final var context = new PreHandleContext(store, txn, payer);
-    //        subject.preHandle(context);
-    //
-    //        assertEquals(txn, context.getTxn());
-    //        basicMetaAssertions(context, 1, false, OK);
-    //        assertEquals(payerKey, context.getPayerKey());
-    //        assertIterableEquals(List.of(keyUsed), context.getRequiredNonPayerKeys());
-    //    }
-    //
-    //    @Test
-    //    void handleNotImplemented() {
-    //        assertThrows(UnsupportedOperationException.class, () -> subject.handle(metaToHandle));
-    //    }
-    //
-    //    private TransactionBody deleteAccountTransaction(
-    //            final AccountID deleteAccountId, final AccountID transferAccountId) {
-    //        final var transactionID =
-    //                TransactionID.newBuilder().setAccountID(payer).setTransactionValidStart(consensusTimestamp);
-    //        final var deleteTxBody = CryptoDeleteTransactionBody.newBuilder()
-    //                .setDeleteAccountID(deleteAccountId)
-    //                .setTransferAccountID(transferAccountId);
-    //
-    //        return TransactionBody.newBuilder()
-    //                .setTransactionID(transactionID)
-    //                .setCryptoDelete(deleteTxBody)
-    //                .build();
-    //    }
+    private final AccountID deleteAccountId = asAccount("0.0.3213");
+    private final AccountID transferAccountId = asAccount("0.0.32134");
+    private final Long deleteAccountNum = deleteAccountId.getAccountNum();
+    private final Long transferAccountNum = transferAccountId.getAccountNum();
+
+    @Mock
+    private MerkleAccount deleteAccount;
+
+    @Mock
+    private MerkleAccount transferAccount;
+
+    private CryptoDeleteHandler subject = new CryptoDeleteHandler();
+
+    @Test
+    void preHandlesCryptoDeleteIfNoReceiverSigRequired() {
+        final var keyUsed = (JKey) payerKey;
+
+        given(accounts.get(deleteAccountNum)).willReturn(deleteAccount);
+        given(accounts.get(transferAccountNum)).willReturn(transferAccount);
+        given(deleteAccount.getAccountKey()).willReturn(keyUsed);
+        given(transferAccount.getAccountKey()).willReturn(keyUsed);
+        given(transferAccount.isReceiverSigRequired()).willReturn(false);
+
+        final var txn = deleteAccountTransaction(deleteAccountId, transferAccountId);
+
+        final var context = new PreHandleContext(store, txn, payer);
+        subject.preHandle(context);
+
+        assertEquals(txn, context.getTxn());
+        assertEquals(payerKey, context.getPayerKey());
+        basicMetaAssertions(context, 1, false, OK);
+        assertIterableEquals(List.of(keyUsed), context.getRequiredNonPayerKeys());
+    }
+
+    @Test
+    void preHandlesCryptoDeleteIfReceiverSigRequiredVanilla() {
+        final var keyUsed = (JKey) payerKey;
+
+        given(accounts.get(deleteAccountNum)).willReturn(deleteAccount);
+        given(accounts.get(transferAccountNum)).willReturn(transferAccount);
+        given(deleteAccount.getAccountKey()).willReturn(keyUsed);
+        given(transferAccount.getAccountKey()).willReturn(keyUsed);
+        given(transferAccount.isReceiverSigRequired()).willReturn(true);
+
+        final var txn = deleteAccountTransaction(deleteAccountId, transferAccountId);
+
+        final var context = new PreHandleContext(store, txn, payer);
+        subject.preHandle(context);
+
+        assertEquals(txn, context.getTxn());
+        basicMetaAssertions(context, 2, false, OK);
+        assertEquals(payerKey, context.getPayerKey());
+        assertIterableEquals(List.of(keyUsed, keyUsed), context.getRequiredNonPayerKeys());
+    }
+
+    @Test
+    void doesntAddBothKeysAccountsSameAsPayerForCryptoDelete() {
+        final var txn = deleteAccountTransaction(payer, payer);
+
+        final var context = new PreHandleContext(store, txn, payer);
+        subject.preHandle(context);
+
+        assertEquals(txn, context.getTxn());
+        basicMetaAssertions(context, 0, false, OK);
+        assertEquals(payerKey, context.getPayerKey());
+        assertIterableEquals(List.of(), context.getRequiredNonPayerKeys());
+    }
+
+    @Test
+    void doesntAddTransferKeyIfAccountSameAsPayerForCryptoDelete() {
+        final var keyUsed = (JKey) payerKey;
+
+        given(accounts.get(deleteAccountNum)).willReturn(deleteAccount);
+        given(deleteAccount.getAccountKey()).willReturn(keyUsed);
+
+        final var txn = deleteAccountTransaction(deleteAccountId, payer);
+
+        final var context = new PreHandleContext(store, txn, payer);
+        subject.preHandle(context);
+
+        assertEquals(txn, context.getTxn());
+        assertEquals(payerKey, context.getPayerKey());
+        basicMetaAssertions(context, 1, false, OK);
+        assertIterableEquals(List.of(keyUsed), context.getRequiredNonPayerKeys());
+    }
+
+    @Test
+    void doesntAddDeleteKeyIfAccountSameAsPayerForCryptoDelete() {
+        final var keyUsed = (JKey) payerKey;
+
+        given(accounts.get(transferAccountNum)).willReturn(transferAccount);
+        given(transferAccount.getAccountKey()).willReturn(keyUsed);
+        given(transferAccount.isReceiverSigRequired()).willReturn(true);
+
+        final var txn = deleteAccountTransaction(payer, transferAccountId);
+
+        final var context = new PreHandleContext(store, txn, payer);
+        subject.preHandle(context);
+
+        assertEquals(txn, context.getTxn());
+        basicMetaAssertions(context, 1, false, OK);
+        assertEquals(payerKey, context.getPayerKey());
+        assertIterableEquals(List.of(keyUsed), context.getRequiredNonPayerKeys());
+    }
+
+    @Test
+    void failsWithResponseCodeIfAnyAccountMissingForCryptoDelete() {
+        final var keyUsed = (JKey) payerKey;
+
+        /* ------ payerAccount missing, so deleteAccount and transferAccount will not be added  ------ */
+        final var txn = deleteAccountTransaction(deleteAccountId, transferAccountId);
+        given(accounts.get(payerNum)).willReturn(null);
+        given(accounts.get(deleteAccountNum)).willReturn(deleteAccount);
+        given(accounts.get(transferAccountNum)).willReturn(transferAccount);
+        given(deleteAccount.getAccountKey()).willReturn(keyUsed);
+
+        final var context1 = new PreHandleContext(store, txn, payer);
+        subject.preHandle(context1);
+        basicMetaAssertions(context1, 0, true, INVALID_PAYER_ACCOUNT_ID);
+        assertNull(context1.getPayerKey());
+        assertIterableEquals(List.of(), context1.getRequiredNonPayerKeys());
+
+        /* ------ deleteAccount missing, so transferAccount will not be added ------ */
+        given(accounts.get(payerNum)).willReturn(payerAccount);
+        given(payerAccount.getAccountKey()).willReturn(keyUsed);
+        given(accounts.get(deleteAccountNum)).willReturn(null);
+        given(accounts.get(transferAccountNum)).willReturn(transferAccount);
+
+        final var context2 = new PreHandleContext(store, txn, payer);
+        subject.preHandle(context2);
+
+        basicMetaAssertions(context2, 0, true, INVALID_ACCOUNT_ID);
+        assertEquals(payerKey, context2.getPayerKey());
+        assertIterableEquals(List.of(), context2.getRequiredNonPayerKeys());
+
+        /* ------ transferAccount missing ------ */
+        given(accounts.get(deleteAccountNum)).willReturn(deleteAccount);
+        given(deleteAccount.getAccountKey()).willReturn(keyUsed);
+        given(accounts.get(transferAccountNum)).willReturn(null);
+
+        final var context3 = new PreHandleContext(store, txn, payer);
+        subject.preHandle(context3);
+
+        basicMetaAssertions(context3, 1, true, INVALID_TRANSFER_ACCOUNT_ID);
+        assertEquals(payerKey, context3.getPayerKey());
+        assertIterableEquals(List.of(keyUsed), context3.getRequiredNonPayerKeys());
+    }
+
+    @Test
+    void doesntExecuteIfAccountIdIsDefaultInstance() {
+        final var keyUsed = (JKey) payerKey;
+
+        given(accounts.get(deleteAccountNum)).willReturn(deleteAccount);
+        given(deleteAccount.getAccountKey()).willReturn(keyUsed);
+
+        final var txn = deleteAccountTransaction(deleteAccountId, AccountID.getDefaultInstance());
+
+        final var context = new PreHandleContext(store, txn, payer);
+        subject.preHandle(context);
+
+        assertEquals(txn, context.getTxn());
+        basicMetaAssertions(context, 1, false, OK);
+        assertEquals(payerKey, context.getPayerKey());
+        assertIterableEquals(List.of(keyUsed), context.getRequiredNonPayerKeys());
+    }
+
+    @Test
+    void handleNotImplemented() {
+        assertThrows(UnsupportedOperationException.class, () -> subject.handle(metaToHandle));
+    }
+
+    private TransactionBody deleteAccountTransaction(
+            final AccountID deleteAccountId, final AccountID transferAccountId) {
+        final var transactionID =
+                TransactionID.newBuilder().setAccountID(payer).setTransactionValidStart(consensusTimestamp);
+        final var deleteTxBody = CryptoDeleteTransactionBody.newBuilder()
+                .setDeleteAccountID(deleteAccountId)
+                .setTransferAccountID(transferAccountId);
+
+        return TransactionBody.newBuilder()
+                .setTransactionID(transactionID)
+                .setCryptoDelete(deleteTxBody)
+                .build();
+    }
 }