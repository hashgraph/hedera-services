--- conflicted
+++ resolved
@@ -427,13 +427,7 @@
         final var txn = deleteAccountTransaction(deleteAccountId, transferAccountId);
         given(handleContext.body()).willReturn(txn);
         given(handleContext.expiryValidator()).willReturn(expiryValidator);
-<<<<<<< HEAD
-        final var impl = new TokenServiceApiImpl(
-                configuration, storeMetricsService, stakingValidator, writableStates, op -> false);
+        final var impl = new TokenServiceApiImpl(configuration, storeMetricsService, writableStates, op -> false);
         given(serviceApiFactory.serviceApi(TokenServiceApi.class)).willReturn(impl);
-=======
-        final var impl = new TokenServiceApiImpl(configuration, storeMetricsService, writableStates, op -> false);
-        given(storeFactory.serviceApi(TokenServiceApi.class)).willReturn(impl);
->>>>>>> 774ed309
     }
 }