/*
 * Copyright (C) 2020-2023 Hedera Hashgraph, LLC
 *
 * Licensed under the Apache License, Version 2.0 (the "License");
 * you may not use this file except in compliance with the License.
 * You may obtain a copy of the License at
 *
 *      http://www.apache.org/licenses/LICENSE-2.0
 *
 * Unless required by applicable law or agreed to in writing, software
 * distributed under the License is distributed on an "AS IS" BASIS,
 * WITHOUT WARRANTIES OR CONDITIONS OF ANY KIND, either express or implied.
 * See the License for the specific language governing permissions and
 * limitations under the License.
 */

package com.hedera.node.app.service.token.impl.test.handlers.util;

import static com.hedera.node.app.service.mono.pbj.PbjConverter.toPbj;

<<<<<<< HEAD
import com.hedera.hapi.node.base.TokenID;
=======
import com.hedera.hapi.node.base.AccountID;
import com.hedera.hapi.node.base.NftID;
import com.hedera.hapi.node.base.TokenID;
import com.hedera.hapi.node.state.common.EntityIDPair;
import com.hedera.hapi.node.state.token.Account;
import com.hedera.hapi.node.state.token.Nft;
import com.hedera.hapi.node.state.token.Token;
import com.hedera.hapi.node.state.token.TokenRelation;
>>>>>>> 994687fe
import com.hedera.hapi.node.transaction.TransactionBody;
import com.hedera.node.app.service.token.ReadableAccountStore;
import com.hedera.node.app.service.token.ReadableTokenStore;
import com.hedera.node.app.service.token.impl.WritableAccountStore;
import com.hedera.node.app.service.token.impl.WritableTokenRelationStore;
import com.hedera.node.app.service.token.impl.test.util.SigReqAdapterUtils;
import com.hedera.test.factories.scenarios.TxnHandlingScenario;
import org.junit.jupiter.api.BeforeEach;

public class ParityTestBase {
    protected ReadableAccountStore readableAccountStore;
    protected WritableAccountStore writableAccountStore;
    protected ReadableTokenStore readableTokenStore;
    protected WritableTokenRelationStore writableTokenRelStore;
    protected TokenID token = TokenID.newBuilder().tokenNum(1).build();

    @BeforeEach
    public void setUp() {
        readableAccountStore = SigReqAdapterUtils.wellKnownAccountStoreAt();
        writableAccountStore = SigReqAdapterUtils.wellKnownWritableAccountStoreAt();
        readableTokenStore = SigReqAdapterUtils.wellKnownTokenStoreAt();
        writableTokenRelStore = SigReqAdapterUtils.wellKnownTokenRelStoreAt();
    }

    protected TransactionBody txnFrom(final TxnHandlingScenario scenario) {
        try {
            return toPbj(scenario.platformTxn().getTxn());
        } catch (final Throwable e) {
            throw new RuntimeException(e);
        }
    }
<<<<<<< HEAD
=======

    private MapWritableKVState<TokenID, Token> newTokenStateFromTokens(Token... tokens) {
        final var backingMap = new HashMap<TokenID, Token>();
        for (final Token token : tokens) {
            backingMap.put(token.tokenId(), token);
        }

        return new MapWritableKVState<>(TOKENS_KEY, backingMap);
    }

    protected ReadableTokenStore newReadableStoreWithTokens(Token... tokens) {
        final var wrappedState = newTokenStateFromTokens(tokens);
        return new ReadableTokenStoreImpl(new MapReadableStates(Map.of(TOKENS_KEY, wrappedState)));
    }

    protected WritableTokenStore newWritableStoreWithTokens(Token... tokens) {
        final var wrappedState = newTokenStateFromTokens(tokens);
        return new WritableTokenStore(new MapWritableStates(Map.of(TOKENS_KEY, wrappedState)));
    }

    protected WritableAccountStore newWritableStoreWithAccounts(Account... accounts) {
        final var backingMap = new HashMap<AccountID, Account>();
        for (final Account account : accounts) {
            backingMap.put(BaseCryptoHandler.asAccount(account.accountNumber()), account);
        }

        final var wrappingState = new MapWritableKVState<>(ACCOUNTS_KEY, backingMap);
        return new WritableAccountStore(new MapWritableStates(Map.of(
                ACCOUNTS_KEY, wrappingState, ALIASES_KEY, new MapWritableKVState<>(ALIASES_KEY, new HashMap<>()))));
    }

    protected WritableTokenRelationStore newWritableStoreWithTokenRels(final TokenRelation... tokenRels) {
        final var backingMap = new HashMap<EntityIDPair, TokenRelation>();
        for (final TokenRelation tokenRel : tokenRels) {
            backingMap.put(
                    EntityIDPair.newBuilder()
                            .accountId(tokenRel.accountId())
                            .tokenId(tokenRel.tokenId())
                            .build(),
                    tokenRel);
        }

        final var wrappingState = new MapWritableKVState<>(ACCOUNTS_KEY, backingMap);
        return new WritableTokenRelationStore(
                new MapWritableStates(Map.of(TokenServiceImpl.TOKEN_RELS_KEY, wrappingState)));
    }

    protected WritableNftStore newWritableStoreWithNfts(Nft... nfts) {
        final var nftStateBuilder = MapWritableKVState.<NftID, Nft>builder(TokenServiceImpl.NFTS_KEY);
        for (final Nft nft : nfts) {
            nftStateBuilder.value(nft.id(), nft);
        }
        return new WritableNftStore(new MapWritableStates(Map.of(TokenServiceImpl.NFTS_KEY, nftStateBuilder.build())));
    }
>>>>>>> 994687fe
}<|MERGE_RESOLUTION|>--- conflicted
+++ resolved
@@ -18,18 +18,13 @@
 
 import static com.hedera.node.app.service.mono.pbj.PbjConverter.toPbj;
 
-<<<<<<< HEAD
-import com.hedera.hapi.node.base.TokenID;
-=======
 import com.hedera.hapi.node.base.AccountID;
-import com.hedera.hapi.node.base.NftID;
 import com.hedera.hapi.node.base.TokenID;
 import com.hedera.hapi.node.state.common.EntityIDPair;
 import com.hedera.hapi.node.state.token.Account;
 import com.hedera.hapi.node.state.token.Nft;
 import com.hedera.hapi.node.state.token.Token;
 import com.hedera.hapi.node.state.token.TokenRelation;
->>>>>>> 994687fe
 import com.hedera.hapi.node.transaction.TransactionBody;
 import com.hedera.node.app.service.token.ReadableAccountStore;
 import com.hedera.node.app.service.token.ReadableTokenStore;
@@ -61,8 +56,6 @@
             throw new RuntimeException(e);
         }
     }
-<<<<<<< HEAD
-=======
 
     private MapWritableKVState<TokenID, Token> newTokenStateFromTokens(Token... tokens) {
         final var backingMap = new HashMap<TokenID, Token>();
@@ -111,11 +104,10 @@
     }
 
     protected WritableNftStore newWritableStoreWithNfts(Nft... nfts) {
-        final var nftStateBuilder = MapWritableKVState.<NftID, Nft>builder(TokenServiceImpl.NFTS_KEY);
+        final var nftStateBuilder = MapWritableKVState.<UniqueTokenId, Nft>builder(TokenServiceImpl.NFTS_KEY);
         for (final Nft nft : nfts) {
             nftStateBuilder.value(nft.id(), nft);
         }
         return new WritableNftStore(new MapWritableStates(Map.of(TokenServiceImpl.NFTS_KEY, nftStateBuilder.build())));
     }
->>>>>>> 994687fe
 }