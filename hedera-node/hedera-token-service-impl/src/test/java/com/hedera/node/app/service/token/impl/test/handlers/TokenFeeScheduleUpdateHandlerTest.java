--- conflicted
+++ resolved
@@ -41,10 +41,7 @@
 import com.hedera.node.app.spi.workflows.HandleException;
 import com.hedera.node.app.spi.workflows.PreCheckException;
 import com.hedera.node.app.spi.workflows.PreHandleContext;
-<<<<<<< HEAD
-=======
 import com.hedera.node.config.testfixtures.HederaTestConfigBuilder;
->>>>>>> c89af15a
 import java.util.List;
 import java.util.Set;
 import org.junit.jupiter.api.BeforeEach;
@@ -73,11 +70,6 @@
         validator = new CustomFeesValidator();
         subject = new TokenFeeScheduleUpdateHandler(validator);
         givenTxn();
-<<<<<<< HEAD
-        given(context.getConfiguration()).willReturn(configuration);
-        given(context.createReadableStore(ReadableAccountStore.class)).willReturn(readableAccountStore);
-        given(context.createReadableStore(ReadableTokenRelationStore.class)).willReturn(readableTokenRelStore);
-=======
         final var config = new HederaTestConfigBuilder()
                 .withValue("tokens.maxCustomFeesAllowed", 1000)
                 .getOrCreateConfig();
@@ -85,7 +77,6 @@
         given(context.readableStore(ReadableAccountStore.class)).willReturn(readableAccountStore);
         given(context.readableStore(ReadableTokenRelationStore.class)).willReturn(readableTokenRelStore);
         given(context.writableStore(WritableTokenStore.class)).willReturn(writableTokenStore);
->>>>>>> c89af15a
     }
 
     @Test
@@ -170,35 +161,11 @@
     @Test
     @DisplayName("fee schedule update fails if custom fees list is too long")
     void failsIfTooManyCustomFees() {
-<<<<<<< HEAD
-        txn = TransactionBody.newBuilder()
-                .tokenFeeScheduleUpdate(TokenFeeScheduleUpdateTransactionBody.newBuilder()
-                        .tokenId(TokenID.newBuilder()
-                                .tokenNum(fungibleTokenNum.longValue())
-                                .build())
-                        .customFees(List.of(
-                                withFixedFee(fixedFee),
-                                withFractionalFee(fractionalFee),
-                                withFixedFee(fixedFee),
-                                withFractionalFee(fractionalFee),
-                                withFixedFee(fixedFee),
-                                withFractionalFee(fractionalFee),
-                                withFixedFee(fixedFee),
-                                withFractionalFee(fractionalFee),
-                                withFixedFee(fixedFee),
-                                withFractionalFee(fractionalFee),
-                                withFixedFee(fixedFee),
-                                withFractionalFee(fractionalFee)))
-                        .build())
-                .build();
-        assertThatThrownBy(() -> subject.handle(context, txn, writableTokenStore))
-=======
         final var config = new HederaTestConfigBuilder()
                 .withValue("tokens.maxCustomFeesAllowed", 1)
                 .getOrCreateConfig();
         given(context.configuration()).willReturn(config);
         assertThatThrownBy(() -> subject.handle(context))
->>>>>>> c89af15a
                 .isInstanceOf(HandleException.class)
                 .has(responseCode(CUSTOM_FEES_LIST_TOO_LONG));
     }
