/*
 * Copyright (C) 2023 Hedera Hashgraph, LLC
 *
 * Licensed under the Apache License, Version 2.0 (the "License");
 * you may not use this file except in compliance with the License.
 * You may obtain a copy of the License at
 *
 *      http://www.apache.org/licenses/LICENSE-2.0
 *
 * Unless required by applicable law or agreed to in writing, software
 * distributed under the License is distributed on an "AS IS" BASIS,
 * WITHOUT WARRANTIES OR CONDITIONS OF ANY KIND, either express or implied.
 * See the License for the specific language governing permissions and
 * limitations under the License.
 */

package com.hedera.node.app.service.token.impl.test.handlers;

import static com.hedera.hapi.node.base.ResponseCodeEnum.CUSTOM_FEES_LIST_TOO_LONG;
import static com.hedera.hapi.node.base.ResponseCodeEnum.INVALID_TOKEN_ID;
import static com.hedera.hapi.node.base.ResponseCodeEnum.TOKEN_HAS_NO_FEE_SCHEDULE_KEY;
import static com.hedera.node.app.spi.fixtures.workflows.ExceptionConditions.responseCode;
import static org.assertj.core.api.Assertions.assertThat;
import static org.assertj.core.api.Assertions.assertThatThrownBy;
import static org.mockito.BDDMockito.given;
import static org.mockito.Mock.Strictness.LENIENT;

import com.hedera.hapi.node.base.Key;
import com.hedera.hapi.node.base.TokenID;
import com.hedera.hapi.node.state.token.Token;
import com.hedera.hapi.node.token.TokenFeeScheduleUpdateTransactionBody;
import com.hedera.hapi.node.transaction.TransactionBody;
import com.hedera.node.app.service.mono.utils.EntityNum;
import com.hedera.node.app.service.token.ReadableAccountStore;
import com.hedera.node.app.service.token.ReadableTokenRelationStore;
import com.hedera.node.app.service.token.impl.WritableTokenStore;
import com.hedera.node.app.service.token.impl.handlers.TokenFeeScheduleUpdateHandler;
import com.hedera.node.app.service.token.impl.validators.CustomFeesValidator;
import com.hedera.node.app.spi.fixtures.state.MapWritableKVState;
import com.hedera.node.app.spi.meta.HandleContext;
import com.hedera.node.app.spi.workflows.HandleException;
import com.hedera.node.app.spi.workflows.PreCheckException;
import com.hedera.node.app.spi.workflows.PreHandleContext;
<<<<<<< HEAD
import com.hedera.node.config.data.TokensConfig;
import com.swirlds.config.api.Configuration;
=======
>>>>>>> b0ba9b8c
import java.util.List;
import java.util.Set;
import org.junit.jupiter.api.BeforeEach;
import org.junit.jupiter.api.DisplayName;
import org.junit.jupiter.api.Test;
import org.junit.jupiter.api.extension.ExtendWith;
import org.mockito.Mock;
import org.mockito.junit.jupiter.MockitoExtension;

@ExtendWith(MockitoExtension.class)
class TokenFeeScheduleUpdateHandlerTest extends CryptoTokenHandlerTestBase {
    private TokenFeeScheduleUpdateHandler subject;
    private CustomFeesValidator validator;
    private TransactionBody txn;

    @Mock(strictness = LENIENT)
    private HandleContext context;

    @Mock
    private PreHandleContext preHandleContext;

    @BeforeEach
    void setup() {
        super.setUp();
        refreshStoresWithEntitiesInWritable();
        validator = new CustomFeesValidator();
        subject = new TokenFeeScheduleUpdateHandler(validator);
        givenTxn();
<<<<<<< HEAD
        given(context.getConfiguration()).willReturn(tokenServiceConfig);
        given(tokenServiceConfig.getConfigData(TokensConfig.class)).willReturn(tokensConfig);
=======
        given(context.getConfiguration()).willReturn(configuration);
>>>>>>> b0ba9b8c
        given(context.createReadableStore(ReadableAccountStore.class)).willReturn(readableAccountStore);
        given(context.createReadableStore(ReadableTokenRelationStore.class)).willReturn(readableTokenRelStore);
    }

    @Test
    @DisplayName("fee schedule update works as expected for fungible token")
    void handleWorksAsExpectedForFungibleToken() {
        // before fee schedule update, validate no custom fees on the token
        final var originalToken = writableTokenStore.get(fungibleTokenId);
        assertThat(originalToken.customFees()).isEmpty();
        assertThat(writableTokenStore.modifiedTokens()).isEmpty();

        subject.handle(context, txn, writableTokenStore);

        // validate after fee schedule update fixed and fractional custom fees are added to the token
        assertThat(writableTokenStore.modifiedTokens()).hasSize(1);
        assertThat(writableTokenStore.modifiedTokens()).hasSameElementsAs(Set.of(fungibleTokenNum));

        final var expectedToken = writableTokenStore.get(fungibleTokenId);
        assertThat(expectedToken.customFees()).hasSize(2);
        assertThat(expectedToken.customFees())
                .hasSameElementsAs(List.of(withFractionalFee(fractionalFee), withFixedFee(fixedFee)));
    }

    @Test
    @DisplayName("fee schedule update works as expected for non-fungible token")
    void handleWorksAsExpectedForNonFungibleToken() {
        final var tokenId =
                TokenID.newBuilder().tokenNum(nonFungibleTokenNum.longValue()).build();
        txn = TransactionBody.newBuilder()
                .tokenFeeScheduleUpdate(TokenFeeScheduleUpdateTransactionBody.newBuilder()
                        .tokenId(tokenId)
                        .customFees(List.of(withRoyaltyFee(royaltyFee)))
                        .build())
                .build();

        // before fee schedule update, validate no custom fees on the token
        final var originalToken = writableTokenStore.get(tokenId);
        assertThat(originalToken.customFees()).isEmpty();
        assertThat(writableTokenStore.modifiedTokens()).isEmpty();

        subject.handle(context, txn, writableTokenStore);

        // validate after fee schedule update royalty custom fees are added to the token
        assertThat(writableTokenStore.modifiedTokens()).hasSize(1);
        assertThat(writableTokenStore.modifiedTokens()).hasSameElementsAs(Set.of(nonFungibleTokenNum));

        final var expectedToken = writableTokenStore.get(nonFungibleTokenId);
        assertThat(expectedToken.customFees()).hasSize(1);
        assertThat(expectedToken.customFees()).hasSameElementsAs(List.of(withRoyaltyFee(royaltyFee)));
    }

    @Test
    @DisplayName("fee schedule update fails if token has no fee schedule key")
    void validatesTokenHasFeeScheduleKey() {
        final var tokenWithoutFeeScheduleKey =
                fungibleToken.copyBuilder().feeScheduleKey((Key) null).build();
        writableTokenState = MapWritableKVState.<EntityNum, Token>builder(TOKENS)
                .value(fungibleTokenNum, tokenWithoutFeeScheduleKey)
                .build();
        given(writableStates.<EntityNum, Token>get(TOKENS)).willReturn(writableTokenState);
        writableTokenStore = new WritableTokenStore(writableStates);

        assertThatThrownBy(() -> subject.handle(context, txn, writableTokenStore))
                .isInstanceOf(HandleException.class)
                .has(responseCode(TOKEN_HAS_NO_FEE_SCHEDULE_KEY));
    }

    @Test
    @DisplayName("fee schedule update fails if token does not exist")
    void rejectsInvalidTokenId() {
        writableTokenState = emptyWritableTokenState();
        given(writableStates.<EntityNum, Token>get(TOKENS)).willReturn(writableTokenState);
        writableTokenStore = new WritableTokenStore(writableStates);

        assertThatThrownBy(() -> subject.handle(context, txn, writableTokenStore))
                .isInstanceOf(HandleException.class)
                .has(responseCode(INVALID_TOKEN_ID));
    }

    @Test
    @DisplayName("fee schedule update fails if custom fees list is too long")
    void failsIfTooManyCustomFees() {
<<<<<<< HEAD
        final var config = new TokensConfig(
                10000000, false, 1000000, 1000, 1000, 100, 100, 1, 2, true, 100, 10, 10, 10, 500000, 100, true, false,
                true);

        given(tokenServiceConfig.getConfigData(TokensConfig.class)).willReturn(config);
=======
        txn = TransactionBody.newBuilder()
                .tokenFeeScheduleUpdate(TokenFeeScheduleUpdateTransactionBody.newBuilder()
                        .tokenId(TokenID.newBuilder()
                                .tokenNum(fungibleTokenNum.longValue())
                                .build())
                        .customFees(List.of(
                                withFixedFee(fixedFee),
                                withFractionalFee(fractionalFee),
                                withFixedFee(fixedFee),
                                withFractionalFee(fractionalFee),
                                withFixedFee(fixedFee),
                                withFractionalFee(fractionalFee),
                                withFixedFee(fixedFee),
                                withFractionalFee(fractionalFee),
                                withFixedFee(fixedFee),
                                withFractionalFee(fractionalFee),
                                withFixedFee(fixedFee),
                                withFractionalFee(fractionalFee)))
                        .build())
                .build();
>>>>>>> b0ba9b8c
        assertThatThrownBy(() -> subject.handle(context, txn, writableTokenStore))
                .isInstanceOf(HandleException.class)
                .has(responseCode(CUSTOM_FEES_LIST_TOO_LONG));
    }

    @Test
    @DisplayName("fee schedule update fails in pre-handle if transaction has no tokenId specified")
    void failsIfTxnHasNoTokenId() {
        txn = TransactionBody.newBuilder()
                .tokenFeeScheduleUpdate(TokenFeeScheduleUpdateTransactionBody.newBuilder()
                        .customFees(customFees)
                        .build())
                .build();
        given(preHandleContext.body()).willReturn(txn);
        assertThatThrownBy(() -> subject.preHandle(preHandleContext))
                .isInstanceOf(PreCheckException.class)
                .has(responseCode(INVALID_TOKEN_ID));
    }

    private void givenTxn() {
        txn = TransactionBody.newBuilder()
                .tokenFeeScheduleUpdate(TokenFeeScheduleUpdateTransactionBody.newBuilder()
                        .tokenId(TokenID.newBuilder()
                                .tokenNum(fungibleTokenNum.longValue())
                                .build())
                        .customFees(customFees)
                        .build())
                .build();
    }
}<|MERGE_RESOLUTION|>--- conflicted
+++ resolved
@@ -41,11 +41,6 @@
 import com.hedera.node.app.spi.workflows.HandleException;
 import com.hedera.node.app.spi.workflows.PreCheckException;
 import com.hedera.node.app.spi.workflows.PreHandleContext;
-<<<<<<< HEAD
-import com.hedera.node.config.data.TokensConfig;
-import com.swirlds.config.api.Configuration;
-=======
->>>>>>> b0ba9b8c
 import java.util.List;
 import java.util.Set;
 import org.junit.jupiter.api.BeforeEach;
@@ -74,12 +69,7 @@
         validator = new CustomFeesValidator();
         subject = new TokenFeeScheduleUpdateHandler(validator);
         givenTxn();
-<<<<<<< HEAD
-        given(context.getConfiguration()).willReturn(tokenServiceConfig);
-        given(tokenServiceConfig.getConfigData(TokensConfig.class)).willReturn(tokensConfig);
-=======
         given(context.getConfiguration()).willReturn(configuration);
->>>>>>> b0ba9b8c
         given(context.createReadableStore(ReadableAccountStore.class)).willReturn(readableAccountStore);
         given(context.createReadableStore(ReadableTokenRelationStore.class)).willReturn(readableTokenRelStore);
     }
@@ -163,13 +153,6 @@
     @Test
     @DisplayName("fee schedule update fails if custom fees list is too long")
     void failsIfTooManyCustomFees() {
-<<<<<<< HEAD
-        final var config = new TokensConfig(
-                10000000, false, 1000000, 1000, 1000, 100, 100, 1, 2, true, 100, 10, 10, 10, 500000, 100, true, false,
-                true);
-
-        given(tokenServiceConfig.getConfigData(TokensConfig.class)).willReturn(config);
-=======
         txn = TransactionBody.newBuilder()
                 .tokenFeeScheduleUpdate(TokenFeeScheduleUpdateTransactionBody.newBuilder()
                         .tokenId(TokenID.newBuilder()
@@ -190,7 +173,6 @@
                                 withFractionalFee(fractionalFee)))
                         .build())
                 .build();
->>>>>>> b0ba9b8c
         assertThatThrownBy(() -> subject.handle(context, txn, writableTokenStore))
                 .isInstanceOf(HandleException.class)
                 .has(responseCode(CUSTOM_FEES_LIST_TOO_LONG));
