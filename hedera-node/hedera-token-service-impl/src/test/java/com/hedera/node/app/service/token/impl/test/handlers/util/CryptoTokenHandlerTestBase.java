--- conflicted
+++ resolved
@@ -20,7 +20,6 @@
 import static com.hedera.node.app.service.mono.pbj.PbjConverter.asBytes;
 import static com.hedera.node.app.service.token.impl.handlers.BaseCryptoHandler.asAccount;
 import static com.hedera.node.app.service.token.impl.handlers.BaseTokenHandler.asToken;
-import static com.hedera.node.app.service.token.impl.test.util.SigReqAdapterUtils.UNSET_STAKED_ID;
 import static com.hedera.test.utils.KeyUtils.A_COMPLEX_KEY;
 import static com.hedera.test.utils.KeyUtils.B_COMPLEX_KEY;
 import static com.hedera.test.utils.KeyUtils.C_COMPLEX_KEY;
@@ -90,7 +89,6 @@
 import edu.umd.cs.findbugs.annotations.NonNull;
 import java.time.Instant;
 import java.time.LocalDate;
-import java.util.Collections;
 import java.util.HashMap;
 import java.util.List;
 import java.util.Map;
@@ -768,21 +766,25 @@
     }
 
     protected Account givenValidAccount() {
-<<<<<<< HEAD
         return Account.newBuilder()
-                .accountNumber(accountNum)
+                .accountId(payerId)
+                .tinybarBalance(payerBalance)
                 .alias(alias.alias())
                 .key(key)
                 .expiry(1_234_567L)
                 .memo("testAccount")
                 .deleted(false)
                 .stakedToMe(1_234L)
-                .stakePeriodStart(LocalDate.ofInstant(Instant.ofEpochSecond(12345678910L), ZONE_UTC).toEpochDay() - 1)
+                .stakePeriodStart(LocalDate.ofInstant(Instant.ofEpochSecond(12345678910L), ZONE_UTC)
+                                .toEpochDay()
+                        - 1)
                 .stakedNodeId(0L)
                 .declineReward(true)
                 .receiverSigRequired(true)
-                .headTokenNumber(3L)
-                .headNftId(2L)
+                .headTokenId(TokenID.newBuilder().tokenNum(3L).build())
+                .headNftId(NftID.newBuilder()
+                        .tokenId(TokenID.newBuilder().tokenNum(2L))
+                        .build())
                 .headNftSerialNumber(1L)
                 .numberOwnedNfts(2L)
                 .maxAutoAssociations(10)
@@ -792,7 +794,7 @@
                 .numberPositiveBalances(2)
                 .ethereumNonce(0L)
                 .stakeAtStartOfLastRewardedPeriod(1000L)
-                .autoRenewAccountNumber(0L)
+                .autoRenewAccountId(AccountID.DEFAULT)
                 .autoRenewSecs(72000L)
                 .contractKvPairsNumber(0)
                 .cryptoAllowances(emptyList())
@@ -802,41 +804,6 @@
                 .expiredAndPendingRemoval(false)
                 .firstContractStorageKey(null)
                 .build();
-=======
-        return new Account(
-                payerId,
-                alias.alias(),
-                key,
-                1_234_567L,
-                payerBalance,
-                "testAccount",
-                false,
-                1_234L,
-                1_234_568L,
-                UNSET_STAKED_ID,
-                true,
-                true,
-                TokenID.newBuilder().tokenNum(3L).build(),
-                NftID.newBuilder().tokenId(TokenID.newBuilder().tokenNum(2L)).build(),
-                1,
-                2,
-                10,
-                1,
-                3,
-                false,
-                2,
-                0,
-                1000L,
-                AccountID.newBuilder().accountNum(0L).build(),
-                72000,
-                0,
-                Collections.emptyList(),
-                Collections.emptyList(),
-                Collections.emptyList(),
-                2,
-                false,
-                null);
->>>>>>> 0c5ee6fd
     }
 
     protected TokenRelation givenFungibleTokenRelation() {
