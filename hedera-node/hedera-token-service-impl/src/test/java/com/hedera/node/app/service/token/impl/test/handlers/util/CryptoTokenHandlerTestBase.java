/*
 * Copyright (C) 2023 Hedera Hashgraph, LLC
 *
 * Licensed under the Apache License, Version 2.0 (the "License");
 * you may not use this file except in compliance with the License.
 * You may obtain a copy of the License at
 *
 *      http://www.apache.org/licenses/LICENSE-2.0
 *
 * Unless required by applicable law or agreed to in writing, software
 * distributed under the License is distributed on an "AS IS" BASIS,
 * WITHOUT WARRANTIES OR CONDITIONS OF ANY KIND, either express or implied.
 * See the License for the specific language governing permissions and
 * limitations under the License.
 */

package com.hedera.node.app.service.token.impl.test.handlers.util;

import static com.hedera.test.utils.KeyUtils.A_COMPLEX_KEY;
import static com.hedera.test.utils.KeyUtils.B_COMPLEX_KEY;
import static com.hedera.test.utils.KeyUtils.C_COMPLEX_KEY;
import static org.assertj.core.api.Assertions.assertThat;
import static org.mockito.BDDMockito.given;

import com.hedera.hapi.node.base.AccountID;
import com.hedera.hapi.node.base.ContractID;
import com.hedera.hapi.node.base.Fraction;
import com.hedera.hapi.node.base.Key;
import com.hedera.hapi.node.base.Timestamp;
import com.hedera.hapi.node.base.TokenID;
import com.hedera.hapi.node.base.TokenSupplyType;
import com.hedera.hapi.node.base.TokenType;
import com.hedera.hapi.node.state.common.UniqueTokenId;
import com.hedera.hapi.node.state.token.Account;
import com.hedera.hapi.node.state.token.AccountApprovalForAllAllowance;
import com.hedera.hapi.node.state.token.AccountCryptoAllowance;
import com.hedera.hapi.node.state.token.AccountFungibleTokenAllowance;
import com.hedera.hapi.node.state.token.Nft;
import com.hedera.hapi.node.state.token.Token;
import com.hedera.hapi.node.state.token.TokenRelation;
import com.hedera.hapi.node.token.CryptoAllowance;
import com.hedera.hapi.node.token.NftAllowance;
import com.hedera.hapi.node.token.TokenAllowance;
import com.hedera.hapi.node.transaction.CustomFee;
import com.hedera.hapi.node.transaction.FixedFee;
import com.hedera.hapi.node.transaction.FractionalFee;
import com.hedera.hapi.node.transaction.RoyaltyFee;
import com.hedera.node.app.config.VersionedConfigImpl;
import com.hedera.node.app.service.mono.state.virtual.EntityNumValue;
import com.hedera.node.app.service.mono.utils.EntityNum;
import com.hedera.node.app.service.mono.utils.EntityNumPair;
import com.hedera.node.app.service.token.ReadableAccountStore;
import com.hedera.node.app.service.token.ReadableNftStore;
import com.hedera.node.app.service.token.ReadableTokenRelationStore;
import com.hedera.node.app.service.token.ReadableTokenStore;
import com.hedera.node.app.service.token.impl.ReadableAccountStoreImpl;
import com.hedera.node.app.service.token.impl.ReadableNftStoreImpl;
import com.hedera.node.app.service.token.impl.ReadableTokenRelationStoreImpl;
import com.hedera.node.app.service.token.impl.ReadableTokenStoreImpl;
import com.hedera.node.app.service.token.impl.WritableAccountStore;
import com.hedera.node.app.service.token.impl.WritableNftStore;
import com.hedera.node.app.service.token.impl.WritableTokenRelationStore;
import com.hedera.node.app.service.token.impl.WritableTokenStore;
import com.hedera.node.app.spi.fixtures.state.MapReadableKVState;
import com.hedera.node.app.spi.fixtures.state.MapWritableKVState;
import com.hedera.node.app.spi.state.ReadableStates;
import com.hedera.node.app.spi.state.WritableStates;
import com.hedera.node.app.spi.workflows.HandleContext;
import com.hedera.node.app.spi.workflows.PreHandleContext;
import com.hedera.node.config.ConfigProvider;
import com.hedera.node.config.testfixtures.HederaTestConfigBuilder;
import com.hedera.pbj.runtime.io.buffer.Bytes;
import com.swirlds.common.utility.CommonUtils;
import com.swirlds.config.api.Configuration;
import edu.umd.cs.findbugs.annotations.NonNull;
import java.time.Instant;
import java.util.Collections;
import java.util.HashMap;
import java.util.List;
import java.util.Map;
import org.junit.jupiter.api.BeforeEach;
import org.junit.jupiter.api.extension.ExtendWith;
import org.mockito.Mock;
import org.mockito.junit.jupiter.MockitoExtension;

@ExtendWith(MockitoExtension.class)
public class CryptoTokenHandlerTestBase extends StateBuilderUtil {
    /* ---------- Keys */
    protected final Key key = A_COMPLEX_KEY;
    protected static final Key payerKey = A_COMPLEX_KEY;
    protected final Key ownerKey = B_COMPLEX_KEY;
    protected final Key spenderKey = C_COMPLEX_KEY;
    protected final Key adminKey = A_COMPLEX_KEY;
    protected final Key pauseKey = B_COMPLEX_KEY;
    protected final Key wipeKey = C_COMPLEX_KEY;
    protected final Key kycKey = A_COMPLEX_KEY;
    protected final Key feeScheduleKey = A_COMPLEX_KEY;
    protected final Key supplyKey = A_COMPLEX_KEY;
    protected final Key freezeKey = A_COMPLEX_KEY;
    protected final Key treasuryKey = C_COMPLEX_KEY;

    /* ---------- Account IDs */
    protected final AccountID payerId = AccountID.newBuilder().accountNum(3).build();
    protected final AccountID deleteAccountId =
            AccountID.newBuilder().accountNum(3213).build();
    protected final AccountID transferAccountId =
            AccountID.newBuilder().accountNum(32134).build();
    protected final AccountID delegatingSpenderId =
            AccountID.newBuilder().accountNum(1234567).build();
    protected final AccountID ownerId =
            AccountID.newBuilder().accountNum(123456).build();
    protected final AccountID treasuryId =
            AccountID.newBuilder().accountNum(1000000).build();
    protected final AccountID autoRenewId = AccountID.newBuilder().accountNum(4).build();
    protected final AccountID spenderId =
            AccountID.newBuilder().accountNum(12345).build();

    /* ---------- Account Numbers ---------- */
    protected final Long accountNum = payerId.accountNum();

    /* ---------- Aliases ----------  */
    protected final AccountID alias =
            AccountID.newBuilder().alias(Bytes.wrap("testAlias")).build();
    protected final byte[] evmAddress = CommonUtils.unhex("6aea3773ea468a814d954e6dec795bfee7d76e25");
    protected final ContractID contractAlias =
            ContractID.newBuilder().evmAddress(Bytes.wrap(evmAddress)).build();
    /*Contracts */
    protected final ContractID contract =
            ContractID.newBuilder().contractNum(1234).build();
    /* ---------- Tokens ---------- */
    protected final EntityNum fungibleTokenNum = EntityNum.fromLong(1L);
    protected final TokenID fungibleTokenId =
            TokenID.newBuilder().tokenNum(fungibleTokenNum.longValue()).build();
    protected final EntityNum nonFungibleTokenNum = EntityNum.fromLong(2L);
    protected final TokenID nonFungibleTokenId =
            TokenID.newBuilder().tokenNum(nonFungibleTokenNum.longValue()).build();
    protected final EntityNumPair fungiblePair =
            EntityNumPair.fromLongs(accountNum.longValue(), fungibleTokenNum.longValue());
    protected final EntityNumPair nonFungiblePair =
            EntityNumPair.fromLongs(accountNum.longValue(), nonFungibleTokenNum.longValue());
    protected final EntityNumPair ownerFTPair =
            EntityNumPair.fromLongs(ownerId.accountNum(), fungibleTokenNum.longValue());
    protected final EntityNumPair ownerNFTPair =
            EntityNumPair.fromLongs(ownerId.accountNum(), nonFungibleTokenNum.longValue());

    protected final EntityNumPair treasuryFTPair =
            EntityNumPair.fromLongs(treasuryId.accountNum(), fungibleTokenNum.longValue());
    protected final EntityNumPair treasuryNFTPair =
            EntityNumPair.fromLongs(treasuryId.accountNum(), nonFungibleTokenNum.longValue());
    protected final UniqueTokenId uniqueTokenIdSl1 = UniqueTokenId.newBuilder()
            .tokenTypeNumber(nonFungibleTokenId.tokenNum())
            .serialNumber(1L)
            .build();
    protected final UniqueTokenId uniqueTokenIdSl2 = UniqueTokenId.newBuilder()
            .tokenTypeNumber(nonFungibleTokenId.tokenNum())
            .serialNumber(2L)
            .build();

    /* ---------- Allowances --------------- */
    protected final CryptoAllowance cryptoAllowance = CryptoAllowance.newBuilder()
            .spender(spenderId)
            .owner(ownerId)
            .amount(10L)
            .build();
    protected final TokenAllowance tokenAllowance = TokenAllowance.newBuilder()
            .spender(spenderId)
            .amount(10L)
            .tokenId(fungibleTokenId)
            .owner(ownerId)
            .build();
    protected final NftAllowance nftAllowance = NftAllowance.newBuilder()
            .spender(spenderId)
            .owner(ownerId)
            .tokenId(nonFungibleTokenId)
            .serialNumbers(List.of(1L, 2L))
            .build();
    protected final NftAllowance nftAllowanceWithApproveForALl =
            nftAllowance.copyBuilder().approvedForAll(Boolean.TRUE).build();
    protected final NftAllowance nftAllowanceWithDelegatingSpender = NftAllowance.newBuilder()
            .spender(spenderId)
            .owner(ownerId)
            .tokenId(nonFungibleTokenId)
            .approvedForAll(Boolean.FALSE)
            .serialNumbers(List.of(1L, 2L))
            .delegatingSpender(delegatingSpenderId)
            .build();
    /* ---------- Fees ------------------ */
    protected FixedFee fixedFee = FixedFee.newBuilder()
            .amount(1_000L)
            .denominatingTokenId(TokenID.newBuilder().tokenNum(1L).build())
            .build();
    protected FractionalFee fractionalFee = FractionalFee.newBuilder()
            .maximumAmount(1_000L)
            .minimumAmount(1L)
            .fractionalAmount(Fraction.newBuilder().numerator(1).denominator(2).build())
            .build();
    protected RoyaltyFee royaltyFee = RoyaltyFee.newBuilder()
            .exchangeValueFraction(
                    Fraction.newBuilder().numerator(1).denominator(2).build())
            .fallbackFee(fixedFee)
            .build();
    protected List<CustomFee> customFees = List.of(withFixedFee(fixedFee), withFractionalFee(fractionalFee));

    /* ---------- Misc ---------- */
    protected final Timestamp consensusTimestamp =
            Timestamp.newBuilder().seconds(1_234_567L).build();
    protected final Instant consensusInstant = Instant.ofEpochSecond(1_234_567L);
    protected final String tokenName = "test token";
    protected final String tokenSymbol = "TT";
    protected final String memo = "test memo";
    protected final long expirationTime = 1_234_567L;
    protected final long autoRenewSecs = 100L;
    protected static final long payerBalance = 10_000L;
    /* ---------- States ---------- */
    protected MapReadableKVState<String, EntityNumValue> readableAliases;
    protected MapReadableKVState<AccountID, Account> readableAccounts;
    protected MapWritableKVState<String, EntityNumValue> writableAliases;
    protected MapWritableKVState<AccountID, Account> writableAccounts;
    protected MapReadableKVState<EntityNum, Token> readableTokenState;
    protected MapWritableKVState<EntityNum, Token> writableTokenState;
    protected MapReadableKVState<EntityNumPair, TokenRelation> readableTokenRelState;
    protected MapWritableKVState<EntityNumPair, TokenRelation> writableTokenRelState;
    protected MapReadableKVState<UniqueTokenId, Nft> readableNftState;
    protected MapWritableKVState<UniqueTokenId, Nft> writableNftState;

    /* ---------- Stores */

    protected ReadableTokenStore readableTokenStore;
    protected WritableTokenStore writableTokenStore;

    protected ReadableAccountStore readableAccountStore;
    protected WritableAccountStore writableAccountStore;
    protected ReadableTokenRelationStore readableTokenRelStore;
    protected WritableTokenRelationStore writableTokenRelStore;
    protected ReadableNftStore readableNftStore;
    protected WritableNftStore writableNftStore;
    /* ---------- Tokens ---------- */
    protected Token fungibleToken;
    protected Token nonFungibleToken;
    protected Nft nftSl1;
    protected Nft nftSl2;
    /* ---------- Token Relations ---------- */
    protected TokenRelation fungibleTokenRelation;
    protected TokenRelation nonFungibleTokenRelation;
    protected TokenRelation ownerFTRelation;
    protected TokenRelation ownerNFTRelation;
    protected TokenRelation treasuryFTRelation;
    protected TokenRelation treasuryNFTRelation;

    /* ---------- Accounts ---------- */
    protected Account account;
    protected Account deleteAccount;
    protected Account transferAccount;
    protected Account ownerAccount;
    protected Account spenderAccount;
    protected Account delegatingSpenderAccount;
    protected Account treasuryAccount;

    private Map<AccountID, Account> accountsMap;
    private Map<Bytes, AccountID> aliasesMap;
    private Map<EntityNum, Token> tokensMap;
    private Map<EntityNumPair, TokenRelation> tokenRelsMap;

    @Mock
    protected ReadableStates readableStates;

    @Mock
    protected WritableStates writableStates;

    protected Configuration configuration;
    protected VersionedConfigImpl versionedConfig;

    @BeforeEach
    public void setUp() {
<<<<<<< HEAD
        configuration = HederaTestConfigBuilder.createConfig();
=======
        configuration = new HederaTestConfigBuilder().getOrCreateConfig();
        versionedConfig = new VersionedConfigImpl(configuration, 1);
>>>>>>> 10643f96
        givenValidAccounts();
        givenValidTokens();
        givenValidTokenRelations();
        setUpAllEntities();
        refreshReadableStores();
    }

    private void setUpAllEntities() {
        accountsMap = new HashMap<>();
        accountsMap.put(payerId, account);
        accountsMap.put(deleteAccountId, deleteAccount);
        accountsMap.put(transferAccountId, transferAccount);
        accountsMap.put(ownerId, ownerAccount);
        accountsMap.put(delegatingSpenderId, delegatingSpenderAccount);
        accountsMap.put(spenderId, spenderAccount);
        accountsMap.put(treasuryId, treasuryAccount);

        tokensMap = new HashMap<>();
        tokensMap.put(fungibleTokenNum, fungibleToken);
        tokensMap.put(nonFungibleTokenNum, nonFungibleToken);

        aliasesMap = new HashMap<>();

        tokenRelsMap = new HashMap<>();
        tokenRelsMap.put(fungiblePair, fungibleTokenRelation);
        tokenRelsMap.put(nonFungiblePair, nonFungibleTokenRelation);
        tokenRelsMap.put(ownerFTPair, ownerFTRelation);
        tokenRelsMap.put(ownerNFTPair, ownerNFTRelation);
        tokenRelsMap.put(treasuryFTPair, treasuryFTRelation);
        tokenRelsMap.put(treasuryNFTPair, treasuryNFTRelation);
    }

    protected void basicMetaAssertions(final PreHandleContext context, final int keysSize) {
        assertThat(context.requiredNonPayerKeys()).hasSize(keysSize);
    }

    protected void refreshReadableStores() {
        givenAccountsInReadableStore();
        givenTokensInReadableStore();
        givenReadableTokenRelsStore();
        givenReadableNftStore();
    }

    protected void refreshWritableStores() {
        givenAccountsInWritableStore();
        givenTokensInWritableStore();
        givenWritableTokenRelsStore();
        givenWritableNftStore();
    }

    private void givenAccountsInReadableStore() {
        readableAccounts = readableAccountState();
        writableAccounts = emptyWritableAccountStateBuilder().build();
        readableAliases = readableAliasState();
        writableAliases = emptyWritableAliasStateBuilder().build();
        given(readableStates.<AccountID, Account>get(ACCOUNTS)).willReturn(readableAccounts);
        given(readableStates.<String, EntityNumValue>get(ALIASES)).willReturn(readableAliases);
        readableAccountStore = new ReadableAccountStoreImpl(readableStates);
        writableAccountStore = new WritableAccountStore(writableStates);
    }

    private void givenAccountsInWritableStore() {
        readableAccounts = readableAccountState();
        writableAccounts = writableAccountState();
        readableAliases = readableAliasState();
        writableAliases = writableAliasesState();
        given(readableStates.<AccountID, Account>get(ACCOUNTS)).willReturn(readableAccounts);
        given(readableStates.<String, EntityNumValue>get(ALIASES)).willReturn(readableAliases);
        given(writableStates.<AccountID, Account>get(ACCOUNTS)).willReturn(writableAccounts);
        given(writableStates.<String, EntityNumValue>get(ALIASES)).willReturn(writableAliases);
        readableAccountStore = new ReadableAccountStoreImpl(readableStates);
        writableAccountStore = new WritableAccountStore(writableStates);
    }

    private void givenTokensInReadableStore() {
        readableTokenState = readableTokenState();
        writableTokenState = emptyWritableTokenState();
        given(readableStates.<EntityNum, Token>get(TOKENS)).willReturn(readableTokenState);
        given(writableStates.<EntityNum, Token>get(TOKENS)).willReturn(writableTokenState);
        readableTokenStore = new ReadableTokenStoreImpl(readableStates);
        writableTokenStore = new WritableTokenStore(writableStates);
    }

    private void givenTokensInWritableStore() {
        readableTokenState = readableTokenState();
        writableTokenState = writableTokenState();
        given(readableStates.<EntityNum, Token>get(TOKENS)).willReturn(readableTokenState);
        given(writableStates.<EntityNum, Token>get(TOKENS)).willReturn(writableTokenState);
        readableTokenStore = new ReadableTokenStoreImpl(readableStates);
        writableTokenStore = new WritableTokenStore(writableStates);
    }

    private void givenReadableTokenRelsStore() {
        readableTokenRelState = readableTokenRelState();
        given(readableStates.<EntityNumPair, TokenRelation>get(TOKEN_RELS)).willReturn(readableTokenRelState);
        readableTokenRelStore = new ReadableTokenRelationStoreImpl(readableStates);
    }

    private void givenWritableTokenRelsStore() {
        writableTokenRelState = writableTokenRelState();
        given(writableStates.<EntityNumPair, TokenRelation>get(TOKEN_RELS)).willReturn(writableTokenRelState);
        writableTokenRelStore = new WritableTokenRelationStore(writableStates);
    }

    private void givenReadableNftStore() {
        readableNftState = emptyReadableNftStateBuilder()
                .value(uniqueTokenIdSl1, nftSl1)
                .value(uniqueTokenIdSl2, nftSl2)
                .build();
        given(readableStates.<UniqueTokenId, Nft>get(NFTS)).willReturn(readableNftState);
        readableNftStore = new ReadableNftStoreImpl(readableStates);
    }

    private void givenWritableNftStore() {
        writableNftState = emptyWritableNftStateBuilder()
                .value(uniqueTokenIdSl1, nftSl1)
                .value(uniqueTokenIdSl2, nftSl2)
                .build();
        given(writableStates.<UniqueTokenId, Nft>get(NFTS)).willReturn(writableNftState);
        writableNftStore = new WritableNftStore(writableStates);
    }

    @NonNull
    protected MapWritableKVState<AccountID, Account> writableAccountState() {
        final var builder = emptyWritableAccountStateBuilder();
        for (final var entry : accountsMap.entrySet()) {
            builder.value(entry.getKey(), entry.getValue());
        }
        return builder.build();
    }

    @NonNull
    protected MapReadableKVState<AccountID, Account> readableAccountState() {
        final var builder = emptyReadableAccountStateBuilder();
        for (final var entry : accountsMap.entrySet()) {
            builder.value(entry.getKey(), entry.getValue());
        }
        return builder.build();
    }

    private MapWritableKVState<EntityNumPair, TokenRelation> writableTokenRelState() {
        final var builder = emptyWritableTokenRelsStateBuilder();
        for (final var entry : tokenRelsMap.entrySet()) {
            builder.value(entry.getKey(), entry.getValue());
        }
        return builder.build();
    }

    private MapReadableKVState<EntityNumPair, TokenRelation> readableTokenRelState() {
        final var builder = emptyReadableTokenRelsStateBuilder();
        for (final var entry : tokenRelsMap.entrySet()) {
            builder.value(entry.getKey(), entry.getValue());
        }
        return builder.build();
    }

    @NonNull
    protected MapWritableKVState<String, EntityNumValue> writableAliasesState() {
        return emptyWritableAliasStateBuilder()
                .value(alias.toString(), new EntityNumValue(accountNum))
                .value(contractAlias.toString(), new EntityNumValue(contract.contractNum()))
                .build();
    }

    @NonNull
    protected MapReadableKVState<String, EntityNumValue> readableAliasState() {
        return emptyReadableAliasStateBuilder()
                .value(alias.toString(), new EntityNumValue(accountNum))
                .value(contractAlias.toString(), new EntityNumValue(contract.contractNum()))
                .build();
    }

    @NonNull
    protected MapWritableKVState<EntityNum, Token> writableTokenState() {
        final var builder = emptyWritableTokenStateBuilder();
        for (final var entry : tokensMap.entrySet()) {
            builder.value(entry.getKey(), entry.getValue());
        }
        return builder.build();
    }

    @NonNull
    protected MapReadableKVState<EntityNum, Token> readableTokenState() {
        final var builder = emptyReadableTokenStateBuilder();
        for (final var entry : tokensMap.entrySet()) {
            builder.value(entry.getKey(), entry.getValue());
        }
        return builder.build();
    }

    private void givenValidTokenRelations() {
        fungibleTokenRelation = givenFungibleTokenRelation();
        nonFungibleTokenRelation = givenNonFungibleTokenRelation();
        ownerFTRelation = givenFungibleTokenRelation()
                .copyBuilder()
                .accountNumber(ownerId.accountNum())
                .build();
        ownerNFTRelation = givenNonFungibleTokenRelation()
                .copyBuilder()
                .accountNumber(ownerId.accountNum())
                .build();
        treasuryFTRelation = givenFungibleTokenRelation()
                .copyBuilder()
                .accountNumber(treasuryId.accountNum())
                .build();
        treasuryNFTRelation = givenNonFungibleTokenRelation()
                .copyBuilder()
                .accountNumber(treasuryId.accountNum())
                .build();
    }

    private void givenValidTokens() {
        fungibleToken = givenValidFungibleToken();
        nonFungibleToken = givenValidNonFungibleToken();
        nftSl1 = givenNft(uniqueTokenIdSl1);
        nftSl2 = givenNft(uniqueTokenIdSl2);
    }

    private void givenValidAccounts() {
        account = givenValidAccount();
        spenderAccount = givenValidAccount()
                .copyBuilder()
                .key(spenderKey)
                .accountNumber(spenderId.accountNum())
                .build();
        ownerAccount = givenValidAccount()
                .copyBuilder()
                .accountNumber(ownerId.accountNum())
                .cryptoAllowances(AccountCryptoAllowance.newBuilder()
                        .spenderNum(spenderId.accountNum())
                        .amount(100)
                        .build())
                .tokenAllowances(AccountFungibleTokenAllowance.newBuilder()
                        .tokenNum(fungibleTokenId.tokenNum())
                        .spenderNum(spenderId.accountNum())
                        .amount(100)
                        .build())
                .approveForAllNftAllowances(AccountApprovalForAllAllowance.newBuilder()
                        .tokenNum(nonFungibleTokenNum.longValue())
                        .spenderNum(spenderId.accountNum())
                        .build())
                .key(ownerKey)
                .build();
        delegatingSpenderAccount = givenValidAccount()
                .copyBuilder()
                .accountNumber(delegatingSpenderId.accountNum())
                .build();
        treasuryAccount = givenValidAccount()
                .copyBuilder()
                .accountNumber(treasuryId.accountNum())
                .key(treasuryKey)
                .build();
    }

    protected Token givenValidFungibleToken() {
        return givenValidFungibleToken(autoRenewId.accountNum());
    }

    protected Token givenValidFungibleToken(long autoRenewAccountNumber) {
        return givenValidFungibleToken(autoRenewAccountNumber, false, false, false, false);
    }

    protected Token givenValidFungibleToken(
            long autoRenewAccountNumber,
            boolean deleted,
            boolean paused,
            boolean accountsFrozenByDefault,
            boolean accountsKycGrantedByDefault) {
        return new Token(
                fungibleTokenId.tokenNum(),
                tokenName,
                tokenSymbol,
                1000,
                1000,
                treasuryId.accountNum(),
                adminKey,
                kycKey,
                freezeKey,
                wipeKey,
                supplyKey,
                feeScheduleKey,
                pauseKey,
                0,
                deleted,
                TokenType.FUNGIBLE_COMMON,
                TokenSupplyType.FINITE,
                autoRenewAccountNumber,
                autoRenewSecs,
                expirationTime,
                memo,
                100000,
                paused,
                accountsFrozenByDefault,
                accountsKycGrantedByDefault,
                Collections.emptyList());
    }

    protected Token givenValidNonFungibleToken() {
        givenValidFungibleToken();
        return fungibleToken
                .copyBuilder()
                .tokenNumber(nonFungibleTokenNum.longValue())
                .treasuryAccountNumber(treasuryId.accountNum())
                .customFees(List.of())
                .tokenType(TokenType.NON_FUNGIBLE_UNIQUE)
                .build();
    }

    protected Account givenValidAccount() {
        return new Account(
                accountNum,
                alias.alias(),
                key,
                1_234_567L,
                payerBalance,
                "testAccount",
                false,
                1_234L,
                1_234_568L,
                0,
                true,
                true,
                3,
                2,
                1,
                2,
                10,
                1,
                3,
                false,
                2,
                0,
                1000L,
                2,
                72000,
                0,
                Collections.emptyList(),
                Collections.emptyList(),
                Collections.emptyList(),
                2,
                false,
                null);
    }

    protected TokenRelation givenFungibleTokenRelation() {
        return TokenRelation.newBuilder()
                .tokenNumber(fungibleTokenId.tokenNum())
                .accountNumber(accountNum)
                .balance(1000L)
                .frozen(false)
                .kycGranted(false)
                .deleted(false)
                .automaticAssociation(true)
                .nextToken(2L)
                .previousToken(3L)
                .build();
    }

    protected TokenRelation givenNonFungibleTokenRelation() {
        return TokenRelation.newBuilder()
                .tokenNumber(nonFungibleTokenNum.longValue())
                .accountNumber(accountNum)
                .balance(1000L)
                .frozen(false)
                .kycGranted(false)
                .deleted(false)
                .automaticAssociation(true)
                .nextToken(2L)
                .previousToken(3L)
                .build();
    }

    protected Nft givenNft(UniqueTokenId uniqueTokenId) {
        return Nft.newBuilder()
                .ownerNumber(ownerId.accountNum())
                .id(uniqueTokenId)
                .build();
    }

    protected CustomFee withFixedFee(final FixedFee fixedFee) {
        return CustomFee.newBuilder()
                .feeCollectorAccountId(
                        AccountID.newBuilder().accountNum(accountNum).build())
                .fixedFee(fixedFee)
                .build();
    }

    protected CustomFee withFractionalFee(final FractionalFee fractionalFee) {
        return CustomFee.newBuilder()
                .fractionalFee(fractionalFee)
                .feeCollectorAccountId(
                        AccountID.newBuilder().accountNum(accountNum).build())
                .build();
    }

    protected CustomFee withRoyaltyFee(final RoyaltyFee royaltyFee) {
        return CustomFee.newBuilder()
                .royaltyFee(royaltyFee)
                .feeCollectorAccountId(
                        AccountID.newBuilder().accountNum(accountNum).build())
                .build();
    }

    protected void givenStoresAndConfig(final ConfigProvider configProvider, final HandleContext handleContext) {
        configuration = HederaTestConfigBuilder.createConfig();
        given(configProvider.getConfiguration()).willReturn(new VersionedConfigImpl(configuration, 1));
        given(handleContext.configuration()).willReturn(configuration);
        given(handleContext.writableStore(WritableAccountStore.class)).willReturn(writableAccountStore);
        given(handleContext.readableStore(ReadableAccountStore.class)).willReturn(readableAccountStore);

        given(handleContext.writableStore(WritableTokenStore.class)).willReturn(writableTokenStore);
        given(handleContext.readableStore(ReadableTokenStore.class)).willReturn(readableTokenStore);

        given(handleContext.readableStore(ReadableTokenRelationStore.class)).willReturn(readableTokenRelStore);
        given(handleContext.writableStore(WritableTokenRelationStore.class)).willReturn(writableTokenRelStore);

        given(handleContext.readableStore(ReadableNftStore.class)).willReturn(readableNftStore);
        given(handleContext.writableStore(WritableNftStore.class)).willReturn(writableNftStore);
    }
}<|MERGE_RESOLUTION|>--- conflicted
+++ resolved
@@ -272,12 +272,8 @@
 
     @BeforeEach
     public void setUp() {
-<<<<<<< HEAD
         configuration = HederaTestConfigBuilder.createConfig();
-=======
-        configuration = new HederaTestConfigBuilder().getOrCreateConfig();
         versionedConfig = new VersionedConfigImpl(configuration, 1);
->>>>>>> 10643f96
         givenValidAccounts();
         givenValidTokens();
         givenValidTokenRelations();
