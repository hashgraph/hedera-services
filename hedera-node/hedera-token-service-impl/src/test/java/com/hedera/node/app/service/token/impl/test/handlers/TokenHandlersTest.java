/*
 * Copyright (C) 2024 Hedera Hashgraph, LLC
 *
 * Licensed under the Apache License, Version 2.0 (the "License");
 * you may not use this file except in compliance with the License.
 * You may obtain a copy of the License at
 *
 *      http://www.apache.org/licenses/LICENSE-2.0
 *
 * Unless required by applicable law or agreed to in writing, software
 * distributed under the License is distributed on an "AS IS" BASIS,
 * WITHOUT WARRANTIES OR CONDITIONS OF ANY KIND, either express or implied.
 * See the License for the specific language governing permissions and
 * limitations under the License.
 */

package com.hedera.node.app.service.token.impl.test.handlers;

import static org.junit.jupiter.api.Assertions.assertEquals;
import static org.mockito.Mockito.mock;

import com.hedera.node.app.service.token.impl.handlers.CryptoAddLiveHashHandler;
import com.hedera.node.app.service.token.impl.handlers.CryptoApproveAllowanceHandler;
import com.hedera.node.app.service.token.impl.handlers.CryptoCreateHandler;
import com.hedera.node.app.service.token.impl.handlers.CryptoDeleteAllowanceHandler;
import com.hedera.node.app.service.token.impl.handlers.CryptoDeleteHandler;
import com.hedera.node.app.service.token.impl.handlers.CryptoDeleteLiveHashHandler;
import com.hedera.node.app.service.token.impl.handlers.CryptoGetAccountBalanceHandler;
import com.hedera.node.app.service.token.impl.handlers.CryptoGetAccountInfoHandler;
import com.hedera.node.app.service.token.impl.handlers.CryptoGetAccountRecordsHandler;
import com.hedera.node.app.service.token.impl.handlers.CryptoGetLiveHashHandler;
import com.hedera.node.app.service.token.impl.handlers.CryptoGetStakersHandler;
import com.hedera.node.app.service.token.impl.handlers.CryptoTransferHandler;
import com.hedera.node.app.service.token.impl.handlers.CryptoUpdateHandler;
import com.hedera.node.app.service.token.impl.handlers.TokenAccountWipeHandler;
import com.hedera.node.app.service.token.impl.handlers.TokenAssociateToAccountHandler;
import com.hedera.node.app.service.token.impl.handlers.TokenBurnHandler;
<<<<<<< HEAD
=======
import com.hedera.node.app.service.token.impl.handlers.TokenCancelAirdropHandler;
>>>>>>> 56de3d16
import com.hedera.node.app.service.token.impl.handlers.TokenClaimAirdropHandler;
import com.hedera.node.app.service.token.impl.handlers.TokenCreateHandler;
import com.hedera.node.app.service.token.impl.handlers.TokenDeleteHandler;
import com.hedera.node.app.service.token.impl.handlers.TokenDissociateFromAccountHandler;
import com.hedera.node.app.service.token.impl.handlers.TokenFeeScheduleUpdateHandler;
import com.hedera.node.app.service.token.impl.handlers.TokenFreezeAccountHandler;
import com.hedera.node.app.service.token.impl.handlers.TokenGetAccountNftInfosHandler;
import com.hedera.node.app.service.token.impl.handlers.TokenGetInfoHandler;
import com.hedera.node.app.service.token.impl.handlers.TokenGetNftInfoHandler;
import com.hedera.node.app.service.token.impl.handlers.TokenGetNftInfosHandler;
import com.hedera.node.app.service.token.impl.handlers.TokenGrantKycToAccountHandler;
import com.hedera.node.app.service.token.impl.handlers.TokenHandlers;
import com.hedera.node.app.service.token.impl.handlers.TokenMintHandler;
import com.hedera.node.app.service.token.impl.handlers.TokenPauseHandler;
import com.hedera.node.app.service.token.impl.handlers.TokenRejectHandler;
import com.hedera.node.app.service.token.impl.handlers.TokenRevokeKycFromAccountHandler;
import com.hedera.node.app.service.token.impl.handlers.TokenUnfreezeAccountHandler;
import com.hedera.node.app.service.token.impl.handlers.TokenUnpauseHandler;
import com.hedera.node.app.service.token.impl.handlers.TokenUpdateHandler;
import com.hedera.node.app.service.token.impl.handlers.TokenUpdateNftsHandler;
import org.junit.jupiter.api.BeforeEach;
import org.junit.jupiter.api.Test;

public class TokenHandlersTest {

    private CryptoCreateHandler cryptoCreateHandler;
    private CryptoUpdateHandler cryptoUpdateHandler;
    private CryptoTransferHandler cryptoTransferHandler;
    private CryptoDeleteHandler cryptoDeleteHandler;
    private CryptoApproveAllowanceHandler cryptoApproveAllowanceHandler;
    private CryptoDeleteAllowanceHandler cryptoDeleteAllowanceHandler;
    private CryptoAddLiveHashHandler cryptoAddLiveHashHandler;
    private CryptoDeleteLiveHashHandler cryptoDeleteLiveHashHandler;
    private TokenCreateHandler tokenCreateHandler;
    private TokenUpdateHandler tokenUpdateHandler;
    private TokenMintHandler tokenMintHandler;
    private TokenBurnHandler tokenBurnHandler;
    private TokenDeleteHandler tokenDeleteHandler;
    private TokenAccountWipeHandler tokenAccountWipeHandler;
    private TokenFreezeAccountHandler tokenFreezeAccountHandler;
    private TokenUnfreezeAccountHandler tokenUnfreezeAccountHandler;
    private TokenGrantKycToAccountHandler tokenGrantKycToAccountHandler;
    private TokenRevokeKycFromAccountHandler tokenRevokeKycFromAccountHandler;
    private TokenAssociateToAccountHandler tokenAssociateToAccountHandler;
    private TokenDissociateFromAccountHandler tokenDissociateFromAccountHandler;
    private TokenFeeScheduleUpdateHandler tokenFeeScheduleUpdateHandler;
    private TokenPauseHandler tokenPauseHandler;
    private TokenUnpauseHandler tokenUnpauseHandler;
    private CryptoGetAccountBalanceHandler cryptoGetAccountBalanceHandler;
    private CryptoGetAccountInfoHandler cryptoGetAccountInfoHandler;
    private CryptoGetAccountRecordsHandler cryptoGetAccountRecordsHandler;
    private CryptoGetLiveHashHandler cryptoGetLiveHashHandler;
    private CryptoGetStakersHandler cryptoGetStakersHandler;
    private TokenGetInfoHandler tokenGetInfoHandler;
    private TokenGetAccountNftInfosHandler tokenGetAccountNftInfosHandler;
    private TokenGetNftInfoHandler tokenGetNftInfoHandler;
    private TokenGetNftInfosHandler tokenGetNftInfosHandler;
    private TokenUpdateNftsHandler tokenUpdateNftsHandler;
    private TokenRejectHandler tokenRejectHandler;
<<<<<<< HEAD
=======
    private TokenCancelAirdropHandler tokenCancelAirdropHandler;
>>>>>>> 56de3d16
    private TokenClaimAirdropHandler tokenClaimAirdropHandler;

    private TokenHandlers tokenHandlers;

    @BeforeEach
    public void setUp() {
        cryptoCreateHandler = mock(CryptoCreateHandler.class);
        cryptoUpdateHandler = mock(CryptoUpdateHandler.class);
        cryptoTransferHandler = mock(CryptoTransferHandler.class);
        cryptoDeleteHandler = mock(CryptoDeleteHandler.class);
        cryptoApproveAllowanceHandler = mock(CryptoApproveAllowanceHandler.class);
        cryptoDeleteAllowanceHandler = mock(CryptoDeleteAllowanceHandler.class);
        cryptoAddLiveHashHandler = mock(CryptoAddLiveHashHandler.class);
        cryptoDeleteLiveHashHandler = mock(CryptoDeleteLiveHashHandler.class);
        tokenCreateHandler = mock(TokenCreateHandler.class);
        tokenUpdateHandler = mock(TokenUpdateHandler.class);
        tokenMintHandler = mock(TokenMintHandler.class);
        tokenBurnHandler = mock(TokenBurnHandler.class);
        tokenDeleteHandler = mock(TokenDeleteHandler.class);
        tokenAccountWipeHandler = mock(TokenAccountWipeHandler.class);
        tokenFreezeAccountHandler = mock(TokenFreezeAccountHandler.class);
        tokenUnfreezeAccountHandler = mock(TokenUnfreezeAccountHandler.class);
        tokenGrantKycToAccountHandler = mock(TokenGrantKycToAccountHandler.class);
        tokenRevokeKycFromAccountHandler = mock(TokenRevokeKycFromAccountHandler.class);
        tokenAssociateToAccountHandler = mock(TokenAssociateToAccountHandler.class);
        tokenDissociateFromAccountHandler = mock(TokenDissociateFromAccountHandler.class);
        tokenFeeScheduleUpdateHandler = mock(TokenFeeScheduleUpdateHandler.class);
        tokenPauseHandler = mock(TokenPauseHandler.class);
        tokenUnpauseHandler = mock(TokenUnpauseHandler.class);
        cryptoGetAccountBalanceHandler = mock(CryptoGetAccountBalanceHandler.class);
        cryptoGetAccountInfoHandler = mock(CryptoGetAccountInfoHandler.class);
        cryptoGetAccountRecordsHandler = mock(CryptoGetAccountRecordsHandler.class);
        cryptoGetLiveHashHandler = mock(CryptoGetLiveHashHandler.class);
        cryptoGetStakersHandler = mock(CryptoGetStakersHandler.class);
        tokenGetInfoHandler = mock(TokenGetInfoHandler.class);
        tokenGetAccountNftInfosHandler = mock(TokenGetAccountNftInfosHandler.class);
        tokenGetNftInfoHandler = mock(TokenGetNftInfoHandler.class);
        tokenGetNftInfosHandler = mock(TokenGetNftInfosHandler.class);
        tokenUpdateNftsHandler = mock(TokenUpdateNftsHandler.class);
        tokenRejectHandler = mock(TokenRejectHandler.class);
<<<<<<< HEAD
=======
        tokenCancelAirdropHandler = mock(TokenCancelAirdropHandler.class);
>>>>>>> 56de3d16
        tokenClaimAirdropHandler = mock(TokenClaimAirdropHandler.class);

        tokenHandlers = new TokenHandlers(
                cryptoCreateHandler,
                cryptoUpdateHandler,
                cryptoTransferHandler,
                cryptoDeleteHandler,
                cryptoApproveAllowanceHandler,
                cryptoDeleteAllowanceHandler,
                cryptoAddLiveHashHandler,
                cryptoDeleteLiveHashHandler,
                tokenCreateHandler,
                tokenUpdateHandler,
                tokenMintHandler,
                tokenBurnHandler,
                tokenDeleteHandler,
                tokenAccountWipeHandler,
                tokenFreezeAccountHandler,
                tokenUnfreezeAccountHandler,
                tokenGrantKycToAccountHandler,
                tokenRevokeKycFromAccountHandler,
                tokenAssociateToAccountHandler,
                tokenDissociateFromAccountHandler,
                tokenFeeScheduleUpdateHandler,
                tokenPauseHandler,
                tokenUnpauseHandler,
                cryptoGetAccountBalanceHandler,
                cryptoGetAccountInfoHandler,
                cryptoGetAccountRecordsHandler,
                cryptoGetLiveHashHandler,
                cryptoGetStakersHandler,
                tokenGetInfoHandler,
                tokenGetAccountNftInfosHandler,
                tokenGetNftInfoHandler,
                tokenGetNftInfosHandler,
                tokenRejectHandler,
                tokenUpdateNftsHandler,
<<<<<<< HEAD
=======
                tokenCancelAirdropHandler,
>>>>>>> 56de3d16
                tokenClaimAirdropHandler);
    }

    @Test
    public void cryptoCreateHandlerReturnsCorrectInstance() {
        assertEquals(cryptoCreateHandler, tokenHandlers.cryptoCreateHandler());
    }

    @Test
    public void cryptoUpdateHandlerReturnsCorrectInstance() {
        assertEquals(cryptoUpdateHandler, tokenHandlers.cryptoUpdateHandler());
    }

    @Test
    public void cryptoTransferHandlerReturnsCorrectInstance() {
        assertEquals(cryptoTransferHandler, tokenHandlers.cryptoTransferHandler());
    }

    @Test
    public void cryptoDeleteHandlerReturnsCorrectInstance() {
        assertEquals(cryptoDeleteHandler, tokenHandlers.cryptoDeleteHandler());
    }

    @Test
    public void cryptoApproveAllowanceHandlerReturnsCorrectInstance() {
        assertEquals(cryptoApproveAllowanceHandler, tokenHandlers.cryptoApproveAllowanceHandler());
    }

    @Test
    public void cryptoDeleteAllowanceHandlerReturnsCorrectInstance() {
        assertEquals(cryptoDeleteAllowanceHandler, tokenHandlers.cryptoDeleteAllowanceHandler());
    }

    @Test
    public void cryptoAddLiveHashHandlerReturnsCorrectInstance() {
        assertEquals(cryptoAddLiveHashHandler, tokenHandlers.cryptoAddLiveHashHandler());
    }

    @Test
    public void cryptoDeleteLiveHashHandlerReturnsCorrectInstance() {
        assertEquals(cryptoDeleteLiveHashHandler, tokenHandlers.cryptoDeleteLiveHashHandler());
    }

    @Test
    public void tokenCreateHandlerReturnsCorrectInstance() {
        assertEquals(tokenCreateHandler, tokenHandlers.tokenCreateHandler());
    }

    @Test
    public void tokenUpdateHandlerReturnsCorrectInstance() {
        assertEquals(tokenUpdateHandler, tokenHandlers.tokenUpdateHandler());
    }

    @Test
    public void tokenMintHandlerReturnsCorrectInstance() {
        assertEquals(tokenMintHandler, tokenHandlers.tokenMintHandler());
    }

    @Test
    public void tokenBurnHandlerReturnsCorrectInstance() {
        assertEquals(tokenBurnHandler, tokenHandlers.tokenBurnHandler());
    }

    @Test
    public void tokenDeleteHandlerReturnsCorrectInstance() {
        assertEquals(tokenDeleteHandler, tokenHandlers.tokenDeleteHandler());
    }

    @Test
    public void tokenAccountWipeHandlerReturnsCorrectInstance() {
        assertEquals(tokenAccountWipeHandler, tokenHandlers.tokenAccountWipeHandler());
    }

    @Test
    public void tokenFreezeAccountHandlerReturnsCorrectInstance() {
        assertEquals(tokenFreezeAccountHandler, tokenHandlers.tokenFreezeAccountHandler());
    }

    @Test
    public void tokenUnfreezeAccountHandlerReturnsCorrectInstance() {
        assertEquals(tokenUnfreezeAccountHandler, tokenHandlers.tokenUnfreezeAccountHandler());
    }

    @Test
    public void tokenGrantKycToAccountHandlerReturnsCorrectInstance() {
        assertEquals(tokenGrantKycToAccountHandler, tokenHandlers.tokenGrantKycToAccountHandler());
    }

    @Test
    public void tokenRevokeKycFromAccountHandlerReturnsCorrectInstance() {
        assertEquals(tokenRevokeKycFromAccountHandler, tokenHandlers.tokenRevokeKycFromAccountHandler());
    }

    @Test
    public void tokenAssociateToAccountHandlerReturnsCorrectInstance() {
        assertEquals(tokenAssociateToAccountHandler, tokenHandlers.tokenAssociateToAccountHandler());
    }

    @Test
    public void tokenDissociateFromAccountHandlerReturnsCorrectInstance() {
        assertEquals(tokenDissociateFromAccountHandler, tokenHandlers.tokenDissociateFromAccountHandler());
    }

    @Test
    public void tokenFeeScheduleUpdateHandlerReturnsCorrectInstance() {
        assertEquals(tokenFeeScheduleUpdateHandler, tokenHandlers.tokenFeeScheduleUpdateHandler());
    }

    @Test
    public void tokenPauseHandlerReturnsCorrectInstance() {
        assertEquals(tokenPauseHandler, tokenHandlers.tokenPauseHandler());
    }

    @Test
    public void tokenUnpauseHandlerReturnsCorrectInstance() {
        assertEquals(tokenUnpauseHandler, tokenHandlers.tokenUnpauseHandler());
    }

    @Test
    public void cryptoGetAccountBalanceHandlerReturnsCorrectInstance() {
        assertEquals(cryptoGetAccountBalanceHandler, tokenHandlers.cryptoGetAccountBalanceHandler());
    }

    @Test
    public void cryptoGetAccountInfoHandlerReturnsCorrectInstance() {
        assertEquals(cryptoGetAccountInfoHandler, tokenHandlers.cryptoGetAccountInfoHandler());
    }

    @Test
    public void cryptoGetAccountRecordsHandlerReturnsCorrectInstance() {
        assertEquals(cryptoGetAccountRecordsHandler, tokenHandlers.cryptoGetAccountRecordsHandler());
    }

    @Test
    public void cryptoGetLiveHashHandlerReturnsCorrectInstance() {
        assertEquals(cryptoGetLiveHashHandler, tokenHandlers.cryptoGetLiveHashHandler());
    }

    @Test
    public void cryptoGetStakersHandlerReturnsCorrectInstance() {
        assertEquals(cryptoGetStakersHandler, tokenHandlers.cryptoGetStakersHandler());
    }

    @Test
    public void tokenGetInfoHandlerReturnsCorrectInstance() {
        assertEquals(tokenGetInfoHandler, tokenHandlers.tokenGetInfoHandler());
    }

    @Test
    public void tokenGetAccountNftInfosHandlerReturnsCorrectInstance() {
        assertEquals(tokenGetAccountNftInfosHandler, tokenHandlers.tokenGetAccountNftInfosHandler());
    }

    @Test
    public void tokenGetNftInfoHandlerReturnsCorrectInstance() {
        assertEquals(tokenGetNftInfoHandler, tokenHandlers.tokenGetNftInfoHandler());
    }

    @Test
    public void tokenGetNftInfosHandlerReturnsCorrectInstance() {
        assertEquals(tokenGetNftInfosHandler, tokenHandlers.tokenGetNftInfosHandler());
    }

    @Test
    public void tokenUpdateNftsHandlerReturnsCorrectInstance() {
        assertEquals(tokenUpdateNftsHandler, tokenHandlers.tokenUpdateNftsHandler());
    }

    @Test
    public void setTokenRejectHandlerReturnsCorrectInstance() {
        assertEquals(tokenRejectHandler, tokenHandlers.tokenRejectHandler());
    }
}<|MERGE_RESOLUTION|>--- conflicted
+++ resolved
@@ -35,10 +35,7 @@
 import com.hedera.node.app.service.token.impl.handlers.TokenAccountWipeHandler;
 import com.hedera.node.app.service.token.impl.handlers.TokenAssociateToAccountHandler;
 import com.hedera.node.app.service.token.impl.handlers.TokenBurnHandler;
-<<<<<<< HEAD
-=======
 import com.hedera.node.app.service.token.impl.handlers.TokenCancelAirdropHandler;
->>>>>>> 56de3d16
 import com.hedera.node.app.service.token.impl.handlers.TokenClaimAirdropHandler;
 import com.hedera.node.app.service.token.impl.handlers.TokenCreateHandler;
 import com.hedera.node.app.service.token.impl.handlers.TokenDeleteHandler;
@@ -98,10 +95,7 @@
     private TokenGetNftInfosHandler tokenGetNftInfosHandler;
     private TokenUpdateNftsHandler tokenUpdateNftsHandler;
     private TokenRejectHandler tokenRejectHandler;
-<<<<<<< HEAD
-=======
     private TokenCancelAirdropHandler tokenCancelAirdropHandler;
->>>>>>> 56de3d16
     private TokenClaimAirdropHandler tokenClaimAirdropHandler;
 
     private TokenHandlers tokenHandlers;
@@ -142,10 +136,7 @@
         tokenGetNftInfosHandler = mock(TokenGetNftInfosHandler.class);
         tokenUpdateNftsHandler = mock(TokenUpdateNftsHandler.class);
         tokenRejectHandler = mock(TokenRejectHandler.class);
-<<<<<<< HEAD
-=======
         tokenCancelAirdropHandler = mock(TokenCancelAirdropHandler.class);
->>>>>>> 56de3d16
         tokenClaimAirdropHandler = mock(TokenClaimAirdropHandler.class);
 
         tokenHandlers = new TokenHandlers(
@@ -183,10 +174,7 @@
                 tokenGetNftInfosHandler,
                 tokenRejectHandler,
                 tokenUpdateNftsHandler,
-<<<<<<< HEAD
-=======
                 tokenCancelAirdropHandler,
->>>>>>> 56de3d16
                 tokenClaimAirdropHandler);
     }
 
