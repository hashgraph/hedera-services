/*
 * Copyright (C) 2024 Hedera Hashgraph, LLC
 *
 * Licensed under the Apache License, Version 2.0 (the "License");
 * you may not use this file except in compliance with the License.
 * You may obtain a copy of the License at
 *
 *      http://www.apache.org/licenses/LICENSE-2.0
 *
 * Unless required by applicable law or agreed to in writing, software
 * distributed under the License is distributed on an "AS IS" BASIS,
 * WITHOUT WARRANTIES OR CONDITIONS OF ANY KIND, either express or implied.
 * See the License for the specific language governing permissions and
 * limitations under the License.
 */

package com.hedera.node.app.service.token.impl.test.handlers;

import static org.junit.jupiter.api.Assertions.assertEquals;
import static org.mockito.Mockito.mock;

import com.hedera.node.app.service.token.impl.handlers.CryptoAddLiveHashHandler;
import com.hedera.node.app.service.token.impl.handlers.CryptoApproveAllowanceHandler;
import com.hedera.node.app.service.token.impl.handlers.CryptoCreateHandler;
import com.hedera.node.app.service.token.impl.handlers.CryptoDeleteAllowanceHandler;
import com.hedera.node.app.service.token.impl.handlers.CryptoDeleteHandler;
import com.hedera.node.app.service.token.impl.handlers.CryptoDeleteLiveHashHandler;
import com.hedera.node.app.service.token.impl.handlers.CryptoGetAccountBalanceHandler;
import com.hedera.node.app.service.token.impl.handlers.CryptoGetAccountInfoHandler;
import com.hedera.node.app.service.token.impl.handlers.CryptoGetAccountRecordsHandler;
import com.hedera.node.app.service.token.impl.handlers.CryptoGetLiveHashHandler;
import com.hedera.node.app.service.token.impl.handlers.CryptoGetStakersHandler;
import com.hedera.node.app.service.token.impl.handlers.CryptoTransferHandler;
import com.hedera.node.app.service.token.impl.handlers.CryptoUpdateHandler;
import com.hedera.node.app.service.token.impl.handlers.TokenAccountWipeHandler;
import com.hedera.node.app.service.token.impl.handlers.TokenAirdropHandler;
import com.hedera.node.app.service.token.impl.handlers.TokenAssociateToAccountHandler;
import com.hedera.node.app.service.token.impl.handlers.TokenBurnHandler;
import com.hedera.node.app.service.token.impl.handlers.TokenCancelAirdropHandler;
import com.hedera.node.app.service.token.impl.handlers.TokenCreateHandler;
import com.hedera.node.app.service.token.impl.handlers.TokenDeleteHandler;
import com.hedera.node.app.service.token.impl.handlers.TokenDissociateFromAccountHandler;
import com.hedera.node.app.service.token.impl.handlers.TokenFeeScheduleUpdateHandler;
import com.hedera.node.app.service.token.impl.handlers.TokenFreezeAccountHandler;
import com.hedera.node.app.service.token.impl.handlers.TokenGetAccountNftInfosHandler;
import com.hedera.node.app.service.token.impl.handlers.TokenGetInfoHandler;
import com.hedera.node.app.service.token.impl.handlers.TokenGetNftInfoHandler;
import com.hedera.node.app.service.token.impl.handlers.TokenGetNftInfosHandler;
import com.hedera.node.app.service.token.impl.handlers.TokenGrantKycToAccountHandler;
import com.hedera.node.app.service.token.impl.handlers.TokenHandlers;
import com.hedera.node.app.service.token.impl.handlers.TokenMintHandler;
import com.hedera.node.app.service.token.impl.handlers.TokenPauseHandler;
import com.hedera.node.app.service.token.impl.handlers.TokenRejectHandler;
import com.hedera.node.app.service.token.impl.handlers.TokenRevokeKycFromAccountHandler;
import com.hedera.node.app.service.token.impl.handlers.TokenUnfreezeAccountHandler;
import com.hedera.node.app.service.token.impl.handlers.TokenUnpauseHandler;
import com.hedera.node.app.service.token.impl.handlers.TokenUpdateHandler;
import com.hedera.node.app.service.token.impl.handlers.TokenUpdateNftsHandler;
import org.junit.jupiter.api.BeforeEach;
import org.junit.jupiter.api.Test;

public class TokenHandlersTest {

    private CryptoCreateHandler cryptoCreateHandler;
    private CryptoUpdateHandler cryptoUpdateHandler;
    private CryptoTransferHandler cryptoTransferHandler;
    private CryptoDeleteHandler cryptoDeleteHandler;
    private CryptoApproveAllowanceHandler cryptoApproveAllowanceHandler;
    private CryptoDeleteAllowanceHandler cryptoDeleteAllowanceHandler;
    private CryptoAddLiveHashHandler cryptoAddLiveHashHandler;
    private CryptoDeleteLiveHashHandler cryptoDeleteLiveHashHandler;
    private TokenCreateHandler tokenCreateHandler;
    private TokenUpdateHandler tokenUpdateHandler;
    private TokenMintHandler tokenMintHandler;
    private TokenBurnHandler tokenBurnHandler;
    private TokenDeleteHandler tokenDeleteHandler;
    private TokenAccountWipeHandler tokenAccountWipeHandler;
    private TokenFreezeAccountHandler tokenFreezeAccountHandler;
    private TokenUnfreezeAccountHandler tokenUnfreezeAccountHandler;
    private TokenGrantKycToAccountHandler tokenGrantKycToAccountHandler;
    private TokenRevokeKycFromAccountHandler tokenRevokeKycFromAccountHandler;
    private TokenAssociateToAccountHandler tokenAssociateToAccountHandler;
    private TokenDissociateFromAccountHandler tokenDissociateFromAccountHandler;
    private TokenFeeScheduleUpdateHandler tokenFeeScheduleUpdateHandler;
    private TokenPauseHandler tokenPauseHandler;
    private TokenUnpauseHandler tokenUnpauseHandler;
    private CryptoGetAccountBalanceHandler cryptoGetAccountBalanceHandler;
    private CryptoGetAccountInfoHandler cryptoGetAccountInfoHandler;
    private CryptoGetAccountRecordsHandler cryptoGetAccountRecordsHandler;
    private CryptoGetLiveHashHandler cryptoGetLiveHashHandler;
    private CryptoGetStakersHandler cryptoGetStakersHandler;
    private TokenGetInfoHandler tokenGetInfoHandler;
    private TokenGetAccountNftInfosHandler tokenGetAccountNftInfosHandler;
    private TokenGetNftInfoHandler tokenGetNftInfoHandler;
    private TokenGetNftInfosHandler tokenGetNftInfosHandler;
    private TokenUpdateNftsHandler tokenUpdateNftsHandler;
<<<<<<< HEAD
    private TokenAirdropsHandler tokenAirdropsHandler;
    private TokenCancelAirdropHandler tokenCancelAirdropHandler;
=======
    private TokenRejectHandler tokenRejectHandler;
    private TokenAirdropHandler tokenAirdropHandler;
>>>>>>> 22bb64a9

    private TokenHandlers tokenHandlers;

    @BeforeEach
    public void setUp() {
        cryptoCreateHandler = mock(CryptoCreateHandler.class);
        cryptoUpdateHandler = mock(CryptoUpdateHandler.class);
        cryptoTransferHandler = mock(CryptoTransferHandler.class);
        cryptoDeleteHandler = mock(CryptoDeleteHandler.class);
        cryptoApproveAllowanceHandler = mock(CryptoApproveAllowanceHandler.class);
        cryptoDeleteAllowanceHandler = mock(CryptoDeleteAllowanceHandler.class);
        cryptoAddLiveHashHandler = mock(CryptoAddLiveHashHandler.class);
        cryptoDeleteLiveHashHandler = mock(CryptoDeleteLiveHashHandler.class);
        tokenCreateHandler = mock(TokenCreateHandler.class);
        tokenUpdateHandler = mock(TokenUpdateHandler.class);
        tokenMintHandler = mock(TokenMintHandler.class);
        tokenBurnHandler = mock(TokenBurnHandler.class);
        tokenDeleteHandler = mock(TokenDeleteHandler.class);
        tokenAccountWipeHandler = mock(TokenAccountWipeHandler.class);
        tokenFreezeAccountHandler = mock(TokenFreezeAccountHandler.class);
        tokenUnfreezeAccountHandler = mock(TokenUnfreezeAccountHandler.class);
        tokenGrantKycToAccountHandler = mock(TokenGrantKycToAccountHandler.class);
        tokenRevokeKycFromAccountHandler = mock(TokenRevokeKycFromAccountHandler.class);
        tokenAssociateToAccountHandler = mock(TokenAssociateToAccountHandler.class);
        tokenDissociateFromAccountHandler = mock(TokenDissociateFromAccountHandler.class);
        tokenFeeScheduleUpdateHandler = mock(TokenFeeScheduleUpdateHandler.class);
        tokenPauseHandler = mock(TokenPauseHandler.class);
        tokenUnpauseHandler = mock(TokenUnpauseHandler.class);
        cryptoGetAccountBalanceHandler = mock(CryptoGetAccountBalanceHandler.class);
        cryptoGetAccountInfoHandler = mock(CryptoGetAccountInfoHandler.class);
        cryptoGetAccountRecordsHandler = mock(CryptoGetAccountRecordsHandler.class);
        cryptoGetLiveHashHandler = mock(CryptoGetLiveHashHandler.class);
        cryptoGetStakersHandler = mock(CryptoGetStakersHandler.class);
        tokenGetInfoHandler = mock(TokenGetInfoHandler.class);
        tokenGetAccountNftInfosHandler = mock(TokenGetAccountNftInfosHandler.class);
        tokenGetNftInfoHandler = mock(TokenGetNftInfoHandler.class);
        tokenGetNftInfosHandler = mock(TokenGetNftInfosHandler.class);
        tokenUpdateNftsHandler = mock(TokenUpdateNftsHandler.class);
<<<<<<< HEAD
        tokenAirdropsHandler = mock(TokenAirdropsHandler.class);
        tokenCancelAirdropHandler = mock(TokenCancelAirdropHandler.class);
=======
        tokenRejectHandler = mock(TokenRejectHandler.class);
        tokenAirdropHandler = mock(TokenAirdropHandler.class);
>>>>>>> 22bb64a9

        tokenHandlers = new TokenHandlers(
                cryptoCreateHandler,
                cryptoUpdateHandler,
                cryptoTransferHandler,
                cryptoDeleteHandler,
                cryptoApproveAllowanceHandler,
                cryptoDeleteAllowanceHandler,
                cryptoAddLiveHashHandler,
                cryptoDeleteLiveHashHandler,
                tokenCreateHandler,
                tokenUpdateHandler,
                tokenMintHandler,
                tokenBurnHandler,
                tokenDeleteHandler,
                tokenAccountWipeHandler,
                tokenFreezeAccountHandler,
                tokenUnfreezeAccountHandler,
                tokenGrantKycToAccountHandler,
                tokenRevokeKycFromAccountHandler,
                tokenAssociateToAccountHandler,
                tokenDissociateFromAccountHandler,
                tokenFeeScheduleUpdateHandler,
                tokenPauseHandler,
                tokenUnpauseHandler,
                cryptoGetAccountBalanceHandler,
                cryptoGetAccountInfoHandler,
                cryptoGetAccountRecordsHandler,
                cryptoGetLiveHashHandler,
                cryptoGetStakersHandler,
                tokenGetInfoHandler,
                tokenGetAccountNftInfosHandler,
                tokenGetNftInfoHandler,
                tokenGetNftInfosHandler,
                tokenRejectHandler,
                tokenUpdateNftsHandler,
<<<<<<< HEAD
                tokenAirdropsHandler,
                tokenCancelAirdropHandler);
=======
                tokenAirdropHandler);
>>>>>>> 22bb64a9
    }

    @Test
    public void cryptoCreateHandlerReturnsCorrectInstance() {
        assertEquals(cryptoCreateHandler, tokenHandlers.cryptoCreateHandler());
    }

    @Test
    public void cryptoUpdateHandlerReturnsCorrectInstance() {
        assertEquals(cryptoUpdateHandler, tokenHandlers.cryptoUpdateHandler());
    }

    @Test
    public void cryptoTransferHandlerReturnsCorrectInstance() {
        assertEquals(cryptoTransferHandler, tokenHandlers.cryptoTransferHandler());
    }

    @Test
    public void cryptoDeleteHandlerReturnsCorrectInstance() {
        assertEquals(cryptoDeleteHandler, tokenHandlers.cryptoDeleteHandler());
    }

    @Test
    public void cryptoApproveAllowanceHandlerReturnsCorrectInstance() {
        assertEquals(cryptoApproveAllowanceHandler, tokenHandlers.cryptoApproveAllowanceHandler());
    }

    @Test
    public void cryptoDeleteAllowanceHandlerReturnsCorrectInstance() {
        assertEquals(cryptoDeleteAllowanceHandler, tokenHandlers.cryptoDeleteAllowanceHandler());
    }

    @Test
    public void cryptoAddLiveHashHandlerReturnsCorrectInstance() {
        assertEquals(cryptoAddLiveHashHandler, tokenHandlers.cryptoAddLiveHashHandler());
    }

    @Test
    public void cryptoDeleteLiveHashHandlerReturnsCorrectInstance() {
        assertEquals(cryptoDeleteLiveHashHandler, tokenHandlers.cryptoDeleteLiveHashHandler());
    }

    @Test
    public void tokenCreateHandlerReturnsCorrectInstance() {
        assertEquals(tokenCreateHandler, tokenHandlers.tokenCreateHandler());
    }

    @Test
    public void tokenUpdateHandlerReturnsCorrectInstance() {
        assertEquals(tokenUpdateHandler, tokenHandlers.tokenUpdateHandler());
    }

    @Test
    public void tokenMintHandlerReturnsCorrectInstance() {
        assertEquals(tokenMintHandler, tokenHandlers.tokenMintHandler());
    }

    @Test
    public void tokenBurnHandlerReturnsCorrectInstance() {
        assertEquals(tokenBurnHandler, tokenHandlers.tokenBurnHandler());
    }

    @Test
    public void tokenDeleteHandlerReturnsCorrectInstance() {
        assertEquals(tokenDeleteHandler, tokenHandlers.tokenDeleteHandler());
    }

    @Test
    public void tokenAccountWipeHandlerReturnsCorrectInstance() {
        assertEquals(tokenAccountWipeHandler, tokenHandlers.tokenAccountWipeHandler());
    }

    @Test
    public void tokenFreezeAccountHandlerReturnsCorrectInstance() {
        assertEquals(tokenFreezeAccountHandler, tokenHandlers.tokenFreezeAccountHandler());
    }

    @Test
    public void tokenUnfreezeAccountHandlerReturnsCorrectInstance() {
        assertEquals(tokenUnfreezeAccountHandler, tokenHandlers.tokenUnfreezeAccountHandler());
    }

    @Test
    public void tokenGrantKycToAccountHandlerReturnsCorrectInstance() {
        assertEquals(tokenGrantKycToAccountHandler, tokenHandlers.tokenGrantKycToAccountHandler());
    }

    @Test
    public void tokenRevokeKycFromAccountHandlerReturnsCorrectInstance() {
        assertEquals(tokenRevokeKycFromAccountHandler, tokenHandlers.tokenRevokeKycFromAccountHandler());
    }

    @Test
    public void tokenAssociateToAccountHandlerReturnsCorrectInstance() {
        assertEquals(tokenAssociateToAccountHandler, tokenHandlers.tokenAssociateToAccountHandler());
    }

    @Test
    public void tokenDissociateFromAccountHandlerReturnsCorrectInstance() {
        assertEquals(tokenDissociateFromAccountHandler, tokenHandlers.tokenDissociateFromAccountHandler());
    }

    @Test
    public void tokenFeeScheduleUpdateHandlerReturnsCorrectInstance() {
        assertEquals(tokenFeeScheduleUpdateHandler, tokenHandlers.tokenFeeScheduleUpdateHandler());
    }

    @Test
    public void tokenPauseHandlerReturnsCorrectInstance() {
        assertEquals(tokenPauseHandler, tokenHandlers.tokenPauseHandler());
    }

    @Test
    public void tokenUnpauseHandlerReturnsCorrectInstance() {
        assertEquals(tokenUnpauseHandler, tokenHandlers.tokenUnpauseHandler());
    }

    @Test
    public void cryptoGetAccountBalanceHandlerReturnsCorrectInstance() {
        assertEquals(cryptoGetAccountBalanceHandler, tokenHandlers.cryptoGetAccountBalanceHandler());
    }

    @Test
    public void cryptoGetAccountInfoHandlerReturnsCorrectInstance() {
        assertEquals(cryptoGetAccountInfoHandler, tokenHandlers.cryptoGetAccountInfoHandler());
    }

    @Test
    public void cryptoGetAccountRecordsHandlerReturnsCorrectInstance() {
        assertEquals(cryptoGetAccountRecordsHandler, tokenHandlers.cryptoGetAccountRecordsHandler());
    }

    @Test
    public void cryptoGetLiveHashHandlerReturnsCorrectInstance() {
        assertEquals(cryptoGetLiveHashHandler, tokenHandlers.cryptoGetLiveHashHandler());
    }

    @Test
    public void cryptoGetStakersHandlerReturnsCorrectInstance() {
        assertEquals(cryptoGetStakersHandler, tokenHandlers.cryptoGetStakersHandler());
    }

    @Test
    public void tokenGetInfoHandlerReturnsCorrectInstance() {
        assertEquals(tokenGetInfoHandler, tokenHandlers.tokenGetInfoHandler());
    }

    @Test
    public void tokenGetAccountNftInfosHandlerReturnsCorrectInstance() {
        assertEquals(tokenGetAccountNftInfosHandler, tokenHandlers.tokenGetAccountNftInfosHandler());
    }

    @Test
    public void tokenGetNftInfoHandlerReturnsCorrectInstance() {
        assertEquals(tokenGetNftInfoHandler, tokenHandlers.tokenGetNftInfoHandler());
    }

    @Test
    public void tokenGetNftInfosHandlerReturnsCorrectInstance() {
        assertEquals(tokenGetNftInfosHandler, tokenHandlers.tokenGetNftInfosHandler());
    }

    @Test
    public void tokenUpdateNftsHandlerReturnsCorrectInstance() {
        assertEquals(tokenUpdateNftsHandler, tokenHandlers.tokenUpdateNftsHandler());
    }

    @Test
    public void setTokenRejectHandlerReturnsCorrectInstance() {
        assertEquals(tokenRejectHandler, tokenHandlers.tokenRejectHandler());
    }

    @Test
    public void tokenAirdropsHandlerReturnsCorrectInstance() {
        assertEquals(tokenAirdropHandler, tokenHandlers.tokenAirdropsHandler());
    }
}<|MERGE_RESOLUTION|>--- conflicted
+++ resolved
@@ -94,13 +94,9 @@
     private TokenGetNftInfoHandler tokenGetNftInfoHandler;
     private TokenGetNftInfosHandler tokenGetNftInfosHandler;
     private TokenUpdateNftsHandler tokenUpdateNftsHandler;
-<<<<<<< HEAD
-    private TokenAirdropsHandler tokenAirdropsHandler;
-    private TokenCancelAirdropHandler tokenCancelAirdropHandler;
-=======
     private TokenRejectHandler tokenRejectHandler;
     private TokenAirdropHandler tokenAirdropHandler;
->>>>>>> 22bb64a9
+    private TokenCancelAirdropHandler tokenCancelAirdropHandler;
 
     private TokenHandlers tokenHandlers;
 
@@ -139,13 +135,9 @@
         tokenGetNftInfoHandler = mock(TokenGetNftInfoHandler.class);
         tokenGetNftInfosHandler = mock(TokenGetNftInfosHandler.class);
         tokenUpdateNftsHandler = mock(TokenUpdateNftsHandler.class);
-<<<<<<< HEAD
-        tokenAirdropsHandler = mock(TokenAirdropsHandler.class);
-        tokenCancelAirdropHandler = mock(TokenCancelAirdropHandler.class);
-=======
         tokenRejectHandler = mock(TokenRejectHandler.class);
         tokenAirdropHandler = mock(TokenAirdropHandler.class);
->>>>>>> 22bb64a9
+        tokenCancelAirdropHandler = mock(TokenCancelAirdropHandler.class);
 
         tokenHandlers = new TokenHandlers(
                 cryptoCreateHandler,
@@ -182,12 +174,8 @@
                 tokenGetNftInfosHandler,
                 tokenRejectHandler,
                 tokenUpdateNftsHandler,
-<<<<<<< HEAD
-                tokenAirdropsHandler,
+                tokenAirdropHandler,
                 tokenCancelAirdropHandler);
-=======
-                tokenAirdropHandler);
->>>>>>> 22bb64a9
     }
 
     @Test
