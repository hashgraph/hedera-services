--- conflicted
+++ resolved
@@ -34,7 +34,6 @@
 import static com.hedera.test.factories.scenarios.TxnHandlingScenario.KNOWN_TOKEN_WITH_FREEZE;
 import static com.hedera.test.factories.scenarios.TxnHandlingScenario.SECOND_TOKEN_SENDER_KT;
 import static com.hedera.test.factories.scenarios.TxnHandlingScenario.TOKEN_FREEZE_KT;
-import static com.hedera.test.factories.scenarios.TxnHandlingScenario.TOKEN_WIPE_KT;
 import static com.hedera.test.factories.txns.SignedTxnFactory.DEFAULT_PAYER_KT;
 import static org.assertj.core.api.AssertionsForClassTypes.assertThatThrownBy;
 import static org.hamcrest.MatcherAssert.assertThat;
@@ -48,7 +47,6 @@
 import com.hedera.hapi.node.base.AccountID;
 import com.hedera.hapi.node.base.Key;
 import com.hedera.hapi.node.base.TokenID;
-import com.hedera.hapi.node.base.TokenType;
 import com.hedera.hapi.node.base.TransactionID;
 import com.hedera.hapi.node.state.token.Account;
 import com.hedera.hapi.node.state.token.Token;
@@ -58,8 +56,6 @@
 import com.hedera.node.app.service.token.ReadableAccountStore;
 import com.hedera.node.app.service.token.ReadableTokenStore;
 import com.hedera.node.app.service.token.impl.WritableTokenRelationStore;
-import com.hedera.node.app.service.token.impl.handlers.BaseCryptoHandler;
-import com.hedera.node.app.service.token.impl.handlers.BaseTokenHandler;
 import com.hedera.node.app.service.token.impl.handlers.TokenUnfreezeAccountHandler;
 import com.hedera.node.app.service.token.impl.test.util.SigReqAdapterUtils;
 import com.hedera.node.app.spi.fixtures.Assertions;
@@ -129,18 +125,6 @@
     class HandleTests {
         private static final TokenID MISSING_TOKEN_97531 =
                 TokenID.newBuilder().tokenNum(97531).build();
-        private static final AccountID TREASURY_ACCOUNT_9876 = BaseCryptoHandler.asAccount(9876);
-        private static final TokenID TOKEN_531 = BaseTokenHandler.asToken(531);
-
-        private Token newToken531() {
-            return Token.newBuilder()
-                    .tokenId(TOKEN_531)
-                    .tokenType(TokenType.FUNGIBLE_COMMON)
-                    .treasuryAccountId(TREASURY_ACCOUNT_9876)
-                    .wipeKey(TOKEN_WIPE_KT.asPbjKey())
-                    .totalSupply(1000L)
-                    .build();
-        }
 
         @Mock(strictness = Strictness.LENIENT)
         private HandleContext context;
@@ -183,7 +167,6 @@
             final var pbjToken = toPbj(KNOWN_TOKEN_WITH_FREEZE);
             final var noAcctTxn = newUnfreezeTxn(pbjToken, null);
             given(context.body()).willReturn(noAcctTxn);
-            given(tokenStore.get(pbjToken)).willReturn(newToken531());
             given(tokenStore.getTokenMeta(pbjToken)).willReturn(tokenMetaWithFreezeKey());
 
             assertThatThrownBy(() -> subject.handle(context))
@@ -195,7 +178,7 @@
         @Test
         void tokenMetaNotFound() {
             final var token = MISSING_TOKEN_97531;
-            given(tokenStore.get(token)).willReturn(null);
+            given(tokenStore.getTokenMeta(token)).willReturn(null);
             final var txn = newUnfreezeTxn(token);
             given(context.body()).willReturn(txn);
 
@@ -208,7 +191,6 @@
         @Test
         void tokenHasNoFreezeKey() {
             final var token = toPbj(KNOWN_TOKEN_NO_SPECIAL_KEYS);
-            given(tokenStore.get(token)).willReturn(newToken531());
             given(tokenStore.getTokenMeta(token)).willReturn(tokenMetaWithFreezeKey(null));
             final var txn = newUnfreezeTxn(token);
             given(context.body()).willReturn(txn);
@@ -222,7 +204,6 @@
         @Test
         void accountNotFound() {
             final var token = toPbj(KNOWN_TOKEN_WITH_FREEZE);
-            given(tokenStore.get(token)).willReturn(newToken531());
             given(tokenStore.getTokenMeta(token)).willReturn(tokenMetaWithFreezeKey());
             given(accountStore.getAccountById(ACCOUNT_13257)).willReturn(null);
             final var txn = newUnfreezeTxn(token);
@@ -237,11 +218,6 @@
         @Test
         void tokenRelNotFound() throws HandleException {
             final var token = toPbj(KNOWN_TOKEN_WITH_FREEZE);
-<<<<<<< HEAD
-            final var accountNumber = (long) ACCOUNT_13257.accountNumOrThrow();
-            given(tokenStore.get(token)).willReturn(newToken531());
-=======
->>>>>>> ccb04ea4
             given(tokenStore.getTokenMeta(token)).willReturn(tokenMetaWithFreezeKey());
             given(accountStore.getAccountById(ACCOUNT_13257))
                     .willReturn(Account.newBuilder().accountId(ACCOUNT_13257).build());
@@ -301,11 +277,6 @@
         @Test
         void tokenRelUnfreezeSuccessful() {
             final var token = toPbj(KNOWN_TOKEN_WITH_FREEZE);
-<<<<<<< HEAD
-            final var accountNumber = (long) ACCOUNT_13257.accountNumOrThrow();
-            given(tokenStore.get(token)).willReturn(newToken531());
-=======
->>>>>>> ccb04ea4
             given(tokenStore.getTokenMeta(token)).willReturn(tokenMetaWithFreezeKey());
             given(accountStore.getAccountById(ACCOUNT_13257))
                     .willReturn(Account.newBuilder().accountId(ACCOUNT_13257).build());
