module com.hedera.node.app.service.token.impl.test {
    requires com.hedera.node.app.service.token;
    requires com.hedera.node.app.service.token.impl;
    requires org.junit.jupiter.api;
    requires com.google.protobuf;
    requires com.hedera.node.app.service.mono;
    requires org.mockito;
    requires org.mockito.junit.jupiter;
    requires org.apache.commons.lang3;
    requires com.hedera.node.app.service.mono.testFixtures;
    requires org.hyperledger.besu.datatypes;
    requires org.assertj.core;
    requires org.hamcrest;
    requires com.swirlds.common;
    requires org.bouncycastle.provider;
    requires com.hedera.node.app.service.evm;
    requires com.hedera.node.hapi;
    requires com.hedera.pbj.runtime;
    requires com.hedera.node.app.spi.fixtures;
    requires static com.github.spotbugs.annotations;
    requires com.swirlds.merkle;
    requires com.hedera.node.app;
    requires com.swirlds.config;
<<<<<<< HEAD
    requires com.hedera.node.config.testfixtures;
=======
    requires com.hedera.node.config;
>>>>>>> eb08bf80

    opens com.hedera.node.app.service.token.impl.test.util to
            org.junit.platform.commons;
    opens com.hedera.node.app.service.token.impl.test.codec to
            org.junit.platform.commons;
    opens com.hedera.node.app.service.token.impl.test to
            org.junit.platform.commons,
            org.mockito;
    opens com.hedera.node.app.service.token.impl.test.handlers to
            org.junit.platform.commons,
            org.mockito;
    opens com.hedera.node.app.service.token.impl.test.records to
            org.junit.platform.commons,
            org.mockito;
    opens com.hedera.node.app.service.token.impl.test.validators to
            org.junit.platform.commons,
            org.mockito;
}<|MERGE_RESOLUTION|>--- conflicted
+++ resolved
@@ -21,11 +21,8 @@
     requires com.swirlds.merkle;
     requires com.hedera.node.app;
     requires com.swirlds.config;
-<<<<<<< HEAD
+    requires com.hedera.node.config;
     requires com.hedera.node.config.testfixtures;
-=======
-    requires com.hedera.node.config;
->>>>>>> eb08bf80
 
     opens com.hedera.node.app.service.token.impl.test.util to
             org.junit.platform.commons;
