module com.hedera.node.app.service.token.impl.test {
    requires com.hedera.node.app.service.token;
    requires com.hedera.node.app.service.token.impl;
    requires org.junit.jupiter.api;
    requires com.google.protobuf;
    requires com.hedera.node.app.service.mono;
    requires org.mockito;
    requires org.mockito.junit.jupiter;
    requires org.apache.commons.lang3;
    requires com.hedera.node.app.service.mono.testFixtures;
    requires org.hyperledger.besu.datatypes;
    requires org.assertj.core;
    requires org.hamcrest;
    requires com.swirlds.common;
    requires org.bouncycastle.provider;
    requires com.hedera.node.app.service.evm;
    requires com.hedera.node.hapi;
    requires com.hedera.pbj.runtime;
    requires com.hedera.node.app.spi.fixtures;
    requires static com.github.spotbugs.annotations;
    requires com.swirlds.merkle;
    requires com.hedera.node.app;
    requires com.hedera.node.config;
    requires com.swirlds.config;

    opens com.hedera.node.app.service.token.impl.test.util to
            org.junit.platform.commons;
    opens com.hedera.node.app.service.token.impl.test.codec to
            org.junit.platform.commons;
    opens com.hedera.node.app.service.token.impl.test to
            org.junit.platform.commons,
            org.mockito;
    opens com.hedera.node.app.service.token.impl.test.handlers to
            org.junit.platform.commons,
            org.mockito;
<<<<<<< HEAD
=======
    opens com.hedera.node.app.service.token.impl.test.records to
            org.junit.platform.commons,
            org.mockito;
    opens com.hedera.node.app.service.token.impl.test.config to
            org.junit.platform.commons,
            org.mockito;
    opens com.hedera.node.app.service.token.impl.test.validators to
            org.junit.platform.commons,
            org.mockito;
>>>>>>> 76e95749
}<|MERGE_RESOLUTION|>--- conflicted
+++ resolved
@@ -33,8 +33,6 @@
     opens com.hedera.node.app.service.token.impl.test.handlers to
             org.junit.platform.commons,
             org.mockito;
-<<<<<<< HEAD
-=======
     opens com.hedera.node.app.service.token.impl.test.records to
             org.junit.platform.commons,
             org.mockito;
@@ -44,5 +42,4 @@
     opens com.hedera.node.app.service.token.impl.test.validators to
             org.junit.platform.commons,
             org.mockito;
->>>>>>> 76e95749
 }