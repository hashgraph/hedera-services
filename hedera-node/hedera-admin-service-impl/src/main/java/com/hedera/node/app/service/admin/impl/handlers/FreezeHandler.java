/*
 * Copyright (C) 2022-2023 Hedera Hashgraph, LLC
 *
 * Licensed under the Apache License, Version 2.0 (the "License");
 * you may not use this file except in compliance with the License.
 * You may obtain a copy of the License at
 *
 *      http://www.apache.org/licenses/LICENSE-2.0
 *
 * Unless required by applicable law or agreed to in writing, software
 * distributed under the License is distributed on an "AS IS" BASIS,
 * WITHOUT WARRANTIES OR CONDITIONS OF ANY KIND, either express or implied.
 * See the License for the specific language governing permissions and
 * limitations under the License.
 */

package com.hedera.node.app.service.admin.impl.handlers;

import static java.util.Objects.requireNonNull;

import com.hedera.node.app.spi.meta.PreHandleContext;
import com.hedera.node.app.spi.meta.TransactionMetadata;
import com.hedera.node.app.spi.workflows.TransactionHandler;
import com.hederahashgraph.api.proto.java.TransactionBody;
import edu.umd.cs.findbugs.annotations.NonNull;
import javax.inject.Inject;
import javax.inject.Singleton;

/**
 * This class contains all workflow-related functionality regarding {@link
 * com.hederahashgraph.api.proto.java.HederaFunctionality#Freeze}.
 */
@Singleton
public class FreezeHandler implements TransactionHandler {
    @Inject
<<<<<<< HEAD
    public FreezeHandler() {}
=======
    public FreezeHandler() {
        // Dagger2
    }
>>>>>>> 0e677458

    /**
     * This method is called during the pre-handle workflow.
     *
     * <p>Typically, this method validates the {@link TransactionBody} semantically, gathers all
     * required keys, warms the cache, and creates the {@link TransactionMetadata} that is used in
     * the handle stage.
     *
     * <p>Please note: the method signature is just a placeholder which is most likely going to
     * change.
     *
     * @param context the {@link PreHandleContext} which collects all information that will be
     *     passed to {@code handle()}
     * @throws NullPointerException if one of the arguments is {@code null}
     */
    public void preHandle(@NonNull final PreHandleContext context) {
        requireNonNull(context);
        throw new UnsupportedOperationException("Not implemented");
    }
}<|MERGE_RESOLUTION|>--- conflicted
+++ resolved
@@ -33,13 +33,9 @@
 @Singleton
 public class FreezeHandler implements TransactionHandler {
     @Inject
-<<<<<<< HEAD
-    public FreezeHandler() {}
-=======
     public FreezeHandler() {
         // Dagger2
     }
->>>>>>> 0e677458
 
     /**
      * This method is called during the pre-handle workflow.
