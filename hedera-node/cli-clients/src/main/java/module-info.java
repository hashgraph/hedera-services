--- conflicted
+++ resolved
@@ -22,11 +22,7 @@
     requires com.swirlds.config.extensions;
     requires com.swirlds.fchashmap;
     requires com.swirlds.merkle;
-<<<<<<< HEAD
-    requires com.swirlds.metrics.api;
     requires com.swirlds.state.api;
-=======
->>>>>>> 60ab9d2f
     requires com.swirlds.virtualmap;
     requires io.github.classgraph;
     requires org.apache.commons.lang3;
