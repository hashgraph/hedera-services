/*
 * Copyright (C) 2022-2024 Hedera Hashgraph, LLC
 *
 * Licensed under the Apache License, Version 2.0 (the "License");
 * you may not use this file except in compliance with the License.
 * You may obtain a copy of the License at
 *
 *      http://www.apache.org/licenses/LICENSE-2.0
 *
 * Unless required by applicable law or agreed to in writing, software
 * distributed under the License is distributed on an "AS IS" BASIS,
 * WITHOUT WARRANTIES OR CONDITIONS OF ANY KIND, either express or implied.
 * See the License for the specific language governing permissions and
 * limitations under the License.
 */

import com.github.jengelman.gradle.plugins.shadow.tasks.ShadowJar

plugins {
    id("com.hedera.gradle.services")
    id("com.hedera.gradle.shadow-jar")
}

description = "Hedera Services Test Clients for End to End Tests (EET)"

mainModuleInfo {
    runtimeOnly("org.junit.jupiter.engine")
    runtimeOnly("org.junit.platform.launcher")
}

testModuleInfo { runtimeOnly("org.junit.jupiter.api") }

sourceSets {
    create("rcdiff")
    create("yahcli")
}

tasks.register<JavaExec>("runTestClient") {
    group = "build"
    description = "Run a test client via -PtestClient=<Class>"

    classpath = sourceSets.main.get().runtimeClasspath + files(tasks.jar)
    mainClass = providers.gradleProperty("testClient")
}

val prCheckTags =
    mapOf(
<<<<<<< HEAD
        "hapiTestAdhoc" to "ONEOFF",
=======
        "hapiTestAdhoc" to "ADHOC",
>>>>>>> 19793743
        "hapiTestCrypto" to "CRYPTO",
        "hapiTestToken" to "TOKEN",
        "hapiTestRestart" to "RESTART|UPGRADE",
        "hapiTestSmartContract" to "SMART_CONTRACT",
        "hapiTestNDReconnect" to "ND_RECONNECT",
        "hapiTestTimeConsuming" to "LONG_RUNNING",
        "hapiTestMisc" to "!(CRYPTO|TOKEN|RESTART|UPGRADE|SMART_CONTRACT|ND_RECONNECT|LONG_RUNNING)"
    )
val prCheckStartPorts =
    mapOf(
        "hapiTestAdhoc" to "25000",
        "hapiTestCrypto" to "26000",
        "hapiTestToken" to "27000",
        "hapiTestRestart" to "28000",
        "hapiTestSmartContract" to "29000",
        "hapiTestNDReconnect" to "30000",
        "hapiTestTimeConsuming" to "31000",
        "hapiTestMisc" to "32000"
    )

tasks { prCheckTags.forEach { (taskName, _) -> register(taskName) { dependsOn("test") } } }

tasks.test {
    testClassesDirs = sourceSets.main.get().output.classesDirs
    classpath = sourceSets.main.get().runtimeClasspath

    val ciTagExpression =
        gradle.startParameter.taskNames
            .stream()
            .map { prCheckTags[it] ?: "" }
            .filter { it.isNotBlank() }
            .toList()
            .joinToString("|")
    useJUnitPlatform {
        includeTags(
            if (ciTagExpression.isBlank()) "none()|!(EMBEDDED|REPEATABLE)"
            else "(${ciTagExpression}|STREAM_VALIDATION|LOG_VALIDATION)&!(EMBEDDED|REPEATABLE)"
        )
    }

    // Choose a different initial port for each test task if running as PR check
    val initialPort =
        gradle.startParameter.taskNames
            .stream()
            .map { prCheckStartPorts[it] ?: "" }
            .filter { it.isNotBlank() }
            .findFirst()
            .orElse("")
    systemProperty("hapi.spec.initial.port", initialPort)

    // Default quiet mode is "false" unless we are running in CI or set it explicitly to "true"
    systemProperty(
        "hapi.spec.quiet.mode",
        System.getProperty("hapi.spec.quiet.mode")
            ?: if (ciTagExpression.isNotBlank()) "true" else "false"
    )
    systemProperty("junit.jupiter.execution.parallel.enabled", true)
    systemProperty("junit.jupiter.execution.parallel.mode.default", "concurrent")
    // Surprisingly, the Gradle JUnitPlatformTestExecutionListener fails to gather result
    // correctly if test classes run in parallel (concurrent execution WITHIN a test class
    // is fine). So we need to force the test classes to run in the same thread. Luckily this
    // is not a huge limitation, as our test classes generally have enough non-leaky tests to
    // get a material speed up. See https://github.com/gradle/gradle/issues/6453.
    systemProperty("junit.jupiter.execution.parallel.mode.classes.default", "same_thread")
    systemProperty(
        "junit.jupiter.testclass.order.default",
        "org.junit.jupiter.api.ClassOrderer\$OrderAnnotation"
    )

    // Limit heap and number of processors
    maxHeapSize = "8g"
    jvmArgs("-XX:ActiveProcessorCount=6")
    maxParallelForks = 1

    // Do not yet run things on the '--module-path'
    modularity.inferModulePath.set(false)
}

val prEmbeddedCheckTags =
    mapOf(
        "hapiEmbeddedMisc" to "EMBEDDED",
    )

tasks {
    prEmbeddedCheckTags.forEach { (taskName, _) ->
        register(taskName) { dependsOn("testEmbedded") }
    }
}

// Runs tests against an embedded network that supports concurrent tests
tasks.register<Test>("testEmbedded") {
    testClassesDirs = sourceSets.main.get().output.classesDirs
    classpath = sourceSets.main.get().runtimeClasspath

    val ciTagExpression =
        gradle.startParameter.taskNames
            .stream()
            .map { prEmbeddedCheckTags[it] ?: "" }
            .filter { it.isNotBlank() }
            .toList()
            .joinToString("|")
    useJUnitPlatform {
        includeTags(
            if (ciTagExpression.isBlank()) "none()|!(RESTART|ND_RECONNECT|UPGRADE|REPEATABLE)"
            else "(${ciTagExpression}|STREAM_VALIDATION|LOG_VALIDATION)"
        )
    }

    systemProperty("junit.jupiter.execution.parallel.enabled", true)
    systemProperty("junit.jupiter.execution.parallel.mode.default", "concurrent")
    // Surprisingly, the Gradle JUnitPlatformTestExecutionListener fails to gather result
    // correctly if test classes run in parallel (concurrent execution WITHIN a test class
    // is fine). So we need to force the test classes to run in the same thread. Luckily this
    // is not a huge limitation, as our test classes generally have enough non-leaky tests to
    // get a material speed up. See https://github.com/gradle/gradle/issues/6453.
    systemProperty("junit.jupiter.execution.parallel.mode.classes.default", "same_thread")
    systemProperty(
        "junit.jupiter.testclass.order.default",
        "org.junit.jupiter.api.ClassOrderer\$OrderAnnotation"
    )
    // Tell our launcher to target an embedded network
    systemProperty("hapi.spec.embedded.mode", true)
    // Configure log4j2.xml for the embedded node
    systemProperty("log4j.configurationFile", "embedded-node0-log4j2.xml")

    // Limit heap and number of processors
    maxHeapSize = "8g"
    jvmArgs("-XX:ActiveProcessorCount=6")

    // Do not yet run things on the '--module-path'
    modularity.inferModulePath.set(false)
}

val prRepeatableCheckTags =
    mapOf(
        "hapiRepeatableMisc" to "REPEATABLE",
    )

tasks {
    prRepeatableCheckTags.forEach { (taskName, _) ->
        register(taskName) { dependsOn("testRepeatable") }
    }
}

// Runs tests against an embedded network that achieves repeatable results by running tests in a
// single thread
tasks.register<Test>("testRepeatable") {
    testClassesDirs = sourceSets.main.get().output.classesDirs
    classpath = sourceSets.main.get().runtimeClasspath

    val ciTagExpression =
        gradle.startParameter.taskNames
            .stream()
            .map { prRepeatableCheckTags[it] ?: "" }
            .filter { it.isNotBlank() }
            .toList()
            .joinToString("|")
    useJUnitPlatform {
        includeTags(
            if (ciTagExpression.isBlank())
                "none()|!(RESTART|ND_RECONNECT|UPGRADE|EMBEDDED|NOT_REPEATABLE)"
            else "(${ciTagExpression}|STREAM_VALIDATION|LOG_VALIDATION)"
        )
    }

    // Disable all parallelism
    systemProperty("junit.jupiter.execution.parallel.enabled", false)
    systemProperty(
        "junit.jupiter.testclass.order.default",
        "org.junit.jupiter.api.ClassOrderer\$OrderAnnotation"
    )
    // Tell our launcher to target a repeatable embedded network
    systemProperty("hapi.spec.repeatable.mode", true)
    // Configure log4j2.xml for the embedded node
    systemProperty("log4j.configurationFile", "repeatable-node0-log4j2.xml")

    // Limit heap and number of processors
    maxHeapSize = "8g"
    jvmArgs("-XX:ActiveProcessorCount=6")

    // Do not yet run things on the '--module-path'
    modularity.inferModulePath.set(false)
}

tasks.itest {
    systemProperty("itests", System.getProperty("itests"))
    systemProperty("junit.jupiter.execution.parallel.enabled", false)
    systemProperty("TAG", "services-node:" + project.version)
    systemProperty("networkWorkspaceDir", layout.buildDirectory.dir("network/itest").get().asFile)
}

tasks.eet {
    systemProperty("TAG", "services-node:" + project.version)
    systemProperty("networkWorkspaceDir", layout.buildDirectory.dir("network/itest").get().asFile)
}

tasks.shadowJar {
    archiveFileName.set("SuiteRunner.jar")

    manifest {
        attributes(
            "Main-Class" to "com.hedera.services.bdd.suites.SuiteRunner",
            "Multi-Release" to "true"
        )
    }
}

val yahCliJar =
    tasks.register<ShadowJar>("yahCliJar") {
        exclude(listOf("META-INF/*.DSA", "META-INF/*.RSA", "META-INF/*.SF", "META-INF/INDEX.LIST"))
        from(sourceSets["yahcli"].output)
        archiveClassifier.set("yahcli")
        configurations = listOf(project.configurations.getByName("yahcliRuntimeClasspath"))

        manifest {
            attributes(
                "Main-Class" to "com.hedera.services.yahcli.Yahcli",
                "Multi-Release" to "true"
            )
        }
    }

val rcdiffJar =
    tasks.register<ShadowJar>("rcdiffJar") {
        exclude(listOf("META-INF/*.DSA", "META-INF/*.RSA", "META-INF/*.SF", "META-INF/INDEX.LIST"))
        from(sourceSets["main"].output)
        from(sourceSets["rcdiff"].output)
        destinationDirectory.set(project.file("rcdiff"))
        archiveFileName.set("rcdiff.jar")
        configurations = listOf(project.configurations.getByName("rcdiffRuntimeClasspath"))

        manifest {
            attributes(
                "Main-Class" to "com.hedera.services.rcdiff.RcDiffCmdWrapper",
                "Multi-Release" to "true"
            )
        }
    }

val validationJar =
    tasks.register<ShadowJar>("validationJar") {
        exclude(listOf("META-INF/*.DSA", "META-INF/*.RSA", "META-INF/*.SF", "META-INF/INDEX.LIST"))

        archiveFileName.set("ValidationScenarios.jar")

        manifest {
            attributes(
                "Main-Class" to
                    "com.hedera.services.bdd.suites.utils.validation.ValidationScenarios",
                "Multi-Release" to "true"
            )
        }
    }

val copyValidation =
    tasks.register<Copy>("copyValidation") {
        group = "copy"
        from(validationJar)
        into(project.file("validation-scenarios"))
    }

val cleanValidation =
    tasks.register<Delete>("cleanValidation") {
        group = "copy"
        delete(File(project.file("validation-scenarios"), "ValidationScenarios.jar"))
    }

val copyYahCli =
    tasks.register<Copy>("copyYahCli") {
        group = "copy"
        from(yahCliJar)
        into(project.file("yahcli"))
        rename { "yahcli.jar" }
    }

val cleanYahCli =
    tasks.register<Delete>("cleanYahCli") {
        group = "copy"
        delete(File(project.file("yahcli"), "yahcli.jar"))
    }

tasks.clean {
    dependsOn(cleanYahCli)
    dependsOn(cleanValidation)
}<|MERGE_RESOLUTION|>--- conflicted
+++ resolved
@@ -45,11 +45,7 @@
 
 val prCheckTags =
     mapOf(
-<<<<<<< HEAD
-        "hapiTestAdhoc" to "ONEOFF",
-=======
         "hapiTestAdhoc" to "ADHOC",
->>>>>>> 19793743
         "hapiTestCrypto" to "CRYPTO",
         "hapiTestToken" to "TOKEN",
         "hapiTestRestart" to "RESTART|UPGRADE",
