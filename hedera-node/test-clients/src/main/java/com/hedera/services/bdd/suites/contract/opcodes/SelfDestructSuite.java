--- conflicted
+++ resolved
@@ -37,11 +37,8 @@
 import static com.hedera.services.bdd.suites.contract.evm.Evm46ValidationSuite.nonExistingSystemAccounts;
 import static com.hederahashgraph.api.proto.java.ResponseCodeEnum.ACCOUNT_DELETED;
 import static com.hederahashgraph.api.proto.java.ResponseCodeEnum.INVALID_SIGNATURE;
-<<<<<<< HEAD
+import static com.hederahashgraph.api.proto.java.ResponseCodeEnum.INVALID_SOLIDITY_ADDRESS;
 import static com.hederahashgraph.api.proto.java.ResponseCodeEnum.LOCAL_CALL_MODIFICATION_EXCEPTION;
-=======
-import static com.hederahashgraph.api.proto.java.ResponseCodeEnum.INVALID_SOLIDITY_ADDRESS;
->>>>>>> 3aa52f25
 import static com.hederahashgraph.api.proto.java.ResponseCodeEnum.SUCCESS;
 
 import com.hedera.services.bdd.junit.HapiTest;
@@ -81,11 +78,8 @@
                 hscsEvm008SelfDestructInConstructorWorks(),
                 hscsEvm008SelfDestructWhenCalling(),
                 selfDestructFailsWhenBeneficiaryHasReceiverSigRequiredAndHasNotSignedTheTxn(),
-<<<<<<< HEAD
+                testSelfDestructForSystemAccounts());
                 selfDestructViaCallLocalWithAccount999ResultsInLocalCallModificationPrecheckFailed());
-=======
-                testSelfDestructForSystemAccounts());
->>>>>>> 3aa52f25
     }
 
     @Override
@@ -158,17 +152,6 @@
     }
 
     @HapiTest
-<<<<<<< HEAD
-    final HapiSpec selfDestructViaCallLocalWithAccount999ResultsInLocalCallModificationPrecheckFailed() {
-        return defaultHapiSpec("selfDestructViaCallLocalWithAccount999ResultsInLocalCallModificationPrecheckFailed")
-                .given(
-                        uploadInitCode(SELF_DESTRUCT_CALLABLE_CONTRACT),
-                        contractCreate(SELF_DESTRUCT_CALLABLE_CONTRACT).balance(ONE_HBAR))
-                .when(contractCallLocal(
-                                SELF_DESTRUCT_CALLABLE_CONTRACT, "destroyExplicitBeneficiary", mirrorAddrWith(999L))
-                        .hasAnswerOnlyPrecheck(LOCAL_CALL_MODIFICATION_EXCEPTION))
-                .then();
-=======
     final HapiSpec testSelfDestructForSystemAccounts() {
         final AtomicLong deployer = new AtomicLong();
         final var nonExistingAccountsOps = createOpsArray(
@@ -203,6 +186,17 @@
                     .hasKnownStatus(status);
         }
         return opsArray;
->>>>>>> 3aa52f25
+    }
+
+    @HapiTest
+    final HapiSpec selfDestructViaCallLocalWithAccount999ResultsInLocalCallModificationPrecheckFailed() {
+        return defaultHapiSpec("selfDestructViaCallLocalWithAccount999ResultsInLocalCallModificationPrecheckFailed")
+                .given(
+                        uploadInitCode(SELF_DESTRUCT_CALLABLE_CONTRACT),
+                        contractCreate(SELF_DESTRUCT_CALLABLE_CONTRACT).balance(ONE_HBAR))
+                .when(contractCallLocal(
+                                SELF_DESTRUCT_CALLABLE_CONTRACT, "destroyExplicitBeneficiary", mirrorAddrWith(999L))
+                        .hasAnswerOnlyPrecheck(LOCAL_CALL_MODIFICATION_EXCEPTION))
+                .then();
     }
 }