--- conflicted
+++ resolved
@@ -2413,14 +2413,6 @@
                         }))
                 .when(withOpContext((spec, opLog) -> allRunFor(
                         spec,
-<<<<<<< HEAD
-                        // create account with maxAutomaticAssociations set to 0
-                        cryptoCreate("testAccount").key(hollowAccountKey).alias(hollowAccountAlias.get()),
-                        // Verify there is no auto association
-                        getAccountInfo("testAccount")
-                                .hasAlreadyUsedAutomaticAssociations(0)
-                                .has(accountWith().key(hollowAccountKey)),
-=======
                         // create account with maxAutomaticAssociations set to -1
                         cryptoCreate("testAccount")
                                 .key(hollowAccountKey)
@@ -2430,7 +2422,6 @@
                         getAccountInfo("testAccount")
                                 .hasAlreadyUsedAutomaticAssociations(0)
                                 .has(accountWith().key(hollowAccountKey).maxAutoAssociations(-1)),
->>>>>>> abb89a41
                         // Delete the hollow account
                         cryptoDelete("testAccount").hasKnownStatus(SUCCESS),
                         // Create hollow account with 2 token transfers
@@ -2449,10 +2440,7 @@
                         getAliasedAccountInfo(hollowAccountKey)
                                 .hasToken(relationshipWith(tokenA))
                                 .hasToken(relationshipWith(tokenB))
-<<<<<<< HEAD
-=======
                                 .hasMaxAutomaticAssociations(-1)
->>>>>>> abb89a41
                                 .has(accountWith().hasEmptyKey())
                                 .exposingIdTo(id -> spec.registry().saveAccountId(hollowAccountKey, id)),
                         // Transfer some hbars to the hollow account so that it could pay the next transaction
@@ -2462,15 +2450,9 @@
                                 .payingWith(hollowAccountKey)
                                 .signedBy(hollowAccountKey, TREASURY)
                                 .sigMapPrefixes(uniqueWithFullPrefixesFor(hollowAccountKey)),
-<<<<<<< HEAD
-                        // Verify hollow account completion
-                        getAliasedAccountInfo(hollowAccountKey)
-                                .has(accountWith().key(hollowAccountKey))
-=======
                         // Verify hollow account completion and keep max automatic associations to -1
                         getAliasedAccountInfo(hollowAccountKey)
                                 .has(accountWith().key(hollowAccountKey).maxAutoAssociations(-1))
->>>>>>> abb89a41
                                 .hasAlreadyUsedAutomaticAssociations(2))))
                 .then(validateChargedUsdWithChilds(
                         transferTokenAAndBToHollowAccountTxn, expectedCryptoTransferAndAssociationUsd));
@@ -2533,17 +2515,6 @@
                         mintToken(tokenA, List.of(ByteString.copyFromUtf8("metadata2"))),
                         mintToken(tokenB, List.of(ByteString.copyFromUtf8("metadata3"))),
                         mintToken(tokenB, List.of(ByteString.copyFromUtf8("metadata4"))),
-<<<<<<< HEAD
-                        // create account with maxAutomaticAssociations set to 2
-                        cryptoCreate("testAccount")
-                                .key(hollowAccountKey)
-                                .maxAutomaticTokenAssociations(2)
-                                .alias(hollowAccountAlias.get()),
-                        // Verify maxAutomaticAssociations is set to 2 and there is no auto association
-                        getAccountInfo("testAccount")
-                                .hasAlreadyUsedAutomaticAssociations(0)
-                                .has(accountWith().key(hollowAccountKey).maxAutoAssociations(2)),
-=======
                         // create hollow account with maxAutomaticAssociations set to -1
                         cryptoCreate("testAccount")
                                 .key(hollowAccountKey)
@@ -2553,7 +2524,6 @@
                         getAccountInfo("testAccount")
                                 .hasAlreadyUsedAutomaticAssociations(0)
                                 .has(accountWith().key(hollowAccountKey).maxAutoAssociations(-1)),
->>>>>>> abb89a41
                         // Delete the hollow account
                         cryptoDelete("testAccount").hasKnownStatus(SUCCESS),
                         // Create hollow account
@@ -2572,19 +2542,12 @@
                                 .payingWith(TREASURY)
                                 .signedBy(TREASURY)
                                 .via(transferTokenAAndBToHollowAccountTxn),
-<<<<<<< HEAD
-                        // Verify there is an auto association to NFT1 and NFT2
-=======
                         // Verify maxAutomaticAssociations is set to -1 and there is an auto association to NFT1 and
->>>>>>> abb89a41
                         // NFT2
                         getAliasedAccountInfo(hollowAccountKey)
                                 .hasToken(relationshipWith(tokenA))
                                 .hasToken(relationshipWith(tokenB))
-<<<<<<< HEAD
-=======
                                 .hasMaxAutomaticAssociations(-1)
->>>>>>> abb89a41
                                 .hasAlreadyUsedAutomaticAssociations(2)
                                 .has(accountWith().hasEmptyKey())
                                 .exposingIdTo(id -> spec.registry().saveAccountId(hollowAccountKey, id)),
@@ -2596,11 +2559,7 @@
                                 .sigMapPrefixes(uniqueWithFullPrefixesFor(hollowAccountKey)),
                         // Verify hollow account completion
                         getAliasedAccountInfo(hollowAccountKey)
-<<<<<<< HEAD
-                                .has(accountWith().key(hollowAccountKey))
-=======
                                 .has(accountWith().key(hollowAccountKey).maxAutoAssociations(-1))
->>>>>>> abb89a41
                                 .hasAlreadyUsedAutomaticAssociations(2))))
                 .then(validateChargedUsdWithChilds(
                         transferTokenAAndBToHollowAccountTxn, expectedCryptoTransferAndAssociationUsd));
@@ -2682,10 +2641,7 @@
                         getAliasedAccountInfo(CAROL)
                                 .hasToken(relationshipWith(FUNGIBLE_TOKEN))
                                 .hasToken(relationshipWith(NON_FUNGIBLE_TOKEN))
-<<<<<<< HEAD
-=======
                                 .hasMaxAutomaticAssociations(-1)
->>>>>>> abb89a41
                                 .has(accountWith().hasEmptyKey())
                                 .exposingIdTo(id -> spec.registry().saveAccountId(CAROL, id)),
                         // Transfer some hbars to the hollow account so that it could pay the next transaction
@@ -2781,15 +2737,6 @@
                                 .payingWith(ALICE)
                                 .signedBy(ALICE)
                                 .via(transferTokensToHollowAccountsTxn),
-<<<<<<< HEAD
-                        // Verify there is an auto association to FT
-                        getAliasedAccountInfo(BOB)
-                                .hasToken(relationshipWith(FUNGIBLE_TOKEN))
-                                .has(accountWith().hasEmptyKey()),
-                        // Verify there is an auto association to NFT
-                        getAliasedAccountInfo(CAROL)
-                                .hasToken(relationshipWith(NON_FUNGIBLE_TOKEN))
-=======
                         // Verify maxAutomaticAssociations is set to -1 and there is an auto association to FT
                         getAliasedAccountInfo(BOB)
                                 .hasToken(relationshipWith(FUNGIBLE_TOKEN))
@@ -2799,7 +2746,6 @@
                         getAliasedAccountInfo(CAROL)
                                 .hasToken(relationshipWith(NON_FUNGIBLE_TOKEN))
                                 .hasMaxAutomaticAssociations(-1)
->>>>>>> abb89a41
                                 .has(accountWith().hasEmptyKey())
                                 .exposingIdTo(id -> spec.registry().saveAccountId(CAROL, id)),
                         // Transfer some hbars to the hollow account so that it could pay the next transaction
