--- conflicted
+++ resolved
@@ -17,6 +17,7 @@
 package com.hedera.services.bdd.suites.contract.hapi;
 
 import static com.hedera.services.bdd.junit.TestTags.SMART_CONTRACT;
+import static com.hedera.services.bdd.spec.HapiPropertySource.asContract;
 import static com.hedera.services.bdd.spec.HapiPropertySource.asContractString;
 import static com.hedera.services.bdd.spec.HapiPropertySource.asHexedSolidityAddress;
 import static com.hedera.services.bdd.spec.HapiPropertySource.contractIdFromHexedMirrorAddress;
@@ -86,6 +87,7 @@
 import static com.hederahashgraph.api.proto.java.ResponseCodeEnum.INSUFFICIENT_PAYER_BALANCE;
 import static com.hederahashgraph.api.proto.java.ResponseCodeEnum.INSUFFICIENT_TX_FEE;
 import static com.hederahashgraph.api.proto.java.ResponseCodeEnum.INVALID_ACCOUNT_ID;
+import static com.hederahashgraph.api.proto.java.ResponseCodeEnum.INVALID_CONTRACT_ID;
 import static com.hederahashgraph.api.proto.java.ResponseCodeEnum.INVALID_SIGNATURE;
 import static com.hederahashgraph.api.proto.java.ResponseCodeEnum.INVALID_SOLIDITY_ADDRESS;
 import static com.hederahashgraph.api.proto.java.ResponseCodeEnum.NOT_SUPPORTED;
@@ -232,12 +234,9 @@
                 insufficientGas(),
                 insufficientFee(),
                 nonPayable(),
-<<<<<<< HEAD
-=======
                 invalidContract(),
                 invalidContractIsAnAccount(),
                 invalidContractDoesNotExist(),
->>>>>>> 85d1006f
                 smartContractFailFirst(),
                 contractTransferToSigReqAccountWithoutKeyFails(),
                 imapUserExercise(),
@@ -1500,37 +1499,7 @@
                                         resultWith().logs(inOrder(logWith().longAtBytes(DEPOSIT_AMOUNT, 24))))));
     }
 
-<<<<<<< HEAD
-=======
-    @HapiTest
-    HapiSpec callingDestructedContractReturnsStatusDeleted() {
-        final AtomicReference<AccountID> accountIDAtomicReference = new AtomicReference<>();
-        return defaultHapiSpec("CallingDestructedContractReturnsStatusDeleted")
-                .given(
-                        cryptoCreate(BENEFICIARY).exposingCreatedIdTo(accountIDAtomicReference::set),
-                        uploadInitCode(SIMPLE_UPDATE_CONTRACT))
-                .when(
-                        contractCreate(SIMPLE_UPDATE_CONTRACT).gas(300_000L),
-                        contractCall(SIMPLE_UPDATE_CONTRACT, "set", BigInteger.valueOf(5), BigInteger.valueOf(42))
-                                .gas(300_000L),
-                        sourcing(() -> contractCall(
-                                        SIMPLE_UPDATE_CONTRACT,
-                                        "del",
-                                        asHeadlongAddress(asAddress(accountIDAtomicReference.get())))
-                                .gas(1_000_000L)))
-                .then(
-                        ifHapiTest(contractCall(
-                                        SIMPLE_UPDATE_CONTRACT, "set", BigInteger.valueOf(15), BigInteger.valueOf(434))
-                                .gas(350_000L)
-                                .hasKnownStatus(CONTRACT_DELETED)),
-                        ifNotHapiTest(contractCall(
-                                        SIMPLE_UPDATE_CONTRACT, "set", BigInteger.valueOf(15), BigInteger.valueOf(434))
-                                .gas(350_000L)
-                                .hasPrecheck(CONTRACT_DELETED)));
-    }
-
-    @HapiTest
->>>>>>> 85d1006f
+    @HapiTest
     HapiSpec insufficientGas() {
         return defaultHapiSpec("InsufficientGas")
                 .given(
@@ -1572,8 +1541,6 @@
                                 recordWith().contractCallResult(resultWith().logs(inOrder()))));
     }
 
-<<<<<<< HEAD
-=======
     @HapiTest
     HapiSpec invalidContract() {
         final var function = getABIFor(FUNCTION, "getIndirect", CREATE_TRIVIAL);
@@ -1631,7 +1598,6 @@
 
     // This test disabled for modularization service
     @HapiTest
->>>>>>> 85d1006f
     HapiSpec smartContractFailFirst() {
         final var civilian = "civilian";
         return defaultHapiSpec("smartContractFailFirst")
