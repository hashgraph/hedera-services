--- conflicted
+++ resolved
@@ -55,18 +55,6 @@
         assertWorkingDirInitialized();
         // Without the normal lag of node startup, record stream assertions may check this directory too fast
         ensureDir(getExternalPath(STREAMS_DIR).normalize().toString());
-<<<<<<< HEAD
-        System.setProperty(
-                "hedera.app.properties.path",
-                getExternalPath(APPLICATION_PROPERTIES).toAbsolutePath().toString());
-        System.setProperty(
-                "hedera.genesis.properties.path",
-                getExternalPath(GENESIS_PROPERTIES).toAbsolutePath().toString());
-        System.setProperty(
-                "hedera.recordStream.logDir",
-                getExternalPath(STREAMS_DIR).getParent().toString());
-        System.setProperty("hedera.profiles.active", "DEV");
-=======
         try (var ignored =
                 Configurator.initialize(null, getExternalPath(LOG4J2_XML).toString())) {
             System.setProperty(
@@ -79,7 +67,6 @@
                     "hedera.recordStream.logDir",
                     getExternalPath(STREAMS_DIR).getParent().toString());
         }
->>>>>>> 5da994c5
         return this;
     }
 
