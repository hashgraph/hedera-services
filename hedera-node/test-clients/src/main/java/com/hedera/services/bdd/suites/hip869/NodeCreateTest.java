/*
 * Copyright (C) 2020-2024 Hedera Hashgraph, LLC
 *
 * Licensed under the Apache License, Version 2.0 (the "License");
 * you may not use this file except in compliance with the License.
 * You may obtain a copy of the License at
 *
 *      http://www.apache.org/licenses/LICENSE-2.0
 *
 * Unless required by applicable law or agreed to in writing, software
 * distributed under the License is distributed on an "AS IS" BASIS,
 * WITHOUT WARRANTIES OR CONDITIONS OF ANY KIND, either express or implied.
 * See the License for the specific language governing permissions and
 * limitations under the License.
 */

package com.hedera.services.bdd.suites.hip869;

import static com.hedera.services.bdd.junit.EmbeddedReason.MUST_SKIP_INGEST;
import static com.hedera.services.bdd.junit.EmbeddedReason.NEEDS_STATE_ACCESS;
import static com.hedera.services.bdd.junit.hedera.utils.AddressBookUtils.endpointFor;
import static com.hedera.services.bdd.spec.HapiSpec.defaultHapiSpec;
import static com.hedera.services.bdd.spec.HapiSpec.hapiTest;
import static com.hedera.services.bdd.spec.PropertySource.asAccount;
import static com.hedera.services.bdd.spec.queries.QueryVerbs.getTxnRecord;
<<<<<<< HEAD
import static com.hedera.services.bdd.spec.transactions.TxnUtils.ALL_ZEROS_INVALID_KEY;
=======
import static com.hedera.services.bdd.spec.transactions.TxnUtils.WRONG_LENGTH_EDDSA_KEY;
>>>>>>> c887ac00
import static com.hedera.services.bdd.spec.transactions.TxnVerbs.cryptoCreate;
import static com.hedera.services.bdd.spec.transactions.TxnVerbs.nodeCreate;
import static com.hedera.services.bdd.spec.utilops.EmbeddedVerbs.viewNode;
import static com.hedera.services.bdd.spec.utilops.UtilVerbs.newKeyNamed;
import static com.hedera.services.bdd.spec.utilops.UtilVerbs.overriding;
import static com.hedera.services.bdd.spec.utilops.UtilVerbs.validateChargedUsdWithin;
import static com.hedera.services.bdd.suites.HapiSuite.GENESIS;
import static com.hedera.services.bdd.suites.HapiSuite.NONSENSE_KEY;
import static com.hedera.services.bdd.suites.HapiSuite.ONE_HBAR;
import static com.hedera.services.bdd.suites.HapiSuite.ONE_HUNDRED_HBARS;
import static com.hederahashgraph.api.proto.java.ResponseCodeEnum.BUSY;
import static com.hederahashgraph.api.proto.java.ResponseCodeEnum.GOSSIP_ENDPOINTS_EXCEEDED_LIMIT;
import static com.hederahashgraph.api.proto.java.ResponseCodeEnum.INSUFFICIENT_TX_FEE;
import static com.hederahashgraph.api.proto.java.ResponseCodeEnum.INVALID_ADMIN_KEY;
import static com.hederahashgraph.api.proto.java.ResponseCodeEnum.INVALID_GOSSIP_CA_CERTIFICATE;
import static com.hederahashgraph.api.proto.java.ResponseCodeEnum.INVALID_GOSSIP_ENDPOINT;
import static com.hederahashgraph.api.proto.java.ResponseCodeEnum.INVALID_SERVICE_ENDPOINT;
import static com.hederahashgraph.api.proto.java.ResponseCodeEnum.KEY_REQUIRED;
import static com.hederahashgraph.api.proto.java.ResponseCodeEnum.OK;
import static com.hederahashgraph.api.proto.java.ResponseCodeEnum.SERVICE_ENDPOINTS_EXCEEDED_LIMIT;
import static com.hederahashgraph.api.proto.java.ResponseCodeEnum.SUCCESS;
import static com.hederahashgraph.api.proto.java.ResponseCodeEnum.UNAUTHORIZED;
import static org.junit.jupiter.api.Assertions.assertEquals;
import static org.junit.jupiter.api.Assertions.assertNotNull;

import com.google.protobuf.ByteString;
import com.hedera.services.bdd.junit.EmbeddedHapiTest;
import com.hedera.services.bdd.junit.HapiTest;
<<<<<<< HEAD
=======
import com.hedera.services.bdd.junit.LeakyEmbeddedHapiTest;
>>>>>>> c887ac00
import com.hedera.services.bdd.spec.keys.KeyShape;
import com.hederahashgraph.api.proto.java.ServiceEndpoint;
import java.util.Arrays;
import java.util.List;
import java.util.stream.Stream;
import org.junit.jupiter.api.DynamicTest;

public class NodeCreateTest {

    public static final String ED_25519_KEY = "ed25519Alias";
    public static List<ServiceEndpoint> GOSSIP_ENDPOINTS = Arrays.asList(
            ServiceEndpoint.newBuilder().setDomainName("test.com").setPort(123).build(),
            ServiceEndpoint.newBuilder().setDomainName("test2.com").setPort(123).build());
    public static List<ServiceEndpoint> SERVICES_ENDPOINTS = Arrays.asList(ServiceEndpoint.newBuilder()
            .setDomainName("service.com")
            .setPort(234)
            .build());
    public static List<ServiceEndpoint> GOSSIP_ENDPOINTS_IPS =
            Arrays.asList(endpointFor("192.168.1.200", 123), endpointFor("192.168.1.201", 123));
    public static List<ServiceEndpoint> SERVICES_ENDPOINTS_IPS = Arrays.asList(endpointFor("192.168.1.205", 234));

    /**
     * This test is to check if the node creation fails during ingest when the admin key is missing.
     * @see <a href="https://github.com/hashgraph/hedera-improvement-proposal/blob/main/HIP/hip-869.md#specification">HIP-869</a>
     */
    @HapiTest
    final Stream<DynamicTest> adminKeyIsMissing() {
        return hapiTest(nodeCreate("testNode").adminKey(NONSENSE_KEY).hasPrecheck(KEY_REQUIRED));
    }

    /**
     * This test is to check if the node creation fails during pureCheck when the admin key is missing.
     * @see <a href="https://github.com/hashgraph/hedera-improvement-proposal/blob/main/HIP/hip-869.md#specification">HIP-869</a>
     */
    @EmbeddedHapiTest(MUST_SKIP_INGEST)
    final Stream<DynamicTest> adminKeyIsMissingEmbedded() { // skipping ingest but purecheck still throw the same
        return hapiTest(nodeCreate("nodeCreate")
                .setNode("0.0.4") // exclude 0.0.3
                .adminKey(NONSENSE_KEY)
                .hasPrecheck(KEY_REQUIRED));
    }

    /**
     * This test is to check if the node creation fails when admin key is invalid.
     * @see <a href="https://github.com/hashgraph/hedera-improvement-proposal/blob/main/HIP/hip-869.md#specification">HIP-869</a>
     */
    @HapiTest
    final Stream<DynamicTest> validateAdminKey() {
        return hapiTest(nodeCreate("nodeCreate")
<<<<<<< HEAD
                .adminKey(ALL_ZEROS_INVALID_KEY)
=======
                .adminKey(WRONG_LENGTH_EDDSA_KEY)
>>>>>>> c887ac00
                .signedBy(GENESIS)
                .hasPrecheck(INVALID_ADMIN_KEY));
    }

    /**
     * This test is to check if the node creation fails when the service endpoint is empty.
     * @see <a href="https://github.com/hashgraph/hedera-improvement-proposal/blob/main/HIP/hip-869.md#specification">HIP-869</a>
     */
    @HapiTest
    final Stream<DynamicTest> failOnInvalidServiceEndpoint() {

        return hapiTest(nodeCreate("nodeCreate").serviceEndpoint(List.of()).hasPrecheck(INVALID_SERVICE_ENDPOINT));
    }

    /**
     * This test is to check if the node creation fails when the gossip endpoint is empty.
     * @see <a href="https://github.com/hashgraph/hedera-improvement-proposal/blob/main/HIP/hip-869.md#specification">HIP-869</a>
     */
    @HapiTest
    final Stream<DynamicTest> failOnInvalidGossipEndpoint() {
        return hapiTest(
                newKeyNamed(ED_25519_KEY).shape(KeyShape.ED25519),
                nodeCreate("nodeCreate")
                        .adminKey(ED_25519_KEY)
                        .gossipEndpoint(List.of())
                        .hasPrecheck(INVALID_GOSSIP_ENDPOINT));
    }

    /**
     * This test is to check if the node creation fails when the gossip CA certificate is invalid.
     * @see <a href="https://github.com/hashgraph/hedera-improvement-proposal/blob/main/HIP/hip-869.md#specification">HIP-869</a>
     */
    @HapiTest
    final Stream<DynamicTest> failOnEmptyGossipCaCertificate() {
        return hapiTest(
                newKeyNamed(ED_25519_KEY).shape(KeyShape.ED25519),
                nodeCreate("nodeCreate")
                        .adminKey(ED_25519_KEY)
                        .gossipCaCertificate(new byte[0])
                        .hasPrecheck(INVALID_GOSSIP_CA_CERTIFICATE));
    }

    /**
     * Check that node creation fails when more than 10 domain names are provided for gossip endpoints.
     * @see <a href="https://github.com/hashgraph/hedera-improvement-proposal/blob/main/HIP/hip-869.md#specification">HIP-869</a>
     */
    @HapiTest
    final Stream<DynamicTest> failOnTooManyGossipEndpoints() {
        final List<ServiceEndpoint> gossipEndpoints = Arrays.asList(
                ServiceEndpoint.newBuilder()
                        .setDomainName("test.com")
                        .setPort(123)
                        .build(),
                ServiceEndpoint.newBuilder()
                        .setDomainName("test2.com")
                        .setPort(123)
                        .build(),
                ServiceEndpoint.newBuilder()
                        .setDomainName("test3.com")
                        .setPort(123)
                        .build(),
                ServiceEndpoint.newBuilder()
                        .setDomainName("test4.com")
                        .setPort(123)
                        .build(),
                ServiceEndpoint.newBuilder()
                        .setDomainName("test5.com")
                        .setPort(123)
                        .build(),
                ServiceEndpoint.newBuilder()
                        .setDomainName("test6.com")
                        .setPort(123)
                        .build(),
                ServiceEndpoint.newBuilder()
                        .setDomainName("test7.com")
                        .setPort(123)
                        .build(),
                ServiceEndpoint.newBuilder()
                        .setDomainName("test8.com")
                        .setPort(123)
                        .build(),
                ServiceEndpoint.newBuilder()
                        .setDomainName("test9.com")
                        .setPort(123)
                        .build(),
                ServiceEndpoint.newBuilder()
                        .setDomainName("test10.com")
                        .setPort(123)
                        .build(),
                ServiceEndpoint.newBuilder()
                        .setDomainName("test11.com")
                        .setPort(123)
                        .build());
        return hapiTest(
                newKeyNamed(ED_25519_KEY).shape(KeyShape.ED25519),
                nodeCreate("nodeCreate")
                        .adminKey(ED_25519_KEY)
                        .gossipEndpoint(gossipEndpoints)
                        .hasKnownStatus(GOSSIP_ENDPOINTS_EXCEEDED_LIMIT));
    }

    /**
     * Check that node creation fails when more than 8 domain names are provided for service endpoints.
     * @see <a href="https://github.com/hashgraph/hedera-improvement-proposal/blob/main/HIP/hip-869.md#specification">HIP-869</a>
     */
    @HapiTest
    final Stream<DynamicTest> failOnTooManyServiceEndpoints() {
        final List<ServiceEndpoint> serviceEndpoints = Arrays.asList(
                ServiceEndpoint.newBuilder()
                        .setDomainName("test.com")
                        .setPort(123)
                        .build(),
                ServiceEndpoint.newBuilder()
                        .setDomainName("test2.com")
                        .setPort(123)
                        .build(),
                ServiceEndpoint.newBuilder()
                        .setDomainName("test3.com")
                        .setPort(123)
                        .build(),
                ServiceEndpoint.newBuilder()
                        .setDomainName("test4.com")
                        .setPort(123)
                        .build(),
                ServiceEndpoint.newBuilder()
                        .setDomainName("test5.com")
                        .setPort(123)
                        .build(),
                ServiceEndpoint.newBuilder()
                        .setDomainName("test6.com")
                        .setPort(123)
                        .build(),
                ServiceEndpoint.newBuilder()
                        .setDomainName("test7.com")
                        .setPort(123)
                        .build(),
                ServiceEndpoint.newBuilder()
                        .setDomainName("test8.com")
                        .setPort(123)
                        .build(),
                ServiceEndpoint.newBuilder()
                        .setDomainName("test9.com")
                        .setPort(123)
                        .build());
        return hapiTest(
                newKeyNamed(ED_25519_KEY).shape(KeyShape.ED25519),
                nodeCreate("nodeCreate")
                        .adminKey(ED_25519_KEY)
                        .serviceEndpoint(serviceEndpoints)
                        .hasKnownStatus(SERVICE_ENDPOINTS_EXCEEDED_LIMIT));
    }

    /**
     * Check that node creation succeeds with gossip and service endpoints using domain names and all optional fields are recorded.
     * @see <a href="https://github.com/hashgraph/hedera-improvement-proposal/blob/main/HIP/hip-869.md#specification">HIP-869</a>
     */
<<<<<<< HEAD
    @EmbeddedHapiTest(NEEDS_STATE_ACCESS)
    final Stream<DynamicTest> allFieldsSetHappyCaseForDomains() {
        return hapiTest(
                newKeyNamed(ED_25519_KEY).shape(KeyShape.ED25519),
                overriding("nodes.gossipFqdnRestricted", "false"),
                nodeCreate("nodeCreate")
                        .description("hello")
                        .gossipCaCertificate("gossip".getBytes())
                        .grpcCertificateHash("hash".getBytes())
                        .accountId(asAccount("0.0.100"))
                        .gossipEndpoint(GOSSIP_ENDPOINTS)
                        .serviceEndpoint(SERVICES_ENDPOINTS)
                        .adminKey(ED_25519_KEY)
                        .hasPrecheck(OK)
                        .hasKnownStatus(SUCCESS),
                viewNode("nodeCreate", node -> {
                    assertEquals("hello", node.description(), "Description invalid");
                    assertEquals(
                            ByteString.copyFrom("gossip".getBytes()),
                            ByteString.copyFrom(node.gossipCaCertificate().toByteArray()),
                            "Gossip CA invalid");
                    assertEquals(
                            ByteString.copyFrom("hash".getBytes()),
                            ByteString.copyFrom(node.grpcCertificateHash().toByteArray()),
                            "GRPC hash invalid");
                    assertEquals(100, node.accountId().accountNum(), "Account ID invalid");
                    assertEqualServiceEndpoints(GOSSIP_ENDPOINTS, node.gossipEndpoint());
                    assertEqualServiceEndpoints(SERVICES_ENDPOINTS, node.serviceEndpoint());
                    assertNotNull(node.adminKey(), "Admin key invalid");
                }));
    }

    /**
     * Check that node creation succeeds with gossip and service endpoints using IPs and all optional fields are recorded.
     * @see <a href="https://github.com/hashgraph/hedera-improvement-proposal/blob/main/HIP/hip-869.md#specification">HIP-869</a>
     */
    @HapiTest
    final Stream<DynamicTest> allFieldsSetHappyCaseForIps() {

        return hapiTest(
                newKeyNamed(ED_25519_KEY).shape(KeyShape.ED25519),
                overriding("nodes.gossipFqdnRestricted", "false"),
                nodeCreate("nodeCreate")
                        .description("hello")
                        .gossipCaCertificate("gossip".getBytes())
                        .grpcCertificateHash("hash".getBytes())
                        .accountId(asAccount("0.0.100"))
                        .gossipEndpoint(GOSSIP_ENDPOINTS_IPS)
                        .serviceEndpoint(SERVICES_ENDPOINTS_IPS)
                        .adminKey(ED_25519_KEY)
                        .hasPrecheck(OK)
                        .hasKnownStatus(SUCCESS),
                viewNode("nodeCreate", node -> {
                    assertEquals("hello", node.description(), "Description invalid");
                    assertEquals(
                            ByteString.copyFrom("gossip".getBytes()),
                            ByteString.copyFrom(node.gossipCaCertificate().toByteArray()),
                            "Gossip CA invalid");
                    assertEquals(
                            ByteString.copyFrom("hash".getBytes()),
                            ByteString.copyFrom(node.grpcCertificateHash().toByteArray()),
                            "GRPC hash invalid");
                    assertEquals(100, node.accountId().accountNum(), "Account ID invalid");
                    assertEqualServiceEndpoints(GOSSIP_ENDPOINTS_IPS, node.gossipEndpoint());
                    assertEqualServiceEndpoints(SERVICES_ENDPOINTS_IPS, node.serviceEndpoint());
                    assertNotNull(node.adminKey(), "Admin key invalid");
                }));
    }

    /**
     * Check that node creation succeeds with minimum required fields set.
     * @see <a href="https://github.com/hashgraph/hedera-improvement-proposal/blob/main/HIP/hip-869.md#specification">HIP-869</a>
     */
    @EmbeddedHapiTest(NEEDS_STATE_ACCESS)
=======
    @EmbeddedHapiTest(NEEDS_STATE_ACCESS)
    final Stream<DynamicTest> allFieldsSetHappyCaseForDomains() {
        return hapiTest(
                newKeyNamed(ED_25519_KEY).shape(KeyShape.ED25519),
                overriding("nodes.gossipFqdnRestricted", "false"),
                nodeCreate("nodeCreate")
                        .description("hello")
                        .gossipCaCertificate("gossip".getBytes())
                        .grpcCertificateHash("hash".getBytes())
                        .accountId(asAccount("0.0.100"))
                        .gossipEndpoint(GOSSIP_ENDPOINTS)
                        .serviceEndpoint(SERVICES_ENDPOINTS)
                        .adminKey(ED_25519_KEY)
                        .hasPrecheck(OK)
                        .hasKnownStatus(SUCCESS),
                viewNode("nodeCreate", node -> {
                    assertEquals("hello", node.description(), "Description invalid");
                    assertEquals(
                            ByteString.copyFrom("gossip".getBytes()),
                            ByteString.copyFrom(node.gossipCaCertificate().toByteArray()),
                            "Gossip CA invalid");
                    assertEquals(
                            ByteString.copyFrom("hash".getBytes()),
                            ByteString.copyFrom(node.grpcCertificateHash().toByteArray()),
                            "GRPC hash invalid");
                    assertEquals(100, node.accountId().accountNum(), "Account ID invalid");
                    assertEqualServiceEndpoints(GOSSIP_ENDPOINTS, node.gossipEndpoint());
                    assertEqualServiceEndpoints(SERVICES_ENDPOINTS, node.serviceEndpoint());
                    assertNotNull(node.adminKey(), "Admin key invalid");
                }));
    }

    /**
     * Check that node creation succeeds with gossip and service endpoints using IPs and all optional fields are recorded.
     * @see <a href="https://github.com/hashgraph/hedera-improvement-proposal/blob/main/HIP/hip-869.md#specification">HIP-869</a>
     */
    @LeakyEmbeddedHapiTest(
            reason = NEEDS_STATE_ACCESS,
            overrides = {"nodes.gossipFqdnRestricted"})
    final Stream<DynamicTest> allFieldsSetHappyCaseForIps() {
        return hapiTest(
                newKeyNamed(ED_25519_KEY).shape(KeyShape.ED25519),
                overriding("nodes.gossipFqdnRestricted", "false"),
                nodeCreate("nodeCreate")
                        .description("hello")
                        .gossipCaCertificate("gossip".getBytes())
                        .grpcCertificateHash("hash".getBytes())
                        .accountId(asAccount("0.0.100"))
                        .gossipEndpoint(GOSSIP_ENDPOINTS_IPS)
                        .serviceEndpoint(SERVICES_ENDPOINTS_IPS)
                        .adminKey(ED_25519_KEY)
                        .hasPrecheck(OK)
                        .hasKnownStatus(SUCCESS),
                viewNode("nodeCreate", node -> {
                    assertEquals("hello", node.description(), "Description invalid");
                    assertEquals(
                            ByteString.copyFrom("gossip".getBytes()),
                            ByteString.copyFrom(node.gossipCaCertificate().toByteArray()),
                            "Gossip CA invalid");
                    assertEquals(
                            ByteString.copyFrom("hash".getBytes()),
                            ByteString.copyFrom(node.grpcCertificateHash().toByteArray()),
                            "GRPC hash invalid");
                    assertEquals(100, node.accountId().accountNum(), "Account ID invalid");
                    assertEqualServiceEndpoints(GOSSIP_ENDPOINTS_IPS, node.gossipEndpoint());
                    assertEqualServiceEndpoints(SERVICES_ENDPOINTS_IPS, node.serviceEndpoint());
                    assertNotNull(node.adminKey(), "Admin key invalid");
                }));
    }

    /**
     * Check that node creation succeeds with minimum required fields set.
     * @see <a href="https://github.com/hashgraph/hedera-improvement-proposal/blob/main/HIP/hip-869.md#specification">HIP-869</a>
     */
    @EmbeddedHapiTest(NEEDS_STATE_ACCESS)
>>>>>>> c887ac00
    final Stream<DynamicTest> minimumFieldsSetHappyCase() {
        final String description = "His vorpal blade went snicker-snack!";
        return hapiTest(
                nodeCreate("ntb").description(description),
                viewNode(
                        "ntb", node -> assertEquals(description, node.description(), "Node was created successfully")));
    }

    /**
     * Check that appropriate fees are charged during node creation.
     */
    @EmbeddedHapiTest(MUST_SKIP_INGEST)
    final Stream<DynamicTest> validateFees() {
        return defaultHapiSpec("validateFees")
                .given(
                        newKeyNamed(ED_25519_KEY).shape(KeyShape.ED25519),
                        newKeyNamed("testKey"),
                        newKeyNamed("randomAccount"),
                        cryptoCreate("payer").balance(10_000_000_000L),
                        // Submit to a different node so ingest check is skipped
                        nodeCreate("ntb")
                                .adminKey(ED_25519_KEY)
                                .payingWith("payer")
                                .signedBy("payer")
                                .setNode("0.0.4")
                                .hasKnownStatus(UNAUTHORIZED)
                                .via("nodeCreationFailed"))
                .when()
                .then(
                        getTxnRecord("nodeCreationFailed").logged(),
                        // Validate that the failed transaction charges the correct fees.
                        validateChargedUsdWithin("nodeCreationFailed", 0.001, 3),
                        nodeCreate("ntb").adminKey(ED_25519_KEY).fee(ONE_HBAR).via("nodeCreation"),
                        getTxnRecord("nodeCreation").logged(),
                        // But, note that the fee will not be charged for privileged payer
                        // The fee is charged here because the payer is not privileged
                        validateChargedUsdWithin("nodeCreation", 0.0, 0.0),

                        // Submit with several signatures and the price should increase
                        nodeCreate("ntb")
                                .adminKey(ED_25519_KEY)
                                .payingWith("payer")
                                .signedBy("payer", "randomAccount", "testKey")
                                .setNode("0.0.4")
                                .hasKnownStatus(UNAUTHORIZED)
                                .via("multipleSigsCreation"),
                        validateChargedUsdWithin("multipleSigsCreation", 0.0011276316, 3.0));
    }

    /**
     * Check that node creation fails during ingest when the transaction is unauthorized.
     * @see <a href="https://github.com/hashgraph/hedera-improvement-proposal/blob/main/HIP/hip-869.md#specification">HIP-869</a>
     */
    @EmbeddedHapiTest(MUST_SKIP_INGEST)
    final Stream<DynamicTest> validateFeesInsufficientAmount() {
        final String description = "His vorpal blade went snicker-snack!";
        return defaultHapiSpec("validateFees")
                .given(
                        newKeyNamed(ED_25519_KEY).shape(KeyShape.ED25519),
                        newKeyNamed("testKey"),
                        newKeyNamed("randomAccount"),
                        cryptoCreate("payer").balance(10_000_000_000L),
                        // Submit to a different node so ingest check is skipped
                        nodeCreate("ntb")
                                .adminKey(ED_25519_KEY)
                                .payingWith("payer")
                                .signedBy("payer")
                                .description(description)
                                .setNode("0.0.4")
                                .fee(1)
                                .hasKnownStatus(INSUFFICIENT_TX_FEE)
                                .via("nodeCreationFailed"))
                .when()
                .then(
                        getTxnRecord("nodeCreationFailed").logged(),
                        nodeCreate("ntb")
                                .adminKey(ED_25519_KEY)
                                .description(description)
                                .via("nodeCreation"),
                        getTxnRecord("nodeCreation").logged(),
                        // But, note that the fee will not be charged for privileged payer
                        // The fee is charged here because the payer is not privileged
                        validateChargedUsdWithin("nodeCreation", 0.0, 0.0),

                        // Submit with several signatures and the price should increase
                        nodeCreate("ntb")
                                .adminKey(ED_25519_KEY)
                                .payingWith("payer")
                                .signedBy("payer", "randomAccount", "testKey")
                                .description(description)
                                .setNode("0.0.4")
                                .fee(1)
                                .hasKnownStatus(INSUFFICIENT_TX_FEE)
                                .via("multipleSigsCreation"));
    }

    @HapiTest
    final Stream<DynamicTest> failsAtIngestForUnAuthorizedTxns() {
        final String description = "His vorpal blade went snicker-snack!";
        return hapiTest(
                cryptoCreate("payer").balance(ONE_HUNDRED_HBARS),
                nodeCreate("ntb")
                        .payingWith("payer")
                        .description(description)
                        .fee(ONE_HBAR)
                        .hasPrecheck(BUSY)
                        .via("nodeCreation"));
    }

    private static void assertEqualServiceEndpoints(
            List<com.hederahashgraph.api.proto.java.ServiceEndpoint> expected,
            List<com.hedera.hapi.node.base.ServiceEndpoint> actual) {
        assertEquals(expected.size(), actual.size(), "Service endpoints size invalid");
        for (int i = 0; i < expected.size(); i++) {
            assertEquals(
                    ByteString.copyFrom(expected.get(i).getIpAddressV4().toByteArray()),
                    ByteString.copyFrom(actual.get(i).ipAddressV4().toByteArray()),
                    "Service endpoint IP address invalid");
            assertEquals(
                    expected.get(i).getDomainName(),
                    actual.get(i).domainName(),
                    "Service endpoint domain name invalid");
            assertEquals(expected.get(i).getPort(), actual.get(i).port(), "Service endpoint port invalid");
        }
    }
}<|MERGE_RESOLUTION|>--- conflicted
+++ resolved
@@ -23,11 +23,7 @@
 import static com.hedera.services.bdd.spec.HapiSpec.hapiTest;
 import static com.hedera.services.bdd.spec.PropertySource.asAccount;
 import static com.hedera.services.bdd.spec.queries.QueryVerbs.getTxnRecord;
-<<<<<<< HEAD
-import static com.hedera.services.bdd.spec.transactions.TxnUtils.ALL_ZEROS_INVALID_KEY;
-=======
 import static com.hedera.services.bdd.spec.transactions.TxnUtils.WRONG_LENGTH_EDDSA_KEY;
->>>>>>> c887ac00
 import static com.hedera.services.bdd.spec.transactions.TxnVerbs.cryptoCreate;
 import static com.hedera.services.bdd.spec.transactions.TxnVerbs.nodeCreate;
 import static com.hedera.services.bdd.spec.utilops.EmbeddedVerbs.viewNode;
@@ -56,10 +52,7 @@
 import com.google.protobuf.ByteString;
 import com.hedera.services.bdd.junit.EmbeddedHapiTest;
 import com.hedera.services.bdd.junit.HapiTest;
-<<<<<<< HEAD
-=======
 import com.hedera.services.bdd.junit.LeakyEmbeddedHapiTest;
->>>>>>> c887ac00
 import com.hedera.services.bdd.spec.keys.KeyShape;
 import com.hederahashgraph.api.proto.java.ServiceEndpoint;
 import java.util.Arrays;
@@ -109,11 +102,7 @@
     @HapiTest
     final Stream<DynamicTest> validateAdminKey() {
         return hapiTest(nodeCreate("nodeCreate")
-<<<<<<< HEAD
-                .adminKey(ALL_ZEROS_INVALID_KEY)
-=======
                 .adminKey(WRONG_LENGTH_EDDSA_KEY)
->>>>>>> c887ac00
                 .signedBy(GENESIS)
                 .hasPrecheck(INVALID_ADMIN_KEY));
     }
@@ -270,7 +259,6 @@
      * Check that node creation succeeds with gossip and service endpoints using domain names and all optional fields are recorded.
      * @see <a href="https://github.com/hashgraph/hedera-improvement-proposal/blob/main/HIP/hip-869.md#specification">HIP-869</a>
      */
-<<<<<<< HEAD
     @EmbeddedHapiTest(NEEDS_STATE_ACCESS)
     final Stream<DynamicTest> allFieldsSetHappyCaseForDomains() {
         return hapiTest(
@@ -307,9 +295,10 @@
      * Check that node creation succeeds with gossip and service endpoints using IPs and all optional fields are recorded.
      * @see <a href="https://github.com/hashgraph/hedera-improvement-proposal/blob/main/HIP/hip-869.md#specification">HIP-869</a>
      */
-    @HapiTest
+    @LeakyEmbeddedHapiTest(
+            reason = NEEDS_STATE_ACCESS,
+            overrides = {"nodes.gossipFqdnRestricted"})
     final Stream<DynamicTest> allFieldsSetHappyCaseForIps() {
-
         return hapiTest(
                 newKeyNamed(ED_25519_KEY).shape(KeyShape.ED25519),
                 overriding("nodes.gossipFqdnRestricted", "false"),
@@ -345,83 +334,6 @@
      * @see <a href="https://github.com/hashgraph/hedera-improvement-proposal/blob/main/HIP/hip-869.md#specification">HIP-869</a>
      */
     @EmbeddedHapiTest(NEEDS_STATE_ACCESS)
-=======
-    @EmbeddedHapiTest(NEEDS_STATE_ACCESS)
-    final Stream<DynamicTest> allFieldsSetHappyCaseForDomains() {
-        return hapiTest(
-                newKeyNamed(ED_25519_KEY).shape(KeyShape.ED25519),
-                overriding("nodes.gossipFqdnRestricted", "false"),
-                nodeCreate("nodeCreate")
-                        .description("hello")
-                        .gossipCaCertificate("gossip".getBytes())
-                        .grpcCertificateHash("hash".getBytes())
-                        .accountId(asAccount("0.0.100"))
-                        .gossipEndpoint(GOSSIP_ENDPOINTS)
-                        .serviceEndpoint(SERVICES_ENDPOINTS)
-                        .adminKey(ED_25519_KEY)
-                        .hasPrecheck(OK)
-                        .hasKnownStatus(SUCCESS),
-                viewNode("nodeCreate", node -> {
-                    assertEquals("hello", node.description(), "Description invalid");
-                    assertEquals(
-                            ByteString.copyFrom("gossip".getBytes()),
-                            ByteString.copyFrom(node.gossipCaCertificate().toByteArray()),
-                            "Gossip CA invalid");
-                    assertEquals(
-                            ByteString.copyFrom("hash".getBytes()),
-                            ByteString.copyFrom(node.grpcCertificateHash().toByteArray()),
-                            "GRPC hash invalid");
-                    assertEquals(100, node.accountId().accountNum(), "Account ID invalid");
-                    assertEqualServiceEndpoints(GOSSIP_ENDPOINTS, node.gossipEndpoint());
-                    assertEqualServiceEndpoints(SERVICES_ENDPOINTS, node.serviceEndpoint());
-                    assertNotNull(node.adminKey(), "Admin key invalid");
-                }));
-    }
-
-    /**
-     * Check that node creation succeeds with gossip and service endpoints using IPs and all optional fields are recorded.
-     * @see <a href="https://github.com/hashgraph/hedera-improvement-proposal/blob/main/HIP/hip-869.md#specification">HIP-869</a>
-     */
-    @LeakyEmbeddedHapiTest(
-            reason = NEEDS_STATE_ACCESS,
-            overrides = {"nodes.gossipFqdnRestricted"})
-    final Stream<DynamicTest> allFieldsSetHappyCaseForIps() {
-        return hapiTest(
-                newKeyNamed(ED_25519_KEY).shape(KeyShape.ED25519),
-                overriding("nodes.gossipFqdnRestricted", "false"),
-                nodeCreate("nodeCreate")
-                        .description("hello")
-                        .gossipCaCertificate("gossip".getBytes())
-                        .grpcCertificateHash("hash".getBytes())
-                        .accountId(asAccount("0.0.100"))
-                        .gossipEndpoint(GOSSIP_ENDPOINTS_IPS)
-                        .serviceEndpoint(SERVICES_ENDPOINTS_IPS)
-                        .adminKey(ED_25519_KEY)
-                        .hasPrecheck(OK)
-                        .hasKnownStatus(SUCCESS),
-                viewNode("nodeCreate", node -> {
-                    assertEquals("hello", node.description(), "Description invalid");
-                    assertEquals(
-                            ByteString.copyFrom("gossip".getBytes()),
-                            ByteString.copyFrom(node.gossipCaCertificate().toByteArray()),
-                            "Gossip CA invalid");
-                    assertEquals(
-                            ByteString.copyFrom("hash".getBytes()),
-                            ByteString.copyFrom(node.grpcCertificateHash().toByteArray()),
-                            "GRPC hash invalid");
-                    assertEquals(100, node.accountId().accountNum(), "Account ID invalid");
-                    assertEqualServiceEndpoints(GOSSIP_ENDPOINTS_IPS, node.gossipEndpoint());
-                    assertEqualServiceEndpoints(SERVICES_ENDPOINTS_IPS, node.serviceEndpoint());
-                    assertNotNull(node.adminKey(), "Admin key invalid");
-                }));
-    }
-
-    /**
-     * Check that node creation succeeds with minimum required fields set.
-     * @see <a href="https://github.com/hashgraph/hedera-improvement-proposal/blob/main/HIP/hip-869.md#specification">HIP-869</a>
-     */
-    @EmbeddedHapiTest(NEEDS_STATE_ACCESS)
->>>>>>> c887ac00
     final Stream<DynamicTest> minimumFieldsSetHappyCase() {
         final String description = "His vorpal blade went snicker-snack!";
         return hapiTest(
