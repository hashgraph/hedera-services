--- conflicted
+++ resolved
@@ -47,25 +47,17 @@
     public static final long DEFAULT_MAX_SUPPLY = 1_000;
 
     protected int ceilingNum = DEFAULT_CEILING_NUM;
-    protected final RegistrySourcedNameProvider<TokenID> tokens;
-    protected final RegistrySourcedNameProvider<AccountID> accounts;
-    protected final AtomicInteger opNo = new AtomicInteger();
     private double kycKeyProb = 0.5;
     private double wipeKeyProb = 0.5;
     private double adminKeyProb = 0.5;
     private double supplyKeyProb = 0.5;
     private double freezeKeyProb = 0.5;
     private double autoRenewProb = 0.5;
-<<<<<<< HEAD
+    protected final AtomicInteger opNo = new AtomicInteger();
+    protected final RegistrySourcedNameProvider<TokenID> tokens;
+    protected final RegistrySourcedNameProvider<AccountID> autoRenewAccounts;
+    protected final RegistrySourcedNameProvider<AccountID> tokenAdminAccount;
 
-    private final AtomicInteger opNo = new AtomicInteger();
-    private final RegistrySourcedNameProvider<TokenID> tokens;
-    private final RegistrySourcedNameProvider<AccountID> autoRenewAccounts;
-    private final RegistrySourcedNameProvider<AccountID> tokenAdminAccount;
-
-=======
-    private final EntityNameProvider<Key> keys;
->>>>>>> a8db016e
     private final ResponseCodeEnum[] permissibleOutcomes = standardOutcomesAnd(
             /* Auto-renew account might be deleted by the time our TokenCreate reaches consensus */
             INVALID_AUTORENEW_ACCOUNT,
