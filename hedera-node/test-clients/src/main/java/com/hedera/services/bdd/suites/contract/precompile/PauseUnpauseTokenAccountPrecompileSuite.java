/*
 * Copyright (C) 2021-2024 Hedera Hashgraph, LLC
 *
 * Licensed under the Apache License, Version 2.0 (the "License");
 * you may not use this file except in compliance with the License.
 * You may obtain a copy of the License at
 *
 *      http://www.apache.org/licenses/LICENSE-2.0
 *
 * Unless required by applicable law or agreed to in writing, software
 * distributed under the License is distributed on an "AS IS" BASIS,
 * WITHOUT WARRANTIES OR CONDITIONS OF ANY KIND, either express or implied.
 * See the License for the specific language governing permissions and
 * limitations under the License.
 */

package com.hedera.services.bdd.suites.contract.precompile;

import static com.hedera.node.app.service.evm.utils.EthSigsUtils.recoverAddressFromPubKey;
import static com.hedera.services.bdd.junit.TestTags.SMART_CONTRACT;
import static com.hedera.services.bdd.spec.HapiSpec.defaultHapiSpec;
import static com.hedera.services.bdd.spec.assertions.AccountInfoAsserts.accountWith;
import static com.hedera.services.bdd.spec.assertions.ContractFnResultAsserts.resultWith;
import static com.hedera.services.bdd.spec.assertions.TransactionRecordAsserts.recordWith;
import static com.hedera.services.bdd.spec.keys.KeyShape.CONTRACT;
import static com.hedera.services.bdd.spec.keys.KeyShape.ED25519;
import static com.hedera.services.bdd.spec.keys.KeyShape.sigs;
import static com.hedera.services.bdd.spec.keys.SigControl.ON;
import static com.hedera.services.bdd.spec.queries.QueryVerbs.getAliasedAccountInfo;
import static com.hedera.services.bdd.spec.queries.QueryVerbs.getTokenInfo;
import static com.hedera.services.bdd.spec.transactions.TxnVerbs.contractCall;
import static com.hedera.services.bdd.spec.transactions.TxnVerbs.contractCreate;
import static com.hedera.services.bdd.spec.transactions.TxnVerbs.cryptoCreate;
import static com.hedera.services.bdd.spec.transactions.TxnVerbs.cryptoTransfer;
import static com.hedera.services.bdd.spec.transactions.TxnVerbs.cryptoUpdate;
import static com.hedera.services.bdd.spec.transactions.TxnVerbs.tokenAssociate;
import static com.hedera.services.bdd.spec.transactions.TxnVerbs.tokenCreate;
import static com.hedera.services.bdd.spec.transactions.TxnVerbs.tokenDelete;
import static com.hedera.services.bdd.spec.transactions.TxnVerbs.tokenPause;
import static com.hedera.services.bdd.spec.transactions.TxnVerbs.tokenUnpause;
import static com.hedera.services.bdd.spec.transactions.TxnVerbs.tokenUpdate;
import static com.hedera.services.bdd.spec.transactions.TxnVerbs.uploadInitCode;
import static com.hedera.services.bdd.spec.transactions.contract.HapiParserUtil.asHeadlongAddress;
import static com.hedera.services.bdd.spec.transactions.token.TokenMovement.movingHbar;
import static com.hedera.services.bdd.spec.utilops.CustomSpecAssert.allRunFor;
import static com.hedera.services.bdd.spec.utilops.UtilVerbs.childRecordsCheck;
import static com.hedera.services.bdd.spec.utilops.UtilVerbs.newKeyNamed;
import static com.hedera.services.bdd.spec.utilops.UtilVerbs.withOpContext;
import static com.hedera.services.bdd.spec.utilops.records.SnapshotMatchMode.NONDETERMINISTIC_CONTRACT_CALL_RESULTS;
import static com.hedera.services.bdd.spec.utilops.records.SnapshotMatchMode.NONDETERMINISTIC_FUNCTION_PARAMETERS;
import static com.hedera.services.bdd.suites.HapiSuite.GENESIS;
import static com.hedera.services.bdd.suites.HapiSuite.ONE_HBAR;
import static com.hedera.services.bdd.suites.HapiSuite.TOKEN_TREASURY;
import static com.hedera.services.bdd.suites.contract.Utils.asHexedAddress;
import static com.hedera.services.bdd.suites.contract.Utils.asToken;
import static com.hedera.services.bdd.suites.regression.factories.IdFuzzingProviderFactory.FUNGIBLE_TOKEN;
import static com.hedera.services.bdd.suites.regression.factories.IdFuzzingProviderFactory.NON_FUNGIBLE_TOKEN;
import static com.hedera.services.bdd.suites.token.TokenAssociationSpecs.MULTI_KEY;
import static com.hedera.services.bdd.suites.token.TokenAssociationSpecs.VANILLA_TOKEN;
import static com.hedera.services.bdd.suites.utils.contracts.precompile.HTSPrecompileResult.htsPrecompileResult;
import static com.hederahashgraph.api.proto.java.ResponseCodeEnum.CONTRACT_REVERT_EXECUTED;
import static com.hederahashgraph.api.proto.java.ResponseCodeEnum.INVALID_FULL_PREFIX_SIGNATURE_FOR_PRECOMPILE;
import static com.hederahashgraph.api.proto.java.ResponseCodeEnum.INVALID_TOKEN_ID;
import static com.hederahashgraph.api.proto.java.ResponseCodeEnum.TOKEN_HAS_NO_PAUSE_KEY;
import static com.hederahashgraph.api.proto.java.ResponseCodeEnum.TOKEN_WAS_DELETED;
import static com.hederahashgraph.api.proto.java.TokenPauseStatus.Paused;
import static com.hederahashgraph.api.proto.java.TokenPauseStatus.Unpaused;
import static com.hederahashgraph.api.proto.java.TokenType.FUNGIBLE_COMMON;
import static com.hederahashgraph.api.proto.java.TokenType.NON_FUNGIBLE_UNIQUE;

import com.google.protobuf.ByteString;
import com.hedera.services.bdd.junit.HapiTest;
import com.hedera.services.bdd.spec.keys.KeyShape;
import com.hederahashgraph.api.proto.java.AccountID;
import com.hederahashgraph.api.proto.java.TokenID;
import java.util.concurrent.atomic.AtomicReference;
import java.util.stream.Stream;
import org.junit.jupiter.api.DynamicTest;
import org.junit.jupiter.api.Tag;

@Tag(SMART_CONTRACT)
public class PauseUnpauseTokenAccountPrecompileSuite {
    public static final String PAUSE_UNPAUSE_CONTRACT = "PauseUnpauseTokenAccount";

    private static final String PAUSE_FUNGIBLE_TXN = "pauseFungibleTxn";
    private static final String UNPAUSE_FUNGIBLE_TXN = "unpauseFungibleTxn";
    private static final String PAUSE_NONFUNGIBLE_TXN = "pauseNonFungibleTxn";
    private static final String UNPAUSE_NONFUNGIBLE_TXN = "unpauseNonFungibleTxn";
    private static final String UNPAUSE_KEY = "UNPAUSE_KEY";
    private static final String PAUSE_KEY = "PAUSE_KEY";

    public static final String THRESHOLD_KEY = "ThreshKey";
    private static final KeyShape THRESHOLD_KEY_SHAPE = KeyShape.threshOf(1, ED25519, CONTRACT);

    private static final String ACCOUNT = "account";
    private static final String TREASURY = "treasury";

    public static final long INITIAL_BALANCE = 1_000_000_000L;
    private static final long GAS_TO_OFFER = 4_000_000L;
    public static final String PAUSE_TOKEN_ACCOUNT_FUNCTION_NAME = "pauseTokenAccount";
    public static final String UNPAUSE_TOKEN_ACCOUNT_FUNCTION_NAME = "unpauseTokenAccount";
    private static final String INVALID_ADDRESS = "0x0000000000000000000000000000000000123456";
    public static final String UNPAUSE_TX = "UnpauseTx";
    public static final String PAUSE_TX = "PauseTx";

<<<<<<< HEAD
=======
    public static void main(String... args) {
        new PauseUnpauseTokenAccountPrecompileSuite().runSuiteAsync();
    }

    @Override
    public boolean canRunConcurrent() {
        return true;
    }

    @Override
    protected Logger getResultsLogger() {
        return log;
    }

    @Override
    public List<HapiSpec> getSpecsInSuite() {
        return List.of(
                noTokenIdReverts(),
                noAccountKeyReverts(),
                pauseFungibleToken(),
                unpauseFungibleToken(),
                pauseNonFungibleToken(),
                unpauseNonFungibleToken(),
                createFungibleTokenPauseKeyFromHollowAccountAlias(),
                createNFTTokenPauseKeyFromHollowAccountAlias());
    }

>>>>>>> 4761f799
    @HapiTest
    final Stream<DynamicTest> pauseFungibleToken() {
        final AtomicReference<TokenID> vanillaTokenID = new AtomicReference<>();
        return defaultHapiSpec("PauseFungibleToken")
                .given(
                        newKeyNamed(MULTI_KEY),
                        cryptoCreate(TOKEN_TREASURY),
                        cryptoCreate(ACCOUNT).balance(INITIAL_BALANCE),
                        tokenCreate(VANILLA_TOKEN)
                                .tokenType(FUNGIBLE_COMMON)
                                .treasury(TOKEN_TREASURY)
                                .pauseKey(MULTI_KEY)
                                .adminKey(MULTI_KEY)
                                .initialSupply(1_000)
                                .exposingCreatedIdTo(id -> vanillaTokenID.set(asToken(id))),
                        uploadInitCode(PAUSE_UNPAUSE_CONTRACT),
                        contractCreate(PAUSE_UNPAUSE_CONTRACT))
                .when(withOpContext((spec, opLog) -> allRunFor(
                        spec,
                        contractCall(
                                        PAUSE_UNPAUSE_CONTRACT,
                                        PAUSE_TOKEN_ACCOUNT_FUNCTION_NAME,
                                        asHeadlongAddress(asHexedAddress(vanillaTokenID.get())))
                                .signedBy(GENESIS, ACCOUNT)
                                .alsoSigningWithFullPrefix(ACCOUNT)
                                .via("pauseFungibleAccountDoesNotOwnPauseKeyFailingTxn")
                                .gas(GAS_TO_OFFER)
                                .hasKnownStatus(CONTRACT_REVERT_EXECUTED),
                        newKeyNamed(THRESHOLD_KEY)
                                .shape(THRESHOLD_KEY_SHAPE.signedWith(sigs(ON, PAUSE_UNPAUSE_CONTRACT))),
                        tokenUpdate(VANILLA_TOKEN).pauseKey(THRESHOLD_KEY).signedByPayerAnd(MULTI_KEY),
                        cryptoUpdate(ACCOUNT).key(THRESHOLD_KEY),
                        contractCall(
                                        PAUSE_UNPAUSE_CONTRACT,
                                        PAUSE_TOKEN_ACCOUNT_FUNCTION_NAME,
                                        asHeadlongAddress(asHexedAddress(vanillaTokenID.get())))
                                .signedBy(GENESIS, ACCOUNT)
                                .alsoSigningWithFullPrefix(ACCOUNT)
                                .via(PAUSE_FUNGIBLE_TXN)
                                .gas(GAS_TO_OFFER),
                        getTokenInfo(VANILLA_TOKEN).hasPauseStatus(Paused),
                        tokenUnpause(VANILLA_TOKEN),
                        tokenDelete(VANILLA_TOKEN),
                        contractCall(
                                        PAUSE_UNPAUSE_CONTRACT,
                                        PAUSE_TOKEN_ACCOUNT_FUNCTION_NAME,
                                        asHeadlongAddress(asHexedAddress(vanillaTokenID.get())))
                                .signedBy(GENESIS, ACCOUNT)
                                .alsoSigningWithFullPrefix(ACCOUNT)
                                .via("pauseFungibleAccountIsDeletedFailingTxn")
                                .gas(GAS_TO_OFFER)
                                .hasKnownStatus(CONTRACT_REVERT_EXECUTED))))
                .then(
                        childRecordsCheck(
                                "pauseFungibleAccountDoesNotOwnPauseKeyFailingTxn",
                                CONTRACT_REVERT_EXECUTED,
                                recordWith()
                                        .status(INVALID_FULL_PREFIX_SIGNATURE_FOR_PRECOMPILE)
                                        .contractCallResult(resultWith()
                                                .contractCallResult(htsPrecompileResult()
                                                        .withStatus(INVALID_FULL_PREFIX_SIGNATURE_FOR_PRECOMPILE)))),
                        childRecordsCheck(
                                "pauseFungibleAccountIsDeletedFailingTxn",
                                CONTRACT_REVERT_EXECUTED,
                                recordWith()
                                        .status(TOKEN_WAS_DELETED)
                                        .contractCallResult(resultWith()
                                                .contractCallResult(
                                                        htsPrecompileResult().withStatus(TOKEN_WAS_DELETED)))));
    }

    @HapiTest
    final Stream<DynamicTest> unpauseFungibleToken() {
        final AtomicReference<TokenID> vanillaTokenID = new AtomicReference<>();
        return defaultHapiSpec("unpauseFungibleToken")
                .given(
                        newKeyNamed(UNPAUSE_KEY),
                        cryptoCreate(TOKEN_TREASURY),
                        cryptoCreate(ACCOUNT).balance(INITIAL_BALANCE),
                        tokenCreate(VANILLA_TOKEN)
                                .tokenType(FUNGIBLE_COMMON)
                                .treasury(TOKEN_TREASURY)
                                .pauseKey(UNPAUSE_KEY)
                                .adminKey(UNPAUSE_KEY)
                                .initialSupply(1_000)
                                .exposingCreatedIdTo(id -> vanillaTokenID.set(asToken(id))),
                        uploadInitCode(PAUSE_UNPAUSE_CONTRACT),
                        contractCreate(PAUSE_UNPAUSE_CONTRACT))
                .when(withOpContext((spec, opLog) -> allRunFor(
                        spec,
                        contractCall(
                                        PAUSE_UNPAUSE_CONTRACT,
                                        UNPAUSE_TOKEN_ACCOUNT_FUNCTION_NAME,
                                        asHeadlongAddress(asHexedAddress(vanillaTokenID.get())))
                                .signedBy(GENESIS, ACCOUNT)
                                .alsoSigningWithFullPrefix(ACCOUNT)
                                .via("unpauseFungibleAccountDoesNotOwnPauseKeyFailingTxn")
                                .gas(GAS_TO_OFFER)
                                .hasKnownStatus(CONTRACT_REVERT_EXECUTED),
                        newKeyNamed(THRESHOLD_KEY)
                                .shape(THRESHOLD_KEY_SHAPE.signedWith(sigs(ON, PAUSE_UNPAUSE_CONTRACT))),
                        tokenUpdate(VANILLA_TOKEN).pauseKey(THRESHOLD_KEY).signedByPayerAnd(UNPAUSE_KEY),
                        cryptoUpdate(ACCOUNT).key(THRESHOLD_KEY),
                        contractCall(
                                        PAUSE_UNPAUSE_CONTRACT,
                                        UNPAUSE_TOKEN_ACCOUNT_FUNCTION_NAME,
                                        asHeadlongAddress(asHexedAddress(vanillaTokenID.get())))
                                .signedBy(GENESIS, ACCOUNT)
                                .alsoSigningWithFullPrefix(ACCOUNT)
                                .via(UNPAUSE_FUNGIBLE_TXN)
                                .gas(GAS_TO_OFFER))))
                .then(
                        childRecordsCheck(
                                "unpauseFungibleAccountDoesNotOwnPauseKeyFailingTxn",
                                CONTRACT_REVERT_EXECUTED,
                                recordWith()
                                        .status(INVALID_FULL_PREFIX_SIGNATURE_FOR_PRECOMPILE)
                                        .contractCallResult(resultWith()
                                                .contractCallResult(htsPrecompileResult()
                                                        .withStatus(INVALID_FULL_PREFIX_SIGNATURE_FOR_PRECOMPILE)))),
                        getTokenInfo(VANILLA_TOKEN).hasPauseStatus(Unpaused));
    }

    @HapiTest
    final Stream<DynamicTest> pauseNonFungibleToken() {
        final AtomicReference<TokenID> vanillaTokenID = new AtomicReference<>();
        return defaultHapiSpec("pauseNonFungibleToken")
                .given(
                        newKeyNamed(MULTI_KEY),
                        newKeyNamed(PAUSE_KEY),
                        cryptoCreate(TOKEN_TREASURY),
                        cryptoCreate(ACCOUNT).balance(INITIAL_BALANCE),
                        tokenCreate(VANILLA_TOKEN)
                                .tokenType(NON_FUNGIBLE_UNIQUE)
                                .treasury(TOKEN_TREASURY)
                                .adminKey(MULTI_KEY)
                                .pauseKey(PAUSE_KEY)
                                .supplyKey(MULTI_KEY)
                                .initialSupply(0)
                                .exposingCreatedIdTo(id -> vanillaTokenID.set(asToken(id))),
                        uploadInitCode(PAUSE_UNPAUSE_CONTRACT),
                        contractCreate(PAUSE_UNPAUSE_CONTRACT))
                .when(withOpContext((spec, opLog) -> allRunFor(
                        spec,
                        contractCall(
                                        PAUSE_UNPAUSE_CONTRACT,
                                        PAUSE_TOKEN_ACCOUNT_FUNCTION_NAME,
                                        asHeadlongAddress(asHexedAddress(vanillaTokenID.get())))
                                .signedBy(GENESIS, ACCOUNT)
                                .alsoSigningWithFullPrefix(ACCOUNT)
                                .via("pauseNonFungibleAccountDoesNotOwnPauseKeyFailingTxn")
                                .gas(GAS_TO_OFFER)
                                .hasKnownStatus(CONTRACT_REVERT_EXECUTED),
                        newKeyNamed(THRESHOLD_KEY)
                                .shape(THRESHOLD_KEY_SHAPE.signedWith(sigs(ON, PAUSE_UNPAUSE_CONTRACT))),
                        tokenUpdate(VANILLA_TOKEN).pauseKey(THRESHOLD_KEY).signedByPayerAnd(MULTI_KEY),
                        cryptoUpdate(ACCOUNT).key(THRESHOLD_KEY),
                        contractCall(
                                        PAUSE_UNPAUSE_CONTRACT,
                                        PAUSE_TOKEN_ACCOUNT_FUNCTION_NAME,
                                        asHeadlongAddress(asHexedAddress(vanillaTokenID.get())))
                                .signedBy(GENESIS, ACCOUNT)
                                .alsoSigningWithFullPrefix(ACCOUNT)
                                .via(PAUSE_NONFUNGIBLE_TXN)
                                .gas(GAS_TO_OFFER),
                        getTokenInfo(VANILLA_TOKEN).hasPauseStatus(Paused),
                        tokenUnpause(VANILLA_TOKEN),
                        tokenDelete(VANILLA_TOKEN),
                        contractCall(
                                        PAUSE_UNPAUSE_CONTRACT,
                                        PAUSE_TOKEN_ACCOUNT_FUNCTION_NAME,
                                        asHeadlongAddress(asHexedAddress(vanillaTokenID.get())))
                                .signedBy(GENESIS, ACCOUNT)
                                .alsoSigningWithFullPrefix(ACCOUNT)
                                .via("pauseNonFungibleAccountIsDeletedFailingTxn")
                                .gas(GAS_TO_OFFER)
                                .hasKnownStatus(CONTRACT_REVERT_EXECUTED))))
                .then(
                        childRecordsCheck(
                                "pauseNonFungibleAccountDoesNotOwnPauseKeyFailingTxn",
                                CONTRACT_REVERT_EXECUTED,
                                recordWith()
                                        .status(INVALID_FULL_PREFIX_SIGNATURE_FOR_PRECOMPILE)
                                        .contractCallResult(resultWith()
                                                .contractCallResult(htsPrecompileResult()
                                                        .withStatus(INVALID_FULL_PREFIX_SIGNATURE_FOR_PRECOMPILE)))),
                        childRecordsCheck(
                                "pauseNonFungibleAccountIsDeletedFailingTxn",
                                CONTRACT_REVERT_EXECUTED,
                                recordWith()
                                        .status(TOKEN_WAS_DELETED)
                                        .contractCallResult(resultWith()
                                                .contractCallResult(
                                                        htsPrecompileResult().withStatus(TOKEN_WAS_DELETED)))));
    }

    @HapiTest
    final Stream<DynamicTest> unpauseNonFungibleToken() {
        final AtomicReference<TokenID> vanillaTokenID = new AtomicReference<>();
        return defaultHapiSpec("unpauseNonFungibleToken")
                .given(
                        newKeyNamed(MULTI_KEY),
                        newKeyNamed(UNPAUSE_KEY),
                        cryptoCreate(TOKEN_TREASURY),
                        cryptoCreate(ACCOUNT).balance(INITIAL_BALANCE),
                        tokenCreate(VANILLA_TOKEN)
                                .tokenType(NON_FUNGIBLE_UNIQUE)
                                .treasury(TOKEN_TREASURY)
                                .pauseKey(UNPAUSE_KEY)
                                .supplyKey(MULTI_KEY)
                                .adminKey(UNPAUSE_KEY)
                                .initialSupply(0)
                                .exposingCreatedIdTo(id -> vanillaTokenID.set(asToken(id))),
                        uploadInitCode(PAUSE_UNPAUSE_CONTRACT),
                        contractCreate(PAUSE_UNPAUSE_CONTRACT))
                .when(withOpContext((spec, opLog) -> allRunFor(
                        spec,
                        contractCall(
                                        PAUSE_UNPAUSE_CONTRACT,
                                        UNPAUSE_TOKEN_ACCOUNT_FUNCTION_NAME,
                                        asHeadlongAddress(asHexedAddress(vanillaTokenID.get())))
                                .signedBy(GENESIS, ACCOUNT)
                                .alsoSigningWithFullPrefix(ACCOUNT)
                                .via("unpauseNonFungibleAccountDoesNotOwnPauseKeyFailingTxn")
                                .gas(GAS_TO_OFFER)
                                .hasKnownStatus(CONTRACT_REVERT_EXECUTED),
                        newKeyNamed(THRESHOLD_KEY)
                                .shape(THRESHOLD_KEY_SHAPE.signedWith(sigs(ON, PAUSE_UNPAUSE_CONTRACT))),
                        tokenUpdate(VANILLA_TOKEN).pauseKey(THRESHOLD_KEY).signedByPayerAnd(UNPAUSE_KEY),
                        cryptoUpdate(ACCOUNT).key(THRESHOLD_KEY),
                        contractCall(
                                        PAUSE_UNPAUSE_CONTRACT,
                                        UNPAUSE_TOKEN_ACCOUNT_FUNCTION_NAME,
                                        asHeadlongAddress(asHexedAddress(vanillaTokenID.get())))
                                .signedBy(GENESIS, ACCOUNT)
                                .alsoSigningWithFullPrefix(ACCOUNT)
                                .via(UNPAUSE_NONFUNGIBLE_TXN)
                                .gas(GAS_TO_OFFER))))
                .then(
                        childRecordsCheck(
                                "unpauseNonFungibleAccountDoesNotOwnPauseKeyFailingTxn",
                                CONTRACT_REVERT_EXECUTED,
                                recordWith()
                                        .status(INVALID_FULL_PREFIX_SIGNATURE_FOR_PRECOMPILE)
                                        .contractCallResult(resultWith()
                                                .contractCallResult(htsPrecompileResult()
                                                        .withStatus(INVALID_FULL_PREFIX_SIGNATURE_FOR_PRECOMPILE)))),
                        getTokenInfo(VANILLA_TOKEN).hasPauseStatus(Unpaused));
    }

    @HapiTest
    final Stream<DynamicTest> noTokenIdReverts() {
        final AtomicReference<TokenID> vanillaTokenID = new AtomicReference<>();
        return defaultHapiSpec("noTokenIdReverts")
                .given(
                        newKeyNamed(MULTI_KEY),
                        cryptoCreate(TOKEN_TREASURY),
                        cryptoCreate(ACCOUNT).balance(INITIAL_BALANCE),
                        tokenCreate(VANILLA_TOKEN)
                                .tokenType(FUNGIBLE_COMMON)
                                .treasury(TOKEN_TREASURY)
                                .pauseKey(MULTI_KEY)
                                .adminKey(MULTI_KEY)
                                .initialSupply(1_000)
                                .exposingCreatedIdTo(id -> vanillaTokenID.set(asToken(id))),
                        uploadInitCode(PAUSE_UNPAUSE_CONTRACT),
                        contractCreate(PAUSE_UNPAUSE_CONTRACT))
                .when(withOpContext((spec, opLog) -> allRunFor(
                        spec,
                        contractCall(
                                        PAUSE_UNPAUSE_CONTRACT,
                                        PAUSE_TOKEN_ACCOUNT_FUNCTION_NAME,
                                        asHeadlongAddress(INVALID_ADDRESS))
                                .payingWith(ACCOUNT)
                                .gas(GAS_TO_OFFER)
                                .via(PAUSE_TX)
                                .hasKnownStatus(CONTRACT_REVERT_EXECUTED),
                        contractCall(
                                        PAUSE_UNPAUSE_CONTRACT,
                                        UNPAUSE_TOKEN_ACCOUNT_FUNCTION_NAME,
                                        asHeadlongAddress(INVALID_ADDRESS))
                                .hasKnownStatus(CONTRACT_REVERT_EXECUTED)
                                .payingWith(ACCOUNT)
                                .gas(GAS_TO_OFFER)
                                .via(UNPAUSE_TX))))
                .then(
                        childRecordsCheck(
                                PAUSE_TX, CONTRACT_REVERT_EXECUTED, recordWith().status(INVALID_TOKEN_ID)),
                        childRecordsCheck(
                                UNPAUSE_TX,
                                CONTRACT_REVERT_EXECUTED,
                                recordWith().status(INVALID_TOKEN_ID)));
    }

    @HapiTest
    final Stream<DynamicTest> noAccountKeyReverts() {
        final AtomicReference<AccountID> accountID = new AtomicReference<>();
        final AtomicReference<TokenID> vanillaTokenID = new AtomicReference<>();
        return defaultHapiSpec(
                        "noAccountKeyReverts",
                        NONDETERMINISTIC_FUNCTION_PARAMETERS,
                        NONDETERMINISTIC_CONTRACT_CALL_RESULTS)
                .given(
                        newKeyNamed(MULTI_KEY),
                        cryptoCreate(ACCOUNT).balance(100 * ONE_HBAR).exposingCreatedIdTo(accountID::set),
                        cryptoCreate(TOKEN_TREASURY),
                        tokenCreate(VANILLA_TOKEN)
                                .tokenType(FUNGIBLE_COMMON)
                                .treasury(TOKEN_TREASURY)
                                .freezeKey(MULTI_KEY)
                                .initialSupply(1_000)
                                .exposingCreatedIdTo(id -> vanillaTokenID.set(asToken(id))),
                        uploadInitCode(PAUSE_UNPAUSE_CONTRACT),
                        contractCreate(PAUSE_UNPAUSE_CONTRACT),
                        tokenAssociate(ACCOUNT, VANILLA_TOKEN))
                .when(withOpContext((spec, opLog) -> allRunFor(
                        spec,
                        contractCall(
                                        PAUSE_UNPAUSE_CONTRACT,
                                        PAUSE_TOKEN_ACCOUNT_FUNCTION_NAME,
                                        asHeadlongAddress(asHexedAddress(vanillaTokenID.get())))
                                .payingWith(ACCOUNT)
                                .gas(GAS_TO_OFFER)
                                .hasKnownStatus(CONTRACT_REVERT_EXECUTED)
                                .via(PAUSE_TX),
                        contractCall(
                                        PAUSE_UNPAUSE_CONTRACT,
                                        UNPAUSE_TOKEN_ACCOUNT_FUNCTION_NAME,
                                        asHeadlongAddress(asHexedAddress(vanillaTokenID.get())))
                                .payingWith(ACCOUNT)
                                .gas(GAS_TO_OFFER)
                                .hasKnownStatus(CONTRACT_REVERT_EXECUTED)
                                .via(UNPAUSE_TX))))
                .then(
                        childRecordsCheck(
                                PAUSE_TX,
                                CONTRACT_REVERT_EXECUTED,
                                recordWith()
                                        .status(TOKEN_HAS_NO_PAUSE_KEY)
                                        .contractCallResult(resultWith()
                                                .contractCallResult(
                                                        htsPrecompileResult().withStatus(TOKEN_HAS_NO_PAUSE_KEY)))),
                        childRecordsCheck(
                                UNPAUSE_TX,
                                CONTRACT_REVERT_EXECUTED,
                                recordWith()
                                        .status(TOKEN_HAS_NO_PAUSE_KEY)
                                        .contractCallResult(resultWith()
                                                .contractCallResult(
                                                        htsPrecompileResult().withStatus(TOKEN_HAS_NO_PAUSE_KEY)))));
    }

    @HapiTest
    public HapiSpec createFungibleTokenPauseKeyFromHollowAccountAlias() {
        return defaultHapiSpec("CreateFungibleTokenPauseKeyFromHollowAccountAlias")
                .given(
                        // Create an ECDSA key
                        newKeyNamed(SECP_256K1_SOURCE_KEY).shape(SECP_256K1_SHAPE),
                        cryptoCreate(ACCOUNT).balance(ONE_MILLION_HBARS).maxAutomaticTokenAssociations(2),
                        cryptoCreate(TREASURY).balance(ONE_MILLION_HBARS))
                .when(withOpContext((spec, opLog) -> {
                    final var ecdsaKey = spec.registry()
                            .getKey(SECP_256K1_SOURCE_KEY)
                            .getECDSASecp256K1()
                            .toByteArray();
                    final var evmAddress = ByteString.copyFrom(recoverAddressFromPubKey(ecdsaKey));
                    spec.registry()
                            .saveAccountAlias(
                                    SECP_256K1_SOURCE_KEY,
                                    AccountID.newBuilder().setAlias(evmAddress).build());

                    allRunFor(
                            spec,
                            // Transfer money to the alias --> creates HOLLOW ACCOUNT
                            cryptoTransfer(movingHbar(ONE_HUNDRED_HBARS).distributing(TREASURY, SECP_256K1_SOURCE_KEY)),
                            // Verify that the account is created and is hollow
                            getAliasedAccountInfo(SECP_256K1_SOURCE_KEY)
                                    .has(accountWith().hasEmptyKey()),
                            // Create a token with the ECDSA alias key as PAUSE key
                            tokenCreate(FUNGIBLE_TOKEN)
                                    .tokenType(FUNGIBLE_COMMON)
                                    .pauseKey(SECP_256K1_SOURCE_KEY)
                                    .initialSupply(100L)
                                    .treasury(TREASURY));
                }))
                .then(withOpContext((spec, opLog) -> {
                    allRunFor(
                            spec,
                            // Pause the token using the ECDSA key
                            tokenPause(FUNGIBLE_TOKEN)
                                    .signedBy(ACCOUNT, SECP_256K1_SOURCE_KEY)
                                    .payingWith(ACCOUNT),
                            // Check whether the token is paused
                            getTokenInfo(FUNGIBLE_TOKEN).hasPauseStatus(Paused),
                            // Unpause the token using the ECDSA key
                            tokenUnpause(FUNGIBLE_TOKEN)
                                    .signedBy(ACCOUNT, SECP_256K1_SOURCE_KEY)
                                    .payingWith(ACCOUNT),
                            // Check whether the token is unpaused
                            getTokenInfo(FUNGIBLE_TOKEN).hasPauseStatus(Unpaused));
                }));
    }

    @HapiTest
    public HapiSpec createNFTTokenPauseKeyFromHollowAccountAlias() {
        return defaultHapiSpec("CreateNFTTokenPauseKeyFromHollowAccountAlias")
                .given(
                        // Create an ECDSA key
                        newKeyNamed(SECP_256K1_SOURCE_KEY).shape(SECP_256K1_SHAPE),
                        cryptoCreate(ACCOUNT).balance(ONE_MILLION_HBARS).maxAutomaticTokenAssociations(2),
                        cryptoCreate(TREASURY).balance(ONE_MILLION_HBARS))
                .when(withOpContext((spec, opLog) -> {
                    final var ecdsaKey = spec.registry()
                            .getKey(SECP_256K1_SOURCE_KEY)
                            .getECDSASecp256K1()
                            .toByteArray();
                    final var evmAddress = ByteString.copyFrom(recoverAddressFromPubKey(ecdsaKey));
                    spec.registry()
                            .saveAccountAlias(
                                    SECP_256K1_SOURCE_KEY,
                                    AccountID.newBuilder().setAlias(evmAddress).build());

                    allRunFor(
                            spec,
                            // Transfer money to the alias --> creates HOLLOW ACCOUNT
                            cryptoTransfer(movingHbar(ONE_HUNDRED_HBARS).distributing(TREASURY, SECP_256K1_SOURCE_KEY)),
                            // Verify that the account is created and is hollow
                            getAliasedAccountInfo(SECP_256K1_SOURCE_KEY)
                                    .has(accountWith().hasEmptyKey()),
                            // Create a token with the ECDSA alias key as PAUSE key
                            tokenCreate(NON_FUNGIBLE_TOKEN)
                                    .tokenType(NON_FUNGIBLE_UNIQUE)
                                    .pauseKey(SECP_256K1_SOURCE_KEY)
                                    .supplyKey(SECP_256K1_SOURCE_KEY)
                                    .initialSupply(0L)
                                    .treasury(TREASURY));
                }))
                .then(withOpContext((spec, opLog) -> {
                    allRunFor(
                            spec,
                            // Pause the token using the ECDSA key
                            tokenPause(NON_FUNGIBLE_TOKEN)
                                    .signedBy(ACCOUNT, SECP_256K1_SOURCE_KEY)
                                    .payingWith(ACCOUNT),
                            // Check whether the token is paused
                            getTokenInfo(NON_FUNGIBLE_TOKEN).hasPauseStatus(Paused),
                            // Unpause the token using the ECDSA key
                            tokenUnpause(NON_FUNGIBLE_TOKEN)
                                    .signedBy(ACCOUNT, SECP_256K1_SOURCE_KEY)
                                    .payingWith(ACCOUNT),
                            // Check whether the token is unpaused
                            getTokenInfo(NON_FUNGIBLE_TOKEN).hasPauseStatus(Unpaused));
                }));
    }
}<|MERGE_RESOLUTION|>--- conflicted
+++ resolved
@@ -16,32 +16,26 @@
 
 package com.hedera.services.bdd.suites.contract.precompile;
 
-import static com.hedera.node.app.service.evm.utils.EthSigsUtils.recoverAddressFromPubKey;
 import static com.hedera.services.bdd.junit.TestTags.SMART_CONTRACT;
 import static com.hedera.services.bdd.spec.HapiSpec.defaultHapiSpec;
-import static com.hedera.services.bdd.spec.assertions.AccountInfoAsserts.accountWith;
 import static com.hedera.services.bdd.spec.assertions.ContractFnResultAsserts.resultWith;
 import static com.hedera.services.bdd.spec.assertions.TransactionRecordAsserts.recordWith;
 import static com.hedera.services.bdd.spec.keys.KeyShape.CONTRACT;
 import static com.hedera.services.bdd.spec.keys.KeyShape.ED25519;
 import static com.hedera.services.bdd.spec.keys.KeyShape.sigs;
 import static com.hedera.services.bdd.spec.keys.SigControl.ON;
-import static com.hedera.services.bdd.spec.queries.QueryVerbs.getAliasedAccountInfo;
 import static com.hedera.services.bdd.spec.queries.QueryVerbs.getTokenInfo;
 import static com.hedera.services.bdd.spec.transactions.TxnVerbs.contractCall;
 import static com.hedera.services.bdd.spec.transactions.TxnVerbs.contractCreate;
 import static com.hedera.services.bdd.spec.transactions.TxnVerbs.cryptoCreate;
-import static com.hedera.services.bdd.spec.transactions.TxnVerbs.cryptoTransfer;
 import static com.hedera.services.bdd.spec.transactions.TxnVerbs.cryptoUpdate;
 import static com.hedera.services.bdd.spec.transactions.TxnVerbs.tokenAssociate;
 import static com.hedera.services.bdd.spec.transactions.TxnVerbs.tokenCreate;
 import static com.hedera.services.bdd.spec.transactions.TxnVerbs.tokenDelete;
-import static com.hedera.services.bdd.spec.transactions.TxnVerbs.tokenPause;
 import static com.hedera.services.bdd.spec.transactions.TxnVerbs.tokenUnpause;
 import static com.hedera.services.bdd.spec.transactions.TxnVerbs.tokenUpdate;
 import static com.hedera.services.bdd.spec.transactions.TxnVerbs.uploadInitCode;
 import static com.hedera.services.bdd.spec.transactions.contract.HapiParserUtil.asHeadlongAddress;
-import static com.hedera.services.bdd.spec.transactions.token.TokenMovement.movingHbar;
 import static com.hedera.services.bdd.spec.utilops.CustomSpecAssert.allRunFor;
 import static com.hedera.services.bdd.spec.utilops.UtilVerbs.childRecordsCheck;
 import static com.hedera.services.bdd.spec.utilops.UtilVerbs.newKeyNamed;
@@ -53,8 +47,6 @@
 import static com.hedera.services.bdd.suites.HapiSuite.TOKEN_TREASURY;
 import static com.hedera.services.bdd.suites.contract.Utils.asHexedAddress;
 import static com.hedera.services.bdd.suites.contract.Utils.asToken;
-import static com.hedera.services.bdd.suites.regression.factories.IdFuzzingProviderFactory.FUNGIBLE_TOKEN;
-import static com.hedera.services.bdd.suites.regression.factories.IdFuzzingProviderFactory.NON_FUNGIBLE_TOKEN;
 import static com.hedera.services.bdd.suites.token.TokenAssociationSpecs.MULTI_KEY;
 import static com.hedera.services.bdd.suites.token.TokenAssociationSpecs.VANILLA_TOKEN;
 import static com.hedera.services.bdd.suites.utils.contracts.precompile.HTSPrecompileResult.htsPrecompileResult;
@@ -68,7 +60,6 @@
 import static com.hederahashgraph.api.proto.java.TokenType.FUNGIBLE_COMMON;
 import static com.hederahashgraph.api.proto.java.TokenType.NON_FUNGIBLE_UNIQUE;
 
-import com.google.protobuf.ByteString;
 import com.hedera.services.bdd.junit.HapiTest;
 import com.hedera.services.bdd.spec.keys.KeyShape;
 import com.hederahashgraph.api.proto.java.AccountID;
@@ -103,36 +94,6 @@
     public static final String UNPAUSE_TX = "UnpauseTx";
     public static final String PAUSE_TX = "PauseTx";
 
-<<<<<<< HEAD
-=======
-    public static void main(String... args) {
-        new PauseUnpauseTokenAccountPrecompileSuite().runSuiteAsync();
-    }
-
-    @Override
-    public boolean canRunConcurrent() {
-        return true;
-    }
-
-    @Override
-    protected Logger getResultsLogger() {
-        return log;
-    }
-
-    @Override
-    public List<HapiSpec> getSpecsInSuite() {
-        return List.of(
-                noTokenIdReverts(),
-                noAccountKeyReverts(),
-                pauseFungibleToken(),
-                unpauseFungibleToken(),
-                pauseNonFungibleToken(),
-                unpauseNonFungibleToken(),
-                createFungibleTokenPauseKeyFromHollowAccountAlias(),
-                createNFTTokenPauseKeyFromHollowAccountAlias());
-    }
-
->>>>>>> 4761f799
     @HapiTest
     final Stream<DynamicTest> pauseFungibleToken() {
         final AtomicReference<TokenID> vanillaTokenID = new AtomicReference<>();
@@ -484,107 +445,4 @@
                                                 .contractCallResult(
                                                         htsPrecompileResult().withStatus(TOKEN_HAS_NO_PAUSE_KEY)))));
     }
-
-    @HapiTest
-    public HapiSpec createFungibleTokenPauseKeyFromHollowAccountAlias() {
-        return defaultHapiSpec("CreateFungibleTokenPauseKeyFromHollowAccountAlias")
-                .given(
-                        // Create an ECDSA key
-                        newKeyNamed(SECP_256K1_SOURCE_KEY).shape(SECP_256K1_SHAPE),
-                        cryptoCreate(ACCOUNT).balance(ONE_MILLION_HBARS).maxAutomaticTokenAssociations(2),
-                        cryptoCreate(TREASURY).balance(ONE_MILLION_HBARS))
-                .when(withOpContext((spec, opLog) -> {
-                    final var ecdsaKey = spec.registry()
-                            .getKey(SECP_256K1_SOURCE_KEY)
-                            .getECDSASecp256K1()
-                            .toByteArray();
-                    final var evmAddress = ByteString.copyFrom(recoverAddressFromPubKey(ecdsaKey));
-                    spec.registry()
-                            .saveAccountAlias(
-                                    SECP_256K1_SOURCE_KEY,
-                                    AccountID.newBuilder().setAlias(evmAddress).build());
-
-                    allRunFor(
-                            spec,
-                            // Transfer money to the alias --> creates HOLLOW ACCOUNT
-                            cryptoTransfer(movingHbar(ONE_HUNDRED_HBARS).distributing(TREASURY, SECP_256K1_SOURCE_KEY)),
-                            // Verify that the account is created and is hollow
-                            getAliasedAccountInfo(SECP_256K1_SOURCE_KEY)
-                                    .has(accountWith().hasEmptyKey()),
-                            // Create a token with the ECDSA alias key as PAUSE key
-                            tokenCreate(FUNGIBLE_TOKEN)
-                                    .tokenType(FUNGIBLE_COMMON)
-                                    .pauseKey(SECP_256K1_SOURCE_KEY)
-                                    .initialSupply(100L)
-                                    .treasury(TREASURY));
-                }))
-                .then(withOpContext((spec, opLog) -> {
-                    allRunFor(
-                            spec,
-                            // Pause the token using the ECDSA key
-                            tokenPause(FUNGIBLE_TOKEN)
-                                    .signedBy(ACCOUNT, SECP_256K1_SOURCE_KEY)
-                                    .payingWith(ACCOUNT),
-                            // Check whether the token is paused
-                            getTokenInfo(FUNGIBLE_TOKEN).hasPauseStatus(Paused),
-                            // Unpause the token using the ECDSA key
-                            tokenUnpause(FUNGIBLE_TOKEN)
-                                    .signedBy(ACCOUNT, SECP_256K1_SOURCE_KEY)
-                                    .payingWith(ACCOUNT),
-                            // Check whether the token is unpaused
-                            getTokenInfo(FUNGIBLE_TOKEN).hasPauseStatus(Unpaused));
-                }));
-    }
-
-    @HapiTest
-    public HapiSpec createNFTTokenPauseKeyFromHollowAccountAlias() {
-        return defaultHapiSpec("CreateNFTTokenPauseKeyFromHollowAccountAlias")
-                .given(
-                        // Create an ECDSA key
-                        newKeyNamed(SECP_256K1_SOURCE_KEY).shape(SECP_256K1_SHAPE),
-                        cryptoCreate(ACCOUNT).balance(ONE_MILLION_HBARS).maxAutomaticTokenAssociations(2),
-                        cryptoCreate(TREASURY).balance(ONE_MILLION_HBARS))
-                .when(withOpContext((spec, opLog) -> {
-                    final var ecdsaKey = spec.registry()
-                            .getKey(SECP_256K1_SOURCE_KEY)
-                            .getECDSASecp256K1()
-                            .toByteArray();
-                    final var evmAddress = ByteString.copyFrom(recoverAddressFromPubKey(ecdsaKey));
-                    spec.registry()
-                            .saveAccountAlias(
-                                    SECP_256K1_SOURCE_KEY,
-                                    AccountID.newBuilder().setAlias(evmAddress).build());
-
-                    allRunFor(
-                            spec,
-                            // Transfer money to the alias --> creates HOLLOW ACCOUNT
-                            cryptoTransfer(movingHbar(ONE_HUNDRED_HBARS).distributing(TREASURY, SECP_256K1_SOURCE_KEY)),
-                            // Verify that the account is created and is hollow
-                            getAliasedAccountInfo(SECP_256K1_SOURCE_KEY)
-                                    .has(accountWith().hasEmptyKey()),
-                            // Create a token with the ECDSA alias key as PAUSE key
-                            tokenCreate(NON_FUNGIBLE_TOKEN)
-                                    .tokenType(NON_FUNGIBLE_UNIQUE)
-                                    .pauseKey(SECP_256K1_SOURCE_KEY)
-                                    .supplyKey(SECP_256K1_SOURCE_KEY)
-                                    .initialSupply(0L)
-                                    .treasury(TREASURY));
-                }))
-                .then(withOpContext((spec, opLog) -> {
-                    allRunFor(
-                            spec,
-                            // Pause the token using the ECDSA key
-                            tokenPause(NON_FUNGIBLE_TOKEN)
-                                    .signedBy(ACCOUNT, SECP_256K1_SOURCE_KEY)
-                                    .payingWith(ACCOUNT),
-                            // Check whether the token is paused
-                            getTokenInfo(NON_FUNGIBLE_TOKEN).hasPauseStatus(Paused),
-                            // Unpause the token using the ECDSA key
-                            tokenUnpause(NON_FUNGIBLE_TOKEN)
-                                    .signedBy(ACCOUNT, SECP_256K1_SOURCE_KEY)
-                                    .payingWith(ACCOUNT),
-                            // Check whether the token is unpaused
-                            getTokenInfo(NON_FUNGIBLE_TOKEN).hasPauseStatus(Unpaused));
-                }));
-    }
 }