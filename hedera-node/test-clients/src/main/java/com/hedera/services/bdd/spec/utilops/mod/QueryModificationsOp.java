/*
 * Copyright (C) 2024 Hedera Hashgraph, LLC
 *
 * Licensed under the Apache License, Version 2.0 (the "License");
 * you may not use this file except in compliance with the License.
 * You may obtain a copy of the License at
 *
 *      http://www.apache.org/licenses/LICENSE-2.0
 *
 * Unless required by applicable law or agreed to in writing, software
 * distributed under the License is distributed on an "AS IS" BASIS,
 * WITHOUT WARRANTIES OR CONDITIONS OF ANY KIND, either express or implied.
 * See the License for the specific language governing permissions and
 * limitations under the License.
 */

package com.hedera.services.bdd.spec.utilops.mod;

import static com.hedera.services.bdd.spec.transactions.TxnVerbs.cryptoCreate;
import static com.hedera.services.bdd.spec.utilops.CustomSpecAssert.allRunFor;
import static com.hedera.services.bdd.spec.utilops.UtilVerbs.blockingOrder;
import static com.hedera.services.bdd.spec.utilops.UtilVerbs.logIt;
import static com.hedera.services.bdd.spec.utilops.UtilVerbs.noOp;
import static com.hedera.services.bdd.spec.utilops.UtilVerbs.sourcing;

import com.hedera.services.bdd.spec.HapiSpec;
import com.hedera.services.bdd.spec.HapiSpecOperation;
import com.hedera.services.bdd.spec.queries.HapiQueryOp;
import com.hedera.services.bdd.spec.utilops.UtilOp;
import com.hederahashgraph.api.proto.java.Query;
import edu.umd.cs.findbugs.annotations.NonNull;
import java.util.List;
import java.util.function.Function;
import java.util.function.Supplier;
import java.util.stream.Stream;

public class QueryModificationsOp extends UtilOp {
    private static final String MODIFIED_CIVILIAN_PAYER = "modifiedCivilianPayer";
    private final boolean useCivilianPayer;
    private final Supplier<HapiQueryOp<?>> queryOpSupplier;
    private final Function<Query, List<QueryModification>> modificationsFn;

    public QueryModificationsOp(
            @NonNull final Supplier<HapiQueryOp<?>> queryOpSupplier,
            @NonNull final Function<Query, List<QueryModification>> modificationsFn) {
<<<<<<< HEAD
        this.useCivilianPayer = true;
=======
        this(true, queryOpSupplier, modificationsFn);
    }

    public QueryModificationsOp(
            final boolean useCivilianPayer,
            @NonNull final Supplier<HapiQueryOp<?>> queryOpSupplier,
            @NonNull final Function<Query, List<QueryModification>> modificationsFn) {
        this.useCivilianPayer = useCivilianPayer;
>>>>>>> 809dff0c
        this.queryOpSupplier = queryOpSupplier;
        this.modificationsFn = modificationsFn;
    }

    @Override
    protected boolean submitOp(HapiSpec spec) throws Throwable {
        final var unmodifiedOp = originalQuery();
        allRunFor(
                spec,
                sourcing(() -> useCivilianPayer ? cryptoCreate(MODIFIED_CIVILIAN_PAYER) : noOp()),
                unmodifiedOp,
                sourcing(() -> blockingOrder(modificationsFn.apply(unmodifiedOp.getQuery()).stream()
                        .flatMap(modification -> {
                            final var op = originalQuery();
                            modification.customize(op);
                            return Stream.of(logIt(modification.summary()), op);
                        })
                        .toArray(HapiSpecOperation[]::new))));
        return false;
    }

    private HapiQueryOp<?> originalQuery() {
        final var op = queryOpSupplier.get();
        if (useCivilianPayer) {
            op.payingWith(MODIFIED_CIVILIAN_PAYER);
        }
        return op;
    }
}<|MERGE_RESOLUTION|>--- conflicted
+++ resolved
@@ -43,9 +43,6 @@
     public QueryModificationsOp(
             @NonNull final Supplier<HapiQueryOp<?>> queryOpSupplier,
             @NonNull final Function<Query, List<QueryModification>> modificationsFn) {
-<<<<<<< HEAD
-        this.useCivilianPayer = true;
-=======
         this(true, queryOpSupplier, modificationsFn);
     }
 
@@ -54,7 +51,6 @@
             @NonNull final Supplier<HapiQueryOp<?>> queryOpSupplier,
             @NonNull final Function<Query, List<QueryModification>> modificationsFn) {
         this.useCivilianPayer = useCivilianPayer;
->>>>>>> 809dff0c
         this.queryOpSupplier = queryOpSupplier;
         this.modificationsFn = modificationsFn;
     }
