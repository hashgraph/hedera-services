/*
 * Copyright (C) 2020-2024 Hedera Hashgraph, LLC
 *
 * Licensed under the Apache License, Version 2.0 (the "License");
 * you may not use this file except in compliance with the License.
 * You may obtain a copy of the License at
 *
 *      http://www.apache.org/licenses/LICENSE-2.0
 *
 * Unless required by applicable law or agreed to in writing, software
 * distributed under the License is distributed on an "AS IS" BASIS,
 * WITHOUT WARRANTIES OR CONDITIONS OF ANY KIND, either express or implied.
 * See the License for the specific language governing permissions and
 * limitations under the License.
 */

package com.hedera.services.bdd.suites.contract.evm;

import static com.hedera.node.app.service.evm.utils.EthSigsUtils.recoverAddressFromPubKey;
import static com.hedera.services.bdd.junit.TestTags.SMART_CONTRACT;
import static com.hedera.services.bdd.spec.HapiPropertySource.asAccountString;
import static com.hedera.services.bdd.spec.HapiPropertySource.asContract;
import static com.hedera.services.bdd.spec.HapiPropertySource.asContractIdWithEvmAddress;
import static com.hedera.services.bdd.spec.HapiPropertySource.idAsHeadlongAddress;
import static com.hedera.services.bdd.spec.HapiSpec.defaultHapiSpec;
import static com.hedera.services.bdd.spec.assertions.AccountInfoAsserts.changeFromSnapshot;
import static com.hedera.services.bdd.spec.assertions.ContractFnResultAsserts.resultWith;
import static com.hedera.services.bdd.spec.assertions.TransactionRecordAsserts.recordWith;
import static com.hedera.services.bdd.spec.assertions.TransferListAsserts.including;
import static com.hedera.services.bdd.spec.queries.QueryVerbs.contractCallLocal;
import static com.hedera.services.bdd.spec.queries.QueryVerbs.getAccountBalance;
import static com.hedera.services.bdd.spec.queries.QueryVerbs.getAliasedAccountInfo;
import static com.hedera.services.bdd.spec.queries.QueryVerbs.getAutoCreatedAccountBalance;
import static com.hedera.services.bdd.spec.queries.QueryVerbs.getContractInfo;
import static com.hedera.services.bdd.spec.queries.QueryVerbs.getTxnRecord;
import static com.hedera.services.bdd.spec.transactions.TxnVerbs.contractCall;
import static com.hedera.services.bdd.spec.transactions.TxnVerbs.contractCallWithFunctionAbi;
import static com.hedera.services.bdd.spec.transactions.TxnVerbs.contractCreate;
import static com.hedera.services.bdd.spec.transactions.TxnVerbs.contractDelete;
import static com.hedera.services.bdd.spec.transactions.TxnVerbs.cryptoCreate;
import static com.hedera.services.bdd.spec.transactions.TxnVerbs.cryptoTransfer;
import static com.hedera.services.bdd.spec.transactions.TxnVerbs.uploadInitCode;
import static com.hedera.services.bdd.spec.transactions.contract.HapiParserUtil.asHeadlongAddress;
import static com.hedera.services.bdd.spec.transactions.crypto.HapiCryptoTransfer.tinyBarsFromAccountToAlias;
import static com.hedera.services.bdd.spec.transactions.crypto.HapiCryptoTransfer.tinyBarsFromTo;
import static com.hedera.services.bdd.spec.utilops.CustomSpecAssert.allRunFor;
import static com.hedera.services.bdd.spec.utilops.UtilVerbs.balanceSnapshot;
import static com.hedera.services.bdd.spec.utilops.UtilVerbs.newKeyNamed;
import static com.hedera.services.bdd.spec.utilops.UtilVerbs.sourcing;
import static com.hedera.services.bdd.spec.utilops.UtilVerbs.withOpContext;
import static com.hedera.services.bdd.spec.utilops.records.SnapshotMatchMode.NONDETERMINISTIC_CONTRACT_CALL_RESULTS;
import static com.hedera.services.bdd.spec.utilops.records.SnapshotMatchMode.NONDETERMINISTIC_TRANSACTION_FEES;
import static com.hedera.services.bdd.suites.contract.Utils.FunctionType.FUNCTION;
import static com.hedera.services.bdd.suites.contract.Utils.asAddress;
import static com.hedera.services.bdd.suites.contract.Utils.getABIFor;
import static com.hedera.services.bdd.suites.contract.Utils.mirrorAddrWith;
import static com.hedera.services.bdd.suites.contract.Utils.nonMirrorAddrWith;
import static com.hedera.services.bdd.suites.crypto.AutoCreateUtils.updateSpecFor;
import static com.hedera.services.bdd.suites.utils.contracts.ErrorMessageResult.errorMessageResult;
import static com.hedera.services.bdd.suites.utils.contracts.SimpleBytesResult.bigIntResult;
import static com.hederahashgraph.api.proto.java.ResponseCodeEnum.CONTRACT_REVERT_EXECUTED;
import static com.hederahashgraph.api.proto.java.ResponseCodeEnum.INVALID_ACCOUNT_ID;
import static com.hederahashgraph.api.proto.java.ResponseCodeEnum.INVALID_CONTRACT_ID;
import static com.hederahashgraph.api.proto.java.ResponseCodeEnum.INVALID_FEE_SUBMITTED;
import static com.hederahashgraph.api.proto.java.ResponseCodeEnum.INVALID_SIGNATURE;
import static com.hederahashgraph.api.proto.java.ResponseCodeEnum.INVALID_SOLIDITY_ADDRESS;
import static com.hederahashgraph.api.proto.java.ResponseCodeEnum.SUCCESS;
import static com.swirlds.common.utility.CommonUtils.unhex;
import static org.junit.jupiter.api.Assertions.assertEquals;
import static org.junit.jupiter.api.Assertions.assertNotEquals;

import com.google.protobuf.ByteString;
import com.hedera.services.bdd.junit.HapiTest;
import com.hedera.services.bdd.junit.HapiTestSuite;
import com.hedera.services.bdd.spec.HapiSpecOperation;
import com.hedera.services.bdd.spec.assertions.ContractFnResultAsserts;
import com.hedera.services.bdd.suites.HapiSuite;
import com.hederahashgraph.api.proto.java.AccountID;
import com.hederahashgraph.api.proto.java.ContractID;
import java.math.BigInteger;
import java.util.List;
import java.util.concurrent.atomic.AtomicLong;
import java.util.concurrent.atomic.AtomicReference;
import java.util.stream.Stream;
import org.apache.logging.log4j.LogManager;
import org.apache.logging.log4j.Logger;
import org.apache.tuweni.bytes.Bytes;
import org.junit.jupiter.api.DynamicTest;
import org.junit.jupiter.api.Tag;

@HapiTestSuite
@Tag(SMART_CONTRACT)
public class Evm46ValidationSuite extends HapiSuite {

    private static final Logger LOG = LogManager.getLogger(Evm46ValidationSuite.class);
    private static final long FIRST_NONEXISTENT_CONTRACT_NUM = 4303224382569680425L;
    private static final String NAME = "name";
    private static final String ERC_721_ABI = "ERC721ABI";
    private static final String NON_EXISTING_MIRROR_ADDRESS = "0000000000000000000000000000000000123456";
    private static final String NON_EXISTING_NON_MIRROR_ADDRESS = "1234561234561234561234561234568888123456";
    private static final String MAKE_CALLS_CONTRACT = "MakeCalls";
    private static final String INTERNAL_CALLER_CONTRACT = "InternalCaller";
    private static final String INTERNAL_CALLEE_CONTRACT = "InternalCallee";
    private static final String REVERT_WITH_REVERT_REASON_FUNCTION = "revertWithRevertReason";
    private static final String REVERT_WITHOUT_REVERT_REASON_FUNCTION = "revertWithoutRevertReason";
    private static final String CALL_NON_EXISTING_FUNCTION = "callNonExisting";
    private static final String CALL_EXTERNAL_FUNCTION = "callExternalFunction";
    private static final String DELEGATE_CALL_EXTERNAL_FUNCTION = "delegateCallExternalFunction";
    private static final String STATIC_CALL_EXTERNAL_FUNCTION = "staticCallExternalFunction";
    private static final String CALL_REVERT_WITH_REVERT_REASON_FUNCTION = "callRevertWithRevertReason";
    private static final String CALL_REVERT_WITHOUT_REVERT_REASON_FUNCTION = "callRevertWithoutRevertReason";
    private static final String TRANSFER_TO_FUNCTION = "transferTo";
    private static final String SEND_TO_FUNCTION = "sendTo";
    private static final String CALL_WITH_VALUE_TO_FUNCTION = "callWithValueTo";
    private static final String SELFDESTRUCT = "selfdestruct";
    private static final String INNER_TXN = "innerTx";
    private static final Long INTRINSIC_GAS_COST = 21000L;
    private static final Long GAS_LIMIT_FOR_CALL = 26000L;
    private static final Long EXTRA_GAS_FOR_FUNCTION_SELECTOR = 64L;
    private static final Long NOT_ENOUGH_GAS_LIMIT_FOR_CREATION = 500_000L;
    private static final Long ENOUGH_GAS_LIMIT_FOR_CREATION = 900_000L;
    private static final String RECEIVER = "receiver";
    private static final String ECDSA_KEY = "ecdsaKey";
    private static final String CUSTOM_PAYER = "customPayer";
    private static final String BENEFICIARY = "beneficiary";
    private static final String SIMPLE_UPDATE_CONTRACT = "SimpleUpdate";
    private static final String EVM_VERSION_PROPERTY = "contracts.evm.version";
    private static final String EVM_ALLOW_CALLS_TO_NON_CONTRACT_ACCOUNTS =
            "contracts.evm.allowCallsToNonContractAccounts";
    private static final String DYNAMIC_EVM_PROPERTY = "contracts.evm.version.dynamic";
    private static final String EVM_VERSION_046 = "v0.46";
    private static final String BALANCE_OF = "balanceOf";
    public static final List<Long> nonExistingSystemAccounts =
            List.of(0L, 1L, 9L, 10L, 358L, 359L, 360L, 361L, 750L, 751L);
    public static final List<Long> existingSystemAccounts = List.of(999L, 1000L);
    public static final List<Long> systemAccounts =
            List.of(0L, 1L, 9L, 10L, 358L, 359L, 360L, 361L, 750L, 751L, 999L, 1000L);

    public static void main(String... args) {
        new Evm46ValidationSuite().runSuiteAsync();
    }

    @Override
    public boolean canRunConcurrent() {
        return true;
    }

    @Override
    public List<Stream<DynamicTest>> getSpecsInSuite() {
        return List.of(
                // Top-level calls:
                // EOA -calls-> NonExistingMirror, expect noop success
                directCallToNonExistingMirrorAddressResultsInSuccessfulNoOp(),
                // EOA -calls-> NonExistingNonMirror, expect noop success
                directCallToNonExistingNonMirrorAddressResultsInSuccessfulNoOp(),
                // EOA -calls-> ExistingCryptoAccount, expect noop success
                directCallToExistingCryptoAccountResultsInSuccess(),
                // EOA -callsWValue-> ExistingCryptoAccount, expect successful transfer
                directCallWithValueToExistingCryptoAccountResultsInSuccess(),
                // EOA -calls-> Reverting, expect revert
                directCallToRevertingContractRevertsWithCorrectRevertReason(),

                // Internal calls:
                // EOA -calls-> InternalCaller -calls-> NonExistingMirror, expect noop success
                internalCallToNonExistingMirrorAddressResultsInNoopSuccess(),
                // EOA -calls-> InternalCaller -calls-> ExistingMirror, expect successful call
                internalCallToExistingMirrorAddressResultsInSuccessfulCall(),
                // EOA -calls-> InternalCaller -calls-> NonExistingNonMirror, expect noop success
                internalCallToNonExistingNonMirrorAddressResultsInNoopSuccess(),
                // EOA -calls-> InternalCaller -calls-> Existing reverting without revert message
                internalCallToExistingRevertingResultsInSuccessfulTopLevelTxn(),

                // Internal transfers:
                // EOA -calls-> InternalCaller -transfer-> NonExistingMirror, expect revert
                internalTransferToNonExistingMirrorAddressResultsInInvalidAliasKey(),
                // EOA -calls-> InternalCaller -transfer-> ExistingMirror, expect success
                internalTransferToExistingMirrorAddressResultsInSuccess(),
                // EOA -calls-> InternalCaller -transfer-> NonExistingNonMirror, expect revert
                internalTransferToNonExistingNonMirrorAddressResultsInRevert(),
                // EOA -calls-> InternalCaller -transfer-> ExistingNonMirror, expect success
                internalTransferToExistingNonMirrorAddressResultsInSuccess(),

                // Internal sends:
                // EOA -calls-> InternalCaller -send-> NonExistingMirror, expect revert
                internalSendToNonExistingMirrorAddressDoesNotLazyCreateIt(),
                // EOA -calls-> InternalCaller -send-> ExistingMirror, expect success
                internalSendToExistingMirrorAddressResultsInSuccess(),
                // EOA -calls-> InternalCaller -send-> NonExistingNonMirror, expect revert
                internalSendToNonExistingNonMirrorAddressResultsInSuccess(),
                // EOA -calls-> InternalCaller -send-> ExistingNonMirror, expect success
                internalSendToExistingNonMirrorAddressResultsInSuccess(),

                // Internal calls with value:
                // EOA -calls-> InternalCaller -callWValue-> NonExistingMirror, expect revert
                internalCallWithValueToNonExistingMirrorAddressResultsInInvalidAliasKey(),
                // EOA -calls-> InternalCaller -callWValue-> ExistingMirror, expect success
                internalCallWithValueToExistingMirrorAddressResultsInSuccess(),
                // EOA -calls-> InternalCaller -callWValue-> NonExistingNonMirror and not enough gas for lazy creation,
                // expect success with no account created
                internalCallWithValueToNonExistingNonMirrorAddressWithoutEnoughGasForLazyCreationResultsInSuccessNoAccountCreated(),
                // EOA -calls-> InternalCaller -callWValue-> NonExistingNonMirror and enough gas for lazy creation,
                // expect success with account created
                internalCallWithValueToNonExistingNonMirrorAddressWithEnoughGasForLazyCreationResultsInSuccessAccountCreated(),
                // EOA -calls-> InternalCaller -callWValue-> ExistingNonMirror, expect ?
                internalCallWithValueToExistingNonMirrorAddressResultsInSuccess(),

                // Internal calls to selfdestruct:
                // EOA -calls-> InternalCaller -selfdestruct-> NonExistingNonMirror, expect INVALID_SOLIDITY_ADDRESS
                selfdestructToNonExistingNonMirrorAddressResultsInInvalidSolidityAddress(),
                // EOA -calls-> InternalCaller -selfdestruct-> NonExistingMirror, expect INVALID_SOLIDITY_ADDRESS
                selfdestructToNonExistingMirrorAddressResultsInInvalidSolidityAddress(),
                // EOA -calls-> InternalCaller -selfdestruct-> ExistingNonMirror, expect success
                selfdestructToExistingNonMirrorAddressResultsInSuccess(),
                // EOA -calls-> InternalCaller -selfdestruct-> ExistingMirror, expect success
                selfdestructToExistingMirrorAddressResultsInSuccess(),

                // Calls to deleted contract
                // EOA -calls-> InternalCaller -call-> deleted contract, expect success noop
                internalCallToDeletedContractReturnsSuccessfulNoop(),
                // EOA -calls-> deleted contract, expect success noop
                directCallToDeletedContractResultsInSuccessfulNoop(),
                // prerequisite: several successful calls then delete
                // the contract (bytecode is already cached in AbstractCodeCache)
                // then: EOA -calls-> deleted contract, expect success noop
                callingDestructedContractReturnsStatusSuccess(),

                // Internal static calls:
                // EOA -calls-> InternalCaller -staticcall-> NonExistingMirror, expect success noop
                internalStaticCallNonExistingMirrorAddressResultsInSuccess(),
                // EOA -calls-> InternalCaller -staticcall-> ExistingMirror, expect success noop
                internalStaticCallExistingMirrorAddressResultsInSuccess(),
                // EOA -calls-> InternalCaller -staticcall-> NonExistingNonMirror, expect success noop
                internalStaticCallNonExistingNonMirrorAddressResultsInSuccess(),
                // EOA -calls-> InternalCaller -staticcall-> ExistingNonMirror, expect success noop
                internalStaticCallExistingNonMirrorAddressResultsInSuccess(),

                // Internal delegate calls:
                // EOA -calls-> InternalCaller -delegatecall-> NonExistingMirror, expect success noop
                internalDelegateCallNonExistingMirrorAddressResultsInSuccess(),
                // EOA -calls-> InternalCaller -delegatecall-> ExistingMirror, expect success noop
                internalDelegateCallExistingMirrorAddressResultsInSuccess(),
                // EOA -calls-> InternalCaller -delegatecall-> NonExistingNonMirror, expect success noop
                internalDelegateCallNonExistingNonMirrorAddressResultsInSuccess(),
                // EOA -calls-> InternalCaller -delegatecall-> ExistingNonMirror, expect success noop
                internalDelegateCallExistingNonMirrorAddressResultsInSuccess(),

                // EOA -calls-> InternalCaller -callWithValue-> ExistingMirror
                // with receiverSigRequired=true, expect INVALID_SIGNATURE
                internalCallWithValueToAccountWithReceiverSigRequiredTrue(),

                // Internal call to system account
                // EOA -calls-> MakeCalls -callWithValue-> 0.0.357 (system account)
                internalCallsAgainstSystemAccountsWithValue(),
                // EOA -calls-> MakeCalls -call-> 0.0.357 (system account)
                internalCallsAgainstSystemAccountsWithoutValue(),
                // EOA -calls-> InternalCaller -call-> 0.0.2 (ethereum precompile)
                internalCallToEthereumPrecompile0x2ResultsInSuccess(),
                // EOA -calls-> InternalCaller -callWithValue-> 0.0.2 (ethereum precompile)
                internalCallWithValueToEthereumPrecompile0x2ResultsInRevert(),
                // EOA -calls-> InternalCaller -call-> 0.0.564 (system account < 0.0.750)
                internalCallToSystemAccount564ResultsInSuccessNoop(),
                // EOA -calls-> InternalCaller -call-> 0.0.800 (existing system account > 0.0.750)
                internalCallToExistingSystemAccount800ResultsInSuccessNoop(),
                // EOA -calls-> InternalCaller -call-> 0.0.852 (non-existing system account > 0.0.750)
                internalCallToNonExistingSystemAccount852ResultsInSuccessNoop(),

                // EOA -calls-> InternalCaller -callWithValue-> 0.0.564 (system account < 0.0.750)
                internalCallWithValueToSystemAccount564ResultsInSuccessNoopNoTransfer(),
                // EOA -calls-> InternalCaller -callWithValue-> 0.0.800 (existing system account > 0.0.750)
                internalCallWithValueToExistingSystemAccount800ResultsInSuccessfulTransfer(),
                // EOA -calls-> InternalCaller -callWithValue-> 0.0.852 (non-existing system account > 0.0.750)
                internalCallWithValueToNonExistingSystemAccount852ResultsInInvalidAliasKey(),
                testBalanceOfForSystemAccounts());
    }

    @HapiTest
    final Stream<DynamicTest> directCallToDeletedContractResultsInSuccessfulNoop() {
        AtomicReference<AccountID> receiverId = new AtomicReference<>();

        return defaultHapiSpec("directCallToDeletedContractResultsInSuccessfulNoop")
                .given(
                        cryptoCreate(RECEIVER).exposingCreatedIdTo(receiverId::set),
                        uploadInitCode(INTERNAL_CALLER_CONTRACT),
                        contractCreate(INTERNAL_CALLER_CONTRACT)
                                // Refusing ethereum create conversion, because we get INVALID_SIGNATURE upon
                                // tokenAssociate,
                                // since we have CONTRACT_ID key
                                .refusingEthConversion()
                                .balance(ONE_HBAR),
                        contractDelete(INTERNAL_CALLER_CONTRACT))
                .when(withOpContext((spec, op) -> allRunFor(
                        spec,
                        balanceSnapshot("initialBalance", asAccountString(receiverId.get())),
                        contractCall(
                                        INTERNAL_CALLER_CONTRACT,
                                        CALL_WITH_VALUE_TO_FUNCTION,
                                        mirrorAddrWith(receiverId.get().getAccountNum()))
                                .gas(GAS_LIMIT_FOR_CALL * 4)
                                .via(INNER_TXN))))
                .then(
                        getTxnRecord(INNER_TXN).hasPriority(recordWith().status(SUCCESS)),
                        getAccountBalance(RECEIVER).hasTinyBars(changeFromSnapshot("initialBalance", 0)));
    }

    @HapiTest
    final Stream<DynamicTest> selfdestructToExistingMirrorAddressResultsInSuccess() {
        AtomicReference<AccountID> receiverId = new AtomicReference<>();
        return defaultHapiSpec("selfdestructToExistingMirrorAddressResultsInSuccess")
                .given(
                        cryptoCreate(RECEIVER).exposingCreatedIdTo(receiverId::set),
                        uploadInitCode(INTERNAL_CALLER_CONTRACT),
                        contractCreate(INTERNAL_CALLER_CONTRACT).balance(ONE_HBAR))
                .when(withOpContext((spec, op) -> {
                    allRunFor(
                            spec,
                            balanceSnapshot("selfdestructTargetAccount", asAccountString(receiverId.get())),
                            contractCall(
                                            INTERNAL_CALLER_CONTRACT,
                                            SELFDESTRUCT,
                                            mirrorAddrWith(receiverId.get().getAccountNum()))
                                    .gas(GAS_LIMIT_FOR_CALL * 4)
                                    .via(INNER_TXN));
                }))
                .then(getAccountBalance(RECEIVER)
                        .hasTinyBars(changeFromSnapshot("selfdestructTargetAccount", 100000000)));
    }

    @HapiTest
    final Stream<DynamicTest> selfdestructToExistingNonMirrorAddressResultsInSuccess() {
        return defaultHapiSpec("selfdestructToExistingNonMirrorAddressResultsInSuccess")
                .given(
                        newKeyNamed(ECDSA_KEY).shape(SECP_256K1_SHAPE),
                        cryptoTransfer(tinyBarsFromAccountToAlias(GENESIS, ECDSA_KEY, ONE_HUNDRED_HBARS)),
                        withOpContext((spec, opLog) -> updateSpecFor(spec, ECDSA_KEY)),
                        uploadInitCode(INTERNAL_CALLER_CONTRACT),
                        contractCreate(INTERNAL_CALLER_CONTRACT).balance(ONE_HBAR))
                .when(withOpContext((spec, op) -> {
                    final var ecdsaKey = spec.registry().getKey(ECDSA_KEY);
                    final var tmp = ecdsaKey.getECDSASecp256K1().toByteArray();
                    final var addressBytes = recoverAddressFromPubKey(tmp);
                    allRunFor(
                            spec,
                            balanceSnapshot("selfdestructTargetAccount", ECDSA_KEY)
                                    .accountIsAlias(),
                            contractCall(INTERNAL_CALLER_CONTRACT, SELFDESTRUCT, asHeadlongAddress(addressBytes))
                                    .gas(GAS_LIMIT_FOR_CALL * 4)
                                    .via(INNER_TXN));
                }))
                .then(getAccountBalance(ECDSA_KEY)
                        .hasTinyBars(changeFromSnapshot("selfdestructTargetAccount", 100000000)));
    }

    @HapiTest
    final Stream<DynamicTest> selfdestructToNonExistingNonMirrorAddressResultsInInvalidSolidityAddress() {
        AtomicReference<Bytes> nonExistingNonMirrorAddress = new AtomicReference<>();

        return defaultHapiSpec("selfdestructToNonExistingNonMirrorAddressResultsInInvalidSolidityAddress")
                .given(
                        newKeyNamed(ECDSA_KEY).shape(SECP_256K1_SHAPE),
                        withOpContext((spec, op) -> {
                            final var ecdsaKey = spec.registry().getKey(ECDSA_KEY);
                            final var tmp = ecdsaKey.getECDSASecp256K1().toByteArray();
                            final var addressBytes = recoverAddressFromPubKey(tmp);
                            nonExistingNonMirrorAddress.set(Bytes.of(addressBytes));
                        }),
                        uploadInitCode(INTERNAL_CALLER_CONTRACT),
                        contractCreate(INTERNAL_CALLER_CONTRACT).balance(ONE_HBAR))
                .when(withOpContext((spec, op) -> allRunFor(
                        spec,
                        contractCall(
                                        INTERNAL_CALLER_CONTRACT,
                                        SELFDESTRUCT,
                                        asHeadlongAddress(nonExistingNonMirrorAddress
                                                .get()
                                                .toArray()))
                                .gas(ENOUGH_GAS_LIMIT_FOR_CREATION)
                                .via(INNER_TXN)
                                .hasKnownStatus(INVALID_SOLIDITY_ADDRESS))))
                .then(getTxnRecord(INNER_TXN)
                        .hasPriority(recordWith()
                                .status(INVALID_SOLIDITY_ADDRESS)
                                .contractCallResult(resultWith().gasUsed(900000))));
    }

    @HapiTest
    final Stream<DynamicTest> selfdestructToNonExistingMirrorAddressResultsInInvalidSolidityAddress() {
        return defaultHapiSpec("selfdestructToNonExistingMirrorAddressResultsInInvalidSolidityAddress")
                .given(
                        uploadInitCode(INTERNAL_CALLER_CONTRACT),
                        contractCreate(INTERNAL_CALLER_CONTRACT).balance(ONE_HBAR))
                .when(withOpContext((spec, op) -> allRunFor(
                        spec,
                        contractCall(
                                        INTERNAL_CALLER_CONTRACT,
                                        SELFDESTRUCT,
                                        mirrorAddrWith(FIRST_NONEXISTENT_CONTRACT_NUM))
                                .gas(ENOUGH_GAS_LIMIT_FOR_CREATION)
                                .via(INNER_TXN)
                                .hasKnownStatus(INVALID_SOLIDITY_ADDRESS))))
                .then(getTxnRecord(INNER_TXN)
                        .hasPriority(recordWith()
                                .status(INVALID_SOLIDITY_ADDRESS)
                                .contractCallResult(resultWith().gasUsed(900000))));
    }

    @HapiTest
    final Stream<DynamicTest> directCallToNonExistingMirrorAddressResultsInSuccessfulNoOp() {

        return defaultHapiSpec("directCallToNonExistingMirrorAddressResultsInSuccessfulNoOp")
                .given(withOpContext((spec, ctxLog) -> spec.registry()
                        .saveContractId(
                                "nonExistingMirrorAddress",
                                asContractIdWithEvmAddress(ByteString.copyFrom(unhex(NON_EXISTING_MIRROR_ADDRESS))))))
                .when(withOpContext((spec, ctxLog) -> allRunFor(
                        spec,
                        contractCallWithFunctionAbi("nonExistingMirrorAddress", getABIFor(FUNCTION, NAME, ERC_721_ABI))
                                .gas(GAS_LIMIT_FOR_CALL)
                                .via("directCallToNonExistingMirrorAddress"),
                        // attempt call again, make sure the result is the same
                        contractCallWithFunctionAbi("nonExistingMirrorAddress", getABIFor(FUNCTION, NAME, ERC_721_ABI))
                                .gas(GAS_LIMIT_FOR_CALL)
                                .via("directCallToNonExistingMirrorAddress2"))))
                .then(
                        getTxnRecord("directCallToNonExistingMirrorAddress")
                                .hasPriority(recordWith()
                                        .status(SUCCESS)
                                        .contractCallResult(resultWith()
                                                .gasUsed(INTRINSIC_GAS_COST + EXTRA_GAS_FOR_FUNCTION_SELECTOR))),
                        getTxnRecord("directCallToNonExistingMirrorAddress2")
                                .hasPriority(recordWith()
                                        .status(SUCCESS)
                                        .contractCallResult(resultWith()
                                                .gasUsed(INTRINSIC_GAS_COST + EXTRA_GAS_FOR_FUNCTION_SELECTOR))),
                        getContractInfo("nonExistingMirrorAddress").hasCostAnswerPrecheck(INVALID_CONTRACT_ID));
    }

    @HapiTest
    final Stream<DynamicTest> directCallToNonExistingNonMirrorAddressResultsInSuccessfulNoOp() {

        return defaultHapiSpec("directCallToNonExistingNonMirrorAddressResultsInSuccessfulNoOp")
                .given(withOpContext((spec, ctxLog) -> spec.registry()
                        .saveContractId(
                                "nonExistingNonMirrorAddress",
                                asContractIdWithEvmAddress(
                                        ByteString.copyFrom(unhex(NON_EXISTING_NON_MIRROR_ADDRESS))))))
                .when(withOpContext((spec, ctxLog) -> allRunFor(
                        spec,
                        contractCallWithFunctionAbi(
                                        "nonExistingNonMirrorAddress", getABIFor(FUNCTION, NAME, ERC_721_ABI))
                                .gas(GAS_LIMIT_FOR_CALL)
                                .via("directCallToNonExistingNonMirrorAddress"),
                        // attempt call again, make sure the result is the same
                        contractCallWithFunctionAbi(
                                        "nonExistingNonMirrorAddress", getABIFor(FUNCTION, NAME, ERC_721_ABI))
                                .gas(GAS_LIMIT_FOR_CALL)
                                .via("directCallToNonExistingNonMirrorAddress2"))))
                .then(
                        getTxnRecord("directCallToNonExistingNonMirrorAddress")
                                .hasPriority(recordWith()
                                        .status(SUCCESS)
                                        .contractCallResult(resultWith()
                                                .gasUsed(INTRINSIC_GAS_COST + EXTRA_GAS_FOR_FUNCTION_SELECTOR))),
                        getTxnRecord("directCallToNonExistingNonMirrorAddress2")
                                .hasPriority(recordWith()
                                        .status(SUCCESS)
                                        .contractCallResult(resultWith()
                                                .gasUsed(INTRINSIC_GAS_COST + EXTRA_GAS_FOR_FUNCTION_SELECTOR))),
                        getContractInfo("nonExistingNonMirrorAddress").hasCostAnswerPrecheck(INVALID_CONTRACT_ID));
    }

    @HapiTest
    final Stream<DynamicTest> directCallToRevertingContractRevertsWithCorrectRevertReason() {

        return defaultHapiSpec("directCallToRevertingContractRevertsWithCorrectRevertReason")
                .given(uploadInitCode(INTERNAL_CALLEE_CONTRACT), contractCreate(INTERNAL_CALLEE_CONTRACT))
                .when(withOpContext((spec, ctxLog) -> allRunFor(
                        spec,
                        contractCall(INTERNAL_CALLEE_CONTRACT, REVERT_WITH_REVERT_REASON_FUNCTION)
                                .gas(GAS_LIMIT_FOR_CALL)
                                .via(INNER_TXN)
                                .hasKnownStatusFrom(CONTRACT_REVERT_EXECUTED))))
                .then(getTxnRecord(INNER_TXN)
                        .hasPriority(recordWith()
                                .status(CONTRACT_REVERT_EXECUTED)
                                .contractCallResult(resultWith()
                                        .gasUsed(21472)
                                        .error(errorMessageResult("RevertReason")
                                                .getBytes()
                                                .toString()))));
    }

    @HapiTest
    final Stream<DynamicTest> directCallToExistingCryptoAccountResultsInSuccess() {

        AtomicReference<AccountID> mirrorAccountID = new AtomicReference<>();

        return defaultHapiSpec("directCallToExistingCryptoAccountResultsInSuccess")
                .given(
                        newKeyNamed(ECDSA_KEY).shape(SECP_256K1_SHAPE),
                        cryptoCreate("MirrorAccount")
                                .balance(ONE_HUNDRED_HBARS)
                                .exposingCreatedIdTo(mirrorAccountID::set),
                        cryptoTransfer(tinyBarsFromAccountToAlias(GENESIS, ECDSA_KEY, ONE_HUNDRED_HBARS)),
                        withOpContext((spec, opLog) -> {
                            spec.registry()
                                    .saveContractId(
                                            "mirrorAddress",
                                            asContract("0.0."
                                                    + mirrorAccountID.get().getAccountNum()));
                            updateSpecFor(spec, ECDSA_KEY);
                            spec.registry()
                                    .saveContractId(
                                            "nonMirrorAddress",
                                            asContract("0.0."
                                                    + spec.registry()
                                                            .getAccountID(ECDSA_KEY)
                                                            .getAccountNum()));
                        }))
                .when(withOpContext((spec, ctxLog) -> allRunFor(
                        spec,
                        contractCallWithFunctionAbi("mirrorAddress", getABIFor(FUNCTION, NAME, ERC_721_ABI))
                                .gas(GAS_LIMIT_FOR_CALL)
                                .via("callToMirrorAddress"),
                        contractCallWithFunctionAbi("nonMirrorAddress", getABIFor(FUNCTION, NAME, ERC_721_ABI))
                                .gas(GAS_LIMIT_FOR_CALL)
                                .via("callToNonMirrorAddress"))))
                .then(
                        getTxnRecord("callToMirrorAddress")
                                .hasPriority(recordWith()
                                        .status(SUCCESS)
                                        .contractCallResult(resultWith()
                                                .gasUsed(INTRINSIC_GAS_COST + EXTRA_GAS_FOR_FUNCTION_SELECTOR))),
                        getTxnRecord("callToNonMirrorAddress")
                                .hasPriority(recordWith()
                                        .status(SUCCESS)
                                        .contractCallResult(resultWith()
                                                .gasUsed(INTRINSIC_GAS_COST + EXTRA_GAS_FOR_FUNCTION_SELECTOR))));
    }

    @HapiTest
    final Stream<DynamicTest> directCallWithValueToExistingCryptoAccountResultsInSuccess() {

        AtomicReference<AccountID> mirrorAccountID = new AtomicReference<>();

        return defaultHapiSpec("directCallWithValueToExistingCryptoAccountResultsInSuccess")
                .given(
                        newKeyNamed(ECDSA_KEY).shape(SECP_256K1_SHAPE),
                        cryptoCreate("MirrorAccount")
                                .balance(ONE_HUNDRED_HBARS)
                                .exposingCreatedIdTo(mirrorAccountID::set),
                        cryptoTransfer(tinyBarsFromAccountToAlias(GENESIS, ECDSA_KEY, ONE_HUNDRED_HBARS)),
                        withOpContext((spec, opLog) -> {
                            spec.registry()
                                    .saveContractId(
                                            "mirrorAddress",
                                            asContract("0.0."
                                                    + mirrorAccountID.get().getAccountNum()));
                            updateSpecFor(spec, ECDSA_KEY);
                            final var ecdsaKey = spec.registry()
                                    .getKey(ECDSA_KEY)
                                    .getECDSASecp256K1()
                                    .toByteArray();
                            final var senderAddress = ByteString.copyFrom(recoverAddressFromPubKey(ecdsaKey));
                            spec.registry()
                                    .saveContractId(
                                            "nonMirrorAddress",
                                            ContractID.newBuilder()
                                                    .setEvmAddress(senderAddress)
                                                    .build());
                            spec.registry()
                                    .saveAccountId(
                                            "NonMirrorAccount",
                                            AccountID.newBuilder()
                                                    .setAccountNum(spec.registry()
                                                            .getAccountID(ECDSA_KEY)
                                                            .getAccountNum())
                                                    .build());
                        }))
                .when(withOpContext((spec, ctxLog) -> allRunFor(
                        spec,
                        balanceSnapshot("mirrorSnapshot", "MirrorAccount"),
                        balanceSnapshot("nonMirrorSnapshot", "NonMirrorAccount"),
                        contractCallWithFunctionAbi("mirrorAddress", getABIFor(FUNCTION, NAME, ERC_721_ABI))
                                .gas(GAS_LIMIT_FOR_CALL)
                                .sending(ONE_HBAR)
                                .via("callToMirrorAddress"),
                        contractCallWithFunctionAbi("nonMirrorAddress", getABIFor(FUNCTION, NAME, ERC_721_ABI))
                                .sending(ONE_HBAR)
                                .gas(GAS_LIMIT_FOR_CALL)
                                .via("callToNonMirrorAddress"))))
                .then(
                        getTxnRecord("callToMirrorAddress")
                                .hasPriority(recordWith()
                                        .status(SUCCESS)
                                        .contractCallResult(resultWith()
                                                .gasUsed(INTRINSIC_GAS_COST + EXTRA_GAS_FOR_FUNCTION_SELECTOR))),
                        getTxnRecord("callToNonMirrorAddress")
                                .hasPriority(recordWith()
                                        .status(SUCCESS)
                                        .contractCallResult(resultWith()
                                                .gasUsed(INTRINSIC_GAS_COST + EXTRA_GAS_FOR_FUNCTION_SELECTOR))),
                        getAccountBalance("MirrorAccount").hasTinyBars(changeFromSnapshot("mirrorSnapshot", ONE_HBAR)),
                        getAccountBalance("NonMirrorAccount")
                                .hasTinyBars(changeFromSnapshot("nonMirrorSnapshot", ONE_HBAR)));
    }

    @HapiTest
    final Stream<DynamicTest> internalCallToNonExistingMirrorAddressResultsInNoopSuccess() {

        return defaultHapiSpec("internalCallToNonExistingMirrorAddressResultsInNoopSuccess")
                .given(
                        uploadInitCode(INTERNAL_CALLER_CONTRACT),
                        contractCreate(INTERNAL_CALLER_CONTRACT).balance(ONE_HBAR))
                .when(contractCall(
                                INTERNAL_CALLER_CONTRACT,
                                CALL_NON_EXISTING_FUNCTION,
                                mirrorAddrWith(FIRST_NONEXISTENT_CONTRACT_NUM + 1))
                        .gas(GAS_LIMIT_FOR_CALL)
                        .via(INNER_TXN))
                .then(getTxnRecord(INNER_TXN)
                        .hasPriority(recordWith()
                                .status(SUCCESS)
                                .contractCallResult(
                                        resultWith().createdContractIdsCount(0).gasUsed(24972))));
    }

    @HapiTest
    final Stream<DynamicTest> internalCallToExistingMirrorAddressResultsInSuccessfulCall() {

        final AtomicLong calleeNum = new AtomicLong();

        return defaultHapiSpec("internalCallToExistingMirrorAddressResultsInSuccessfulCall")
                .given(
                        uploadInitCode(INTERNAL_CALLER_CONTRACT, INTERNAL_CALLEE_CONTRACT),
                        contractCreate(INTERNAL_CALLER_CONTRACT)
                                .balance(ONE_HBAR)
                                // Adding refusingEthConversion() due to fee differences and not supported address type
                                .refusingEthConversion(),
                        contractCreate(INTERNAL_CALLEE_CONTRACT)
                                .exposingNumTo(calleeNum::set)
                                // Adding refusingEthConversion() due to fee differences and not supported address type
                                .refusingEthConversion())
                .when(withOpContext((spec, ignored) -> allRunFor(
                        spec,
                        contractCall(INTERNAL_CALLER_CONTRACT, CALL_EXTERNAL_FUNCTION, mirrorAddrWith(calleeNum.get()))
                                .gas(GAS_LIMIT_FOR_CALL * 2)
                                .via(INNER_TXN))))
                .then(getTxnRecord(INNER_TXN)
                        .hasPriority(recordWith()
                                .status(SUCCESS)
                                .contractCallResult(resultWith()
                                        .createdContractIdsCount(0)
                                        .contractCallResult(bigIntResult(1))
                                        .gasUsedModuloIntrinsicVariation(48107))));
    }

    @HapiTest
    final Stream<DynamicTest> internalCallToNonExistingNonMirrorAddressResultsInNoopSuccess() {

        return defaultHapiSpec("internalCallToNonExistingNonMirrorAddressResultsInNoopSuccess")
                .given(
                        uploadInitCode(INTERNAL_CALLER_CONTRACT),
                        contractCreate(INTERNAL_CALLER_CONTRACT).balance(ONE_HBAR))
                .when(contractCall(
                                INTERNAL_CALLER_CONTRACT,
                                CALL_NON_EXISTING_FUNCTION,
                                nonMirrorAddrWith(FIRST_NONEXISTENT_CONTRACT_NUM + 2))
                        .gas(GAS_LIMIT_FOR_CALL)
                        .via(INNER_TXN))
                .then(getTxnRecord(INNER_TXN)
                        .hasPriority(recordWith()
                                .status(SUCCESS)
                                .contractCallResult(
                                        resultWith().createdContractIdsCount(0).gasUsed(25020))));
    }

    @HapiTest
    final Stream<DynamicTest> internalCallToExistingRevertingResultsInSuccessfulTopLevelTxn() {

        final AtomicLong calleeNum = new AtomicLong();

        return defaultHapiSpec("internalCallToExistingRevertingWithoutMessageResultsInSuccessfulTopLevelTxn")
                .given(
                        uploadInitCode(INTERNAL_CALLER_CONTRACT, INTERNAL_CALLEE_CONTRACT),
                        contractCreate(INTERNAL_CALLER_CONTRACT).balance(ONE_HBAR),
                        contractCreate(INTERNAL_CALLEE_CONTRACT).exposingNumTo(calleeNum::set))
                .when(withOpContext((spec, ignored) -> allRunFor(
                        spec,
                        contractCall(
                                        INTERNAL_CALLER_CONTRACT,
                                        CALL_REVERT_WITH_REVERT_REASON_FUNCTION,
                                        mirrorAddrWith(calleeNum.get()))
                                .gas(GAS_LIMIT_FOR_CALL * 8)
                                .hasKnownStatus(SUCCESS)
                                .via(INNER_TXN))))
                .then(getTxnRecord(INNER_TXN).hasPriority(recordWith().status(SUCCESS)));
    }

    @HapiTest
    final Stream<DynamicTest> internalTransferToNonExistingMirrorAddressResultsInInvalidAliasKey() {
        return defaultHapiSpec("internalTransferToNonExistingMirrorAddressResultsInInvalidAliasKey")
                .given(
                        uploadInitCode(INTERNAL_CALLER_CONTRACT),
                        contractCreate(INTERNAL_CALLER_CONTRACT).balance(ONE_HBAR))
                .when(contractCall(
                                INTERNAL_CALLER_CONTRACT,
                                TRANSFER_TO_FUNCTION,
                                mirrorAddrWith(FIRST_NONEXISTENT_CONTRACT_NUM + 3))
                        .gas(GAS_LIMIT_FOR_CALL * 4)
                        .hasKnownStatus(CONTRACT_REVERT_EXECUTED))
                .then(getAccountBalance("0.0." + (FIRST_NONEXISTENT_CONTRACT_NUM + 3))
                        .nodePayment(ONE_HBAR)
                        .hasAnswerOnlyPrecheck(INVALID_ACCOUNT_ID));
    }

    @HapiTest
    final Stream<DynamicTest> internalTransferToExistingMirrorAddressResultsInSuccess() {

        AtomicReference<AccountID> receiverId = new AtomicReference<>();

        return defaultHapiSpec("internalTransferToExistingMirrorAddressResultsInSuccess")
                .given(
                        cryptoCreate(RECEIVER).exposingCreatedIdTo(receiverId::set),
                        uploadInitCode(INTERNAL_CALLER_CONTRACT),
                        contractCreate(INTERNAL_CALLER_CONTRACT).balance(ONE_HBAR))
                .when(withOpContext((spec, op) -> allRunFor(
                        spec,
                        balanceSnapshot("initialBalance", asAccountString(receiverId.get())),
                        contractCall(
                                        INTERNAL_CALLER_CONTRACT,
                                        TRANSFER_TO_FUNCTION,
                                        mirrorAddrWith(receiverId.get().getAccountNum()))
                                .gas(GAS_LIMIT_FOR_CALL * 4)
                                .via(INNER_TXN))))
                .then(
                        getTxnRecord(INNER_TXN)
                                .hasPriority(recordWith()
                                        .transfers(including(tinyBarsFromTo(INTERNAL_CALLER_CONTRACT, RECEIVER, 1)))),
                        getAccountBalance(RECEIVER).hasTinyBars(changeFromSnapshot("initialBalance", 1)));
    }

    @HapiTest
    final Stream<DynamicTest> internalTransferToNonExistingNonMirrorAddressResultsInRevert() {
        return defaultHapiSpec("internalTransferToNonExistingNonMirrorAddressResultsInRevert")
                .given(
                        cryptoCreate(CUSTOM_PAYER).balance(ONE_HUNDRED_HBARS),
                        uploadInitCode(INTERNAL_CALLER_CONTRACT),
                        contractCreate(INTERNAL_CALLER_CONTRACT).balance(ONE_HBAR))
                .when(contractCall(
                                INTERNAL_CALLER_CONTRACT,
                                TRANSFER_TO_FUNCTION,
                                nonMirrorAddrWith(FIRST_NONEXISTENT_CONTRACT_NUM + 4))
                        .gas(GAS_LIMIT_FOR_CALL * 4)
                        .payingWith(CUSTOM_PAYER)
                        .via(INNER_TXN)
                        .hasKnownStatus(CONTRACT_REVERT_EXECUTED))
                .then(getTxnRecord(INNER_TXN).hasPriority(recordWith().status(CONTRACT_REVERT_EXECUTED)));
    }

    @HapiTest
    final Stream<DynamicTest> internalTransferToExistingNonMirrorAddressResultsInSuccess() {

        return defaultHapiSpec("internalTransferToExistingNonMirrorAddressResultsInSuccess")
                .given(
                        newKeyNamed(ECDSA_KEY).shape(SECP_256K1_SHAPE),
                        cryptoTransfer(tinyBarsFromAccountToAlias(GENESIS, ECDSA_KEY, ONE_HUNDRED_HBARS)),
                        withOpContext((spec, opLog) -> updateSpecFor(spec, ECDSA_KEY)),
                        uploadInitCode(INTERNAL_CALLER_CONTRACT),
                        contractCreate(INTERNAL_CALLER_CONTRACT).balance(ONE_HBAR))
                .when(withOpContext((spec, op) -> {
                    final var ecdsaKey = spec.registry().getKey(ECDSA_KEY);
                    final var tmp = ecdsaKey.getECDSASecp256K1().toByteArray();
                    final var addressBytes = recoverAddressFromPubKey(tmp);
                    allRunFor(
                            spec,
                            balanceSnapshot("autoCreatedSnapshot", ECDSA_KEY).accountIsAlias(),
                            contractCall(
                                            INTERNAL_CALLER_CONTRACT,
                                            TRANSFER_TO_FUNCTION,
                                            asHeadlongAddress(addressBytes))
                                    .gas(GAS_LIMIT_FOR_CALL * 4)
                                    .via(INNER_TXN));
                }))
                .then(
                        getTxnRecord(INNER_TXN)
                                .hasPriority(recordWith()
                                        .transfers(including(tinyBarsFromTo(INTERNAL_CALLER_CONTRACT, ECDSA_KEY, 1)))),
                        getAutoCreatedAccountBalance(ECDSA_KEY)
                                .hasTinyBars(changeFromSnapshot("autoCreatedSnapshot", 1)));
    }

    @HapiTest
    final Stream<DynamicTest> internalSendToNonExistingMirrorAddressDoesNotLazyCreateIt() {
        return defaultHapiSpec("internalSendToNonExistingMirrorAddressDoesNotLazyCreateIt")
                .given(
                        uploadInitCode(INTERNAL_CALLER_CONTRACT),
                        contractCreate(INTERNAL_CALLER_CONTRACT).balance(ONE_HBAR))
                .when(contractCall(
                                INTERNAL_CALLER_CONTRACT,
                                SEND_TO_FUNCTION,
                                mirrorAddrWith(FIRST_NONEXISTENT_CONTRACT_NUM + 5))
                        .gas(GAS_LIMIT_FOR_CALL * 4)
                        .via(INNER_TXN))
                .then(getAccountBalance("0.0." + (FIRST_NONEXISTENT_CONTRACT_NUM + 5))
                        .nodePayment(ONE_HBAR)
                        .hasAnswerOnlyPrecheck(INVALID_ACCOUNT_ID));
    }

    @HapiTest
    final Stream<DynamicTest> internalSendToExistingMirrorAddressResultsInSuccess() {

        AtomicReference<AccountID> receiverId = new AtomicReference<>();

        return defaultHapiSpec("internalSendToExistingMirrorAddressResultsInSuccess")
                .given(
                        cryptoCreate(RECEIVER).exposingCreatedIdTo(receiverId::set),
                        uploadInitCode(INTERNAL_CALLER_CONTRACT),
                        contractCreate(INTERNAL_CALLER_CONTRACT).balance(ONE_HBAR))
                .when(withOpContext((spec, op) -> allRunFor(
                        spec,
                        balanceSnapshot("initialBalance", asAccountString(receiverId.get())),
                        contractCall(
                                        INTERNAL_CALLER_CONTRACT,
                                        SEND_TO_FUNCTION,
                                        mirrorAddrWith(receiverId.get().getAccountNum()))
                                .gas(GAS_LIMIT_FOR_CALL * 4)
                                .via(INNER_TXN))))
                .then(
                        getTxnRecord(INNER_TXN)
                                .hasPriority(recordWith()
                                        .transfers(including(tinyBarsFromTo(INTERNAL_CALLER_CONTRACT, RECEIVER, 1)))),
                        getAccountBalance(RECEIVER).hasTinyBars(changeFromSnapshot("initialBalance", 1)));
    }

    @HapiTest
    final Stream<DynamicTest> internalSendToNonExistingNonMirrorAddressResultsInSuccess() {

        AtomicReference<Bytes> nonExistingNonMirrorAddress = new AtomicReference<>();

        return defaultHapiSpec("internalSendToNonExistingNonMirrorAddressResultsInSuccess")
                .given(
                        cryptoCreate(CUSTOM_PAYER).balance(ONE_HUNDRED_HBARS),
                        newKeyNamed(ECDSA_KEY).shape(SECP_256K1_SHAPE),
                        withOpContext((spec, op) -> {
                            final var ecdsaKey = spec.registry().getKey(ECDSA_KEY);
                            final var tmp = ecdsaKey.getECDSASecp256K1().toByteArray();
                            final var addressBytes = recoverAddressFromPubKey(tmp);
                            nonExistingNonMirrorAddress.set(Bytes.of(addressBytes));
                        }),
                        uploadInitCode(INTERNAL_CALLER_CONTRACT),
                        contractCreate(INTERNAL_CALLER_CONTRACT).balance(ONE_HBAR))
                .when(withOpContext((spec, op) -> allRunFor(
                        spec,
                        balanceSnapshot("contractBalance", INTERNAL_CALLER_CONTRACT),
                        contractCall(
                                        INTERNAL_CALLER_CONTRACT,
                                        SEND_TO_FUNCTION,
                                        asHeadlongAddress(nonExistingNonMirrorAddress
                                                .get()
                                                .toArray()))
                                .gas(GAS_LIMIT_FOR_CALL * 4)
                                .payingWith(CUSTOM_PAYER))))
                .then(
                        getAccountBalance(INTERNAL_CALLER_CONTRACT)
                                .hasTinyBars(changeFromSnapshot("contractBalance", 0)),
                        sourcing(() -> getAliasedAccountInfo(ByteString.copyFrom(
                                        nonExistingNonMirrorAddress.get().toArray()))
                                .hasCostAnswerPrecheck(INVALID_ACCOUNT_ID)));
    }

    @HapiTest
    final Stream<DynamicTest> internalSendToExistingNonMirrorAddressResultsInSuccess() {

        return defaultHapiSpec("internalSendToExistingNonMirrorAddressResultsInSuccess")
                .given(
                        newKeyNamed(ECDSA_KEY).shape(SECP_256K1_SHAPE),
                        cryptoTransfer(tinyBarsFromAccountToAlias(GENESIS, ECDSA_KEY, ONE_HUNDRED_HBARS)),
                        withOpContext((spec, opLog) -> updateSpecFor(spec, ECDSA_KEY)),
                        uploadInitCode(INTERNAL_CALLER_CONTRACT),
                        contractCreate(INTERNAL_CALLER_CONTRACT).balance(ONE_HBAR))
                .when(withOpContext((spec, op) -> {
                    final var ecdsaKey = spec.registry().getKey(ECDSA_KEY);
                    final var tmp = ecdsaKey.getECDSASecp256K1().toByteArray();
                    final var addressBytes = recoverAddressFromPubKey(tmp);
                    allRunFor(
                            spec,
                            balanceSnapshot("autoCreatedSnapshot", ECDSA_KEY).accountIsAlias(),
                            contractCall(INTERNAL_CALLER_CONTRACT, SEND_TO_FUNCTION, asHeadlongAddress(addressBytes))
                                    .gas(GAS_LIMIT_FOR_CALL * 4)
                                    .via(INNER_TXN));
                }))
                .then(
                        getTxnRecord(INNER_TXN)
                                .hasPriority(recordWith()
                                        .transfers(including(tinyBarsFromTo(INTERNAL_CALLER_CONTRACT, ECDSA_KEY, 1)))),
                        getAutoCreatedAccountBalance(ECDSA_KEY)
                                .hasTinyBars(changeFromSnapshot("autoCreatedSnapshot", 1)));
    }

    @HapiTest
    final Stream<DynamicTest> internalCallWithValueToNonExistingMirrorAddressResultsInInvalidAliasKey() {
        return defaultHapiSpec("internalCallWithValueToNonExistingMirrorAddressResultsInInvalidAliasKey")
                .given(
                        uploadInitCode(INTERNAL_CALLER_CONTRACT),
                        contractCreate(INTERNAL_CALLER_CONTRACT).balance(ONE_HBAR))
                .when(contractCall(
                                INTERNAL_CALLER_CONTRACT,
                                CALL_WITH_VALUE_TO_FUNCTION,
                                mirrorAddrWith(FIRST_NONEXISTENT_CONTRACT_NUM + 6))
                        .gas(ENOUGH_GAS_LIMIT_FOR_CREATION))
                .then(getAccountBalance("0.0." + (FIRST_NONEXISTENT_CONTRACT_NUM + 6))
                        .nodePayment(ONE_HBAR)
                        .hasAnswerOnlyPrecheck(INVALID_ACCOUNT_ID));
    }

    @HapiTest
    final Stream<DynamicTest> internalCallWithValueToExistingMirrorAddressResultsInSuccess() {

        AtomicReference<AccountID> receiverId = new AtomicReference<>();

        return defaultHapiSpec("internalCallWithValueToExistingMirrorAddressResultsInSuccess")
                .given(
                        cryptoCreate(RECEIVER).exposingCreatedIdTo(receiverId::set),
                        uploadInitCode(INTERNAL_CALLER_CONTRACT),
                        contractCreate(INTERNAL_CALLER_CONTRACT).balance(ONE_HBAR))
                .when(withOpContext((spec, op) -> allRunFor(
                        spec,
                        balanceSnapshot("initialBalance", asAccountString(receiverId.get())),
                        contractCall(
                                        INTERNAL_CALLER_CONTRACT,
                                        CALL_WITH_VALUE_TO_FUNCTION,
                                        mirrorAddrWith(receiverId.get().getAccountNum()))
                                .gas(GAS_LIMIT_FOR_CALL * 4)
                                .via(INNER_TXN))))
                .then(
                        getTxnRecord(INNER_TXN)
                                .hasPriority(recordWith()
                                        .transfers(including(tinyBarsFromTo(INTERNAL_CALLER_CONTRACT, RECEIVER, 1)))),
                        getAccountBalance(RECEIVER).hasTinyBars(changeFromSnapshot("initialBalance", 1)));
    }

    @HapiTest
    final Stream<DynamicTest>
            internalCallWithValueToNonExistingNonMirrorAddressWithoutEnoughGasForLazyCreationResultsInSuccessNoAccountCreated() {
        return defaultHapiSpec(
                        "internalCallWithValueToNonExistingNonMirrorAddressWithoutEnoughGasForLazyCreationResultsInSuccessNoAccountCreated")
                .given(
                        cryptoCreate(CUSTOM_PAYER),
                        uploadInitCode(INTERNAL_CALLER_CONTRACT),
                        contractCreate(INTERNAL_CALLER_CONTRACT).balance(ONE_HBAR))
                .when(
                        balanceSnapshot("contractBalance", INTERNAL_CALLER_CONTRACT),
                        contractCall(
                                        INTERNAL_CALLER_CONTRACT,
                                        CALL_WITH_VALUE_TO_FUNCTION,
                                        nonMirrorAddrWith(FIRST_NONEXISTENT_CONTRACT_NUM + 7))
                                .payingWith(CUSTOM_PAYER)
                                .gas(NOT_ENOUGH_GAS_LIMIT_FOR_CREATION)
                                .via("transferWithLowGasLimit"))
                .then(
                        getTxnRecord("transferWithLowGasLimit")
                                .hasPriority(recordWith().status(SUCCESS)),
                        getAccountBalance(INTERNAL_CALLER_CONTRACT)
                                .hasTinyBars(changeFromSnapshot("contractBalance", 0)));
    }

    @HapiTest
    final Stream<DynamicTest>
            internalCallWithValueToNonExistingNonMirrorAddressWithEnoughGasForLazyCreationResultsInSuccessAccountCreated() {
        return defaultHapiSpec(
                        "internalCallWithValueToNonExistingNonMirrorAddressWithEnoughGasForLazyCreationResultsInSuccessAccountCreated")
                .given(
                        cryptoCreate(CUSTOM_PAYER),
                        uploadInitCode(INTERNAL_CALLER_CONTRACT),
                        contractCreate(INTERNAL_CALLER_CONTRACT).balance(ONE_HBAR))
                .when(
                        balanceSnapshot("contractBalance", INTERNAL_CALLER_CONTRACT),
                        contractCall(
                                        INTERNAL_CALLER_CONTRACT,
                                        CALL_WITH_VALUE_TO_FUNCTION,
                                        nonMirrorAddrWith(FIRST_NONEXISTENT_CONTRACT_NUM + 8))
                                .payingWith(CUSTOM_PAYER)
                                .gas(ENOUGH_GAS_LIMIT_FOR_CREATION)
                                .via("transferWithEnoughGasLimit"))
                .then(
                        getTxnRecord("transferWithEnoughGasLimit")
                                .hasPriority(recordWith().status(SUCCESS)),
                        getAccountBalance(INTERNAL_CALLER_CONTRACT)
                                .hasTinyBars(changeFromSnapshot("contractBalance", -1)));
    }

    @HapiTest
    final Stream<DynamicTest> internalCallWithValueToExistingNonMirrorAddressResultsInSuccess() {

        return defaultHapiSpec("internalCallWithValueToExistingNonMirrorAddressResultsInSuccess")
                .given(
                        newKeyNamed(ECDSA_KEY).shape(SECP_256K1_SHAPE),
                        cryptoTransfer(tinyBarsFromAccountToAlias(GENESIS, ECDSA_KEY, ONE_HUNDRED_HBARS)),
                        withOpContext((spec, opLog) -> updateSpecFor(spec, ECDSA_KEY)),
                        uploadInitCode(INTERNAL_CALLER_CONTRACT),
                        contractCreate(INTERNAL_CALLER_CONTRACT).balance(ONE_HBAR))
                .when(withOpContext((spec, op) -> {
                    final var ecdsaKey = spec.registry().getKey(ECDSA_KEY);
                    final var tmp = ecdsaKey.getECDSASecp256K1().toByteArray();
                    final var addressBytes = recoverAddressFromPubKey(tmp);
                    allRunFor(
                            spec,
                            balanceSnapshot("autoCreatedSnapshot", ECDSA_KEY).accountIsAlias(),
                            contractCall(
                                            INTERNAL_CALLER_CONTRACT,
                                            CALL_WITH_VALUE_TO_FUNCTION,
                                            asHeadlongAddress(addressBytes))
                                    .gas(GAS_LIMIT_FOR_CALL * 4)
                                    .via(INNER_TXN));
                }))
                .then(
                        getTxnRecord(INNER_TXN)
                                .hasPriority(recordWith()
                                        .transfers(including(tinyBarsFromTo(INTERNAL_CALLER_CONTRACT, ECDSA_KEY, 1)))),
                        getAutoCreatedAccountBalance(ECDSA_KEY)
                                .hasTinyBars(changeFromSnapshot("autoCreatedSnapshot", 1)));
    }

    @HapiTest
    final Stream<DynamicTest> internalCallToDeletedContractReturnsSuccessfulNoop() {
        final AtomicLong calleeNum = new AtomicLong();
        return defaultHapiSpec("internalCallToDeletedContractReturnsSuccessfulNoop")
                .given(
                        uploadInitCode(INTERNAL_CALLER_CONTRACT, INTERNAL_CALLEE_CONTRACT),
                        contractCreate(INTERNAL_CALLER_CONTRACT)
                                // Refusing ethereum create conversion, because we get INVALID_SIGNATURE upon
                                // tokenAssociate,
                                // since we have CONTRACT_ID key
                                .refusingEthConversion()
                                .balance(ONE_HBAR),
                        contractCreate(INTERNAL_CALLEE_CONTRACT)
                                // Refusing ethereum create conversion, because we get INVALID_SIGNATURE upon
                                // tokenAssociate,
                                // since we have CONTRACT_ID key
                                .refusingEthConversion()
                                .exposingNumTo(calleeNum::set),
                        contractDelete(INTERNAL_CALLEE_CONTRACT))
                .when(withOpContext((spec, ignored) -> allRunFor(
                        spec,
                        contractCall(INTERNAL_CALLER_CONTRACT, CALL_EXTERNAL_FUNCTION, mirrorAddrWith(calleeNum.get()))
                                .gas(50_000L)
                                .via(INNER_TXN))))
                .then(withOpContext((spec, opLog) -> {
                    final var lookup = getTxnRecord(INNER_TXN);
                    allRunFor(spec, lookup);
                    final var result =
                            lookup.getResponseRecord().getContractCallResult().getContractCallResult();
                    assertEquals(ByteString.copyFrom(new byte[32]), result);
                }));
    }

    @HapiTest
    final Stream<DynamicTest> callingDestructedContractReturnsStatusSuccess() {
        final AtomicReference<AccountID> accountIDAtomicReference = new AtomicReference<>();
        return defaultHapiSpec("callingDestructedContractReturnsStatusSuccess")
                .given(
                        cryptoCreate(BENEFICIARY).exposingCreatedIdTo(accountIDAtomicReference::set),
                        uploadInitCode(SIMPLE_UPDATE_CONTRACT))
                .when(
                        contractCreate(SIMPLE_UPDATE_CONTRACT).gas(300_000L),
                        contractCall(SIMPLE_UPDATE_CONTRACT, "set", BigInteger.valueOf(5), BigInteger.valueOf(42))
                                .gas(300_000L),
                        sourcing(() -> contractCall(
                                        SIMPLE_UPDATE_CONTRACT,
                                        "del",
                                        asHeadlongAddress(asAddress(accountIDAtomicReference.get())))
                                .gas(1_000_000L)))
                .then(contractCall(SIMPLE_UPDATE_CONTRACT, "set", BigInteger.valueOf(15), BigInteger.valueOf(434))
                        .gas(350_000L)
                        .hasKnownStatus(SUCCESS));
    }

    @HapiTest
    final Stream<DynamicTest> internalStaticCallNonExistingMirrorAddressResultsInSuccess() {
        return defaultHapiSpec("internalStaticCallNonExistingMirrorAddressResultsInSuccess")
                .given(
                        uploadInitCode(INTERNAL_CALLER_CONTRACT),
                        contractCreate(INTERNAL_CALLER_CONTRACT).balance(ONE_HBAR))
                .when(contractCall(
                                INTERNAL_CALLER_CONTRACT,
                                STATIC_CALL_EXTERNAL_FUNCTION,
                                mirrorAddrWith(FIRST_NONEXISTENT_CONTRACT_NUM + 9))
                        .gas(GAS_LIMIT_FOR_CALL)
                        .via(INNER_TXN)
                        .hasKnownStatus(SUCCESS))
                .then(getTxnRecord(INNER_TXN)
                        .logged()
                        .hasPriority(
                                recordWith().contractCallResult(resultWith().contractCallResult(bigIntResult(0)))));
    }

    @HapiTest
    final Stream<DynamicTest> internalStaticCallExistingMirrorAddressResultsInSuccess() {
        AtomicReference<AccountID> receiverId = new AtomicReference<>();
        return defaultHapiSpec("internalStaticCallExistingMirrorAddressResultsInSuccess")
                .given(
                        cryptoCreate(RECEIVER).exposingCreatedIdTo(receiverId::set),
                        uploadInitCode(INTERNAL_CALLER_CONTRACT),
                        contractCreate(INTERNAL_CALLER_CONTRACT).balance(ONE_HBAR))
                .when(withOpContext((spec, op) -> allRunFor(
                        spec,
                        balanceSnapshot("initialBalance", asAccountString(receiverId.get())),
                        contractCall(
                                        INTERNAL_CALLER_CONTRACT,
                                        STATIC_CALL_EXTERNAL_FUNCTION,
                                        mirrorAddrWith(receiverId.get().getAccountNum()))
                                .gas(GAS_LIMIT_FOR_CALL)
                                .via(INNER_TXN))))
                .then(
                        getTxnRecord(INNER_TXN)
                                .hasPriority(recordWith()
                                        .contractCallResult(resultWith().contractCallResult(bigIntResult(0)))),
                        getAccountBalance(RECEIVER).hasTinyBars(changeFromSnapshot("initialBalance", 0)));
    }

    @HapiTest
    final Stream<DynamicTest> internalStaticCallNonExistingNonMirrorAddressResultsInSuccess() {
        AtomicReference<Bytes> nonExistingNonMirrorAddress = new AtomicReference<>();
        return defaultHapiSpec("internalStaticCallNonExistingNonMirrorAddressResultsInSuccess")
                .given(
                        cryptoCreate(CUSTOM_PAYER).balance(ONE_HUNDRED_HBARS),
                        newKeyNamed(ECDSA_KEY).shape(SECP_256K1_SHAPE),
                        withOpContext((spec, op) -> {
                            final var ecdsaKey = spec.registry().getKey(ECDSA_KEY);
                            final var tmp = ecdsaKey.getECDSASecp256K1().toByteArray();
                            final var addressBytes = recoverAddressFromPubKey(tmp);
                            nonExistingNonMirrorAddress.set(Bytes.of(addressBytes));
                        }),
                        uploadInitCode(INTERNAL_CALLER_CONTRACT),
                        contractCreate(INTERNAL_CALLER_CONTRACT).balance(ONE_HBAR))
                .when(withOpContext((spec, op) -> allRunFor(
                        spec,
                        balanceSnapshot("contractBalance", INTERNAL_CALLER_CONTRACT),
                        contractCall(
                                        INTERNAL_CALLER_CONTRACT,
                                        STATIC_CALL_EXTERNAL_FUNCTION,
                                        asHeadlongAddress(nonExistingNonMirrorAddress
                                                .get()
                                                .toArray()))
                                .gas(GAS_LIMIT_FOR_CALL)
                                .payingWith(CUSTOM_PAYER)
                                .via(INNER_TXN))))
                .then(
                        getTxnRecord(INNER_TXN)
                                .hasPriority(recordWith()
                                        .contractCallResult(resultWith().contractCallResult(bigIntResult(0)))),
                        getAccountBalance(INTERNAL_CALLER_CONTRACT)
                                .hasTinyBars(changeFromSnapshot("contractBalance", 0)));
    }

    @HapiTest
    final Stream<DynamicTest> internalStaticCallExistingNonMirrorAddressResultsInSuccess() {
        return defaultHapiSpec("internalStaticCallExistingNonMirrorAddressResultsInSuccess")
                .given(
                        newKeyNamed(ECDSA_KEY).shape(SECP_256K1_SHAPE),
                        cryptoTransfer(tinyBarsFromAccountToAlias(GENESIS, ECDSA_KEY, ONE_HUNDRED_HBARS)),
                        withOpContext((spec, opLog) -> updateSpecFor(spec, ECDSA_KEY)),
                        uploadInitCode(INTERNAL_CALLER_CONTRACT),
                        contractCreate(INTERNAL_CALLER_CONTRACT).balance(ONE_HBAR))
                .when(withOpContext((spec, op) -> {
                    final var ecdsaKey = spec.registry().getKey(ECDSA_KEY);
                    final var tmp = ecdsaKey.getECDSASecp256K1().toByteArray();
                    final var addressBytes = recoverAddressFromPubKey(tmp);
                    allRunFor(
                            spec,
                            balanceSnapshot("targetSnapshot", ECDSA_KEY).accountIsAlias(),
                            contractCall(
                                            INTERNAL_CALLER_CONTRACT,
                                            STATIC_CALL_EXTERNAL_FUNCTION,
                                            asHeadlongAddress(addressBytes))
                                    .gas(GAS_LIMIT_FOR_CALL)
                                    .via(INNER_TXN));
                }))
                .then(
                        getTxnRecord(INNER_TXN)
                                .hasPriority(recordWith()
                                        .contractCallResult(resultWith().contractCallResult(bigIntResult(0)))),
                        getAutoCreatedAccountBalance(ECDSA_KEY).hasTinyBars(changeFromSnapshot("targetSnapshot", 0)));
    }

    @HapiTest
    final Stream<DynamicTest> internalDelegateCallNonExistingMirrorAddressResultsInSuccess() {
        return defaultHapiSpec("internalDelegateCallNonExistingMirrorAddressResultsInSuccess")
                .given(
                        uploadInitCode(INTERNAL_CALLER_CONTRACT),
                        contractCreate(INTERNAL_CALLER_CONTRACT).balance(ONE_HBAR))
                .when(contractCall(
                                INTERNAL_CALLER_CONTRACT,
                                DELEGATE_CALL_EXTERNAL_FUNCTION,
                                mirrorAddrWith(FIRST_NONEXISTENT_CONTRACT_NUM + 10))
                        .gas(GAS_LIMIT_FOR_CALL)
                        .via(INNER_TXN)
                        .hasKnownStatus(SUCCESS))
                .then(getTxnRecord(INNER_TXN)
                        .logged()
                        .hasPriority(
                                recordWith().contractCallResult(resultWith().contractCallResult(bigIntResult(0)))));
    }

    @HapiTest
    final Stream<DynamicTest> internalDelegateCallExistingMirrorAddressResultsInSuccess() {
        AtomicReference<AccountID> receiverId = new AtomicReference<>();
        return defaultHapiSpec("internalDelegateCallExistingMirrorAddressResultsInSuccess")
                .given(
                        cryptoCreate(RECEIVER).exposingCreatedIdTo(receiverId::set),
                        uploadInitCode(INTERNAL_CALLER_CONTRACT),
                        contractCreate(INTERNAL_CALLER_CONTRACT).balance(ONE_HBAR))
                .when(withOpContext((spec, op) -> allRunFor(
                        spec,
                        balanceSnapshot("initialBalance", asAccountString(receiverId.get())),
                        contractCall(
                                        INTERNAL_CALLER_CONTRACT,
                                        DELEGATE_CALL_EXTERNAL_FUNCTION,
                                        mirrorAddrWith(receiverId.get().getAccountNum()))
                                .gas(GAS_LIMIT_FOR_CALL)
                                .via(INNER_TXN))))
                .then(
                        getTxnRecord(INNER_TXN)
                                .hasPriority(recordWith()
                                        .contractCallResult(resultWith().contractCallResult(bigIntResult(0)))),
                        getAccountBalance(RECEIVER).hasTinyBars(changeFromSnapshot("initialBalance", 0)));
    }

    @HapiTest
    final Stream<DynamicTest> internalDelegateCallNonExistingNonMirrorAddressResultsInSuccess() {
        AtomicReference<Bytes> nonExistingNonMirrorAddress = new AtomicReference<>();
        return defaultHapiSpec("internalDelegateCallNonExistingNonMirrorAddressResultsInSuccess")
                .given(
                        cryptoCreate(CUSTOM_PAYER).balance(ONE_HUNDRED_HBARS),
                        newKeyNamed(ECDSA_KEY).shape(SECP_256K1_SHAPE),
                        withOpContext((spec, op) -> {
                            final var ecdsaKey = spec.registry().getKey(ECDSA_KEY);
                            final var tmp = ecdsaKey.getECDSASecp256K1().toByteArray();
                            final var addressBytes = recoverAddressFromPubKey(tmp);
                            nonExistingNonMirrorAddress.set(Bytes.of(addressBytes));
                        }),
                        uploadInitCode(INTERNAL_CALLER_CONTRACT),
                        contractCreate(INTERNAL_CALLER_CONTRACT).balance(ONE_HBAR))
                .when(withOpContext((spec, op) -> allRunFor(
                        spec,
                        balanceSnapshot("contractBalance", INTERNAL_CALLER_CONTRACT),
                        contractCall(
                                        INTERNAL_CALLER_CONTRACT,
                                        DELEGATE_CALL_EXTERNAL_FUNCTION,
                                        asHeadlongAddress(nonExistingNonMirrorAddress
                                                .get()
                                                .toArray()))
                                .gas(GAS_LIMIT_FOR_CALL)
                                .payingWith(CUSTOM_PAYER)
                                .via(INNER_TXN))))
                .then(
                        getTxnRecord(INNER_TXN)
                                .hasPriority(recordWith()
                                        .contractCallResult(resultWith().contractCallResult(bigIntResult(0)))),
                        getAccountBalance(INTERNAL_CALLER_CONTRACT)
                                .hasTinyBars(changeFromSnapshot("contractBalance", 0)));
    }

    @HapiTest
    final Stream<DynamicTest> internalDelegateCallExistingNonMirrorAddressResultsInSuccess() {
        return defaultHapiSpec("internalDelegateCallExistingNonMirrorAddressResultsInSuccess")
                .given(
                        newKeyNamed(ECDSA_KEY).shape(SECP_256K1_SHAPE),
                        cryptoTransfer(tinyBarsFromAccountToAlias(GENESIS, ECDSA_KEY, ONE_HUNDRED_HBARS)),
                        withOpContext((spec, opLog) -> updateSpecFor(spec, ECDSA_KEY)),
                        uploadInitCode(INTERNAL_CALLER_CONTRACT),
                        contractCreate(INTERNAL_CALLER_CONTRACT).balance(ONE_HBAR))
                .when(withOpContext((spec, op) -> {
                    final var ecdsaKey = spec.registry().getKey(ECDSA_KEY);
                    final var tmp = ecdsaKey.getECDSASecp256K1().toByteArray();
                    final var addressBytes = recoverAddressFromPubKey(tmp);
                    allRunFor(
                            spec,
                            balanceSnapshot("targetSnapshot", ECDSA_KEY).accountIsAlias(),
                            contractCall(
                                            INTERNAL_CALLER_CONTRACT,
                                            DELEGATE_CALL_EXTERNAL_FUNCTION,
                                            asHeadlongAddress(addressBytes))
                                    .gas(GAS_LIMIT_FOR_CALL)
                                    .via(INNER_TXN));
                }))
                .then(
                        getTxnRecord(INNER_TXN)
                                .hasPriority(recordWith()
                                        .contractCallResult(resultWith().contractCallResult(bigIntResult(0)))),
                        getAutoCreatedAccountBalance(ECDSA_KEY).hasTinyBars(changeFromSnapshot("targetSnapshot", 0)));
    }

    @HapiTest
    final Stream<DynamicTest> internalCallWithValueToAccountWithReceiverSigRequiredTrue() {
        AtomicReference<AccountID> receiverId = new AtomicReference<>();

        return defaultHapiSpec("internalCallWithValueToAccountWithReceiverSigRequiredTrue")
                .given(
                        cryptoCreate(RECEIVER).receiverSigRequired(true).exposingCreatedIdTo(receiverId::set),
                        uploadInitCode(INTERNAL_CALLER_CONTRACT),
                        contractCreate(INTERNAL_CALLER_CONTRACT).balance(ONE_HBAR))
                .when(withOpContext((spec, op) -> allRunFor(
                        spec,
                        balanceSnapshot("initialBalance", INTERNAL_CALLER_CONTRACT),
                        contractCall(
                                        INTERNAL_CALLER_CONTRACT,
                                        CALL_WITH_VALUE_TO_FUNCTION,
                                        mirrorAddrWith(receiverId.get().getAccountNum()))
                                .gas(GAS_LIMIT_FOR_CALL * 4)
                                .via(INNER_TXN)
                                .hasKnownStatus(INVALID_SIGNATURE))))
                .then(
                        getTxnRecord(INNER_TXN).hasPriority(recordWith().status(INVALID_SIGNATURE)),
                        getAccountBalance(INTERNAL_CALLER_CONTRACT)
                                .hasTinyBars(changeFromSnapshot("initialBalance", 0)));
    }

    @HapiTest
    final Stream<DynamicTest> internalCallToSystemAccount564ResultsInSuccessNoop() {
        AtomicReference<AccountID> targetId = new AtomicReference<>();
        targetId.set(AccountID.newBuilder().setAccountNum(564L).build());

        return defaultHapiSpec("internalCallToSystemAccount564ResultsInSuccessNoop")
                .given(
                        uploadInitCode(INTERNAL_CALLER_CONTRACT),
                        contractCreate(INTERNAL_CALLER_CONTRACT).balance(ONE_HBAR))
                .when(
                        balanceSnapshot("initialBalance", INTERNAL_CALLER_CONTRACT),
                        withOpContext((spec, op) -> allRunFor(
                                spec,
                                contractCall(
                                                INTERNAL_CALLER_CONTRACT,
                                                CALL_EXTERNAL_FUNCTION,
                                                mirrorAddrWith(targetId.get().getAccountNum()))
                                        .gas(GAS_LIMIT_FOR_CALL * 4)
                                        .via(INNER_TXN))))
                .then(
                        getTxnRecord(INNER_TXN).hasPriority(recordWith().status(SUCCESS)),
                        getAccountBalance(INTERNAL_CALLER_CONTRACT)
                                .hasTinyBars(changeFromSnapshot("initialBalance", 0)));
    }

    @HapiTest
<<<<<<< HEAD
    final Stream<DynamicTest> internalCallToEthereumPrecompile0x2ResultsInSuccess() {
=======
    final HapiSpec internalCallsAgainstSystemAccountsWithValue() {
        final var withAmount = "makeCallWithAmount";
        return defaultHapiSpec(
                        "internalCallsAgainstSystemAccountsWithValue",
                        NONDETERMINISTIC_TRANSACTION_FEES,
                        NONDETERMINISTIC_CONTRACT_CALL_RESULTS)
                .given(
                        uploadInitCode(MAKE_CALLS_CONTRACT),
                        contractCreate(MAKE_CALLS_CONTRACT).gas(GAS_LIMIT_FOR_CALL * 4))
                .when(
                        balanceSnapshot("initialBalance", MAKE_CALLS_CONTRACT),
                        contractCall(
                                        MAKE_CALLS_CONTRACT,
                                        withAmount,
                                        idAsHeadlongAddress(AccountID.newBuilder()
                                                .setAccountNum(357)
                                                .build()),
                                        new byte[] {"system account".getBytes()[0]})
                                .gas(GAS_LIMIT_FOR_CALL * 4)
                                .sending(2L)
                                .via(INNER_TXN)
                                .hasKnownStatus(INVALID_FEE_SUBMITTED))
                .then(getAccountBalance(MAKE_CALLS_CONTRACT).hasTinyBars(changeFromSnapshot("initialBalance", 0)));
    }

    @HapiTest
    final HapiSpec internalCallsAgainstSystemAccountsWithoutValue() {
        final var withoutAmount = "makeCallWithoutAmount";
        return defaultHapiSpec(
                        "internalCallsAgainstSystemAccountsWithoutValue",
                        NONDETERMINISTIC_TRANSACTION_FEES,
                        NONDETERMINISTIC_CONTRACT_CALL_RESULTS)
                .given(
                        uploadInitCode(MAKE_CALLS_CONTRACT),
                        contractCreate(MAKE_CALLS_CONTRACT).gas(GAS_LIMIT_FOR_CALL * 4))
                .when(
                        balanceSnapshot("initialBalance", MAKE_CALLS_CONTRACT),
                        contractCall(
                                        MAKE_CALLS_CONTRACT,
                                        withoutAmount,
                                        idAsHeadlongAddress(AccountID.newBuilder()
                                                .setAccountNum(357)
                                                .build()),
                                        new byte[] {"system account".getBytes()[0]})
                                .gas(GAS_LIMIT_FOR_CALL * 4)
                                .via(INNER_TXN)
                                .hasKnownStatus(SUCCESS))
                .then(
                        getTxnRecord(INNER_TXN).hasPriority(recordWith().status(SUCCESS)),
                        getAccountBalance(MAKE_CALLS_CONTRACT).hasTinyBars(changeFromSnapshot("initialBalance", 0)));
    }

    @HapiTest
    private HapiSpec internalCallToEthereumPrecompile0x2ResultsInSuccess() {
>>>>>>> ea0b8751
        AtomicReference<AccountID> targetId = new AtomicReference<>();
        targetId.set(AccountID.newBuilder().setAccountNum(2L).build());

        return defaultHapiSpec("internalCallToEthereumPrecompile0x2ResultsInSuccess")
                .given(
                        uploadInitCode(INTERNAL_CALLER_CONTRACT),
                        contractCreate(INTERNAL_CALLER_CONTRACT).balance(ONE_HBAR))
                .when(
                        balanceSnapshot("initialBalance", INTERNAL_CALLER_CONTRACT),
                        withOpContext((spec, op) -> allRunFor(
                                spec,
                                contractCall(
                                                INTERNAL_CALLER_CONTRACT,
                                                CALL_EXTERNAL_FUNCTION,
                                                mirrorAddrWith(targetId.get().getAccountNum()))
                                        .gas(GAS_LIMIT_FOR_CALL * 4)
                                        .via(INNER_TXN))))
                .then(
                        withOpContext((spec, opLog) -> {
                            final var lookup = getTxnRecord(INNER_TXN);
                            allRunFor(spec, lookup);
                            final var result = lookup.getResponseRecord()
                                    .getContractCallResult()
                                    .getContractCallResult();
                            assertNotEquals(ByteString.copyFrom(new byte[32]), result);
                        }),
                        getAccountBalance(INTERNAL_CALLER_CONTRACT)
                                .hasTinyBars(changeFromSnapshot("initialBalance", 0)));
    }

    @HapiTest
    final Stream<DynamicTest> internalCallWithValueToEthereumPrecompile0x2ResultsInRevert() {
        AtomicReference<AccountID> targetId = new AtomicReference<>();
        targetId.set(AccountID.newBuilder().setAccountNum(2L).build());

        return defaultHapiSpec("internalCallWithValueToEthereumPrecompile0x2ResultsInRevert")
                .given(
                        uploadInitCode(INTERNAL_CALLER_CONTRACT),
                        contractCreate(INTERNAL_CALLER_CONTRACT).balance(ONE_HBAR))
                .when(
                        balanceSnapshot("initialBalance", INTERNAL_CALLER_CONTRACT),
                        withOpContext((spec, op) -> allRunFor(
                                spec,
                                contractCall(
                                                INTERNAL_CALLER_CONTRACT,
                                                CALL_WITH_VALUE_TO_FUNCTION,
                                                mirrorAddrWith(targetId.get().getAccountNum()))
                                        .gas(GAS_LIMIT_FOR_CALL * 4)
                                        .via(INNER_TXN)
                                        .hasKnownStatus(INVALID_FEE_SUBMITTED))))
                .then(getAccountBalance(INTERNAL_CALLER_CONTRACT).hasTinyBars(changeFromSnapshot("initialBalance", 0)));
    }

    @HapiTest
    final Stream<DynamicTest> internalCallToNonExistingSystemAccount852ResultsInSuccessNoop() {
        AtomicReference<AccountID> targetId = new AtomicReference<>();
        targetId.set(AccountID.newBuilder().setAccountNum(852L).build());

        return defaultHapiSpec("internalCallToNonExistingSystemAccount852ResultsInSuccessNoop")
                .given(
                        uploadInitCode(INTERNAL_CALLER_CONTRACT),
                        contractCreate(INTERNAL_CALLER_CONTRACT).balance(ONE_HBAR))
                .when(
                        balanceSnapshot("initialBalance", INTERNAL_CALLER_CONTRACT),
                        withOpContext((spec, op) -> allRunFor(
                                spec,
                                contractCall(
                                                INTERNAL_CALLER_CONTRACT,
                                                CALL_EXTERNAL_FUNCTION,
                                                mirrorAddrWith(targetId.get().getAccountNum()))
                                        .gas(GAS_LIMIT_FOR_CALL * 4)
                                        .via(INNER_TXN))))
                .then(
                        getTxnRecord(INNER_TXN).hasPriority(recordWith().status(SUCCESS)),
                        getAccountBalance(INTERNAL_CALLER_CONTRACT)
                                .hasTinyBars(changeFromSnapshot("initialBalance", 0)));
    }

    @HapiTest
    final Stream<DynamicTest> internalCallWithValueToNonExistingSystemAccount852ResultsInInvalidAliasKey() {
        AtomicReference<AccountID> targetId = new AtomicReference<>();
        final var systemAccountNum = 852L;
        targetId.set(AccountID.newBuilder().setAccountNum(systemAccountNum).build());

        return defaultHapiSpec("internalCallWithValueToNonExistingSystemAccount852ResultsInInvalidAliasKey")
                .given(
                        uploadInitCode(INTERNAL_CALLER_CONTRACT),
                        contractCreate(INTERNAL_CALLER_CONTRACT).balance(ONE_HBAR))
                .when(
                        balanceSnapshot("initialBalance", INTERNAL_CALLER_CONTRACT),
                        withOpContext((spec, op) -> allRunFor(
                                spec,
                                contractCall(
                                                INTERNAL_CALLER_CONTRACT,
                                                CALL_WITH_VALUE_TO_FUNCTION,
                                                mirrorAddrWith(targetId.get().getAccountNum()))
                                        .gas(GAS_LIMIT_FOR_CALL * 4))))
                .then(
                        getAccountBalance(INTERNAL_CALLER_CONTRACT)
                                .hasTinyBars(changeFromSnapshot("initialBalance", 0)),
                        getAccountBalance("0.0." + systemAccountNum).hasAnswerOnlyPrecheck(INVALID_ACCOUNT_ID));
    }

    @HapiTest
    final Stream<DynamicTest> internalCallWithValueToSystemAccount564ResultsInSuccessNoopNoTransfer() {
        AtomicReference<AccountID> targetId = new AtomicReference<>();
        targetId.set(AccountID.newBuilder().setAccountNum(564L).build());

        return defaultHapiSpec("internalCallWithValueToSystemAccount564ResultsInSuccessNoopNoTransfer")
                .given(
                        uploadInitCode(INTERNAL_CALLER_CONTRACT),
                        contractCreate(INTERNAL_CALLER_CONTRACT).balance(ONE_HBAR))
                .when(
                        balanceSnapshot("initialBalance", INTERNAL_CALLER_CONTRACT),
                        withOpContext((spec, op) -> allRunFor(
                                spec,
                                contractCall(
                                                INTERNAL_CALLER_CONTRACT,
                                                CALL_WITH_VALUE_TO_FUNCTION,
                                                mirrorAddrWith(targetId.get().getAccountNum()))
                                        .gas(GAS_LIMIT_FOR_CALL * 4)
                                        .via(INNER_TXN)
                                        .hasKnownStatus(INVALID_FEE_SUBMITTED))))
                .then(getAccountBalance(INTERNAL_CALLER_CONTRACT).hasTinyBars(changeFromSnapshot("initialBalance", 0)));
    }

    @HapiTest
    final Stream<DynamicTest> internalCallWithValueToExistingSystemAccount800ResultsInSuccessfulTransfer() {
        AtomicReference<AccountID> targetId = new AtomicReference<>();
        targetId.set(AccountID.newBuilder().setAccountNum(800L).build());

        return defaultHapiSpec("internalCallWithValueToExistingSystemAccount800ResultsInSuccessfulTransfer")
                .given(
                        uploadInitCode(INTERNAL_CALLER_CONTRACT),
                        contractCreate(INTERNAL_CALLER_CONTRACT).balance(ONE_HBAR))
                .when(
                        balanceSnapshot("initialBalance", INTERNAL_CALLER_CONTRACT),
                        withOpContext((spec, op) -> allRunFor(
                                spec,
                                contractCall(
                                                INTERNAL_CALLER_CONTRACT,
                                                CALL_WITH_VALUE_TO_FUNCTION,
                                                mirrorAddrWith(targetId.get().getAccountNum()))
                                        .gas(GAS_LIMIT_FOR_CALL * 4)
                                        .via(INNER_TXN))))
                .then(
                        getTxnRecord(INNER_TXN).hasPriority(recordWith().status(SUCCESS)),
                        getAccountBalance(INTERNAL_CALLER_CONTRACT)
                                .hasTinyBars(changeFromSnapshot("initialBalance", -1)));
    }

    @HapiTest
    final Stream<DynamicTest> internalCallToExistingSystemAccount800ResultsInSuccessNoop() {
        AtomicReference<AccountID> targetId = new AtomicReference<>();
        targetId.set(AccountID.newBuilder().setAccountNum(800L).build());

        return defaultHapiSpec("internalCallToExistingSystemAccount800ResultsInSuccessNoop")
                .given(
                        uploadInitCode(INTERNAL_CALLER_CONTRACT),
                        contractCreate(INTERNAL_CALLER_CONTRACT).balance(ONE_HBAR))
                .when(
                        balanceSnapshot("initialBalance", INTERNAL_CALLER_CONTRACT),
                        withOpContext((spec, op) -> allRunFor(
                                spec,
                                contractCall(
                                                INTERNAL_CALLER_CONTRACT,
                                                CALL_EXTERNAL_FUNCTION,
                                                mirrorAddrWith(targetId.get().getAccountNum()))
                                        .gas(GAS_LIMIT_FOR_CALL * 4)
                                        .via(INNER_TXN))))
                .then(
                        getTxnRecord(INNER_TXN).hasPriority(recordWith().status(SUCCESS)),
                        getAccountBalance(INTERNAL_CALLER_CONTRACT)
                                .hasTinyBars(changeFromSnapshot("initialBalance", 0)));
    }

    @HapiTest
    final Stream<DynamicTest> testBalanceOfForSystemAccounts() {
        final var contract = "BalanceChecker46Version";
        final var balance = 10L;
        final var systemAccountBalance = 0;
        final var opsArray = new HapiSpecOperation[systemAccounts.size() * 2];

        for (int i = 0; i < systemAccounts.size(); i++) {
            // add contract call for all accounts in the list
            opsArray[i] = contractCall(contract, BALANCE_OF, mirrorAddrWith(systemAccounts.get(i)))
                    .hasKnownStatus(SUCCESS);

            // add contract call local for all accounts in the list
            opsArray[systemAccounts.size() + i] = contractCallLocal(
                            contract, BALANCE_OF, mirrorAddrWith(systemAccounts.get(i)))
                    .has(ContractFnResultAsserts.resultWith()
                            .resultThruAbi(
                                    getABIFor(FUNCTION, BALANCE_OF, contract),
                                    ContractFnResultAsserts.isLiteralResult(
                                            new Object[] {BigInteger.valueOf(systemAccountBalance)})));
        }
        return defaultHapiSpec("verifiesSystemAccountBalanceOf")
                .given(cryptoCreate("testAccount").balance(balance), uploadInitCode(contract), contractCreate(contract))
                .when()
                .then(opsArray);
    }

    @Override
    protected Logger getResultsLogger() {
        return LOG;
    }
}<|MERGE_RESOLUTION|>--- conflicted
+++ resolved
@@ -1342,10 +1342,7 @@
     }
 
     @HapiTest
-<<<<<<< HEAD
-    final Stream<DynamicTest> internalCallToEthereumPrecompile0x2ResultsInSuccess() {
-=======
-    final HapiSpec internalCallsAgainstSystemAccountsWithValue() {
+    final Stream<DynamicTest> internalCallsAgainstSystemAccountsWithValue() {
         final var withAmount = "makeCallWithAmount";
         return defaultHapiSpec(
                         "internalCallsAgainstSystemAccountsWithValue",
@@ -1371,7 +1368,7 @@
     }
 
     @HapiTest
-    final HapiSpec internalCallsAgainstSystemAccountsWithoutValue() {
+    final Stream<DynamicTest> internalCallsAgainstSystemAccountsWithoutValue() {
         final var withoutAmount = "makeCallWithoutAmount";
         return defaultHapiSpec(
                         "internalCallsAgainstSystemAccountsWithoutValue",
@@ -1398,8 +1395,7 @@
     }
 
     @HapiTest
-    private HapiSpec internalCallToEthereumPrecompile0x2ResultsInSuccess() {
->>>>>>> ea0b8751
+    final Stream<DynamicTest> internalCallToEthereumPrecompile0x2ResultsInSuccess() {
         AtomicReference<AccountID> targetId = new AtomicReference<>();
         targetId.set(AccountID.newBuilder().setAccountNum(2L).build());
 
