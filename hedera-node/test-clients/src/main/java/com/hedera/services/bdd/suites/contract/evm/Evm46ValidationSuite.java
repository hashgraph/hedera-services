--- conflicted
+++ resolved
@@ -125,13 +125,9 @@
     private static final String DYNAMIC_EVM_PROPERTY = "contracts.evm.version.dynamic";
     private static final String EVM_VERSION_046 = "v0.46";
     private static final String BALANCE_OF = "balanceOf";
-
-<<<<<<< HEAD
-=======
     public static final List<Long> nonExistingSystemAccounts =
             List.of(0L, 1L, 9L, 10L, 358L, 359L, 360L, 361L, 750L, 751L);
     public static final List<Long> existingSystemAccounts = List.of(999L, 1000L);
->>>>>>> 3aa52f25
     public static final List<Long> systemAccounts =
             List.of(0L, 1L, 9L, 10L, 358L, 359L, 360L, 361L, 750L, 751L, 999L, 1000L);
 
