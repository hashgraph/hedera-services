/*
 * Copyright (C) 2023 Hedera Hashgraph, LLC
 *
 * Licensed under the Apache License, Version 2.0 (the "License");
 * you may not use this file except in compliance with the License.
 * You may obtain a copy of the License at
 *
 *      http://www.apache.org/licenses/LICENSE-2.0
 *
 * Unless required by applicable law or agreed to in writing, software
 * distributed under the License is distributed on an "AS IS" BASIS,
 * WITHOUT WARRANTIES OR CONDITIONS OF ANY KIND, either express or implied.
 * See the License for the specific language governing permissions and
 * limitations under the License.
 */

package com.hedera.services.bdd.junit;

import static com.swirlds.platform.PlatformBuilder.DEFAULT_CONFIG_FILE_NAME;
import static com.swirlds.platform.PlatformBuilder.DEFAULT_SETTINGS_FILE_NAME;
import static java.util.Objects.requireNonNull;
import static java.util.concurrent.TimeUnit.MILLISECONDS;

import com.hedera.hapi.node.base.AccountID;
import com.hedera.node.app.Hedera;
import com.swirlds.base.state.Stoppable;
import com.swirlds.common.constructable.ConstructableRegistry;
<<<<<<< HEAD
import com.swirlds.merkledb.MerkleDb;
import com.swirlds.platform.SwirldsPlatformBuilder;
=======
import com.swirlds.common.system.NodeId;
import com.swirlds.common.system.Platform;
import com.swirlds.config.api.ConfigurationBuilder;
import com.swirlds.platform.PlatformBuilder;
>>>>>>> 80727070
import com.swirlds.platform.util.BootstrapUtils;
import edu.umd.cs.findbugs.annotations.NonNull;
import java.io.File;
import java.io.IOException;
import java.net.MalformedURLException;
import java.net.SocketTimeoutException;
import java.net.URL;
import java.nio.file.Files;
import java.nio.file.Path;
import java.util.Comparator;
import java.util.Map;
import java.util.concurrent.TimeoutException;

/**
 * An implementation of {@link HapiTestNode} that runs the node in this JVM process. The advantage of the in-process
 * node is that it can be debugged when run through the IDE or through Gradle. Just launch JUnit using a debugger, and
 * place a breakpoint in the code for the node, and it will work!
 *
 * <p>Ideally we would host the node with classloader isolation, which would allow us to bring this node down and up
 * again. Unfortunately, the {@link ConstructableRegistry} thwarted my attempt, because it ignores the classloader
 * isolation, discovers all the classloaders (including the system classloader), and chooses its own rank order for what
 * order to look classes up in. That makes it impossible to do classloader isolation. We need to fix that. Until then,
 * in process nodes simply will not work well when stopped.
 *
 * <p>NOTE!! This class will not work generally, There are several problems that must be fixed. We must have a clean
 * way to shut things down, which we don't have today. We also need a way to specify the config properties to use
 * with the Hedera config (which is DIFFERENT from the platform config). Right now that involves setting an environment
 * variable, which we cannot do when running in process. See ConfigProviderBase.
 */
public class InProcessHapiTestNode implements HapiTestNode {
    /** The thread in which the Hedera node will run */
    private WorkerThread th;
    /** The name of the node, such as Alice or Bob */
    private final String name;
    /** The ID of the node. This is probably always 0. */
    private final long nodeId;
    /** The account ID of the node, such as 0.0.3 */
    private final AccountID accountId;
    /** The directory in which the config.txt, settings.txt, and other files live. */
    private final Path workingDir;
    /** The port on which the grpc server will be listening */
    private final int grpcPort;

    /**
     * Create a new in-process node.
     *
<<<<<<< HEAD
     * @param name the name of the node, like Alice, Bob
     * @param nodeId The node ID
     * @param accountId The account ID of the node, such as 0.0.3.
     * @param workingDir The working directory. Must already be created and setup with all the files.
     * @param grpcPort The grpc port to configure the server with.
=======
     * @param workingDir The working directory. Must already be created and setup with all the files.
     * @param nodeId     The node ID
     * @param grpcPort   The grpc port to configure the server with.
>>>>>>> 80727070
     */
    public InProcessHapiTestNode(
            @NonNull final String name,
            final long nodeId,
            @NonNull final AccountID accountId,
            @NonNull final Path workingDir,
            final int grpcPort) {
        this.name = requireNonNull(name);
        this.nodeId = nodeId;
        this.accountId = requireNonNull(accountId);
        this.workingDir = requireNonNull(workingDir);
        this.grpcPort = grpcPort;
    }

    @Override
    public long getId() {
        return nodeId;
    }

    @Override
    public String getName() {
        return name;
    }

    @Override
    public AccountID getAccountId() {
        return accountId;
    }

    @Override
    public String toString() {
        return "InProcessHapiTestNode{" + "name='"
                + name + '\'' + ", nodeId="
                + nodeId + ", accountId="
                + accountId + '}';
    }

    @Override
    public void start() {
<<<<<<< HEAD
        if (th != null && th.hedera.isActive())
            throw new IllegalStateException("Node is not stopped, cannot start it!");
=======
        if (th != null) {
            throw new IllegalStateException("Node is not stopped, cannot start it!");
        }
>>>>>>> 80727070

        try {
            th = new WorkerThread(workingDir, nodeId, grpcPort);
            th.setDaemon(false);
            th.start();
        } catch (Exception e) {
            throw new RuntimeException("Failed to start the node! Check the logs", e);
        }
    }

    @Override
    public void waitForActive(long seconds) throws TimeoutException {
        final var waitUntil = System.currentTimeMillis() + (seconds * 1000);
        while (System.currentTimeMillis() < waitUntil) {
            if (th != null && th.hedera != null && th.hedera.isActive()) {
                // Actually try to open a connection with the node, to make sure it is really up and running.
                // The platform may be active, but the node may not be listening.
                try {
                    final var url = new URL("http://localhost:" + grpcPort + "/");
                    final var connection = url.openConnection();
                    connection.connect();
                    return;
                } catch (MalformedURLException e) {
                    throw new RuntimeException("Should never happen", e);
                } catch (SocketTimeoutException ignored) {
                    // This is expected, the node is not up yet.
                } catch (IOException e) {
                    throw new RuntimeException(e);
                }
            }

            try {
                MILLISECONDS.sleep(10);
            } catch (InterruptedException e) {
                Thread.currentThread().interrupt();
                throw new RuntimeException(
                        "node " + nodeId + ": Interrupted while sleeping in waitForActive busy loop", e);
            }
        }

        // We timed out.
        throw new TimeoutException(
                "node " + nodeId + ": Waited " + seconds + " seconds, but node did not become active!");
    }

    @Override
<<<<<<< HEAD
    public void shutdown() {
        if (th != null && (th.hedera.isFrozen() || th.hedera.isActive())) {
            if (th.hedera != null) th.hedera.shutdown();
=======
    public void stop() {
        if (th != null) {
            if (th.hedera != null) {
                th.hedera.shutdown();
            }
>>>>>>> 80727070
            th.interrupt();

            // This is a hack, but it's the best I can do without classloader isolation and without a systematic
            // way to shut down a node. Normally, nodes are shutdown by existing the JVM. However, we don't want to
            // do that here, because we're in-process! So what I'm going to do is:
            //  1. Search through all the threads in the JVM to find all of them with a callstack with "WorkerThread"
            //     in the stack. This means they were called by the WorkerThread. Only objects that are part of the
            //     node will be in this callstack.
            //  2. For each such thread, stop it. Thread.stop is deprecated and discouraged, because it is almost
            //     always the wrong thing. In our case though, NOTHING in the Junit JVM is working with any locks or
            //     semaphores, etc. in the node. So we should be safe.
            //  3. There are some places in the node software that uses statics -- like MerkleDb. I've got to try to
            //     reset those.
            //
            // This is an error-prone approach, because at any time someone might add new static state to the node and
            // fail to update this code accordingly. But it's the best we can do without removing all static state and
            // having a clean shutdown procedure for the node. Fixing that should be a priority, allowing us to simplify
            // this code and make it more foolproof.

            //noinspection deprecation
            final var threadsToStop = Thread.getAllStackTraces().entrySet().stream()
                    .filter(entry -> {
                        for (final var stackTraceElement : entry.getValue()) {
                            final var className = stackTraceElement.getClassName();
                            if (className.contains("WorkerThread") || className.contains("com.swirlds")) {
                                return true;
                            }
                        }
                        return false;
                    })
                    .map(Map.Entry::getKey)
                    .toList();

            threadsToStop.forEach(th -> {
                if (th instanceof Stoppable s) {
                    s.stop();
                }
            });
            threadsToStop.forEach(Thread::interrupt);
            threadsToStop.forEach(Thread::stop);

            MerkleDb.setDefaultPath(null);
            ConstructableRegistry.getInstance().reset();
        }
    }

    @Override
    public void waitForShutdown(long seconds) throws TimeoutException {
        final var waitUntil = System.currentTimeMillis() + (seconds * 1000);
        while (th != null && th.hedera != null && th.hedera.isActive()) {
            if (System.currentTimeMillis() > waitUntil) {
                throw new TimeoutException(
                        "node " + nodeId + ": Waited " + seconds + " seconds, but node did not shut down!");
            }

            try {
                MILLISECONDS.sleep(10);
            } catch (InterruptedException e) {
                Thread.currentThread().interrupt();
                throw new RuntimeException(
                        "node " + nodeId + ": Interrupted while sleeping in waitForShutdown busy loop", e);
            }
        }
    }

    @Override
    public void waitForFreeze(long seconds) throws TimeoutException {
        final var waitUntil = System.currentTimeMillis() + (seconds * 1000);
        while (th != null && !th.hedera.isFrozen()) {
            if (System.currentTimeMillis() > waitUntil) {
                throw new TimeoutException(
                        "node " + nodeId + ": Waited " + seconds + " seconds, but node did not freeze!");
            }

            try {
                MILLISECONDS.sleep(10);
            } catch (InterruptedException e) {
                Thread.currentThread().interrupt();
                throw new RuntimeException(
                        "node " + nodeId + ": Interrupted while sleeping in waitForFreeze busy loop", e);
            }
        }
    }

    @Override
    public void terminate() {
        // There really isn't anything better I can do without classloader isolation
        shutdown();
    }

    @Override
    public void clearState() {
        if (th != null && th.hedera.isActive()) {
            throw new IllegalStateException("Cannot clear state from a running node. At least, not yet.");
        }

        final var saved = workingDir.resolve("data/saved").toAbsolutePath().normalize();
        try {
            if (Files.exists(saved)) {
                Files.walk(saved)
                        .sorted(Comparator.reverseOrder())
                        .map(Path::toFile)
                        .forEach(File::delete);
            }
        } catch (IOException e) {
            throw new RuntimeException("Could not delete saved state " + saved, e);
        }
    }

    /**
     * A helper thread class within which the node is started.
     */
    public static final class WorkerThread extends Thread {
        private Hedera hedera;
        private final long nodeId;
        private final int grpcPort;
        private final Path workingDir;

        public WorkerThread(Path workingDir, long nodeId, int grpcPort) {
            this.workingDir = workingDir;
            this.nodeId = nodeId;
            this.grpcPort = grpcPort;
        }

        public Hedera getHedera() {
            return hedera;
        }

        @Override
        public void run() {
            BootstrapUtils.setupConstructableRegistry();
            final var cr = ConstructableRegistry.getInstance();
<<<<<<< HEAD
            new SwirldsPlatformBuilder()
                    .withNodeId(nodeId)
                    .withConfigValue("paths.configPath", path("config.txt"))
                    .withConfigValue("paths.settingsPath", path("settings.txt"))
                    .withConfigValue("paths.settingsUsedDir", path("."))
                    .withConfigValue("paths.keysDirPath", path("data/keys"))
                    .withConfigValue("paths.appsDirPath", path("data/apps"))
                    .withConfigValue("paths.logPath", path("log4j2.xml"))
                    .withConfigValue("metrics.csvOutputFolder", path("."))
                    .withConfigValue("emergencyRecoveryFileLoadDir", path("data/saved"))
                    .withConfigValue("state.savedStateDirectory", path("data/saved"))
                    .withConfigValue("loadKeysFromPfxFiles", false)
                    .withConfigValue("grpc.port", grpcPort)
                    .withMain(() -> {
                        final var h = new Hedera(cr);
                        hedera = h;
                        return h;
                    })
                    .buildAndStart();
=======

            hedera = new Hedera(cr);

            final PlatformBuilder builder = new PlatformBuilder(
                    Hedera.APP_NAME,
                    Hedera.SWIRLD_NAME,
                    hedera.getSoftwareVersion(),
                    hedera::newState,
                    new NodeId(nodeId));

            final ConfigurationBuilder configBuilder = ConfigurationBuilder.create()
                    .withValue("paths.settingsUsedDir", path("."))
                    .withValue("paths.keysDirPath", path("data/keys"))
                    .withValue("paths.appsDirPath", path("data/apps"))
                    .withValue("paths.logPath", path("log4j2.xml"))
                    .withValue("emergencyRecoveryFileLoadDir", path("data/saved"))
                    .withValue("state.savedStateDirectory", path("data/saved"))
                    .withValue("loadKeysFromPfxFiles", "false")
                    .withValue("grpc.port", Integer.toString(grpcPort));

            builder.withConfigurationBuilder(configBuilder)
                    .withSettingsPath(Path.of(path(DEFAULT_SETTINGS_FILE_NAME)))
                    .withConfigPath(Path.of(path(DEFAULT_CONFIG_FILE_NAME)));

            final Platform platform = builder.build();
            hedera.init(platform, new NodeId(nodeId));
            platform.start();
            hedera.run();
>>>>>>> 80727070
        }

        private String path(String path) {
            return workingDir.resolve(path).toAbsolutePath().normalize().toString();
        }
    }
}<|MERGE_RESOLUTION|>--- conflicted
+++ resolved
@@ -25,15 +25,12 @@
 import com.hedera.node.app.Hedera;
 import com.swirlds.base.state.Stoppable;
 import com.swirlds.common.constructable.ConstructableRegistry;
-<<<<<<< HEAD
-import com.swirlds.merkledb.MerkleDb;
-import com.swirlds.platform.SwirldsPlatformBuilder;
-=======
 import com.swirlds.common.system.NodeId;
 import com.swirlds.common.system.Platform;
 import com.swirlds.config.api.ConfigurationBuilder;
 import com.swirlds.platform.PlatformBuilder;
->>>>>>> 80727070
+import com.swirlds.merkledb.MerkleDb;
+import com.swirlds.platform.SwirldsPlatformBuilder;
 import com.swirlds.platform.util.BootstrapUtils;
 import edu.umd.cs.findbugs.annotations.NonNull;
 import java.io.File;
@@ -80,17 +77,11 @@
     /**
      * Create a new in-process node.
      *
-<<<<<<< HEAD
      * @param name the name of the node, like Alice, Bob
      * @param nodeId The node ID
      * @param accountId The account ID of the node, such as 0.0.3.
      * @param workingDir The working directory. Must already be created and setup with all the files.
-     * @param grpcPort The grpc port to configure the server with.
-=======
-     * @param workingDir The working directory. Must already be created and setup with all the files.
-     * @param nodeId     The node ID
      * @param grpcPort   The grpc port to configure the server with.
->>>>>>> 80727070
      */
     public InProcessHapiTestNode(
             @NonNull final String name,
@@ -130,15 +121,9 @@
 
     @Override
     public void start() {
-<<<<<<< HEAD
-        if (th != null && th.hedera.isActive())
+        if (th != null && th.hedera.isActive()) {
             throw new IllegalStateException("Node is not stopped, cannot start it!");
-=======
-        if (th != null) {
-            throw new IllegalStateException("Node is not stopped, cannot start it!");
-        }
->>>>>>> 80727070
-
+        }
         try {
             th = new WorkerThread(workingDir, nodeId, grpcPort);
             th.setDaemon(false);
@@ -184,17 +169,11 @@
     }
 
     @Override
-<<<<<<< HEAD
     public void shutdown() {
         if (th != null && (th.hedera.isFrozen() || th.hedera.isActive())) {
-            if (th.hedera != null) th.hedera.shutdown();
-=======
-    public void stop() {
-        if (th != null) {
             if (th.hedera != null) {
                 th.hedera.shutdown();
             }
->>>>>>> 80727070
             th.interrupt();
 
             // This is a hack, but it's the best I can do without classloader isolation and without a systematic
@@ -327,27 +306,6 @@
         public void run() {
             BootstrapUtils.setupConstructableRegistry();
             final var cr = ConstructableRegistry.getInstance();
-<<<<<<< HEAD
-            new SwirldsPlatformBuilder()
-                    .withNodeId(nodeId)
-                    .withConfigValue("paths.configPath", path("config.txt"))
-                    .withConfigValue("paths.settingsPath", path("settings.txt"))
-                    .withConfigValue("paths.settingsUsedDir", path("."))
-                    .withConfigValue("paths.keysDirPath", path("data/keys"))
-                    .withConfigValue("paths.appsDirPath", path("data/apps"))
-                    .withConfigValue("paths.logPath", path("log4j2.xml"))
-                    .withConfigValue("metrics.csvOutputFolder", path("."))
-                    .withConfigValue("emergencyRecoveryFileLoadDir", path("data/saved"))
-                    .withConfigValue("state.savedStateDirectory", path("data/saved"))
-                    .withConfigValue("loadKeysFromPfxFiles", false)
-                    .withConfigValue("grpc.port", grpcPort)
-                    .withMain(() -> {
-                        final var h = new Hedera(cr);
-                        hedera = h;
-                        return h;
-                    })
-                    .buildAndStart();
-=======
 
             hedera = new Hedera(cr);
 
@@ -363,6 +321,7 @@
                     .withValue("paths.keysDirPath", path("data/keys"))
                     .withValue("paths.appsDirPath", path("data/apps"))
                     .withValue("paths.logPath", path("log4j2.xml"))
+                    .withValue("metrics.csvOutputFolder", path("."))
                     .withValue("emergencyRecoveryFileLoadDir", path("data/saved"))
                     .withValue("state.savedStateDirectory", path("data/saved"))
                     .withValue("loadKeysFromPfxFiles", "false")
@@ -376,7 +335,6 @@
             hedera.init(platform, new NodeId(nodeId));
             platform.start();
             hedera.run();
->>>>>>> 80727070
         }
 
         private String path(String path) {
