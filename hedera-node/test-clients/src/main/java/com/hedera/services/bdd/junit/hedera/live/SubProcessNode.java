/*
 * Copyright (C) 2024 Hedera Hashgraph, LLC
 *
 * Licensed under the Apache License, Version 2.0 (the "License");
 * you may not use this file except in compliance with the License.
 * You may obtain a copy of the License at
 *
 *      http://www.apache.org/licenses/LICENSE-2.0
 *
 * Unless required by applicable law or agreed to in writing, software
 * distributed under the License is distributed on an "AS IS" BASIS,
 * WITHOUT WARRANTIES OR CONDITIONS OF ANY KIND, either express or implied.
 * See the License for the specific language governing permissions and
 * limitations under the License.
 */

package com.hedera.services.bdd.junit.hedera.live;

import static com.hedera.services.bdd.junit.hedera.live.NodeStatus.GrpcStatus.DOWN;
import static com.hedera.services.bdd.junit.hedera.live.NodeStatus.GrpcStatus.NA;
import static com.hedera.services.bdd.junit.hedera.live.NodeStatus.GrpcStatus.UP;
import static com.hedera.services.bdd.junit.hedera.live.ProcessUtils.conditionFuture;
import static com.hedera.services.bdd.junit.hedera.live.ProcessUtils.destroyAnySubProcessNodeWithId;
import static com.hedera.services.bdd.junit.hedera.live.ProcessUtils.startSubProcessNodeFrom;
import static com.hedera.services.bdd.junit.hedera.live.StatusLookupAttempt.newLogAttempt;
import static com.hedera.services.bdd.junit.hedera.live.WorkingDirUtils.recreateWorkingDir;
import static com.swirlds.platform.system.status.PlatformStatus.ACTIVE;
import static java.util.Objects.requireNonNull;

import com.hedera.node.app.Hedera;
import com.hedera.services.bdd.junit.hedera.AbstractNode;
import com.hedera.services.bdd.junit.hedera.HederaNode;
import com.hedera.services.bdd.junit.hedera.NodeMetadata;
import com.swirlds.base.function.BooleanFunction;
import com.swirlds.platform.system.status.PlatformStatus;
import edu.umd.cs.findbugs.annotations.NonNull;
import edu.umd.cs.findbugs.annotations.Nullable;
import java.io.IOException;
import java.nio.file.Files;
import java.util.concurrent.CompletableFuture;
import java.util.concurrent.atomic.AtomicInteger;
import java.util.concurrent.atomic.AtomicReference;
import java.util.function.Consumer;
import java.util.regex.Matcher;
import java.util.regex.Pattern;

/**
 * A node running in its own OS process as a subprocess of the JUnit test runner.
 */
public class SubProcessNode extends AbstractNode implements HederaNode {
    /**
<<<<<<< HEAD
     * The maximum number of retries to make when looking up the status of a node via Prometheus
     * before resorting to scanning the application log.
     */
    private static final int MAX_PROMETHEUS_RETRIES = 1;
    /**
=======
>>>>>>> bf52b6dc
     * How many milliseconds to wait between retries when scanning the application log for
     * the node status.
     */
    private static final long LOG_SCAN_BACKOFF_MS = 1000L;
    /**
     * How many milliseconds to wait between retrying a Prometheus status lookup.
     */
    private static final long PROMETHEUS_BACKOFF_MS = 100L;
<<<<<<< HEAD
=======
    /**
     * The maximum number of retries to make when looking up the status of a node via Prometheus
     * before resorting to scanning the application log. (Empirically, if Prometheus is not up
     * within a minute or so, it's not going to be; and we should fall back to log scanning.)
     */
    private static final int MAX_PROMETHEUS_RETRIES = 666;
>>>>>>> bf52b6dc

    private final Pattern statusPattern;
    private final GrpcPinger grpcPinger;
    private final PrometheusClient prometheusClient;
    /**
     * If this node is running, the {@link ProcessHandle} of the node's process; null otherwise.
     */
    @Nullable
    private ProcessHandle processHandle;
    /**
     * Whether the working directory has been initialized.
     */
    private boolean workingDirInitialized;

    public SubProcessNode(
            @NonNull final NodeMetadata metadata,
            @NonNull final GrpcPinger grpcPinger,
            @NonNull final PrometheusClient prometheusClient) {
        super(metadata);
        this.grpcPinger = requireNonNull(grpcPinger);
        this.statusPattern = Pattern.compile(".*Hederanode#" + getNodeId() + " is (\\w+)");
        this.prometheusClient = requireNonNull(prometheusClient);
        // Just something to keep checkModuleInfo from claiming we don't require com.hedera.node.app
        requireNonNull(Hedera.class);
    }

    @Override
    public SubProcessNode initWorkingDir(@NonNull final String configTxt) {
        recreateWorkingDir(metadata.workingDir(), configTxt);
        workingDirInitialized = true;
        return this;
    }

    @Override
    public SubProcessNode start() {
        assertStopped();
        assertWorkingDirInitialized();
        destroyAnySubProcessNodeWithId(metadata.nodeId());
        processHandle = startSubProcessNodeFrom(metadata);
        return this;
    }

    @Override
    public boolean stop() {
        return stopWith(ProcessHandle::destroy);
    }

    @Override
    public boolean terminate() {
        return stopWith(ProcessHandle::destroyForcibly);
    }

    @Override
    public CompletableFuture<Void> statusFuture(
            @NonNull final PlatformStatus status, @Nullable Consumer<NodeStatus> nodeStatusObserver) {
        requireNonNull(status);
        final var retryCount = new AtomicInteger();
        return conditionFuture(
                () -> {
                    final var lookupAttempt = retryCount.get() <= MAX_PROMETHEUS_RETRIES
                            ? prometheusClient.statusFromLocalEndpoint(metadata.prometheusPort())
                            : statusFromLog();
                    var grpcStatus = NA;
                    var statusReached = lookupAttempt.status() == status;
                    if (statusReached && status == ACTIVE) {
                        grpcStatus = grpcPinger.isLive(metadata.grpcPort()) ? UP : DOWN;
                        statusReached = grpcStatus == UP;
                    }
                    if (nodeStatusObserver != null) {
                        nodeStatusObserver.accept(
                                new NodeStatus(lookupAttempt, grpcStatus, retryCount.getAndIncrement()));
                    }
                    return statusReached;
                },
                () -> retryCount.get() > MAX_PROMETHEUS_RETRIES ? LOG_SCAN_BACKOFF_MS : PROMETHEUS_BACKOFF_MS);
    }

    @Override
    public CompletableFuture<Void> stopFuture() {
        return conditionFuture(() -> processHandle == null);
    }

    @Override
    public String toString() {
        return "SubProcessNode{" + "metadata=" + metadata + ", workingDirInitialized=" + workingDirInitialized + '}';
    }

    private boolean stopWith(@NonNull final BooleanFunction<ProcessHandle> stop) {
        if (processHandle == null) {
            return false;
        }
        final var result = stop.apply(processHandle);
        processHandle = null;
        return result;
    }

    private void assertStopped() {
        if (processHandle != null) {
            throw new IllegalStateException("Node is still running");
        }
    }

    private void assertWorkingDirInitialized() {
        if (!workingDirInitialized) {
            throw new IllegalStateException("Working directory not initialized");
        }
    }

    private StatusLookupAttempt statusFromLog() {
        final AtomicReference<String> status = new AtomicReference<>();
        try (final var lines = Files.lines(getApplicationLogPath())) {
            lines.map(statusPattern::matcher).filter(Matcher::matches).forEach(matcher -> status.set(matcher.group(1)));
            return newLogAttempt(status.get(), status.get() == null ? "No status line in log" : null);
        } catch (IOException e) {
            return newLogAttempt(null, e.getMessage());
        }
    }
}<|MERGE_RESOLUTION|>--- conflicted
+++ resolved
@@ -49,14 +49,6 @@
  */
 public class SubProcessNode extends AbstractNode implements HederaNode {
     /**
-<<<<<<< HEAD
-     * The maximum number of retries to make when looking up the status of a node via Prometheus
-     * before resorting to scanning the application log.
-     */
-    private static final int MAX_PROMETHEUS_RETRIES = 1;
-    /**
-=======
->>>>>>> bf52b6dc
      * How many milliseconds to wait between retries when scanning the application log for
      * the node status.
      */
@@ -65,15 +57,12 @@
      * How many milliseconds to wait between retrying a Prometheus status lookup.
      */
     private static final long PROMETHEUS_BACKOFF_MS = 100L;
-<<<<<<< HEAD
-=======
     /**
      * The maximum number of retries to make when looking up the status of a node via Prometheus
      * before resorting to scanning the application log. (Empirically, if Prometheus is not up
      * within a minute or so, it's not going to be; and we should fall back to log scanning.)
      */
     private static final int MAX_PROMETHEUS_RETRIES = 666;
->>>>>>> bf52b6dc
 
     private final Pattern statusPattern;
     private final GrpcPinger grpcPinger;
