--- conflicted
+++ resolved
@@ -24,11 +24,8 @@
     HRC("HRC"),
     // TODO: Update this to HRC904 once all tests are merged
     HRC904CLAIM("HRC904TokenClaim"),
-<<<<<<< HEAD
+    HRC904CANCEL("HRC904TokenCancel"),
     HRC904REJECT("HRC904Reject"),
-=======
-    HRC904CANCEL("HRC904TokenCancel"),
->>>>>>> 6e61aacd
     ERC20("ERC20ABI"),
     ERC721("ERC721ABI");
 
