--- conflicted
+++ resolved
@@ -292,11 +292,7 @@
     public static SubmitModificationsOp submitModifiedWithFixedPayer(
             @NonNull final Function<Transaction, List<TxnModification>> modificationsFn,
             @NonNull final Supplier<HapiTxnOp<?>> txnOpSupplier) {
-<<<<<<< HEAD
-        return new SubmitModificationsOp(txnOpSupplier, modificationsFn);
-=======
         return new SubmitModificationsOp(false, txnOpSupplier, modificationsFn);
->>>>>>> d287f2d2
     }
 
     /**
