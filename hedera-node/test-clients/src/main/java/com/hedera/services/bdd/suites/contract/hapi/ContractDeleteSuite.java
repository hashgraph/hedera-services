--- conflicted
+++ resolved
@@ -158,8 +158,6 @@
     }
 
     @HapiTest
-<<<<<<< HEAD
-=======
     final HapiSpec cannotSendValueToTokenAccount() {
         final var multiKey = "multiKey";
         final var nonFungibleToken = "NFT";
@@ -200,7 +198,6 @@
     }
 
     @HapiTest
->>>>>>> 4db77942
     HapiSpec cannotDeleteOrSelfDestructTokenTreasury() {
         final var someToken = "someToken";
         final var selfDestructCallable = "SelfDestructCallable";
