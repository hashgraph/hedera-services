/*
 * Copyright (C) 2022-2023 Hedera Hashgraph, LLC
 *
 * Licensed under the Apache License, Version 2.0 (the "License");
 * you may not use this file except in compliance with the License.
 * You may obtain a copy of the License at
 *
 *      http://www.apache.org/licenses/LICENSE-2.0
 *
 * Unless required by applicable law or agreed to in writing, software
 * distributed under the License is distributed on an "AS IS" BASIS,
 * WITHOUT WARRANTIES OR CONDITIONS OF ANY KIND, either express or implied.
 * See the License for the specific language governing permissions and
 * limitations under the License.
 */

package com.hedera.services.bdd.suites.autorenew;

import static com.hedera.services.bdd.spec.HapiSpec.defaultHapiSpec;
import static com.hedera.services.bdd.spec.assertions.AccountInfoAsserts.assertTinybarAmountIsApproxUsd;
import static com.hedera.services.bdd.spec.assertions.AccountInfoAsserts.changeFromSnapshot;
import static com.hedera.services.bdd.spec.assertions.ContractInfoAsserts.contractWith;
import static com.hedera.services.bdd.spec.assertions.TransactionRecordAsserts.recordWith;
import static com.hedera.services.bdd.spec.queries.QueryVerbs.getAccountBalance;
import static com.hedera.services.bdd.spec.queries.QueryVerbs.getAccountInfo;
import static com.hedera.services.bdd.spec.queries.QueryVerbs.getContractInfo;
import static com.hedera.services.bdd.spec.queries.QueryVerbs.getTokenNftInfo;
import static com.hedera.services.bdd.spec.queries.QueryVerbs.getTxnRecord;
import static com.hedera.services.bdd.spec.transactions.TxnUtils.literalInitcodeFor;
import static com.hedera.services.bdd.spec.transactions.TxnVerbs.contractCall;
import static com.hedera.services.bdd.spec.transactions.TxnVerbs.contractCreate;
import static com.hedera.services.bdd.spec.transactions.TxnVerbs.contractUpdate;
import static com.hedera.services.bdd.spec.transactions.TxnVerbs.cryptoCreate;
import static com.hedera.services.bdd.spec.transactions.TxnVerbs.cryptoTransfer;
import static com.hedera.services.bdd.spec.transactions.TxnVerbs.fileUpdate;
import static com.hedera.services.bdd.spec.transactions.TxnVerbs.mintToken;
import static com.hedera.services.bdd.spec.transactions.TxnVerbs.tokenAssociate;
import static com.hedera.services.bdd.spec.transactions.TxnVerbs.tokenCreate;
import static com.hedera.services.bdd.spec.transactions.TxnVerbs.uploadInitCode;
import static com.hedera.services.bdd.spec.transactions.contract.HapiParserUtil.asHeadlongAddress;
import static com.hedera.services.bdd.spec.transactions.crypto.HapiCryptoTransfer.tinyBarsFromTo;
import static com.hedera.services.bdd.spec.transactions.token.CustomFeeSpecs.*;
import static com.hedera.services.bdd.spec.transactions.token.TokenMovement.moving;
import static com.hedera.services.bdd.spec.transactions.token.TokenMovement.movingUnique;
import static com.hedera.services.bdd.spec.utilops.CustomSpecAssert.allRunFor;
import static com.hedera.services.bdd.spec.utilops.UtilVerbs.assertionsHold;
import static com.hedera.services.bdd.spec.utilops.UtilVerbs.balanceSnapshot;
import static com.hedera.services.bdd.spec.utilops.UtilVerbs.childRecordsCheck;
import static com.hedera.services.bdd.spec.utilops.UtilVerbs.createLargeFile;
import static com.hedera.services.bdd.spec.utilops.UtilVerbs.newKeyNamed;
import static com.hedera.services.bdd.spec.utilops.UtilVerbs.overriding;
import static com.hedera.services.bdd.spec.utilops.UtilVerbs.sleepFor;
import static com.hedera.services.bdd.spec.utilops.UtilVerbs.sourcing;
import static com.hedera.services.bdd.spec.utilops.UtilVerbs.withOpContext;
import static com.hedera.services.bdd.suites.autorenew.AutoRenewConfigChoices.defaultMinAutoRenewPeriod;
import static com.hedera.services.bdd.suites.autorenew.AutoRenewConfigChoices.enableContractAutoRenewWith;
import static com.hedera.services.bdd.suites.file.FileUpdateSuite.*;
import static com.hedera.services.bdd.suites.file.FileUpdateSuite.INSERT_ABI;
import static com.hederahashgraph.api.proto.java.ResponseCodeEnum.CONTRACT_REVERT_EXECUTED;
import static com.hederahashgraph.api.proto.java.ResponseCodeEnum.INVALID_CONTRACT_ID;
import static com.hederahashgraph.api.proto.java.SubType.TOKEN_FUNGIBLE_COMMON_WITH_CUSTOM_FEES;
import static com.hederahashgraph.api.proto.java.TokenType.NON_FUNGIBLE_UNIQUE;
import static org.junit.jupiter.api.Assertions.assertEquals;
import static org.junit.jupiter.api.Assertions.assertTrue;

import com.google.protobuf.ByteString;
import com.hedera.services.bdd.spec.HapiSpec;
import com.hedera.services.bdd.suites.HapiSuite;
import com.hederahashgraph.api.proto.java.ResponseCodeEnum;
import com.hederahashgraph.api.proto.java.Timestamp;
import java.math.BigInteger;
import java.util.List;
import java.util.Map;
import java.util.concurrent.atomic.AtomicLong;
import java.util.concurrent.atomic.AtomicReference;
import org.apache.logging.log4j.LogManager;
import org.apache.logging.log4j.Logger;

public class ContractAutoExpirySpecs extends HapiSuite {
    private static final Logger log = LogManager.getLogger(ContractAutoExpirySpecs.class);
    private static final String INIT_CODE = "initcode";
    private static final String AUTO_RENEW_ACCOUNT = "autoRenewAccount";
    private static final String CREATION = "creation";
    private static final String CONTRACT_TO_RENEW = "InstantStorageHog";
    private static final String SUPPLY_KEY = "multi";
    private static final String UPDATE_TXN = "updateTxn";
    private static final String LEDGER_AUTO_RENEW_PERIOD_MIN_DURATION = "ledger.autoRenewPeriod.minDuration";

    public static void main(String... args) {
        new ContractAutoExpirySpecs().runSuiteSync();
    }

    @Override
    public List<HapiSpec> getSpecsInSuite() {
<<<<<<< HEAD
        return List.of(new HapiSpec[] {
            renewsUsingContractFundsIfNoAutoRenewAccount(),
            renewalFeeDistributedToStakingAccounts(),
            renewsUsingAutoRenewAccountIfSet(),
            chargesContractFundsWhenAutoRenewAccountHasZeroBalance(),
            storageExpiryWorksAtTheExpectedInterval(),
            autoRenewWorksAsExpected(),
            autoRenewInGracePeriodIfEnoughBalance(),
            storageRentChargedOnlyAfterInitialFreePeriodIsComplete(),
        });
=======
        return List.of(
                renewsUsingContractFundsIfNoAutoRenewAccount(),
                renewalFeeDistributedToStakingAccounts(),
                renewsUsingAutoRenewAccountIfSet(),
                chargesContractFundsWhenAutoRenewAccountHasZeroBalance(),
                verifyNonFungibleTokenTransferredBackToTreasuryWithoutCharging(),
                storageExpiryWorksAtTheExpectedInterval(),
                receiverSigReqBypassedForTreasuryAtEndOfGracePeriod(),
                autoRenewWorksAsExpected(),
                autoRenewInGracePeriodIfEnoughBalance(),
                storageRentChargedOnlyAfterInitialFreePeriodIsComplete());
>>>>>>> 0caf223d
    }

    private HapiSpec storageRentChargedOnlyAfterInitialFreePeriodIsComplete() {
        final var contract = "User";
        final var gasToOffer = 1_000_000;
        final var minimalLifetime = 4;
        final var initBalance = 100 * ONE_HBAR;

        final var renewalFeeWithoutStorage = new AtomicLong();
        final var renewalFeeWithStorage = new AtomicLong();

        return defaultHapiSpec("storageRentChargedOnlyAfterInitialFreePeriodIsComplete")
                .given(
                        enableContractAutoRenewWith(minimalLifetime, 0),
                        uploadInitCode(contract),
                        cryptoCreate(AUTO_RENEW_ACCOUNT).balance(initBalance),
                        /* This contract has 0 key/value mappings at creation */
<<<<<<< HEAD
                        contractCreate(contract).autoRenewSecs(minimalLifetime).autoRenewAccountId(autoRenewAccount),
=======
                        contractCreate(contract).autoRenewSecs(minimalLifetime).autoRenewAccountId(AUTO_RENEW_ACCOUNT),
>>>>>>> 0caf223d

                        /* Now we update the per-contract limit to 10 mappings */
                        fileUpdate(APP_PROPERTIES)
                                .payingWith(ADDRESS_BOOK_CONTROL)
                                .overridingProps(Map.of(
                                        INDIVIDUAL_KV_LIMIT_PROP,
                                        "10",
                                        CONS_MAX_GAS_PROP,
                                        "100_000_000",
                                        STORAGE_PRICE_TIERS_PROP,
                                        "0til20",
                                        STAKING_FEES_NODE_REWARD_PERCENTAGE,
                                        "0",
                                        STAKING_FEES_STAKING_REWARD_PERCENTAGE,
                                        "0",
                                        "contracts.freeStorageTierLimit",
                                        "10")))
                .when(
                        /* The first call to insert adds 5 mappings */
                        contractCall(contract, INSERT_ABI, BigInteger.ONE, BigInteger.ONE)
                                .payingWith(GENESIS)
                                .gas(gasToOffer),
                        /* Each subsequent call to adds 3 mappings; so 8 total after this */
                        contractCall(contract, INSERT_ABI, BigInteger.TWO, BigInteger.valueOf(4))
                                .payingWith(GENESIS)
                                .gas(gasToOffer),

                        /* Confirm the storage size didn't change */
                        getContractInfo(contract)
                                .has(contractWith().numKvPairs(8))
                                .logged(),
<<<<<<< HEAD
                        getAccountBalance(autoRenewAccount)
=======
                        getAccountBalance(AUTO_RENEW_ACCOUNT)
>>>>>>> 0caf223d
                                .hasTinyBars(initBalance)
                                .logged(),
                        sleepFor(minimalLifetime * 1_000L + 500L),
                        cryptoTransfer(tinyBarsFromTo(GENESIS, NODE, 1L)),
                        sleepFor(2_000L),
                        cryptoTransfer(tinyBarsFromTo(GENESIS, NODE, 1L)),
                        withOpContext((spec, opLog) -> {
                            final var lookup =
<<<<<<< HEAD
                                    getAccountBalance(autoRenewAccount).logged();
=======
                                    getAccountBalance(AUTO_RENEW_ACCOUNT).logged();
>>>>>>> 0caf223d
                            allRunFor(spec, lookup);
                            renewalFeeWithoutStorage.set(initBalance
                                    - lookup.getResponse()
                                            .getCryptogetAccountBalance()
                                            .getBalance());
                            opLog.info("Renewal fee without storage: {}", renewalFeeWithoutStorage.get());
                        }))
                .then(
                        fileUpdate(APP_PROPERTIES)
                                .payingWith(ADDRESS_BOOK_CONTROL)
                                .overridingProps(Map.of(STORAGE_PRICE_TIERS_PROP, "100til20")),
                        sleepFor(minimalLifetime * 1_000L + 500L),
                        cryptoTransfer(tinyBarsFromTo(GENESIS, NODE, 1L)),
                        cryptoTransfer(tinyBarsFromTo(GENESIS, NODE, 1L)),
                        cryptoTransfer(tinyBarsFromTo(GENESIS, NODE, 1L)),
                        sleepFor(2_000L),
                        cryptoTransfer(tinyBarsFromTo(GENESIS, NODE, 1L)),
                        withOpContext((spec, opLog) -> {
                            final var lookup =
<<<<<<< HEAD
                                    getAccountBalance(autoRenewAccount).logged();
=======
                                    getAccountBalance(AUTO_RENEW_ACCOUNT).logged();
>>>>>>> 0caf223d
                            allRunFor(spec, lookup);
                            renewalFeeWithStorage.set(initBalance
                                    - lookup.getResponse()
                                            .getCryptogetAccountBalance()
                                            .getBalance()
                                    - renewalFeeWithoutStorage.get());
                            opLog.info("Renewal fee with storage: {}", renewalFeeWithStorage.get());
                            assertTrue(renewalFeeWithStorage.get() > renewalFeeWithoutStorage.get());
                        }));
    }

    private HapiSpec autoRenewWorksAsExpected() {
        final var minimalLifetime = 3;

        return defaultHapiSpec("autoRenewWorksAsExpected")
                .given(
                        createLargeFile(GENESIS, INIT_CODE, literalInitcodeFor(CONTRACT_TO_RENEW)),
                        enableContractAutoRenewWith(minimalLifetime, minimalLifetime),
                        uploadInitCode(CONTRACT_TO_RENEW),
                        cryptoCreate(AUTO_RENEW_ACCOUNT).balance(0L),
                        getAccountBalance(AUTO_RENEW_ACCOUNT).logged(),
                        contractCreate(CONTRACT_TO_RENEW, BigInteger.valueOf(63))
                                .gas(2_000_000)
                                .entityMemo("")
                                .bytecode(INIT_CODE)
                                .autoRenewSecs(minimalLifetime)
                                .autoRenewAccountId(AUTO_RENEW_ACCOUNT)
                                .balance(0L)
                                .via(CREATION),
                        sleepFor(minimalLifetime * 1_000L + 500L))
                .when(cryptoTransfer(tinyBarsFromTo(GENESIS, NODE, 1L)))
                .then(
                        /*
                         * Contract is expired and doesn't have enough to auto-renew.
                         * But it is in grace period , so not deleted
                         */
                        getContractInfo(CONTRACT_TO_RENEW)
                                .has(contractWith().isNotDeleted())
                                .logged(),
                        /*
                         * Contract is expired and tries to auto-renew at this trigger,
                         * but no balance. So does nothing.
                         */
                        cryptoTransfer(tinyBarsFromTo(GENESIS, NODE, 1L)),
                        sleepFor(minimalLifetime * 1_000L + 500L),
                        /*
                         * Contract's grace period completed, for the next
                         * trigger contract is deleted.
                         */
                        getContractInfo(CONTRACT_TO_RENEW)
                                .has(contractWith().isNotDeleted())
                                .logged(),
                        cryptoTransfer(tinyBarsFromTo(GENESIS, NODE, 1L)),
<<<<<<< HEAD
                        getContractInfo(contractToRenew)
                                .has(contractWith().isDeleted())
                                .logged(),
                        overriding("ledger.autoRenewPeriod.minDuration", defaultMinAutoRenewPeriod));
=======
                        getContractInfo(CONTRACT_TO_RENEW)
                                .has(contractWith().isDeleted())
                                .logged(),
                        overriding(LEDGER_AUTO_RENEW_PERIOD_MIN_DURATION, defaultMinAutoRenewPeriod));
>>>>>>> 0caf223d
    }

    private HapiSpec autoRenewInGracePeriodIfEnoughBalance() {
        final var minimalLifetime = 3;
        final var expectedExpiryPostRenew = new AtomicLong();
        final var currentExpiry = new AtomicLong();

        return defaultHapiSpec("autoRenewInGracePeriodIfEnoughBalance")
                .given(
                        createLargeFile(GENESIS, INIT_CODE, literalInitcodeFor(CONTRACT_TO_RENEW)),
                        enableContractAutoRenewWith(minimalLifetime, minimalLifetime),
                        uploadInitCode(CONTRACT_TO_RENEW),
                        cryptoCreate(AUTO_RENEW_ACCOUNT).balance(0L),
                        getAccountBalance(AUTO_RENEW_ACCOUNT).logged(),
                        contractCreate(CONTRACT_TO_RENEW, BigInteger.valueOf(63))
                                .gas(2_000_000)
                                .entityMemo("")
                                .bytecode(INIT_CODE)
                                .autoRenewSecs(minimalLifetime)
                                .autoRenewAccountId(AUTO_RENEW_ACCOUNT)
                                .balance(0L)
<<<<<<< HEAD
                                .via(creation),
                        withOpContext((spec, opLog) -> {
                            final var lookup = getTxnRecord(creation);
                            allRunFor(spec, lookup);

                            final var record = lookup.getResponseRecord();
                            final var birth = record.getConsensusTimestamp().getSeconds();
=======
                                .via(CREATION),
                        withOpContext((spec, opLog) -> {
                            final var lookup = getTxnRecord(CREATION);
                            allRunFor(spec, lookup);

                            final var responseRecord = lookup.getResponseRecord();
                            final var birth =
                                    responseRecord.getConsensusTimestamp().getSeconds();
>>>>>>> 0caf223d
                            currentExpiry.set(birth + minimalLifetime);
                            expectedExpiryPostRenew.set(birth + minimalLifetime + minimalLifetime + minimalLifetime);
                            opLog.info(
                                    "Expecting post-renewal expiry of {}, current expiry" + " {}",
                                    expectedExpiryPostRenew.get(),
                                    currentExpiry.get());
<<<<<<< HEAD
                            final var info = getContractInfo(contractToRenew)
=======
                            final var info = getContractInfo(CONTRACT_TO_RENEW)
>>>>>>> 0caf223d
                                    .has(contractWith().isNotDeleted().approxExpiry(currentExpiry.get(), 1))
                                    .logged();

                            allRunFor(spec, info);
                        }),
                        sleepFor(minimalLifetime * 1_000L + 500L))
                .when(cryptoTransfer(tinyBarsFromTo(GENESIS, NODE, 1L)))
                .then(
                        /*
                         * Funding for auto-renew account with enough balance. So when
                         * contract successfully auto-renews on next trigger
                         */
                        cryptoTransfer(tinyBarsFromTo(GENESIS, AUTO_RENEW_ACCOUNT, 100 * ONE_HBAR)),
                        cryptoTransfer(tinyBarsFromTo(GENESIS, NODE, 1L)),
                        getAccountBalance(AUTO_RENEW_ACCOUNT).logged(),
                        sleepFor(minimalLifetime * 1_000L + 500L),
                        assertionsHold((spec, opLog) -> {
<<<<<<< HEAD
                            final var lookup = getContractInfo(contractToRenew)
=======
                            final var lookup = getContractInfo(CONTRACT_TO_RENEW)
>>>>>>> 0caf223d
                                    .has(contractWith().approxExpiry(expectedExpiryPostRenew.get(), 2))
                                    .logged();

                            allRunFor(spec, lookup);
                        }),
<<<<<<< HEAD
                        overriding("ledger.autoRenewPeriod.minDuration", defaultMinAutoRenewPeriod));
=======
                        overriding(LEDGER_AUTO_RENEW_PERIOD_MIN_DURATION, defaultMinAutoRenewPeriod));
>>>>>>> 0caf223d
    }

    private HapiSpec renewalFeeDistributedToStakingAccounts() {
        final var initBalance = ONE_HBAR;
        final var minimalLifetime = 3;
        final var standardLifetime = 7776000L;
        final var expectedExpiryPostRenew = new AtomicLong();

        return defaultHapiSpec("renewalFeeDistributedToStakingAccounts")
                .given(
                        fileUpdate(APP_PROPERTIES)
                                .payingWith(ADDRESS_BOOK_CONTROL)
                                .overridingProps(Map.of(
                                        "staking.fees.stakingRewardPercentage", "10",
                                        "staking.fees.nodeRewardPercentage", "20")),
<<<<<<< HEAD
                        createLargeFile(GENESIS, initcode, literalInitcodeFor("InstantStorageHog")),
=======
                        createLargeFile(GENESIS, INIT_CODE, literalInitcodeFor(CONTRACT_TO_RENEW)),
>>>>>>> 0caf223d
                        enableContractAutoRenewWith(minimalLifetime, 0),
                        uploadInitCode(CONTRACT_TO_RENEW),
                        contractCreate(CONTRACT_TO_RENEW, BigInteger.valueOf(63))
                                .gas(2_000_000)
                                .entityMemo("")
                                .bytecode(INIT_CODE)
                                .autoRenewSecs(minimalLifetime)
                                .balance(initBalance)
<<<<<<< HEAD
                                .via(creation),
                        withOpContext((spec, opLog) -> {
                            final var lookup = getTxnRecord(creation);
                            allRunFor(spec, lookup);
                            final var record = lookup.getResponseRecord();
                            final var birth = record.getConsensusTimestamp().getSeconds();
                            expectedExpiryPostRenew.set(birth + minimalLifetime + standardLifetime);
                            opLog.info("Expecting post-renewal expiry of {}", expectedExpiryPostRenew.get());
                        }),
                        contractUpdate(contractToRenew).newAutoRenew(7776000L),
=======
                                .via(CREATION),
                        withOpContext((spec, opLog) -> {
                            final var lookup = getTxnRecord(CREATION);
                            allRunFor(spec, lookup);
                            final var responseRecord = lookup.getResponseRecord();
                            final var birth =
                                    responseRecord.getConsensusTimestamp().getSeconds();
                            expectedExpiryPostRenew.set(birth + minimalLifetime + standardLifetime);
                            opLog.info("Expecting post-renewal expiry of {}", expectedExpiryPostRenew.get());
                        }),
                        contractUpdate(CONTRACT_TO_RENEW).newAutoRenew(7776000L),
>>>>>>> 0caf223d
                        sleepFor(minimalLifetime * 1_000L + 500L))
                .when(
                        balanceSnapshot("before", "0.0.3"),
                        balanceSnapshot("fundingBefore", "0.0.98"),
                        balanceSnapshot("stakingReward", "0.0.800"),
                        balanceSnapshot("nodeReward", "0.0.801"),

                        // Any transaction will do
                        cryptoTransfer(tinyBarsFromTo(GENESIS, NODE, 1L)).via("trigger"),
                        getTxnRecord("trigger").andAllChildRecords().logged())
                .then(
                        assertionsHold((spec, opLog) -> {
<<<<<<< HEAD
                            final var lookup = getContractInfo(contractToRenew)
=======
                            final var lookup = getContractInfo(CONTRACT_TO_RENEW)
>>>>>>> 0caf223d
                                    .has(contractWith().approxExpiry(expectedExpiryPostRenew.get(), 5))
                                    .logged();

                            allRunFor(spec, lookup);
                            final var balance = lookup.getResponse()
                                    .getContractGetInfo()
                                    .getContractInfo()
                                    .getBalance();
                            final var renewalFee = initBalance - balance;
                            final long stakingAccountFee = (long) (renewalFee * 0.1);
                            final long nodeAccountFee = (long) (renewalFee * 0.3);
                            final long fundingAccountFee = (long) (renewalFee * 0.7);
                            final var canonicalUsdFee = 0.026;
                            assertTinybarAmountIsApproxUsd(spec, canonicalUsdFee, renewalFee, 5.0);
                            getAccountBalance("0.0.98")
                                    .hasTinyBars(changeFromSnapshot("fundingBefore", fundingAccountFee))
                                    .logged();
                            getAccountBalance("0.0.800")
                                    .hasTinyBars(changeFromSnapshot("stakingReward", stakingAccountFee))
                                    .logged();
                            getAccountBalance("0.0.801")
                                    .hasTinyBars(changeFromSnapshot("nodeReward", nodeAccountFee))
                                    .logged();
                        }),
<<<<<<< HEAD
                        overriding("ledger.autoRenewPeriod.minDuration", defaultMinAutoRenewPeriod));
=======
                        overriding(LEDGER_AUTO_RENEW_PERIOD_MIN_DURATION, defaultMinAutoRenewPeriod));
>>>>>>> 0caf223d
    }

    private HapiSpec chargesContractFundsWhenAutoRenewAccountHasZeroBalance() {
        final var initBalance = ONE_HBAR;
        final var minimalLifetime = 3;
        final var standardLifetime = 7776000L;
        final var expectedExpiryPostRenew = new AtomicLong();
        final var autoRenewAccountBalance = 0;

        return defaultHapiSpec("chargesContractFundsWhenAutoRenewAccountHasZeroBalance")
                .given(
                        createLargeFile(GENESIS, INIT_CODE, literalInitcodeFor(CONTRACT_TO_RENEW)),
                        enableContractAutoRenewWith(minimalLifetime, 0),
                        uploadInitCode(CONTRACT_TO_RENEW),
                        cryptoCreate(AUTO_RENEW_ACCOUNT).balance((long) autoRenewAccountBalance),
                        getAccountBalance(AUTO_RENEW_ACCOUNT).logged(),
                        contractCreate(CONTRACT_TO_RENEW, BigInteger.valueOf(63))
                                .gas(2_000_000)
                                .entityMemo("")
                                .bytecode(INIT_CODE)
                                .autoRenewSecs(minimalLifetime)
                                .autoRenewAccountId(AUTO_RENEW_ACCOUNT)
                                .balance(initBalance)
<<<<<<< HEAD
                                .via(creation),
                        withOpContext((spec, opLog) -> {
                            final var lookup = getTxnRecord(creation);
=======
                                .via(CREATION),
                        withOpContext((spec, opLog) -> {
                            final var lookup = getTxnRecord(CREATION);
>>>>>>> 0caf223d
                            allRunFor(spec, lookup);
                            final var responseRecord = lookup.getResponseRecord();
                            final var birth =
                                    responseRecord.getConsensusTimestamp().getSeconds();
                            expectedExpiryPostRenew.set(birth + minimalLifetime + standardLifetime);
                            opLog.info("Expecting post-renewal expiry of {}", expectedExpiryPostRenew.get());
                        }),
<<<<<<< HEAD
                        contractUpdate(contractToRenew).newAutoRenew(7776000L).via("updateTxn"),
=======
                        contractUpdate(CONTRACT_TO_RENEW).newAutoRenew(7776000L).via(UPDATE_TXN),
>>>>>>> 0caf223d
                        sleepFor(minimalLifetime * 1_000L + 500L),
                        getTxnRecord(UPDATE_TXN).logged())
                .when(cryptoTransfer(tinyBarsFromTo(GENESIS, NODE, 1L)))
                .then(
                        assertionsHold((spec, opLog) -> {
<<<<<<< HEAD
                            final var lookupContract = getContractInfo(contractToRenew)
                                    .has(contractWith().approxExpiry(expectedExpiryPostRenew.get(), 5))
                                    .logged();
                            final var lookupAccount =
                                    getAccountBalance(autoRenewAccount).logged();
=======
                            final var lookupContract = getContractInfo(CONTRACT_TO_RENEW)
                                    .has(contractWith().approxExpiry(expectedExpiryPostRenew.get(), 5))
                                    .logged();
                            final var lookupAccount =
                                    getAccountBalance(AUTO_RENEW_ACCOUNT).logged();
>>>>>>> 0caf223d
                            allRunFor(spec, lookupContract, lookupAccount);

                            final var contractBalance = lookupContract
                                    .getResponse()
                                    .getContractGetInfo()
                                    .getContractInfo()
                                    .getBalance();
                            final var accountBalance = lookupAccount
                                    .getResponse()
                                    .getCryptogetAccountBalance()
                                    .getBalance();
                            opLog.info(
                                    "AutoRenew account balance {}, contract balance {}",
                                    accountBalance,
                                    contractBalance);

                            assertEquals(0, accountBalance);
                            assertTrue(contractBalance < initBalance);
                            final var renewalFee = initBalance - contractBalance;
                            opLog.info("Renewal fees actual {}", renewalFee);
                            final var canonicalUsdFee = 0.026;
                            assertTinybarAmountIsApproxUsd(spec, canonicalUsdFee, renewalFee, 5.0);
                        }),
<<<<<<< HEAD
                        overriding("ledger.autoRenewPeriod.minDuration", defaultMinAutoRenewPeriod));
=======
                        overriding(LEDGER_AUTO_RENEW_PERIOD_MIN_DURATION, defaultMinAutoRenewPeriod));
>>>>>>> 0caf223d
    }

    private HapiSpec renewsUsingAutoRenewAccountIfSet() {
        final var initBalance = ONE_HBAR;
        final var minimalLifetime = 3;
        final var standardLifetime = 7776000L;
        final var expectedExpiryPostRenew = new AtomicLong();

        return defaultHapiSpec("renewsUsingAutoRenewAccountIfSet")
                .given(
                        createLargeFile(GENESIS, INIT_CODE, literalInitcodeFor(CONTRACT_TO_RENEW)),
                        enableContractAutoRenewWith(minimalLifetime, 0),
                        uploadInitCode(CONTRACT_TO_RENEW),
                        cryptoCreate(AUTO_RENEW_ACCOUNT).balance(initBalance),
                        getAccountBalance(AUTO_RENEW_ACCOUNT).logged(),
                        contractCreate(CONTRACT_TO_RENEW, BigInteger.valueOf(63))
                                .gas(2_000_000)
                                .entityMemo("")
                                .bytecode(INIT_CODE)
                                .autoRenewSecs(minimalLifetime)
                                .autoRenewAccountId(AUTO_RENEW_ACCOUNT)
                                .balance(initBalance)
<<<<<<< HEAD
                                .via(creation),
                        withOpContext((spec, opLog) -> {
                            final var lookup = getTxnRecord(creation);
                            allRunFor(spec, lookup);
                            final var record = lookup.getResponseRecord();
                            final var birth = record.getConsensusTimestamp().getSeconds();
                            expectedExpiryPostRenew.set(birth + minimalLifetime + standardLifetime);
                            opLog.info("Expecting post-renewal expiry of {}", expectedExpiryPostRenew.get());
                        }),
                        contractUpdate(contractToRenew).newAutoRenew(7776000L).via("updateTxn"),
=======
                                .via(CREATION),
                        withOpContext((spec, opLog) -> {
                            final var lookup = getTxnRecord(CREATION);
                            allRunFor(spec, lookup);
                            final var responseRecord = lookup.getResponseRecord();
                            final var birth =
                                    responseRecord.getConsensusTimestamp().getSeconds();
                            expectedExpiryPostRenew.set(birth + minimalLifetime + standardLifetime);
                            opLog.info("Expecting post-renewal expiry of {}", expectedExpiryPostRenew.get());
                        }),
                        contractUpdate(CONTRACT_TO_RENEW).newAutoRenew(7776000L).via(UPDATE_TXN),
>>>>>>> 0caf223d
                        sleepFor(minimalLifetime * 1_000L + 500L),
                        getTxnRecord(UPDATE_TXN).logged())
                .when(cryptoTransfer(tinyBarsFromTo(GENESIS, NODE, 1L)))
                .then(
                        assertionsHold((spec, opLog) -> {
<<<<<<< HEAD
                            final var lookupContract = getContractInfo(contractToRenew)
                                    .has(contractWith().approxExpiry(expectedExpiryPostRenew.get(), 5))
                                    .logged();
                            final var lookupAccount =
                                    getAccountBalance(autoRenewAccount).logged();
=======
                            final var lookupContract = getContractInfo(CONTRACT_TO_RENEW)
                                    .has(contractWith().approxExpiry(expectedExpiryPostRenew.get(), 5))
                                    .logged();
                            final var lookupAccount =
                                    getAccountBalance(AUTO_RENEW_ACCOUNT).logged();
>>>>>>> 0caf223d
                            allRunFor(spec, lookupContract, lookupAccount);

                            final var contractBalance = lookupContract
                                    .getResponse()
                                    .getContractGetInfo()
                                    .getContractInfo()
                                    .getBalance();
                            final var accountBalance = lookupAccount
                                    .getResponse()
                                    .getCryptogetAccountBalance()
                                    .getBalance();
                            opLog.info(
                                    "AutoRenew account balance {}, contract balance {}",
                                    accountBalance,
                                    contractBalance);

                            assertEquals(initBalance, contractBalance);
<<<<<<< HEAD
                            assertTrue(accountBalance < renewAccountBalance);
                            final var renewalFee = renewAccountBalance - accountBalance;
=======
                            assertTrue(accountBalance < initBalance);
                            final var renewalFee = initBalance - accountBalance;
>>>>>>> 0caf223d
                            opLog.info("Renewal fees actual {}", renewalFee);
                            final var canonicalUsdFee = 0.026;
                            assertTinybarAmountIsApproxUsd(spec, canonicalUsdFee, renewalFee, 5.0);
                        }),
<<<<<<< HEAD
                        overriding("ledger.autoRenewPeriod.minDuration", defaultMinAutoRenewPeriod));
=======
                        overriding(LEDGER_AUTO_RENEW_PERIOD_MIN_DURATION, defaultMinAutoRenewPeriod));
>>>>>>> 0caf223d
    }

    private HapiSpec storageExpiryWorksAtTheExpectedInterval() {
        final var minimalLifetime = 4;
        final var aFungibleToken = "aFT";
        final var bFungibleToken = "bFT";
        final var cFungibleTokenWithCustomFees = "cFT";
        final var nonFungibleToken = "NFT";
        final var aFungibleAmount = 1_000_000L;
        final var bFungibleAmount = 666L;
        final var cFungibleAmount = 1230L;
        final var initBalance = ONE_HBAR;

        return defaultHapiSpec("StorageExpiryWorksAtTheExpectedInterval")
                .given(
                        newKeyNamed(SUPPLY_KEY),
                        cryptoCreate(TOKEN_TREASURY).balance(initBalance),
                        cryptoCreate(FEE_COLLECTOR).balance(initBalance),
                        tokenCreate(aFungibleToken)
                                .initialSupply(aFungibleAmount)
                                .treasury(TOKEN_TREASURY),
                        tokenCreate(bFungibleToken)
                                .initialSupply(bFungibleAmount)
                                .treasury(TOKEN_TREASURY),
                        tokenCreate(cFungibleTokenWithCustomFees)
                                .initialSupply(cFungibleAmount)
                                .tokenSubType(TOKEN_FUNGIBLE_COMMON_WITH_CUSTOM_FEES)
                                .treasury(TOKEN_TREASURY)
                                .withCustom(fixedHbarFee(100L, FEE_COLLECTOR)),
                        tokenCreate(nonFungibleToken)
                                .initialSupply(0)
                                .tokenType(NON_FUNGIBLE_UNIQUE)
                                .supplyKey(SUPPLY_KEY)
                                .treasury(TOKEN_TREASURY),
                        mintToken(
                                nonFungibleToken,
                                List.of(
                                        ByteString.copyFromUtf8("Time moved, yet seemed to stop"),
                                        ByteString.copyFromUtf8("As 'twere a spinning-top"))),
                        createLargeFile(GENESIS, INIT_CODE, literalInitcodeFor(CONTRACT_TO_RENEW)),
                        enableContractAutoRenewWith(minimalLifetime, 0),
                        contractCreate(CONTRACT_TO_RENEW, BigInteger.valueOf(63))
                                .gas(2_000_000)
                                .entityMemo("")
                                .bytecode(INIT_CODE)
                                .balance(0)
                                .autoRenewSecs(minimalLifetime),
<<<<<<< HEAD
                        tokenAssociate(contractToRemove, List.of(aFungibleToken, bFungibleToken, nonFungibleToken)),
                        cryptoTransfer(
                                moving(aFungibleAmount, aFungibleToken).between(TOKEN_TREASURY, contractToRemove),
                                moving(bFungibleAmount, bFungibleToken).between(TOKEN_TREASURY, contractToRemove),
                                movingUnique(nonFungibleToken, 1L, 2L).between(TOKEN_TREASURY, contractToRemove)),
=======
                        tokenAssociate(
                                CONTRACT_TO_RENEW,
                                List.of(
                                        aFungibleToken,
                                        bFungibleToken,
                                        cFungibleTokenWithCustomFees,
                                        nonFungibleToken)),
                        cryptoTransfer(
                                moving(aFungibleAmount, aFungibleToken).between(TOKEN_TREASURY, CONTRACT_TO_RENEW),
                                moving(bFungibleAmount, bFungibleToken).between(TOKEN_TREASURY, CONTRACT_TO_RENEW),
                                moving(cFungibleAmount, cFungibleTokenWithCustomFees)
                                        .between(TOKEN_TREASURY, CONTRACT_TO_RENEW),
                                movingUnique(nonFungibleToken, 1L, 2L).between(TOKEN_TREASURY, CONTRACT_TO_RENEW)),

                        // verify that token move was successful
                        getAccountBalance(CONTRACT_TO_RENEW)
                                .hasTokenBalance(aFungibleToken, aFungibleAmount)
                                .hasTokenBalance(bFungibleToken, bFungibleAmount)
                                .hasTokenBalance(cFungibleTokenWithCustomFees, cFungibleAmount),

                        /* sleep past the contract expiration:
                         * (minimalLifetimeMillis * 1 second) + 500 ms (500 ms for extra time)
                         */
>>>>>>> 0caf223d
                        sleepFor(minimalLifetime * 1_000L + 500L))
                .when(
                        // run transactions so the contract can be deleted
                        cryptoTransfer(tinyBarsFromTo(GENESIS, NODE, 1L)),
                        cryptoTransfer(tinyBarsFromTo(GENESIS, NODE, 1L)),
                        cryptoTransfer(tinyBarsFromTo(GENESIS, NODE, 1L)),
                        sleepFor(2_000L),
                        cryptoTransfer(tinyBarsFromTo(GENESIS, NODE, 1L)))
                .then(
                        // Now the contract is gone
<<<<<<< HEAD
                        getContractInfo(contractToRemove).hasCostAnswerPrecheck(INVALID_CONTRACT_ID),
=======
                        getContractInfo(CONTRACT_TO_RENEW).hasCostAnswerPrecheck(INVALID_CONTRACT_ID),
>>>>>>> 0caf223d
                        // And the fungible units were returned to the treasury
                        getAccountBalance(TOKEN_TREASURY)
                                .hasTokenBalance(aFungibleToken, aFungibleAmount)
                                .hasTokenBalance(bFungibleToken, bFungibleAmount)
                                .hasTokenBalance(cFungibleTokenWithCustomFees, cFungibleAmount)
                                .hasTokenBalance(nonFungibleToken, 0),

                        // And the NFTs are now owned by the treasury
                        getTokenNftInfo(nonFungibleToken, 1L).hasAccountID(TOKEN_TREASURY),
                        getTokenNftInfo(nonFungibleToken, 2L).hasAccountID(TOKEN_TREASURY),
                        // And the account was not charged for the transfer
                        getAccountBalance(FEE_COLLECTOR).hasTinyBars(ONE_HBAR),
                        getAccountBalance(TOKEN_TREASURY).hasTinyBars(ONE_HBAR));
    }

    private HapiSpec verifyNonFungibleTokenTransferredBackToTreasuryWithoutCharging() {
        final var minimalLifetime = 4;
        final var nonFungibleToken = "NFT";
        final var initBalance = ONE_HBAR;
        final var collector = "collector";

        return defaultHapiSpec("verifyNonFungibleTokenTransferredBackToTreasuryWithoutCharging")
                .given(
                        newKeyNamed(SUPPLY_KEY),
                        cryptoCreate(TOKEN_TREASURY).balance(initBalance),
                        cryptoCreate(collector).balance(initBalance),
                        tokenCreate(nonFungibleToken)
                                .initialSupply(0)
                                .tokenType(NON_FUNGIBLE_UNIQUE)
                                .supplyKey(SUPPLY_KEY)
                                .treasury(TOKEN_TREASURY)
                                .withCustom(royaltyFeeWithFallback(
                                        1, 15, fixedHbarFeeInheritingRoyaltyCollector(1), collector)),
                        mintToken(
                                nonFungibleToken,
                                List.of(
                                        ByteString.copyFromUtf8("Time moved, yet seemed to stop"),
                                        ByteString.copyFromUtf8("As 'twere a spinning-top"))),
                        createLargeFile(GENESIS, INIT_CODE, literalInitcodeFor(CONTRACT_TO_RENEW)),
                        enableContractAutoRenewWith(minimalLifetime, 0),
                        contractCreate(CONTRACT_TO_RENEW, BigInteger.valueOf(63))
                                .gas(2_000_000)
                                .entityMemo("")
                                .bytecode(INIT_CODE)
                                .balance(0)
                                .autoRenewSecs(minimalLifetime),
                        tokenAssociate(CONTRACT_TO_RENEW, List.of(nonFungibleToken)),
                        cryptoTransfer(
                                movingUnique(nonFungibleToken, 1L, 2L).between(TOKEN_TREASURY, CONTRACT_TO_RENEW)),
                        sleepFor(minimalLifetime * 1_000L + 500L))
                .when(
                        cryptoTransfer(tinyBarsFromTo(GENESIS, NODE, 1L)),
                        cryptoTransfer(tinyBarsFromTo(GENESIS, NODE, 1L)),
                        cryptoTransfer(tinyBarsFromTo(GENESIS, NODE, 1L)),
                        sleepFor(2_000L),
                        cryptoTransfer(tinyBarsFromTo(GENESIS, NODE, 1L)))
                .then(
                        // Now the contract is gone
                        getContractInfo(CONTRACT_TO_RENEW).hasCostAnswerPrecheck(INVALID_CONTRACT_ID),
                        // And the fungible units were returned to the treasury
                        getAccountBalance(TOKEN_TREASURY).hasTokenBalance(nonFungibleToken, 0),
                        // And the NFTs are now owned by the treasury
                        getTokenNftInfo(nonFungibleToken, 1L).hasAccountID(TOKEN_TREASURY),
                        getTokenNftInfo(nonFungibleToken, 2L).hasAccountID(TOKEN_TREASURY),
                        getAccountBalance(collector).hasTinyBars(ONE_HBAR),
                        getAccountBalance(TOKEN_TREASURY).hasTinyBars(ONE_HBAR));
    }

    private HapiSpec renewsUsingContractFundsIfNoAutoRenewAccount() {
        final var initBalance = ONE_HBAR;
        final var minimalLifetime = 3;
        final var standardLifetime = 7776000L;
        final var expectedExpiryPostRenew = new AtomicLong();
        final var consTimeRepro = "ConsTimeRepro";
        final var failingCall = "FailingCall";
        final AtomicReference<Timestamp> parentConsTime = new AtomicReference<>();

        return defaultHapiSpec("RenewsUsingContractFundsIfNoAutoRenewAccount")
                .given(
                        uploadInitCode(consTimeRepro),
                        contractCreate(consTimeRepro),
                        createLargeFile(GENESIS, INIT_CODE, literalInitcodeFor(CONTRACT_TO_RENEW)),
                        enableContractAutoRenewWith(minimalLifetime, 0),
                        uploadInitCode(CONTRACT_TO_RENEW),
                        contractCreate(CONTRACT_TO_RENEW, BigInteger.valueOf(63))
                                .gas(2_000_000)
                                .entityMemo("")
                                .bytecode(INIT_CODE)
                                .autoRenewSecs(minimalLifetime)
                                .balance(initBalance)
<<<<<<< HEAD
                                .via(creation),
                        withOpContext((spec, opLog) -> {
                            final var lookup = getTxnRecord(creation);
                            allRunFor(spec, lookup);
                            final var record = lookup.getResponseRecord();
                            final var birth = record.getConsensusTimestamp().getSeconds();
                            expectedExpiryPostRenew.set(birth + minimalLifetime + standardLifetime);
                            opLog.info("Expecting post-renewal expiry of {}", expectedExpiryPostRenew.get());
                        }),
                        contractUpdate(contractToRenew).newAutoRenew(7776000L),
=======
                                .via(CREATION),
                        withOpContext((spec, opLog) -> {
                            final var lookup = getTxnRecord(CREATION);
                            allRunFor(spec, lookup);
                            final var responseRecord = lookup.getResponseRecord();
                            final var birth =
                                    responseRecord.getConsensusTimestamp().getSeconds();
                            expectedExpiryPostRenew.set(birth + minimalLifetime + standardLifetime);
                            opLog.info("Expecting post-renewal expiry of {}", expectedExpiryPostRenew.get());
                        }),
                        contractUpdate(CONTRACT_TO_RENEW).newAutoRenew(7776000L),
>>>>>>> 0caf223d
                        sleepFor(minimalLifetime * 1_000L + 500L))
                .when(
                        // Any transaction will do; we choose a contract call that has
                        // a child record to validate consensus time assignment
                        contractCall(
                                        consTimeRepro,
                                        "createChildThenFailToAssociate",
                                        asHeadlongAddress(new byte[20]),
                                        asHeadlongAddress(new byte[20]))
                                .via(failingCall)
                                .hasKnownStatus(CONTRACT_REVERT_EXECUTED))
                .then(
                        getTxnRecord(failingCall)
                                .exposingTo(failureRecord -> parentConsTime.set(failureRecord.getConsensusTimestamp())),
                        sourcing(() -> childRecordsCheck(
                                failingCall,
                                CONTRACT_REVERT_EXECUTED,
                                recordWith()
                                        .status(ResponseCodeEnum.INSUFFICIENT_GAS)
                                        .consensusTimeImpliedByNonce(parentConsTime.get(), 1))),
                        assertionsHold((spec, opLog) -> {
<<<<<<< HEAD
                            final var lookup = getContractInfo(contractToRenew)
=======
                            final var lookup = getContractInfo(CONTRACT_TO_RENEW)
>>>>>>> 0caf223d
                                    .has(contractWith().approxExpiry(expectedExpiryPostRenew.get(), 5))
                                    .logged();
                            allRunFor(spec, lookup);
                            final var balance = lookup.getResponse()
                                    .getContractGetInfo()
                                    .getContractInfo()
                                    .getBalance();
                            final var renewalFee = initBalance - balance;
                            final var canonicalUsdFee = 0.026;
                            assertTinybarAmountIsApproxUsd(spec, canonicalUsdFee, renewalFee, 5.0);
                        }),
<<<<<<< HEAD
                        overriding("ledger.autoRenewPeriod.minDuration", defaultMinAutoRenewPeriod));
=======
                        overriding(LEDGER_AUTO_RENEW_PERIOD_MIN_DURATION, defaultMinAutoRenewPeriod));
    }

    private HapiSpec receiverSigReqBypassedForTreasuryAtEndOfGracePeriod() {
        final var minimalLifetime = 4;
        final var aFungibleToken = "aFT";
        final var nonFungibleToken = "NFT";
        final var aFungibleAmount = 1_000_000L;

        return defaultHapiSpec("receiverSigReqBypassedForTreasuryAtEndOfGracePeriod")
                .given(
                        newKeyNamed(SUPPLY_KEY),
                        cryptoCreate(TOKEN_TREASURY).receiverSigRequired(true),
                        tokenCreate(aFungibleToken)
                                .initialSupply(aFungibleAmount)
                                .treasury(TOKEN_TREASURY),
                        tokenCreate(nonFungibleToken)
                                .initialSupply(0)
                                .tokenType(NON_FUNGIBLE_UNIQUE)
                                .supplyKey(SUPPLY_KEY)
                                .treasury(TOKEN_TREASURY),
                        mintToken(
                                nonFungibleToken,
                                List.of(
                                        ByteString.copyFromUtf8("My lovely NFT 1"),
                                        ByteString.copyFromUtf8("My lovely NFT 2"))),
                        createLargeFile(GENESIS, INIT_CODE, literalInitcodeFor(CONTRACT_TO_RENEW)),
                        enableContractAutoRenewWith(minimalLifetime, 0),
                        contractCreate(CONTRACT_TO_RENEW, BigInteger.valueOf(63))
                                .gas(2_000_000)
                                .entityMemo("")
                                .bytecode(INIT_CODE)
                                .balance(0)
                                .autoRenewSecs(minimalLifetime),
                        tokenAssociate(CONTRACT_TO_RENEW, List.of(aFungibleToken, nonFungibleToken)),
                        cryptoTransfer(
                                moving(aFungibleAmount, aFungibleToken).between(TOKEN_TREASURY, CONTRACT_TO_RENEW),
                                movingUnique(nonFungibleToken, 1L, 2L).between(TOKEN_TREASURY, CONTRACT_TO_RENEW)),
                        getAccountBalance(CONTRACT_TO_RENEW)
                                .hasTokenBalance(aFungibleToken, aFungibleAmount)
                                .hasTokenBalance(nonFungibleToken, 2),
                        getAccountBalance(TOKEN_TREASURY).hasTokenBalance(aFungibleToken, 0),
                        getAccountInfo(TOKEN_TREASURY).hasOwnedNfts(0),
                        /* sleep past the expiration:
                         * (minimalLifetimeMillis * 1 second) + 500 ms (500 ms for extra time)
                         */
                        sleepFor((minimalLifetime * 1_000L) + 500L))
                .when(
                        // run transactions so the contract can be deleted
                        cryptoTransfer(tinyBarsFromTo(GENESIS, NODE, 1L)),
                        cryptoTransfer(tinyBarsFromTo(GENESIS, NODE, 1L)),
                        cryptoTransfer(tinyBarsFromTo(GENESIS, NODE, 1L)),
                        sleepFor(2_000L), // wait for the record stream file to close
                        cryptoTransfer(tinyBarsFromTo(GENESIS, NODE, 1L)))
                .then(
                        // check that the contract is gone
                        getContractInfo(CONTRACT_TO_RENEW).hasCostAnswerPrecheck(INVALID_CONTRACT_ID),
                        // And the fungible units were returned to the treasury
                        getAccountBalance(TOKEN_TREASURY).hasTokenBalance(aFungibleToken, aFungibleAmount),
                        // And the NFTs are now owned by the treasury
                        getTokenNftInfo(nonFungibleToken, 1L).hasAccountID(TOKEN_TREASURY),
                        getTokenNftInfo(nonFungibleToken, 2L).hasAccountID(TOKEN_TREASURY),
                        getAccountInfo(TOKEN_TREASURY).hasOwnedNfts(2));
>>>>>>> 0caf223d
    }

    @Override
    protected Logger getResultsLogger() {
        return log;
    }
}<|MERGE_RESOLUTION|>--- conflicted
+++ resolved
@@ -92,18 +92,6 @@
 
     @Override
     public List<HapiSpec> getSpecsInSuite() {
-<<<<<<< HEAD
-        return List.of(new HapiSpec[] {
-            renewsUsingContractFundsIfNoAutoRenewAccount(),
-            renewalFeeDistributedToStakingAccounts(),
-            renewsUsingAutoRenewAccountIfSet(),
-            chargesContractFundsWhenAutoRenewAccountHasZeroBalance(),
-            storageExpiryWorksAtTheExpectedInterval(),
-            autoRenewWorksAsExpected(),
-            autoRenewInGracePeriodIfEnoughBalance(),
-            storageRentChargedOnlyAfterInitialFreePeriodIsComplete(),
-        });
-=======
         return List.of(
                 renewsUsingContractFundsIfNoAutoRenewAccount(),
                 renewalFeeDistributedToStakingAccounts(),
@@ -115,7 +103,6 @@
                 autoRenewWorksAsExpected(),
                 autoRenewInGracePeriodIfEnoughBalance(),
                 storageRentChargedOnlyAfterInitialFreePeriodIsComplete());
->>>>>>> 0caf223d
     }
 
     private HapiSpec storageRentChargedOnlyAfterInitialFreePeriodIsComplete() {
@@ -133,11 +120,7 @@
                         uploadInitCode(contract),
                         cryptoCreate(AUTO_RENEW_ACCOUNT).balance(initBalance),
                         /* This contract has 0 key/value mappings at creation */
-<<<<<<< HEAD
-                        contractCreate(contract).autoRenewSecs(minimalLifetime).autoRenewAccountId(autoRenewAccount),
-=======
                         contractCreate(contract).autoRenewSecs(minimalLifetime).autoRenewAccountId(AUTO_RENEW_ACCOUNT),
->>>>>>> 0caf223d
 
                         /* Now we update the per-contract limit to 10 mappings */
                         fileUpdate(APP_PROPERTIES)
@@ -169,11 +152,7 @@
                         getContractInfo(contract)
                                 .has(contractWith().numKvPairs(8))
                                 .logged(),
-<<<<<<< HEAD
-                        getAccountBalance(autoRenewAccount)
-=======
                         getAccountBalance(AUTO_RENEW_ACCOUNT)
->>>>>>> 0caf223d
                                 .hasTinyBars(initBalance)
                                 .logged(),
                         sleepFor(minimalLifetime * 1_000L + 500L),
@@ -182,11 +161,7 @@
                         cryptoTransfer(tinyBarsFromTo(GENESIS, NODE, 1L)),
                         withOpContext((spec, opLog) -> {
                             final var lookup =
-<<<<<<< HEAD
-                                    getAccountBalance(autoRenewAccount).logged();
-=======
                                     getAccountBalance(AUTO_RENEW_ACCOUNT).logged();
->>>>>>> 0caf223d
                             allRunFor(spec, lookup);
                             renewalFeeWithoutStorage.set(initBalance
                                     - lookup.getResponse()
@@ -206,11 +181,7 @@
                         cryptoTransfer(tinyBarsFromTo(GENESIS, NODE, 1L)),
                         withOpContext((spec, opLog) -> {
                             final var lookup =
-<<<<<<< HEAD
-                                    getAccountBalance(autoRenewAccount).logged();
-=======
                                     getAccountBalance(AUTO_RENEW_ACCOUNT).logged();
->>>>>>> 0caf223d
                             allRunFor(spec, lookup);
                             renewalFeeWithStorage.set(initBalance
                                     - lookup.getResponse()
@@ -264,17 +235,10 @@
                                 .has(contractWith().isNotDeleted())
                                 .logged(),
                         cryptoTransfer(tinyBarsFromTo(GENESIS, NODE, 1L)),
-<<<<<<< HEAD
-                        getContractInfo(contractToRenew)
-                                .has(contractWith().isDeleted())
-                                .logged(),
-                        overriding("ledger.autoRenewPeriod.minDuration", defaultMinAutoRenewPeriod));
-=======
                         getContractInfo(CONTRACT_TO_RENEW)
                                 .has(contractWith().isDeleted())
                                 .logged(),
                         overriding(LEDGER_AUTO_RENEW_PERIOD_MIN_DURATION, defaultMinAutoRenewPeriod));
->>>>>>> 0caf223d
     }
 
     private HapiSpec autoRenewInGracePeriodIfEnoughBalance() {
@@ -296,15 +260,6 @@
                                 .autoRenewSecs(minimalLifetime)
                                 .autoRenewAccountId(AUTO_RENEW_ACCOUNT)
                                 .balance(0L)
-<<<<<<< HEAD
-                                .via(creation),
-                        withOpContext((spec, opLog) -> {
-                            final var lookup = getTxnRecord(creation);
-                            allRunFor(spec, lookup);
-
-                            final var record = lookup.getResponseRecord();
-                            final var birth = record.getConsensusTimestamp().getSeconds();
-=======
                                 .via(CREATION),
                         withOpContext((spec, opLog) -> {
                             final var lookup = getTxnRecord(CREATION);
@@ -313,18 +268,13 @@
                             final var responseRecord = lookup.getResponseRecord();
                             final var birth =
                                     responseRecord.getConsensusTimestamp().getSeconds();
->>>>>>> 0caf223d
                             currentExpiry.set(birth + minimalLifetime);
                             expectedExpiryPostRenew.set(birth + minimalLifetime + minimalLifetime + minimalLifetime);
                             opLog.info(
                                     "Expecting post-renewal expiry of {}, current expiry" + " {}",
                                     expectedExpiryPostRenew.get(),
                                     currentExpiry.get());
-<<<<<<< HEAD
-                            final var info = getContractInfo(contractToRenew)
-=======
                             final var info = getContractInfo(CONTRACT_TO_RENEW)
->>>>>>> 0caf223d
                                     .has(contractWith().isNotDeleted().approxExpiry(currentExpiry.get(), 1))
                                     .logged();
 
@@ -342,21 +292,13 @@
                         getAccountBalance(AUTO_RENEW_ACCOUNT).logged(),
                         sleepFor(minimalLifetime * 1_000L + 500L),
                         assertionsHold((spec, opLog) -> {
-<<<<<<< HEAD
-                            final var lookup = getContractInfo(contractToRenew)
-=======
                             final var lookup = getContractInfo(CONTRACT_TO_RENEW)
->>>>>>> 0caf223d
                                     .has(contractWith().approxExpiry(expectedExpiryPostRenew.get(), 2))
                                     .logged();
 
                             allRunFor(spec, lookup);
                         }),
-<<<<<<< HEAD
-                        overriding("ledger.autoRenewPeriod.minDuration", defaultMinAutoRenewPeriod));
-=======
                         overriding(LEDGER_AUTO_RENEW_PERIOD_MIN_DURATION, defaultMinAutoRenewPeriod));
->>>>>>> 0caf223d
     }
 
     private HapiSpec renewalFeeDistributedToStakingAccounts() {
@@ -372,11 +314,7 @@
                                 .overridingProps(Map.of(
                                         "staking.fees.stakingRewardPercentage", "10",
                                         "staking.fees.nodeRewardPercentage", "20")),
-<<<<<<< HEAD
-                        createLargeFile(GENESIS, initcode, literalInitcodeFor("InstantStorageHog")),
-=======
-                        createLargeFile(GENESIS, INIT_CODE, literalInitcodeFor(CONTRACT_TO_RENEW)),
->>>>>>> 0caf223d
+                        createLargeFile(GENESIS, INIT_CODE, literalInitcodeFor(CONTRACT_TO_RENEW)),
                         enableContractAutoRenewWith(minimalLifetime, 0),
                         uploadInitCode(CONTRACT_TO_RENEW),
                         contractCreate(CONTRACT_TO_RENEW, BigInteger.valueOf(63))
@@ -385,18 +323,6 @@
                                 .bytecode(INIT_CODE)
                                 .autoRenewSecs(minimalLifetime)
                                 .balance(initBalance)
-<<<<<<< HEAD
-                                .via(creation),
-                        withOpContext((spec, opLog) -> {
-                            final var lookup = getTxnRecord(creation);
-                            allRunFor(spec, lookup);
-                            final var record = lookup.getResponseRecord();
-                            final var birth = record.getConsensusTimestamp().getSeconds();
-                            expectedExpiryPostRenew.set(birth + minimalLifetime + standardLifetime);
-                            opLog.info("Expecting post-renewal expiry of {}", expectedExpiryPostRenew.get());
-                        }),
-                        contractUpdate(contractToRenew).newAutoRenew(7776000L),
-=======
                                 .via(CREATION),
                         withOpContext((spec, opLog) -> {
                             final var lookup = getTxnRecord(CREATION);
@@ -408,7 +334,6 @@
                             opLog.info("Expecting post-renewal expiry of {}", expectedExpiryPostRenew.get());
                         }),
                         contractUpdate(CONTRACT_TO_RENEW).newAutoRenew(7776000L),
->>>>>>> 0caf223d
                         sleepFor(minimalLifetime * 1_000L + 500L))
                 .when(
                         balanceSnapshot("before", "0.0.3"),
@@ -421,11 +346,7 @@
                         getTxnRecord("trigger").andAllChildRecords().logged())
                 .then(
                         assertionsHold((spec, opLog) -> {
-<<<<<<< HEAD
-                            final var lookup = getContractInfo(contractToRenew)
-=======
                             final var lookup = getContractInfo(CONTRACT_TO_RENEW)
->>>>>>> 0caf223d
                                     .has(contractWith().approxExpiry(expectedExpiryPostRenew.get(), 5))
                                     .logged();
 
@@ -450,11 +371,7 @@
                                     .hasTinyBars(changeFromSnapshot("nodeReward", nodeAccountFee))
                                     .logged();
                         }),
-<<<<<<< HEAD
-                        overriding("ledger.autoRenewPeriod.minDuration", defaultMinAutoRenewPeriod));
-=======
                         overriding(LEDGER_AUTO_RENEW_PERIOD_MIN_DURATION, defaultMinAutoRenewPeriod));
->>>>>>> 0caf223d
     }
 
     private HapiSpec chargesContractFundsWhenAutoRenewAccountHasZeroBalance() {
@@ -478,15 +395,9 @@
                                 .autoRenewSecs(minimalLifetime)
                                 .autoRenewAccountId(AUTO_RENEW_ACCOUNT)
                                 .balance(initBalance)
-<<<<<<< HEAD
-                                .via(creation),
-                        withOpContext((spec, opLog) -> {
-                            final var lookup = getTxnRecord(creation);
-=======
                                 .via(CREATION),
                         withOpContext((spec, opLog) -> {
                             final var lookup = getTxnRecord(CREATION);
->>>>>>> 0caf223d
                             allRunFor(spec, lookup);
                             final var responseRecord = lookup.getResponseRecord();
                             final var birth =
@@ -494,29 +405,17 @@
                             expectedExpiryPostRenew.set(birth + minimalLifetime + standardLifetime);
                             opLog.info("Expecting post-renewal expiry of {}", expectedExpiryPostRenew.get());
                         }),
-<<<<<<< HEAD
-                        contractUpdate(contractToRenew).newAutoRenew(7776000L).via("updateTxn"),
-=======
                         contractUpdate(CONTRACT_TO_RENEW).newAutoRenew(7776000L).via(UPDATE_TXN),
->>>>>>> 0caf223d
                         sleepFor(minimalLifetime * 1_000L + 500L),
                         getTxnRecord(UPDATE_TXN).logged())
                 .when(cryptoTransfer(tinyBarsFromTo(GENESIS, NODE, 1L)))
                 .then(
                         assertionsHold((spec, opLog) -> {
-<<<<<<< HEAD
-                            final var lookupContract = getContractInfo(contractToRenew)
-                                    .has(contractWith().approxExpiry(expectedExpiryPostRenew.get(), 5))
-                                    .logged();
-                            final var lookupAccount =
-                                    getAccountBalance(autoRenewAccount).logged();
-=======
                             final var lookupContract = getContractInfo(CONTRACT_TO_RENEW)
                                     .has(contractWith().approxExpiry(expectedExpiryPostRenew.get(), 5))
                                     .logged();
                             final var lookupAccount =
                                     getAccountBalance(AUTO_RENEW_ACCOUNT).logged();
->>>>>>> 0caf223d
                             allRunFor(spec, lookupContract, lookupAccount);
 
                             final var contractBalance = lookupContract
@@ -540,11 +439,7 @@
                             final var canonicalUsdFee = 0.026;
                             assertTinybarAmountIsApproxUsd(spec, canonicalUsdFee, renewalFee, 5.0);
                         }),
-<<<<<<< HEAD
-                        overriding("ledger.autoRenewPeriod.minDuration", defaultMinAutoRenewPeriod));
-=======
                         overriding(LEDGER_AUTO_RENEW_PERIOD_MIN_DURATION, defaultMinAutoRenewPeriod));
->>>>>>> 0caf223d
     }
 
     private HapiSpec renewsUsingAutoRenewAccountIfSet() {
@@ -567,18 +462,6 @@
                                 .autoRenewSecs(minimalLifetime)
                                 .autoRenewAccountId(AUTO_RENEW_ACCOUNT)
                                 .balance(initBalance)
-<<<<<<< HEAD
-                                .via(creation),
-                        withOpContext((spec, opLog) -> {
-                            final var lookup = getTxnRecord(creation);
-                            allRunFor(spec, lookup);
-                            final var record = lookup.getResponseRecord();
-                            final var birth = record.getConsensusTimestamp().getSeconds();
-                            expectedExpiryPostRenew.set(birth + minimalLifetime + standardLifetime);
-                            opLog.info("Expecting post-renewal expiry of {}", expectedExpiryPostRenew.get());
-                        }),
-                        contractUpdate(contractToRenew).newAutoRenew(7776000L).via("updateTxn"),
-=======
                                 .via(CREATION),
                         withOpContext((spec, opLog) -> {
                             final var lookup = getTxnRecord(CREATION);
@@ -590,25 +473,16 @@
                             opLog.info("Expecting post-renewal expiry of {}", expectedExpiryPostRenew.get());
                         }),
                         contractUpdate(CONTRACT_TO_RENEW).newAutoRenew(7776000L).via(UPDATE_TXN),
->>>>>>> 0caf223d
                         sleepFor(minimalLifetime * 1_000L + 500L),
                         getTxnRecord(UPDATE_TXN).logged())
                 .when(cryptoTransfer(tinyBarsFromTo(GENESIS, NODE, 1L)))
                 .then(
                         assertionsHold((spec, opLog) -> {
-<<<<<<< HEAD
-                            final var lookupContract = getContractInfo(contractToRenew)
-                                    .has(contractWith().approxExpiry(expectedExpiryPostRenew.get(), 5))
-                                    .logged();
-                            final var lookupAccount =
-                                    getAccountBalance(autoRenewAccount).logged();
-=======
                             final var lookupContract = getContractInfo(CONTRACT_TO_RENEW)
                                     .has(contractWith().approxExpiry(expectedExpiryPostRenew.get(), 5))
                                     .logged();
                             final var lookupAccount =
                                     getAccountBalance(AUTO_RENEW_ACCOUNT).logged();
->>>>>>> 0caf223d
                             allRunFor(spec, lookupContract, lookupAccount);
 
                             final var contractBalance = lookupContract
@@ -626,22 +500,13 @@
                                     contractBalance);
 
                             assertEquals(initBalance, contractBalance);
-<<<<<<< HEAD
-                            assertTrue(accountBalance < renewAccountBalance);
-                            final var renewalFee = renewAccountBalance - accountBalance;
-=======
                             assertTrue(accountBalance < initBalance);
                             final var renewalFee = initBalance - accountBalance;
->>>>>>> 0caf223d
                             opLog.info("Renewal fees actual {}", renewalFee);
                             final var canonicalUsdFee = 0.026;
                             assertTinybarAmountIsApproxUsd(spec, canonicalUsdFee, renewalFee, 5.0);
                         }),
-<<<<<<< HEAD
-                        overriding("ledger.autoRenewPeriod.minDuration", defaultMinAutoRenewPeriod));
-=======
                         overriding(LEDGER_AUTO_RENEW_PERIOD_MIN_DURATION, defaultMinAutoRenewPeriod));
->>>>>>> 0caf223d
     }
 
     private HapiSpec storageExpiryWorksAtTheExpectedInterval() {
@@ -689,13 +554,6 @@
                                 .bytecode(INIT_CODE)
                                 .balance(0)
                                 .autoRenewSecs(minimalLifetime),
-<<<<<<< HEAD
-                        tokenAssociate(contractToRemove, List.of(aFungibleToken, bFungibleToken, nonFungibleToken)),
-                        cryptoTransfer(
-                                moving(aFungibleAmount, aFungibleToken).between(TOKEN_TREASURY, contractToRemove),
-                                moving(bFungibleAmount, bFungibleToken).between(TOKEN_TREASURY, contractToRemove),
-                                movingUnique(nonFungibleToken, 1L, 2L).between(TOKEN_TREASURY, contractToRemove)),
-=======
                         tokenAssociate(
                                 CONTRACT_TO_RENEW,
                                 List.of(
@@ -719,7 +577,6 @@
                         /* sleep past the contract expiration:
                          * (minimalLifetimeMillis * 1 second) + 500 ms (500 ms for extra time)
                          */
->>>>>>> 0caf223d
                         sleepFor(minimalLifetime * 1_000L + 500L))
                 .when(
                         // run transactions so the contract can be deleted
@@ -730,11 +587,7 @@
                         cryptoTransfer(tinyBarsFromTo(GENESIS, NODE, 1L)))
                 .then(
                         // Now the contract is gone
-<<<<<<< HEAD
-                        getContractInfo(contractToRemove).hasCostAnswerPrecheck(INVALID_CONTRACT_ID),
-=======
                         getContractInfo(CONTRACT_TO_RENEW).hasCostAnswerPrecheck(INVALID_CONTRACT_ID),
->>>>>>> 0caf223d
                         // And the fungible units were returned to the treasury
                         getAccountBalance(TOKEN_TREASURY)
                                 .hasTokenBalance(aFungibleToken, aFungibleAmount)
@@ -825,18 +678,6 @@
                                 .bytecode(INIT_CODE)
                                 .autoRenewSecs(minimalLifetime)
                                 .balance(initBalance)
-<<<<<<< HEAD
-                                .via(creation),
-                        withOpContext((spec, opLog) -> {
-                            final var lookup = getTxnRecord(creation);
-                            allRunFor(spec, lookup);
-                            final var record = lookup.getResponseRecord();
-                            final var birth = record.getConsensusTimestamp().getSeconds();
-                            expectedExpiryPostRenew.set(birth + minimalLifetime + standardLifetime);
-                            opLog.info("Expecting post-renewal expiry of {}", expectedExpiryPostRenew.get());
-                        }),
-                        contractUpdate(contractToRenew).newAutoRenew(7776000L),
-=======
                                 .via(CREATION),
                         withOpContext((spec, opLog) -> {
                             final var lookup = getTxnRecord(CREATION);
@@ -848,7 +689,6 @@
                             opLog.info("Expecting post-renewal expiry of {}", expectedExpiryPostRenew.get());
                         }),
                         contractUpdate(CONTRACT_TO_RENEW).newAutoRenew(7776000L),
->>>>>>> 0caf223d
                         sleepFor(minimalLifetime * 1_000L + 500L))
                 .when(
                         // Any transaction will do; we choose a contract call that has
@@ -870,11 +710,7 @@
                                         .status(ResponseCodeEnum.INSUFFICIENT_GAS)
                                         .consensusTimeImpliedByNonce(parentConsTime.get(), 1))),
                         assertionsHold((spec, opLog) -> {
-<<<<<<< HEAD
-                            final var lookup = getContractInfo(contractToRenew)
-=======
                             final var lookup = getContractInfo(CONTRACT_TO_RENEW)
->>>>>>> 0caf223d
                                     .has(contractWith().approxExpiry(expectedExpiryPostRenew.get(), 5))
                                     .logged();
                             allRunFor(spec, lookup);
@@ -886,9 +722,6 @@
                             final var canonicalUsdFee = 0.026;
                             assertTinybarAmountIsApproxUsd(spec, canonicalUsdFee, renewalFee, 5.0);
                         }),
-<<<<<<< HEAD
-                        overriding("ledger.autoRenewPeriod.minDuration", defaultMinAutoRenewPeriod));
-=======
                         overriding(LEDGER_AUTO_RENEW_PERIOD_MIN_DURATION, defaultMinAutoRenewPeriod));
     }
 
@@ -952,7 +785,6 @@
                         getTokenNftInfo(nonFungibleToken, 1L).hasAccountID(TOKEN_TREASURY),
                         getTokenNftInfo(nonFungibleToken, 2L).hasAccountID(TOKEN_TREASURY),
                         getAccountInfo(TOKEN_TREASURY).hasOwnedNfts(2));
->>>>>>> 0caf223d
     }
 
     @Override
