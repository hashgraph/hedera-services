--- conflicted
+++ resolved
@@ -640,36 +640,6 @@
                 getAccountBalance("feeCollector").hasTinyBars(1));
     }
 
-<<<<<<< HEAD
-    /**
-     * Tests that system accounts are exempt from throttles.
-     */
-    @LeakyRepeatableHapiTest(
-            value = NEEDS_LAST_ASSIGNED_CONSENSUS_TIME,
-            overrides = {"scheduling.maxTxnPerSec"})
-    final Stream<DynamicTest> systemAccountsExemptFromThrottles() {
-        final AtomicLong expiry = new AtomicLong();
-        final var oddLifetime = 123 * ONE_MINUTE;
-        return hapiTest(
-                overriding("scheduling.maxTxnPerSec", "2"),
-                cryptoCreate(CIVILIAN_PAYER).balance(10 * ONE_HUNDRED_HBARS),
-                scheduleCreate("first", cryptoTransfer(tinyBarsFromTo(DEFAULT_PAYER, FUNDING, 123L)))
-                        .payingWith(CIVILIAN_PAYER)
-                        .fee(ONE_HBAR)
-                        .expiringIn(oddLifetime),
-                // Consensus time advances exactly one second per transaction in repeatable mode
-                exposeSpecSecondTo(now -> expiry.set(now + oddLifetime - 1)),
-                sourcing(() -> scheduleCreate("second", cryptoTransfer(tinyBarsFromTo(DEFAULT_PAYER, FUNDING, 456L)))
-                        .payingWith(CIVILIAN_PAYER)
-                        .fee(ONE_HBAR)
-                        .expiringAt(expiry.get())),
-                // When scheduling with the system account, the throttle should not apply
-                sourcing(() -> scheduleCreate("third", cryptoTransfer(tinyBarsFromTo(DEFAULT_PAYER, FUNDING, 789)))
-                        .payingWith(SYSTEM_ADMIN)
-                        .fee(ONE_HBAR)
-                        .expiringAt(expiry.get())),
-                purgeExpiringWithin(oddLifetime));
-=======
     @RepeatableHapiTest(NEEDS_VIRTUAL_TIME_FOR_FAST_EXECUTION)
     final Stream<DynamicTest> scheduleCreateExecutes() {
         return hapiTest(
@@ -765,7 +735,36 @@
                         .hasRecordedScheduledTxn(),
                 triggerSchedule(schedule, FORTY_MINUTES),
                 getAccountBalance(RECEIVER).hasTinyBars(1L)));
->>>>>>> e8741547
+    }
+
+    /**
+     * Tests that system accounts are exempt from throttles.
+     */
+    @LeakyRepeatableHapiTest(
+            value = NEEDS_LAST_ASSIGNED_CONSENSUS_TIME,
+            overrides = {"scheduling.maxTxnPerSec"})
+    final Stream<DynamicTest> systemAccountsExemptFromThrottles() {
+        final AtomicLong expiry = new AtomicLong();
+        final var oddLifetime = 123 * ONE_MINUTE;
+        return hapiTest(
+                overriding("scheduling.maxTxnPerSec", "2"),
+                cryptoCreate(CIVILIAN_PAYER).balance(10 * ONE_HUNDRED_HBARS),
+                scheduleCreate("first", cryptoTransfer(tinyBarsFromTo(DEFAULT_PAYER, FUNDING, 123L)))
+                        .payingWith(CIVILIAN_PAYER)
+                        .fee(ONE_HBAR)
+                        .expiringIn(oddLifetime),
+                // Consensus time advances exactly one second per transaction in repeatable mode
+                exposeSpecSecondTo(now -> expiry.set(now + oddLifetime - 1)),
+                sourcing(() -> scheduleCreate("second", cryptoTransfer(tinyBarsFromTo(DEFAULT_PAYER, FUNDING, 456L)))
+                        .payingWith(CIVILIAN_PAYER)
+                        .fee(ONE_HBAR)
+                        .expiringAt(expiry.get())),
+                // When scheduling with the system account, the throttle should not apply
+                sourcing(() -> scheduleCreate("third", cryptoTransfer(tinyBarsFromTo(DEFAULT_PAYER, FUNDING, 789)))
+                        .payingWith(SYSTEM_ADMIN)
+                        .fee(ONE_HBAR)
+                        .expiringAt(expiry.get())),
+                purgeExpiringWithin(oddLifetime));
     }
 
     private static BiConsumer<TransactionBody, TransactionResult> withStatus(@NonNull final ResponseCodeEnum status) {
