--- conflicted
+++ resolved
@@ -803,7 +803,24 @@
     }
 
     @RepeatableHapiTest(NEEDS_VIRTUAL_TIME_FOR_FAST_EXECUTION)
-<<<<<<< HEAD
+    final Stream<DynamicTest> testFailingScheduleSingChargesFee() {
+        return hapiTest(
+                cryptoCreate("sender").balance(ONE_HBAR),
+                cryptoCreate("receiver").balance(0L).receiverSigRequired(true),
+                scheduleCreate("scheduleSign", cryptoTransfer(tinyBarsFromTo("sender", "receiver", 1)))
+                        .expiringIn(5)
+                        .alsoSigningWith("sender"),
+                sleepForSeconds(5),
+                cryptoCreate("trigger"),
+                scheduleSign("scheduleSign")
+                        .payingWith("sender")
+                        .alsoSigningWith("receiver")
+                        .hasKnownStatusFrom(INVALID_SCHEDULE_ID)
+                        .via("signTxn"),
+                validateChargedUsd("signTxn", 0.001));
+    }
+
+    @RepeatableHapiTest(NEEDS_VIRTUAL_TIME_FOR_FAST_EXECUTION)
     final Stream<DynamicTest> scheduleCreateWithAllSignatures() {
         return hapiTest(
                 cryptoCreate("luckyYou").balance(0L),
@@ -1041,23 +1058,6 @@
                 cryptoCreate("trigger"),
                 sleepForSeconds(1),
                 getAccountBalance("treasury").hasTokenBalance("token", 100));
-=======
-    final Stream<DynamicTest> testFailingScheduleSingChargesFee() {
-        return hapiTest(
-                cryptoCreate("sender").balance(ONE_HBAR),
-                cryptoCreate("receiver").balance(0L).receiverSigRequired(true),
-                scheduleCreate("scheduleSign", cryptoTransfer(tinyBarsFromTo("sender", "receiver", 1)))
-                        .expiringIn(5)
-                        .alsoSigningWith("sender"),
-                sleepForSeconds(5),
-                cryptoCreate("trigger"),
-                scheduleSign("scheduleSign")
-                        .payingWith("sender")
-                        .alsoSigningWith("receiver")
-                        .hasKnownStatusFrom(INVALID_SCHEDULE_ID)
-                        .via("signTxn"),
-                validateChargedUsd("signTxn", 0.001));
->>>>>>> 51caec00
     }
 
     private static BiConsumer<TransactionBody, TransactionResult> withStatus(@NonNull final ResponseCodeEnum status) {
