/*
 * Copyright (C) 2024 Hedera Hashgraph, LLC
 *
 * Licensed under the Apache License, Version 2.0 (the "License");
 * you may not use this file except in compliance with the License.
 * You may obtain a copy of the License at
 *
 *      http://www.apache.org/licenses/LICENSE-2.0
 *
 * Unless required by applicable law or agreed to in writing, software
 * distributed under the License is distributed on an "AS IS" BASIS,
 * WITHOUT WARRANTIES OR CONDITIONS OF ANY KIND, either express or implied.
 * See the License for the specific language governing permissions and
 * limitations under the License.
 */

package com.hedera.services.bdd.junit.hedera.embedded.fakes;

import static java.util.Collections.emptyList;
import static java.util.Objects.requireNonNull;

import com.hedera.cryptography.bls.BlsPrivateKey;
import com.hedera.cryptography.bls.BlsPublicKey;
import com.hedera.cryptography.bls.BlsSignature;
import com.hedera.cryptography.bls.SignatureSchema;
import com.hedera.cryptography.tss.api.TssMessage;
import com.hedera.cryptography.tss.api.TssParticipantDirectory;
import com.hedera.cryptography.tss.api.TssPrivateShare;
import com.hedera.cryptography.tss.api.TssPublicShare;
import com.hedera.cryptography.tss.api.TssShareSignature;
import com.hedera.node.app.tss.api.TssLibrary;
import com.hedera.pbj.runtime.io.buffer.Bytes;
import edu.umd.cs.findbugs.annotations.NonNull;
import edu.umd.cs.findbugs.annotations.Nullable;
import java.math.BigInteger;
import java.util.List;

public class FakeTssLibrary implements TssLibrary {
    private static final String VALID_MESSAGE_PREFIX = "VALID";
    private static final String INVALID_MESSAGE_PREFIX = "INVALID";

    private static final SignatureSchema SIGNATURE_SCHEMA = SignatureSchema.create(new byte[] {1});
<<<<<<< HEAD
    private static final BlsPrivateKey PRIVATE_KEY =
            new BlsPrivateKey(new FakeFieldElement(BigInteger.valueOf(42L)), SIGNATURE_SCHEMA);
    public static final BlsSignature FAKE_SIGNATURE =
            new BlsSignature(new FakeGroupElement(BigInteger.valueOf(1L)), SIGNATURE_SCHEMA);
=======
    public static final PairingPrivateKey PRIVATE_KEY =
            new PairingPrivateKey(new FakeFieldElement(BigInteger.valueOf(42L)), SIGNATURE_SCHEMA);
    public static final PairingSignature FAKE_SIGNATURE =
            new PairingSignature(new FakeGroupElement(BigInteger.valueOf(1L)), SIGNATURE_SCHEMA);
>>>>>>> 14f70002

    public interface DirectoryAssertion {
        void assertExpected(@NonNull TssParticipantDirectory directory) throws AssertionError;
    }

    @Nullable
    private DirectoryAssertion decryptDirectoryAssertion;

    @Nullable
    private DirectoryAssertion rekeyGenerationDirectoryAssertion;

    @Nullable
    private List<TssPrivateShare> decryptedShares;

    /**
     * Returns a valid message with the given index.
     * @param i the index
     * @return the message
     */
    public static TssMessage validMessage(final int i) {
        return new FakeTssMessage((VALID_MESSAGE_PREFIX + i).getBytes());
    }

    /**
     * Returns an invalid message with the given index.
     * @param i the index
     * @return the message
     */
    public static TssMessage invalidMessage(final int i) {
        return new FakeTssMessage((INVALID_MESSAGE_PREFIX + i).getBytes());
    }

    /**
     * Returns the index of the share in the message.
     * @param message the message
     * @return the index
     */
    public static int getShareIndex(final TssMessage message) {
        final var s = new String(message.toBytes());
        return Integer.parseInt(s.substring(s.lastIndexOf('D') + 1));
    }

    @NonNull
    @Override
    public TssMessage generateTssMessage(@NonNull final TssParticipantDirectory tssParticipantDirectory) {
        return new FakeTssMessage(new byte[0]);
    }

    /**
     * Sets up the behavior to exhibit when receiving a call to
     * {@link #generateTssMessage(TssParticipantDirectory, TssPrivateShare)}.
     */
    public void setupRekeyGeneration(@NonNull final DirectoryAssertion rekeyGenerationDirectoryAssertion) {
        this.rekeyGenerationDirectoryAssertion = requireNonNull(rekeyGenerationDirectoryAssertion);
    }

    @Override
    public @NonNull TssMessage generateTssMessage(
            @NonNull final TssParticipantDirectory directory, @NonNull final TssPrivateShare privateShare) {
        requireNonNull(directory);
        requireNonNull(privateShare);
        if (rekeyGenerationDirectoryAssertion != null) {
            rekeyGenerationDirectoryAssertion.assertExpected(directory);
        }
        // The fake always returns a valid message
        return validMessage(privateShare.shareId());
    }

    @Override
    public boolean verifyTssMessage(
            @NonNull final TssParticipantDirectory participantDirectory, @NonNull final Bytes tssMessage) {
        return new String(tssMessage.toByteArray()).startsWith(VALID_MESSAGE_PREFIX);
    }

    /**
     * Sets up the behavior to exhibit when receiving a call to {@link #decryptPrivateShares(TssParticipantDirectory, List)}.
     * @param decryptDirectoryAssertion the assertion to make about the directory
     * @param decryptedShareIds the ids of the private shares to return
     */
    public void setupDecryption(
            @NonNull final DirectoryAssertion decryptDirectoryAssertion,
            @NonNull final List<Integer> decryptedShareIds) {
        requireNonNull(decryptedShareIds);
        this.decryptDirectoryAssertion = requireNonNull(decryptDirectoryAssertion);
        this.decryptedShares = decryptedShareIds.stream()
                .map(id -> new TssPrivateShare(id, PRIVATE_KEY))
                .toList();
    }

    @Override
    public @NonNull List<TssPrivateShare> decryptPrivateShares(
            @NonNull final TssParticipantDirectory directory, @NonNull final List<TssMessage> tssMessages) {
        requireNonNull(directory);
        requireNonNull(tssMessages);
        if (decryptDirectoryAssertion != null) {
            decryptDirectoryAssertion.assertExpected(directory);
        }
        return decryptedShares == null ? emptyList() : decryptedShares;
    }

    @NonNull
    @Override
    public List<TssPublicShare> computePublicShares(
            @NonNull final TssParticipantDirectory participantDirectory,
            @NonNull final List<TssMessage> validTssMessages) {
        System.out.println("Computing public shares from " + validTssMessages.size() + " messages");
        return List.of();
    }

    @NonNull
    @Override
    public BlsPublicKey aggregatePublicShares(@NonNull final List<TssPublicShare> publicShares) {
        return PRIVATE_KEY.createPublicKey();
    }

    @NonNull
    @Override
    public TssShareSignature sign(@NonNull final TssPrivateShare privateShare, @NonNull final byte[] message) {
        return new TssShareSignature(
                privateShare.shareId(),
                new BlsSignature(new FakeGroupElement(BigInteger.valueOf(privateShare.shareId())), SIGNATURE_SCHEMA));
    }

    @Override
    public boolean verifySignature(
            @NonNull final TssParticipantDirectory participantDirectory,
            @NonNull final List<TssPublicShare> publicShares,
            @NonNull final TssShareSignature signature) {
        return true;
    }

    @NonNull
    @Override
    public BlsSignature aggregateSignatures(@NonNull final List<TssShareSignature> partialSignatures) {
        return FAKE_SIGNATURE;
    }

    @NonNull
    @Override
    public BlsPrivateKey aggregatePrivateShares(@NonNull final List<TssPrivateShare> privateShares) {
        return PRIVATE_KEY;
    }

    @NonNull
    @Override
    public TssMessage getTssMessageFromBytes(Bytes tssMessage, TssParticipantDirectory participantDirectory) {
        return new FakeTssMessage(new byte[0]);
    }
}<|MERGE_RESOLUTION|>--- conflicted
+++ resolved
@@ -40,17 +40,12 @@
     private static final String INVALID_MESSAGE_PREFIX = "INVALID";
 
     private static final SignatureSchema SIGNATURE_SCHEMA = SignatureSchema.create(new byte[] {1});
-<<<<<<< HEAD
-    private static final BlsPrivateKey PRIVATE_KEY =
+    public static final BlsPrivateKey PRIVATE_KEY =
             new BlsPrivateKey(new FakeFieldElement(BigInteger.valueOf(42L)), SIGNATURE_SCHEMA);
+    public static final BlsPublicKey FAKE_LEDGER_ID =
+            new BlsPublicKey(new FakeGroupElement(BigInteger.valueOf(42L)), SIGNATURE_SCHEMA);
     public static final BlsSignature FAKE_SIGNATURE =
             new BlsSignature(new FakeGroupElement(BigInteger.valueOf(1L)), SIGNATURE_SCHEMA);
-=======
-    public static final PairingPrivateKey PRIVATE_KEY =
-            new PairingPrivateKey(new FakeFieldElement(BigInteger.valueOf(42L)), SIGNATURE_SCHEMA);
-    public static final PairingSignature FAKE_SIGNATURE =
-            new PairingSignature(new FakeGroupElement(BigInteger.valueOf(1L)), SIGNATURE_SCHEMA);
->>>>>>> 14f70002
 
     public interface DirectoryAssertion {
         void assertExpected(@NonNull TssParticipantDirectory directory) throws AssertionError;
