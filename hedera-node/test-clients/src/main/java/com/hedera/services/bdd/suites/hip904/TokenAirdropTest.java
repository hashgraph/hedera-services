/*
 * Copyright (C) 2020-2024 Hedera Hashgraph, LLC
 *
 * Licensed under the Apache License, Version 2.0 (the "License");
 * you may not use this file except in compliance with the License.
 * You may obtain a copy of the License at
 *
 *      http://www.apache.org/licenses/LICENSE-2.0
 *
 * Unless required by applicable law or agreed to in writing, software
 * distributed under the License is distributed on an "AS IS" BASIS,
 * WITHOUT WARRANTIES OR CONDITIONS OF ANY KIND, either express or implied.
 * See the License for the specific language governing permissions and
 * limitations under the License.
 */

package com.hedera.services.bdd.suites.hip904;

import static com.hedera.node.app.service.evm.utils.EthSigsUtils.recoverAddressFromPubKey;
import static com.hedera.services.bdd.junit.TestTags.CRYPTO;
import static com.hedera.services.bdd.spec.HapiSpec.defaultHapiSpec;
import static com.hedera.services.bdd.spec.HapiSpec.hapiTest;
import static com.hedera.services.bdd.spec.assertions.TransactionRecordAsserts.includingFungibleMovement;
import static com.hedera.services.bdd.spec.assertions.TransactionRecordAsserts.includingFungiblePendingAirdrop;
import static com.hedera.services.bdd.spec.assertions.TransactionRecordAsserts.includingNftPendingAirdrop;
import static com.hedera.services.bdd.spec.assertions.TransactionRecordAsserts.includingNonfungibleMovement;
import static com.hedera.services.bdd.spec.assertions.TransactionRecordAsserts.recordWith;
import static com.hedera.services.bdd.spec.queries.QueryVerbs.getAccountBalance;
import static com.hedera.services.bdd.spec.queries.QueryVerbs.getAliasedAccountBalance;
import static com.hedera.services.bdd.spec.queries.QueryVerbs.getAutoCreatedAccountBalance;
import static com.hedera.services.bdd.spec.queries.QueryVerbs.getTxnRecord;
import static com.hedera.services.bdd.spec.transactions.TxnVerbs.contractCreate;
import static com.hedera.services.bdd.spec.transactions.TxnVerbs.cryptoApproveAllowance;
import static com.hedera.services.bdd.spec.transactions.TxnVerbs.cryptoCreate;
import static com.hedera.services.bdd.spec.transactions.TxnVerbs.cryptoDelete;
import static com.hedera.services.bdd.spec.transactions.TxnVerbs.cryptoTransfer;
<<<<<<< HEAD
=======
import static com.hedera.services.bdd.spec.transactions.TxnVerbs.cryptoUpdateAliased;
>>>>>>> ab9cd095
import static com.hedera.services.bdd.spec.transactions.TxnVerbs.mintToken;
import static com.hedera.services.bdd.spec.transactions.TxnVerbs.tokenAirdrop;
import static com.hedera.services.bdd.spec.transactions.TxnVerbs.tokenAssociate;
import static com.hedera.services.bdd.spec.transactions.TxnVerbs.tokenClaimAirdrop;
import static com.hedera.services.bdd.spec.transactions.TxnVerbs.tokenCreate;
import static com.hedera.services.bdd.spec.transactions.TxnVerbs.tokenDissociate;
import static com.hedera.services.bdd.spec.transactions.TxnVerbs.tokenFreeze;
import static com.hedera.services.bdd.spec.transactions.TxnVerbs.tokenPause;
import static com.hedera.services.bdd.spec.transactions.TxnVerbs.tokenReject;
import static com.hedera.services.bdd.spec.transactions.TxnVerbs.uploadInitCode;
import static com.hedera.services.bdd.spec.transactions.token.CustomFeeSpecs.fixedHbarFee;
<<<<<<< HEAD
import static com.hedera.services.bdd.spec.transactions.token.CustomFeeSpecs.fixedHbarFeeInheritingRoyaltyCollector;
import static com.hedera.services.bdd.spec.transactions.token.CustomFeeSpecs.royaltyFeeWithFallback;
=======
import static com.hedera.services.bdd.spec.transactions.token.CustomFeeSpecs.fixedHtsFee;
>>>>>>> ab9cd095
import static com.hedera.services.bdd.spec.transactions.token.HapiTokenClaimAirdrop.pendingAirdrop;
import static com.hedera.services.bdd.spec.transactions.token.HapiTokenReject.rejectingToken;
import static com.hedera.services.bdd.spec.transactions.token.TokenMovement.moving;
import static com.hedera.services.bdd.spec.transactions.token.TokenMovement.movingUnique;
import static com.hedera.services.bdd.spec.transactions.token.TokenMovement.movingUniqueWithAllowance;
import static com.hedera.services.bdd.spec.transactions.token.TokenMovement.movingWithAllowance;
import static com.hedera.services.bdd.spec.transactions.token.TokenMovement.movingWithDecimals;
import static com.hedera.services.bdd.spec.utilops.CustomSpecAssert.allRunFor;
import static com.hedera.services.bdd.spec.utilops.UtilVerbs.newKeyNamed;
import static com.hedera.services.bdd.spec.utilops.UtilVerbs.validateChargedUsd;
import static com.hedera.services.bdd.spec.utilops.UtilVerbs.withOpContext;
import static com.hedera.services.bdd.suites.HapiSuite.DEFAULT_PAYER;
import static com.hedera.services.bdd.suites.HapiSuite.FREEZE_ADMIN;
import static com.hedera.services.bdd.suites.HapiSuite.ONE_HBAR;
import static com.hedera.services.bdd.suites.HapiSuite.ONE_HUNDRED_HBARS;
import static com.hedera.services.bdd.suites.HapiSuite.ONE_MILLION_HBARS;
import static com.hedera.services.bdd.suites.HapiSuite.flattened;
import static com.hedera.services.bdd.suites.crypto.AutoCreateUtils.updateSpecFor;
import static com.hedera.services.bdd.suites.crypto.TransferWithCustomFixedFees.htsFee;
import static com.hederahashgraph.api.proto.java.ResponseCodeEnum.ACCOUNT_DELETED;
import static com.hederahashgraph.api.proto.java.ResponseCodeEnum.ACCOUNT_FROZEN_FOR_TOKEN;
import static com.hederahashgraph.api.proto.java.ResponseCodeEnum.ACCOUNT_HAS_PENDING_AIRDROPS;
import static com.hederahashgraph.api.proto.java.ResponseCodeEnum.CUSTOM_FEE_CHARGING_EXCEEDED_MAX_RECURSION_DEPTH;
import static com.hederahashgraph.api.proto.java.ResponseCodeEnum.INSUFFICIENT_PAYER_BALANCE;
import static com.hederahashgraph.api.proto.java.ResponseCodeEnum.INSUFFICIENT_SENDER_ACCOUNT_BALANCE_FOR_CUSTOM_FEE;
import static com.hederahashgraph.api.proto.java.ResponseCodeEnum.INSUFFICIENT_TOKEN_BALANCE;
import static com.hederahashgraph.api.proto.java.ResponseCodeEnum.INVALID_ACCOUNT_AMOUNTS;
import static com.hederahashgraph.api.proto.java.ResponseCodeEnum.INVALID_ACCOUNT_ID;
import static com.hederahashgraph.api.proto.java.ResponseCodeEnum.INVALID_ALIAS_KEY;
import static com.hederahashgraph.api.proto.java.ResponseCodeEnum.INVALID_RECEIVING_NODE_ACCOUNT;
import static com.hederahashgraph.api.proto.java.ResponseCodeEnum.INVALID_SIGNATURE;
import static com.hederahashgraph.api.proto.java.ResponseCodeEnum.INVALID_TOKEN_ID;
import static com.hederahashgraph.api.proto.java.ResponseCodeEnum.INVALID_TOKEN_NFT_SERIAL_NUMBER;
import static com.hederahashgraph.api.proto.java.ResponseCodeEnum.INVALID_TRANSACTION_BODY;
import static com.hederahashgraph.api.proto.java.ResponseCodeEnum.NOT_SUPPORTED;
import static com.hederahashgraph.api.proto.java.ResponseCodeEnum.PENDING_NFT_AIRDROP_ALREADY_EXISTS;
<<<<<<< HEAD
=======
import static com.hederahashgraph.api.proto.java.ResponseCodeEnum.TOKEN_AIRDROP_WITH_FALLBACK_ROYALTY;
import static com.hederahashgraph.api.proto.java.ResponseCodeEnum.TOKEN_IS_PAUSED;
import static com.hederahashgraph.api.proto.java.ResponseCodeEnum.TOKEN_NOT_ASSOCIATED_TO_ACCOUNT;
import static com.hederahashgraph.api.proto.java.ResponseCodeEnum.TOKEN_REFERENCE_LIST_SIZE_LIMIT_EXCEEDED;
import static com.hederahashgraph.api.proto.java.TokenType.FUNGIBLE_COMMON;
>>>>>>> ab9cd095
import static com.hederahashgraph.api.proto.java.TokenType.NON_FUNGIBLE_UNIQUE;

import com.google.protobuf.ByteString;
import com.hedera.node.app.hapi.utils.ByteStringUtils;
import com.hedera.services.bdd.junit.HapiTest;
import com.hedera.services.bdd.junit.HapiTestLifecycle;
import com.hedera.services.bdd.junit.support.TestLifecycle;
import com.hedera.services.bdd.spec.keys.SigControl;
import com.hedera.services.bdd.spec.transactions.token.HapiTokenCreate;
import com.hedera.services.bdd.spec.transactions.token.TokenMovement;
import com.hederahashgraph.api.proto.java.TokenID;
import com.hederahashgraph.api.proto.java.TokenSupplyType;
import com.swirlds.common.utility.CommonUtils;
import edu.umd.cs.findbugs.annotations.NonNull;
import java.util.List;
import java.util.Map;
import java.util.stream.Stream;
import org.junit.jupiter.api.BeforeAll;
import org.junit.jupiter.api.DisplayName;
import org.junit.jupiter.api.DynamicTest;
import org.junit.jupiter.api.MethodOrderer;
import org.junit.jupiter.api.Nested;
import org.junit.jupiter.api.Order;
import org.junit.jupiter.api.Tag;
import org.junit.jupiter.api.TestMethodOrder;

@Tag(CRYPTO)
@HapiTestLifecycle
@DisplayName("Token airdrop")
public class TokenAirdropTest extends TokenAirdropBase {

    @BeforeAll
    static void beforeAll(@NonNull final TestLifecycle lifecycle) {
        lifecycle.overrideInClass(Map.of(
                "tokens.airdrops.enabled", "true",
                "tokens.airdrops.claim.enabled", "true",
                "entities.unlimitedAutoAssociationsEnabled", "true"));
        lifecycle.doAdhoc(setUpTokensAndAllReceivers());
    }

    @Nested
    @DisplayName("to existing accounts")
    class AirdropToExistingAccounts {

        @Nested
        @DisplayName("with free auto associations slots")
        class AirdropToExistingAccountsWhitFreeAutoAssociations {

            @HapiTest
            final Stream<DynamicTest> tokenAirdropToExistingAccountsTransfers() {
                return defaultHapiSpec("should transfer fungible tokens")
                        .given()
                        .when( // associated receiver and receivers with free auto association slots
                                tokenAirdrop(
                                                moveFungibleTokensTo(ASSOCIATED_RECEIVER),
                                                moveFungibleTokensTo(RECEIVER_WITH_UNLIMITED_AUTO_ASSOCIATIONS),
                                                moveFungibleTokensTo(RECEIVER_WITH_FREE_AUTO_ASSOCIATIONS))
                                        .payingWith(OWNER)
                                        .via("fungible airdrop"))
                        .then( // assert txn record
                                getTxnRecord("fungible airdrop")
                                        .hasPriority(recordWith()
                                                .tokenTransfers(includingFungibleMovement(moving(30, FUNGIBLE_TOKEN)
                                                        .distributing(
                                                                OWNER,
                                                                RECEIVER_WITH_UNLIMITED_AUTO_ASSOCIATIONS,
                                                                RECEIVER_WITH_FREE_AUTO_ASSOCIATIONS,
                                                                ASSOCIATED_RECEIVER)))),
                                // assert balance
                                getAccountBalance(ASSOCIATED_RECEIVER).hasTokenBalance(FUNGIBLE_TOKEN, 10),
                                getAccountBalance(RECEIVER_WITH_UNLIMITED_AUTO_ASSOCIATIONS)
                                        .hasTokenBalance(FUNGIBLE_TOKEN, 10),
                                getAccountBalance(RECEIVER_WITH_FREE_AUTO_ASSOCIATIONS)
                                        .hasTokenBalance(FUNGIBLE_TOKEN, 10),
                                // associate receiver - will be simple transfer
                                // unlimited associations receiver - 0.1 (because not associated yet)
                                // free auto associations receiver - 0.1 (because not associated yet)
                                validateChargedUsd("fungible airdrop", 0.2, 1));
            }

            @HapiTest
            final Stream<DynamicTest> tokenMultipleAirdropsToSameAccount() {
                String receiver = "OneReceiver";
                return defaultHapiSpec("to multiple accounts should transfer fungible tokens")
                        .given()
                        .when(
                                cryptoCreate("Sender1"),
                                cryptoCreate("Sender2"),
                                cryptoCreate("Sender3"),
                                cryptoCreate(receiver).maxAutomaticTokenAssociations(1),
                                tokenAssociate("Sender1", FUNGIBLE_TOKEN),
                                tokenAssociate("Sender2", FUNGIBLE_TOKEN),
                                tokenAssociate("Sender3", FUNGIBLE_TOKEN),
                                cryptoTransfer(
                                        moving(10, FUNGIBLE_TOKEN).between(OWNER, "Sender1"),
                                        moving(10, FUNGIBLE_TOKEN).between(OWNER, "Sender2"),
                                        moving(10, FUNGIBLE_TOKEN).between(OWNER, "Sender3")),
                                tokenAirdrop(moving(10, FUNGIBLE_TOKEN).between("Sender1", receiver))
                                        .payingWith("Sender1"),
                                tokenAirdrop(moving(10, FUNGIBLE_TOKEN).between("Sender2", receiver))
                                        .payingWith("Sender2"),
                                tokenAirdrop(moving(10, FUNGIBLE_TOKEN).between("Sender3", receiver))
                                        .payingWith("Sender3")
                                        .via("multiple fungible airdrop"))
                        .then(
                                // assert balance
                                getAccountBalance(receiver).hasTokenBalance(FUNGIBLE_TOKEN, 30),
                                getAccountBalance("Sender1").hasTokenBalance(FUNGIBLE_TOKEN, 0),
                                getAccountBalance("Sender2").hasTokenBalance(FUNGIBLE_TOKEN, 0),
                                getAccountBalance("Sender3").hasTokenBalance(FUNGIBLE_TOKEN, 0));
            }

            @HapiTest
            final Stream<DynamicTest> nftAirdropToExistingAccountsTransfers() {
                return defaultHapiSpec("should transfer NFTs")
                        .given()
                        .when( // receivers with free auto association slots
                                tokenAirdrop(
                                                movingUnique(NON_FUNGIBLE_TOKEN, 3L)
                                                        .between(OWNER, RECEIVER_WITH_UNLIMITED_AUTO_ASSOCIATIONS),
                                                movingUnique(NON_FUNGIBLE_TOKEN, 4L)
                                                        .between(OWNER, RECEIVER_WITH_FREE_AUTO_ASSOCIATIONS),
                                                movingUnique(NON_FUNGIBLE_TOKEN, 5L)
                                                        .between(OWNER, ASSOCIATED_RECEIVER))
                                        .payingWith(OWNER)
                                        .via("non fungible airdrop"))
                        .then( // assert txn record
                                getTxnRecord("non fungible airdrop")
                                        .hasPriority(recordWith()
                                                .tokenTransfers(includingNonfungibleMovement(
                                                        movingUnique(NON_FUNGIBLE_TOKEN, 3L, 4L, 5L)
                                                                .distributing(
                                                                        RECEIVER_WITH_UNLIMITED_AUTO_ASSOCIATIONS,
                                                                        RECEIVER_WITH_FREE_AUTO_ASSOCIATIONS,
                                                                        ASSOCIATED_RECEIVER)))),
                                // assert account balances
                                getAccountBalance(ASSOCIATED_RECEIVER).hasTokenBalance(NON_FUNGIBLE_TOKEN, 1),
                                getAccountBalance(RECEIVER_WITH_UNLIMITED_AUTO_ASSOCIATIONS)
                                        .hasTokenBalance(NON_FUNGIBLE_TOKEN, 1),
                                getAccountBalance(RECEIVER_WITH_FREE_AUTO_ASSOCIATIONS)
                                        .hasTokenBalance(NON_FUNGIBLE_TOKEN, 1),
                                // associate receiver - will be simple transfer
                                // unlimited associations receiver - 0.1 (because not associated yet)
                                // free auto associations receiver - 0.1 (because not associated yet)
                                validateChargedUsd("non fungible airdrop", 0.2, 1));
            }
        }

        @Nested
        @DisplayName("without free auto associations slots")
        class AirdropToExistingAccountsWithoutFreeAutoAssociations {
            @HapiTest
            final Stream<DynamicTest> tokenAirdropToExistingAccountsPending() {
                return defaultHapiSpec("fungible tokens should be in pending state")
                        .given()
                        .when(tokenAirdrop(
                                        moveFungibleTokensTo(RECEIVER_WITHOUT_FREE_AUTO_ASSOCIATIONS),
                                        moveFungibleTokensTo(RECEIVER_WITH_0_AUTO_ASSOCIATIONS))
                                .payingWith(OWNER)
                                .via("fungible airdrop"))
                        .then( // assert txn record
                                getTxnRecord("fungible airdrop")
                                        .hasPriority(recordWith()
                                                .pendingAirdrops(includingFungiblePendingAirdrop(
                                                        moveFungibleTokensTo(RECEIVER_WITHOUT_FREE_AUTO_ASSOCIATIONS),
                                                        moveFungibleTokensTo(RECEIVER_WITH_0_AUTO_ASSOCIATIONS)))),
                                // assert balances
                                getAccountBalance(RECEIVER_WITH_0_AUTO_ASSOCIATIONS)
                                        .hasTokenBalance(FUNGIBLE_TOKEN, 0),
                                getAccountBalance(RECEIVER_WITHOUT_FREE_AUTO_ASSOCIATIONS)
                                        .hasTokenBalance(FUNGIBLE_TOKEN, 0),
                                // zero auto associations receiver - 0.1 (creates pending airdrop)
                                // without free auto associations receiver - 0.1 (creates pending airdrop)
                                validateChargedUsd("fungible airdrop", 0.2, 1));
            }

            @HapiTest
            final Stream<DynamicTest> nftAirdropToExistingAccountsPending() {
                return defaultHapiSpec("NFTs should be in pending state")
                        .given()
                        .when( // without free auto association slots
                                tokenAirdrop(
                                                movingUnique(NON_FUNGIBLE_TOKEN, 1L)
                                                        .between(OWNER, RECEIVER_WITH_0_AUTO_ASSOCIATIONS),
                                                movingUnique(NON_FUNGIBLE_TOKEN, 2L)
                                                        .between(OWNER, RECEIVER_WITHOUT_FREE_AUTO_ASSOCIATIONS))
                                        .payingWith(OWNER)
                                        .via("non fungible airdrop"))
                        .then( // assert the pending list
                                getTxnRecord("non fungible airdrop")
                                        .hasPriority(recordWith()
                                                .pendingAirdrops(includingNftPendingAirdrop(
                                                        movingUnique(NON_FUNGIBLE_TOKEN, 1L)
                                                                .between(OWNER, RECEIVER_WITH_0_AUTO_ASSOCIATIONS),
                                                        movingUnique(NON_FUNGIBLE_TOKEN, 2L)
                                                                .between(
                                                                        OWNER,
                                                                        RECEIVER_WITHOUT_FREE_AUTO_ASSOCIATIONS)))),

                                // assert account balances
                                getAccountBalance(RECEIVER_WITH_0_AUTO_ASSOCIATIONS)
                                        .hasTokenBalance(NON_FUNGIBLE_TOKEN, 0),
                                getAccountBalance(RECEIVER_WITHOUT_FREE_AUTO_ASSOCIATIONS)
                                        .hasTokenBalance(NON_FUNGIBLE_TOKEN, 0),
                                // zero auto associations receiver - 0.1 (creates pending airdrop)
                                // without free auto associations receiver - 0.1 (creates pending airdrop)
                                validateChargedUsd("non fungible airdrop", 0.2, 1));
            }

            @HapiTest
            @DisplayName("charge association fee for FT correctly")
            final Stream<DynamicTest> chargeAssociationFeeForFT() {
                var receiver = "receiver";
                return hapiTest(
                        cryptoCreate(receiver).maxAutomaticTokenAssociations(0),
                        tokenAirdrop(moving(1, FUNGIBLE_TOKEN).between(OWNER, receiver))
                                .payingWith(OWNER)
                                .via("airdrop"),
                        tokenAirdrop(moving(1, FUNGIBLE_TOKEN).between(OWNER, receiver))
                                .payingWith(OWNER)
                                .via("second airdrop"),
                        validateChargedUsd("airdrop", 0.1, 1),
                        validateChargedUsd("second airdrop", 0.05, 1));
            }

            @HapiTest
            @DisplayName("charge association fee for NFT correctly")
            final Stream<DynamicTest> chargeAssociationFeeForNFT() {
                var receiver = "receiver";
                return hapiTest(
                        cryptoCreate(receiver).maxAutomaticTokenAssociations(0),
                        tokenAirdrop(movingUnique(NON_FUNGIBLE_TOKEN, 1).between(OWNER, receiver))
                                .payingWith(OWNER)
                                .via("airdrop"),
                        tokenAirdrop(movingUnique(NON_FUNGIBLE_TOKEN, 2).between(OWNER, receiver))
                                .payingWith(OWNER)
                                .via("second airdrop"),
                        validateChargedUsd("airdrop", 0.1, 1),
                        validateChargedUsd("second airdrop", 0.1, 1));
            }

            @Nested
            @DisplayName("with multiple tokens")
            class AirdropMultipleTokens {
                // TODO transfer 10 tokens once MAX_CHILD_RECORDS is increased
                @HapiTest
                final Stream<DynamicTest> tokenAirdropMultipleTokens() {
                    return defaultHapiSpec("airdrop multiple tokens should pass")
                            .given(
                                    createTokenWithName("FT1"),
                                    createTokenWithName("FT2"),
                                    //                                    createTokenWithName("FT3"),
                                    //                                    createTokenWithName("FT4"),
                                    //                                    createTokenWithName("FT5"),
                                    //                                    createTokenWithName("FT6"),
                                    //                                    createTokenWithName("FT7"),
                                    //                                    createTokenWithName("FT8"),
                                    //                                    createTokenWithName("FT9"),
                                    createTokenWithName("FT10"))
                            .when(tokenAirdrop(
                                            defaultMovementOfToken("FT1"),
                                            defaultMovementOfToken("FT2"),
                                            //                                            defaultMovementOfToken("FT3"),
                                            //                                            defaultMovementOfToken("FT4"),
                                            //                                            defaultMovementOfToken("FT5"),
                                            //                                            defaultMovementOfToken("FT6"),
                                            //                                            defaultMovementOfToken("FT7"),
                                            //                                            defaultMovementOfToken("FT8"),
                                            //                                            defaultMovementOfToken("FT9"),
                                            defaultMovementOfToken("FT10"))
                                    .payingWith(OWNER)
                                    .via("fungible airdrop"))
                            .then(
                                    // assert balances
                                    getAccountBalance(RECEIVER_WITH_UNLIMITED_AUTO_ASSOCIATIONS)
                                            .hasTokenBalance("FT1", 10),
                                    getAccountBalance(RECEIVER_WITH_UNLIMITED_AUTO_ASSOCIATIONS)
                                            .hasTokenBalance("FT2", 10),
                                    //
                                    // getAccountBalance(RECEIVER_WITH_UNLIMITED_AUTO_ASSOCIATIONS)
                                    //                                            .hasTokenBalance("FT3", 10),
                                    //
                                    // getAccountBalance(RECEIVER_WITH_UNLIMITED_AUTO_ASSOCIATIONS)
                                    //                                            .hasTokenBalance("FT4", 10),
                                    //
                                    // getAccountBalance(RECEIVER_WITH_UNLIMITED_AUTO_ASSOCIATIONS)
                                    //                                            .hasTokenBalance("FT5", 10),
                                    //
                                    // getAccountBalance(RECEIVER_WITH_UNLIMITED_AUTO_ASSOCIATIONS)
                                    //                                            .hasTokenBalance("FT6", 10),
                                    //
                                    // getAccountBalance(RECEIVER_WITH_UNLIMITED_AUTO_ASSOCIATIONS)
                                    //                                            .hasTokenBalance("FT7", 10),
                                    //
                                    // getAccountBalance(RECEIVER_WITH_UNLIMITED_AUTO_ASSOCIATIONS)
                                    //                                            .hasTokenBalance("FT8", 10),
                                    //
                                    // getAccountBalance(RECEIVER_WITH_UNLIMITED_AUTO_ASSOCIATIONS)
                                    //                                            .hasTokenBalance("FT9", 10),
                                    getAccountBalance(RECEIVER_WITH_UNLIMITED_AUTO_ASSOCIATIONS)
                                            .hasTokenBalance("FT10", 10));
                }
            }
        }

        @HapiTest
        @DisplayName("in pending state")
        final Stream<DynamicTest> consequentAirdrops() {
            // Verify that when sending 2 consequent airdrops to a recipient,
            // which associated themselves to the token after the first airdrop,
            // the second airdrop is directly transferred to the recipient and the first airdrop remains in pending
            // state
            var receiver = "receiver";
            return defaultHapiSpec("should be not affected by following airdrops")
                    .given(
                            cryptoCreate(receiver).maxAutomaticTokenAssociations(0),
                            // send first airdrop
                            tokenAirdrop(moving(10, FUNGIBLE_TOKEN).between(OWNER, receiver))
                                    .payingWith(OWNER)
                                    .via("first"),
                            getTxnRecord("first")
                                    // assert pending airdrops
                                    .hasPriority(recordWith()
                                            .pendingAirdrops(includingFungiblePendingAirdrop(
                                                    moving(10, FUNGIBLE_TOKEN).between(OWNER, receiver)))),
                            // creates pending airdrop
                            validateChargedUsd("first", 0.1, 10))
                    .when(tokenAssociate(receiver, FUNGIBLE_TOKEN))
                    .then( // this time tokens should be transferred
                            tokenAirdrop(moving(10, FUNGIBLE_TOKEN).between(OWNER, receiver))
                                    .payingWith(OWNER)
                                    .via("second"),
                            // assert OWNER and receiver accounts to ensure first airdrop is still in pending state
                            getTxnRecord("second")
                                    // assert transfers
                                    .hasPriority(recordWith()
                                            .tokenTransfers(includingFungibleMovement(
                                                    moving(10, FUNGIBLE_TOKEN).between(OWNER, receiver)))),
                            // just a crypto transfer
                            validateChargedUsd("second", 0.001, 10),
                            // assert the account balance
                            getAccountBalance(receiver).hasTokenBalance(FUNGIBLE_TOKEN, 10));
        }

        @HapiTest
        @DisplayName("that is alias with 0 free maxAutoAssociations")
        final Stream<DynamicTest> airdropToAliasWithNoFreeSlots() {
            final var validAlias = "validAlias";
            return defaultHapiSpec("should go in pending state")
                    .given(newKeyNamed(validAlias))
                    .when(
                            cryptoTransfer(movingUnique(NON_FUNGIBLE_TOKEN, 10L).between(OWNER, validAlias))
                                    .payingWith(OWNER)
                                    .signedBy(OWNER, validAlias),
                            withOpContext((spec, opLog) -> updateSpecFor(spec, validAlias)),
                            cryptoUpdateAliased(validAlias)
                                    .maxAutomaticAssociations(1)
                                    .signedBy(validAlias, DEFAULT_PAYER))
                    .then(
                            tokenAirdrop(moveFungibleTokensTo(validAlias))
                                    .payingWith(OWNER)
                                    .via("aliasAirdrop"),
                            getTxnRecord("aliasAirdrop")
                                    .hasPriority(recordWith()
                                            .pendingAirdrops(
                                                    includingFungiblePendingAirdrop(moveFungibleTokensTo(validAlias)))),
                            getAccountBalance(validAlias).hasTokenBalance(NON_FUNGIBLE_TOKEN, 1),
                            getAccountBalance(validAlias).hasTokenBalance(FUNGIBLE_TOKEN, 0));
        }

        @HapiTest
        @DisplayName("airdrop to contract with admin key")
        final Stream<DynamicTest> airdropToContractWithAdminKey() {
            final var testContract = "ToyMaker";
            final var key = "key";
            return hapiTest(
                    newKeyNamed(key),
                    uploadInitCode(testContract),
                    contractCreate(testContract).adminKey(key),
                    tokenAirdrop(moving(10, FUNGIBLE_TOKEN).between(OWNER, testContract))
                            .signedBy(OWNER)
                            .payingWith(OWNER));
        }

        @HapiTest
        @DisplayName("after reject should keep the association")
        final Stream<DynamicTest> afterRejectShouldKeepTheAssociation() {
            final var receiver = "receiver";
            return hapiTest(
                    cryptoCreate(receiver).maxAutomaticTokenAssociations(0),

                    // Token airdrop and verify that the receiver balance is 0
                    tokenAirdrop(moving(10, FUNGIBLE_TOKEN).between(OWNER, receiver))
                            .signedBy(OWNER)
                            .payingWith(OWNER),
                    getAccountBalance(receiver).hasTokenBalance(FUNGIBLE_TOKEN, 0),

                    // Claim and verify that receiver balance is 10
                    tokenClaimAirdrop(pendingAirdrop(OWNER, receiver, FUNGIBLE_TOKEN))
                            .payingWith(receiver),
                    getAccountBalance(receiver).hasTokenBalance(FUNGIBLE_TOKEN, 10),

                    // Reject and verify that receiver balance is 0
                    tokenReject(rejectingToken(FUNGIBLE_TOKEN)).payingWith(receiver),
                    getAccountBalance(receiver).hasTokenBalance(FUNGIBLE_TOKEN, 0),

                    // Airdrop without claim and verify that the receiver balance is 10
                    tokenAirdrop(moving(10, FUNGIBLE_TOKEN).between(OWNER, receiver))
                            .signedBy(OWNER)
                            .payingWith(OWNER),
                    getAccountBalance(receiver).hasTokenBalance(FUNGIBLE_TOKEN, 10));
        }

        @HapiTest
        @DisplayName("airdrop after claim should result in CryptoTransfer")
        final Stream<DynamicTest> airdropAfterClaimShouldResultInCryptoTransfer() {
            final var receiver = "receiver";
            return hapiTest(
                    cryptoCreate(receiver).maxAutomaticTokenAssociations(0),

                    // Token airdrop and verify that the receiver balance is 0
                    tokenAirdrop(moving(10, FUNGIBLE_TOKEN).between(OWNER, receiver))
                            .signedBy(OWNER)
                            .payingWith(OWNER),
                    getAccountBalance(receiver).hasTokenBalance(FUNGIBLE_TOKEN, 0),

                    // Claim and verify that receiver balance is 10
                    tokenClaimAirdrop(pendingAirdrop(OWNER, receiver, FUNGIBLE_TOKEN))
                            .payingWith(receiver),
                    getAccountBalance(receiver).hasTokenBalance(FUNGIBLE_TOKEN, 10),

                    // Airdrop without claim and verify that the receiver balance is 20
                    tokenAirdrop(moving(10, FUNGIBLE_TOKEN).between(OWNER, receiver))
                            .signedBy(OWNER)
                            .payingWith(OWNER),
                    getAccountBalance(receiver).hasTokenBalance(FUNGIBLE_TOKEN, 20));
        }

        @Nested
        @DisplayName("and with receiverSigRequired=true")
        class ReceiverSigRequiredTests {
            private static final String RECEIVER_WITH_SIG_REQUIRED = "receiver_sig_required";

            @HapiTest
            @DisplayName("signed and no free slots")
            final Stream<DynamicTest> receiverSigInPending() {

                return defaultHapiSpec("should go to pending state")
                        .given(cryptoCreate(RECEIVER_WITH_SIG_REQUIRED)
                                .receiverSigRequired(true)
                                .maxAutomaticTokenAssociations(0))
                        .when(tokenAirdrop(moveFungibleTokensTo(RECEIVER_WITH_SIG_REQUIRED))
                                .payingWith(OWNER)
                                .signedBy(RECEIVER_WITH_SIG_REQUIRED, OWNER)
                                .via("sigTxn"))
                        .then(
                                getTxnRecord("sigTxn")
                                        // assert transfers
                                        .hasPriority(recordWith()
                                                .pendingAirdrops(
                                                        includingFungiblePendingAirdrop(moving(10, FUNGIBLE_TOKEN)
                                                                .between(OWNER, RECEIVER_WITH_SIG_REQUIRED)))),
                                // assert balances
                                getAccountBalance(RECEIVER_WITH_SIG_REQUIRED).hasTokenBalance(FUNGIBLE_TOKEN, 0));
            }

            @HapiTest
            @DisplayName("signed and with free slots")
            final Stream<DynamicTest> receiverSigInPendingFreeSlots() {

                return defaultHapiSpec("should result in successful transfer")
                        .given(cryptoCreate(RECEIVER_WITH_SIG_REQUIRED)
                                .receiverSigRequired(true)
                                .maxAutomaticTokenAssociations(5))
                        .when(tokenAirdrop(moveFungibleTokensTo(RECEIVER_WITH_SIG_REQUIRED))
                                .payingWith(OWNER)
                                .signedBy(RECEIVER_WITH_SIG_REQUIRED, OWNER)
                                .via("sigTxn"))
                        .then(
                                getTxnRecord("sigTxn")
                                        // assert transfers
                                        .hasPriority(recordWith()
                                                .tokenTransfers(includingFungibleMovement(moving(10, FUNGIBLE_TOKEN)
                                                        .between(OWNER, RECEIVER_WITH_SIG_REQUIRED)))),
                                // assert balances
                                getAccountBalance(RECEIVER_WITH_SIG_REQUIRED).hasTokenBalance(FUNGIBLE_TOKEN, 10));
            }

            @HapiTest
            @DisplayName("and is associated and signed by receiver")
            final Stream<DynamicTest> receiverSigIsAssociated() {

                return defaultHapiSpec("should result in successful transfer")
                        .given(cryptoCreate(RECEIVER_WITH_SIG_REQUIRED)
                                .receiverSigRequired(true)
                                .maxAutomaticTokenAssociations(5))
                        .when(tokenAssociate(RECEIVER_WITH_SIG_REQUIRED, FUNGIBLE_TOKEN))
                        .then(
                                tokenAirdrop(moveFungibleTokensTo(RECEIVER_WITH_SIG_REQUIRED))
                                        .payingWith(OWNER)
                                        .signedBy(RECEIVER_WITH_SIG_REQUIRED, OWNER)
                                        .via("sigTxn"),
                                getTxnRecord("sigTxn")
                                        .hasPriority(recordWith()
                                                .tokenTransfers(includingFungibleMovement(
                                                        moveFungibleTokensTo(RECEIVER_WITH_SIG_REQUIRED)))),
                                getAccountBalance(RECEIVER_WITH_SIG_REQUIRED).hasTokenBalance(FUNGIBLE_TOKEN, 10));
            }

            @HapiTest
            @DisplayName("and is associated but not signed by receiver")
            final Stream<DynamicTest> receiverSigIsAssociatedButNotSigned() {

                return defaultHapiSpec("should result in pending transfer")
                        .given(cryptoCreate(RECEIVER_WITH_SIG_REQUIRED)
                                .receiverSigRequired(true)
                                .maxAutomaticTokenAssociations(5))
                        .when(tokenAssociate(RECEIVER_WITH_SIG_REQUIRED, FUNGIBLE_TOKEN))
                        .then(
                                tokenAirdrop(moveFungibleTokensTo(RECEIVER_WITH_SIG_REQUIRED))
                                        .payingWith(OWNER)
                                        .signedBy(OWNER)
                                        .via("sigTxn"),
                                getTxnRecord("sigTxn")
                                        .hasPriority(recordWith()
                                                .pendingAirdrops(includingFungiblePendingAirdrop(
                                                        moveFungibleTokensTo(RECEIVER_WITH_SIG_REQUIRED)))),
                                getAccountBalance(RECEIVER_WITH_SIG_REQUIRED).hasTokenBalance(FUNGIBLE_TOKEN, 0));
            }

            @HapiTest
            @DisplayName("multiple tokens with one associated")
            final Stream<DynamicTest> multipleTokensOneAssociated() {

                return defaultHapiSpec("should transfer one token and keep the other in pending state")
                        .given(
                                tokenCreate("FT_B").treasury(OWNER).initialSupply(500),
                                cryptoCreate(RECEIVER_WITH_SIG_REQUIRED)
                                        .receiverSigRequired(true)
                                        .maxAutomaticTokenAssociations(0))
                        .when(tokenAssociate(RECEIVER_WITH_SIG_REQUIRED, "FT_B"))
                        .then(
                                tokenAirdrop(
                                                moving(10, FUNGIBLE_TOKEN).between(OWNER, RECEIVER_WITH_SIG_REQUIRED),
                                                moving(10, "FT_B").between(OWNER, RECEIVER_WITH_SIG_REQUIRED))
                                        .payingWith(OWNER)
                                        .signedBy(OWNER, RECEIVER_WITH_SIG_REQUIRED)
                                        .via("sigTxn"),
                                getTxnRecord("sigTxn")
                                        .hasPriority(recordWith()
                                                .pendingAirdrops(
                                                        includingFungiblePendingAirdrop(moving(10, FUNGIBLE_TOKEN)
                                                                .between(OWNER, RECEIVER_WITH_SIG_REQUIRED)))
                                                .tokenTransfers(includingFungibleMovement(moving(10, "FT_B")
                                                        .between(OWNER, RECEIVER_WITH_SIG_REQUIRED)))),
                                getAccountBalance(RECEIVER_WITH_SIG_REQUIRED).hasTokenBalance(FUNGIBLE_TOKEN, 0),
                                getAccountBalance(RECEIVER_WITH_SIG_REQUIRED).hasTokenBalance("FT_B", 10));
            }
        }

        @HapiTest
        @DisplayName("token not associated after pending airdrop")
        final Stream<DynamicTest> tokenNotAssociatedAfterPendingAirdrop() {
            final var notAssociatedReceiver = "notAssociatedReceiver";
            return hapiTest(
                    cryptoCreate(notAssociatedReceiver).maxAutomaticTokenAssociations(0),
                    tokenAirdrop(moveFungibleTokensTo(notAssociatedReceiver)).payingWith(OWNER),
                    cryptoTransfer(moving(10, FUNGIBLE_TOKEN).between(OWNER, notAssociatedReceiver))
                            .hasKnownStatus(TOKEN_NOT_ASSOCIATED_TO_ACCOUNT));
        }
    }

    // custom fees
    @Nested
    @DisplayName("with custom fees for")
    @TestMethodOrder(MethodOrderer.OrderAnnotation.class)
    class AirdropTokensWithCustomFees {
        private static final long HBAR_FEE = 1000L;
        private static final long HTS_FEE = 100L;

        @BeforeAll
        static void beforeAll(@NonNull final TestLifecycle lifecycle) {
            lifecycle.doAdhoc(setUpTokensWithCustomFees(1_000_000L, HBAR_FEE, HTS_FEE));
        }

        @HapiTest
        @DisplayName("fungible token with fixed Hbar fee")
        @Order(1)
        final Stream<DynamicTest> airdropFungibleWithFixedHbarCustomFee() {
            final var initialBalance = 100 * ONE_HUNDRED_HBARS;
            return defaultHapiSpec(" sender should prepay hbar custom fee")
                    .given(
                            cryptoCreate(OWNER_OF_TOKENS_WITH_CUSTOM_FEES).balance(initialBalance),
                            tokenAssociate(OWNER_OF_TOKENS_WITH_CUSTOM_FEES, FT_WITH_HBAR_FIXED_FEE),
                            cryptoTransfer(moving(1000, FT_WITH_HBAR_FIXED_FEE)
                                    .between(TREASURY_FOR_CUSTOM_FEE_TOKENS, OWNER_OF_TOKENS_WITH_CUSTOM_FEES)))
                    .when(tokenAirdrop(moving(1, FT_WITH_HBAR_FIXED_FEE)
                                    .between(OWNER_OF_TOKENS_WITH_CUSTOM_FEES, RECEIVER_WITH_0_AUTO_ASSOCIATIONS))
                            .fee(ONE_HUNDRED_HBARS)
                            .payingWith(OWNER_OF_TOKENS_WITH_CUSTOM_FEES)
                            .via("transferTx"))
                    .then(
                            // assert balances
                            getAccountBalance(RECEIVER_WITH_0_AUTO_ASSOCIATIONS)
                                    .hasTokenBalance(FT_WITH_HBAR_FIXED_FEE, 0),
                            getAccountBalance(HBAR_COLLECTOR).hasTinyBars(HBAR_FEE),
                            withOpContext((spec, log) -> {
                                final var record = getTxnRecord("transferTx");
                                allRunFor(spec, record);
                                final var txFee = record.getResponseRecord().getTransactionFee();
                                // the token should not be transferred but the custom fee should be charged
                                final var ownerBalance = getAccountBalance(OWNER_OF_TOKENS_WITH_CUSTOM_FEES)
                                        .hasTinyBars(initialBalance - (txFee + HBAR_FEE))
                                        .hasTokenBalance(FT_WITH_HBAR_FIXED_FEE, 1000);
                                allRunFor(spec, ownerBalance);
                            }),
                            // pending airdrop should be created
                            validateChargedUsd("transferTx", 0.1, 10));
        }

        @HapiTest
        @DisplayName("fungible token with fixed Hbar fee payed by treasury")
        final Stream<DynamicTest> airdropFungibleWithFixedHbarCustomFeePayedByTreasury() {
            return defaultHapiSpec(" sender should prepay hbar custom fee")
                    .given()
                    .when(tokenAirdrop(moving(1, TREASURY_AS_SENDER_TOKEN)
                                    .between(TREASURY_AS_SENDER, RECEIVER_WITH_0_AUTO_ASSOCIATIONS))
                            .payingWith(TREASURY_AS_SENDER)
                            .signedBy(TREASURY_AS_SENDER)
                            .via("transferTx"))
                    .then(
                            // custom fee should not be charged
                            getAccountBalance(TREASURY_AS_SENDER).hasTokenBalance(DENOM_TOKEN, 0),
                            validateChargedUsd("transferTx", 0.1, 10));
        }

        @HapiTest
        @DisplayName("NFT with 2 layers fixed Hts fee")
        @Order(2)
        final Stream<DynamicTest> transferNonFungibleWithFixedHtsCustomFees2Layers() {
            return defaultHapiSpec("sender should prepay hts custom fee")
                    .given(
                            cryptoCreate(OWNER_OF_TOKENS_WITH_CUSTOM_FEES).balance(100 * ONE_HUNDRED_HBARS),
                            tokenAssociate(OWNER_OF_TOKENS_WITH_CUSTOM_FEES, DENOM_TOKEN),
                            tokenAssociate(OWNER_OF_TOKENS_WITH_CUSTOM_FEES, FT_WITH_HTS_FIXED_FEE),
                            tokenAssociate(OWNER_OF_TOKENS_WITH_CUSTOM_FEES, NFT_WITH_HTS_FIXED_FEE),
                            tokenAssociate(RECEIVER_WITH_0_AUTO_ASSOCIATIONS, FT_WITH_HTS_FIXED_FEE),
                            cryptoTransfer(
                                    movingUnique(NFT_WITH_HTS_FIXED_FEE, 1L)
                                            .between(TREASURY_FOR_CUSTOM_FEE_TOKENS, OWNER_OF_TOKENS_WITH_CUSTOM_FEES),
                                    moving(HTS_FEE, FT_WITH_HTS_FIXED_FEE)
                                            .between(TREASURY_FOR_CUSTOM_FEE_TOKENS, OWNER_OF_TOKENS_WITH_CUSTOM_FEES),
                                    moving(HTS_FEE, DENOM_TOKEN)
                                            .between(TREASURY_FOR_CUSTOM_FEE_TOKENS, OWNER_OF_TOKENS_WITH_CUSTOM_FEES)))
                    .when(
                            tokenAirdrop(movingUnique(NFT_WITH_HTS_FIXED_FEE, 1L)
                                            .between(
                                                    OWNER_OF_TOKENS_WITH_CUSTOM_FEES,
                                                    RECEIVER_WITH_0_AUTO_ASSOCIATIONS))
                                    .payingWith(OWNER_OF_TOKENS_WITH_CUSTOM_FEES)
                                    .via("transferTx"),
                            // pending airdrop should be created
                            validateChargedUsd("transferTx", 0.1, 10))
                    .then(
                            getAccountBalance(OWNER_OF_TOKENS_WITH_CUSTOM_FEES)
                                    .hasTokenBalance(NFT_WITH_HTS_FIXED_FEE, 1) // token was transferred
                                    .hasTokenBalance(FT_WITH_HTS_FIXED_FEE, 0) // hts was charged
                                    .hasTokenBalance(DENOM_TOKEN, 0), // hts was charged
                            getAccountBalance(RECEIVER_WITH_0_AUTO_ASSOCIATIONS)
                                    .hasTokenBalance(NFT_WITH_HTS_FIXED_FEE, 0),
                            getAccountBalance(HTS_COLLECTOR).hasTokenBalance(DENOM_TOKEN, htsFee),
                            getAccountBalance(HTS_COLLECTOR).hasTokenBalance(FT_WITH_HTS_FIXED_FEE, htsFee));
        }

        @HapiTest
        @DisplayName("FT with fractional fee and net of transfers true")
        @Order(3)
        final Stream<DynamicTest> ftWithFractionalFeeNetOfTransfersTre() {
            return defaultHapiSpec("should be successful transfer")
                    .given(
                            tokenAssociate(OWNER, FT_WITH_FRACTIONAL_FEE_NET_OF_TRANSFERS),
                            cryptoTransfer(moving(100, FT_WITH_FRACTIONAL_FEE_NET_OF_TRANSFERS)
                                    .between(TREASURY_FOR_CUSTOM_FEE_TOKENS, OWNER)))
                    .when(tokenAirdrop(moving(10, FT_WITH_FRACTIONAL_FEE_NET_OF_TRANSFERS)
                                    .between(OWNER, RECEIVER_WITH_UNLIMITED_AUTO_ASSOCIATIONS))
                            .payingWith(OWNER)
                            .via("fractionalTxn"))
                    .then(
                            validateChargedUsd("fractionalTxn", 0.1, 10),
                            // sender should pay 1 token for fractional fee
                            getAccountBalance(OWNER).hasTokenBalance(FT_WITH_FRACTIONAL_FEE_NET_OF_TRANSFERS, 89),
                            getAccountBalance(HTS_COLLECTOR)
                                    .hasTokenBalance(FT_WITH_FRACTIONAL_FEE_NET_OF_TRANSFERS, 1),
                            getAccountBalance(RECEIVER_WITH_UNLIMITED_AUTO_ASSOCIATIONS)
                                    .hasTokenBalance(FT_WITH_FRACTIONAL_FEE_NET_OF_TRANSFERS, 10));
        }

        @HapiTest
        @DisplayName("FT with fractional fee with netOfTransfers=false")
        @Order(4)
        final Stream<DynamicTest> ftWithFractionalFeeNetOfTransfersFalse() {
            return defaultHapiSpec("should be successful transfer")
                    .given(
                            tokenAssociate(OWNER, FT_WITH_FRACTIONAL_FEE),
                            cryptoTransfer(
                                    moving(100, FT_WITH_FRACTIONAL_FEE).between(TREASURY_FOR_CUSTOM_FEE_TOKENS, OWNER)))
                    .when(tokenAirdrop(moving(10, FT_WITH_FRACTIONAL_FEE)
                                    .between(OWNER, RECEIVER_WITH_UNLIMITED_AUTO_ASSOCIATIONS))
                            .payingWith(OWNER)
                            .via("fractionalTxn"))
                    .then(
                            validateChargedUsd("fractionalTxn", 0.1, 10),
                            getAccountBalance(OWNER).hasTokenBalance(FT_WITH_FRACTIONAL_FEE, 90),
                            // the fee is charged from the transfer value
                            getAccountBalance(RECEIVER_WITH_UNLIMITED_AUTO_ASSOCIATIONS)
                                    .hasTokenBalance(FT_WITH_FRACTIONAL_FEE, 9));
        }

        @HapiTest
        @DisplayName("FT with fractional fee with netOfTransfers=false, in pending state")
        @Order(5)
        final Stream<DynamicTest> ftWithFractionalFeeNetOfTransfersFalseInPendingState() {
            var sender = "sender";
            return defaultHapiSpec("the value should be reduced")
                    .given(
                            cryptoCreate(sender).balance(ONE_HUNDRED_HBARS).maxAutomaticTokenAssociations(-1),
                            tokenAssociate(sender, FT_WITH_FRACTIONAL_FEE),
                            cryptoTransfer(moving(100, FT_WITH_FRACTIONAL_FEE)
                                    .between(TREASURY_FOR_CUSTOM_FEE_TOKENS, sender)))
                    .when(tokenAirdrop(moving(100, FT_WITH_FRACTIONAL_FEE)
                                    .between(sender, RECEIVER_WITH_0_AUTO_ASSOCIATIONS))
                            .payingWith(sender)
                            .via("fractionalTxn"))
                    .then(
                            validateChargedUsd("fractionalTxn", 0.1, 10),
                            // the fee is charged from the transfer value,
                            // so we expect 90% of the value to be in the pending state
                            getTxnRecord("fractionalTxn")
                                    .hasPriority(recordWith()
                                            .pendingAirdrops(
                                                    includingFungiblePendingAirdrop(moving(90, FT_WITH_FRACTIONAL_FEE)
                                                            .between(sender, RECEIVER_WITH_0_AUTO_ASSOCIATIONS)))));
        }

        @HapiTest
        @DisplayName("FT with fractional fee with netOfTransfers=false and dissociated collector")
        @Order(6)
        final Stream<DynamicTest> ftWithFractionalFeeNetOfTransfersFalseNotAssociatedCollector() {
            var sender = "sender";
            return defaultHapiSpec("should have 2 pending airdrops and the value should be reduced")
                    .given(
                            cryptoCreate(sender).balance(ONE_HUNDRED_HBARS),
                            tokenAssociate(sender, FT_WITH_FRACTIONAL_FEE_2),
                            cryptoTransfer(moving(100, FT_WITH_FRACTIONAL_FEE_2)
                                    .between(TREASURY_FOR_CUSTOM_FEE_TOKENS, sender)))
                    .when(
                            tokenDissociate(HTS_COLLECTOR, FT_WITH_FRACTIONAL_FEE_2),
                            tokenAirdrop(moving(100, FT_WITH_FRACTIONAL_FEE_2)
                                            .between(sender, RECEIVER_WITH_0_AUTO_ASSOCIATIONS))
                                    .payingWith(sender)
                                    .via("fractionalTxn"))
                    .then(
                            validateChargedUsd("fractionalTxn", 0.2, 10),
                            getTxnRecord("fractionalTxn")
                                    .hasPriority(recordWith()
                                            .pendingAirdrops(includingFungiblePendingAirdrop(
                                                    moving(90, FT_WITH_FRACTIONAL_FEE_2)
                                                            .between(sender, RECEIVER_WITH_0_AUTO_ASSOCIATIONS),
                                                    moving(10, FT_WITH_FRACTIONAL_FEE_2)
                                                            .between(sender, HTS_COLLECTOR)))));
        }

        @HapiTest
        @DisplayName("NFT with royalty fee")
        @Order(7)
        final Stream<DynamicTest> nftWithRoyaltyFeesPaidByReceiverFails() {
            return defaultHapiSpec("should fail - TOKEN_AIRDROP_WITH_FALLBACK_ROYALTY")
                    .given()
                    .when(
                            tokenAssociate(OWNER, NFT_WITH_ROYALTY_FEE),
                            cryptoTransfer(movingUnique(NFT_WITH_ROYALTY_FEE, 1L)
                                    .between(TREASURY_FOR_CUSTOM_FEE_TOKENS, OWNER)))
                    .then(tokenAirdrop(movingUnique(NFT_WITH_ROYALTY_FEE, 1L)
                                    .between(OWNER, RECEIVER_WITH_UNLIMITED_AUTO_ASSOCIATIONS))
                            .signedByPayerAnd(RECEIVER_WITH_UNLIMITED_AUTO_ASSOCIATIONS, OWNER)
                            .hasKnownStatus(TOKEN_AIRDROP_WITH_FALLBACK_ROYALTY));
        }

        @HapiTest
        @DisplayName("NFT with royalty fee with fee collector as receiver")
        final Stream<DynamicTest> nftWithRoyaltyFeesPaidByReceiverWithFeeCollectorReceiver() {
            return hapiTest(
                    cryptoCreate(OWNER),
                    tokenAssociate(OWNER, NFT_WITH_ROYALTY_FEE),
                    cryptoTransfer(
                            movingUnique(NFT_WITH_ROYALTY_FEE, 2L).between(TREASURY_FOR_CUSTOM_FEE_TOKENS, OWNER)),
                    tokenAirdrop(movingUnique(NFT_WITH_ROYALTY_FEE, 2L).between(OWNER, HTS_COLLECTOR))
                            .signedByPayerAnd(HTS_COLLECTOR, OWNER));
        }

        @HapiTest
        @DisplayName("FT with royalty fee with fee collector as receiver")
        final Stream<DynamicTest> ftWithRoyaltyFeesPaidByReceiverWithFeeCollectorReceiver() {
            return hapiTest(
                    cryptoCreate(OWNER),
                    tokenAssociate(OWNER, FT_WITH_HTS_FIXED_FEE),
                    tokenAssociate(OWNER, DENOM_TOKEN),
                    cryptoTransfer(
                            moving(HTS_FEE, DENOM_TOKEN).between(TREASURY_FOR_CUSTOM_FEE_TOKENS, OWNER),
                            moving(HTS_FEE, FT_WITH_HTS_FIXED_FEE).between(TREASURY_FOR_CUSTOM_FEE_TOKENS, OWNER)),
                    tokenAirdrop(moving(50, FT_WITH_HTS_FIXED_FEE).between(OWNER, HTS_COLLECTOR))
                            .signedByPayerAnd(HTS_COLLECTOR, OWNER));
        }

        @HapiTest
        @DisplayName("NFT with royalty fee with treasury as receiver")
        final Stream<DynamicTest> nftWithRoyaltyFeesPaidByReceiverWithTreasuryReceiver() {
            return hapiTest(
                    cryptoCreate(OWNER),
                    tokenAssociate(OWNER, NFT_WITH_ROYALTY_FEE),
                    cryptoTransfer(
                            movingUnique(NFT_WITH_ROYALTY_FEE, 3L).between(TREASURY_FOR_CUSTOM_FEE_TOKENS, OWNER)),
                    tokenAirdrop(movingUnique(NFT_WITH_ROYALTY_FEE, 3L).between(OWNER, TREASURY_FOR_CUSTOM_FEE_TOKENS))
                            .signedByPayerAnd(TREASURY_FOR_CUSTOM_FEE_TOKENS, OWNER));
        }

        @HapiTest
        @DisplayName("FT with royalty fee with treasury as receiver")
        final Stream<DynamicTest> ftWithRoyaltyFeesPaidByReceiverWithTreasuryReceiver() {
            return hapiTest(
                    cryptoCreate(OWNER),
                    tokenAssociate(OWNER, FT_WITH_HTS_FIXED_FEE),
                    tokenAssociate(OWNER, DENOM_TOKEN),
                    cryptoTransfer(
                            moving(HTS_FEE, DENOM_TOKEN).between(TREASURY_FOR_CUSTOM_FEE_TOKENS, OWNER),
                            moving(HTS_FEE, FT_WITH_HTS_FIXED_FEE).between(TREASURY_FOR_CUSTOM_FEE_TOKENS, OWNER)),
                    tokenAirdrop(moving(50, FT_WITH_HTS_FIXED_FEE).between(OWNER, TREASURY_FOR_CUSTOM_FEE_TOKENS))
                            .signedByPayerAnd(TREASURY_FOR_CUSTOM_FEE_TOKENS, OWNER));
        }

        // When a receiver is a custom fee collector it should be exempt from the custom fee
        @HapiTest
        @DisplayName("NFT with royalty fee and allCollectorsExempt=true airdrop to NFT collector")
        final Stream<DynamicTest> nftWithARoyaltyFeeAndAllCollectorsExemptTrueAirdropToCollector() {
            return hapiTest(
                    mintToken(
                            NFT_ALL_COLLECTORS_EXEMPT_TOKEN, List.of(ByteStringUtils.wrapUnsafely("meta".getBytes()))),
                    cryptoTransfer(movingUnique(NFT_ALL_COLLECTORS_EXEMPT_TOKEN, 1L)
                            .between(TREASURY_FOR_CUSTOM_FEE_TOKENS, NFT_ALL_COLLECTORS_EXEMPT_OWNER)),
                    tokenAirdrop(movingUnique(NFT_ALL_COLLECTORS_EXEMPT_TOKEN, 1L)
                                    .between(NFT_ALL_COLLECTORS_EXEMPT_OWNER, NFT_ALL_COLLECTORS_EXEMPT_RECEIVER))
                            .signedByPayerAnd(NFT_ALL_COLLECTORS_EXEMPT_RECEIVER, NFT_ALL_COLLECTORS_EXEMPT_OWNER));
        }

        // When a receiver is a custom fee collector it should be exempt from the custom fee
        @HapiTest
        @DisplayName("FT with royalty fee and allCollectorsExempt=true airdrop to NFT collector")
        final Stream<DynamicTest> ftWithARoyaltyFeeAndAllCollectorsExemptTrueAirdropToCollector() {
            return hapiTest(
                    cryptoTransfer(moving(50, FT_ALL_COLLECTORS_EXEMPT_TOKEN)
                            .between(TREASURY_FOR_CUSTOM_FEE_TOKENS, FT_ALL_COLLECTORS_EXEMPT_OWNER)),
                    tokenAirdrop(moving(50, FT_ALL_COLLECTORS_EXEMPT_TOKEN)
                                    .between(FT_ALL_COLLECTORS_EXEMPT_OWNER, FT_ALL_COLLECTORS_EXEMPT_RECEIVER))
                            .signedByPayerAnd(FT_ALL_COLLECTORS_EXEMPT_RECEIVER, FT_ALL_COLLECTORS_EXEMPT_OWNER));
        }
    }

    @Nested
    @DisplayName("to non existing account")
    class AirdropToNonExistingAccounts {
        @HapiTest
        @DisplayName("ED25519 key")
        final Stream<DynamicTest> airdropToNonExistingED25519Account() {
            var ed25519key = "ed25519key";
            return defaultHapiSpec("should auto-create and transfer the tokens")
                    .given(newKeyNamed(ed25519key).shape(SigControl.ED25519_ON))
                    .when(tokenAirdrop(moving(10, FUNGIBLE_TOKEN).between(OWNER, ed25519key))
                            .payingWith(OWNER)
                            .via("ed25519Receiver"))
                    .then(
                            getAutoCreatedAccountBalance(ed25519key).hasTokenBalance(FUNGIBLE_TOKEN, 10),
                            // Any new auto-creation needs to explicitly associate token. So it will be $0.1
                            validateChargedUsd("ed25519Receiver", 0.1, 1));
        }

        @HapiTest
        @DisplayName("SECP256K1 key account")
        final Stream<DynamicTest> airdropToNonExistingSECP256K1Account() {
            var secp256K1 = "secp256K1";
            return defaultHapiSpec("should auto-create and transfer the tokens")
                    .given(newKeyNamed(secp256K1).shape(SigControl.SECP256K1_ON))
                    .when(tokenAirdrop(moving(10, FUNGIBLE_TOKEN).between(OWNER, secp256K1))
                            .payingWith(OWNER)
                            .via("secp256k1Receiver"))
                    .then(
                            getAutoCreatedAccountBalance(secp256K1).hasTokenBalance(FUNGIBLE_TOKEN, 10),
                            // Any new auto-creation needs to explicitly associate token. So it will be $0.1
                            validateChargedUsd("secp256k1Receiver", 0.1, 1));
        }

        @HapiTest
        @DisplayName("EVM address account")
        final Stream<DynamicTest> airdropToNonExistingEvmAddressAccount() {
            // calculate evmAddress;
            final byte[] publicKey =
                    CommonUtils.unhex("02641dc27aa851ddc5a238dc569718f82b4e5eb3b61030942432fe7ac9088459c5");
            final ByteString evmAddress = ByteStringUtils.wrapUnsafely(recoverAddressFromPubKey(publicKey));

            return defaultHapiSpec("should lazy-create and transfer the tokens")
                    .given()
                    .when(tokenAirdrop(moving(10, FUNGIBLE_TOKEN).between(OWNER, evmAddress))
                            .payingWith(OWNER)
                            .via("evmAddressReceiver"))
                    .then(
                            getAliasedAccountBalance(evmAddress).hasTokenBalance(FUNGIBLE_TOKEN, 10),
                            // Any new auto-creation needs to explicitly associate token. So it will be $0.1
                            validateChargedUsd("evmAddressReceiver", 0.1, 1));
        }

        @HapiTest
        @DisplayName("a NFT to an EVM address account")
        final Stream<DynamicTest> airdropNftToNonExistingAccount() {
            // calculate evmAddress;
            final byte[] publicKey =
                    CommonUtils.unhex("02641dc27aa851ddc5a238dc569718f82b4e5eb3b61030942432fe7ac9088459c5");
            final ByteString evmAddress = ByteStringUtils.wrapUnsafely(recoverAddressFromPubKey(publicKey));

            return defaultHapiSpec("should lazy-create and transfer with NFT")
                    .given()
                    .when(tokenAirdrop(TokenMovement.movingUnique(NON_FUNGIBLE_TOKEN, 15L)
                                    .between(OWNER, evmAddress))
                            .payingWith(OWNER)
                            .via("evmAddressReceiver"))
                    .then(
                            getAliasedAccountBalance(evmAddress).hasTokenBalance(NON_FUNGIBLE_TOKEN, 1),
                            // Any new auto-creation needs to explicitly associate token. So it will be $0.1
                            validateChargedUsd("evmAddressReceiver", 0.1, 1));
        }
    }

    @Nested
    @DisplayName("negative scenarios")
    class InvalidAirdrops {
        @HapiTest
        @DisplayName("containing invalid token id")
        final Stream<DynamicTest> airdropInvalidTokenIdFails() {
            return defaultHapiSpec("should fail - INVALID_TOKEN_ID")
                    .given()
                    .when()
                    .then(withOpContext((spec, opLog) -> {
                        final var bogusTokenId = TokenID.newBuilder().setTokenNum(9999L);
                        spec.registry().saveTokenId("nonexistent", bogusTokenId.build());
                        allRunFor(
                                spec,
                                tokenAirdrop(movingWithDecimals(1L, "nonexistent", 2)
                                                .betweenWithDecimals(OWNER, RECEIVER_WITH_UNLIMITED_AUTO_ASSOCIATIONS))
                                        .payingWith(OWNER)
                                        .via("transferTx")
                                        .hasKnownStatus(INVALID_TOKEN_ID),
                                validateChargedUsd("transferTx", 0.001, 10));
                    }));
        }

        @HapiTest
        @DisplayName("containing negative NFT serial number")
        final Stream<DynamicTest> airdropNFTNegativeSerial() {
            return defaultHapiSpec("should fail - INVALID_TOKEN_NFT_SERIAL_NUMBER")
                    .given()
                    .when()
                    .then(tokenAirdrop(movingUnique(NON_FUNGIBLE_TOKEN, -5)
                                    .between(OWNER, RECEIVER_WITH_UNLIMITED_AUTO_ASSOCIATIONS))
                            .hasPrecheck(INVALID_TOKEN_NFT_SERIAL_NUMBER));
        }

        @HapiTest
        @DisplayName("in pending state")
        final Stream<DynamicTest> freezeAndAirdrop() {
            var sender = "Sender";
            return defaultHapiSpec("can't be frozen and airdropped again")
                    .given(
                            cryptoCreate(sender),
                            tokenAssociate(sender, FUNGIBLE_TOKEN),
                            cryptoTransfer(moving(10, FUNGIBLE_TOKEN).between(OWNER, sender)),
                            // send first airdrop
                            tokenAirdrop(moving(10, FUNGIBLE_TOKEN).between(sender, RECEIVER_WITH_0_AUTO_ASSOCIATIONS))
                                    .payingWith(sender)
                                    .via("first"),
                            getTxnRecord("first")
                                    // assert pending airdrops
                                    .hasPriority(recordWith()
                                            .pendingAirdrops(includingFungiblePendingAirdrop(moving(10, FUNGIBLE_TOKEN)
                                                    .between(sender, RECEIVER_WITH_0_AUTO_ASSOCIATIONS)))))
                    .when(tokenFreeze(FUNGIBLE_TOKEN, sender))
                    .then( // the airdrop should fail
                            tokenAirdrop(moving(10, FUNGIBLE_TOKEN).between(sender, RECEIVER_WITH_0_AUTO_ASSOCIATIONS))
                                    .payingWith(sender)
                                    .via("second")
                                    .hasKnownStatus(ACCOUNT_FROZEN_FOR_TOKEN));
        }

        /**
         *  When we set the token value as negative value, the transfer list that we aggregate just switch
         *  the roles of sender and receiver, so the sender checks will fail.
         */
        @HapiTest
        @DisplayName("containing negative amount")
        final Stream<DynamicTest> airdropNegativeAmountFails3() {
            var receiver = "receiver";
            return defaultHapiSpec("should fail - INVALID_SIGNATURE")
                    .given(
                            cryptoCreate(receiver),
                            tokenAssociate(receiver, FUNGIBLE_TOKEN),
                            cryptoTransfer(moving(15, FUNGIBLE_TOKEN).between(OWNER, receiver)))
                    .when()
                    .then(tokenAirdrop(moving(-15, FUNGIBLE_TOKEN).between(OWNER, receiver))
                            .hasKnownStatus(INVALID_SIGNATURE));
        }

        @HapiTest
        @DisplayName("with missing sender's signature")
        final Stream<DynamicTest> missingSenderSigFails() {
            return defaultHapiSpec("should fail - INVALID_SIGNATURE")
                    .given()
                    .when()
                    .then(tokenAirdrop(
                                    moving(1, FUNGIBLE_TOKEN).between(OWNER, RECEIVER_WITH_UNLIMITED_AUTO_ASSOCIATIONS))
                            .hasPrecheck(INVALID_SIGNATURE));
        }

        @HapiTest
        @DisplayName("fungible token with allowance")
        final Stream<DynamicTest> airdropFtWithAllowance() {
            var spender = "spender";
            return defaultHapiSpec("should fail - NOT_SUPPORTED")
                    .given(cryptoCreate(spender).balance(ONE_HUNDRED_HBARS))
                    .when(cryptoApproveAllowance()
                            .payingWith(OWNER)
                            .addTokenAllowance(OWNER, FUNGIBLE_TOKEN, spender, 100))
                    .then(tokenAirdrop(movingWithAllowance(50, FUNGIBLE_TOKEN)
                                    .between(spender, RECEIVER_WITH_UNLIMITED_AUTO_ASSOCIATIONS))
                            .signedBy(OWNER, spender)
                            .hasPrecheck(NOT_SUPPORTED));
        }

        @HapiTest
        @DisplayName("NFT with allowance")
        final Stream<DynamicTest> airdropNftWithAllowance() {
            var spender = "spender";
            return defaultHapiSpec("should fail - NOT_SUPPORTED")
                    .given(cryptoCreate(spender).balance(ONE_HUNDRED_HBARS))
                    .when(cryptoApproveAllowance()
                            .payingWith(OWNER)
                            .addNftAllowance(OWNER, NON_FUNGIBLE_TOKEN, spender, true, List.of()))
                    .then(tokenAirdrop(movingUniqueWithAllowance(NON_FUNGIBLE_TOKEN, 1L)
                                    .between(OWNER, RECEIVER_WITH_UNLIMITED_AUTO_ASSOCIATIONS))
                            .signedBy(OWNER, spender)
                            .hasPrecheck(NOT_SUPPORTED));
        }

        @HapiTest
        @DisplayName("owner does not have enough balance")
        final Stream<DynamicTest> ownerNotEnoughBalanceFails() {
            var lowBalanceOwner = "lowBalanceOwner";
            return defaultHapiSpec("should fail - INVALID_ACCOUNT_AMOUNTS")
                    .given(
                            cryptoCreate(lowBalanceOwner),
                            tokenAssociate(lowBalanceOwner, FUNGIBLE_TOKEN),
                            cryptoTransfer(moving(1, FUNGIBLE_TOKEN).between(OWNER, lowBalanceOwner)))
                    .when()
                    .then(tokenAirdrop(moving(99, FUNGIBLE_TOKEN)
                                    .between(lowBalanceOwner, RECEIVER_WITH_UNLIMITED_AUTO_ASSOCIATIONS))
                            .payingWith(lowBalanceOwner)
                            .hasKnownStatus(INSUFFICIENT_TOKEN_BALANCE));
        }

        @HapiTest
        @DisplayName("containing duplicate entries in the transfer list")
        final Stream<DynamicTest> duplicateEntryInTokenTransferFails() {
            return defaultHapiSpec("should fail - INVALID_ACCOUNT_AMOUNTS")
                    .given()
                    .when()
                    .then(tokenAirdrop(
                                    movingUnique(NON_FUNGIBLE_TOKEN, 1L)
                                            .between(OWNER, RECEIVER_WITH_UNLIMITED_AUTO_ASSOCIATIONS),
                                    movingUnique(NON_FUNGIBLE_TOKEN, 1L)
                                            .between(OWNER, RECEIVER_WITH_UNLIMITED_AUTO_ASSOCIATIONS))
                            .payingWith(OWNER)
                            .hasPrecheck(INVALID_ACCOUNT_AMOUNTS));
        }

        @HapiTest
        @DisplayName("already exists in pending airdrop state")
        final Stream<DynamicTest> duplicateEntryInPendingStateFails() {
            var receiver = "receiver";
            return defaultHapiSpec("should fail - PENDING_NFT_AIRDROP_ALREADY_EXISTS")
                    .given(cryptoCreate(receiver).maxAutomaticTokenAssociations(0))
                    .when()
                    .then(
                            tokenAirdrop(movingUnique(NON_FUNGIBLE_TOKEN, 1L).between(OWNER, receiver))
                                    .payingWith(OWNER),
                            tokenAirdrop(movingUnique(NON_FUNGIBLE_TOKEN, 1L).between(OWNER, receiver))
                                    .payingWith(OWNER)
                                    .hasKnownStatus(PENDING_NFT_AIRDROP_ALREADY_EXISTS));
        }

        @HapiTest
        @DisplayName("has transfer list size above the max to one account")
        final Stream<DynamicTest> aboveMaxTransfersFails() {
            return defaultHapiSpec("should fail - TOKEN_REFERENCE_LIST_SIZE_LIMIT_EXCEEDED")
                    .given(
                            createTokenWithName("FUNGIBLE1"),
                            createTokenWithName("FUNGIBLE2"),
                            createTokenWithName("FUNGIBLE3"),
                            createTokenWithName("FUNGIBLE4"),
                            createTokenWithName("FUNGIBLE5"),
                            createTokenWithName("FUNGIBLE6"),
                            createTokenWithName("FUNGIBLE7"),
                            createTokenWithName("FUNGIBLE8"),
                            createTokenWithName("FUNGIBLE9"),
                            createTokenWithName("FUNGIBLE10"),
                            createTokenWithName("FUNGIBLE11"))
                    .when()
                    .then(tokenAirdrop(
                                    defaultMovementOfToken("FUNGIBLE1"),
                                    defaultMovementOfToken("FUNGIBLE2"),
                                    defaultMovementOfToken("FUNGIBLE3"),
                                    defaultMovementOfToken("FUNGIBLE4"),
                                    defaultMovementOfToken("FUNGIBLE5"),
                                    defaultMovementOfToken("FUNGIBLE6"),
                                    defaultMovementOfToken("FUNGIBLE7"),
                                    defaultMovementOfToken("FUNGIBLE8"),
                                    defaultMovementOfToken("FUNGIBLE9"),
                                    defaultMovementOfToken("FUNGIBLE10"),
                                    defaultMovementOfToken("FUNGIBLE11"))
                            .payingWith(OWNER)
                            .hasKnownStatus(TOKEN_REFERENCE_LIST_SIZE_LIMIT_EXCEEDED));
        }

        @HapiTest
        @DisplayName("airdrop from sender that is not associated with the fungible token")
        final Stream<DynamicTest> airdropFungibleTokenNotAssociatedWithSender() {
            final String OWNER_TWO = "owner2";
            return hapiTest(
                    cryptoCreate(OWNER_TWO).balance(ONE_HUNDRED_HBARS),
                    tokenAirdrop(moving(50, FUNGIBLE_TOKEN).between(OWNER_TWO, ASSOCIATED_RECEIVER))
                            .signedByPayerAnd(OWNER_TWO)
                            .hasKnownStatus(TOKEN_NOT_ASSOCIATED_TO_ACCOUNT));
        }

        @HapiTest
        @DisplayName("airdrop from sender that is not associated with the NFT")
        final Stream<DynamicTest> airdropNFTNotAssociatedWithSender() {
            final String OWNER_TWO = "owner2";
            return hapiTest(
                    cryptoCreate(OWNER_TWO).balance(ONE_HUNDRED_HBARS),
                    tokenAirdrop(movingUnique(NON_FUNGIBLE_TOKEN, 1L).between(OWNER_TWO, ASSOCIATED_RECEIVER))
                            .signedByPayerAnd(OWNER_TWO)
                            .hasKnownStatus(TOKEN_NOT_ASSOCIATED_TO_ACCOUNT));
        }

        @HapiTest
        @DisplayName("with different payer signature")
        final Stream<DynamicTest> missingTheRightPayerSigFails() {
            final String OWNER_TWO = "owner2";
            return hapiTest(
                    cryptoCreate(OWNER_TWO).balance(ONE_HUNDRED_HBARS),
                    tokenAirdrop(movingUnique(NON_FUNGIBLE_TOKEN, 1L).between(OWNER, ASSOCIATED_RECEIVER))
                            .signedByPayerAnd(OWNER_TWO)
                            .hasKnownStatus(INVALID_SIGNATURE));
        }

        @HapiTest
        @DisplayName("when sending fungible token to system address")
        final Stream<DynamicTest> fungibleTokenReceiverSystemAddress() {
            final String ALICE = "alice";
            final String FUNGIBLE_TOKEN_A = "fungibleTokenA";
            return hapiTest(
                    cryptoCreate(ALICE).balance(ONE_HUNDRED_HBARS),
                    tokenCreate(FUNGIBLE_TOKEN_A)
                            .treasury(ALICE)
                            .tokenType(FUNGIBLE_COMMON)
                            .initialSupply(100L),
                    tokenAirdrop(moving(10, FUNGIBLE_TOKEN_A).between(ALICE, FREEZE_ADMIN))
                            .signedByPayerAnd(ALICE)
                            .hasKnownStatus(INVALID_RECEIVING_NODE_ACCOUNT));
        }

        @HapiTest
        @DisplayName("when sending nft to system address")
        final Stream<DynamicTest> nftTokenReceiverSystemAddress() {
            return hapiTest(tokenAirdrop(movingUnique(NON_FUNGIBLE_TOKEN, 1L).between(OWNER, FREEZE_ADMIN))
                    .signedByPayerAnd(OWNER)
                    .hasKnownStatus(INVALID_RECEIVING_NODE_ACCOUNT));
        }

        @HapiTest
        @DisplayName("FT to deleted ECDSA account")
        final Stream<DynamicTest> ftOnDeletedECDSAAccount() {
            final var ecdsaKey = "ecdsaKey";
            final var deletedAccount = "deletedAccount";
            return hapiTest(
                    newKeyNamed(ecdsaKey).shape(SigControl.SECP256K1_ON),
                    cryptoCreate(deletedAccount).key(ecdsaKey),
                    cryptoDelete(deletedAccount),
                    tokenAirdrop(moving(10, FUNGIBLE_TOKEN).between(OWNER, deletedAccount))
                            .signedBy(OWNER)
                            .payingWith(OWNER)
                            .hasKnownStatus(ACCOUNT_DELETED));
        }

        @HapiTest
        @DisplayName("NFT to deleted ECDSA account")
        final Stream<DynamicTest> nftToDeletedECDSAAccount() {
            final var ecdsaKey = "ecdsaKey";
            final var deletedAccount = "deletedAccount";
            return hapiTest(
                    newKeyNamed(ecdsaKey).shape(SigControl.SECP256K1_ON),
                    cryptoCreate(deletedAccount).key(ecdsaKey),
                    cryptoDelete(deletedAccount),
                    tokenAirdrop(TokenMovement.movingUnique(NON_FUNGIBLE_TOKEN, 6)
                                    .between(OWNER, deletedAccount))
                            .signedBy(OWNER)
                            .payingWith(OWNER)
                            .hasKnownStatus(ACCOUNT_DELETED));
        }

        @HapiTest
        @DisplayName("FT on deleted ED25519 account")
        final Stream<DynamicTest> ftOnDeletedED25519Account() {
            final var ed25519 = "ED25519";
            final var deletedAccount = "deletedAccount";
            return hapiTest(
                    newKeyNamed(ed25519).shape(SigControl.ED25519_ON),
                    cryptoCreate(deletedAccount).key(ed25519),
                    cryptoDelete(deletedAccount),
                    tokenAirdrop(moving(10, FUNGIBLE_TOKEN).between(OWNER, deletedAccount))
                            .signedBy(OWNER)
                            .payingWith(OWNER)
                            .hasKnownStatus(ACCOUNT_DELETED));
        }

        @HapiTest
        @DisplayName("NFT on deleted ED25519 account")
        final Stream<DynamicTest> nftOnDeletedED25519Account() {
            final var ed25519 = "ED25519";
            final var deletedAccount = "deletedAccount";
            return hapiTest(
                    newKeyNamed(ed25519).shape(SigControl.SECP256K1_ON),
                    cryptoCreate(deletedAccount).key(ed25519),
                    cryptoDelete(deletedAccount),
                    tokenAirdrop(TokenMovement.movingUnique(NON_FUNGIBLE_TOKEN, 7)
                                    .between(OWNER, deletedAccount))
                            .signedBy(OWNER)
                            .payingWith(OWNER)
                            .hasKnownStatus(ACCOUNT_DELETED));
        }

        @HapiTest
        @DisplayName("transfer fungible token to incorrect account")
        final Stream<DynamicTest> transferFungibleTokenToIncorrectAccount() {
            final String ALICE = "alice";
            final String FUNGIBLE_TOKEN_A = "fungibleTokenA";
            return hapiTest(
                    cryptoCreate(ALICE).balance(ONE_HUNDRED_HBARS),
                    tokenCreate(FUNGIBLE_TOKEN_A)
                            .treasury(ALICE)
                            .tokenType(FUNGIBLE_COMMON)
                            .initialSupply(15L),
                    tokenAirdrop(moving(10L, FUNGIBLE_TOKEN_A).between(ALICE, "0.0.999999999999999"))
                            .signedByPayerAnd(ALICE)
                            .hasKnownStatus(INVALID_ACCOUNT_ID));
        }

        @HapiTest
        @DisplayName("transfer fungible token from invalid account")
        final Stream<DynamicTest> transferFungibleTokenFromIncorrectAccount() {
            final String ALICE = "alice";
            final String FUNGIBLE_TOKEN_A = "fungibleTokenA";
            return hapiTest(
                    cryptoCreate(ALICE).balance(ONE_HUNDRED_HBARS),
                    tokenCreate(FUNGIBLE_TOKEN_A)
                            .treasury(ALICE)
                            .tokenType(FUNGIBLE_COMMON)
                            .initialSupply(15L),
                    tokenAirdrop(moving(10L, FUNGIBLE_TOKEN_A).between("0.0.999999999999999", ALICE))
                            .signedByPayerAnd(ALICE)
                            .hasKnownStatus(INVALID_ACCOUNT_ID));
        }

        @HapiTest
        @DisplayName("transfer NFT to incorrect account")
        final Stream<DynamicTest> transferNFTTokenToIncorrectAccount() {
            final String ALICE = "alice";
            return hapiTest(
                    cryptoCreate(ALICE).balance(ONE_HUNDRED_HBARS),
                    tokenAssociate(ALICE, NON_FUNGIBLE_TOKEN),
                    tokenAirdrop(TokenMovement.movingUnique(NON_FUNGIBLE_TOKEN, 1L)
                                    .between(ALICE, "0.0.999999999999999"))
                            .signedByPayerAnd(ALICE, OWNER)
                            .hasKnownStatus(INVALID_ACCOUNT_ID));
        }

        @HapiTest
        @DisplayName("transfer NFT to from invalid account")
        final Stream<DynamicTest> transferNFTTokenFromIncorrectAccount() {
            final String ALICE = "alice";
            return hapiTest(
                    cryptoCreate(ALICE).balance(ONE_HUNDRED_HBARS),
                    tokenAssociate(ALICE, NON_FUNGIBLE_TOKEN),
                    tokenAirdrop(TokenMovement.movingUnique(NON_FUNGIBLE_TOKEN, 1L)
                                    .between("0.0.999999999999999", ALICE))
                            .signedByPayerAnd(ALICE, OWNER)
                            .hasKnownStatus(INVALID_ACCOUNT_ID));
        }

        @HapiTest
        @DisplayName("transfer fungible token to incorrect alias")
        final Stream<DynamicTest> transferFungibleTokenToIncorrectAliasAccount() {
            final String ALICE = "alice";
            final String FUNGIBLE_TOKEN_A = "fungibleTokenA";
            return hapiTest(
                    cryptoCreate(ALICE).balance(ONE_HUNDRED_HBARS),
                    tokenCreate(FUNGIBLE_TOKEN_A)
                            .treasury(ALICE)
                            .tokenType(FUNGIBLE_COMMON)
                            .initialSupply(15L),
                    tokenAirdrop(moving(10L, FUNGIBLE_TOKEN_A)
                                    .between(ALICE, "0x000000000000000000000069175290276410818578"))
                            .signedByPayerAnd(ALICE)
                            .hasKnownStatus(INVALID_ALIAS_KEY));
        }

        @HapiTest
        @DisplayName("transfer fungible token from incorrect alias")
        final Stream<DynamicTest> transferFungibleTokenFromIncorrectAliasAccount() {
            final String ALICE = "alice";
            final String FUNGIBLE_TOKEN_A = "fungibleTokenA";
            return hapiTest(
                    cryptoCreate(ALICE).balance(ONE_HUNDRED_HBARS),
                    tokenCreate(FUNGIBLE_TOKEN_A)
                            .treasury(ALICE)
                            .tokenType(FUNGIBLE_COMMON)
                            .initialSupply(15L),
                    tokenAirdrop(moving(10L, FUNGIBLE_TOKEN_A)
                                    .between("0x000000000000000000000069175290276410818578", ALICE))
                            .signedByPayerAnd(ALICE)
                            .hasKnownStatus(INVALID_ACCOUNT_ID));
        }

        @HapiTest
        @DisplayName("transfer invalid fungible token")
        final Stream<DynamicTest> transferInvalidFungibleToken() {
            final String ALICE = "alice";
            final String BOB = "bob";
            final String FUNGIBLE_TOKEN_A = "fungibleTokenA";
            return hapiTest(
                    cryptoCreate(ALICE).balance(ONE_HUNDRED_HBARS),
                    cryptoCreate(BOB).balance(ONE_HUNDRED_HBARS),
                    withOpContext((spec, opLog) -> {
                        spec.registry()
                                .saveTokenId(
                                        FUNGIBLE_TOKEN_A,
                                        TokenID.newBuilder()
                                                .setTokenNum(5555555L)
                                                .build());
                    }),
                    tokenAirdrop(moving(50L, FUNGIBLE_TOKEN_A).between(ALICE, BOB))
                            .signedByPayerAnd(ALICE)
                            .hasKnownStatus(INVALID_TOKEN_ID));
        }

        @HapiTest
        @DisplayName("transfer invalid NFT token")
        final Stream<DynamicTest> transferInvalidNFT() {
            final String ALICE = "alice";
            final String BOB = "bob";
            final String nftKey = "nftKey";

            final String NON_FUNGIBLE_TOKEN_A = "onnFungibleTokenA";
            return hapiTest(
                    cryptoCreate(ALICE).balance(ONE_HUNDRED_HBARS),
                    cryptoCreate(BOB).balance(ONE_HUNDRED_HBARS),
                    newKeyNamed(nftKey),
                    tokenCreate(NON_FUNGIBLE_TOKEN_A)
                            .treasury(OWNER)
                            .tokenType(NON_FUNGIBLE_UNIQUE)
                            .initialSupply(0L)
                            .name(NON_FUNGIBLE_TOKEN_A)
                            .supplyKey(nftKey),
                    tokenAssociate(ALICE, NON_FUNGIBLE_TOKEN_A),
                    withOpContext((spec, opLog) -> {
                        spec.registry()
                                .saveTokenId(
                                        NON_FUNGIBLE_TOKEN_A,
                                        TokenID.newBuilder()
                                                .setTokenNum(5555555L)
                                                .build());
                    }),
                    tokenAirdrop(TokenMovement.movingUnique(NON_FUNGIBLE_TOKEN_A, 1L)
                                    .between(ALICE, BOB))
                            .signedByPayerAnd(ALICE)
                            .hasKnownStatus(INVALID_TOKEN_ID));
        }

        @HapiTest
        @DisplayName("duplicate nft airdrop during handle")
        final Stream<DynamicTest> duplicateNFTHandleTokenAirdrop() {
            return hapiTest(
                    tokenAirdrop(movingUnique(NON_FUNGIBLE_TOKEN, 9L).between(OWNER, RECEIVER_WITH_0_AUTO_ASSOCIATIONS))
                            .payingWith(OWNER),
                    tokenAirdrop(movingUnique(NON_FUNGIBLE_TOKEN, 9L).between(OWNER, RECEIVER_WITH_0_AUTO_ASSOCIATIONS))
                            .payingWith(OWNER)
                            .hasKnownStatus(PENDING_NFT_AIRDROP_ALREADY_EXISTS));
        }

        @HapiTest
        @DisplayName("duplicate nft airdrop during pure checks")
        final Stream<DynamicTest> duplicateNFTPreHAndleTokenAirdrop() {
            return hapiTest(tokenAirdrop(
                            movingUnique(NON_FUNGIBLE_TOKEN, 9L).between(OWNER, RECEIVER_WITH_0_AUTO_ASSOCIATIONS),
                            movingUnique(NON_FUNGIBLE_TOKEN, 9L).between(OWNER, RECEIVER_WITH_0_AUTO_ASSOCIATIONS))
                    .payingWith(OWNER)
                    .hasPrecheck(INVALID_ACCOUNT_AMOUNTS));
        }

        @HapiTest
        @DisplayName("not enough hbar to pay for the trx fee")
        final Stream<DynamicTest> notEnoughHbarToPayForTheTrx() {
            final String ALICE = "alice";
            final String BOB = "bob";
            final String FUNGIBLE_TOKEN_A = "fungibleTokenA";
            return hapiTest(
                    cryptoCreate(ALICE).balance(0L),
                    cryptoCreate(BOB).balance(0L),
                    tokenCreate(FUNGIBLE_TOKEN_A)
                            .treasury(ALICE)
                            .tokenType(FUNGIBLE_COMMON)
                            .initialSupply(15L),
                    tokenAssociate(BOB, FUNGIBLE_TOKEN_A),
                    tokenAirdrop(moving(10, FUNGIBLE_TOKEN_A).between(ALICE, BOB))
                            .payingWith(ALICE)
                            .hasPrecheck(INSUFFICIENT_PAYER_BALANCE));
        }

        @HapiTest
        @DisplayName("more than 10 tokens to multiple accounts")
        final Stream<DynamicTest> moreThanTenTokensToMultipleAccounts() {
            final String ALICE = "alice";
            final String BOB = "bob";
            final String CAROL = "carol";
            final String STEVE = "steve";
            final String TOM = "tom";
            final String YULIA = "yulia";
            final String FUNGIBLE_TOKEN_A = "fungibleTokenA";
            final String FUNGIBLE_TOKEN_B = "fungibleTokenB";
            final String FUNGIBLE_TOKEN_C = "fungibleTokenC";
            final String FUNGIBLE_TOKEN_D = "fungibleTokenD";
            final String FUNGIBLE_TOKEN_E = "fungibleTokenE";
            final String FUNGIBLE_TOKEN_F = "fungibleTokenF";
            final String FUNGIBLE_TOKEN_G = "fungibleTokenG";
            final String FUNGIBLE_TOKEN_H = "fungibleTokenH";
            final String FUNGIBLE_TOKEN_I = "fungibleTokenI";
            final String FUNGIBLE_TOKEN_J = "fungibleTokenJ";
            final String FUNGIBLE_TOKEN_K = "fungibleTokenK";

            return hapiTest(
                    cryptoCreate(ALICE).balance(ONE_HUNDRED_HBARS),
                    cryptoCreate(BOB).balance(ONE_HUNDRED_HBARS),
                    cryptoCreate(CAROL).balance(ONE_HUNDRED_HBARS),
                    cryptoCreate(STEVE).balance(ONE_HUNDRED_HBARS),
                    cryptoCreate(TOM).balance(ONE_HUNDRED_HBARS),
                    cryptoCreate(YULIA).balance(ONE_HUNDRED_HBARS),
                    tokenCreate(FUNGIBLE_TOKEN_A)
                            .treasury(ALICE)
                            .tokenType(FUNGIBLE_COMMON)
                            .initialSupply(15L),
                    tokenCreate(FUNGIBLE_TOKEN_B)
                            .treasury(ALICE)
                            .tokenType(FUNGIBLE_COMMON)
                            .initialSupply(15L),
                    tokenCreate(FUNGIBLE_TOKEN_C)
                            .treasury(ALICE)
                            .tokenType(FUNGIBLE_COMMON)
                            .initialSupply(15L),
                    tokenCreate(FUNGIBLE_TOKEN_D)
                            .treasury(ALICE)
                            .tokenType(FUNGIBLE_COMMON)
                            .initialSupply(15L),
                    tokenCreate(FUNGIBLE_TOKEN_E)
                            .treasury(ALICE)
                            .tokenType(FUNGIBLE_COMMON)
                            .initialSupply(15L),
                    tokenCreate(FUNGIBLE_TOKEN_F)
                            .treasury(ALICE)
                            .tokenType(FUNGIBLE_COMMON)
                            .initialSupply(15L),
                    tokenCreate(FUNGIBLE_TOKEN_G)
                            .treasury(ALICE)
                            .tokenType(FUNGIBLE_COMMON)
                            .initialSupply(15L),
                    tokenCreate(FUNGIBLE_TOKEN_H)
                            .treasury(ALICE)
                            .tokenType(FUNGIBLE_COMMON)
                            .initialSupply(15L),
                    tokenCreate(FUNGIBLE_TOKEN_I)
                            .treasury(ALICE)
                            .tokenType(FUNGIBLE_COMMON)
                            .initialSupply(15L),
                    tokenCreate(FUNGIBLE_TOKEN_J)
                            .treasury(ALICE)
                            .tokenType(FUNGIBLE_COMMON)
                            .initialSupply(15L),
                    tokenCreate(FUNGIBLE_TOKEN_K)
                            .treasury(ALICE)
                            .tokenType(FUNGIBLE_COMMON)
                            .initialSupply(15L),
                    tokenAssociate(BOB, FUNGIBLE_TOKEN_A),
                    tokenAssociate(CAROL, FUNGIBLE_TOKEN_B),
                    tokenAssociate(CAROL, FUNGIBLE_TOKEN_C),
                    tokenAssociate(CAROL, FUNGIBLE_TOKEN_D),
                    tokenAssociate(TOM, FUNGIBLE_TOKEN_E),
                    tokenAssociate(TOM, FUNGIBLE_TOKEN_F),
                    tokenAssociate(YULIA, FUNGIBLE_TOKEN_G),
                    tokenAssociate(YULIA, FUNGIBLE_TOKEN_H),
                    tokenAssociate(STEVE, FUNGIBLE_TOKEN_I),
                    tokenAssociate(STEVE, FUNGIBLE_TOKEN_J),
                    tokenAssociate(STEVE, FUNGIBLE_TOKEN_K),
                    tokenAirdrop(
                                    moving(10L, FUNGIBLE_TOKEN_A).between(ALICE, BOB),
                                    moving(10L, FUNGIBLE_TOKEN_B).between(ALICE, CAROL),
                                    moving(10L, FUNGIBLE_TOKEN_C).between(ALICE, CAROL),
                                    moving(10L, FUNGIBLE_TOKEN_D).between(ALICE, CAROL),
                                    moving(10L, FUNGIBLE_TOKEN_E).between(ALICE, TOM),
                                    moving(10L, FUNGIBLE_TOKEN_F).between(ALICE, TOM),
                                    moving(10L, FUNGIBLE_TOKEN_G).between(ALICE, YULIA),
                                    moving(10L, FUNGIBLE_TOKEN_H).between(ALICE, YULIA),
                                    moving(10L, FUNGIBLE_TOKEN_I).between(ALICE, STEVE),
                                    moving(10L, FUNGIBLE_TOKEN_J).between(ALICE, STEVE),
                                    moving(10L, FUNGIBLE_TOKEN_K).between(ALICE, STEVE))
                            .signedByPayerAnd(ALICE)
                            .hasKnownStatus(TOKEN_REFERENCE_LIST_SIZE_LIMIT_EXCEEDED));
        }

        @HapiTest
        @DisplayName("account that supposed to pay has no enough tokens to pay custom fees")
        final Stream<DynamicTest> accountThatSupposedToPayHasNoEnoughTokensForCustomFees() {
            final String ALICE = "alice";
            final String BOB = "bob";
            final String TOM = "tom";
            final String FUNGIBLE_TOKEN_A = "fungibleTokenA";
            return hapiTest(
                    cryptoCreate(ALICE).balance(ONE_HBAR),
                    cryptoCreate(BOB).balance(ONE_HUNDRED_HBARS),
                    cryptoCreate(TOM).balance(ONE_HUNDRED_HBARS),
                    cryptoCreate(HBAR_COLLECTOR).balance(0L),
                    tokenCreate(FUNGIBLE_TOKEN_A)
                            .treasury(TOM)
                            .tokenType(FUNGIBLE_COMMON)
                            .initialSupply(15L)
                            .withCustom(fixedHbarFee(ONE_HUNDRED_HBARS, HBAR_COLLECTOR)),
                    tokenAssociate(BOB, FUNGIBLE_TOKEN_A),
                    tokenAssociate(ALICE, FUNGIBLE_TOKEN_A),
                    cryptoTransfer(moving(10, FUNGIBLE_TOKEN_A).between(TOM, ALICE)),
                    tokenAirdrop(moving(10, FUNGIBLE_TOKEN_A).between(ALICE, BOB))
                            .payingWith(ALICE)
                            .signedByPayerAnd(ALICE)
                            .hasKnownStatus(INSUFFICIENT_SENDER_ACCOUNT_BALANCE_FOR_CUSTOM_FEE));
        }

        @HapiTest
        @DisplayName("account that supposed to signed has been deleted")
        final Stream<DynamicTest> accountThatSupposedToSignedHasBeenDeleted() {
            final String ALICE = "alice";
            final String BOB = "bob";
            final String FUNGIBLE_TOKEN_A = "fungibleTokenA";
            return hapiTest(
                    cryptoCreate(ALICE).balance(ONE_HUNDRED_HBARS),
                    cryptoCreate(BOB).balance(ONE_HUNDRED_HBARS),
                    tokenCreate(FUNGIBLE_TOKEN_A)
                            .treasury(BOB)
                            .tokenType(FUNGIBLE_COMMON)
                            .initialSupply(15L),
                    tokenAssociate(ALICE, FUNGIBLE_TOKEN_A),
                    cryptoDelete(ALICE),
                    tokenAirdrop(moving(10, FUNGIBLE_TOKEN_A).between(ALICE, BOB))
                            // pay by default payer, but sign with ALICE too
                            .signedByPayerAnd(ALICE)
                            .hasKnownStatus(ACCOUNT_DELETED));
        }

        @HapiTest
        @DisplayName("account that has a token is frozen supposed to fail")
        final Stream<DynamicTest> accountThatHasTokenIsFrozenSupposedToFail() {
            final String ALICE = "alice";
            final String BOB = "bob";
            final String FUNGIBLE_TOKEN_A = "fungibleTokenA";
            return hapiTest(
                    newKeyNamed("freezeKey"),
                    cryptoCreate(ALICE).balance(ONE_HBAR),
                    cryptoCreate(BOB).balance(ONE_HUNDRED_HBARS),
                    tokenCreate(FUNGIBLE_TOKEN_A)
                            .treasury(ALICE)
                            .tokenType(FUNGIBLE_COMMON)
                            .freezeKey("freezeKey")
                            .initialSupply(15L),
                    tokenFreeze(FUNGIBLE_TOKEN_A, ALICE),
                    tokenAssociate(BOB, FUNGIBLE_TOKEN_A),
                    tokenAirdrop(moving(10, FUNGIBLE_TOKEN_A).between(ALICE, BOB))
                            .payingWith(ALICE)
                            .signedByPayerAnd(ALICE)
                            .hasKnownStatus(ACCOUNT_FROZEN_FOR_TOKEN));
        }

        @HapiTest
        @DisplayName("account that has a token is paused supposed to fail")
        final Stream<DynamicTest> accountThatHasTokenIsPausedSupposedToFail() {
            final String ALICE = "alice";
            final String BOB = "bob";
            final String FUNGIBLE_TOKEN_A = "fungibleTokenA";
            return hapiTest(
                    newKeyNamed("pauseKey"),
                    cryptoCreate(ALICE).balance(ONE_HBAR),
                    cryptoCreate(BOB).balance(ONE_HUNDRED_HBARS),
                    tokenCreate(FUNGIBLE_TOKEN_A)
                            .treasury(ALICE)
                            .tokenType(FUNGIBLE_COMMON)
                            .pauseKey("pauseKey")
                            .initialSupply(15L),
                    tokenPause(FUNGIBLE_TOKEN_A),
                    tokenAssociate(BOB, FUNGIBLE_TOKEN_A).hasKnownStatus(TOKEN_IS_PAUSED),
                    tokenAirdrop(moving(10, FUNGIBLE_TOKEN_A).between(ALICE, BOB))
                            .payingWith(ALICE)
                            .signedByPayerAnd(ALICE)
                            .hasKnownStatus(TOKEN_IS_PAUSED));
        }

        @HapiTest
        @DisplayName("token with three layers of custom fees")
        final Stream<DynamicTest> tokenWithThreeLayersOfCustomFees() {
            final String ALICE = "alice";
            final String BOB = "bob";
            final String TOM = "tom";
            final String COLLECTOR = "collector";
            final String FUNGIBLE_TOKEN_A = "fungibleTokenA";
            final String FUNGIBLE_TOKEN_B = "fungibleTokenB";
            final String FUNGIBLE_TOKEN_C = "fungibleTokenC";
            final String FUNGIBLE_TOKEN_D = "fungibleTokenD";

            return hapiTest(
                    cryptoCreate(ALICE).balance(ONE_MILLION_HBARS),
                    cryptoCreate(BOB).balance(ONE_HUNDRED_HBARS),
                    cryptoCreate(TOM).balance(ONE_HUNDRED_HBARS),
                    cryptoCreate(COLLECTOR).balance(0L),
                    tokenCreate(FUNGIBLE_TOKEN_A)
                            .treasury(TOM)
                            .tokenType(FUNGIBLE_COMMON)
                            .initialSupply(5000L)
                            .withCustom(fixedHbarFee(100, COLLECTOR)),
                    tokenAssociate(COLLECTOR, FUNGIBLE_TOKEN_A),
                    tokenCreate(FUNGIBLE_TOKEN_B)
                            .treasury(TOM)
                            .tokenType(FUNGIBLE_COMMON)
                            .initialSupply(5000L)
                            .withCustom(fixedHtsFee(100, FUNGIBLE_TOKEN_A, COLLECTOR)),
                    tokenAssociate(COLLECTOR, FUNGIBLE_TOKEN_B),
                    tokenCreate(FUNGIBLE_TOKEN_C)
                            .treasury(TOM)
                            .tokenType(FUNGIBLE_COMMON)
                            .initialSupply(5000L)
                            .withCustom(fixedHtsFee(100, FUNGIBLE_TOKEN_B, COLLECTOR)),
                    tokenAssociate(COLLECTOR, FUNGIBLE_TOKEN_C),
                    tokenCreate(FUNGIBLE_TOKEN_D)
                            .treasury(TOM)
                            .tokenType(FUNGIBLE_COMMON)
                            .initialSupply(5000L)
                            .withCustom(fixedHtsFee(100, FUNGIBLE_TOKEN_C, COLLECTOR)),
                    tokenAssociate(COLLECTOR, FUNGIBLE_TOKEN_D),
                    tokenAssociate(BOB, FUNGIBLE_TOKEN_D),
                    tokenAssociate(ALICE, FUNGIBLE_TOKEN_D),
                    tokenAssociate(ALICE, FUNGIBLE_TOKEN_C),
                    tokenAssociate(ALICE, FUNGIBLE_TOKEN_B),
                    tokenAssociate(ALICE, FUNGIBLE_TOKEN_A),
                    cryptoTransfer(moving(1000, FUNGIBLE_TOKEN_D).between(TOM, ALICE)),
                    tokenAirdrop(moving(10, FUNGIBLE_TOKEN_D).between(ALICE, BOB))
                            .payingWith(ALICE)
                            .signedByPayerAnd(ALICE)
                            .hasKnownStatus(CUSTOM_FEE_CHARGING_EXCEEDED_MAX_RECURSION_DEPTH));
        }

        @HapiTest
        @DisplayName("airdrop to contract without admin key")
        final Stream<DynamicTest> airdropToContractWithoutAdminKey() {
            final var testContract = "ToyMaker";
            return hapiTest(
                    uploadInitCode(testContract),
                    contractCreate(testContract).omitAdminKey(),
                    tokenAirdrop(moving(10, FUNGIBLE_TOKEN).between(OWNER, testContract))
                            .signedBy(OWNER)
                            .payingWith(OWNER)
                            .hasKnownStatus(NOT_SUPPORTED));
        }

        @HapiTest
        @DisplayName("self airdrop fails")
        final Stream<DynamicTest> selfAirdropFails() {
            return hapiTest(tokenAirdrop(moving(10, FUNGIBLE_TOKEN).between(OWNER, OWNER))
                    .signedBy(OWNER)
                    .payingWith(OWNER)
                    .hasPrecheck(INVALID_TRANSACTION_BODY));
        }

        @HapiTest
        @DisplayName("airdrop to 0x0 address")
        final Stream<DynamicTest> airdropTo0x0Address() {
            final byte[] publicKey =
                    CommonUtils.unhex("0000000000000000000000000000000000000000000000000000000000000000");
            final ByteString evmAddress = ByteStringUtils.wrapUnsafely(recoverAddressFromPubKey(publicKey));

            return hapiTest(tokenAirdrop(moving(10, FUNGIBLE_TOKEN).between(OWNER, evmAddress))
                    .payingWith(OWNER)
                    .hasKnownStatus(INVALID_ACCOUNT_ID));
        }
    }

    @Nested
    @DisplayName("delete account with relation ")
    class DeleteAccount {
        @HapiTest
        @DisplayName("to fungible token pending airdrop")
        final Stream<DynamicTest> canNotDeleteAccountRelatedToAirdrop() {
            var receiver = "receiverToDelete";
            return defaultHapiSpec("should fail - ACCOUNT_HAS_PENDING_AIRDROPS")
                    .given()
                    .when()
                    .then(
                            cryptoCreate(receiver).maxAutomaticTokenAssociations(0),
                            tokenAirdrop(moving(10, FUNGIBLE_TOKEN).between(OWNER, receiver))
                                    .payingWith(OWNER),
                            cryptoDelete(OWNER).hasKnownStatus(ACCOUNT_HAS_PENDING_AIRDROPS));
        }

        @HapiTest
        @DisplayName("to non-fungible token pending airdrop")
        final Stream<DynamicTest> canNotDeleteAccountRelatedToNFTAirdrop() {
            return defaultHapiSpec("should fail - ACCOUNT_HAS_PENDING_AIRDROPS")
                    .given()
                    .when()
                    .then(
                            tokenAirdrop(TokenMovement.movingUnique(NON_FUNGIBLE_TOKEN, 6L)
                                            .between(OWNER, RECEIVER_WITH_0_AUTO_ASSOCIATIONS))
                                    .payingWith(OWNER),
                            cryptoDelete(OWNER).hasKnownStatus(ACCOUNT_HAS_PENDING_AIRDROPS));
        }
    }

    @Nested
    @DisplayName("to contracts")
    class ToContracts {
        // 1 EOA Airdrops a token to a Contract who is associated to the token
        @HapiTest
        @DisplayName("single token to associated contract should transfer")
        final Stream<DynamicTest> singleTokenToAssociatedContract() {
            var mutableContract = "PayReceivable";
            return hapiTest(flattened(
                    deployMutableContract(mutableContract, 0),
                    tokenAssociate(mutableContract, FUNGIBLE_TOKEN),
                    tokenAirdrop(moving(1, FUNGIBLE_TOKEN).between(OWNER, mutableContract))
                            .payingWith(OWNER),
                    getAccountBalance(mutableContract).hasTokenBalance(FUNGIBLE_TOKEN, 1)));
        }

        // 2 EOA airdrops multiple tokens to a contract that is associated to all of them
        @HapiTest
        @DisplayName("multiple tokens to associated contract should transfer")
        final Stream<DynamicTest> multipleTokensToAssociatedContract() {
            var mutableContract = "PayReceivable";
            return hapiTest(flattened(
                    deployMutableContract(mutableContract, 0),
                    tokenAssociate(mutableContract, FUNGIBLE_TOKEN),
                    tokenAssociate(mutableContract, NFT_FOR_CONTRACT_TESTS),
                    tokenAirdrop(
                                    moving(1, FUNGIBLE_TOKEN).between(OWNER, mutableContract),
                                    movingUnique(NFT_FOR_CONTRACT_TESTS, 1).between(OWNER, mutableContract))
                            .payingWith(OWNER),
                    getAccountBalance(mutableContract).hasTokenBalance(FUNGIBLE_TOKEN, 1),
                    getAccountBalance(mutableContract).hasTokenBalance(NFT_FOR_CONTRACT_TESTS, 1)));
        }

        // 3 Airdrop multiple tokens to a contract that is associated to SOME of them when the contract has free auto
        // association slots.
        // Case 1:
        // associated only to FT
        @HapiTest
        @DisplayName("multiple tokens, but only FT is associated to the contract")
        final Stream<DynamicTest> multipleTokensOnlyFTIsAssociated() {
            var mutableContract = "PayReceivable";
            return hapiTest(flattened(
                    deployMutableContract(mutableContract, 0),
                    tokenAssociate(mutableContract, FUNGIBLE_TOKEN),
                    tokenAirdrop(
                                    moving(1, FUNGIBLE_TOKEN).between(OWNER, mutableContract),
                                    movingUnique(NFT_FOR_CONTRACT_TESTS, 2).between(OWNER, mutableContract))
                            .payingWith(OWNER)
                            .via("airdropToContract"),
                    getTxnRecord("airdropToContract")
                            .hasPriority(recordWith()
                                    .pendingAirdrops(includingNftPendingAirdrop(movingUnique(NFT_FOR_CONTRACT_TESTS, 2)
                                            .between(OWNER, mutableContract)))),
                    getAccountBalance(mutableContract).hasTokenBalance(FUNGIBLE_TOKEN, 1)));
        }

        // 3 Airdrop multiple tokens to a contract that is associated to SOME of them when the contract has free auto
        // association slots.
        // Case 2:
        // associated only to NFT
        @HapiTest
        @DisplayName("multiple tokens, but only NFT is associated to the contract")
        final Stream<DynamicTest> multipleTokensOnlyNFTIsAssociated() {
            var mutableContract = "PayReceivable";
            return hapiTest(flattened(
                    deployMutableContract(mutableContract, 0),
                    tokenAssociate(mutableContract, NFT_FOR_CONTRACT_TESTS),
                    tokenAirdrop(
                                    moving(1, FUNGIBLE_TOKEN).between(OWNER, mutableContract),
                                    movingUnique(NFT_FOR_CONTRACT_TESTS, 3).between(OWNER, mutableContract))
                            .payingWith(OWNER)
                            .via("airdropToContract"),
                    getTxnRecord("airdropToContract")
                            .hasPriority(recordWith()
                                    .pendingAirdrops(includingFungiblePendingAirdrop(
                                            moving(1, FUNGIBLE_TOKEN).between(OWNER, mutableContract)))),
                    getAccountBalance(mutableContract).hasTokenBalance(NFT_FOR_CONTRACT_TESTS, 1)));
        }

        @HapiTest
        @DisplayName("two tokens, one associated should transfer and go to pending")
        final Stream<DynamicTest> multipleTokensOneAssociated() {
            var mutableContract = "PayReceivable";
            var secondToken = "secondFT";
            return hapiTest(flattened(
                    deployMutableContract(mutableContract, 0),
                    tokenAssociate(mutableContract, FUNGIBLE_TOKEN),
                    tokenCreate(secondToken).treasury(OWNER),
                    tokenAirdrop(
                                    moving(1, FUNGIBLE_TOKEN).between(OWNER, mutableContract),
                                    moving(1, secondToken).between(OWNER, mutableContract))
                            .via("airdropToContractTxn")
                            .payingWith(OWNER),
                    getTxnRecord("airdropToContractTxn")
                            .hasPriority(recordWith()
                                    .pendingAirdrops(includingFungiblePendingAirdrop(
                                            moving(1, secondToken).between(OWNER, mutableContract)))),
                    getAccountBalance(mutableContract).hasTokenBalance(FUNGIBLE_TOKEN, 1),
                    getAccountBalance(mutableContract).hasTokenBalance(secondToken, 0)));
        }

        @HapiTest
        @DisplayName("with custom fee to collector")
        final Stream<DynamicTest> customFeeToCollector() {
            var collectorContract = "PayReceivable";
            var nftWithCustomFee = "nfTokenWithCustomFee";
            var supplyKey = "supplyKey";
            return hapiTest(flattened(
                    deployMutableContract(collectorContract, 0),
                    newKeyNamed(supplyKey),
                    createNftWithRoyaltyWithFallbackFee(nftWithCustomFee, OWNER, collectorContract, supplyKey, false),
                    mintToken(nftWithCustomFee, List.of(ByteStringUtils.wrapUnsafely(("customToken1").getBytes()))),
                    tokenAirdrop(TokenMovement.movingUnique(nftWithCustomFee, 1L)
                                    .between(OWNER, collectorContract))
                            .payingWith(OWNER),
                    getTxnRecord("airdropToContractTxn")
                            .hasPriority(recordWith()
                                    .pendingAirdrops(includingFungiblePendingAirdrop(
                                            moving(1, nftWithCustomFee).between(OWNER, collectorContract)))),
                    getAccountBalance(collectorContract).hasTokenBalance(nftWithCustomFee, 0)));
        }

        @HapiTest
        @DisplayName("with custom fee to different collector when exempt")
        final Stream<DynamicTest> customFeeToDifferentCollectorWhenExempt() {
            var collectorContract = "PayReceivable";
            var nftCollector = "nftCollector";
            var nftWithCustomFee = "nfTokenWithCustomFee";
            var supplyKey = "supplyKey";
            return hapiTest(flattened(
                    deployMutableContract(collectorContract, 0),
                    newKeyNamed(supplyKey),
                    cryptoCreate(nftCollector),
                    tokenCreate("ftCustom").withCustom(fixedHbarFee(1, collectorContract)),
                    createNftWithRoyaltyWithFallbackFee(nftWithCustomFee, OWNER, nftCollector, supplyKey, true),
                    mintToken(nftWithCustomFee, List.of(ByteStringUtils.wrapUnsafely(("customToken1").getBytes()))),
                    tokenAirdrop(TokenMovement.movingUnique(nftWithCustomFee, 1L)
                                    .between(OWNER, collectorContract))
                            .payingWith(OWNER),
                    getTxnRecord("airdropToContractTxn")
                            .hasPriority(recordWith()
                                    .pendingAirdrops(includingFungiblePendingAirdrop(
                                            moving(1, nftWithCustomFee).between(OWNER, collectorContract)))),
                    getAccountBalance(collectorContract).hasTokenBalance(nftWithCustomFee, 0)));
        }

        @HapiTest
        @DisplayName("with custom fee to treasury")
        final Stream<DynamicTest> customFeeToTreasury() {
            var treasuryContract = "PayReceivable";
            var nftCollector = "nftCollector";
            var nftWithCustomFee = "nfTokenWithCustomFee";
            var supplyKey = "supplyKey";
            return hapiTest(flattened(
                    deployMutableContract(treasuryContract, 0),
                    newKeyNamed(supplyKey),
                    cryptoCreate(nftCollector),
                    createNftWithRoyaltyWithFallbackFee(
                            nftWithCustomFee, treasuryContract, nftCollector, supplyKey, false),
                    mintToken(nftWithCustomFee, List.of(ByteStringUtils.wrapUnsafely(("customToken1").getBytes()))),
                    tokenAirdrop(TokenMovement.movingUnique(nftWithCustomFee, 1L)
                                    .between(OWNER, treasuryContract))
                            .payingWith(OWNER),
                    getTxnRecord("airdropToContractTxn")
                            .hasPriority(recordWith()
                                    .pendingAirdrops(includingFungiblePendingAirdrop(
                                            moving(1, nftWithCustomFee).between(OWNER, treasuryContract)))),
                    getAccountBalance(treasuryContract).hasTokenBalance(nftWithCustomFee, 0)));
        }

        private HapiTokenCreate createNftWithRoyaltyWithFallbackFee(
                String tokenName, String treasury, String collector, String supplyKey, boolean allCollectorsExempt) {
            return tokenCreate(tokenName)
                    .treasury(treasury)
                    .tokenType(NON_FUNGIBLE_UNIQUE)
                    .maxSupply(10L)
                    .initialSupply(0)
                    .supplyType(TokenSupplyType.FINITE)
                    .supplyKey(supplyKey)
                    .withCustom(royaltyFeeWithFallback(
                            1, 2, fixedHbarFeeInheritingRoyaltyCollector(1), collector, allCollectorsExempt));
        }
    }
}<|MERGE_RESOLUTION|>--- conflicted
+++ resolved
@@ -34,11 +34,8 @@
 import static com.hedera.services.bdd.spec.transactions.TxnVerbs.cryptoCreate;
 import static com.hedera.services.bdd.spec.transactions.TxnVerbs.cryptoDelete;
 import static com.hedera.services.bdd.spec.transactions.TxnVerbs.cryptoTransfer;
-<<<<<<< HEAD
-=======
+import static com.hedera.services.bdd.spec.transactions.TxnVerbs.mintToken;
 import static com.hedera.services.bdd.spec.transactions.TxnVerbs.cryptoUpdateAliased;
->>>>>>> ab9cd095
-import static com.hedera.services.bdd.spec.transactions.TxnVerbs.mintToken;
 import static com.hedera.services.bdd.spec.transactions.TxnVerbs.tokenAirdrop;
 import static com.hedera.services.bdd.spec.transactions.TxnVerbs.tokenAssociate;
 import static com.hedera.services.bdd.spec.transactions.TxnVerbs.tokenClaimAirdrop;
@@ -49,12 +46,9 @@
 import static com.hedera.services.bdd.spec.transactions.TxnVerbs.tokenReject;
 import static com.hedera.services.bdd.spec.transactions.TxnVerbs.uploadInitCode;
 import static com.hedera.services.bdd.spec.transactions.token.CustomFeeSpecs.fixedHbarFee;
-<<<<<<< HEAD
+import static com.hedera.services.bdd.spec.transactions.token.CustomFeeSpecs.fixedHtsFee;
 import static com.hedera.services.bdd.spec.transactions.token.CustomFeeSpecs.fixedHbarFeeInheritingRoyaltyCollector;
 import static com.hedera.services.bdd.spec.transactions.token.CustomFeeSpecs.royaltyFeeWithFallback;
-=======
-import static com.hedera.services.bdd.spec.transactions.token.CustomFeeSpecs.fixedHtsFee;
->>>>>>> ab9cd095
 import static com.hedera.services.bdd.spec.transactions.token.HapiTokenClaimAirdrop.pendingAirdrop;
 import static com.hedera.services.bdd.spec.transactions.token.HapiTokenReject.rejectingToken;
 import static com.hedera.services.bdd.spec.transactions.token.TokenMovement.moving;
@@ -91,15 +85,12 @@
 import static com.hederahashgraph.api.proto.java.ResponseCodeEnum.INVALID_TRANSACTION_BODY;
 import static com.hederahashgraph.api.proto.java.ResponseCodeEnum.NOT_SUPPORTED;
 import static com.hederahashgraph.api.proto.java.ResponseCodeEnum.PENDING_NFT_AIRDROP_ALREADY_EXISTS;
-<<<<<<< HEAD
-=======
+import static com.hederahashgraph.api.proto.java.TokenType.NON_FUNGIBLE_UNIQUE;
 import static com.hederahashgraph.api.proto.java.ResponseCodeEnum.TOKEN_AIRDROP_WITH_FALLBACK_ROYALTY;
 import static com.hederahashgraph.api.proto.java.ResponseCodeEnum.TOKEN_IS_PAUSED;
 import static com.hederahashgraph.api.proto.java.ResponseCodeEnum.TOKEN_NOT_ASSOCIATED_TO_ACCOUNT;
 import static com.hederahashgraph.api.proto.java.ResponseCodeEnum.TOKEN_REFERENCE_LIST_SIZE_LIMIT_EXCEEDED;
 import static com.hederahashgraph.api.proto.java.TokenType.FUNGIBLE_COMMON;
->>>>>>> ab9cd095
-import static com.hederahashgraph.api.proto.java.TokenType.NON_FUNGIBLE_UNIQUE;
 
 import com.google.protobuf.ByteString;
 import com.hedera.node.app.hapi.utils.ByteStringUtils;
@@ -720,22 +711,6 @@
         }
 
         @HapiTest
-        @DisplayName("fungible token with fixed Hbar fee payed by treasury")
-        final Stream<DynamicTest> airdropFungibleWithFixedHbarCustomFeePayedByTreasury() {
-            return defaultHapiSpec(" sender should prepay hbar custom fee")
-                    .given()
-                    .when(tokenAirdrop(moving(1, TREASURY_AS_SENDER_TOKEN)
-                                    .between(TREASURY_AS_SENDER, RECEIVER_WITH_0_AUTO_ASSOCIATIONS))
-                            .payingWith(TREASURY_AS_SENDER)
-                            .signedBy(TREASURY_AS_SENDER)
-                            .via("transferTx"))
-                    .then(
-                            // custom fee should not be charged
-                            getAccountBalance(TREASURY_AS_SENDER).hasTokenBalance(DENOM_TOKEN, 0),
-                            validateChargedUsd("transferTx", 0.1, 10));
-        }
-
-        @HapiTest
         @DisplayName("NFT with 2 layers fixed Hts fee")
         @Order(2)
         final Stream<DynamicTest> transferNonFungibleWithFixedHtsCustomFees2Layers() {
@@ -1968,11 +1943,12 @@
                     mintToken(nftWithCustomFee, List.of(ByteStringUtils.wrapUnsafely(("customToken1").getBytes()))),
                     tokenAirdrop(TokenMovement.movingUnique(nftWithCustomFee, 1L)
                                     .between(OWNER, collectorContract))
-                            .payingWith(OWNER),
+                            .payingWith(OWNER)
+                            .via("airdropToContractTxn"),
                     getTxnRecord("airdropToContractTxn")
                             .hasPriority(recordWith()
-                                    .pendingAirdrops(includingFungiblePendingAirdrop(
-                                            moving(1, nftWithCustomFee).between(OWNER, collectorContract)))),
+                                    .pendingAirdrops(includingNftPendingAirdrop(
+                                            movingUnique(nftWithCustomFee, 1L).between(OWNER, collectorContract)))),
                     getAccountBalance(collectorContract).hasTokenBalance(nftWithCustomFee, 0)));
         }
 
@@ -1987,7 +1963,7 @@
                     deployMutableContract(collectorContract, 0),
                     newKeyNamed(supplyKey),
                     cryptoCreate(nftCollector),
-                    tokenCreate("ftCustom").withCustom(fixedHbarFee(1, collectorContract)),
+                    createNftWithRoyaltyWithFallbackFee("nftCustom", OWNER, collectorContract, supplyKey, true),
                     createNftWithRoyaltyWithFallbackFee(nftWithCustomFee, OWNER, nftCollector, supplyKey, true),
                     mintToken(nftWithCustomFee, List.of(ByteStringUtils.wrapUnsafely(("customToken1").getBytes()))),
                     tokenAirdrop(TokenMovement.movingUnique(nftWithCustomFee, 1L)
@@ -2014,14 +1990,17 @@
                     createNftWithRoyaltyWithFallbackFee(
                             nftWithCustomFee, treasuryContract, nftCollector, supplyKey, false),
                     mintToken(nftWithCustomFee, List.of(ByteStringUtils.wrapUnsafely(("customToken1").getBytes()))),
-                    tokenAirdrop(TokenMovement.movingUnique(nftWithCustomFee, 1L)
+                    tokenAssociate(OWNER, nftWithCustomFee),
+                    cryptoTransfer(movingUnique(nftWithCustomFee,1L).between(treasuryContract, OWNER)),
+                    tokenAirdrop(movingUnique(nftWithCustomFee, 1L)
                                     .between(OWNER, treasuryContract))
-                            .payingWith(OWNER),
-                    getTxnRecord("airdropToContractTxn")
+                            .payingWith(OWNER)
+                            .via("airdropToTreasuryTxn"),
+                    getTxnRecord("airdropToTreasuryTxn")
                             .hasPriority(recordWith()
-                                    .pendingAirdrops(includingFungiblePendingAirdrop(
-                                            moving(1, nftWithCustomFee).between(OWNER, treasuryContract)))),
-                    getAccountBalance(treasuryContract).hasTokenBalance(nftWithCustomFee, 0)));
+                                    .tokenTransfers(includingNonfungibleMovement(
+                                            TokenMovement.movingUnique(nftWithCustomFee,1L).between(OWNER, treasuryContract)))),
+                    getAccountBalance(treasuryContract).hasTokenBalance(nftWithCustomFee, 1)));
         }
 
         private HapiTokenCreate createNftWithRoyaltyWithFallbackFee(
