/*
 * Copyright (C) 2020-2024 Hedera Hashgraph, LLC
 *
 * Licensed under the Apache License, Version 2.0 (the "License");
 * you may not use this file except in compliance with the License.
 * You may obtain a copy of the License at
 *
 *      http://www.apache.org/licenses/LICENSE-2.0
 *
 * Unless required by applicable law or agreed to in writing, software
 * distributed under the License is distributed on an "AS IS" BASIS,
 * WITHOUT WARRANTIES OR CONDITIONS OF ANY KIND, either express or implied.
 * See the License for the specific language governing permissions and
 * limitations under the License.
 */

package com.hedera.services.bdd.suites.hip904;

import static com.hedera.node.app.service.evm.utils.EthSigsUtils.recoverAddressFromPubKey;
import static com.hedera.services.bdd.junit.TestTags.CRYPTO;
import static com.hedera.services.bdd.spec.HapiSpec.defaultHapiSpec;
import static com.hedera.services.bdd.spec.HapiSpec.hapiTest;
import static com.hedera.services.bdd.spec.assertions.TransactionRecordAsserts.includingFungibleMovement;
import static com.hedera.services.bdd.spec.assertions.TransactionRecordAsserts.includingFungiblePendingAirdrop;
import static com.hedera.services.bdd.spec.assertions.TransactionRecordAsserts.includingNftPendingAirdrop;
import static com.hedera.services.bdd.spec.assertions.TransactionRecordAsserts.includingNonfungibleMovement;
import static com.hedera.services.bdd.spec.assertions.TransactionRecordAsserts.recordWith;
import static com.hedera.services.bdd.spec.queries.QueryVerbs.getAccountBalance;
import static com.hedera.services.bdd.spec.queries.QueryVerbs.getAliasedAccountBalance;
import static com.hedera.services.bdd.spec.queries.QueryVerbs.getAutoCreatedAccountBalance;
import static com.hedera.services.bdd.spec.queries.QueryVerbs.getTxnRecord;
import static com.hedera.services.bdd.spec.transactions.TxnVerbs.contractCreate;
import static com.hedera.services.bdd.spec.transactions.TxnVerbs.cryptoApproveAllowance;
import static com.hedera.services.bdd.spec.transactions.TxnVerbs.cryptoCreate;
import static com.hedera.services.bdd.spec.transactions.TxnVerbs.cryptoDelete;
import static com.hedera.services.bdd.spec.transactions.TxnVerbs.cryptoTransfer;
import static com.hedera.services.bdd.spec.transactions.TxnVerbs.cryptoUpdateAliased;
import static com.hedera.services.bdd.spec.transactions.TxnVerbs.mintToken;
import static com.hedera.services.bdd.spec.transactions.TxnVerbs.tokenAirdrop;
import static com.hedera.services.bdd.spec.transactions.TxnVerbs.tokenAssociate;
import static com.hedera.services.bdd.spec.transactions.TxnVerbs.tokenClaimAirdrop;
import static com.hedera.services.bdd.spec.transactions.TxnVerbs.tokenCreate;
import static com.hedera.services.bdd.spec.transactions.TxnVerbs.tokenDissociate;
import static com.hedera.services.bdd.spec.transactions.TxnVerbs.tokenFreeze;
import static com.hedera.services.bdd.spec.transactions.TxnVerbs.tokenPause;
import static com.hedera.services.bdd.spec.transactions.TxnVerbs.tokenReject;
import static com.hedera.services.bdd.spec.transactions.TxnVerbs.uploadInitCode;
import static com.hedera.services.bdd.spec.transactions.token.CustomFeeSpecs.fixedHbarFee;
import static com.hedera.services.bdd.spec.transactions.token.CustomFeeSpecs.fixedHbarFeeInheritingRoyaltyCollector;
import static com.hedera.services.bdd.spec.transactions.token.CustomFeeSpecs.fixedHtsFee;
import static com.hedera.services.bdd.spec.transactions.token.CustomFeeSpecs.royaltyFeeWithFallback;
import static com.hedera.services.bdd.spec.transactions.token.HapiTokenClaimAirdrop.pendingAirdrop;
import static com.hedera.services.bdd.spec.transactions.token.HapiTokenReject.rejectingToken;
import static com.hedera.services.bdd.spec.transactions.token.TokenMovement.moving;
import static com.hedera.services.bdd.spec.transactions.token.TokenMovement.movingUnique;
import static com.hedera.services.bdd.spec.transactions.token.TokenMovement.movingUniqueWithAllowance;
import static com.hedera.services.bdd.spec.transactions.token.TokenMovement.movingWithAllowance;
import static com.hedera.services.bdd.spec.transactions.token.TokenMovement.movingWithDecimals;
import static com.hedera.services.bdd.spec.utilops.CustomSpecAssert.allRunFor;
import static com.hedera.services.bdd.spec.utilops.UtilVerbs.newKeyNamed;
import static com.hedera.services.bdd.spec.utilops.UtilVerbs.validateChargedUsd;
import static com.hedera.services.bdd.spec.utilops.UtilVerbs.withOpContext;
import static com.hedera.services.bdd.suites.HapiSuite.DEFAULT_PAYER;
import static com.hedera.services.bdd.suites.HapiSuite.FREEZE_ADMIN;
import static com.hedera.services.bdd.suites.HapiSuite.ONE_HBAR;
import static com.hedera.services.bdd.suites.HapiSuite.ONE_HUNDRED_HBARS;
import static com.hedera.services.bdd.suites.HapiSuite.ONE_MILLION_HBARS;
import static com.hedera.services.bdd.suites.HapiSuite.flattened;
import static com.hedera.services.bdd.suites.crypto.AutoCreateUtils.updateSpecFor;
import static com.hedera.services.bdd.suites.crypto.TransferWithCustomFixedFees.htsFee;
import static com.hederahashgraph.api.proto.java.ResponseCodeEnum.ACCOUNT_DELETED;
import static com.hederahashgraph.api.proto.java.ResponseCodeEnum.ACCOUNT_FROZEN_FOR_TOKEN;
import static com.hederahashgraph.api.proto.java.ResponseCodeEnum.ACCOUNT_HAS_PENDING_AIRDROPS;
import static com.hederahashgraph.api.proto.java.ResponseCodeEnum.CUSTOM_FEE_CHARGING_EXCEEDED_MAX_RECURSION_DEPTH;
import static com.hederahashgraph.api.proto.java.ResponseCodeEnum.EMPTY_TOKEN_TRANSFER_BODY;
import static com.hederahashgraph.api.proto.java.ResponseCodeEnum.INSUFFICIENT_PAYER_BALANCE;
import static com.hederahashgraph.api.proto.java.ResponseCodeEnum.INSUFFICIENT_SENDER_ACCOUNT_BALANCE_FOR_CUSTOM_FEE;
import static com.hederahashgraph.api.proto.java.ResponseCodeEnum.INSUFFICIENT_TOKEN_BALANCE;
import static com.hederahashgraph.api.proto.java.ResponseCodeEnum.INVALID_ACCOUNT_AMOUNTS;
import static com.hederahashgraph.api.proto.java.ResponseCodeEnum.INVALID_ACCOUNT_ID;
import static com.hederahashgraph.api.proto.java.ResponseCodeEnum.INVALID_ALIAS_KEY;
import static com.hederahashgraph.api.proto.java.ResponseCodeEnum.INVALID_RECEIVING_NODE_ACCOUNT;
import static com.hederahashgraph.api.proto.java.ResponseCodeEnum.INVALID_SIGNATURE;
import static com.hederahashgraph.api.proto.java.ResponseCodeEnum.INVALID_TOKEN_ID;
import static com.hederahashgraph.api.proto.java.ResponseCodeEnum.INVALID_TOKEN_NFT_SERIAL_NUMBER;
import static com.hederahashgraph.api.proto.java.ResponseCodeEnum.INVALID_TRANSACTION_BODY;
import static com.hederahashgraph.api.proto.java.ResponseCodeEnum.NOT_SUPPORTED;
import static com.hederahashgraph.api.proto.java.ResponseCodeEnum.PENDING_NFT_AIRDROP_ALREADY_EXISTS;
import static com.hederahashgraph.api.proto.java.ResponseCodeEnum.TOKEN_AIRDROP_WITH_FALLBACK_ROYALTY;
import static com.hederahashgraph.api.proto.java.ResponseCodeEnum.TOKEN_IS_PAUSED;
import static com.hederahashgraph.api.proto.java.ResponseCodeEnum.TOKEN_NOT_ASSOCIATED_TO_ACCOUNT;
import static com.hederahashgraph.api.proto.java.ResponseCodeEnum.TOKEN_REFERENCE_LIST_SIZE_LIMIT_EXCEEDED;
import static com.hederahashgraph.api.proto.java.TokenType.FUNGIBLE_COMMON;
import static com.hederahashgraph.api.proto.java.TokenType.NON_FUNGIBLE_UNIQUE;

import com.google.protobuf.ByteString;
import com.hedera.node.app.hapi.utils.ByteStringUtils;
import com.hedera.services.bdd.junit.EmbeddedHapiTest;
import com.hedera.services.bdd.junit.EmbeddedReason;
import com.hedera.services.bdd.junit.HapiTest;
import com.hedera.services.bdd.junit.HapiTestLifecycle;
import com.hedera.services.bdd.junit.support.TestLifecycle;
import com.hedera.services.bdd.spec.keys.SigControl;
import com.hedera.services.bdd.spec.transactions.token.HapiTokenCreate;
import com.hedera.services.bdd.spec.transactions.token.TokenMovement;
import com.hedera.services.bdd.spec.utilops.EmbeddedVerbs;
import com.hederahashgraph.api.proto.java.TokenID;
import com.hederahashgraph.api.proto.java.TokenSupplyType;
import com.swirlds.common.utility.CommonUtils;
import edu.umd.cs.findbugs.annotations.NonNull;
import java.util.List;
import java.util.Map;
import java.util.stream.Stream;
import org.junit.jupiter.api.Assertions;
import org.junit.jupiter.api.BeforeAll;
import org.junit.jupiter.api.DisplayName;
import org.junit.jupiter.api.DynamicTest;
import org.junit.jupiter.api.MethodOrderer;
import org.junit.jupiter.api.Nested;
import org.junit.jupiter.api.Order;
import org.junit.jupiter.api.Tag;
import org.junit.jupiter.api.TestMethodOrder;

@Tag(CRYPTO)
@HapiTestLifecycle
@DisplayName("Token airdrop")
public class TokenAirdropTest extends TokenAirdropBase {

    @BeforeAll
    static void beforeAll(@NonNull final TestLifecycle lifecycle) {
        lifecycle.overrideInClass(Map.of(
                "tokens.airdrops.enabled", "true",
                "tokens.airdrops.claim.enabled", "true",
                "entities.unlimitedAutoAssociationsEnabled", "true"));
        lifecycle.doAdhoc(setUpTokensAndAllReceivers());
    }

    @Nested
    @DisplayName("to existing accounts")
    class AirdropToExistingAccounts {

        @Nested
        @DisplayName("with free auto associations slots")
        class AirdropToExistingAccountsWhitFreeAutoAssociations {

            @HapiTest
            final Stream<DynamicTest> tokenAirdropToExistingAccountsTransfers() {
                return defaultHapiSpec("should transfer fungible tokens")
                        .given()
                        .when( // associated receiver and receivers with free auto association slots
                                tokenAirdrop(
                                                moveFungibleTokensTo(ASSOCIATED_RECEIVER),
                                                moveFungibleTokensTo(RECEIVER_WITH_UNLIMITED_AUTO_ASSOCIATIONS),
                                                moveFungibleTokensTo(RECEIVER_WITH_FREE_AUTO_ASSOCIATIONS))
                                        .payingWith(OWNER)
                                        .via("fungible airdrop"))
                        .then( // assert txn record
                                getTxnRecord("fungible airdrop")
                                        .hasPriority(recordWith()
                                                .tokenTransfers(includingFungibleMovement(moving(30, FUNGIBLE_TOKEN)
                                                        .distributing(
                                                                OWNER,
                                                                RECEIVER_WITH_UNLIMITED_AUTO_ASSOCIATIONS,
                                                                RECEIVER_WITH_FREE_AUTO_ASSOCIATIONS,
                                                                ASSOCIATED_RECEIVER)))),
                                // assert balance
                                getAccountBalance(ASSOCIATED_RECEIVER).hasTokenBalance(FUNGIBLE_TOKEN, 10),
                                getAccountBalance(RECEIVER_WITH_UNLIMITED_AUTO_ASSOCIATIONS)
                                        .hasTokenBalance(FUNGIBLE_TOKEN, 10),
                                getAccountBalance(RECEIVER_WITH_FREE_AUTO_ASSOCIATIONS)
                                        .hasTokenBalance(FUNGIBLE_TOKEN, 10),
                                // associate receiver - will be simple transfer
                                // unlimited associations receiver - 0.1 (because not associated yet)
                                // free auto associations receiver - 0.1 (because not associated yet)
                                validateChargedUsd("fungible airdrop", 0.2, 1));
            }

            @HapiTest
            final Stream<DynamicTest> tokenMultipleAirdropsToSameAccount() {
                String receiver = "OneReceiver";
                return defaultHapiSpec("to multiple accounts should transfer fungible tokens")
                        .given()
                        .when(
                                cryptoCreate("Sender1"),
                                cryptoCreate("Sender2"),
                                cryptoCreate("Sender3"),
                                cryptoCreate(receiver).maxAutomaticTokenAssociations(1),
                                tokenAssociate("Sender1", FUNGIBLE_TOKEN),
                                tokenAssociate("Sender2", FUNGIBLE_TOKEN),
                                tokenAssociate("Sender3", FUNGIBLE_TOKEN),
                                cryptoTransfer(
                                        moving(10, FUNGIBLE_TOKEN).between(OWNER, "Sender1"),
                                        moving(10, FUNGIBLE_TOKEN).between(OWNER, "Sender2"),
                                        moving(10, FUNGIBLE_TOKEN).between(OWNER, "Sender3")),
                                tokenAirdrop(moving(10, FUNGIBLE_TOKEN).between("Sender1", receiver))
                                        .payingWith("Sender1"),
                                tokenAirdrop(moving(10, FUNGIBLE_TOKEN).between("Sender2", receiver))
                                        .payingWith("Sender2"),
                                tokenAirdrop(moving(10, FUNGIBLE_TOKEN).between("Sender3", receiver))
                                        .payingWith("Sender3")
                                        .via("multiple fungible airdrop"))
                        .then(
                                // assert balance
                                getAccountBalance(receiver).hasTokenBalance(FUNGIBLE_TOKEN, 30),
                                getAccountBalance("Sender1").hasTokenBalance(FUNGIBLE_TOKEN, 0),
                                getAccountBalance("Sender2").hasTokenBalance(FUNGIBLE_TOKEN, 0),
                                getAccountBalance("Sender3").hasTokenBalance(FUNGIBLE_TOKEN, 0));
            }

            @HapiTest
            final Stream<DynamicTest> nftAirdropToExistingAccountsTransfers() {
                return defaultHapiSpec("should transfer NFTs")
                        .given()
                        .when( // receivers with free auto association slots
                                tokenAirdrop(
                                                movingUnique(NON_FUNGIBLE_TOKEN, 3L)
                                                        .between(OWNER, RECEIVER_WITH_UNLIMITED_AUTO_ASSOCIATIONS),
                                                movingUnique(NON_FUNGIBLE_TOKEN, 4L)
                                                        .between(OWNER, RECEIVER_WITH_FREE_AUTO_ASSOCIATIONS),
                                                movingUnique(NON_FUNGIBLE_TOKEN, 5L)
                                                        .between(OWNER, ASSOCIATED_RECEIVER))
                                        .payingWith(OWNER)
                                        .via("non fungible airdrop"))
                        .then( // assert txn record
                                getTxnRecord("non fungible airdrop")
                                        .hasPriority(recordWith()
                                                .tokenTransfers(includingNonfungibleMovement(
                                                        movingUnique(NON_FUNGIBLE_TOKEN, 3L, 4L, 5L)
                                                                .distributing(
                                                                        RECEIVER_WITH_UNLIMITED_AUTO_ASSOCIATIONS,
                                                                        RECEIVER_WITH_FREE_AUTO_ASSOCIATIONS,
                                                                        ASSOCIATED_RECEIVER)))),
                                // assert account balances
                                getAccountBalance(ASSOCIATED_RECEIVER).hasTokenBalance(NON_FUNGIBLE_TOKEN, 1),
                                getAccountBalance(RECEIVER_WITH_UNLIMITED_AUTO_ASSOCIATIONS)
                                        .hasTokenBalance(NON_FUNGIBLE_TOKEN, 1),
                                getAccountBalance(RECEIVER_WITH_FREE_AUTO_ASSOCIATIONS)
                                        .hasTokenBalance(NON_FUNGIBLE_TOKEN, 1),
                                // associate receiver - will be simple transfer
                                // unlimited associations receiver - 0.1 (because not associated yet)
                                // free auto associations receiver - 0.1 (because not associated yet)
                                validateChargedUsd("non fungible airdrop", 0.2, 1));
            }
        }

        @Nested
        @DisplayName("without free auto associations slots")
        class AirdropToExistingAccountsWithoutFreeAutoAssociations {
            @HapiTest
            final Stream<DynamicTest> tokenAirdropToExistingAccountsPending() {
                return defaultHapiSpec("fungible tokens should be in pending state")
                        .given()
                        .when(tokenAirdrop(
                                        moveFungibleTokensTo(RECEIVER_WITHOUT_FREE_AUTO_ASSOCIATIONS),
                                        moveFungibleTokensTo(RECEIVER_WITH_0_AUTO_ASSOCIATIONS))
                                .payingWith(OWNER)
                                .via("fungible airdrop"))
                        .then( // assert txn record
                                getTxnRecord("fungible airdrop")
                                        .hasPriority(recordWith()
                                                .pendingAirdrops(includingFungiblePendingAirdrop(
                                                        moveFungibleTokensTo(RECEIVER_WITHOUT_FREE_AUTO_ASSOCIATIONS),
                                                        moveFungibleTokensTo(RECEIVER_WITH_0_AUTO_ASSOCIATIONS)))),
                                // assert balances
                                getAccountBalance(RECEIVER_WITH_0_AUTO_ASSOCIATIONS)
                                        .hasTokenBalance(FUNGIBLE_TOKEN, 0),
                                getAccountBalance(RECEIVER_WITHOUT_FREE_AUTO_ASSOCIATIONS)
                                        .hasTokenBalance(FUNGIBLE_TOKEN, 0),
                                // zero auto associations receiver - 0.1 (creates pending airdrop)
                                // without free auto associations receiver - 0.1 (creates pending airdrop)
                                validateChargedUsd("fungible airdrop", 0.2, 1));
            }

            @HapiTest
            final Stream<DynamicTest> nftAirdropToExistingAccountsPending() {
                return defaultHapiSpec("NFTs should be in pending state")
                        .given()
                        .when( // without free auto association slots
                                tokenAirdrop(
                                                movingUnique(NON_FUNGIBLE_TOKEN, 1L)
                                                        .between(OWNER, RECEIVER_WITH_0_AUTO_ASSOCIATIONS),
                                                movingUnique(NON_FUNGIBLE_TOKEN, 2L)
                                                        .between(OWNER, RECEIVER_WITHOUT_FREE_AUTO_ASSOCIATIONS))
                                        .payingWith(OWNER)
                                        .via("non fungible airdrop"))
                        .then( // assert the pending list
                                getTxnRecord("non fungible airdrop")
                                        .hasPriority(recordWith()
                                                .pendingAirdrops(includingNftPendingAirdrop(
                                                        movingUnique(NON_FUNGIBLE_TOKEN, 1L)
                                                                .between(OWNER, RECEIVER_WITH_0_AUTO_ASSOCIATIONS),
                                                        movingUnique(NON_FUNGIBLE_TOKEN, 2L)
                                                                .between(
                                                                        OWNER,
                                                                        RECEIVER_WITHOUT_FREE_AUTO_ASSOCIATIONS)))),

                                // assert account balances
                                getAccountBalance(RECEIVER_WITH_0_AUTO_ASSOCIATIONS)
                                        .hasTokenBalance(NON_FUNGIBLE_TOKEN, 0),
                                getAccountBalance(RECEIVER_WITHOUT_FREE_AUTO_ASSOCIATIONS)
                                        .hasTokenBalance(NON_FUNGIBLE_TOKEN, 0),
                                // zero auto associations receiver - 0.1 (creates pending airdrop)
                                // without free auto associations receiver - 0.1 (creates pending airdrop)
                                validateChargedUsd("non fungible airdrop", 0.2, 1));
            }

            @HapiTest
            @DisplayName("charge association fee for FT correctly")
            final Stream<DynamicTest> chargeAssociationFeeForFT() {
                var receiver = "receiver";
                return hapiTest(
                        cryptoCreate(receiver).maxAutomaticTokenAssociations(0),
                        tokenAirdrop(moving(1, FUNGIBLE_TOKEN).between(OWNER, receiver))
                                .payingWith(OWNER)
                                .via("airdrop"),
                        tokenAirdrop(moving(1, FUNGIBLE_TOKEN).between(OWNER, receiver))
                                .payingWith(OWNER)
                                .via("second airdrop"),
                        validateChargedUsd("airdrop", 0.1, 1),
                        validateChargedUsd("second airdrop", 0.05, 1));
            }

            @HapiTest
            @DisplayName("charge association fee for NFT correctly")
            final Stream<DynamicTest> chargeAssociationFeeForNFT() {
                var receiver = "receiver";
                return hapiTest(
                        cryptoCreate(receiver).maxAutomaticTokenAssociations(0),
                        tokenAirdrop(movingUnique(NON_FUNGIBLE_TOKEN, 1).between(OWNER, receiver))
                                .payingWith(OWNER)
                                .via("airdrop"),
                        tokenAirdrop(movingUnique(NON_FUNGIBLE_TOKEN, 2).between(OWNER, receiver))
                                .payingWith(OWNER)
                                .via("second airdrop"),
                        validateChargedUsd("airdrop", 0.1, 1),
                        validateChargedUsd("second airdrop", 0.1, 1));
            }

            @HapiTest
            @DisplayName("with multiple tokens")
            final Stream<DynamicTest> tokenAirdropMultipleTokens() {
                return defaultHapiSpec("airdrop multiple tokens should pass")
                        .given(
                                createTokenWithName("FT1"),
                                createTokenWithName("FT2"),
                                createTokenWithName("FT3"),
                                createTokenWithName("FT4"),
                                createTokenWithName("FT5"),
                                createTokenWithName("FT6"),
                                createTokenWithName("FT7"),
                                createTokenWithName("FT8"),
                                createTokenWithName("FT9"),
                                createTokenWithName("FT10"))
                        .when(tokenAirdrop(
                                        defaultMovementOfToken("FT1"),
                                        defaultMovementOfToken("FT2"),
                                        defaultMovementOfToken("FT3"),
                                        defaultMovementOfToken("FT4"),
                                        defaultMovementOfToken("FT5"),
                                        defaultMovementOfToken("FT6"),
                                        defaultMovementOfToken("FT7"),
                                        defaultMovementOfToken("FT8"),
                                        defaultMovementOfToken("FT9"),
                                        defaultMovementOfToken("FT10"))
                                .payingWith(OWNER)
                                .via("fungible airdrop"))
                        .then(
                                // assert balances
                                getAccountBalance(RECEIVER_WITH_UNLIMITED_AUTO_ASSOCIATIONS)
                                        .hasTokenBalance("FT1", 10),
                                getAccountBalance(RECEIVER_WITH_UNLIMITED_AUTO_ASSOCIATIONS)
                                        .hasTokenBalance("FT2", 10),
                                getAccountBalance(RECEIVER_WITH_UNLIMITED_AUTO_ASSOCIATIONS)
                                        .hasTokenBalance("FT3", 10),
                                getAccountBalance(RECEIVER_WITH_UNLIMITED_AUTO_ASSOCIATIONS)
                                        .hasTokenBalance("FT4", 10),
                                getAccountBalance(RECEIVER_WITH_UNLIMITED_AUTO_ASSOCIATIONS)
                                        .hasTokenBalance("FT5", 10),
                                getAccountBalance(RECEIVER_WITH_UNLIMITED_AUTO_ASSOCIATIONS)
                                        .hasTokenBalance("FT6", 10),
                                getAccountBalance(RECEIVER_WITH_UNLIMITED_AUTO_ASSOCIATIONS)
                                        .hasTokenBalance("FT7", 10),
                                getAccountBalance(RECEIVER_WITH_UNLIMITED_AUTO_ASSOCIATIONS)
                                        .hasTokenBalance("FT8", 10),
                                getAccountBalance(RECEIVER_WITH_UNLIMITED_AUTO_ASSOCIATIONS)
                                        .hasTokenBalance("FT9", 10),
                                getAccountBalance(RECEIVER_WITH_UNLIMITED_AUTO_ASSOCIATIONS)
                                        .hasTokenBalance("FT10", 10));
            }
        }

        @HapiTest
        @DisplayName("in pending state")
        final Stream<DynamicTest> consequentAirdrops() {
            // Verify that when sending 2 consequent airdrops to a recipient,
            // which associated themselves to the token after the first airdrop,
            // the second airdrop is directly transferred to the recipient and the first airdrop remains in pending
            // state
            var receiver = "receiver";
            return defaultHapiSpec("should be not affected by following airdrops")
                    .given(
                            cryptoCreate(receiver).maxAutomaticTokenAssociations(0),
                            // send first airdrop
                            tokenAirdrop(moving(10, FUNGIBLE_TOKEN).between(OWNER, receiver))
                                    .payingWith(OWNER)
                                    .via("first"),
                            getTxnRecord("first")
                                    // assert pending airdrops
                                    .hasPriority(recordWith()
                                            .pendingAirdrops(includingFungiblePendingAirdrop(
                                                    moving(10, FUNGIBLE_TOKEN).between(OWNER, receiver)))),
                            // creates pending airdrop
                            validateChargedUsd("first", 0.1, 10))
                    .when(tokenAssociate(receiver, FUNGIBLE_TOKEN))
                    .then( // this time tokens should be transferred
                            tokenAirdrop(moving(10, FUNGIBLE_TOKEN).between(OWNER, receiver))
                                    .payingWith(OWNER)
                                    .via("second"),
                            // assert OWNER and receiver accounts to ensure first airdrop is still in pending state
                            getTxnRecord("second")
                                    // assert transfers
                                    .hasPriority(recordWith()
                                            .tokenTransfers(includingFungibleMovement(
                                                    moving(10, FUNGIBLE_TOKEN).between(OWNER, receiver)))),
                            // just a crypto transfer
                            validateChargedUsd("second", 0.001, 10),
                            // assert the account balance
                            getAccountBalance(receiver).hasTokenBalance(FUNGIBLE_TOKEN, 10));
        }

        @HapiTest
        @DisplayName("that is alias with 0 free maxAutoAssociations")
        final Stream<DynamicTest> airdropToAliasWithNoFreeSlots() {
            final var validAlias = "validAlias";
            return defaultHapiSpec("should go in pending state")
                    .given(newKeyNamed(validAlias))
                    .when(
                            cryptoTransfer(movingUnique(NON_FUNGIBLE_TOKEN, 10L).between(OWNER, validAlias))
                                    .payingWith(OWNER)
                                    .signedBy(OWNER, validAlias),
                            withOpContext((spec, opLog) -> updateSpecFor(spec, validAlias)),
                            cryptoUpdateAliased(validAlias)
                                    .maxAutomaticAssociations(1)
                                    .signedBy(validAlias, DEFAULT_PAYER))
                    .then(
                            tokenAirdrop(moveFungibleTokensTo(validAlias))
                                    .payingWith(OWNER)
                                    .via("aliasAirdrop"),
                            getTxnRecord("aliasAirdrop")
                                    .hasPriority(recordWith()
                                            .pendingAirdrops(
                                                    includingFungiblePendingAirdrop(moveFungibleTokensTo(validAlias)))),
                            getAccountBalance(validAlias).hasTokenBalance(NON_FUNGIBLE_TOKEN, 1),
                            getAccountBalance(validAlias).hasTokenBalance(FUNGIBLE_TOKEN, 0));
        }

        @HapiTest
        @DisplayName("airdrop to contract with admin key")
        final Stream<DynamicTest> airdropToContractWithAdminKey() {
            final var testContract = "ToyMaker";
            final var key = "key";
            return hapiTest(
                    newKeyNamed(key),
                    uploadInitCode(testContract),
                    contractCreate(testContract).adminKey(key),
                    tokenAirdrop(moving(10, FUNGIBLE_TOKEN).between(OWNER, testContract))
                            .signedBy(OWNER)
                            .payingWith(OWNER));
        }

        @HapiTest
        @DisplayName("after reject should keep the association")
        final Stream<DynamicTest> afterRejectShouldKeepTheAssociation() {
            final var receiver = "receiver";
            return hapiTest(
                    cryptoCreate(receiver).maxAutomaticTokenAssociations(0),

                    // Token airdrop and verify that the receiver balance is 0
                    tokenAirdrop(moving(10, FUNGIBLE_TOKEN).between(OWNER, receiver))
                            .signedBy(OWNER)
                            .payingWith(OWNER),
                    getAccountBalance(receiver).hasTokenBalance(FUNGIBLE_TOKEN, 0),

                    // Claim and verify that receiver balance is 10
                    tokenClaimAirdrop(pendingAirdrop(OWNER, receiver, FUNGIBLE_TOKEN))
                            .payingWith(receiver),
                    getAccountBalance(receiver).hasTokenBalance(FUNGIBLE_TOKEN, 10),

                    // Reject and verify that receiver balance is 0
                    tokenReject(rejectingToken(FUNGIBLE_TOKEN)).payingWith(receiver),
                    getAccountBalance(receiver).hasTokenBalance(FUNGIBLE_TOKEN, 0),

                    // Airdrop without claim and verify that the receiver balance is 10
                    tokenAirdrop(moving(10, FUNGIBLE_TOKEN).between(OWNER, receiver))
                            .signedBy(OWNER)
                            .payingWith(OWNER),
                    getAccountBalance(receiver).hasTokenBalance(FUNGIBLE_TOKEN, 10));
        }

        @HapiTest
        @DisplayName("airdrop after claim should result in CryptoTransfer")
        final Stream<DynamicTest> airdropAfterClaimShouldResultInCryptoTransfer() {
            final var receiver = "receiver";
            return hapiTest(
                    cryptoCreate(receiver).maxAutomaticTokenAssociations(0),

                    // Token airdrop and verify that the receiver balance is 0
                    tokenAirdrop(moving(10, FUNGIBLE_TOKEN).between(OWNER, receiver))
                            .signedBy(OWNER)
                            .payingWith(OWNER),
                    getAccountBalance(receiver).hasTokenBalance(FUNGIBLE_TOKEN, 0),

                    // Claim and verify that receiver balance is 10
                    tokenClaimAirdrop(pendingAirdrop(OWNER, receiver, FUNGIBLE_TOKEN))
                            .payingWith(receiver),
                    getAccountBalance(receiver).hasTokenBalance(FUNGIBLE_TOKEN, 10),

                    // Airdrop without claim and verify that the receiver balance is 20
                    tokenAirdrop(moving(10, FUNGIBLE_TOKEN).between(OWNER, receiver))
                            .signedBy(OWNER)
                            .payingWith(OWNER),
                    getAccountBalance(receiver).hasTokenBalance(FUNGIBLE_TOKEN, 20));
        }

        @Nested
        @DisplayName("and with receiverSigRequired=true")
        class ReceiverSigRequiredTests {
            private static final String RECEIVER_WITH_SIG_REQUIRED = "receiver_sig_required";

            @HapiTest
            @DisplayName("signed and no free slots")
            final Stream<DynamicTest> receiverSigInPending() {

                return defaultHapiSpec("should go to pending state")
                        .given(cryptoCreate(RECEIVER_WITH_SIG_REQUIRED)
                                .receiverSigRequired(true)
                                .maxAutomaticTokenAssociations(0))
                        .when(tokenAirdrop(moveFungibleTokensTo(RECEIVER_WITH_SIG_REQUIRED))
                                .payingWith(OWNER)
                                .signedBy(RECEIVER_WITH_SIG_REQUIRED, OWNER)
                                .via("sigTxn"))
                        .then(
                                getTxnRecord("sigTxn")
                                        // assert transfers
                                        .hasPriority(recordWith()
                                                .pendingAirdrops(
                                                        includingFungiblePendingAirdrop(moving(10, FUNGIBLE_TOKEN)
                                                                .between(OWNER, RECEIVER_WITH_SIG_REQUIRED)))),
                                // assert balances
                                getAccountBalance(RECEIVER_WITH_SIG_REQUIRED).hasTokenBalance(FUNGIBLE_TOKEN, 0));
            }

            @HapiTest
            @DisplayName("signed and with free slots")
            final Stream<DynamicTest> receiverSigInPendingFreeSlots() {

                return defaultHapiSpec("should result in successful transfer")
                        .given(cryptoCreate(RECEIVER_WITH_SIG_REQUIRED)
                                .receiverSigRequired(true)
                                .maxAutomaticTokenAssociations(5))
                        .when(tokenAirdrop(moveFungibleTokensTo(RECEIVER_WITH_SIG_REQUIRED))
                                .payingWith(OWNER)
                                .signedBy(RECEIVER_WITH_SIG_REQUIRED, OWNER)
                                .via("sigTxn"))
                        .then(
                                getTxnRecord("sigTxn")
                                        // assert transfers
                                        .hasPriority(recordWith()
                                                .tokenTransfers(includingFungibleMovement(moving(10, FUNGIBLE_TOKEN)
                                                        .between(OWNER, RECEIVER_WITH_SIG_REQUIRED)))),
                                // assert balances
                                getAccountBalance(RECEIVER_WITH_SIG_REQUIRED).hasTokenBalance(FUNGIBLE_TOKEN, 10));
            }

            @HapiTest
            @DisplayName("and is associated and signed by receiver")
            final Stream<DynamicTest> receiverSigIsAssociated() {

                return defaultHapiSpec("should result in successful transfer")
                        .given(cryptoCreate(RECEIVER_WITH_SIG_REQUIRED)
                                .receiverSigRequired(true)
                                .maxAutomaticTokenAssociations(5))
                        .when(tokenAssociate(RECEIVER_WITH_SIG_REQUIRED, FUNGIBLE_TOKEN))
                        .then(
                                tokenAirdrop(moveFungibleTokensTo(RECEIVER_WITH_SIG_REQUIRED))
                                        .payingWith(OWNER)
                                        .signedBy(RECEIVER_WITH_SIG_REQUIRED, OWNER)
                                        .via("sigTxn"),
                                getTxnRecord("sigTxn")
                                        .hasPriority(recordWith()
                                                .tokenTransfers(includingFungibleMovement(
                                                        moveFungibleTokensTo(RECEIVER_WITH_SIG_REQUIRED)))),
                                getAccountBalance(RECEIVER_WITH_SIG_REQUIRED).hasTokenBalance(FUNGIBLE_TOKEN, 10));
            }

            @HapiTest
            @DisplayName("and is associated but not signed by receiver")
            final Stream<DynamicTest> receiverSigIsAssociatedButNotSigned() {

                return defaultHapiSpec("should result in pending transfer")
                        .given(cryptoCreate(RECEIVER_WITH_SIG_REQUIRED)
                                .receiverSigRequired(true)
                                .maxAutomaticTokenAssociations(5))
                        .when(tokenAssociate(RECEIVER_WITH_SIG_REQUIRED, FUNGIBLE_TOKEN))
                        .then(
                                tokenAirdrop(moveFungibleTokensTo(RECEIVER_WITH_SIG_REQUIRED))
                                        .payingWith(OWNER)
                                        .signedBy(OWNER)
                                        .via("sigTxn"),
                                getTxnRecord("sigTxn")
                                        .hasPriority(recordWith()
                                                .pendingAirdrops(includingFungiblePendingAirdrop(
                                                        moveFungibleTokensTo(RECEIVER_WITH_SIG_REQUIRED)))),
                                getAccountBalance(RECEIVER_WITH_SIG_REQUIRED).hasTokenBalance(FUNGIBLE_TOKEN, 0));
            }

            @HapiTest
            @DisplayName("multiple tokens with one associated")
            final Stream<DynamicTest> multipleTokensOneAssociated() {

                return defaultHapiSpec("should transfer one token and keep the other in pending state")
                        .given(
                                tokenCreate("FT_B").treasury(OWNER).initialSupply(500),
                                cryptoCreate(RECEIVER_WITH_SIG_REQUIRED)
                                        .receiverSigRequired(true)
                                        .maxAutomaticTokenAssociations(0))
                        .when(tokenAssociate(RECEIVER_WITH_SIG_REQUIRED, "FT_B"))
                        .then(
                                tokenAirdrop(
                                                moving(10, FUNGIBLE_TOKEN).between(OWNER, RECEIVER_WITH_SIG_REQUIRED),
                                                moving(10, "FT_B").between(OWNER, RECEIVER_WITH_SIG_REQUIRED))
                                        .payingWith(OWNER)
                                        .signedBy(OWNER, RECEIVER_WITH_SIG_REQUIRED)
                                        .via("sigTxn"),
                                getTxnRecord("sigTxn")
                                        .hasPriority(recordWith()
                                                .pendingAirdrops(
                                                        includingFungiblePendingAirdrop(moving(10, FUNGIBLE_TOKEN)
                                                                .between(OWNER, RECEIVER_WITH_SIG_REQUIRED)))
                                                .tokenTransfers(includingFungibleMovement(moving(10, "FT_B")
                                                        .between(OWNER, RECEIVER_WITH_SIG_REQUIRED)))),
                                getAccountBalance(RECEIVER_WITH_SIG_REQUIRED).hasTokenBalance(FUNGIBLE_TOKEN, 0),
                                getAccountBalance(RECEIVER_WITH_SIG_REQUIRED).hasTokenBalance("FT_B", 10));
            }
        }

        @HapiTest
        @DisplayName("token not associated after pending airdrop")
        final Stream<DynamicTest> tokenNotAssociatedAfterPendingAirdrop() {
            final var notAssociatedReceiver = "notAssociatedReceiver";
            return hapiTest(
                    cryptoCreate(notAssociatedReceiver).maxAutomaticTokenAssociations(0),
                    tokenAirdrop(moveFungibleTokensTo(notAssociatedReceiver)).payingWith(OWNER),
                    cryptoTransfer(moving(10, FUNGIBLE_TOKEN).between(OWNER, notAssociatedReceiver))
                            .hasKnownStatus(TOKEN_NOT_ASSOCIATED_TO_ACCOUNT));
        }
    }

    // custom fees
    @Nested
    @DisplayName("with custom fees for")
    @TestMethodOrder(MethodOrderer.OrderAnnotation.class)
    class AirdropTokensWithCustomFees {
        private static final long HBAR_FEE = 1000L;
        private static final long HTS_FEE = 100L;

        @BeforeAll
        static void beforeAll(@NonNull final TestLifecycle lifecycle) {
            lifecycle.doAdhoc(setUpTokensWithCustomFees(1_000_000L, HBAR_FEE, HTS_FEE));
        }

        @HapiTest
        @DisplayName("fungible token with fixed Hbar fee")
        @Order(1)
        final Stream<DynamicTest> airdropFungibleWithFixedHbarCustomFee() {
            final var initialBalance = 100 * ONE_HUNDRED_HBARS;
            return defaultHapiSpec(" sender should prepay hbar custom fee")
                    .given(
                            cryptoCreate(OWNER_OF_TOKENS_WITH_CUSTOM_FEES).balance(initialBalance),
                            tokenAssociate(OWNER_OF_TOKENS_WITH_CUSTOM_FEES, FT_WITH_HBAR_FIXED_FEE),
                            cryptoTransfer(moving(1000, FT_WITH_HBAR_FIXED_FEE)
                                    .between(TREASURY_FOR_CUSTOM_FEE_TOKENS, OWNER_OF_TOKENS_WITH_CUSTOM_FEES)))
                    .when(tokenAirdrop(moving(1, FT_WITH_HBAR_FIXED_FEE)
                                    .between(OWNER_OF_TOKENS_WITH_CUSTOM_FEES, RECEIVER_WITH_0_AUTO_ASSOCIATIONS))
                            .fee(ONE_HUNDRED_HBARS)
                            .payingWith(OWNER_OF_TOKENS_WITH_CUSTOM_FEES)
                            .via("transferTx"))
                    .then(
                            // assert balances
                            getAccountBalance(RECEIVER_WITH_0_AUTO_ASSOCIATIONS)
                                    .hasTokenBalance(FT_WITH_HBAR_FIXED_FEE, 0),
                            getAccountBalance(HBAR_COLLECTOR).hasTinyBars(HBAR_FEE),
                            withOpContext((spec, log) -> {
                                final var record = getTxnRecord("transferTx");
                                allRunFor(spec, record);
                                final var txFee = record.getResponseRecord().getTransactionFee();
                                // the token should not be transferred but the custom fee should be charged
                                final var ownerBalance = getAccountBalance(OWNER_OF_TOKENS_WITH_CUSTOM_FEES)
                                        .hasTinyBars(initialBalance - (txFee + HBAR_FEE))
                                        .hasTokenBalance(FT_WITH_HBAR_FIXED_FEE, 1000);
                                allRunFor(spec, ownerBalance);
                            }),
                            // pending airdrop should be created
                            validateChargedUsd("transferTx", 0.1, 10));
        }

        @HapiTest
        @DisplayName("fungible token with fixed Hbar fee payed by treasury")
        final Stream<DynamicTest> airdropFungibleWithFixedHbarCustomFeePayedByTreasury() {
            return defaultHapiSpec(" sender should prepay hbar custom fee")
                    .given()
                    .when(tokenAirdrop(moving(1, TREASURY_AS_SENDER_TOKEN)
                                    .between(TREASURY_AS_SENDER, RECEIVER_WITH_0_AUTO_ASSOCIATIONS))
                            .payingWith(TREASURY_AS_SENDER)
                            .signedBy(TREASURY_AS_SENDER)
                            .via("transferTx"))
                    .then(
                            // custom fee should not be charged
                            getAccountBalance(TREASURY_AS_SENDER).hasTokenBalance(DENOM_TOKEN, 0),
                            validateChargedUsd("transferTx", 0.1, 10));
        }

        @HapiTest
        @DisplayName("NFT with 2 layers fixed Hts fee")
        @Order(2)
        final Stream<DynamicTest> transferNonFungibleWithFixedHtsCustomFees2Layers() {
            return defaultHapiSpec("sender should prepay hts custom fee")
                    .given(
                            cryptoCreate(OWNER_OF_TOKENS_WITH_CUSTOM_FEES).balance(100 * ONE_HUNDRED_HBARS),
                            tokenAssociate(OWNER_OF_TOKENS_WITH_CUSTOM_FEES, DENOM_TOKEN),
                            tokenAssociate(OWNER_OF_TOKENS_WITH_CUSTOM_FEES, FT_WITH_HTS_FIXED_FEE),
                            tokenAssociate(OWNER_OF_TOKENS_WITH_CUSTOM_FEES, NFT_WITH_HTS_FIXED_FEE),
                            tokenAssociate(RECEIVER_WITH_0_AUTO_ASSOCIATIONS, FT_WITH_HTS_FIXED_FEE),
                            cryptoTransfer(
                                    movingUnique(NFT_WITH_HTS_FIXED_FEE, 1L)
                                            .between(TREASURY_FOR_CUSTOM_FEE_TOKENS, OWNER_OF_TOKENS_WITH_CUSTOM_FEES),
                                    moving(HTS_FEE, FT_WITH_HTS_FIXED_FEE)
                                            .between(TREASURY_FOR_CUSTOM_FEE_TOKENS, OWNER_OF_TOKENS_WITH_CUSTOM_FEES),
                                    moving(HTS_FEE, DENOM_TOKEN)
                                            .between(TREASURY_FOR_CUSTOM_FEE_TOKENS, OWNER_OF_TOKENS_WITH_CUSTOM_FEES)))
                    .when(
                            tokenAirdrop(movingUnique(NFT_WITH_HTS_FIXED_FEE, 1L)
                                            .between(
                                                    OWNER_OF_TOKENS_WITH_CUSTOM_FEES,
                                                    RECEIVER_WITH_0_AUTO_ASSOCIATIONS))
                                    .payingWith(OWNER_OF_TOKENS_WITH_CUSTOM_FEES)
                                    .via("transferTx"),
                            // pending airdrop should be created
                            validateChargedUsd("transferTx", 0.1, 10))
                    .then(
                            getAccountBalance(OWNER_OF_TOKENS_WITH_CUSTOM_FEES)
                                    .hasTokenBalance(NFT_WITH_HTS_FIXED_FEE, 1) // token was transferred
                                    .hasTokenBalance(FT_WITH_HTS_FIXED_FEE, 0) // hts was charged
                                    .hasTokenBalance(DENOM_TOKEN, 0), // hts was charged
                            getAccountBalance(RECEIVER_WITH_0_AUTO_ASSOCIATIONS)
                                    .hasTokenBalance(NFT_WITH_HTS_FIXED_FEE, 0),
                            getAccountBalance(HTS_COLLECTOR).hasTokenBalance(DENOM_TOKEN, htsFee),
                            getAccountBalance(HTS_COLLECTOR).hasTokenBalance(FT_WITH_HTS_FIXED_FEE, htsFee));
        }

        @HapiTest
        @DisplayName("FT with fractional fee and net of transfers true")
        @Order(3)
        final Stream<DynamicTest> ftWithFractionalFeeNetOfTransfersTre() {
            return defaultHapiSpec("should be successful transfer")
                    .given(
                            tokenAssociate(OWNER, FT_WITH_FRACTIONAL_FEE_NET_OF_TRANSFERS),
                            cryptoTransfer(moving(100, FT_WITH_FRACTIONAL_FEE_NET_OF_TRANSFERS)
                                    .between(TREASURY_FOR_CUSTOM_FEE_TOKENS, OWNER)))
                    .when(tokenAirdrop(moving(10, FT_WITH_FRACTIONAL_FEE_NET_OF_TRANSFERS)
                                    .between(OWNER, RECEIVER_WITH_UNLIMITED_AUTO_ASSOCIATIONS))
                            .payingWith(OWNER)
                            .via("fractionalTxn"))
                    .then(
                            validateChargedUsd("fractionalTxn", 0.1, 10),
                            // sender should pay 1 token for fractional fee
                            getAccountBalance(OWNER).hasTokenBalance(FT_WITH_FRACTIONAL_FEE_NET_OF_TRANSFERS, 89),
                            getAccountBalance(HTS_COLLECTOR)
                                    .hasTokenBalance(FT_WITH_FRACTIONAL_FEE_NET_OF_TRANSFERS, 1),
                            getAccountBalance(RECEIVER_WITH_UNLIMITED_AUTO_ASSOCIATIONS)
                                    .hasTokenBalance(FT_WITH_FRACTIONAL_FEE_NET_OF_TRANSFERS, 10));
        }

        @HapiTest
        @DisplayName("FT with fractional fee with netOfTransfers=false")
        @Order(4)
        final Stream<DynamicTest> ftWithFractionalFeeNetOfTransfersFalse() {
            return defaultHapiSpec("should be successful transfer")
                    .given(
                            tokenAssociate(OWNER, FT_WITH_FRACTIONAL_FEE),
                            cryptoTransfer(
                                    moving(100, FT_WITH_FRACTIONAL_FEE).between(TREASURY_FOR_CUSTOM_FEE_TOKENS, OWNER)))
                    .when(tokenAirdrop(moving(10, FT_WITH_FRACTIONAL_FEE)
                                    .between(OWNER, RECEIVER_WITH_UNLIMITED_AUTO_ASSOCIATIONS))
                            .payingWith(OWNER)
                            .via("fractionalTxn"))
                    .then(
                            validateChargedUsd("fractionalTxn", 0.1, 10),
                            getAccountBalance(OWNER).hasTokenBalance(FT_WITH_FRACTIONAL_FEE, 90),
                            // the fee is charged from the transfer value
                            getAccountBalance(RECEIVER_WITH_UNLIMITED_AUTO_ASSOCIATIONS)
                                    .hasTokenBalance(FT_WITH_FRACTIONAL_FEE, 9));
        }

        @HapiTest
        @DisplayName("FT with fractional fee with netOfTransfers=false, in pending state")
        @Order(5)
        final Stream<DynamicTest> ftWithFractionalFeeNetOfTransfersFalseInPendingState() {
            var sender = "sender";
            return defaultHapiSpec("the value should be reduced")
                    .given(
                            cryptoCreate(sender).balance(ONE_HUNDRED_HBARS).maxAutomaticTokenAssociations(-1),
                            tokenAssociate(sender, FT_WITH_FRACTIONAL_FEE),
                            cryptoTransfer(moving(100, FT_WITH_FRACTIONAL_FEE)
                                    .between(TREASURY_FOR_CUSTOM_FEE_TOKENS, sender)))
                    .when(tokenAirdrop(moving(100, FT_WITH_FRACTIONAL_FEE)
                                    .between(sender, RECEIVER_WITH_0_AUTO_ASSOCIATIONS))
                            .payingWith(sender)
                            .via("fractionalTxn"))
                    .then(
                            validateChargedUsd("fractionalTxn", 0.1, 10),
                            // the fee is charged from the transfer value,
                            // so we expect 90% of the value to be in the pending state
                            getTxnRecord("fractionalTxn")
                                    .hasPriority(recordWith()
                                            .pendingAirdrops(
                                                    includingFungiblePendingAirdrop(moving(90, FT_WITH_FRACTIONAL_FEE)
                                                            .between(sender, RECEIVER_WITH_0_AUTO_ASSOCIATIONS)))));
        }

        @HapiTest
        @DisplayName("FT with fractional fee with netOfTransfers=false and dissociated collector")
        @Order(6)
        final Stream<DynamicTest> ftWithFractionalFeeNetOfTransfersFalseNotAssociatedCollector() {
            var sender = "sender";
            return defaultHapiSpec("should have 2 pending airdrops and the value should be reduced")
                    .given(
                            cryptoCreate(sender).balance(ONE_HUNDRED_HBARS),
                            tokenAssociate(sender, FT_WITH_FRACTIONAL_FEE_2),
                            cryptoTransfer(moving(100, FT_WITH_FRACTIONAL_FEE_2)
                                    .between(TREASURY_FOR_CUSTOM_FEE_TOKENS, sender)))
                    .when(
                            tokenDissociate(HTS_COLLECTOR, FT_WITH_FRACTIONAL_FEE_2),
                            tokenAirdrop(moving(100, FT_WITH_FRACTIONAL_FEE_2)
                                            .between(sender, RECEIVER_WITH_0_AUTO_ASSOCIATIONS))
                                    .payingWith(sender)
                                    .via("fractionalTxn"))
                    .then(
                            validateChargedUsd("fractionalTxn", 0.2, 10),
                            getTxnRecord("fractionalTxn")
                                    .hasPriority(recordWith()
                                            .pendingAirdrops(includingFungiblePendingAirdrop(
                                                    moving(90, FT_WITH_FRACTIONAL_FEE_2)
                                                            .between(sender, RECEIVER_WITH_0_AUTO_ASSOCIATIONS),
                                                    moving(10, FT_WITH_FRACTIONAL_FEE_2)
                                                            .between(sender, HTS_COLLECTOR)))));
        }

        @HapiTest
        @DisplayName("NFT with royalty fee")
        @Order(7)
        final Stream<DynamicTest> nftWithRoyaltyFeesPaidByReceiverFails() {
            return defaultHapiSpec("should fail - TOKEN_AIRDROP_WITH_FALLBACK_ROYALTY")
                    .given()
                    .when(
                            tokenAssociate(OWNER, NFT_WITH_ROYALTY_FEE),
                            cryptoTransfer(movingUnique(NFT_WITH_ROYALTY_FEE, 1L)
                                    .between(TREASURY_FOR_CUSTOM_FEE_TOKENS, OWNER)))
                    .then(tokenAirdrop(movingUnique(NFT_WITH_ROYALTY_FEE, 1L)
                                    .between(OWNER, RECEIVER_WITH_UNLIMITED_AUTO_ASSOCIATIONS))
                            .signedByPayerAnd(RECEIVER_WITH_UNLIMITED_AUTO_ASSOCIATIONS, OWNER)
                            .hasKnownStatus(TOKEN_AIRDROP_WITH_FALLBACK_ROYALTY));
        }

        @HapiTest
        @DisplayName("NFT with royalty fee with fee collector as receiver")
        final Stream<DynamicTest> nftWithRoyaltyFeesPaidByReceiverWithFeeCollectorReceiver() {
            return hapiTest(
                    cryptoCreate(OWNER),
                    tokenAssociate(OWNER, NFT_WITH_ROYALTY_FEE),
                    cryptoTransfer(
                            movingUnique(NFT_WITH_ROYALTY_FEE, 2L).between(TREASURY_FOR_CUSTOM_FEE_TOKENS, OWNER)),
                    tokenAirdrop(movingUnique(NFT_WITH_ROYALTY_FEE, 2L).between(OWNER, HTS_COLLECTOR))
                            .signedByPayerAnd(HTS_COLLECTOR, OWNER));
        }

        @HapiTest
        @DisplayName("FT with royalty fee with fee collector as receiver")
        final Stream<DynamicTest> ftWithRoyaltyFeesPaidByReceiverWithFeeCollectorReceiver() {
            return hapiTest(
                    cryptoCreate(OWNER),
                    tokenAssociate(OWNER, FT_WITH_HTS_FIXED_FEE),
                    tokenAssociate(OWNER, DENOM_TOKEN),
                    cryptoTransfer(
                            moving(HTS_FEE, DENOM_TOKEN).between(TREASURY_FOR_CUSTOM_FEE_TOKENS, OWNER),
                            moving(HTS_FEE, FT_WITH_HTS_FIXED_FEE).between(TREASURY_FOR_CUSTOM_FEE_TOKENS, OWNER)),
                    tokenAirdrop(moving(50, FT_WITH_HTS_FIXED_FEE).between(OWNER, HTS_COLLECTOR))
                            .signedByPayerAnd(HTS_COLLECTOR, OWNER));
        }

        @HapiTest
        @DisplayName("NFT with royalty fee with treasury as receiver")
        final Stream<DynamicTest> nftWithRoyaltyFeesPaidByReceiverWithTreasuryReceiver() {
            return hapiTest(
                    cryptoCreate(OWNER),
                    tokenAssociate(OWNER, NFT_WITH_ROYALTY_FEE),
                    cryptoTransfer(
                            movingUnique(NFT_WITH_ROYALTY_FEE, 3L).between(TREASURY_FOR_CUSTOM_FEE_TOKENS, OWNER)),
                    tokenAirdrop(movingUnique(NFT_WITH_ROYALTY_FEE, 3L).between(OWNER, TREASURY_FOR_CUSTOM_FEE_TOKENS))
                            .signedByPayerAnd(TREASURY_FOR_CUSTOM_FEE_TOKENS, OWNER));
        }

        @HapiTest
        @DisplayName("FT with royalty fee with treasury as receiver")
        final Stream<DynamicTest> ftWithRoyaltyFeesPaidByReceiverWithTreasuryReceiver() {
            return hapiTest(
                    cryptoCreate(OWNER),
                    tokenAssociate(OWNER, FT_WITH_HTS_FIXED_FEE),
                    tokenAssociate(OWNER, DENOM_TOKEN),
                    cryptoTransfer(
                            moving(HTS_FEE, DENOM_TOKEN).between(TREASURY_FOR_CUSTOM_FEE_TOKENS, OWNER),
                            moving(HTS_FEE, FT_WITH_HTS_FIXED_FEE).between(TREASURY_FOR_CUSTOM_FEE_TOKENS, OWNER)),
                    tokenAirdrop(moving(50, FT_WITH_HTS_FIXED_FEE).between(OWNER, TREASURY_FOR_CUSTOM_FEE_TOKENS))
                            .signedByPayerAnd(TREASURY_FOR_CUSTOM_FEE_TOKENS, OWNER));
        }

        // When a receiver is a custom fee collector it should be exempt from the custom fee
        @HapiTest
        @DisplayName("NFT with royalty fee and allCollectorsExempt=true airdrop to NFT collector")
        final Stream<DynamicTest> nftWithARoyaltyFeeAndAllCollectorsExemptTrueAirdropToCollector() {
            return hapiTest(
                    mintToken(
                            NFT_ALL_COLLECTORS_EXEMPT_TOKEN, List.of(ByteStringUtils.wrapUnsafely("meta".getBytes()))),
                    cryptoTransfer(movingUnique(NFT_ALL_COLLECTORS_EXEMPT_TOKEN, 1L)
                            .between(TREASURY_FOR_CUSTOM_FEE_TOKENS, NFT_ALL_COLLECTORS_EXEMPT_OWNER)),
                    tokenAirdrop(movingUnique(NFT_ALL_COLLECTORS_EXEMPT_TOKEN, 1L)
                                    .between(NFT_ALL_COLLECTORS_EXEMPT_OWNER, NFT_ALL_COLLECTORS_EXEMPT_RECEIVER))
                            .signedByPayerAnd(NFT_ALL_COLLECTORS_EXEMPT_RECEIVER, NFT_ALL_COLLECTORS_EXEMPT_OWNER));
        }

        // When a receiver is a custom fee collector it should be exempt from the custom fee
        @HapiTest
        @DisplayName("FT with royalty fee and allCollectorsExempt=true airdrop to NFT collector")
        final Stream<DynamicTest> ftWithARoyaltyFeeAndAllCollectorsExemptTrueAirdropToCollector() {
            return hapiTest(
                    cryptoTransfer(moving(50, FT_ALL_COLLECTORS_EXEMPT_TOKEN)
                            .between(TREASURY_FOR_CUSTOM_FEE_TOKENS, FT_ALL_COLLECTORS_EXEMPT_OWNER)),
                    tokenAirdrop(moving(50, FT_ALL_COLLECTORS_EXEMPT_TOKEN)
                                    .between(FT_ALL_COLLECTORS_EXEMPT_OWNER, FT_ALL_COLLECTORS_EXEMPT_RECEIVER))
                            .signedByPayerAnd(FT_ALL_COLLECTORS_EXEMPT_RECEIVER, FT_ALL_COLLECTORS_EXEMPT_OWNER));
        }
    }

    @Nested
    @DisplayName("to non existing account")
    class AirdropToNonExistingAccounts {
        @HapiTest
        @DisplayName("ED25519 key")
        final Stream<DynamicTest> airdropToNonExistingED25519Account() {
            var ed25519key = "ed25519key";
            return defaultHapiSpec("should auto-create and transfer the tokens")
                    .given(newKeyNamed(ed25519key).shape(SigControl.ED25519_ON))
                    .when(tokenAirdrop(moving(10, FUNGIBLE_TOKEN).between(OWNER, ed25519key))
                            .payingWith(OWNER)
                            .via("ed25519Receiver"))
                    .then(
                            getAutoCreatedAccountBalance(ed25519key).hasTokenBalance(FUNGIBLE_TOKEN, 10),
                            // Any new auto-creation needs to explicitly associate token. So it will be $0.1
                            validateChargedUsd("ed25519Receiver", 0.1, 1));
        }

        @HapiTest
        @DisplayName("SECP256K1 key account")
        final Stream<DynamicTest> airdropToNonExistingSECP256K1Account() {
            var secp256K1 = "secp256K1";
            return defaultHapiSpec("should auto-create and transfer the tokens")
                    .given(newKeyNamed(secp256K1).shape(SigControl.SECP256K1_ON))
                    .when(tokenAirdrop(moving(10, FUNGIBLE_TOKEN).between(OWNER, secp256K1))
                            .payingWith(OWNER)
                            .via("secp256k1Receiver"))
                    .then(
                            getAutoCreatedAccountBalance(secp256K1).hasTokenBalance(FUNGIBLE_TOKEN, 10),
                            // Any new auto-creation needs to explicitly associate token. So it will be $0.1
                            validateChargedUsd("secp256k1Receiver", 0.1, 1));
        }

        @HapiTest
        @DisplayName("EVM address account")
        final Stream<DynamicTest> airdropToNonExistingEvmAddressAccount() {
            // calculate evmAddress;
            final byte[] publicKey =
                    CommonUtils.unhex("02641dc27aa851ddc5a238dc569718f82b4e5eb3b61030942432fe7ac9088459c5");
            final ByteString evmAddress = ByteStringUtils.wrapUnsafely(recoverAddressFromPubKey(publicKey));

            return defaultHapiSpec("should lazy-create and transfer the tokens")
                    .given()
                    .when(tokenAirdrop(moving(10, FUNGIBLE_TOKEN).between(OWNER, evmAddress))
                            .payingWith(OWNER)
                            .via("evmAddressReceiver"))
                    .then(
                            getAliasedAccountBalance(evmAddress).hasTokenBalance(FUNGIBLE_TOKEN, 10),
                            // Any new auto-creation needs to explicitly associate token. So it will be $0.1
                            validateChargedUsd("evmAddressReceiver", 0.1, 1));
        }

        @HapiTest
        @DisplayName("a NFT to an EVM address account")
        final Stream<DynamicTest> airdropNftToNonExistingAccount() {
            // calculate evmAddress;
            final byte[] publicKey =
                    CommonUtils.unhex("02641dc27aa851ddc5a238dc569718f82b4e5eb3b61030942432fe7ac9088459c5");
            final ByteString evmAddress = ByteStringUtils.wrapUnsafely(recoverAddressFromPubKey(publicKey));

            return defaultHapiSpec("should lazy-create and transfer with NFT")
                    .given()
                    .when(tokenAirdrop(TokenMovement.movingUnique(NON_FUNGIBLE_TOKEN, 15L)
                                    .between(OWNER, evmAddress))
                            .payingWith(OWNER)
                            .via("evmAddressReceiver"))
                    .then(
                            getAliasedAccountBalance(evmAddress).hasTokenBalance(NON_FUNGIBLE_TOKEN, 1),
                            // Any new auto-creation needs to explicitly associate token. So it will be $0.1
                            validateChargedUsd("evmAddressReceiver", 0.1, 1));
        }
    }

    @Nested
    @DisplayName("negative scenarios")
    class InvalidAirdrops {
        @HapiTest
        @DisplayName("containing invalid token id")
        final Stream<DynamicTest> airdropInvalidTokenIdFails() {
            return defaultHapiSpec("should fail - INVALID_TOKEN_ID")
                    .given()
                    .when()
                    .then(withOpContext((spec, opLog) -> {
                        final var bogusTokenId = TokenID.newBuilder().setTokenNum(9999L);
                        spec.registry().saveTokenId("nonexistent", bogusTokenId.build());
                        allRunFor(
                                spec,
                                tokenAirdrop(movingWithDecimals(1L, "nonexistent", 2)
                                                .betweenWithDecimals(OWNER, RECEIVER_WITH_UNLIMITED_AUTO_ASSOCIATIONS))
                                        .payingWith(OWNER)
                                        .via("transferTx")
                                        .hasKnownStatus(INVALID_TOKEN_ID),
                                validateChargedUsd("transferTx", 0.001, 10));
                    }));
        }

        @HapiTest
        @DisplayName("containing negative NFT serial number")
        final Stream<DynamicTest> airdropNFTNegativeSerial() {
            return defaultHapiSpec("should fail - INVALID_TOKEN_NFT_SERIAL_NUMBER")
                    .given()
                    .when()
                    .then(tokenAirdrop(movingUnique(NON_FUNGIBLE_TOKEN, -5)
                                    .between(OWNER, RECEIVER_WITH_UNLIMITED_AUTO_ASSOCIATIONS))
                            .hasPrecheck(INVALID_TOKEN_NFT_SERIAL_NUMBER));
        }

        @HapiTest
        @DisplayName("in pending state")
        final Stream<DynamicTest> freezeAndAirdrop() {
            var sender = "Sender";
            return defaultHapiSpec("can't be frozen and airdropped again")
                    .given(
                            cryptoCreate(sender),
                            tokenAssociate(sender, FUNGIBLE_TOKEN),
                            cryptoTransfer(moving(10, FUNGIBLE_TOKEN).between(OWNER, sender)),
                            // send first airdrop
                            tokenAirdrop(moving(10, FUNGIBLE_TOKEN).between(sender, RECEIVER_WITH_0_AUTO_ASSOCIATIONS))
                                    .payingWith(sender)
                                    .via("first"),
                            getTxnRecord("first")
                                    // assert pending airdrops
                                    .hasPriority(recordWith()
                                            .pendingAirdrops(includingFungiblePendingAirdrop(moving(10, FUNGIBLE_TOKEN)
                                                    .between(sender, RECEIVER_WITH_0_AUTO_ASSOCIATIONS)))))
                    .when(tokenFreeze(FUNGIBLE_TOKEN, sender))
                    .then( // the airdrop should fail
                            tokenAirdrop(moving(10, FUNGIBLE_TOKEN).between(sender, RECEIVER_WITH_0_AUTO_ASSOCIATIONS))
                                    .payingWith(sender)
                                    .via("second")
                                    .hasKnownStatus(ACCOUNT_FROZEN_FOR_TOKEN));
        }

        /**
         *  When we set the token value as negative value, the transfer list that we aggregate just switch
         *  the roles of sender and receiver, so the sender checks will fail.
         */
        @HapiTest
        @DisplayName("containing negative amount")
        final Stream<DynamicTest> airdropNegativeAmountFails3() {
            var receiver = "receiver";
            return defaultHapiSpec("should fail - INVALID_SIGNATURE")
                    .given(
                            cryptoCreate(receiver),
                            tokenAssociate(receiver, FUNGIBLE_TOKEN),
                            cryptoTransfer(moving(15, FUNGIBLE_TOKEN).between(OWNER, receiver)))
                    .when()
                    .then(tokenAirdrop(moving(-15, FUNGIBLE_TOKEN).between(OWNER, receiver))
                            .hasKnownStatus(INVALID_SIGNATURE));
        }

        @HapiTest
        @DisplayName("with missing sender's signature")
        final Stream<DynamicTest> missingSenderSigFails() {
            return defaultHapiSpec("should fail - INVALID_SIGNATURE")
                    .given()
                    .when()
                    .then(tokenAirdrop(
                                    moving(1, FUNGIBLE_TOKEN).between(OWNER, RECEIVER_WITH_UNLIMITED_AUTO_ASSOCIATIONS))
                            .hasPrecheck(INVALID_SIGNATURE));
        }

        @HapiTest
        @DisplayName("fungible token with allowance")
        final Stream<DynamicTest> airdropFtWithAllowance() {
            var spender = "spender";
            return defaultHapiSpec("should fail - NOT_SUPPORTED")
                    .given(cryptoCreate(spender).balance(ONE_HUNDRED_HBARS))
                    .when(cryptoApproveAllowance()
                            .payingWith(OWNER)
                            .addTokenAllowance(OWNER, FUNGIBLE_TOKEN, spender, 100))
                    .then(tokenAirdrop(movingWithAllowance(50, FUNGIBLE_TOKEN)
                                    .between(spender, RECEIVER_WITH_UNLIMITED_AUTO_ASSOCIATIONS))
                            .signedBy(OWNER, spender)
                            .hasPrecheck(NOT_SUPPORTED));
        }

        @HapiTest
        @DisplayName("NFT with allowance")
        final Stream<DynamicTest> airdropNftWithAllowance() {
            var spender = "spender";
            return defaultHapiSpec("should fail - NOT_SUPPORTED")
                    .given(cryptoCreate(spender).balance(ONE_HUNDRED_HBARS))
                    .when(cryptoApproveAllowance()
                            .payingWith(OWNER)
                            .addNftAllowance(OWNER, NON_FUNGIBLE_TOKEN, spender, true, List.of()))
                    .then(tokenAirdrop(movingUniqueWithAllowance(NON_FUNGIBLE_TOKEN, 1L)
                                    .between(OWNER, RECEIVER_WITH_UNLIMITED_AUTO_ASSOCIATIONS))
                            .signedBy(OWNER, spender)
                            .hasPrecheck(NOT_SUPPORTED));
        }

        @HapiTest
        @DisplayName("owner does not have enough balance")
        final Stream<DynamicTest> ownerNotEnoughBalanceFails() {
            var lowBalanceOwner = "lowBalanceOwner";
            return defaultHapiSpec("should fail - INVALID_ACCOUNT_AMOUNTS")
                    .given(
                            cryptoCreate(lowBalanceOwner),
                            tokenAssociate(lowBalanceOwner, FUNGIBLE_TOKEN),
                            cryptoTransfer(moving(1, FUNGIBLE_TOKEN).between(OWNER, lowBalanceOwner)))
                    .when()
                    .then(tokenAirdrop(moving(99, FUNGIBLE_TOKEN)
                                    .between(lowBalanceOwner, RECEIVER_WITH_UNLIMITED_AUTO_ASSOCIATIONS))
                            .payingWith(lowBalanceOwner)
                            .hasKnownStatus(INSUFFICIENT_TOKEN_BALANCE));
        }

        @HapiTest
        @DisplayName("containing duplicate entries in the transfer list")
        final Stream<DynamicTest> duplicateEntryInTokenTransferFails() {
            return defaultHapiSpec("should fail - INVALID_ACCOUNT_AMOUNTS")
                    .given()
                    .when()
                    .then(tokenAirdrop(
                                    movingUnique(NON_FUNGIBLE_TOKEN, 1L)
                                            .between(OWNER, RECEIVER_WITH_UNLIMITED_AUTO_ASSOCIATIONS),
                                    movingUnique(NON_FUNGIBLE_TOKEN, 1L)
                                            .between(OWNER, RECEIVER_WITH_UNLIMITED_AUTO_ASSOCIATIONS))
                            .payingWith(OWNER)
                            .hasPrecheck(INVALID_ACCOUNT_AMOUNTS));
        }

        @HapiTest
        @DisplayName("already exists in pending airdrop state")
        final Stream<DynamicTest> duplicateEntryInPendingStateFails() {
            var receiver = "receiver";
            return defaultHapiSpec("should fail - PENDING_NFT_AIRDROP_ALREADY_EXISTS")
                    .given(cryptoCreate(receiver).maxAutomaticTokenAssociations(0))
                    .when()
                    .then(
                            tokenAirdrop(movingUnique(NON_FUNGIBLE_TOKEN, 1L).between(OWNER, receiver))
                                    .payingWith(OWNER),
                            tokenAirdrop(movingUnique(NON_FUNGIBLE_TOKEN, 1L).between(OWNER, receiver))
                                    .payingWith(OWNER)
                                    .hasKnownStatus(PENDING_NFT_AIRDROP_ALREADY_EXISTS));
        }

        @HapiTest
        @DisplayName("has transfer list size above the max to one account")
        final Stream<DynamicTest> aboveMaxTransfersFails() {
            return defaultHapiSpec("should fail - TOKEN_REFERENCE_LIST_SIZE_LIMIT_EXCEEDED")
                    .given(
                            createTokenWithName("FUNGIBLE1"),
                            createTokenWithName("FUNGIBLE2"),
                            createTokenWithName("FUNGIBLE3"),
                            createTokenWithName("FUNGIBLE4"),
                            createTokenWithName("FUNGIBLE5"),
                            createTokenWithName("FUNGIBLE6"),
                            createTokenWithName("FUNGIBLE7"),
                            createTokenWithName("FUNGIBLE8"),
                            createTokenWithName("FUNGIBLE9"),
                            createTokenWithName("FUNGIBLE10"),
                            createTokenWithName("FUNGIBLE11"))
                    .when()
                    .then(tokenAirdrop(
                                    defaultMovementOfToken("FUNGIBLE1"),
                                    defaultMovementOfToken("FUNGIBLE2"),
                                    defaultMovementOfToken("FUNGIBLE3"),
                                    defaultMovementOfToken("FUNGIBLE4"),
                                    defaultMovementOfToken("FUNGIBLE5"),
                                    defaultMovementOfToken("FUNGIBLE6"),
                                    defaultMovementOfToken("FUNGIBLE7"),
                                    defaultMovementOfToken("FUNGIBLE8"),
                                    defaultMovementOfToken("FUNGIBLE9"),
                                    defaultMovementOfToken("FUNGIBLE10"),
                                    defaultMovementOfToken("FUNGIBLE11"))
                            .payingWith(OWNER)
                            .hasKnownStatus(TOKEN_REFERENCE_LIST_SIZE_LIMIT_EXCEEDED));
        }

        @HapiTest
        @DisplayName("airdrop from sender that is not associated with the fungible token")
        final Stream<DynamicTest> airdropFungibleTokenNotAssociatedWithSender() {
            final String OWNER_TWO = "owner2";
            return hapiTest(
                    cryptoCreate(OWNER_TWO).balance(ONE_HUNDRED_HBARS),
                    tokenAirdrop(moving(50, FUNGIBLE_TOKEN).between(OWNER_TWO, ASSOCIATED_RECEIVER))
                            .signedByPayerAnd(OWNER_TWO)
                            .hasKnownStatus(TOKEN_NOT_ASSOCIATED_TO_ACCOUNT));
        }

        @HapiTest
        @DisplayName("airdrop from sender that is not associated with the NFT")
        final Stream<DynamicTest> airdropNFTNotAssociatedWithSender() {
            final String OWNER_TWO = "owner2";
            return hapiTest(
                    cryptoCreate(OWNER_TWO).balance(ONE_HUNDRED_HBARS),
                    tokenAirdrop(movingUnique(NON_FUNGIBLE_TOKEN, 1L).between(OWNER_TWO, ASSOCIATED_RECEIVER))
                            .signedByPayerAnd(OWNER_TWO)
                            .hasKnownStatus(TOKEN_NOT_ASSOCIATED_TO_ACCOUNT));
        }

        @HapiTest
        @DisplayName("with different payer signature")
        final Stream<DynamicTest> missingTheRightPayerSigFails() {
            final String OWNER_TWO = "owner2";
            return hapiTest(
                    cryptoCreate(OWNER_TWO).balance(ONE_HUNDRED_HBARS),
                    tokenAirdrop(movingUnique(NON_FUNGIBLE_TOKEN, 1L).between(OWNER, ASSOCIATED_RECEIVER))
                            .signedByPayerAnd(OWNER_TWO)
                            .hasKnownStatus(INVALID_SIGNATURE));
        }

        @HapiTest
        @DisplayName("when sending fungible token to system address")
        final Stream<DynamicTest> fungibleTokenReceiverSystemAddress() {
            final String ALICE = "alice";
            final String FUNGIBLE_TOKEN_A = "fungibleTokenA";
            return hapiTest(
                    cryptoCreate(ALICE).balance(ONE_HUNDRED_HBARS),
                    tokenCreate(FUNGIBLE_TOKEN_A)
                            .treasury(ALICE)
                            .tokenType(FUNGIBLE_COMMON)
                            .initialSupply(100L),
                    tokenAirdrop(moving(10, FUNGIBLE_TOKEN_A).between(ALICE, FREEZE_ADMIN))
                            .signedByPayerAnd(ALICE)
                            .hasKnownStatus(INVALID_RECEIVING_NODE_ACCOUNT));
        }

        @HapiTest
        @DisplayName("when sending nft to system address")
        final Stream<DynamicTest> nftTokenReceiverSystemAddress() {
            return hapiTest(tokenAirdrop(movingUnique(NON_FUNGIBLE_TOKEN, 1L).between(OWNER, FREEZE_ADMIN))
                    .signedByPayerAnd(OWNER)
                    .hasKnownStatus(INVALID_RECEIVING_NODE_ACCOUNT));
        }

        @HapiTest
        @DisplayName("FT to deleted ECDSA account")
        final Stream<DynamicTest> ftOnDeletedECDSAAccount() {
            final var ecdsaKey = "ecdsaKey";
            final var deletedAccount = "deletedAccount";
            return hapiTest(
                    newKeyNamed(ecdsaKey).shape(SigControl.SECP256K1_ON),
                    cryptoCreate(deletedAccount).key(ecdsaKey),
                    cryptoDelete(deletedAccount),
                    tokenAirdrop(moving(10, FUNGIBLE_TOKEN).between(OWNER, deletedAccount))
                            .signedBy(OWNER)
                            .payingWith(OWNER)
                            .hasKnownStatus(ACCOUNT_DELETED));
        }

        @HapiTest
        @DisplayName("NFT to deleted ECDSA account")
        final Stream<DynamicTest> nftToDeletedECDSAAccount() {
            final var ecdsaKey = "ecdsaKey";
            final var deletedAccount = "deletedAccount";
            return hapiTest(
                    newKeyNamed(ecdsaKey).shape(SigControl.SECP256K1_ON),
                    cryptoCreate(deletedAccount).key(ecdsaKey),
                    cryptoDelete(deletedAccount),
                    tokenAirdrop(TokenMovement.movingUnique(NON_FUNGIBLE_TOKEN, 6)
                                    .between(OWNER, deletedAccount))
                            .signedBy(OWNER)
                            .payingWith(OWNER)
                            .hasKnownStatus(ACCOUNT_DELETED));
        }

        @HapiTest
        @DisplayName("FT on deleted ED25519 account")
        final Stream<DynamicTest> ftOnDeletedED25519Account() {
            final var ed25519 = "ED25519";
            final var deletedAccount = "deletedAccount";
            return hapiTest(
                    newKeyNamed(ed25519).shape(SigControl.ED25519_ON),
                    cryptoCreate(deletedAccount).key(ed25519),
                    cryptoDelete(deletedAccount),
                    tokenAirdrop(moving(10, FUNGIBLE_TOKEN).between(OWNER, deletedAccount))
                            .signedBy(OWNER)
                            .payingWith(OWNER)
                            .hasKnownStatus(ACCOUNT_DELETED));
        }

        @HapiTest
        @DisplayName("NFT on deleted ED25519 account")
        final Stream<DynamicTest> nftOnDeletedED25519Account() {
            final var ed25519 = "ED25519";
            final var deletedAccount = "deletedAccount";
            return hapiTest(
                    newKeyNamed(ed25519).shape(SigControl.SECP256K1_ON),
                    cryptoCreate(deletedAccount).key(ed25519),
                    cryptoDelete(deletedAccount),
                    tokenAirdrop(TokenMovement.movingUnique(NON_FUNGIBLE_TOKEN, 7)
                                    .between(OWNER, deletedAccount))
                            .signedBy(OWNER)
                            .payingWith(OWNER)
                            .hasKnownStatus(ACCOUNT_DELETED));
        }

        @HapiTest
        @DisplayName("transfer fungible token to incorrect account")
        final Stream<DynamicTest> transferFungibleTokenToIncorrectAccount() {
            final String ALICE = "alice";
            final String FUNGIBLE_TOKEN_A = "fungibleTokenA";
            return hapiTest(
                    cryptoCreate(ALICE).balance(ONE_HUNDRED_HBARS),
                    tokenCreate(FUNGIBLE_TOKEN_A)
                            .treasury(ALICE)
                            .tokenType(FUNGIBLE_COMMON)
                            .initialSupply(15L),
                    tokenAirdrop(moving(10L, FUNGIBLE_TOKEN_A).between(ALICE, "0.0.999999999999999"))
                            .signedByPayerAnd(ALICE)
                            .hasKnownStatus(INVALID_ACCOUNT_ID));
        }

        @HapiTest
        @DisplayName("transfer fungible token from invalid account")
        final Stream<DynamicTest> transferFungibleTokenFromIncorrectAccount() {
            final String ALICE = "alice";
            final String FUNGIBLE_TOKEN_A = "fungibleTokenA";
            return hapiTest(
                    cryptoCreate(ALICE).balance(ONE_HUNDRED_HBARS),
                    tokenCreate(FUNGIBLE_TOKEN_A)
                            .treasury(ALICE)
                            .tokenType(FUNGIBLE_COMMON)
                            .initialSupply(15L),
                    tokenAirdrop(moving(10L, FUNGIBLE_TOKEN_A).between("0.0.999999999999999", ALICE))
                            .signedByPayerAnd(ALICE)
                            .hasKnownStatus(INVALID_ACCOUNT_ID));
        }

        @HapiTest
        @DisplayName("transfer NFT to incorrect account")
        final Stream<DynamicTest> transferNFTTokenToIncorrectAccount() {
            final String ALICE = "alice";
            return hapiTest(
                    cryptoCreate(ALICE).balance(ONE_HUNDRED_HBARS),
                    tokenAssociate(ALICE, NON_FUNGIBLE_TOKEN),
                    tokenAirdrop(TokenMovement.movingUnique(NON_FUNGIBLE_TOKEN, 1L)
                                    .between(ALICE, "0.0.999999999999999"))
                            .signedByPayerAnd(ALICE, OWNER)
                            .hasKnownStatus(INVALID_ACCOUNT_ID));
        }

        @HapiTest
        @DisplayName("transfer NFT to from invalid account")
        final Stream<DynamicTest> transferNFTTokenFromIncorrectAccount() {
            final String ALICE = "alice";
            return hapiTest(
                    cryptoCreate(ALICE).balance(ONE_HUNDRED_HBARS),
                    tokenAssociate(ALICE, NON_FUNGIBLE_TOKEN),
                    tokenAirdrop(TokenMovement.movingUnique(NON_FUNGIBLE_TOKEN, 1L)
                                    .between("0.0.999999999999999", ALICE))
                            .signedByPayerAnd(ALICE, OWNER)
                            .hasKnownStatus(INVALID_ACCOUNT_ID));
        }

        @HapiTest
        @DisplayName("transfer fungible token to incorrect alias")
        final Stream<DynamicTest> transferFungibleTokenToIncorrectAliasAccount() {
            final String ALICE = "alice";
            final String FUNGIBLE_TOKEN_A = "fungibleTokenA";
            return hapiTest(
                    cryptoCreate(ALICE).balance(ONE_HUNDRED_HBARS),
                    tokenCreate(FUNGIBLE_TOKEN_A)
                            .treasury(ALICE)
                            .tokenType(FUNGIBLE_COMMON)
                            .initialSupply(15L),
                    tokenAirdrop(moving(10L, FUNGIBLE_TOKEN_A)
                                    .between(ALICE, "0x000000000000000000000069175290276410818578"))
                            .signedByPayerAnd(ALICE)
                            .hasKnownStatus(INVALID_ALIAS_KEY));
        }

        @HapiTest
        @DisplayName("transfer fungible token from incorrect alias")
        final Stream<DynamicTest> transferFungibleTokenFromIncorrectAliasAccount() {
            final String ALICE = "alice";
            final String FUNGIBLE_TOKEN_A = "fungibleTokenA";
            return hapiTest(
                    cryptoCreate(ALICE).balance(ONE_HUNDRED_HBARS),
                    tokenCreate(FUNGIBLE_TOKEN_A)
                            .treasury(ALICE)
                            .tokenType(FUNGIBLE_COMMON)
                            .initialSupply(15L),
                    tokenAirdrop(moving(10L, FUNGIBLE_TOKEN_A)
                                    .between("0x000000000000000000000069175290276410818578", ALICE))
                            .signedByPayerAnd(ALICE)
                            .hasKnownStatus(INVALID_ACCOUNT_ID));
        }

        @HapiTest
        @DisplayName("transfer invalid fungible token")
        final Stream<DynamicTest> transferInvalidFungibleToken() {
            final String ALICE = "alice";
            final String BOB = "bob";
            final String FUNGIBLE_TOKEN_A = "fungibleTokenA";
            return hapiTest(
                    cryptoCreate(ALICE).balance(ONE_HUNDRED_HBARS),
                    cryptoCreate(BOB).balance(ONE_HUNDRED_HBARS),
                    withOpContext((spec, opLog) -> {
                        spec.registry()
                                .saveTokenId(
                                        FUNGIBLE_TOKEN_A,
                                        TokenID.newBuilder()
                                                .setTokenNum(5555555L)
                                                .build());
                    }),
                    tokenAirdrop(moving(50L, FUNGIBLE_TOKEN_A).between(ALICE, BOB))
                            .signedByPayerAnd(ALICE)
                            .hasKnownStatus(INVALID_TOKEN_ID));
        }

        @HapiTest
        @DisplayName("transfer invalid NFT token")
        final Stream<DynamicTest> transferInvalidNFT() {
            final String ALICE = "alice";
            final String BOB = "bob";
            final String nftKey = "nftKey";

            final String NON_FUNGIBLE_TOKEN_A = "onnFungibleTokenA";
            return hapiTest(
                    cryptoCreate(ALICE).balance(ONE_HUNDRED_HBARS),
                    cryptoCreate(BOB).balance(ONE_HUNDRED_HBARS),
                    newKeyNamed(nftKey),
                    tokenCreate(NON_FUNGIBLE_TOKEN_A)
                            .treasury(OWNER)
                            .tokenType(NON_FUNGIBLE_UNIQUE)
                            .initialSupply(0L)
                            .name(NON_FUNGIBLE_TOKEN_A)
                            .supplyKey(nftKey),
                    tokenAssociate(ALICE, NON_FUNGIBLE_TOKEN_A),
                    withOpContext((spec, opLog) -> {
                        spec.registry()
                                .saveTokenId(
                                        NON_FUNGIBLE_TOKEN_A,
                                        TokenID.newBuilder()
                                                .setTokenNum(5555555L)
                                                .build());
                    }),
                    tokenAirdrop(TokenMovement.movingUnique(NON_FUNGIBLE_TOKEN_A, 1L)
                                    .between(ALICE, BOB))
                            .signedByPayerAnd(ALICE)
                            .hasKnownStatus(INVALID_TOKEN_ID));
        }

        @HapiTest
        @DisplayName("duplicate nft airdrop during handle")
        final Stream<DynamicTest> duplicateNFTHandleTokenAirdrop() {
            return hapiTest(
                    tokenAirdrop(movingUnique(NON_FUNGIBLE_TOKEN, 9L).between(OWNER, RECEIVER_WITH_0_AUTO_ASSOCIATIONS))
                            .payingWith(OWNER),
                    tokenAirdrop(movingUnique(NON_FUNGIBLE_TOKEN, 9L).between(OWNER, RECEIVER_WITH_0_AUTO_ASSOCIATIONS))
                            .payingWith(OWNER)
                            .hasKnownStatus(PENDING_NFT_AIRDROP_ALREADY_EXISTS));
        }

        @HapiTest
        @DisplayName("duplicate nft airdrop during pure checks")
        final Stream<DynamicTest> duplicateNFTPreHAndleTokenAirdrop() {
            return hapiTest(tokenAirdrop(
                            movingUnique(NON_FUNGIBLE_TOKEN, 9L).between(OWNER, RECEIVER_WITH_0_AUTO_ASSOCIATIONS),
                            movingUnique(NON_FUNGIBLE_TOKEN, 9L).between(OWNER, RECEIVER_WITH_0_AUTO_ASSOCIATIONS))
                    .payingWith(OWNER)
                    .hasPrecheck(INVALID_ACCOUNT_AMOUNTS));
        }

        @HapiTest
        @DisplayName("not enough hbar to pay for the trx fee")
        final Stream<DynamicTest> notEnoughHbarToPayForTheTrx() {
            final String ALICE = "alice";
            final String BOB = "bob";
            final String FUNGIBLE_TOKEN_A = "fungibleTokenA";
            return hapiTest(
                    cryptoCreate(ALICE).balance(0L),
                    cryptoCreate(BOB).balance(0L),
                    tokenCreate(FUNGIBLE_TOKEN_A)
                            .treasury(ALICE)
                            .tokenType(FUNGIBLE_COMMON)
                            .initialSupply(15L),
                    tokenAssociate(BOB, FUNGIBLE_TOKEN_A),
                    tokenAirdrop(moving(10, FUNGIBLE_TOKEN_A).between(ALICE, BOB))
                            .payingWith(ALICE)
                            .hasPrecheck(INSUFFICIENT_PAYER_BALANCE));
        }

        @HapiTest
        @DisplayName("more than 10 tokens to multiple accounts")
        final Stream<DynamicTest> moreThanTenTokensToMultipleAccounts() {
            final String ALICE = "alice";
            final String BOB = "bob";
            final String CAROL = "carol";
            final String STEVE = "steve";
            final String TOM = "tom";
            final String YULIA = "yulia";
            final String FUNGIBLE_TOKEN_A = "fungibleTokenA";
            final String FUNGIBLE_TOKEN_B = "fungibleTokenB";
            final String FUNGIBLE_TOKEN_C = "fungibleTokenC";
            final String FUNGIBLE_TOKEN_D = "fungibleTokenD";
            final String FUNGIBLE_TOKEN_E = "fungibleTokenE";
            final String FUNGIBLE_TOKEN_F = "fungibleTokenF";
            final String FUNGIBLE_TOKEN_G = "fungibleTokenG";
            final String FUNGIBLE_TOKEN_H = "fungibleTokenH";
            final String FUNGIBLE_TOKEN_I = "fungibleTokenI";
            final String FUNGIBLE_TOKEN_J = "fungibleTokenJ";
            final String FUNGIBLE_TOKEN_K = "fungibleTokenK";

            return hapiTest(
                    cryptoCreate(ALICE).balance(ONE_HUNDRED_HBARS),
                    cryptoCreate(BOB).balance(ONE_HUNDRED_HBARS),
                    cryptoCreate(CAROL).balance(ONE_HUNDRED_HBARS),
                    cryptoCreate(STEVE).balance(ONE_HUNDRED_HBARS),
                    cryptoCreate(TOM).balance(ONE_HUNDRED_HBARS),
                    cryptoCreate(YULIA).balance(ONE_HUNDRED_HBARS),
                    tokenCreate(FUNGIBLE_TOKEN_A)
                            .treasury(ALICE)
                            .tokenType(FUNGIBLE_COMMON)
                            .initialSupply(15L),
                    tokenCreate(FUNGIBLE_TOKEN_B)
                            .treasury(ALICE)
                            .tokenType(FUNGIBLE_COMMON)
                            .initialSupply(15L),
                    tokenCreate(FUNGIBLE_TOKEN_C)
                            .treasury(ALICE)
                            .tokenType(FUNGIBLE_COMMON)
                            .initialSupply(15L),
                    tokenCreate(FUNGIBLE_TOKEN_D)
                            .treasury(ALICE)
                            .tokenType(FUNGIBLE_COMMON)
                            .initialSupply(15L),
                    tokenCreate(FUNGIBLE_TOKEN_E)
                            .treasury(ALICE)
                            .tokenType(FUNGIBLE_COMMON)
                            .initialSupply(15L),
                    tokenCreate(FUNGIBLE_TOKEN_F)
                            .treasury(ALICE)
                            .tokenType(FUNGIBLE_COMMON)
                            .initialSupply(15L),
                    tokenCreate(FUNGIBLE_TOKEN_G)
                            .treasury(ALICE)
                            .tokenType(FUNGIBLE_COMMON)
                            .initialSupply(15L),
                    tokenCreate(FUNGIBLE_TOKEN_H)
                            .treasury(ALICE)
                            .tokenType(FUNGIBLE_COMMON)
                            .initialSupply(15L),
                    tokenCreate(FUNGIBLE_TOKEN_I)
                            .treasury(ALICE)
                            .tokenType(FUNGIBLE_COMMON)
                            .initialSupply(15L),
                    tokenCreate(FUNGIBLE_TOKEN_J)
                            .treasury(ALICE)
                            .tokenType(FUNGIBLE_COMMON)
                            .initialSupply(15L),
                    tokenCreate(FUNGIBLE_TOKEN_K)
                            .treasury(ALICE)
                            .tokenType(FUNGIBLE_COMMON)
                            .initialSupply(15L),
                    tokenAssociate(BOB, FUNGIBLE_TOKEN_A),
                    tokenAssociate(CAROL, FUNGIBLE_TOKEN_B),
                    tokenAssociate(CAROL, FUNGIBLE_TOKEN_C),
                    tokenAssociate(CAROL, FUNGIBLE_TOKEN_D),
                    tokenAssociate(TOM, FUNGIBLE_TOKEN_E),
                    tokenAssociate(TOM, FUNGIBLE_TOKEN_F),
                    tokenAssociate(YULIA, FUNGIBLE_TOKEN_G),
                    tokenAssociate(YULIA, FUNGIBLE_TOKEN_H),
                    tokenAssociate(STEVE, FUNGIBLE_TOKEN_I),
                    tokenAssociate(STEVE, FUNGIBLE_TOKEN_J),
                    tokenAssociate(STEVE, FUNGIBLE_TOKEN_K),
                    tokenAirdrop(
                                    moving(10L, FUNGIBLE_TOKEN_A).between(ALICE, BOB),
                                    moving(10L, FUNGIBLE_TOKEN_B).between(ALICE, CAROL),
                                    moving(10L, FUNGIBLE_TOKEN_C).between(ALICE, CAROL),
                                    moving(10L, FUNGIBLE_TOKEN_D).between(ALICE, CAROL),
                                    moving(10L, FUNGIBLE_TOKEN_E).between(ALICE, TOM),
                                    moving(10L, FUNGIBLE_TOKEN_F).between(ALICE, TOM),
                                    moving(10L, FUNGIBLE_TOKEN_G).between(ALICE, YULIA),
                                    moving(10L, FUNGIBLE_TOKEN_H).between(ALICE, YULIA),
                                    moving(10L, FUNGIBLE_TOKEN_I).between(ALICE, STEVE),
                                    moving(10L, FUNGIBLE_TOKEN_J).between(ALICE, STEVE),
                                    moving(10L, FUNGIBLE_TOKEN_K).between(ALICE, STEVE))
                            .signedByPayerAnd(ALICE)
                            .hasKnownStatus(TOKEN_REFERENCE_LIST_SIZE_LIMIT_EXCEEDED));
        }

        @HapiTest
        @DisplayName("account that supposed to pay has no enough tokens to pay custom fees")
        final Stream<DynamicTest> accountThatSupposedToPayHasNoEnoughTokensForCustomFees() {
            final String ALICE = "alice";
            final String BOB = "bob";
            final String TOM = "tom";
            final String FUNGIBLE_TOKEN_A = "fungibleTokenA";
            return hapiTest(
                    cryptoCreate(ALICE).balance(ONE_HBAR),
                    cryptoCreate(BOB).balance(ONE_HUNDRED_HBARS),
                    cryptoCreate(TOM).balance(ONE_HUNDRED_HBARS),
                    cryptoCreate(HBAR_COLLECTOR).balance(0L),
                    tokenCreate(FUNGIBLE_TOKEN_A)
                            .treasury(TOM)
                            .tokenType(FUNGIBLE_COMMON)
                            .initialSupply(15L)
                            .withCustom(fixedHbarFee(ONE_HUNDRED_HBARS, HBAR_COLLECTOR)),
                    tokenAssociate(BOB, FUNGIBLE_TOKEN_A),
                    tokenAssociate(ALICE, FUNGIBLE_TOKEN_A),
                    cryptoTransfer(moving(10, FUNGIBLE_TOKEN_A).between(TOM, ALICE)),
                    tokenAirdrop(moving(10, FUNGIBLE_TOKEN_A).between(ALICE, BOB))
                            .payingWith(ALICE)
                            .signedByPayerAnd(ALICE)
                            .hasKnownStatus(INSUFFICIENT_SENDER_ACCOUNT_BALANCE_FOR_CUSTOM_FEE));
        }

        @HapiTest
        @DisplayName("account that supposed to signed has been deleted")
        final Stream<DynamicTest> accountThatSupposedToSignedHasBeenDeleted() {
            final String ALICE = "alice";
            final String BOB = "bob";
            final String FUNGIBLE_TOKEN_A = "fungibleTokenA";
            return hapiTest(
                    cryptoCreate(ALICE).balance(ONE_HUNDRED_HBARS),
                    cryptoCreate(BOB).balance(ONE_HUNDRED_HBARS),
                    tokenCreate(FUNGIBLE_TOKEN_A)
                            .treasury(BOB)
                            .tokenType(FUNGIBLE_COMMON)
                            .initialSupply(15L),
                    tokenAssociate(ALICE, FUNGIBLE_TOKEN_A),
                    cryptoDelete(ALICE),
                    tokenAirdrop(moving(10, FUNGIBLE_TOKEN_A).between(ALICE, BOB))
                            // pay by default payer, but sign with ALICE too
                            .signedByPayerAnd(ALICE)
                            .hasKnownStatus(ACCOUNT_DELETED));
        }

        @HapiTest
        @DisplayName("account that has a token is frozen supposed to fail")
        final Stream<DynamicTest> accountThatHasTokenIsFrozenSupposedToFail() {
            final String ALICE = "alice";
            final String BOB = "bob";
            final String FUNGIBLE_TOKEN_A = "fungibleTokenA";
            return hapiTest(
                    newKeyNamed("freezeKey"),
                    cryptoCreate(ALICE).balance(ONE_HBAR),
                    cryptoCreate(BOB).balance(ONE_HUNDRED_HBARS),
                    tokenCreate(FUNGIBLE_TOKEN_A)
                            .treasury(ALICE)
                            .tokenType(FUNGIBLE_COMMON)
                            .freezeKey("freezeKey")
                            .initialSupply(15L),
                    tokenFreeze(FUNGIBLE_TOKEN_A, ALICE),
                    tokenAssociate(BOB, FUNGIBLE_TOKEN_A),
                    tokenAirdrop(moving(10, FUNGIBLE_TOKEN_A).between(ALICE, BOB))
                            .payingWith(ALICE)
                            .signedByPayerAnd(ALICE)
                            .hasKnownStatus(ACCOUNT_FROZEN_FOR_TOKEN));
        }

        @HapiTest
        @DisplayName("account that has a token is paused supposed to fail")
        final Stream<DynamicTest> accountThatHasTokenIsPausedSupposedToFail() {
            final String ALICE = "alice";
            final String BOB = "bob";
            final String FUNGIBLE_TOKEN_A = "fungibleTokenA";
            return hapiTest(
                    newKeyNamed("pauseKey"),
                    cryptoCreate(ALICE).balance(ONE_HBAR),
                    cryptoCreate(BOB).balance(ONE_HUNDRED_HBARS),
                    tokenCreate(FUNGIBLE_TOKEN_A)
                            .treasury(ALICE)
                            .tokenType(FUNGIBLE_COMMON)
                            .pauseKey("pauseKey")
                            .initialSupply(15L),
                    tokenPause(FUNGIBLE_TOKEN_A),
                    tokenAssociate(BOB, FUNGIBLE_TOKEN_A).hasKnownStatus(TOKEN_IS_PAUSED),
                    tokenAirdrop(moving(10, FUNGIBLE_TOKEN_A).between(ALICE, BOB))
                            .payingWith(ALICE)
                            .signedByPayerAnd(ALICE)
                            .hasKnownStatus(TOKEN_IS_PAUSED));
        }

        @HapiTest
        @DisplayName("token with three layers of custom fees")
        final Stream<DynamicTest> tokenWithThreeLayersOfCustomFees() {
            final String ALICE = "alice";
            final String BOB = "bob";
            final String TOM = "tom";
            final String COLLECTOR = "collector";
            final String FUNGIBLE_TOKEN_A = "fungibleTokenA";
            final String FUNGIBLE_TOKEN_B = "fungibleTokenB";
            final String FUNGIBLE_TOKEN_C = "fungibleTokenC";
            final String FUNGIBLE_TOKEN_D = "fungibleTokenD";

            return hapiTest(
                    cryptoCreate(ALICE).balance(ONE_MILLION_HBARS),
                    cryptoCreate(BOB).balance(ONE_HUNDRED_HBARS),
                    cryptoCreate(TOM).balance(ONE_HUNDRED_HBARS),
                    cryptoCreate(COLLECTOR).balance(0L),
                    tokenCreate(FUNGIBLE_TOKEN_A)
                            .treasury(TOM)
                            .tokenType(FUNGIBLE_COMMON)
                            .initialSupply(5000L)
                            .withCustom(fixedHbarFee(100, COLLECTOR)),
                    tokenAssociate(COLLECTOR, FUNGIBLE_TOKEN_A),
                    tokenCreate(FUNGIBLE_TOKEN_B)
                            .treasury(TOM)
                            .tokenType(FUNGIBLE_COMMON)
                            .initialSupply(5000L)
                            .withCustom(fixedHtsFee(100, FUNGIBLE_TOKEN_A, COLLECTOR)),
                    tokenAssociate(COLLECTOR, FUNGIBLE_TOKEN_B),
                    tokenCreate(FUNGIBLE_TOKEN_C)
                            .treasury(TOM)
                            .tokenType(FUNGIBLE_COMMON)
                            .initialSupply(5000L)
                            .withCustom(fixedHtsFee(100, FUNGIBLE_TOKEN_B, COLLECTOR)),
                    tokenAssociate(COLLECTOR, FUNGIBLE_TOKEN_C),
                    tokenCreate(FUNGIBLE_TOKEN_D)
                            .treasury(TOM)
                            .tokenType(FUNGIBLE_COMMON)
                            .initialSupply(5000L)
                            .withCustom(fixedHtsFee(100, FUNGIBLE_TOKEN_C, COLLECTOR)),
                    tokenAssociate(COLLECTOR, FUNGIBLE_TOKEN_D),
                    tokenAssociate(BOB, FUNGIBLE_TOKEN_D),
                    tokenAssociate(ALICE, FUNGIBLE_TOKEN_D),
                    tokenAssociate(ALICE, FUNGIBLE_TOKEN_C),
                    tokenAssociate(ALICE, FUNGIBLE_TOKEN_B),
                    tokenAssociate(ALICE, FUNGIBLE_TOKEN_A),
                    cryptoTransfer(moving(1000, FUNGIBLE_TOKEN_D).between(TOM, ALICE)),
                    tokenAirdrop(moving(10, FUNGIBLE_TOKEN_D).between(ALICE, BOB))
                            .payingWith(ALICE)
                            .signedByPayerAnd(ALICE)
                            .hasKnownStatus(CUSTOM_FEE_CHARGING_EXCEEDED_MAX_RECURSION_DEPTH));
        }

        @HapiTest
        @DisplayName("airdrop to contract without admin key")
        final Stream<DynamicTest> airdropToContractWithoutAdminKey() {
            final var testContract = "ToyMaker";
            return hapiTest(
                    uploadInitCode(testContract),
                    contractCreate(testContract).omitAdminKey(),
                    tokenAirdrop(moving(10, FUNGIBLE_TOKEN).between(OWNER, testContract))
                            .signedBy(OWNER)
                            .payingWith(OWNER)
                            .hasKnownStatus(NOT_SUPPORTED));
        }

        @HapiTest
        @DisplayName("self airdrop fails")
        final Stream<DynamicTest> selfAirdropFails() {
            return hapiTest(tokenAirdrop(moving(10, FUNGIBLE_TOKEN).between(OWNER, OWNER))
                    .signedBy(OWNER)
                    .payingWith(OWNER)
                    .hasPrecheck(INVALID_TRANSACTION_BODY));
        }

        @HapiTest
        @DisplayName("airdrop to 0x0 address")
        final Stream<DynamicTest> airdropTo0x0Address() {
            final byte[] publicKey =
                    CommonUtils.unhex("0000000000000000000000000000000000000000000000000000000000000000");
            final ByteString evmAddress = ByteStringUtils.wrapUnsafely(recoverAddressFromPubKey(publicKey));

            return hapiTest(tokenAirdrop(moving(10, FUNGIBLE_TOKEN).between(OWNER, evmAddress))
                    .payingWith(OWNER)
                    .hasKnownStatus(INVALID_ACCOUNT_ID));
        }
    }

    @EmbeddedHapiTest(EmbeddedReason.NEEDS_STATE_ACCESS)
    @DisplayName("verify that two fungible tokens airdrops combined into one pending airdrop")
    final Stream<DynamicTest> twoFungibleTokenCombinedIntoOneAirdrop() {
        final String ALICE = "alice";
        final String BOB = "bob";
        final String FUNGIBLE_TOKEN_A = "fungibleTokenA";
        return hapiTest(
                cryptoCreate(ALICE).balance(ONE_HUNDRED_HBARS),
                cryptoCreate(BOB).balance(ONE_HUNDRED_HBARS),
                tokenCreate(FUNGIBLE_TOKEN_A)
                        .treasury(ALICE)
                        .tokenType(FUNGIBLE_COMMON)
                        .initialSupply(100L),
                tokenAirdrop(moving(1, FUNGIBLE_TOKEN_A).between(ALICE, BOB)).signedByPayerAnd(ALICE),
                tokenAirdrop(moving(1, FUNGIBLE_TOKEN_A).between(ALICE, BOB)).signedByPayerAnd(ALICE),
                EmbeddedVerbs.viewAccountPendingAirdrop(
                        FUNGIBLE_TOKEN_A,
                        ALICE,
                        BOB,
                        pendingAirdrop -> Assertions.assertEquals(
                                2, pendingAirdrop.pendingAirdropValueOrThrow().amount())));
    }

    @HapiTest
    @DisplayName("max supply hit - max long value")
    final Stream<DynamicTest> fungibleTokenMaxSupplyHit() {
        final String ALICE = "alice";
        final String BOB = "bob";
        final String FUNGIBLE_TOKEN_A = "fungibleTokenA";
        return hapiTest(
                cryptoCreate(ALICE).balance(ONE_HUNDRED_HBARS),
                cryptoCreate(BOB).balance(ONE_HUNDRED_HBARS),
                tokenCreate(FUNGIBLE_TOKEN_A)
                        .treasury(ALICE)
                        .tokenType(FUNGIBLE_COMMON)
                        .initialSupply(Long.MAX_VALUE),
                tokenAirdrop(moving(Long.MAX_VALUE, FUNGIBLE_TOKEN_A).between(ALICE, BOB))
                        .signedByPayerAnd(ALICE),
                tokenAirdrop(moving(Long.MAX_VALUE, FUNGIBLE_TOKEN_A).between(ALICE, BOB))
                        .signedByPayerAnd(ALICE)
                        .hasKnownStatus(INSUFFICIENT_TOKEN_BALANCE));
    }

    @Nested
    @DisplayName("delete account with relation ")
    class DeleteAccount {
        @HapiTest
        @DisplayName("to fungible token pending airdrop")
        final Stream<DynamicTest> canNotDeleteAccountRelatedToAirdrop() {
            var receiver = "receiverToDelete";
            return defaultHapiSpec("should fail - ACCOUNT_HAS_PENDING_AIRDROPS")
                    .given()
                    .when()
                    .then(
                            cryptoCreate(receiver).maxAutomaticTokenAssociations(0),
                            tokenAirdrop(moving(10, FUNGIBLE_TOKEN).between(OWNER, receiver))
                                    .payingWith(OWNER),
                            cryptoDelete(OWNER).hasKnownStatus(ACCOUNT_HAS_PENDING_AIRDROPS));
        }

        @HapiTest
        @DisplayName("to non-fungible token pending airdrop")
        final Stream<DynamicTest> canNotDeleteAccountRelatedToNFTAirdrop() {
            return defaultHapiSpec("should fail - ACCOUNT_HAS_PENDING_AIRDROPS")
                    .given()
                    .when()
                    .then(
                            tokenAirdrop(TokenMovement.movingUnique(NON_FUNGIBLE_TOKEN, 10L)
                                            .between(OWNER, RECEIVER_WITH_0_AUTO_ASSOCIATIONS))
                                    .payingWith(OWNER),
                            cryptoDelete(OWNER).hasKnownStatus(ACCOUNT_HAS_PENDING_AIRDROPS));
        }
    }

    @Nested
    @DisplayName("to contracts")
    class ToContracts {
        // 1 EOA Airdrops a token to a Contract who is associated to the token
        @HapiTest
        @DisplayName("single token to associated contract should transfer")
        final Stream<DynamicTest> singleTokenToAssociatedContract() {
            var mutableContract = "PayReceivable";
            return hapiTest(flattened(
                    deployMutableContract(mutableContract, 0),
                    tokenAssociate(mutableContract, FUNGIBLE_TOKEN),
                    tokenAirdrop(moving(1, FUNGIBLE_TOKEN).between(OWNER, mutableContract))
                            .payingWith(OWNER),
                    getAccountBalance(mutableContract).hasTokenBalance(FUNGIBLE_TOKEN, 1)));
        }

        // 2 EOA airdrops multiple tokens to a contract that is associated to all of them
        @HapiTest
        @DisplayName("multiple tokens to associated contract should transfer")
        final Stream<DynamicTest> multipleTokensToAssociatedContract() {
            var mutableContract = "PayReceivable";
            return hapiTest(flattened(
                    deployMutableContract(mutableContract, 0),
                    tokenAssociate(mutableContract, FUNGIBLE_TOKEN),
                    tokenAssociate(mutableContract, NFT_FOR_CONTRACT_TESTS),
                    tokenAirdrop(
                                    moving(1, FUNGIBLE_TOKEN).between(OWNER, mutableContract),
                                    movingUnique(NFT_FOR_CONTRACT_TESTS, 1).between(OWNER, mutableContract))
                            .payingWith(OWNER),
                    getAccountBalance(mutableContract).hasTokenBalance(FUNGIBLE_TOKEN, 1),
                    getAccountBalance(mutableContract).hasTokenBalance(NFT_FOR_CONTRACT_TESTS, 1)));
        }

        // 3 Airdrop multiple tokens to a contract that is associated to SOME of them when the contract has free auto
        // association slots.
        // Case 1:
        // associated only to FT
        @HapiTest
        @DisplayName("multiple tokens, but only FT is associated to the contract")
        final Stream<DynamicTest> multipleTokensOnlyFTIsAssociated() {
            var mutableContract = "PayReceivable";
            return hapiTest(flattened(
                    deployMutableContract(mutableContract, 0),
                    tokenAssociate(mutableContract, FUNGIBLE_TOKEN),
                    tokenAirdrop(
                                    moving(1, FUNGIBLE_TOKEN).between(OWNER, mutableContract),
                                    movingUnique(NFT_FOR_CONTRACT_TESTS, 2).between(OWNER, mutableContract))
                            .payingWith(OWNER)
                            .via("airdropToContract"),
                    getTxnRecord("airdropToContract")
                            .hasPriority(recordWith()
                                    .pendingAirdrops(includingNftPendingAirdrop(movingUnique(NFT_FOR_CONTRACT_TESTS, 2)
                                            .between(OWNER, mutableContract)))),
                    getAccountBalance(mutableContract).hasTokenBalance(FUNGIBLE_TOKEN, 1)));
        }

        // 3 Airdrop multiple tokens to a contract that is associated to SOME of them when the contract has free auto
        // association slots.
        // Case 2:
        // associated only to NFT
        @HapiTest
        @DisplayName("multiple tokens, but only NFT is associated to the contract")
        final Stream<DynamicTest> multipleTokensOnlyNFTIsAssociated() {
            var mutableContract = "PayReceivable";
            return hapiTest(flattened(
                    deployMutableContract(mutableContract, 0),
                    tokenAssociate(mutableContract, NFT_FOR_CONTRACT_TESTS),
                    tokenAirdrop(
                                    moving(1, FUNGIBLE_TOKEN).between(OWNER, mutableContract),
                                    movingUnique(NFT_FOR_CONTRACT_TESTS, 3).between(OWNER, mutableContract))
                            .payingWith(OWNER)
                            .via("airdropToContract"),
                    getTxnRecord("airdropToContract")
                            .hasPriority(recordWith()
                                    .pendingAirdrops(includingFungiblePendingAirdrop(
                                            moving(1, FUNGIBLE_TOKEN).between(OWNER, mutableContract)))),
                    getAccountBalance(mutableContract).hasTokenBalance(NFT_FOR_CONTRACT_TESTS, 1)));
        }

        @HapiTest
<<<<<<< HEAD
        @DisplayName("FT with free associations")
        final Stream<DynamicTest> ftWithFreeAssociations() {
            var mutableContract = "PayReceivable";
            return hapiTest(flattened(
                    deployMutableContract(mutableContract, 1),
                    tokenAirdrop(moving(1, FUNGIBLE_TOKEN).between(OWNER, mutableContract))
                            .payingWith(OWNER),
                    getAccountBalance(mutableContract).hasTokenBalance(FUNGIBLE_TOKEN, 1)));
        }

        @HapiTest
        @DisplayName("NFT with free associations")
        final Stream<DynamicTest> nftWithFreeAssociations() {
            var mutableContract = "PayReceivable";
            return hapiTest(flattened(
                    deployMutableContract(mutableContract, 1),
                    tokenAirdrop(movingUnique(NFT_FOR_CONTRACT_TESTS, 4).between(OWNER, mutableContract))
                            .payingWith(OWNER),
                    getAccountBalance(mutableContract).hasTokenBalance(NFT_FOR_CONTRACT_TESTS, 1)));
        }

        @HapiTest
        @DisplayName("FT with zero free associations")
        final Stream<DynamicTest> ftWithZeroFreeAssociations() {
            var mutableContract = "PayReceivable";
            return hapiTest(flattened(
                    deployMutableContract(mutableContract, 0),
                    tokenAirdrop(moving(1, FUNGIBLE_TOKEN).between(OWNER, mutableContract))
                            .payingWith(OWNER),
                    getAccountBalance(mutableContract).hasTokenBalance(FUNGIBLE_TOKEN, 0)));
        }

        @HapiTest
        @DisplayName("NFT with zero free associations")
        final Stream<DynamicTest> nftWithZeroFreeAssociations() {
            var mutableContract = "PayReceivable";
            return hapiTest(flattened(
                    deployMutableContract(mutableContract, 0),
                    tokenAirdrop(movingUnique(NFT_FOR_CONTRACT_TESTS, 5).between(OWNER, mutableContract))
                            .payingWith(OWNER),
                    getAccountBalance(mutableContract).hasTokenBalance(NFT_FOR_CONTRACT_TESTS, 0)));
        }

        @HapiTest
        @DisplayName("FT with no free associations")
        final Stream<DynamicTest> ftWithNoFreeAssociations() {
            var mutableContract = "PayReceivable";
            return hapiTest(flattened(
                    // Create a contract with a free associations
                    deployMutableContract(mutableContract, 1),
                    // Take the free association and verify that the user received them
                    tokenAirdrop(moving(1, FUNGIBLE_TOKEN2).between(OWNER, mutableContract))
                            .payingWith(OWNER),
                    getAccountBalance(mutableContract).hasTokenBalance(FUNGIBLE_TOKEN2, 1),
                    // Try airdropping the two tokens again and verify that when there are not more free associations
                    // we create an airdrop instead of crypto transfer
                    tokenAirdrop(moving(1, FUNGIBLE_TOKEN).between(OWNER, mutableContract))
                            .payingWith(OWNER),
                    getAccountBalance(mutableContract).hasTokenBalance(FUNGIBLE_TOKEN, 0)));
        }

        @HapiTest
        @DisplayName("NFT with no free associations")
        final Stream<DynamicTest> nftWithNoFreeAssociations() {
            var mutableContract = "PayReceivable";
            return hapiTest(flattened(
                    // Create a contract with a free associations
                    deployMutableContract(mutableContract, 1),
                    // Take the free association and verify that the user received them
                    tokenAirdrop(movingUnique(NON_FUNGIBLE_TOKEN, 11).between(OWNER, mutableContract))
                            .payingWith(OWNER),
                    getAccountBalance(mutableContract).hasTokenBalance(NON_FUNGIBLE_TOKEN, 1),
                    // Try airdropping the two tokens again and verify that when there are not more free associations
                    // we create an airdrop instead of crypto transfer
                    tokenAirdrop(movingUnique(NFT_FOR_CONTRACT_TESTS, 6).between(OWNER, mutableContract))
                            .payingWith(OWNER),
                    getAccountBalance(mutableContract).hasTokenBalance(NFT_FOR_CONTRACT_TESTS, 0)));
        }

        @HapiTest
        @DisplayName("FT and NFT with free associations")
        final Stream<DynamicTest> ftAndNftWithFreeAssociations() {
            var mutableContract = "PayReceivable";
            return hapiTest(flattened(
                    deployMutableContract(mutableContract, 2),
                    tokenAirdrop(
                                    moving(1, FUNGIBLE_TOKEN).between(OWNER, mutableContract),
                                    movingUnique(NFT_FOR_CONTRACT_TESTS, 7).between(OWNER, mutableContract))
                            .payingWith(OWNER),
                    getAccountBalance(mutableContract).hasTokenBalance(FUNGIBLE_TOKEN, 1),
                    getAccountBalance(mutableContract).hasTokenBalance(NFT_FOR_CONTRACT_TESTS, 1)));
        }

        @HapiTest
        @DisplayName("FT and NFT with no free associations")
        final Stream<DynamicTest> ftAndNftWithNoFreeAssociations() {
            var mutableContract = "PayReceivable";
            return hapiTest(flattened(
                    deployMutableContract(mutableContract, 0),
                    tokenAirdrop(
                                    moving(1, FUNGIBLE_TOKEN).between(OWNER, mutableContract),
                                    movingUnique(NFT_FOR_CONTRACT_TESTS, 8).between(OWNER, mutableContract))
                            .payingWith(OWNER),
                    getAccountBalance(mutableContract).hasTokenBalance(FUNGIBLE_TOKEN, 0),
                    getAccountBalance(mutableContract).hasTokenBalance(NFT_FOR_CONTRACT_TESTS, 0)));
        }

        @HapiTest
        @DisplayName("FT and NFT with free associations")
        final Stream<DynamicTest> ftAndNftWithFreeAssociationsForMultipleContracts() {
            var mutableContract = "PayReceivable";
            var mutableContract2 = "PayReceivable2";
            return hapiTest(flattened(
                    deployMutableContract(mutableContract, 2),
                    deployMutableContract(mutableContract2, 2),
                    tokenAirdrop(
                                    moving(1, FUNGIBLE_TOKEN).between(OWNER, mutableContract),
                                    movingUnique(NFT_FOR_CONTRACT_TESTS, 9).between(OWNER, mutableContract),
                                    moving(1, FUNGIBLE_TOKEN).between(OWNER, mutableContract2),
                                    movingUnique(NFT_FOR_CONTRACT_TESTS, 10).between(OWNER, mutableContract2))
                            .payingWith(OWNER),
                    getAccountBalance(mutableContract).hasTokenBalance(FUNGIBLE_TOKEN, 1),
                    getAccountBalance(mutableContract).hasTokenBalance(NFT_FOR_CONTRACT_TESTS, 1),
                    getAccountBalance(mutableContract2).hasTokenBalance(FUNGIBLE_TOKEN, 1),
                    getAccountBalance(mutableContract2).hasTokenBalance(NFT_FOR_CONTRACT_TESTS, 1)));
        }

        @HapiTest
        @DisplayName("when token is frozen")
        final Stream<DynamicTest> whenTokenIsFrozen() {
            final String ALICE = "alice";
            var mutableContract = "PayReceivable";
            final String FUNGIBLE_TOKEN_A = "fungibleTokenA";
            return hapiTest(flattened(
                    newKeyNamed("freezeKey"),
                    cryptoCreate(ALICE).balance(ONE_HBAR),
                    deployMutableContract(mutableContract, 2),
                    tokenCreate(FUNGIBLE_TOKEN_A)
                            .treasury(ALICE)
                            .tokenType(FUNGIBLE_COMMON)
                            .freezeKey("freezeKey")
                            .initialSupply(15L),
                    tokenFreeze(FUNGIBLE_TOKEN_A, ALICE),
                    tokenAssociate(mutableContract, FUNGIBLE_TOKEN_A),
                    tokenAirdrop(moving(10, FUNGIBLE_TOKEN_A).between(ALICE, mutableContract))
                            .payingWith(ALICE)
                            .signedByPayerAnd(ALICE)
                            .hasKnownStatus(ACCOUNT_FROZEN_FOR_TOKEN)));
        }

        @HapiTest
        @DisplayName("when airdrop to not associated contract with no free associations - crypto transfer should fail")
        final Stream<DynamicTest> airdropToNotAssociatedContractWithNoFreeAssociations() {
            var mutableContract = "PayReceivable";
            return hapiTest(flattened(
                    deployMutableContract(mutableContract, 0),
                    tokenAirdrop(moving(1, FUNGIBLE_TOKEN).between(OWNER, mutableContract))
                            .payingWith(OWNER),
                    cryptoTransfer(moving(1, FUNGIBLE_TOKEN).between(OWNER, mutableContract))
                            .payingWith(OWNER)
                            .hasKnownStatus(TOKEN_NOT_ASSOCIATED_TO_ACCOUNT)));
=======
        @DisplayName("two tokens, one associated should transfer and go to pending")
        final Stream<DynamicTest> multipleTokensOneAssociated() {
            var mutableContract = "PayReceivable";
            var secondToken = "secondFT";
            return hapiTest(flattened(
                    deployMutableContract(mutableContract, 0),
                    tokenAssociate(mutableContract, FUNGIBLE_TOKEN),
                    tokenCreate(secondToken).treasury(OWNER),
                    tokenAirdrop(
                                    moving(1, FUNGIBLE_TOKEN).between(OWNER, mutableContract),
                                    moving(1, secondToken).between(OWNER, mutableContract))
                            .via("airdropToContractTxn")
                            .payingWith(OWNER),
                    getTxnRecord("airdropToContractTxn")
                            .hasPriority(recordWith()
                                    .pendingAirdrops(includingFungiblePendingAirdrop(
                                            moving(1, secondToken).between(OWNER, mutableContract)))),
                    getAccountBalance(mutableContract).hasTokenBalance(FUNGIBLE_TOKEN, 1),
                    getAccountBalance(mutableContract).hasTokenBalance(secondToken, 0)));
        }

        @HapiTest
        @DisplayName("with custom royalty fee with fallback to collector succeeds when exempt")
        final Stream<DynamicTest> customFeeToCollector() {
            var collectorContract = "PayReceivable";
            var nftWithCustomFee = "nfTokenWithCustomFee";
            var supplyKey = "supplyKey";
            return hapiTest(flattened(
                    deployMutableContract(collectorContract, 0),
                    newKeyNamed(supplyKey),
                    createNftWithRoyaltyWithFallbackFee(nftWithCustomFee, OWNER, collectorContract, supplyKey),
                    mintToken(nftWithCustomFee, List.of(ByteStringUtils.wrapUnsafely(("customToken1").getBytes()))),
                    tokenAirdrop(TokenMovement.movingUnique(nftWithCustomFee, 1L)
                                    .between(OWNER, collectorContract))
                            .payingWith(OWNER)
                            .via("airdropToContractTxn"),
                    getTxnRecord("airdropToContractTxn")
                            .hasPriority(recordWith()
                                    .pendingAirdrops(includingNftPendingAirdrop(
                                            movingUnique(nftWithCustomFee, 1L).between(OWNER, collectorContract)))),
                    getAccountBalance(collectorContract).hasTokenBalance(nftWithCustomFee, 0)));
        }

        @HapiTest
        @DisplayName("with multiple custom royalty fee with fallback succeeds when exempt")
        final Stream<DynamicTest> customFeeToDifferentCollectorWhenExempt() {
            var collectorContract = "PayReceivable";
            var nftCollector = "nftCollector";
            var nftWithCustomFee = "nfTokenWithCustomFee";
            var supplyKey = "supplyKey";
            return hapiTest(flattened(
                    deployMutableContract(collectorContract, 1),
                    newKeyNamed(supplyKey),
                    cryptoCreate(nftCollector),
                    createNft(nftWithCustomFee, supplyKey)
                            .withCustom(royaltyFeeWithFallback(
                                    1, 2, fixedHbarFeeInheritingRoyaltyCollector(1), nftCollector, true))
                            .withCustom(royaltyFeeWithFallback(
                                    1, 2, fixedHbarFeeInheritingRoyaltyCollector(1), collectorContract, true)),
                    mintToken(nftWithCustomFee, List.of(ByteStringUtils.wrapUnsafely(("customToken1").getBytes()))),
                    tokenAirdrop(TokenMovement.movingUnique(nftWithCustomFee, 1L)
                                    .between(OWNER, collectorContract))
                            .payingWith(OWNER)
                            .via("airdropToContractTxn"),
                    getTxnRecord("airdropToContractTxn")
                            .hasPriority(recordWith()
                                    .tokenTransfers(includingNonfungibleMovement(
                                            movingUnique(nftWithCustomFee, 1L).between(OWNER, collectorContract)))),
                    getAccountBalance(collectorContract).hasTokenBalance(nftWithCustomFee, 1)));
        }

        @HapiTest
        @DisplayName("with custom fee to treasury")
        final Stream<DynamicTest> customFeeToTreasury() {
            var treasuryContract = "PayReceivable";
            var nftCollector = "nftCollector";
            var nftWithCustomFee = "nfTokenWithCustomFee";
            var supplyKey = "supplyKey";
            return hapiTest(flattened(
                    deployMutableContract(treasuryContract, 0),
                    newKeyNamed(supplyKey),
                    cryptoCreate(nftCollector),
                    createNftWithRoyaltyWithFallbackFee(nftWithCustomFee, treasuryContract, nftCollector, supplyKey),
                    mintToken(nftWithCustomFee, List.of(ByteStringUtils.wrapUnsafely(("customToken1").getBytes()))),
                    tokenAssociate(OWNER, nftWithCustomFee),
                    cryptoTransfer(movingUnique(nftWithCustomFee, 1L).between(treasuryContract, OWNER)),
                    tokenAirdrop(movingUnique(nftWithCustomFee, 1L).between(OWNER, treasuryContract))
                            .payingWith(OWNER)
                            .via("airdropToTreasuryTxn"),
                    getTxnRecord("airdropToTreasuryTxn")
                            .hasPriority(recordWith()
                                    .tokenTransfers(includingNonfungibleMovement(
                                            TokenMovement.movingUnique(nftWithCustomFee, 1L)
                                                    .between(OWNER, treasuryContract)))),
                    getAccountBalance(treasuryContract).hasTokenBalance(nftWithCustomFee, 1)));
        }

        private HapiTokenCreate createNftWithRoyaltyWithFallbackFee(
                String tokenName, String treasury, String collector, String supplyKey) {
            return tokenCreate(tokenName)
                    .treasury(treasury)
                    .tokenType(NON_FUNGIBLE_UNIQUE)
                    .maxSupply(10L)
                    .initialSupply(0)
                    .supplyType(TokenSupplyType.FINITE)
                    .supplyKey(supplyKey)
                    .withCustom(
                            royaltyFeeWithFallback(1, 2, fixedHbarFeeInheritingRoyaltyCollector(1), collector, false));
        }

        private HapiTokenCreate createNft(String tokenName, String supplyKey) {
            return tokenCreate(tokenName)
                    .treasury(OWNER)
                    .tokenType(NON_FUNGIBLE_UNIQUE)
                    .maxSupply(10L)
                    .initialSupply(0)
                    .supplyType(TokenSupplyType.FINITE)
                    .supplyKey(supplyKey);
        }

        @HapiTest
        @DisplayName("empty transfer list should fail")
        final Stream<DynamicTest> emptyTransferListFails() {
            return hapiTest(tokenAirdrop().payingWith(OWNER).hasPrecheckFrom(EMPTY_TOKEN_TRANSFER_BODY));
>>>>>>> db414c79
        }
    }
}<|MERGE_RESOLUTION|>--- conflicted
+++ resolved
@@ -1962,169 +1962,6 @@
         }
 
         @HapiTest
-<<<<<<< HEAD
-        @DisplayName("FT with free associations")
-        final Stream<DynamicTest> ftWithFreeAssociations() {
-            var mutableContract = "PayReceivable";
-            return hapiTest(flattened(
-                    deployMutableContract(mutableContract, 1),
-                    tokenAirdrop(moving(1, FUNGIBLE_TOKEN).between(OWNER, mutableContract))
-                            .payingWith(OWNER),
-                    getAccountBalance(mutableContract).hasTokenBalance(FUNGIBLE_TOKEN, 1)));
-        }
-
-        @HapiTest
-        @DisplayName("NFT with free associations")
-        final Stream<DynamicTest> nftWithFreeAssociations() {
-            var mutableContract = "PayReceivable";
-            return hapiTest(flattened(
-                    deployMutableContract(mutableContract, 1),
-                    tokenAirdrop(movingUnique(NFT_FOR_CONTRACT_TESTS, 4).between(OWNER, mutableContract))
-                            .payingWith(OWNER),
-                    getAccountBalance(mutableContract).hasTokenBalance(NFT_FOR_CONTRACT_TESTS, 1)));
-        }
-
-        @HapiTest
-        @DisplayName("FT with zero free associations")
-        final Stream<DynamicTest> ftWithZeroFreeAssociations() {
-            var mutableContract = "PayReceivable";
-            return hapiTest(flattened(
-                    deployMutableContract(mutableContract, 0),
-                    tokenAirdrop(moving(1, FUNGIBLE_TOKEN).between(OWNER, mutableContract))
-                            .payingWith(OWNER),
-                    getAccountBalance(mutableContract).hasTokenBalance(FUNGIBLE_TOKEN, 0)));
-        }
-
-        @HapiTest
-        @DisplayName("NFT with zero free associations")
-        final Stream<DynamicTest> nftWithZeroFreeAssociations() {
-            var mutableContract = "PayReceivable";
-            return hapiTest(flattened(
-                    deployMutableContract(mutableContract, 0),
-                    tokenAirdrop(movingUnique(NFT_FOR_CONTRACT_TESTS, 5).between(OWNER, mutableContract))
-                            .payingWith(OWNER),
-                    getAccountBalance(mutableContract).hasTokenBalance(NFT_FOR_CONTRACT_TESTS, 0)));
-        }
-
-        @HapiTest
-        @DisplayName("FT with no free associations")
-        final Stream<DynamicTest> ftWithNoFreeAssociations() {
-            var mutableContract = "PayReceivable";
-            return hapiTest(flattened(
-                    // Create a contract with a free associations
-                    deployMutableContract(mutableContract, 1),
-                    // Take the free association and verify that the user received them
-                    tokenAirdrop(moving(1, FUNGIBLE_TOKEN2).between(OWNER, mutableContract))
-                            .payingWith(OWNER),
-                    getAccountBalance(mutableContract).hasTokenBalance(FUNGIBLE_TOKEN2, 1),
-                    // Try airdropping the two tokens again and verify that when there are not more free associations
-                    // we create an airdrop instead of crypto transfer
-                    tokenAirdrop(moving(1, FUNGIBLE_TOKEN).between(OWNER, mutableContract))
-                            .payingWith(OWNER),
-                    getAccountBalance(mutableContract).hasTokenBalance(FUNGIBLE_TOKEN, 0)));
-        }
-
-        @HapiTest
-        @DisplayName("NFT with no free associations")
-        final Stream<DynamicTest> nftWithNoFreeAssociations() {
-            var mutableContract = "PayReceivable";
-            return hapiTest(flattened(
-                    // Create a contract with a free associations
-                    deployMutableContract(mutableContract, 1),
-                    // Take the free association and verify that the user received them
-                    tokenAirdrop(movingUnique(NON_FUNGIBLE_TOKEN, 11).between(OWNER, mutableContract))
-                            .payingWith(OWNER),
-                    getAccountBalance(mutableContract).hasTokenBalance(NON_FUNGIBLE_TOKEN, 1),
-                    // Try airdropping the two tokens again and verify that when there are not more free associations
-                    // we create an airdrop instead of crypto transfer
-                    tokenAirdrop(movingUnique(NFT_FOR_CONTRACT_TESTS, 6).between(OWNER, mutableContract))
-                            .payingWith(OWNER),
-                    getAccountBalance(mutableContract).hasTokenBalance(NFT_FOR_CONTRACT_TESTS, 0)));
-        }
-
-        @HapiTest
-        @DisplayName("FT and NFT with free associations")
-        final Stream<DynamicTest> ftAndNftWithFreeAssociations() {
-            var mutableContract = "PayReceivable";
-            return hapiTest(flattened(
-                    deployMutableContract(mutableContract, 2),
-                    tokenAirdrop(
-                                    moving(1, FUNGIBLE_TOKEN).between(OWNER, mutableContract),
-                                    movingUnique(NFT_FOR_CONTRACT_TESTS, 7).between(OWNER, mutableContract))
-                            .payingWith(OWNER),
-                    getAccountBalance(mutableContract).hasTokenBalance(FUNGIBLE_TOKEN, 1),
-                    getAccountBalance(mutableContract).hasTokenBalance(NFT_FOR_CONTRACT_TESTS, 1)));
-        }
-
-        @HapiTest
-        @DisplayName("FT and NFT with no free associations")
-        final Stream<DynamicTest> ftAndNftWithNoFreeAssociations() {
-            var mutableContract = "PayReceivable";
-            return hapiTest(flattened(
-                    deployMutableContract(mutableContract, 0),
-                    tokenAirdrop(
-                                    moving(1, FUNGIBLE_TOKEN).between(OWNER, mutableContract),
-                                    movingUnique(NFT_FOR_CONTRACT_TESTS, 8).between(OWNER, mutableContract))
-                            .payingWith(OWNER),
-                    getAccountBalance(mutableContract).hasTokenBalance(FUNGIBLE_TOKEN, 0),
-                    getAccountBalance(mutableContract).hasTokenBalance(NFT_FOR_CONTRACT_TESTS, 0)));
-        }
-
-        @HapiTest
-        @DisplayName("FT and NFT with free associations")
-        final Stream<DynamicTest> ftAndNftWithFreeAssociationsForMultipleContracts() {
-            var mutableContract = "PayReceivable";
-            var mutableContract2 = "PayReceivable2";
-            return hapiTest(flattened(
-                    deployMutableContract(mutableContract, 2),
-                    deployMutableContract(mutableContract2, 2),
-                    tokenAirdrop(
-                                    moving(1, FUNGIBLE_TOKEN).between(OWNER, mutableContract),
-                                    movingUnique(NFT_FOR_CONTRACT_TESTS, 9).between(OWNER, mutableContract),
-                                    moving(1, FUNGIBLE_TOKEN).between(OWNER, mutableContract2),
-                                    movingUnique(NFT_FOR_CONTRACT_TESTS, 10).between(OWNER, mutableContract2))
-                            .payingWith(OWNER),
-                    getAccountBalance(mutableContract).hasTokenBalance(FUNGIBLE_TOKEN, 1),
-                    getAccountBalance(mutableContract).hasTokenBalance(NFT_FOR_CONTRACT_TESTS, 1),
-                    getAccountBalance(mutableContract2).hasTokenBalance(FUNGIBLE_TOKEN, 1),
-                    getAccountBalance(mutableContract2).hasTokenBalance(NFT_FOR_CONTRACT_TESTS, 1)));
-        }
-
-        @HapiTest
-        @DisplayName("when token is frozen")
-        final Stream<DynamicTest> whenTokenIsFrozen() {
-            final String ALICE = "alice";
-            var mutableContract = "PayReceivable";
-            final String FUNGIBLE_TOKEN_A = "fungibleTokenA";
-            return hapiTest(flattened(
-                    newKeyNamed("freezeKey"),
-                    cryptoCreate(ALICE).balance(ONE_HBAR),
-                    deployMutableContract(mutableContract, 2),
-                    tokenCreate(FUNGIBLE_TOKEN_A)
-                            .treasury(ALICE)
-                            .tokenType(FUNGIBLE_COMMON)
-                            .freezeKey("freezeKey")
-                            .initialSupply(15L),
-                    tokenFreeze(FUNGIBLE_TOKEN_A, ALICE),
-                    tokenAssociate(mutableContract, FUNGIBLE_TOKEN_A),
-                    tokenAirdrop(moving(10, FUNGIBLE_TOKEN_A).between(ALICE, mutableContract))
-                            .payingWith(ALICE)
-                            .signedByPayerAnd(ALICE)
-                            .hasKnownStatus(ACCOUNT_FROZEN_FOR_TOKEN)));
-        }
-
-        @HapiTest
-        @DisplayName("when airdrop to not associated contract with no free associations - crypto transfer should fail")
-        final Stream<DynamicTest> airdropToNotAssociatedContractWithNoFreeAssociations() {
-            var mutableContract = "PayReceivable";
-            return hapiTest(flattened(
-                    deployMutableContract(mutableContract, 0),
-                    tokenAirdrop(moving(1, FUNGIBLE_TOKEN).between(OWNER, mutableContract))
-                            .payingWith(OWNER),
-                    cryptoTransfer(moving(1, FUNGIBLE_TOKEN).between(OWNER, mutableContract))
-                            .payingWith(OWNER)
-                            .hasKnownStatus(TOKEN_NOT_ASSOCIATED_TO_ACCOUNT)));
-=======
         @DisplayName("two tokens, one associated should transfer and go to pending")
         final Stream<DynamicTest> multipleTokensOneAssociated() {
             var mutableContract = "PayReceivable";
@@ -2249,7 +2086,170 @@
         @DisplayName("empty transfer list should fail")
         final Stream<DynamicTest> emptyTransferListFails() {
             return hapiTest(tokenAirdrop().payingWith(OWNER).hasPrecheckFrom(EMPTY_TOKEN_TRANSFER_BODY));
->>>>>>> db414c79
+        }
+
+        @HapiTest
+        @DisplayName("FT with free associations")
+        final Stream<DynamicTest> ftWithFreeAssociations() {
+            var mutableContract = "PayReceivable";
+            return hapiTest(flattened(
+                    deployMutableContract(mutableContract, 1),
+                    tokenAirdrop(moving(1, FUNGIBLE_TOKEN).between(OWNER, mutableContract))
+                            .payingWith(OWNER),
+                    getAccountBalance(mutableContract).hasTokenBalance(FUNGIBLE_TOKEN, 1)));
+        }
+
+        @HapiTest
+        @DisplayName("NFT with free associations")
+        final Stream<DynamicTest> nftWithFreeAssociations() {
+            var mutableContract = "PayReceivable";
+            return hapiTest(flattened(
+                    deployMutableContract(mutableContract, 1),
+                    tokenAirdrop(movingUnique(NFT_FOR_CONTRACT_TESTS, 4).between(OWNER, mutableContract))
+                            .payingWith(OWNER),
+                    getAccountBalance(mutableContract).hasTokenBalance(NFT_FOR_CONTRACT_TESTS, 1)));
+        }
+
+        @HapiTest
+        @DisplayName("FT with zero free associations")
+        final Stream<DynamicTest> ftWithZeroFreeAssociations() {
+            var mutableContract = "PayReceivable";
+            return hapiTest(flattened(
+                    deployMutableContract(mutableContract, 0),
+                    tokenAirdrop(moving(1, FUNGIBLE_TOKEN).between(OWNER, mutableContract))
+                            .payingWith(OWNER),
+                    getAccountBalance(mutableContract).hasTokenBalance(FUNGIBLE_TOKEN, 0)));
+        }
+
+        @HapiTest
+        @DisplayName("NFT with zero free associations")
+        final Stream<DynamicTest> nftWithZeroFreeAssociations() {
+            var mutableContract = "PayReceivable";
+            return hapiTest(flattened(
+                    deployMutableContract(mutableContract, 0),
+                    tokenAirdrop(movingUnique(NFT_FOR_CONTRACT_TESTS, 5).between(OWNER, mutableContract))
+                            .payingWith(OWNER),
+                    getAccountBalance(mutableContract).hasTokenBalance(NFT_FOR_CONTRACT_TESTS, 0)));
+        }
+
+        @HapiTest
+        @DisplayName("FT with no free associations")
+        final Stream<DynamicTest> ftWithNoFreeAssociations() {
+            var mutableContract = "PayReceivable";
+            return hapiTest(flattened(
+                    // Create a contract with a free associations
+                    deployMutableContract(mutableContract, 1),
+                    // Take the free association and verify that the user received them
+                    tokenAirdrop(moving(1, FUNGIBLE_TOKEN2).between(OWNER, mutableContract))
+                            .payingWith(OWNER),
+                    getAccountBalance(mutableContract).hasTokenBalance(FUNGIBLE_TOKEN2, 1),
+                    // Try airdropping the two tokens again and verify that when there are not more free associations
+                    // we create an airdrop instead of crypto transfer
+                    tokenAirdrop(moving(1, FUNGIBLE_TOKEN).between(OWNER, mutableContract))
+                            .payingWith(OWNER),
+                    getAccountBalance(mutableContract).hasTokenBalance(FUNGIBLE_TOKEN, 0)));
+        }
+
+        @HapiTest
+        @DisplayName("NFT with no free associations")
+        final Stream<DynamicTest> nftWithNoFreeAssociations() {
+            var mutableContract = "PayReceivable";
+            return hapiTest(flattened(
+                    // Create a contract with a free associations
+                    deployMutableContract(mutableContract, 1),
+                    // Take the free association and verify that the user received them
+                    tokenAirdrop(movingUnique(NON_FUNGIBLE_TOKEN, 11).between(OWNER, mutableContract))
+                            .payingWith(OWNER),
+                    getAccountBalance(mutableContract).hasTokenBalance(NON_FUNGIBLE_TOKEN, 1),
+                    // Try airdropping the two tokens again and verify that when there are not more free associations
+                    // we create an airdrop instead of crypto transfer
+                    tokenAirdrop(movingUnique(NFT_FOR_CONTRACT_TESTS, 6).between(OWNER, mutableContract))
+                            .payingWith(OWNER),
+                    getAccountBalance(mutableContract).hasTokenBalance(NFT_FOR_CONTRACT_TESTS, 0)));
+        }
+
+        @HapiTest
+        @DisplayName("FT and NFT with free associations")
+        final Stream<DynamicTest> ftAndNftWithFreeAssociations() {
+            var mutableContract = "PayReceivable";
+            return hapiTest(flattened(
+                    deployMutableContract(mutableContract, 2),
+                    tokenAirdrop(
+                                    moving(1, FUNGIBLE_TOKEN).between(OWNER, mutableContract),
+                                    movingUnique(NFT_FOR_CONTRACT_TESTS, 7).between(OWNER, mutableContract))
+                            .payingWith(OWNER),
+                    getAccountBalance(mutableContract).hasTokenBalance(FUNGIBLE_TOKEN, 1),
+                    getAccountBalance(mutableContract).hasTokenBalance(NFT_FOR_CONTRACT_TESTS, 1)));
+        }
+
+        @HapiTest
+        @DisplayName("FT and NFT with no free associations")
+        final Stream<DynamicTest> ftAndNftWithNoFreeAssociations() {
+            var mutableContract = "PayReceivable";
+            return hapiTest(flattened(
+                    deployMutableContract(mutableContract, 0),
+                    tokenAirdrop(
+                                    moving(1, FUNGIBLE_TOKEN).between(OWNER, mutableContract),
+                                    movingUnique(NFT_FOR_CONTRACT_TESTS, 8).between(OWNER, mutableContract))
+                            .payingWith(OWNER),
+                    getAccountBalance(mutableContract).hasTokenBalance(FUNGIBLE_TOKEN, 0),
+                    getAccountBalance(mutableContract).hasTokenBalance(NFT_FOR_CONTRACT_TESTS, 0)));
+        }
+
+        @HapiTest
+        @DisplayName("FT and NFT with free associations")
+        final Stream<DynamicTest> ftAndNftWithFreeAssociationsForMultipleContracts() {
+            var mutableContract = "PayReceivable";
+            var mutableContract2 = "PayReceivable2";
+            return hapiTest(flattened(
+                    deployMutableContract(mutableContract, 2),
+                    deployMutableContract(mutableContract2, 2),
+                    tokenAirdrop(
+                                    moving(1, FUNGIBLE_TOKEN).between(OWNER, mutableContract),
+                                    movingUnique(NFT_FOR_CONTRACT_TESTS, 9).between(OWNER, mutableContract),
+                                    moving(1, FUNGIBLE_TOKEN).between(OWNER, mutableContract2),
+                                    movingUnique(NFT_FOR_CONTRACT_TESTS, 10).between(OWNER, mutableContract2))
+                            .payingWith(OWNER),
+                    getAccountBalance(mutableContract).hasTokenBalance(FUNGIBLE_TOKEN, 1),
+                    getAccountBalance(mutableContract).hasTokenBalance(NFT_FOR_CONTRACT_TESTS, 1),
+                    getAccountBalance(mutableContract2).hasTokenBalance(FUNGIBLE_TOKEN, 1),
+                    getAccountBalance(mutableContract2).hasTokenBalance(NFT_FOR_CONTRACT_TESTS, 1)));
+        }
+
+        @HapiTest
+        @DisplayName("when token is frozen")
+        final Stream<DynamicTest> whenTokenIsFrozen() {
+            final String ALICE = "alice";
+            var mutableContract = "PayReceivable";
+            final String FUNGIBLE_TOKEN_A = "fungibleTokenA";
+            return hapiTest(flattened(
+                    newKeyNamed("freezeKey"),
+                    cryptoCreate(ALICE).balance(ONE_HBAR),
+                    deployMutableContract(mutableContract, 2),
+                    tokenCreate(FUNGIBLE_TOKEN_A)
+                            .treasury(ALICE)
+                            .tokenType(FUNGIBLE_COMMON)
+                            .freezeKey("freezeKey")
+                            .initialSupply(15L),
+                    tokenFreeze(FUNGIBLE_TOKEN_A, ALICE),
+                    tokenAssociate(mutableContract, FUNGIBLE_TOKEN_A),
+                    tokenAirdrop(moving(10, FUNGIBLE_TOKEN_A).between(ALICE, mutableContract))
+                            .payingWith(ALICE)
+                            .signedByPayerAnd(ALICE)
+                            .hasKnownStatus(ACCOUNT_FROZEN_FOR_TOKEN)));
+        }
+
+        @HapiTest
+        @DisplayName("when airdrop to not associated contract with no free associations - crypto transfer should fail")
+        final Stream<DynamicTest> airdropToNotAssociatedContractWithNoFreeAssociations() {
+            var mutableContract = "PayReceivable";
+            return hapiTest(flattened(
+                    deployMutableContract(mutableContract, 0),
+                    tokenAirdrop(moving(1, FUNGIBLE_TOKEN).between(OWNER, mutableContract))
+                            .payingWith(OWNER),
+                    cryptoTransfer(moving(1, FUNGIBLE_TOKEN).between(OWNER, mutableContract))
+                            .payingWith(OWNER)
+                            .hasKnownStatus(TOKEN_NOT_ASSOCIATED_TO_ACCOUNT)));
         }
     }
 }