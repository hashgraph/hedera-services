--- conflicted
+++ resolved
@@ -347,7 +347,6 @@
                         validateChargedUsd("second airdrop", 0.1, 1));
             }
 
-<<<<<<< HEAD
             // AIRDROP_17
             @HapiTest
             final Stream<DynamicTest> transferMultipleFtAndNftToEOAWithNoFreeAutoAssociationsAccountResultsInPending() {
@@ -458,10 +457,7 @@
                                 validateChargedUsd("second airdrop", 0.05, 10));
             }
 
-            @Nested
-=======
             @HapiTest
->>>>>>> 7166d429
             @DisplayName("with multiple tokens")
             final Stream<DynamicTest> tokenAirdropMultipleTokens() {
                 return defaultHapiSpec("airdrop multiple tokens should pass")
