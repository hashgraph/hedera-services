/*
 * Copyright (C) 2024 Hedera Hashgraph, LLC
 *
 * Licensed under the Apache License, Version 2.0 (the "License");
 * you may not use this file except in compliance with the License.
 * You may obtain a copy of the License at
 *
 *      http://www.apache.org/licenses/LICENSE-2.0
 *
 * Unless required by applicable law or agreed to in writing, software
 * distributed under the License is distributed on an "AS IS" BASIS,
 * WITHOUT WARRANTIES OR CONDITIONS OF ANY KIND, either express or implied.
 * See the License for the specific language governing permissions and
 * limitations under the License.
 */

package com.hedera.services.bdd.junit.support.translators;

import static com.hedera.node.app.hapi.utils.CommonPbjConverters.fromPbj;
import static com.hedera.node.app.hapi.utils.CommonPbjConverters.pbjToProto;
import static com.hedera.node.app.hapi.utils.CommonPbjConverters.protoToPbj;

import com.google.protobuf.ByteString;
import com.google.protobuf.InvalidProtocolBufferException;
import com.hedera.hapi.block.stream.BlockItem;
import com.hedera.hapi.block.stream.output.EthereumOutput;
import com.hedera.hapi.block.stream.output.StateChanges;
import com.hedera.hapi.block.stream.output.TransactionOutput;
import com.hedera.hapi.block.stream.output.TransactionResult;
import com.hedera.hapi.node.base.Transaction;
import com.hedera.node.app.hapi.utils.CommonUtils;
import com.hedera.node.app.hapi.utils.exception.UnknownHederaFunctionality;
import com.hedera.node.app.hapi.utils.forensics.TransactionParts;
import com.hedera.node.app.state.SingleTransactionRecord;
import com.hedera.pbj.runtime.io.buffer.Bytes;
import com.hederahashgraph.api.proto.java.AccountAmount;
import com.hederahashgraph.api.proto.java.AssessedCustomFee;
import com.hederahashgraph.api.proto.java.ContractFunctionResult;
import com.hederahashgraph.api.proto.java.ExchangeRateSet;
import com.hederahashgraph.api.proto.java.HederaFunctionality;
import com.hederahashgraph.api.proto.java.ResponseCodeEnum;
import com.hederahashgraph.api.proto.java.ScheduleID;
import com.hederahashgraph.api.proto.java.TokenAssociation;
import com.hederahashgraph.api.proto.java.TokenTransferList;
import com.hederahashgraph.api.proto.java.TransactionID;
import com.hederahashgraph.api.proto.java.TransactionReceipt;
import com.hederahashgraph.api.proto.java.TransactionRecord;
import com.hederahashgraph.api.proto.java.TransferList;
import edu.umd.cs.findbugs.annotations.NonNull;
import edu.umd.cs.findbugs.annotations.Nullable;
import java.security.NoSuchAlgorithmException;
import java.util.List;
import java.util.Objects;
import java.util.Optional;
import org.bouncycastle.jcajce.provider.digest.SHA384;

/**
 * Converts a block stream transaction into a {@link TransactionRecord}. We can then use the converted
 * records to compare block stream outputs with the current/expected outputs.
 */
public class BlockStreamTransactionTranslator implements TransactionRecordTranslator<SingleTransactionBlockItems> {

    /**
     * Translates a {@link SingleTransactionBlockItems} into a {@link SingleTransactionRecord}.
     *
     * @param txnWrapper A wrapper for block items representing a single transaction input
     * @return the translated txnInput record
     */
    @Override
    public SingleTransactionRecord translate(
            @NonNull final SingleTransactionBlockItems txnWrapper, @Nullable final StateChanges stateChanges) {
        Objects.requireNonNull(txnWrapper, "transaction must not be null");

        final HederaFunctionality txnType;
        try {
            txnType = CommonUtils.functionOf(CommonUtils.extractTransactionBodyUnchecked(pbjToProto(
                    txnWrapper.txn(),
                    com.hedera.hapi.node.base.Transaction.class,
                    com.hederahashgraph.api.proto.java.Transaction.class)));
        } catch (UnknownHederaFunctionality e) {
            throw new RuntimeException(e);
        }

        final var singleTxnRecord =
                switch (txnType) {
                    case ConsensusSubmitMessage -> new ConsensusSubmitMessageTranslator()
                            .translate(txnWrapper, stateChanges);
<<<<<<< HEAD
                    case ContractCall -> new ContractCallTranslator().translate(txnWrapper, stateChanges);
=======
                    case ContractCreate -> new ContractCreateTranslator().translate(txnWrapper, stateChanges);
>>>>>>> 4bbae983
                    case UtilPrng -> new UtilPrngTranslator().translate(txnWrapper, stateChanges);
                    default -> new SingleTransactionRecord(
                            txnWrapper.txn(),
                            com.hedera.hapi.node.transaction.TransactionRecord.newBuilder()
                                    .build(),
                            List.of(),
                            new SingleTransactionRecord.TransactionOutputs(null));
                };

        final var txnRecord = pbjToProto(
                singleTxnRecord.transactionRecord(),
                com.hedera.hapi.node.transaction.TransactionRecord.class,
                com.hederahashgraph.api.proto.java.TransactionRecord.class);
        final var recordBuilder = txnRecord.toBuilder();
        final var receiptBuilder =
                txnRecord.hasReceipt() ? txnRecord.getReceipt().toBuilder() : TransactionReceipt.newBuilder();

        Objects.requireNonNull(txnWrapper.txn(), "transaction must not be null");
        Objects.requireNonNull(txnWrapper.result(), "transaction result must not be null");
        // We don't require txnWrapper.output() to be non-null since not all txns have an output

        try {
            parseTransaction(txnWrapper.txn(), recordBuilder);
            parseTransactionResult(txnWrapper.result(), recordBuilder, receiptBuilder);
            parseTransactionOutput(txnWrapper.output(), recordBuilder, receiptBuilder);
        } catch (NoSuchAlgorithmException | InvalidProtocolBufferException e) {
            throw new IllegalArgumentException("Unparseable transaction given", e);
        }

        // (Near) FUTURE: parse state changes via specific transaction type parser classes

        recordBuilder.setReceipt(receiptBuilder.build());
        return new SingleTransactionRecord(
                txnWrapper.txn(),
                protoToPbj(recordBuilder.build(), com.hedera.hapi.node.transaction.TransactionRecord.class),
                // TODO: how do we construct correct sidecar records?
                List.of(),
                // TODO: construct TransactionOutputs correctly when we have access to token-related transaction types
                new SingleTransactionRecord.TransactionOutputs(null));
    }

    /**
     * Computes the {@link SingleTransactionRecord}(s) for an ordered collection of transactions,
     * represented as groups of {@link BlockItem}s and summary {@link StateChanges}. Note that
     * {@link Transaction}s in the input collection will be associated based on having the same
     * {@code accountID} and {@code transactionValidStart} (from their {@link TransactionID}s). In
     * other words, this code will assume that transactions with the same payer account and valid
     * start time are part of the same user transaction, sharing some sort of parent-children
     * relationship.
     *
     * @param transactions a collection of transactions to translate
     * @param stateChanges any state changes that occurred during transaction processing
     * @return the equivalent transaction record outputs
     */
    @Override
    public List<SingleTransactionRecord> translateAll(
            @NonNull final List<SingleTransactionBlockItems> transactions,
            @NonNull final List<StateChanges> stateChanges) {
        return transactions.stream()
                // Filter out any objects that weren't parsed correctly (if t.txn() is null, that transaction definitely
                // wasn't parsed correctly)
                .filter(t -> t.txn() != null)
                .map(txn -> {
                    final var consensusTimestamp = txn.result().consensusTimestamp();
                    final var matchingTimestampChanges = stateChanges.stream()
                            .filter(stateChange -> Objects.equals(consensusTimestamp, stateChange.consensusTimestamp()))
                            .toList();
                    final var matchingChanges =
                            matchingTimestampChanges.isEmpty() ? null : matchingTimestampChanges.getFirst();
                    return translate(txn, matchingChanges);
                })
                .toList();
    }

    private void parseTransaction(final Transaction txn, final TransactionRecord.Builder recordBuilder)
            throws NoSuchAlgorithmException {
        if (txn.body() != null) {
            final var transactionID = pbjToProto(
                    txn.body().transactionID(), com.hedera.hapi.node.base.TransactionID.class, TransactionID.class);
            recordBuilder.setTransactionID(transactionID).setMemo(txn.body().memo());
        } else {
            final var parts = TransactionParts.from(fromPbj(txn));
            final var transactionID = parts.body().getTransactionID();
            recordBuilder.setTransactionID(transactionID);

            String memo = parts.body().getMemo();
            if (memo == null || memo.isEmpty()) {
                final var memoBytes = parts.body().getMemoBytes();
                if (memoBytes != null && !memoBytes.isEmpty()) {
                    memo = parts.body().getMemoBytes().toString();
                }
            }
            recordBuilder.setMemo(memo);
        }

        final var txnBytes = toBytesForHash(txn);
        final var hash = txnBytes != Bytes.EMPTY ? hashTxn(txnBytes) : Bytes.EMPTY;
        recordBuilder.setTransactionHash(toByteString(hash));
    }

    /**
     * Converts a {@link Transaction} into a sequence of bytes, specifically for the
     * transaction hash that appears in the {@link TransactionRecord}.
     * @param txn the transaction to convert
     * @return the bytes of the transaction
     */
    private Bytes toBytesForHash(final Transaction txn) {
        return txn.signedTransactionBytes().length() > 0
                ? txn.signedTransactionBytes()
                : Transaction.PROTOBUF.toBytes(txn);
    }

    /**
     * Hashes the bytes of a transaction using SHA-384.
     * @param bytes the bytes to hash
     * @return the hashed bytes
     * @throws NoSuchAlgorithmException if the SHA-384 algorithm is not available
     */
    private Bytes hashTxn(final Bytes bytes) throws NoSuchAlgorithmException {
        return Bytes.wrap(SHA384.Digest.getInstance("SHA-384").digest(bytes.toByteArray()));
    }

    private TransactionRecord.Builder parseTransactionResult(
            final TransactionResult txnResult,
            final TransactionRecord.Builder recordBuilder,
            final TransactionReceipt.Builder receiptBuilder)
            throws InvalidProtocolBufferException {
        final var autoTokenAssocs = txnResult.automaticTokenAssociations();
        autoTokenAssocs.forEach(tokenAssociation -> {
            final var autoAssocs = pbjToProto(
                    tokenAssociation, com.hedera.hapi.node.base.TokenAssociation.class, TokenAssociation.class);
            recordBuilder.addAutomaticTokenAssociations(autoAssocs);
        });

        final var paidStakingRewards = txnResult.paidStakingRewards();
        for (com.hedera.hapi.node.base.AccountAmount paidStakingReward : paidStakingRewards) {
            final var proto =
                    pbjToProto(paidStakingReward, com.hedera.hapi.node.base.AccountAmount.class, AccountAmount.class);
            recordBuilder.addPaidStakingRewards(proto);
        }

        final var transferList = txnResult.transferList();
        if (transferList != null) {
            final var translatedTransferList = TransferList.parseFrom(com.hedera.hapi.node.base.TransferList.PROTOBUF
                    .toBytes(txnResult.transferList())
                    .toByteArray());
            recordBuilder.setTransferList(translatedTransferList);
        } else {
            recordBuilder.setTransferList(TransferList.getDefaultInstance());
        }

        final var tokenTransferLists = txnResult.tokenTransferLists();
        tokenTransferLists.forEach(tokenTransferList -> {
            final var proto = pbjToProto(
                    tokenTransferList, com.hedera.hapi.node.base.TokenTransferList.class, TokenTransferList.class);
            recordBuilder.addTokenTransferLists(proto);
        });

        if (txnResult.parentConsensusTimestamp() != null) {
            recordBuilder.setParentConsensusTimestamp(fromPbj(txnResult.parentConsensusTimestamp()));
        }
        if (txnResult.consensusTimestamp() != null) {
            recordBuilder.setConsensusTimestamp(fromPbj(txnResult.consensusTimestamp()));
        }

        if (txnResult.scheduleRef() != null) {
            recordBuilder.setScheduleRef(
                    pbjToProto(txnResult.scheduleRef(), com.hedera.hapi.node.base.ScheduleID.class, ScheduleID.class));
        }

        recordBuilder.setTransactionFee(txnResult.transactionFeeCharged());

        if (txnResult.exchangeRate() != null) {
            receiptBuilder.setExchangeRate(
                    ExchangeRateSet.parseFrom(com.hedera.hapi.node.transaction.ExchangeRateSet.PROTOBUF
                            .toBytes(txnResult.exchangeRate())
                            .toByteArray()));
        }

        final var responseCode = ResponseCodeEnum.valueOf(txnResult.status().name());
        receiptBuilder.setStatus(responseCode);

        return recordBuilder;
    }

    private TransactionRecord.Builder parseTransactionOutput(
            final TransactionOutput txnOutput, final TransactionRecord.Builder trb, final TransactionReceipt.Builder rb)
            throws InvalidProtocolBufferException {
        if (txnOutput == null) {
            return trb;
        }

        // TODO: why are so many of these methods missing?
        //            if (txnOutput.hasCryptoCreate()) {
        //                rb.accountID(txnOutput.cryptoCreate().accountID());
        //                trb.alias(txnOutput.cryptoCreate().alias());
        //            }

        if (txnOutput.hasCryptoTransfer()) {
            final var assessedCustomFees = txnOutput.cryptoTransfer().assessedCustomFees();
            for (int i = 0; i < assessedCustomFees.size(); i++) {
                final var assessedCustomFee =
                        AssessedCustomFee.parseFrom(com.hedera.hapi.node.transaction.AssessedCustomFee.PROTOBUF
                                .toBytes(assessedCustomFees.get(i))
                                .toByteArray());
                trb.addAssessedCustomFees(i, assessedCustomFee);
            }
        }

        //            if (txnOutput.hasFileCreate()) {
        //                rb.fileID(txnOutput.fileCreate().fileID());
        //            }

        if (txnOutput.hasContractCall()) {
            final var callResult =
                    ContractFunctionResult.parseFrom(com.hedera.hapi.node.contract.ContractFunctionResult.PROTOBUF
                            .toBytes(txnOutput.contractCall().contractCallResult())
                            .toByteArray());
            trb.setContractCallResult(callResult);
        }

        if (txnOutput.hasEthereumCall()) {
            Optional.ofNullable(txnOutput.ethereumCall())
                    .map(EthereumOutput::ethereumHash)
                    .ifPresent(ethHash -> trb.setEthereumHash(toByteString(ethHash)));
        }

        //            if (txnOutput.hasTopicCreate()) {
        //                rb.topicID(txnOutput.topicCreate().topicID());
        //            }

        //            if (txnOutput.hasCreateToken()) {
        //                rb.tokenID(txnOutput.createToken().tokenID());
        //            }

        //            if (txnOutput.hasTokenMint()) {
        //
        //            }
        //            if (txnOutput.hasTokenBurn()) {
        //
        //            }
        //            if (txnOutput.hasTokenWipe()) {
        //
        //            }

        if (txnOutput.hasCreateSchedule()) {
            //                rb.scheduleID(txnOutput.createSchedule().scheduledTransactionId());
        }

        if (txnOutput.hasCreateSchedule()) {
            Optional.ofNullable(txnOutput.createSchedule().scheduledTransactionId())
                    .ifPresent(id -> rb.setScheduledTransactionID(
                            pbjToProto(id, com.hedera.hapi.node.base.TransactionID.class, TransactionID.class)));
        }
        if (txnOutput.hasSignSchedule()) {
            Optional.ofNullable(txnOutput.signSchedule().scheduledTransactionId())
                    .ifPresent(id -> rb.setScheduledTransactionID(
                            pbjToProto(id, com.hedera.hapi.node.base.TransactionID.class, TransactionID.class)));
        }

        //            if (txnOutput.hasMintToken()) {
        //                rb.serialNumbers(txnOutput.mintToken().serialNumbers());
        //            }

        //            if (txnOutput.hasNodeCreate()) {
        //                rb.nodeId(txnOutput.nodeCreate().nodeID());
        //            }
        //            if (txnOutput.hasNodeUpdate()) {
        //                rb.nodeId(txnOutput.nodeUpdate().nodeID());
        //            }
        //            if (txnOutput.hasNodeDelete()) {
        //                rb.nodeId(txnOutput.nodeDelete().nodeID());
        //            }

        maybeAssignEvmAddressAlias(txnOutput, trb);

        // TODO: assign `newPendingAirdrops` (if applicable)

        trb.setReceipt(rb.build());

        return trb;
    }

    private void maybeAssignEvmAddressAlias(final TransactionOutput txnOutput, final TransactionRecord.Builder trb) {
        // Are these the only places where default EVM address aliases are assigned?
        if (txnOutput.hasContractCreate()) {
            final var maybeEvmAddress = Optional.ofNullable(
                            txnOutput.contractCreate().contractCreateResult())
                    .map(com.hedera.hapi.node.contract.ContractFunctionResult::evmAddress);
            maybeEvmAddress.ifPresent(bytes -> trb.setEvmAddress(toByteString(bytes)));
        }
        if (txnOutput.hasContractCall()) {
            final var maybeEvmAddress = Optional.ofNullable(
                            txnOutput.contractCall().contractCallResult())
                    .map(com.hedera.hapi.node.contract.ContractFunctionResult::evmAddress);
            maybeEvmAddress.ifPresent(bytes -> trb.setEvmAddress(toByteString(bytes)));
        }
        if (txnOutput.hasCryptoTransfer()) {
            //            trb.evmAddress(txnOutput.cryptoTransfer().evmAddress());
        }
        if (txnOutput.hasEthereumCall()) {
            //            trb.evmAddress(txnOutput.ethereumCall().evmAddress());
        }
    }

    private static @NonNull ByteString toByteString(final Bytes bytes) {
        return ByteString.copyFrom(bytes.toByteArray());
    }
}<|MERGE_RESOLUTION|>--- conflicted
+++ resolved
@@ -85,11 +85,8 @@
                 switch (txnType) {
                     case ConsensusSubmitMessage -> new ConsensusSubmitMessageTranslator()
                             .translate(txnWrapper, stateChanges);
-<<<<<<< HEAD
+                    case ContractCreate -> new ContractCreateTranslator().translate(txnWrapper, stateChanges);
                     case ContractCall -> new ContractCallTranslator().translate(txnWrapper, stateChanges);
-=======
-                    case ContractCreate -> new ContractCreateTranslator().translate(txnWrapper, stateChanges);
->>>>>>> 4bbae983
                     case UtilPrng -> new UtilPrngTranslator().translate(txnWrapper, stateChanges);
                     default -> new SingleTransactionRecord(
                             txnWrapper.txn(),
@@ -303,14 +300,6 @@
         //                rb.fileID(txnOutput.fileCreate().fileID());
         //            }
 
-        if (txnOutput.hasContractCall()) {
-            final var callResult =
-                    ContractFunctionResult.parseFrom(com.hedera.hapi.node.contract.ContractFunctionResult.PROTOBUF
-                            .toBytes(txnOutput.contractCall().contractCallResult())
-                            .toByteArray());
-            trb.setContractCallResult(callResult);
-        }
-
         if (txnOutput.hasEthereumCall()) {
             Optional.ofNullable(txnOutput.ethereumCall())
                     .map(EthereumOutput::ethereumHash)
