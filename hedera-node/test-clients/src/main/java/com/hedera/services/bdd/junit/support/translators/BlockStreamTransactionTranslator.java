--- conflicted
+++ resolved
@@ -30,21 +30,15 @@
 import com.hedera.hapi.block.stream.output.TransactionOutput;
 import com.hedera.hapi.block.stream.output.TransactionResult;
 import com.hedera.hapi.node.base.Transaction;
-<<<<<<< HEAD
 import com.hedera.node.app.hapi.utils.CommonUtils;
 import com.hedera.node.app.hapi.utils.exception.UnknownHederaFunctionality;
-=======
->>>>>>> 8deaa36f
 import com.hedera.node.app.state.SingleTransactionRecord;
 import com.hedera.pbj.runtime.io.buffer.Bytes;
 import com.hederahashgraph.api.proto.java.AccountAmount;
 import com.hederahashgraph.api.proto.java.AssessedCustomFee;
 import com.hederahashgraph.api.proto.java.ContractFunctionResult;
 import com.hederahashgraph.api.proto.java.ExchangeRateSet;
-<<<<<<< HEAD
 import com.hederahashgraph.api.proto.java.HederaFunctionality;
-=======
->>>>>>> 8deaa36f
 import com.hederahashgraph.api.proto.java.ResponseCodeEnum;
 import com.hederahashgraph.api.proto.java.ScheduleID;
 import com.hederahashgraph.api.proto.java.TokenAssociation;
@@ -58,19 +52,12 @@
 import java.util.List;
 import java.util.Objects;
 import java.util.Optional;
-<<<<<<< HEAD
-import org.slf4j.Logger;
-import org.slf4j.LoggerFactory;
-=======
->>>>>>> 8deaa36f
 
 /**
  * Converts a block stream transaction into a {@link TransactionRecord}. We can then use the converted
  * records to compare block stream outputs with the current/expected outputs.
  */
 public class BlockStreamTransactionTranslator implements TransactionRecordTranslator<SingleTransactionBlockItems> {
-
-    private static final Logger log = LoggerFactory.getLogger(BlockStreamTransactionTranslator.class);
 
     /**
      * Translates a {@link SingleTransactionBlockItems} into a {@link SingleTransactionRecord}.
@@ -80,39 +67,31 @@
      */
     @Override
     public SingleTransactionRecord translate(
-<<<<<<< HEAD
-            @NonNull final SingleTransactionBlockItems transaction, @Nullable final StateChanges stateChanges) {
-        Objects.requireNonNull(transaction, "transaction must not be null");
-=======
             @NonNull final SingleTransactionBlockItems txnWrapper, @Nullable final StateChanges stateChanges) {
         Objects.requireNonNull(txnWrapper, "transaction must not be null");
->>>>>>> 8deaa36f
 
         final HederaFunctionality txnType;
         try {
             txnType = CommonUtils.functionOf(CommonUtils.extractTransactionBodyUnchecked(pbjToProto(
-                    transaction.txn(),
+                    txnWrapper.txn(),
                     com.hedera.hapi.node.base.Transaction.class,
                     com.hederahashgraph.api.proto.java.Transaction.class)));
         } catch (UnknownHederaFunctionality e) {
             throw new RuntimeException(e);
         }
 
-<<<<<<< HEAD
         final var singleTxnRecord =
                 switch (txnType) {
                     case ConsensusSubmitMessage -> new ConsensusSubmitMessageTranslator()
-                            .translate(transaction, stateChanges);
+                            .translate(txnWrapper, stateChanges);
                     default -> new SingleTransactionRecord(
-                            transaction.txn(),
+                            txnWrapper.txn(),
                             com.hedera.hapi.node.transaction.TransactionRecord.newBuilder()
                                     .build(),
                             List.of(),
                             new SingleTransactionRecord.TransactionOutputs(null));
                 };
 
-        // TODO: get transaction type specific changes from singleTxnRecord into the recordBuilder & receiptBuilder
-
         final var singleTxnRecordProto = pbjToProto(
                 singleTxnRecord.transactionRecord(),
                 com.hedera.hapi.node.transaction.TransactionRecord.class,
@@ -121,18 +100,11 @@
         final var recordBuilder = singleTxnRecordProto.toBuilder();
         final var receiptBuilder = singleTxnRecordProto.getReceipt().toBuilder();
 
-        parseTransaction(transaction.txn(), recordBuilder);
-
-        try {
-            parseTransactionResult(transaction.result(), recordBuilder, receiptBuilder);
-            parseTransactionOutput(transaction.output(), recordBuilder, receiptBuilder);
-=======
         parseTransaction(txnWrapper.txn(), recordBuilder);
 
         try {
             parseTransactionResult(txnWrapper.result(), recordBuilder, receiptBuilder);
             parseTransactionOutput(txnWrapper.output(), recordBuilder, receiptBuilder);
->>>>>>> 8deaa36f
         } catch (InvalidProtocolBufferException e) {
             throw new RuntimeException(e);
         }
@@ -141,11 +113,7 @@
 
         recordBuilder.setReceipt(receiptBuilder.build());
         return new SingleTransactionRecord(
-<<<<<<< HEAD
-                transaction.txn(),
-=======
                 txnWrapper.txn(),
->>>>>>> 8deaa36f
                 protoToPbj(recordBuilder.build(), com.hedera.hapi.node.transaction.TransactionRecord.class),
                 // TODO: how do we construct correct sidecar records?
                 List.of(),
@@ -168,20 +136,13 @@
      */
     @Override
     public List<SingleTransactionRecord> translateAll(
-<<<<<<< HEAD
-            @NonNull final List<SingleTransactionBlockItems> transactions, @NonNull final StateChanges stateChanges) {
-=======
             @NonNull final List<SingleTransactionBlockItems> transactions,
             @NonNull final List<StateChanges> stateChanges) {
->>>>>>> 8deaa36f
         // TODO: this implementation probably isn't correct, specifically since we're passing in _all_ state changes
         // on each call to `translate`, which is likely not what we want. How do we compute the correct subset of state
         // changes for each transaction?
         return transactions.stream()
                 .filter(t -> t.txn() != null)
-<<<<<<< HEAD
-                .map(txn -> translate(txn, stateChanges))
-=======
                 .map(txn -> {
                     final var consensusTimestamp = txn.result().consensusTimestamp();
                     final var matchingTimestampChanges = stateChanges.stream()
@@ -191,7 +152,6 @@
                             matchingTimestampChanges.isEmpty() ? null : matchingTimestampChanges.getFirst();
                     return translate(txn, matchingChanges);
                 })
->>>>>>> 8deaa36f
                 .toList();
     }
 
@@ -333,17 +293,6 @@
         //                rb.topicID(txnOutput.topicCreate().topicID());
         //            }
 
-<<<<<<< HEAD
-=======
-        //        if (txnOutput.hasSubmitMessage()) {
-        //            rb.topicSequenceNumber(txnOutput.submitMessage().topicSequenceNumber());
-        //
-        //            Optional.ofNullable(txnOutput.submitMessage().topicRunningHashVersion())
-        //                    .map(RunningHashVersion::protoOrdinal)
-        //                    .ifPresent(rb::setTopicRunningHashVersion);
-        //        }
-
->>>>>>> 8deaa36f
         //            if (txnOutput.hasCreateToken()) {
         //                rb.tokenID(txnOutput.createToken().tokenID());
         //            }
