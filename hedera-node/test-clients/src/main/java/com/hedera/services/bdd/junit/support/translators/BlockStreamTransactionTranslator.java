--- conflicted
+++ resolved
@@ -28,12 +28,9 @@
 import com.hedera.hapi.block.stream.output.TransactionOutput;
 import com.hedera.hapi.block.stream.output.TransactionResult;
 import com.hedera.hapi.node.base.Transaction;
-<<<<<<< HEAD
 import com.hedera.node.app.hapi.utils.CommonUtils;
 import com.hedera.node.app.hapi.utils.exception.UnknownHederaFunctionality;
-=======
 import com.hedera.node.app.hapi.utils.forensics.TransactionParts;
->>>>>>> 298fb8f7
 import com.hedera.node.app.state.SingleTransactionRecord;
 import com.hedera.pbj.runtime.io.buffer.Bytes;
 import com.hederahashgraph.api.proto.java.AccountAmount;
@@ -115,13 +112,10 @@
             throw new IllegalArgumentException("Unparseable transaction given", e);
         }
 
-<<<<<<< HEAD
         // TODO: how do we generically parse the state changes, especially for synthetic child transactions?
-=======
         // (Near) FUTURE: parse state changes via specific transaction type parser classes
 
         recordBuilder.setReceipt(receiptBuilder.build());
->>>>>>> 298fb8f7
         return new SingleTransactionRecord(
                 txnWrapper.txn(),
                 protoToPbj(recordBuilder.build(), com.hedera.hapi.node.transaction.TransactionRecord.class),
