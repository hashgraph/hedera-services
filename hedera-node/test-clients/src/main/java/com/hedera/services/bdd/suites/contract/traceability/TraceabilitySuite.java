--- conflicted
+++ resolved
@@ -229,12 +229,8 @@
     }
 
     @HapiTest
-<<<<<<< HEAD
     @Order(1)
-    private HapiSpec traceabilityE2EScenario1() {
-=======
     final HapiSpec traceabilityE2EScenario1() {
->>>>>>> 220fdba1
         return defaultHapiSpec("traceabilityE2EScenario1")
                 .given(
                         uploadInitCode(TRACEABILITY),
@@ -604,12 +600,8 @@
     }
 
     @HapiTest
-<<<<<<< HEAD
     @Order(2)
-    private HapiSpec traceabilityE2EScenario2() {
-=======
     final HapiSpec traceabilityE2EScenario2() {
->>>>>>> 220fdba1
         return defaultHapiSpec("traceabilityE2EScenario2")
                 .given(
                         uploadInitCode(TRACEABILITY),
@@ -1013,12 +1005,8 @@
     }
 
     @HapiTest
-<<<<<<< HEAD
     @Order(3)
-    private HapiSpec traceabilityE2EScenario3() {
-=======
     final HapiSpec traceabilityE2EScenario3() {
->>>>>>> 220fdba1
         return defaultHapiSpec("traceabilityE2EScenario3")
                 .given(
                         uploadInitCode(TRACEABILITY),
@@ -1426,12 +1414,8 @@
     }
 
     @HapiTest
-<<<<<<< HEAD
     @Order(4)
-    private HapiSpec traceabilityE2EScenario4() {
-=======
     final HapiSpec traceabilityE2EScenario4() {
->>>>>>> 220fdba1
         return defaultHapiSpec("traceabilityE2EScenario4")
                 .given(
                         uploadInitCode(TRACEABILITY),
@@ -1722,12 +1706,8 @@
     }
 
     @HapiTest
-<<<<<<< HEAD
     @Order(5)
-    private HapiSpec traceabilityE2EScenario5() {
-=======
     final HapiSpec traceabilityE2EScenario5() {
->>>>>>> 220fdba1
         return defaultHapiSpec("traceabilityE2EScenario5")
                 .given(
                         uploadInitCode(TRACEABILITY),
@@ -2032,12 +2012,8 @@
     }
 
     @HapiTest
-<<<<<<< HEAD
     @Order(6)
-    private HapiSpec traceabilityE2EScenario6() {
-=======
     final HapiSpec traceabilityE2EScenario6() {
->>>>>>> 220fdba1
         return defaultHapiSpec("traceabilityE2EScenario6")
                 .given(
                         uploadInitCode(TRACEABILITY),
@@ -2372,12 +2348,8 @@
     }
 
     @HapiTest
-<<<<<<< HEAD
     @Order(7)
-    private HapiSpec traceabilityE2EScenario7() {
-=======
     final HapiSpec traceabilityE2EScenario7() {
->>>>>>> 220fdba1
         return defaultHapiSpec("traceabilityE2EScenario7")
                 .given(
                         uploadInitCode(TRACEABILITY_CALLCODE),
@@ -2767,12 +2739,8 @@
     }
 
     @HapiTest
-<<<<<<< HEAD
     @Order(8)
-    private HapiSpec traceabilityE2EScenario8() {
-=======
     final HapiSpec traceabilityE2EScenario8() {
->>>>>>> 220fdba1
         return defaultHapiSpec("traceabilityE2EScenario8")
                 .given(
                         uploadInitCode(TRACEABILITY_CALLCODE),
@@ -3123,12 +3091,8 @@
     }
 
     @HapiTest
-<<<<<<< HEAD
     @Order(9)
-    private HapiSpec traceabilityE2EScenario9() {
-=======
     final HapiSpec traceabilityE2EScenario9() {
->>>>>>> 220fdba1
         return defaultHapiSpec("traceabilityE2EScenario9")
                 .given(
                         uploadInitCode(TRACEABILITY),
@@ -3434,12 +3398,8 @@
     }
 
     @HapiTest
-<<<<<<< HEAD
     @Order(10)
-    private HapiSpec traceabilityE2EScenario10() {
-=======
     final HapiSpec traceabilityE2EScenario10() {
->>>>>>> 220fdba1
         return defaultHapiSpec("traceabilityE2EScenario10")
                 .given(
                         uploadInitCode(TRACEABILITY),
@@ -3781,12 +3741,8 @@
     }
 
     @HapiTest
-<<<<<<< HEAD
     @Order(11)
-    private HapiSpec traceabilityE2EScenario11() {
-=======
     final HapiSpec traceabilityE2EScenario11() {
->>>>>>> 220fdba1
         return defaultHapiSpec("traceabilityE2EScenario11")
                 .given(
                         uploadInitCode(TRACEABILITY),
@@ -4063,12 +4019,8 @@
     }
 
     @HapiTest
-<<<<<<< HEAD
     @Order(12)
-    private HapiSpec traceabilityE2EScenario12() {
-=======
     final HapiSpec traceabilityE2EScenario12() {
->>>>>>> 220fdba1
         final var contract = "CreateTrivial";
         final var scenario12 = "traceabilityE2EScenario12";
         return defaultHapiSpec(scenario12)
@@ -4145,16 +4097,11 @@
                         expectContractBytecodeWithMinimalFieldsSidecarFor(FIRST_CREATE_TXN, PAY_RECEIVABLE_CONTRACT));
     }
 
-<<<<<<< HEAD
     @HapiTest
     @Order(14)
-    private HapiSpec traceabilityE2EScenario14() {
+    final HapiSpec traceabilityE2EScenario14() {
         return propertyPreservingHapiSpec("traceabilityE2EScenario14")
                 .preserving(CHAIN_ID_PROPERTY)
-=======
-    final HapiSpec traceabilityE2EScenario14() {
-        return defaultHapiSpec("traceabilityE2EScenario14")
->>>>>>> 220fdba1
                 .given(
                         overriding(CHAIN_ID_PROPERTY, "298"),
                         newKeyNamed(SECP_256K1_SOURCE_KEY).shape(SECP_256K1_SHAPE),
@@ -4447,12 +4394,8 @@
     }
 
     @HapiTest
-<<<<<<< HEAD
     @Order(17)
-    private HapiSpec traceabilityE2EScenario17() {
-=======
     final HapiSpec traceabilityE2EScenario17() {
->>>>>>> 220fdba1
         return defaultHapiSpec("traceabilityE2EScenario17")
                 .given(
                         uploadInitCode(REVERTING_CONTRACT),
@@ -4510,12 +4453,8 @@
     }
 
     @HapiTest
-<<<<<<< HEAD
     @Order(18)
-    private HapiSpec traceabilityE2EScenario18() {
-=======
     final HapiSpec traceabilityE2EScenario18() {
->>>>>>> 220fdba1
         return defaultHapiSpec("traceabilityE2EScenario18")
                 .given(uploadInitCode(REVERTING_CONTRACT))
                 .when(contractCreate(REVERTING_CONTRACT, BigInteger.valueOf(4))
@@ -4584,13 +4523,9 @@
                 }));
     }
 
-<<<<<<< HEAD
 
     @Order(20)
-    private HapiSpec traceabilityE2EScenario20() {
-=======
     final HapiSpec traceabilityE2EScenario20() {
->>>>>>> 220fdba1
         return defaultHapiSpec("traceabilityE2EScenario20")
                 .given(uploadInitCode(REVERTING_CONTRACT))
                 .when(contractCreate(REVERTING_CONTRACT, BigInteger.valueOf(6))
@@ -4615,12 +4550,8 @@
     }
 
     @HapiTest
-<<<<<<< HEAD
     @Order(21)
-    private HapiSpec traceabilityE2EScenario21() {
-=======
     final HapiSpec traceabilityE2EScenario21() {
->>>>>>> 220fdba1
         return defaultHapiSpec("traceabilityE2EScenario21")
                 .given(
                         uploadInitCode(REVERTING_CONTRACT),
@@ -4694,12 +4625,8 @@
     }
 
     @HapiTest
-<<<<<<< HEAD
     @Order(22)
-    private HapiSpec vanillaBytecodeSidecar() {
-=======
     final HapiSpec vanillaBytecodeSidecar() {
->>>>>>> 220fdba1
         final var EMPTY_CONSTRUCTOR_CONTRACT = "EmptyConstructor";
         final var vanillaBytecodeSidecar = "vanillaBytecodeSidecar";
         final var firstTxn = "firstTxn";
@@ -4733,12 +4660,8 @@
     }
 
     @HapiTest
-<<<<<<< HEAD
     @Order(23)
-    private HapiSpec vanillaBytecodeSidecar2() {
-=======
     final HapiSpec vanillaBytecodeSidecar2() {
->>>>>>> 220fdba1
         final var contract = "CreateTrivial";
         final String trivialCreate = "vanillaBytecodeSidecar2";
         final var firstTxn = "firstTxn";
@@ -4769,12 +4692,8 @@
     }
 
     @HapiTest
-<<<<<<< HEAD
     @Order(24)
-    private HapiSpec actionsShowPropagatedRevert() {
-=======
     final HapiSpec actionsShowPropagatedRevert() {
->>>>>>> 220fdba1
         final var APPROVE_BY_DELEGATE = "ApproveByDelegateCall";
         final var badApproval = "BadApproval";
         final var somebody = "somebody";
@@ -4952,12 +4871,8 @@
                 }));
     }
 
-<<<<<<< HEAD
     @Order(25)
-    private HapiSpec ethereumLazyCreateExportsExpectedSidecars() {
-=======
     final HapiSpec ethereumLazyCreateExportsExpectedSidecars() {
->>>>>>> 220fdba1
         final var RECIPIENT_KEY = "lazyAccountRecipient";
         final var RECIPIENT_KEY2 = "lazyAccountRecipient2";
         final var lazyCreateTxn = "lazyCreateTxn";
@@ -5217,13 +5132,9 @@
     }
 
     @SuppressWarnings("java:S5960")
-<<<<<<< HEAD
     @HapiTest
     @Order(27)
-    private HapiSpec assertSidecars() {
-=======
     final HapiSpec assertSidecars() {
->>>>>>> 220fdba1
         return defaultHapiSpec("assertSidecars")
                 .given(
                         // send a dummy transaction to trigger externalization of last sidecars
