--- conflicted
+++ resolved
@@ -96,12 +96,8 @@
         return List.of(prngPrecompileHappyPathWorks(), multipleCallsHaveIndependentResults());
     }
 
-<<<<<<< HEAD
-    @HapiTest
-    private HapiSpec multipleCallsHaveIndependentResults() {
-=======
+    @HapiTest
     final HapiSpec multipleCallsHaveIndependentResults() {
->>>>>>> 4db77942
         final var prng = THE_PRNG_CONTRACT;
         final var gasToOffer = 400_000;
         final var numCalls = 5;
@@ -212,12 +208,8 @@
                         }));
     }
 
-<<<<<<< HEAD
-    @HapiTest
-    private HapiSpec nonSupportedAbiCallGracefullyFails() {
-=======
+    @HapiTest
     final HapiSpec nonSupportedAbiCallGracefullyFails() {
->>>>>>> 4db77942
         final var prng = THE_GRACEFULLY_FAILING_PRNG_CONTRACT;
         final var failedCall = "failedCall";
         return defaultHapiSpec("nonSupportedAbiCallGracefullyFails")
@@ -243,12 +235,8 @@
                         }));
     }
 
-<<<<<<< HEAD
-    @HapiTest
-    private HapiSpec functionCallWithLessThanFourBytesFailsGracefully() {
-=======
+    @HapiTest
     final HapiSpec functionCallWithLessThanFourBytesFailsGracefully() {
->>>>>>> 4db77942
         final var lessThan4Bytes = "lessThan4Bytes";
         return defaultHapiSpec("functionCallWithLessThanFourBytesFailsGracefully")
                 .given(
@@ -279,12 +267,8 @@
                 }));
     }
 
-<<<<<<< HEAD
-    @HapiTest
-    private HapiSpec prngPrecompileHappyPathWorks() {
-=======
+    @HapiTest
     final HapiSpec prngPrecompileHappyPathWorks() {
->>>>>>> 4db77942
         final var prng = THE_PRNG_CONTRACT;
         final var randomBits = "randomBits";
         return defaultHapiSpec("prngPrecompileHappyPathWorks")
