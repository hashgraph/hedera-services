/*
 * Copyright (C) 2024 Hedera Hashgraph, LLC
 *
 * Licensed under the Apache License, Version 2.0 (the "License");
 * you may not use this file except in compliance with the License.
 * You may obtain a copy of the License at
 *
 *      http://www.apache.org/licenses/LICENSE-2.0
 *
 * Unless required by applicable law or agreed to in writing, software
 * distributed under the License is distributed on an "AS IS" BASIS,
 * WITHOUT WARRANTIES OR CONDITIONS OF ANY KIND, either express or implied.
 * See the License for the specific language governing permissions and
 * limitations under the License.
 */

package com.hedera.services.bdd.spec.dsl.annotations;

import com.hedera.services.bdd.junit.extensions.SpecEntityExtension;
import java.lang.annotation.ElementType;
import java.lang.annotation.Retention;
import java.lang.annotation.RetentionPolicy;
import java.lang.annotation.Target;
import org.junit.jupiter.api.extension.ExtendWith;

/**
 * Describes a {@link com.hedera.services.bdd.spec.dsl.entities.SpecAccount}.
 */
@Retention(RetentionPolicy.RUNTIME)
@Target({ElementType.FIELD, ElementType.PARAMETER})
@ExtendWith(SpecEntityExtension.class)
public @interface Account {
    /**
     * If set, a different {@link com.hedera.services.bdd.spec.HapiSpec} name to use for the account.
     *
     * @return the spec name of the account
     */
    String name() default "";

    /**
     * If set, the initial balance of the account in tinybars.
     *
     * @return the initial balance of the account in tinybars
     */
    long tinybarBalance() default 0;

    /**
     * If set, the initial balance of the account in cents (to be converted to tinybars at the spec's
     * active exchange rate).
     *
     * @return the initial balance of the account in cents
     */
    long centBalance() default 0;

    /**
     * If set, the initial staked node id of the account.
     *
     * @return the initial staked node id of the account
     */
    long stakedNodeId() default -1;

    /**
<<<<<<< HEAD
     * If set, the initial auto association slots for the account.
     *
     * @return the initial number of auto-association slots for the account
     */
    int autoAssociationSlots() default 0;
=======
     * If set, the maximum number of auto-associations to allow for the account.
     * @return the maximum number of auto-associations
     */
    int maxAutoAssociations() default 0;
>>>>>>> 7b023ff7
}<|MERGE_RESOLUTION|>--- conflicted
+++ resolved
@@ -60,16 +60,8 @@
     long stakedNodeId() default -1;
 
     /**
-<<<<<<< HEAD
-     * If set, the initial auto association slots for the account.
-     *
-     * @return the initial number of auto-association slots for the account
-     */
-    int autoAssociationSlots() default 0;
-=======
      * If set, the maximum number of auto-associations to allow for the account.
      * @return the maximum number of auto-associations
      */
     int maxAutoAssociations() default 0;
->>>>>>> 7b023ff7
 }