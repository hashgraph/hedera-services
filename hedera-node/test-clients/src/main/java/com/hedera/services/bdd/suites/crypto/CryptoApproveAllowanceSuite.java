/*
 * Copyright (C) 2022-2023 Hedera Hashgraph, LLC
 *
 * Licensed under the Apache License, Version 2.0 (the "License");
 * you may not use this file except in compliance with the License.
 * You may obtain a copy of the License at
 *
 *      http://www.apache.org/licenses/LICENSE-2.0
 *
 * Unless required by applicable law or agreed to in writing, software
 * distributed under the License is distributed on an "AS IS" BASIS,
 * WITHOUT WARRANTIES OR CONDITIONS OF ANY KIND, either express or implied.
 * See the License for the specific language governing permissions and
 * limitations under the License.
 */

package com.hedera.services.bdd.suites.crypto;

import static com.hedera.services.bdd.spec.HapiSpec.defaultHapiSpec;
import static com.hedera.services.bdd.spec.assertions.AccountDetailsAsserts.accountDetailsWith;
import static com.hedera.services.bdd.spec.queries.QueryVerbs.getAccountBalance;
import static com.hedera.services.bdd.spec.queries.QueryVerbs.getAccountDetails;
import static com.hedera.services.bdd.spec.queries.QueryVerbs.getTokenNftInfo;
import static com.hedera.services.bdd.spec.queries.QueryVerbs.getTxnRecord;
import static com.hedera.services.bdd.spec.transactions.TxnVerbs.contractCreate;
import static com.hedera.services.bdd.spec.transactions.TxnVerbs.cryptoApproveAllowance;
import static com.hedera.services.bdd.spec.transactions.TxnVerbs.cryptoCreate;
import static com.hedera.services.bdd.spec.transactions.TxnVerbs.cryptoDelete;
import static com.hedera.services.bdd.spec.transactions.TxnVerbs.cryptoDeleteAllowance;
import static com.hedera.services.bdd.spec.transactions.TxnVerbs.cryptoTransfer;
import static com.hedera.services.bdd.spec.transactions.TxnVerbs.grantTokenKyc;
import static com.hedera.services.bdd.spec.transactions.TxnVerbs.mintToken;
import static com.hedera.services.bdd.spec.transactions.TxnVerbs.revokeTokenKyc;
import static com.hedera.services.bdd.spec.transactions.TxnVerbs.scheduleCreate;
import static com.hedera.services.bdd.spec.transactions.TxnVerbs.scheduleSign;
import static com.hedera.services.bdd.spec.transactions.TxnVerbs.tokenAssociate;
import static com.hedera.services.bdd.spec.transactions.TxnVerbs.tokenCreate;
import static com.hedera.services.bdd.spec.transactions.TxnVerbs.tokenFreeze;
import static com.hedera.services.bdd.spec.transactions.TxnVerbs.tokenPause;
import static com.hedera.services.bdd.spec.transactions.TxnVerbs.tokenUnpause;
import static com.hedera.services.bdd.spec.transactions.TxnVerbs.uploadInitCode;
import static com.hedera.services.bdd.spec.transactions.crypto.HapiCryptoApproveAllowance.MISSING_OWNER;
import static com.hedera.services.bdd.spec.transactions.crypto.HapiCryptoTransfer.allowanceTinyBarsFromTo;
import static com.hedera.services.bdd.spec.transactions.crypto.HapiCryptoTransfer.tinyBarsFromTo;
import static com.hedera.services.bdd.spec.transactions.token.CustomFeeSpecs.fixedHtsFee;
import static com.hedera.services.bdd.spec.transactions.token.TokenMovement.moving;
import static com.hedera.services.bdd.spec.transactions.token.TokenMovement.movingUnique;
import static com.hedera.services.bdd.spec.transactions.token.TokenMovement.movingUniqueWithAllowance;
import static com.hedera.services.bdd.spec.transactions.token.TokenMovement.movingWithAllowance;
import static com.hedera.services.bdd.spec.utilops.UtilVerbs.newKeyNamed;
import static com.hedera.services.bdd.spec.utilops.UtilVerbs.sourcing;
import static com.hedera.services.bdd.spec.utilops.UtilVerbs.validateChargedUsdWithin;
import static com.hederahashgraph.api.proto.java.ResponseCodeEnum.ACCOUNT_DELETED;
import static com.hederahashgraph.api.proto.java.ResponseCodeEnum.AMOUNT_EXCEEDS_TOKEN_MAX_SUPPLY;
import static com.hederahashgraph.api.proto.java.ResponseCodeEnum.DELEGATING_SPENDER_CANNOT_GRANT_APPROVE_FOR_ALL;
import static com.hederahashgraph.api.proto.java.ResponseCodeEnum.DELEGATING_SPENDER_DOES_NOT_HAVE_APPROVE_FOR_ALL;
import static com.hederahashgraph.api.proto.java.ResponseCodeEnum.EMPTY_ALLOWANCES;
import static com.hederahashgraph.api.proto.java.ResponseCodeEnum.FUNGIBLE_TOKEN_IN_NFT_ALLOWANCES;
import static com.hederahashgraph.api.proto.java.ResponseCodeEnum.INVALID_ALLOWANCE_OWNER_ID;
import static com.hederahashgraph.api.proto.java.ResponseCodeEnum.INVALID_ALLOWANCE_SPENDER_ID;
import static com.hederahashgraph.api.proto.java.ResponseCodeEnum.INVALID_NFT_ID;
import static com.hederahashgraph.api.proto.java.ResponseCodeEnum.INVALID_SIGNATURE;
import static com.hederahashgraph.api.proto.java.ResponseCodeEnum.INVALID_TOKEN_NFT_SERIAL_NUMBER;
import static com.hederahashgraph.api.proto.java.ResponseCodeEnum.NEGATIVE_ALLOWANCE_AMOUNT;
import static com.hederahashgraph.api.proto.java.ResponseCodeEnum.NFT_IN_FUNGIBLE_TOKEN_ALLOWANCES;
import static com.hederahashgraph.api.proto.java.ResponseCodeEnum.PAYER_ACCOUNT_NOT_FOUND;
import static com.hederahashgraph.api.proto.java.ResponseCodeEnum.SENDER_DOES_NOT_OWN_NFT_SERIAL_NO;
import static com.hederahashgraph.api.proto.java.ResponseCodeEnum.SPENDER_DOES_NOT_HAVE_ALLOWANCE;
import static com.hederahashgraph.api.proto.java.ResponseCodeEnum.TOKEN_NOT_ASSOCIATED_TO_ACCOUNT;
import static com.hederahashgraph.api.proto.java.TokenType.FUNGIBLE_COMMON;
import static com.hederahashgraph.api.proto.java.TokenType.NON_FUNGIBLE_UNIQUE;

import com.google.protobuf.ByteString;
import com.hedera.services.bdd.junit.HapiTest;
import com.hedera.services.bdd.junit.HapiTestSuite;
import com.hedera.services.bdd.spec.HapiSpec;
import com.hedera.services.bdd.suites.HapiSuite;
import com.hederahashgraph.api.proto.java.NftTransfer;
import com.hederahashgraph.api.proto.java.TokenSupplyType;
import com.hederahashgraph.api.proto.java.TokenTransferList;
import com.hederahashgraph.api.proto.java.TokenType;
import java.util.List;
import java.util.concurrent.atomic.AtomicLong;
import org.apache.logging.log4j.LogManager;
import org.apache.logging.log4j.Logger;

@HapiTestSuite
public class CryptoApproveAllowanceSuite extends HapiSuite {

    private static final Logger log = LogManager.getLogger(CryptoApproveAllowanceSuite.class);

    public static final String OWNER = "owner";
    public static final String SPENDER = "spender";
    private static final String RECEIVER = "receiver";
    public static final String OTHER_RECEIVER = "otherReceiver";
    public static final String FUNGIBLE_TOKEN = "fungible";
    public static final String NON_FUNGIBLE_TOKEN = "nonFungible";
    public static final String TOKEN_WITH_CUSTOM_FEE = "tokenWithCustomFee";
    private static final String SUPPLY_KEY = "supplyKey";
    private static final String SENDER_TXN = "senderTxn";
    public static final String SCHEDULED_TXN = "scheduledTxn";
    public static final String NFT_TOKEN_MINT_TXN = "nftTokenMint";
    public static final String FUNGIBLE_TOKEN_MINT_TXN = "tokenMint";
    public static final String BASE_APPROVE_TXN = "baseApproveTxn";
    public static final String PAYER = "payer";
    public static final String APPROVE_TXN = "approveTxn";
    public static final String ANOTHER_SPENDER = "spender1";
    public static final String SECOND_OWNER = "owner2";
    public static final String SECOND_SPENDER = "spender2";
    public static final String THIRD_SPENDER = "spender3";
    public static final String HEDERA_ALLOWANCES_MAX_TRANSACTION_LIMIT = "hedera.allowances.maxTransactionLimit";
    public static final String HEDERA_ALLOWANCES_MAX_ACCOUNT_LIMIT = "hedera.allowances.maxAccountLimit";
    public static final String ADMIN_KEY = "adminKey";
    public static final String FREEZE_KEY = "freezeKey";
    public static final String KYC_KEY = "kycKey";
    public static final String PAUSE_KEY = "pauseKey";

    public static void main(String... args) {
        new CryptoApproveAllowanceSuite().runSuiteAsync();
    }

    @Override
    public boolean canRunConcurrent() {
        return true;
    }

    @Override
    @SuppressWarnings("java:S3878")
    public List<HapiSpec> getSpecsInSuite() {
        return List.of(
                canHaveMultipleOwners(),
                noOwnerDefaultsToPayer(),
                invalidSpenderFails(),
                invalidOwnerFails(),
                happyPathWorks(),
                emptyAllowancesRejected(),
                negativeAmountFailsForFungible(),
                tokenNotAssociatedToAccountFails(),
                invalidTokenTypeFails(),
                validatesSerialNums(),
                tokenExceedsMaxSupplyFails(),
                succeedsWhenTokenPausedFrozenKycRevoked(),
                serialsInAscendingOrder(),
                feesAsExpected(),
                cannotHaveMultipleAllowedSpendersForTheSameNFTSerial(),
                approveForAllDoesNotSetExplicitNFTSpender(),
                canGrantNftAllowancesWithTreasuryOwner(),
                canGrantFungibleAllowancesWithTreasuryOwner(),
                approveForAllSpenderCanDelegateOnNFT(),
                duplicateEntriesGetsReplacedWithDifferentTxn(),
                duplicateKeysAndSerialsInSameTxnDoesntThrow(),
                scheduledCryptoApproveAllowanceWorks(),
                canDeleteAllowanceFromDeletedSpender(),
                cannotPayForAnyTransactionWithContractAccount(),
                transferringMissingNftViaApprovalFailsWithInvalidNftId());
    }

    @HapiTest
    private HapiSpec cannotPayForAnyTransactionWithContractAccount() {
        final var cryptoAdminKey = "cryptoAdminKey";
        final var contractNum = new AtomicLong();
        final var contract = "PayableConstructor";
        return defaultHapiSpec("cannotPayForAnyTransactionWithContractAccount")
                .given(
                        newKeyNamed(cryptoAdminKey),
                        uploadInitCode(contract),
                        contractCreate(contract)
                                .adminKey(cryptoAdminKey)
                                .balance(ONE_HUNDRED_HBARS)
                                .exposingNumTo(contractNum::set))
                .when()
                .then(sourcing(() -> cryptoTransfer(tinyBarsFromTo(contract, FUNDING, 1))
                        .signedBy(cryptoAdminKey)
                        .fee(ONE_HBAR)
                        .payingWith("0.0." + contractNum.longValue())
                        .hasPrecheck(PAYER_ACCOUNT_NOT_FOUND)));
    }

    @HapiTest
    private HapiSpec transferringMissingNftViaApprovalFailsWithInvalidNftId() {
        return defaultHapiSpec("TransferringMissingNftViaApprovalFailsWithInvalidNftId")
                .given(
                        newKeyNamed(SUPPLY_KEY),
                        cryptoCreate(OWNER).balance(ONE_HUNDRED_HBARS).maxAutomaticTokenAssociations(10),
                        cryptoCreate(RECEIVER).balance(ONE_HUNDRED_HBARS).maxAutomaticTokenAssociations(10),
                        cryptoCreate(SPENDER).balance(ONE_HUNDRED_HBARS),
                        cryptoCreate(TOKEN_TREASURY)
                                .balance(100 * ONE_HUNDRED_HBARS)
                                .maxAutomaticTokenAssociations(10),
                        tokenCreate(NON_FUNGIBLE_TOKEN)
                                .maxSupply(10L)
                                .initialSupply(0)
                                .supplyType(TokenSupplyType.FINITE)
                                .tokenType(NON_FUNGIBLE_UNIQUE)
                                .supplyKey(SUPPLY_KEY)
                                .treasury(TOKEN_TREASURY),
                        tokenAssociate(OWNER, NON_FUNGIBLE_TOKEN),
                        mintToken(
                                NON_FUNGIBLE_TOKEN,
                                List.of(
                                        ByteString.copyFromUtf8("a"),
                                        ByteString.copyFromUtf8("b"),
                                        ByteString.copyFromUtf8("c"))))
                .when()
                .then(cryptoTransfer((spec, builder) -> builder.addTokenTransfers(TokenTransferList.newBuilder()
                                .setToken(spec.registry().getTokenID(NON_FUNGIBLE_TOKEN))
                                .addNftTransfers(NftTransfer.newBuilder()
                                        // Doesn't exist
                                        .setSerialNumber(4L)
                                        .setSenderAccountID(spec.registry().getAccountID(OWNER))
                                        .setReceiverAccountID(spec.registry().getAccountID(RECEIVER))
                                        .setIsApproval(true)
                                        .build())))
                        .payingWith(SPENDER)
                        .signedBy(SPENDER, OWNER)
                        .hasKnownStatus(INVALID_NFT_ID));
    }

    @HapiTest
    private HapiSpec canDeleteAllowanceFromDeletedSpender() {
        return defaultHapiSpec("canDeleteAllowanceFromDeletedSpender")
                .given(
                        newKeyNamed(SUPPLY_KEY),
                        cryptoCreate(OWNER).balance(ONE_HUNDRED_HBARS).maxAutomaticTokenAssociations(10),
                        cryptoCreate(SPENDER).balance(ONE_HUNDRED_HBARS),
                        cryptoCreate(TOKEN_TREASURY)
                                .balance(100 * ONE_HUNDRED_HBARS)
                                .maxAutomaticTokenAssociations(10),
                        tokenCreate(FUNGIBLE_TOKEN)
                                .tokenType(TokenType.FUNGIBLE_COMMON)
                                .supplyType(TokenSupplyType.FINITE)
                                .supplyKey(SUPPLY_KEY)
                                .maxSupply(1000L)
                                .initialSupply(10L)
                                .treasury(TOKEN_TREASURY),
                        tokenCreate(NON_FUNGIBLE_TOKEN)
                                .maxSupply(10L)
                                .initialSupply(0)
                                .supplyType(TokenSupplyType.FINITE)
                                .tokenType(NON_FUNGIBLE_UNIQUE)
                                .supplyKey(SUPPLY_KEY)
                                .treasury(TOKEN_TREASURY),
                        tokenAssociate(OWNER, FUNGIBLE_TOKEN),
                        tokenAssociate(OWNER, NON_FUNGIBLE_TOKEN),
                        mintToken(FUNGIBLE_TOKEN, 500L).via(FUNGIBLE_TOKEN_MINT_TXN),
                        mintToken(
                                NON_FUNGIBLE_TOKEN,
                                List.of(
                                        ByteString.copyFromUtf8("a"),
                                        ByteString.copyFromUtf8("b"),
                                        ByteString.copyFromUtf8("c"))))
                .when(
                        cryptoApproveAllowance()
                                .payingWith(OWNER)
                                .addCryptoAllowance(OWNER, SPENDER, 100L)
                                .addTokenAllowance(OWNER, FUNGIBLE_TOKEN, SPENDER, 1)
                                .addNftAllowance(OWNER, NON_FUNGIBLE_TOKEN, SPENDER, true, List.of()),
                        getAccountDetails(OWNER)
                                .payingWith(GENESIS)
                                .has(accountDetailsWith()
                                        .cryptoAllowancesCount(1)
                                        .tokenAllowancesCount(1)
                                        .nftApprovedForAllAllowancesCount(1)
                                        .cryptoAllowancesContaining(SPENDER, 100L)
                                        .tokenAllowancesContaining(FUNGIBLE_TOKEN, SPENDER, 1)),
                        cryptoDelete(SPENDER),
                        // removing fungible allowances should be possible even if the
                        // spender is deleted
                        cryptoApproveAllowance()
                                .payingWith(OWNER)
                                .addCryptoAllowance(OWNER, SPENDER, 0)
                                .blankMemo(),
                        getAccountDetails(OWNER)
                                .payingWith(GENESIS)
                                .has(accountDetailsWith()
                                        .cryptoAllowancesCount(0)
                                        .tokenAllowancesCount(1)
                                        .nftApprovedForAllAllowancesCount(1)
                                        .tokenAllowancesContaining(FUNGIBLE_TOKEN, SPENDER, 1)),
                        cryptoApproveAllowance()
                                .payingWith(OWNER)
                                .addTokenAllowance(OWNER, FUNGIBLE_TOKEN, SPENDER, 0)
                                .blankMemo(),
                        getAccountDetails(OWNER)
                                .payingWith(GENESIS)
                                .has(accountDetailsWith()
                                        .cryptoAllowancesCount(0)
                                        .tokenAllowancesCount(0)
                                        .nftApprovedForAllAllowancesCount(1)),
                        // It should not be possible to remove approveForAllNftAllowance
                        // and also add allowance to serials
                        cryptoApproveAllowance()
                                .payingWith(OWNER)
                                .addNftAllowance(OWNER, NON_FUNGIBLE_TOKEN, SPENDER, false, List.of(1L, 2L))
                                .hasKnownStatus(INVALID_ALLOWANCE_SPENDER_ID),
                        getAccountDetails(OWNER)
                                .payingWith(GENESIS)
                                .has(accountDetailsWith()
                                        .cryptoAllowancesCount(0)
                                        .tokenAllowancesCount(0)
                                        .nftApprovedForAllAllowancesCount(1)),
                        getTokenNftInfo(NON_FUNGIBLE_TOKEN, 1L).hasNoSpender(),
                        getTokenNftInfo(NON_FUNGIBLE_TOKEN, 2L).hasNoSpender(),
                        cryptoApproveAllowance()
                                .payingWith(OWNER)
                                .addNftAllowance(OWNER, NON_FUNGIBLE_TOKEN, SPENDER, false, List.of()),
                        getAccountDetails(OWNER)
                                .payingWith(GENESIS)
                                .has(accountDetailsWith()
                                        .cryptoAllowancesCount(0)
                                        .tokenAllowancesCount(0)
                                        .nftApprovedForAllAllowancesCount(0)))
                .then();
    }

<<<<<<< HEAD
    //    @HapiTest
=======
    @HapiTest
>>>>>>> be76a7ff
    private HapiSpec duplicateKeysAndSerialsInSameTxnDoesntThrow() {
        return defaultHapiSpec("duplicateKeysAndSerialsInSameTxnDoesntThrow")
                .given(
                        newKeyNamed(SUPPLY_KEY),
                        cryptoCreate(OWNER).balance(ONE_HUNDRED_HBARS).maxAutomaticTokenAssociations(10),
                        cryptoCreate(SPENDER).balance(ONE_HUNDRED_HBARS),
                        cryptoCreate(TOKEN_TREASURY)
                                .balance(100 * ONE_HUNDRED_HBARS)
                                .maxAutomaticTokenAssociations(10),
                        tokenCreate(FUNGIBLE_TOKEN)
                                .tokenType(TokenType.FUNGIBLE_COMMON)
                                .supplyType(TokenSupplyType.FINITE)
                                .supplyKey(SUPPLY_KEY)
                                .maxSupply(1000L)
                                .initialSupply(10L)
                                .treasury(TOKEN_TREASURY),
                        tokenCreate(NON_FUNGIBLE_TOKEN)
                                .maxSupply(10L)
                                .initialSupply(0)
                                .supplyType(TokenSupplyType.FINITE)
                                .tokenType(NON_FUNGIBLE_UNIQUE)
                                .supplyKey(SUPPLY_KEY)
                                .treasury(TOKEN_TREASURY),
                        tokenAssociate(OWNER, FUNGIBLE_TOKEN),
                        tokenAssociate(OWNER, NON_FUNGIBLE_TOKEN),
                        mintToken(
                                        NON_FUNGIBLE_TOKEN,
                                        List.of(
                                                ByteString.copyFromUtf8("a"),
                                                ByteString.copyFromUtf8("b"),
                                                ByteString.copyFromUtf8("c")))
                                .via(NFT_TOKEN_MINT_TXN),
                        mintToken(FUNGIBLE_TOKEN, 500L).via(FUNGIBLE_TOKEN_MINT_TXN),
                        cryptoTransfer(
                                movingUnique(NON_FUNGIBLE_TOKEN, 1L, 2L, 3L).between(TOKEN_TREASURY, OWNER)))
                .when(
                        cryptoApproveAllowance()
                                .payingWith(OWNER)
                                .addCryptoAllowance(OWNER, SPENDER, 100L)
                                .addCryptoAllowance(OWNER, SPENDER, 200L)
                                .blankMemo()
                                .logged(),
                        getAccountDetails(OWNER)
                                .payingWith(GENESIS)
                                .has(accountDetailsWith()
                                        .cryptoAllowancesCount(1)
                                        .cryptoAllowancesContaining(SPENDER, 200L)),
                        cryptoApproveAllowance()
                                .payingWith(OWNER)
                                .addCryptoAllowance(OWNER, SPENDER, 300L)
                                .addTokenAllowance(OWNER, FUNGIBLE_TOKEN, SPENDER, 300L)
                                .addTokenAllowance(OWNER, FUNGIBLE_TOKEN, SPENDER, 500L)
                                .blankMemo()
                                .logged(),
                        getAccountDetails(OWNER)
                                .payingWith(GENESIS)
                                .has(accountDetailsWith()
                                        .cryptoAllowancesCount(1)
                                        .cryptoAllowancesContaining(SPENDER, 300L)
                                        .tokenAllowancesCount(1)
                                        .tokenAllowancesContaining(FUNGIBLE_TOKEN, SPENDER, 500L)),
                        cryptoApproveAllowance()
                                .payingWith(OWNER)
                                .addCryptoAllowance(OWNER, SPENDER, 500L)
                                .addTokenAllowance(OWNER, FUNGIBLE_TOKEN, SPENDER, 600L)
                                .addNftAllowance(OWNER, NON_FUNGIBLE_TOKEN, SPENDER, false, List.of(1L, 2L, 2L, 2L, 2L))
                                .addNftAllowance(OWNER, NON_FUNGIBLE_TOKEN, SPENDER, true, List.of(1L))
                                .addNftAllowance(OWNER, NON_FUNGIBLE_TOKEN, SPENDER, false, List.of(2L))
                                .addNftAllowance(OWNER, NON_FUNGIBLE_TOKEN, SPENDER, true, List.of(3L))
                                .blankMemo()
                                .logged(),
                        getAccountDetails(OWNER)
                                .payingWith(GENESIS)
                                .has(accountDetailsWith()
                                        .cryptoAllowancesCount(1)
                                        .cryptoAllowancesContaining(SPENDER, 500L)
                                        .tokenAllowancesCount(1)
                                        .tokenAllowancesContaining(FUNGIBLE_TOKEN, SPENDER, 600L)
                                        .nftApprovedForAllAllowancesCount(1)))
                .then(
                        getTokenNftInfo(NON_FUNGIBLE_TOKEN, 1L).hasSpenderID(SPENDER),
                        getTokenNftInfo(NON_FUNGIBLE_TOKEN, 2L).hasSpenderID(SPENDER),
                        getTokenNftInfo(NON_FUNGIBLE_TOKEN, 3L).hasSpenderID(SPENDER));
    }

<<<<<<< HEAD
    //     @HapiTest  //Expected DELEGATING_SPENDER_CANNOT_GRANT_APPROVE_FOR_ALL, was INVALID_SIGNATURE!
=======
    @HapiTest
>>>>>>> be76a7ff
    private HapiSpec approveForAllSpenderCanDelegateOnNFT() {
        final String delegatingSpender = "delegatingSpender";
        final String newSpender = "newSpender";
        return defaultHapiSpec("approveForAllSpenderCanDelegateOnNFT")
                .given(
                        newKeyNamed(SUPPLY_KEY),
                        cryptoCreate(OWNER).balance(ONE_HUNDRED_HBARS).maxAutomaticTokenAssociations(10),
                        cryptoCreate(delegatingSpender).balance(ONE_HUNDRED_HBARS),
                        cryptoCreate(newSpender).balance(ONE_HUNDRED_HBARS),
                        cryptoCreate(TOKEN_TREASURY)
                                .balance(100 * ONE_HUNDRED_HBARS)
                                .maxAutomaticTokenAssociations(10),
                        tokenCreate(NON_FUNGIBLE_TOKEN)
                                .maxSupply(10L)
                                .initialSupply(0)
                                .supplyType(TokenSupplyType.FINITE)
                                .tokenType(NON_FUNGIBLE_UNIQUE)
                                .supplyKey(SUPPLY_KEY)
                                .treasury(TOKEN_TREASURY),
                        tokenAssociate(OWNER, NON_FUNGIBLE_TOKEN),
                        mintToken(
                                        NON_FUNGIBLE_TOKEN,
                                        List.of(ByteString.copyFromUtf8("a"), ByteString.copyFromUtf8("b")))
                                .via(NFT_TOKEN_MINT_TXN),
                        cryptoTransfer(movingUnique(NON_FUNGIBLE_TOKEN, 1L, 2L).between(TOKEN_TREASURY, OWNER)))
                .when(cryptoApproveAllowance()
                        .payingWith(DEFAULT_PAYER)
                        .addNftAllowance(OWNER, NON_FUNGIBLE_TOKEN, delegatingSpender, true, List.of(1L))
                        .addNftAllowance(OWNER, NON_FUNGIBLE_TOKEN, newSpender, false, List.of(2L))
                        .signedBy(DEFAULT_PAYER, OWNER))
                .then(
                        cryptoApproveAllowance()
                                .payingWith(DEFAULT_PAYER)
                                .addDelegatedNftAllowance(
                                        OWNER, NON_FUNGIBLE_TOKEN, newSpender, delegatingSpender, false, List.of(1L))
                                .signedBy(DEFAULT_PAYER, OWNER)
                                .hasKnownStatus(INVALID_SIGNATURE),
                        cryptoApproveAllowance()
                                .payingWith(DEFAULT_PAYER)
                                .addDelegatedNftAllowance(
                                        OWNER, NON_FUNGIBLE_TOKEN, delegatingSpender, newSpender, false, List.of(2L))
                                .signedBy(DEFAULT_PAYER, newSpender)
                                .hasPrecheck(DELEGATING_SPENDER_DOES_NOT_HAVE_APPROVE_FOR_ALL),
                        // NOTE: This test in mono-service was failing in pre-check before signing requirements
                        // (the signing requirements are wrong too).
                        // In new code since we moved these checks to handle, it failed at signature verification.
                        // To make it fail with same status code, we need to sign with owner.
                        cryptoApproveAllowance()
                                .payingWith(DEFAULT_PAYER)
                                .addDelegatedNftAllowance(
                                        OWNER, NON_FUNGIBLE_TOKEN, newSpender, delegatingSpender, true, List.of())
                                .signedBy(DEFAULT_PAYER, OWNER)
                                .hasPrecheck(DELEGATING_SPENDER_CANNOT_GRANT_APPROVE_FOR_ALL),
                        getTokenNftInfo(NON_FUNGIBLE_TOKEN, 2L).hasSpenderID(newSpender),
                        getTokenNftInfo(NON_FUNGIBLE_TOKEN, 1L).hasSpenderID(delegatingSpender),
                        cryptoApproveAllowance()
                                .payingWith(DEFAULT_PAYER)
                                .addDelegatedNftAllowance(
                                        OWNER, NON_FUNGIBLE_TOKEN, newSpender, delegatingSpender, false, List.of(1L))
                                .signedBy(DEFAULT_PAYER, delegatingSpender),
                        getTokenNftInfo(NON_FUNGIBLE_TOKEN, 1L).hasSpenderID(newSpender));
    }

    @HapiTest
    private HapiSpec canGrantFungibleAllowancesWithTreasuryOwner() {
        return defaultHapiSpec("canGrantFungibleAllowancesWithTreasuryOwner")
                .given(
                        newKeyNamed(SUPPLY_KEY),
                        cryptoCreate(TOKEN_TREASURY),
                        cryptoCreate(SPENDER),
                        tokenCreate(FUNGIBLE_TOKEN)
                                .supplyType(TokenSupplyType.FINITE)
                                .tokenType(FUNGIBLE_COMMON)
                                .treasury(TOKEN_TREASURY)
                                .maxSupply(10000)
                                .initialSupply(5000),
                        cryptoCreate(OTHER_RECEIVER).balance(ONE_HBAR).maxAutomaticTokenAssociations(1))
                .when(
                        cryptoApproveAllowance()
                                .addTokenAllowance(TOKEN_TREASURY, FUNGIBLE_TOKEN, SPENDER, 10)
                                .signedBy(TOKEN_TREASURY, DEFAULT_PAYER),
                        cryptoApproveAllowance()
                                .addTokenAllowance(TOKEN_TREASURY, FUNGIBLE_TOKEN, SPENDER, 110)
                                .signedBy(TOKEN_TREASURY, DEFAULT_PAYER))
                .then(
                        cryptoTransfer(movingWithAllowance(30, FUNGIBLE_TOKEN).between(TOKEN_TREASURY, OTHER_RECEIVER))
                                .payingWith(SPENDER)
                                .signedBy(SPENDER),
                        getAccountDetails(TOKEN_TREASURY)
                                .payingWith(GENESIS)
                                .has(accountDetailsWith().tokenAllowancesContaining(FUNGIBLE_TOKEN, SPENDER, 80))
                                .logged(),
                        getAccountDetails(TOKEN_TREASURY)
                                .payingWith(GENESIS)
                                .has(accountDetailsWith().tokenAllowancesContaining(FUNGIBLE_TOKEN, SPENDER, 80))
                                .logged());
    }

    @HapiTest
    private HapiSpec canGrantNftAllowancesWithTreasuryOwner() {
        return defaultHapiSpec("canGrantNftAllowancesWithTreasuryOwner")
                .given(
                        newKeyNamed(SUPPLY_KEY),
                        cryptoCreate(TOKEN_TREASURY),
                        cryptoCreate(SPENDER),
                        tokenCreate(NON_FUNGIBLE_TOKEN)
                                .supplyType(TokenSupplyType.INFINITE)
                                .tokenType(NON_FUNGIBLE_UNIQUE)
                                .treasury(TOKEN_TREASURY)
                                .initialSupply(0)
                                .supplyKey(SUPPLY_KEY),
                        mintToken(
                                NON_FUNGIBLE_TOKEN,
                                List.of(
                                        ByteString.copyFromUtf8("a"),
                                        ByteString.copyFromUtf8("b"),
                                        ByteString.copyFromUtf8("c"))),
                        cryptoCreate(OTHER_RECEIVER).balance(ONE_HBAR).maxAutomaticTokenAssociations(1))
                .when(
                        cryptoApproveAllowance()
                                .addNftAllowance(TOKEN_TREASURY, NON_FUNGIBLE_TOKEN, SPENDER, false, List.of(4L))
                                .signedBy(TOKEN_TREASURY, DEFAULT_PAYER)
                                .hasPrecheck(INVALID_TOKEN_NFT_SERIAL_NUMBER),
                        cryptoApproveAllowance()
                                .addNftAllowance(TOKEN_TREASURY, NON_FUNGIBLE_TOKEN, SPENDER, false, List.of(1L, 3L))
                                .signedBy(TOKEN_TREASURY, DEFAULT_PAYER),
                        cryptoDeleteAllowance()
                                .addNftDeleteAllowance(TOKEN_TREASURY, NON_FUNGIBLE_TOKEN, List.of(4L))
                                .signedBy(TOKEN_TREASURY, DEFAULT_PAYER)
                                .hasPrecheck(INVALID_TOKEN_NFT_SERIAL_NUMBER))
                .then(
                        getAccountDetails(TOKEN_TREASURY).payingWith(GENESIS).logged(),
                        cryptoTransfer(movingUniqueWithAllowance(NON_FUNGIBLE_TOKEN, 1L)
                                        .between(TOKEN_TREASURY, OTHER_RECEIVER))
                                .payingWith(SPENDER)
                                .signedBy(SPENDER),
                        getAccountDetails(TOKEN_TREASURY)
                                .payingWith(GENESIS)
                                .has(accountDetailsWith().nftApprovedForAllAllowancesCount(0))
                                .logged());
    }

    @HapiTest
    private HapiSpec invalidOwnerFails() {
        return defaultHapiSpec("invalidOwnerFails")
                .given(
                        newKeyNamed(SUPPLY_KEY),
                        cryptoCreate(OWNER).balance(ONE_HUNDRED_HBARS).maxAutomaticTokenAssociations(10),
                        cryptoCreate(PAYER).balance(ONE_HUNDRED_HBARS),
                        cryptoCreate(SPENDER).balance(ONE_HUNDRED_HBARS),
                        cryptoCreate(TOKEN_TREASURY)
                                .balance(100 * ONE_HUNDRED_HBARS)
                                .maxAutomaticTokenAssociations(10),
                        tokenCreate(FUNGIBLE_TOKEN)
                                .tokenType(TokenType.FUNGIBLE_COMMON)
                                .supplyType(TokenSupplyType.FINITE)
                                .supplyKey(SUPPLY_KEY)
                                .maxSupply(1000L)
                                .initialSupply(10L)
                                .treasury(TOKEN_TREASURY),
                        tokenCreate(NON_FUNGIBLE_TOKEN)
                                .maxSupply(10L)
                                .initialSupply(0)
                                .supplyType(TokenSupplyType.FINITE)
                                .tokenType(NON_FUNGIBLE_UNIQUE)
                                .supplyKey(SUPPLY_KEY)
                                .treasury(TOKEN_TREASURY),
                        mintToken(
                                        NON_FUNGIBLE_TOKEN,
                                        List.of(
                                                ByteString.copyFromUtf8("a"),
                                                ByteString.copyFromUtf8("b"),
                                                ByteString.copyFromUtf8("c")))
                                .via(NFT_TOKEN_MINT_TXN),
                        mintToken(FUNGIBLE_TOKEN, 500L).via(FUNGIBLE_TOKEN_MINT_TXN))
                .when(
                        cryptoApproveAllowance()
                                .payingWith(PAYER)
                                .addCryptoAllowance(OWNER, SPENDER, 100L)
                                .signedBy(PAYER, OWNER)
                                .blankMemo(),
                        cryptoDelete(OWNER),
                        cryptoApproveAllowance()
                                .payingWith(PAYER)
                                .addCryptoAllowance(OWNER, SPENDER, 100L)
                                .signedBy(PAYER, OWNER)
                                .blankMemo()
                                .hasPrecheck(INVALID_ALLOWANCE_OWNER_ID),
                        cryptoApproveAllowance()
                                .payingWith(PAYER)
                                .addTokenAllowance(OWNER, FUNGIBLE_TOKEN, SPENDER, 100L)
                                .signedBy(PAYER, OWNER)
                                .blankMemo()
                                .hasPrecheck(INVALID_ALLOWANCE_OWNER_ID),
                        cryptoApproveAllowance()
                                .payingWith(PAYER)
                                .addNftAllowance(OWNER, NON_FUNGIBLE_TOKEN, SPENDER, false, List.of(1L))
                                .signedBy(PAYER, OWNER)
                                .via(BASE_APPROVE_TXN)
                                .blankMemo()
                                .hasPrecheck(INVALID_ALLOWANCE_OWNER_ID))
                .then(getAccountDetails(OWNER)
                        .payingWith(GENESIS)
                        .hasCostAnswerPrecheck(ACCOUNT_DELETED)
                        .hasAnswerOnlyPrecheck(ACCOUNT_DELETED));
    }

    @HapiTest
    private HapiSpec invalidSpenderFails() {
        return defaultHapiSpec("invalidSpenderFails")
                .given(
                        newKeyNamed(SUPPLY_KEY),
                        cryptoCreate(OWNER).balance(ONE_HUNDRED_HBARS).maxAutomaticTokenAssociations(10),
                        cryptoCreate(SPENDER).balance(ONE_HUNDRED_HBARS),
                        cryptoCreate(TOKEN_TREASURY)
                                .balance(100 * ONE_HUNDRED_HBARS)
                                .maxAutomaticTokenAssociations(10),
                        tokenCreate(FUNGIBLE_TOKEN)
                                .tokenType(TokenType.FUNGIBLE_COMMON)
                                .supplyType(TokenSupplyType.FINITE)
                                .supplyKey(SUPPLY_KEY)
                                .maxSupply(1000L)
                                .initialSupply(10L)
                                .treasury(TOKEN_TREASURY),
                        tokenCreate(NON_FUNGIBLE_TOKEN)
                                .maxSupply(10L)
                                .initialSupply(0)
                                .supplyType(TokenSupplyType.FINITE)
                                .tokenType(NON_FUNGIBLE_UNIQUE)
                                .supplyKey(SUPPLY_KEY)
                                .treasury(TOKEN_TREASURY),
                        tokenAssociate(OWNER, FUNGIBLE_TOKEN),
                        tokenAssociate(OWNER, NON_FUNGIBLE_TOKEN),
                        mintToken(
                                        NON_FUNGIBLE_TOKEN,
                                        List.of(
                                                ByteString.copyFromUtf8("a"),
                                                ByteString.copyFromUtf8("b"),
                                                ByteString.copyFromUtf8("c")))
                                .via(NFT_TOKEN_MINT_TXN),
                        mintToken(FUNGIBLE_TOKEN, 500L).via(FUNGIBLE_TOKEN_MINT_TXN),
                        cryptoTransfer(
                                movingUnique(NON_FUNGIBLE_TOKEN, 1L, 2L, 3L).between(TOKEN_TREASURY, OWNER)))
                .when(
                        cryptoDelete(SPENDER),
                        cryptoApproveAllowance()
                                .payingWith(OWNER)
                                .addCryptoAllowance(OWNER, SPENDER, 100L)
                                .blankMemo()
                                .hasKnownStatus(INVALID_ALLOWANCE_SPENDER_ID),
                        cryptoApproveAllowance()
                                .payingWith(OWNER)
                                .addTokenAllowance(OWNER, FUNGIBLE_TOKEN, SPENDER, 100L)
                                .blankMemo()
                                .hasKnownStatus(INVALID_ALLOWANCE_SPENDER_ID),
                        cryptoApproveAllowance()
                                .payingWith(OWNER)
                                .addNftAllowance(OWNER, NON_FUNGIBLE_TOKEN, SPENDER, false, List.of(1L))
                                .via(BASE_APPROVE_TXN)
                                .blankMemo()
                                .hasKnownStatus(INVALID_ALLOWANCE_SPENDER_ID))
                .then();
    }

    @HapiTest
    private HapiSpec noOwnerDefaultsToPayer() {
        return defaultHapiSpec("noOwnerDefaultsToPayer")
                .given(
                        newKeyNamed(SUPPLY_KEY),
                        cryptoCreate(PAYER).balance(ONE_HUNDRED_HBARS).maxAutomaticTokenAssociations(10),
                        cryptoCreate(SPENDER).balance(ONE_HUNDRED_HBARS),
                        cryptoCreate(ANOTHER_SPENDER).balance(ONE_HUNDRED_HBARS),
                        cryptoCreate(TOKEN_TREASURY)
                                .balance(100 * ONE_HUNDRED_HBARS)
                                .maxAutomaticTokenAssociations(10),
                        tokenCreate(FUNGIBLE_TOKEN)
                                .tokenType(TokenType.FUNGIBLE_COMMON)
                                .supplyType(TokenSupplyType.FINITE)
                                .supplyKey(SUPPLY_KEY)
                                .maxSupply(1000L)
                                .initialSupply(10L)
                                .treasury(TOKEN_TREASURY),
                        tokenCreate(NON_FUNGIBLE_TOKEN)
                                .maxSupply(10L)
                                .initialSupply(0)
                                .supplyType(TokenSupplyType.FINITE)
                                .tokenType(NON_FUNGIBLE_UNIQUE)
                                .supplyKey(SUPPLY_KEY)
                                .treasury(TOKEN_TREASURY),
                        tokenAssociate(PAYER, FUNGIBLE_TOKEN),
                        tokenAssociate(PAYER, NON_FUNGIBLE_TOKEN),
                        mintToken(
                                        NON_FUNGIBLE_TOKEN,
                                        List.of(
                                                ByteString.copyFromUtf8("a"),
                                                ByteString.copyFromUtf8("b"),
                                                ByteString.copyFromUtf8("c")))
                                .via(NFT_TOKEN_MINT_TXN),
                        mintToken(FUNGIBLE_TOKEN, 500L).via(FUNGIBLE_TOKEN_MINT_TXN),
                        cryptoTransfer(
                                movingUnique(NON_FUNGIBLE_TOKEN, 1L, 2L, 3L).between(TOKEN_TREASURY, PAYER)))
                .when(
                        cryptoApproveAllowance()
                                .payingWith(PAYER)
                                .addCryptoAllowance(MISSING_OWNER, ANOTHER_SPENDER, 100L)
                                .addTokenAllowance(MISSING_OWNER, FUNGIBLE_TOKEN, SPENDER, 100L)
                                .addNftAllowance(MISSING_OWNER, NON_FUNGIBLE_TOKEN, SPENDER, false, List.of(1L))
                                .via(APPROVE_TXN)
                                .blankMemo()
                                .logged(),
                        getTxnRecord(APPROVE_TXN).logged())
                .then(
                        validateChargedUsdWithin(APPROVE_TXN, 0.05238, 0.01),
                        getAccountDetails(PAYER)
                                .payingWith(GENESIS)
                                .has(accountDetailsWith()
                                        .cryptoAllowancesCount(1)
                                        .nftApprovedForAllAllowancesCount(0)
                                        .tokenAllowancesCount(1)
                                        .cryptoAllowancesContaining(ANOTHER_SPENDER, 100L)
                                        .tokenAllowancesContaining(FUNGIBLE_TOKEN, SPENDER, 100L)));
    }

    @HapiTest
    private HapiSpec canHaveMultipleOwners() {
        return defaultHapiSpec("canHaveMultipleOwners")
                .given(
                        newKeyNamed(SUPPLY_KEY),
                        cryptoCreate(OWNER).balance(ONE_HUNDRED_HBARS).maxAutomaticTokenAssociations(10),
                        cryptoCreate(SECOND_OWNER).balance(ONE_HUNDRED_HBARS).maxAutomaticTokenAssociations(10),
                        cryptoCreate(SPENDER).balance(ONE_HUNDRED_HBARS),
                        cryptoCreate(TOKEN_TREASURY)
                                .balance(100 * ONE_HUNDRED_HBARS)
                                .maxAutomaticTokenAssociations(10),
                        tokenCreate(FUNGIBLE_TOKEN)
                                .tokenType(TokenType.FUNGIBLE_COMMON)
                                .supplyType(TokenSupplyType.FINITE)
                                .supplyKey(SUPPLY_KEY)
                                .maxSupply(10_000L)
                                .initialSupply(10L)
                                .treasury(TOKEN_TREASURY),
                        tokenCreate(NON_FUNGIBLE_TOKEN)
                                .maxSupply(10L)
                                .initialSupply(0)
                                .supplyType(TokenSupplyType.FINITE)
                                .tokenType(NON_FUNGIBLE_UNIQUE)
                                .supplyKey(SUPPLY_KEY)
                                .treasury(TOKEN_TREASURY),
                        tokenAssociate(OWNER, FUNGIBLE_TOKEN, NON_FUNGIBLE_TOKEN),
                        tokenAssociate(SECOND_OWNER, FUNGIBLE_TOKEN, NON_FUNGIBLE_TOKEN),
                        mintToken(
                                        NON_FUNGIBLE_TOKEN,
                                        List.of(
                                                ByteString.copyFromUtf8("a"),
                                                ByteString.copyFromUtf8("b"),
                                                ByteString.copyFromUtf8("c"),
                                                ByteString.copyFromUtf8("d"),
                                                ByteString.copyFromUtf8("e"),
                                                ByteString.copyFromUtf8("f")))
                                .via(NFT_TOKEN_MINT_TXN),
                        mintToken(FUNGIBLE_TOKEN, 1000L).via(FUNGIBLE_TOKEN_MINT_TXN),
                        cryptoTransfer(
                                moving(500, FUNGIBLE_TOKEN).between(TOKEN_TREASURY, OWNER),
                                moving(500, FUNGIBLE_TOKEN).between(TOKEN_TREASURY, SECOND_OWNER),
                                movingUnique(NON_FUNGIBLE_TOKEN, 1L, 2L, 3L).between(TOKEN_TREASURY, OWNER),
                                movingUnique(NON_FUNGIBLE_TOKEN, 4L, 5L, 6L).between(TOKEN_TREASURY, SECOND_OWNER)))
                .when(
                        cryptoApproveAllowance()
                                .payingWith(DEFAULT_PAYER)
                                .addCryptoAllowance(OWNER, SPENDER, ONE_HBAR)
                                .addTokenAllowance(OWNER, FUNGIBLE_TOKEN, SPENDER, 100L)
                                .addNftAllowance(OWNER, NON_FUNGIBLE_TOKEN, SPENDER, false, List.of(1L))
                                .addCryptoAllowance(SECOND_OWNER, SPENDER, ONE_HBAR)
                                .addTokenAllowance(SECOND_OWNER, FUNGIBLE_TOKEN, SPENDER, 100L)
                                .addNftAllowance(SECOND_OWNER, NON_FUNGIBLE_TOKEN, SPENDER, false, List.of(4L))
                                .hasKnownStatus(INVALID_SIGNATURE),
                        cryptoApproveAllowance()
                                .payingWith(DEFAULT_PAYER)
                                .addCryptoAllowance(OWNER, SPENDER, ONE_HBAR)
                                .addTokenAllowance(OWNER, FUNGIBLE_TOKEN, SPENDER, 100L)
                                .addNftAllowance(OWNER, NON_FUNGIBLE_TOKEN, SPENDER, false, List.of(1L))
                                .addCryptoAllowance(SECOND_OWNER, SPENDER, ONE_HBAR)
                                .addTokenAllowance(SECOND_OWNER, FUNGIBLE_TOKEN, SPENDER, 100L)
                                .addNftAllowance(SECOND_OWNER, NON_FUNGIBLE_TOKEN, SPENDER, false, List.of(4L))
                                .signedBy(DEFAULT_PAYER, OWNER)
                                .hasKnownStatus(INVALID_SIGNATURE),
                        cryptoApproveAllowance()
                                .payingWith(DEFAULT_PAYER)
                                .addCryptoAllowance(OWNER, SPENDER, ONE_HBAR)
                                .addTokenAllowance(OWNER, FUNGIBLE_TOKEN, SPENDER, 100L)
                                .addNftAllowance(OWNER, NON_FUNGIBLE_TOKEN, SPENDER, false, List.of(1L))
                                .addCryptoAllowance(SECOND_OWNER, SPENDER, ONE_HBAR)
                                .addTokenAllowance(SECOND_OWNER, FUNGIBLE_TOKEN, SPENDER, 100L)
                                .addNftAllowance(SECOND_OWNER, NON_FUNGIBLE_TOKEN, SPENDER, false, List.of(4L))
                                .signedBy(DEFAULT_PAYER, SECOND_OWNER)
                                .hasKnownStatus(INVALID_SIGNATURE),
                        cryptoApproveAllowance()
                                .payingWith(DEFAULT_PAYER)
                                .addCryptoAllowance(OWNER, SPENDER, ONE_HBAR)
                                .addTokenAllowance(OWNER, FUNGIBLE_TOKEN, SPENDER, 100L)
                                .addNftAllowance(OWNER, NON_FUNGIBLE_TOKEN, SPENDER, false, List.of(1L))
                                .addCryptoAllowance(SECOND_OWNER, SPENDER, 2 * ONE_HBAR)
                                .addTokenAllowance(SECOND_OWNER, FUNGIBLE_TOKEN, SPENDER, 300L)
                                .addNftAllowance(SECOND_OWNER, NON_FUNGIBLE_TOKEN, SPENDER, false, List.of(4L, 5L))
                                .signedBy(DEFAULT_PAYER, OWNER, SECOND_OWNER))
                .then(
                        getAccountDetails(OWNER)
                                .payingWith(GENESIS)
                                .has(accountDetailsWith()
                                        .tokenAllowancesContaining(FUNGIBLE_TOKEN, SPENDER, 100L)
                                        .cryptoAllowancesContaining(SPENDER, ONE_HBAR)),
                        getAccountDetails(SECOND_OWNER)
                                .payingWith(GENESIS)
                                .has(accountDetailsWith()
                                        .tokenAllowancesContaining(FUNGIBLE_TOKEN, SPENDER, 300L)
                                        .cryptoAllowancesContaining(SPENDER, 2 * ONE_HBAR)));
    }

    @HapiTest
    private HapiSpec feesAsExpected() {
        return defaultHapiSpec("feesAsExpected")
                .given(
                        newKeyNamed(SUPPLY_KEY),
                        cryptoCreate(OWNER).balance(ONE_HUNDRED_HBARS).maxAutomaticTokenAssociations(10),
                        cryptoCreate(SPENDER).balance(ONE_HUNDRED_HBARS),
                        cryptoCreate(ANOTHER_SPENDER).balance(ONE_HUNDRED_HBARS),
                        cryptoCreate(SECOND_SPENDER).balance(ONE_HUNDRED_HBARS),
                        cryptoCreate(TOKEN_TREASURY)
                                .balance(100 * ONE_HUNDRED_HBARS)
                                .maxAutomaticTokenAssociations(10),
                        tokenCreate(FUNGIBLE_TOKEN)
                                .tokenType(TokenType.FUNGIBLE_COMMON)
                                .supplyType(TokenSupplyType.FINITE)
                                .supplyKey(SUPPLY_KEY)
                                .maxSupply(1000L)
                                .initialSupply(10L)
                                .treasury(TOKEN_TREASURY),
                        tokenCreate(NON_FUNGIBLE_TOKEN)
                                .maxSupply(10L)
                                .initialSupply(0)
                                .supplyType(TokenSupplyType.FINITE)
                                .tokenType(NON_FUNGIBLE_UNIQUE)
                                .supplyKey(SUPPLY_KEY)
                                .treasury(TOKEN_TREASURY),
                        tokenAssociate(OWNER, FUNGIBLE_TOKEN),
                        tokenAssociate(OWNER, NON_FUNGIBLE_TOKEN),
                        mintToken(
                                        NON_FUNGIBLE_TOKEN,
                                        List.of(
                                                ByteString.copyFromUtf8("a"),
                                                ByteString.copyFromUtf8("b"),
                                                ByteString.copyFromUtf8("c")))
                                .via(NFT_TOKEN_MINT_TXN),
                        mintToken(FUNGIBLE_TOKEN, 500L).via(FUNGIBLE_TOKEN_MINT_TXN),
                        cryptoTransfer(
                                movingUnique(NON_FUNGIBLE_TOKEN, 1L, 2L, 3L).between(TOKEN_TREASURY, OWNER)))
                .when(
                        cryptoApproveAllowance()
                                .payingWith(OWNER)
                                .addCryptoAllowance(OWNER, SPENDER, 100L)
                                .via("approve")
                                .fee(ONE_HBAR)
                                .blankMemo()
                                .logged(),
                        validateChargedUsdWithin("approve", 0.05, 0.01),
                        cryptoApproveAllowance()
                                .payingWith(OWNER)
                                .addTokenAllowance(OWNER, FUNGIBLE_TOKEN, SPENDER, 100L)
                                .via("approveTokenTxn")
                                .fee(ONE_HBAR)
                                .blankMemo()
                                .logged(),
                        validateChargedUsdWithin("approveTokenTxn", 0.05012, 0.01))
                .then(
                        cryptoApproveAllowance()
                                .payingWith(OWNER)
                                .addNftAllowance(OWNER, NON_FUNGIBLE_TOKEN, SPENDER, false, List.of(1L))
                                .via("approveNftTxn")
                                .fee(ONE_HBAR)
                                .blankMemo()
                                .logged(),
                        validateChargedUsdWithin("approveNftTxn", 0.050101, 0.01),
                        cryptoApproveAllowance()
                                .payingWith(OWNER)
                                .addNftAllowance(OWNER, NON_FUNGIBLE_TOKEN, ANOTHER_SPENDER, true, List.of())
                                .via("approveForAllNftTxn")
                                .fee(ONE_HBAR)
                                .blankMemo()
                                .logged(),
                        validateChargedUsdWithin("approveForAllNftTxn", 0.05, 0.01),
                        cryptoApproveAllowance()
                                .payingWith(OWNER)
                                .addCryptoAllowance(OWNER, SECOND_SPENDER, 100L)
                                .addTokenAllowance(OWNER, FUNGIBLE_TOKEN, SECOND_SPENDER, 100L)
                                .addNftAllowance(OWNER, NON_FUNGIBLE_TOKEN, SECOND_SPENDER, false, List.of(1L))
                                .via(APPROVE_TXN)
                                .fee(ONE_HBAR)
                                .blankMemo()
                                .logged(),
                        validateChargedUsdWithin(APPROVE_TXN, 0.05238, 0.01),
                        getAccountDetails(OWNER)
                                .payingWith(GENESIS)
                                .has(accountDetailsWith()
                                        .cryptoAllowancesCount(2)
                                        .nftApprovedForAllAllowancesCount(1)
                                        .tokenAllowancesCount(2)
                                        .cryptoAllowancesContaining(SECOND_SPENDER, 100L)
                                        .tokenAllowancesContaining(FUNGIBLE_TOKEN, SECOND_SPENDER, 100L)),
                        /* edit existing allowances */
                        cryptoApproveAllowance()
                                .payingWith(OWNER)
                                .addCryptoAllowance(OWNER, SECOND_SPENDER, 200L)
                                .via("approveModifyCryptoTxn")
                                .fee(ONE_HBAR)
                                .blankMemo()
                                .logged(),
                        validateChargedUsdWithin("approveModifyCryptoTxn", 0.049375, 0.01),
                        cryptoApproveAllowance()
                                .payingWith(OWNER)
                                .addTokenAllowance(OWNER, FUNGIBLE_TOKEN, SECOND_SPENDER, 200L)
                                .via("approveModifyTokenTxn")
                                .fee(ONE_HBAR)
                                .blankMemo()
                                .logged(),
                        validateChargedUsdWithin("approveModifyTokenTxn", 0.04943, 0.01),
                        cryptoApproveAllowance()
                                .payingWith(OWNER)
                                .addNftAllowance(OWNER, NON_FUNGIBLE_TOKEN, ANOTHER_SPENDER, false, List.of())
                                .via("approveModifyNftTxn")
                                .fee(ONE_HBAR)
                                .blankMemo()
                                .logged(),
                        validateChargedUsdWithin("approveModifyNftTxn", 0.049375, 0.01),
                        getAccountDetails(OWNER)
                                .payingWith(GENESIS)
                                .has(accountDetailsWith()
                                        .cryptoAllowancesCount(2)
                                        .nftApprovedForAllAllowancesCount(0)
                                        .tokenAllowancesCount(2)
                                        .cryptoAllowancesContaining(SECOND_SPENDER, 200L)
                                        .tokenAllowancesContaining(FUNGIBLE_TOKEN, SECOND_SPENDER, 200L)));
    }

    @HapiTest
    private HapiSpec serialsInAscendingOrder() {
        return defaultHapiSpec("serialsInAscendingOrder")
                .given(
                        newKeyNamed(SUPPLY_KEY),
                        cryptoCreate(OWNER).balance(ONE_HUNDRED_HBARS).maxAutomaticTokenAssociations(10),
                        cryptoCreate(SPENDER).balance(ONE_HUNDRED_HBARS),
                        cryptoCreate(ANOTHER_SPENDER).balance(ONE_HUNDRED_HBARS),
                        cryptoCreate(TOKEN_TREASURY)
                                .balance(100 * ONE_HUNDRED_HBARS)
                                .maxAutomaticTokenAssociations(10),
                        tokenCreate(NON_FUNGIBLE_TOKEN)
                                .maxSupply(10L)
                                .initialSupply(0)
                                .supplyType(TokenSupplyType.FINITE)
                                .tokenType(NON_FUNGIBLE_UNIQUE)
                                .supplyKey(SUPPLY_KEY)
                                .treasury(TOKEN_TREASURY),
                        tokenAssociate(OWNER, NON_FUNGIBLE_TOKEN),
                        mintToken(
                                        NON_FUNGIBLE_TOKEN,
                                        List.of(
                                                ByteString.copyFromUtf8("a"),
                                                ByteString.copyFromUtf8("b"),
                                                ByteString.copyFromUtf8("c"),
                                                ByteString.copyFromUtf8("d")))
                                .via(NFT_TOKEN_MINT_TXN),
                        cryptoTransfer(
                                movingUnique(NON_FUNGIBLE_TOKEN, 1L, 2L, 3L, 4L).between(TOKEN_TREASURY, OWNER)))
                .when(
                        cryptoApproveAllowance()
                                .payingWith(OWNER)
                                .addNftAllowance(OWNER, NON_FUNGIBLE_TOKEN, SPENDER, true, List.of(1L))
                                .fee(ONE_HBAR),
                        cryptoApproveAllowance()
                                .payingWith(OWNER)
                                .addNftAllowance(OWNER, NON_FUNGIBLE_TOKEN, ANOTHER_SPENDER, false, List.of(4L, 2L, 3L))
                                .fee(ONE_HBAR))
                .then(getAccountDetails(OWNER)
                        .payingWith(GENESIS)
                        .logged()
                        .has(accountDetailsWith()
                                .nftApprovedForAllAllowancesCount(1)
                                .nftApprovedAllowancesContaining(NON_FUNGIBLE_TOKEN, SPENDER)));
    }

    @HapiTest
    private HapiSpec succeedsWhenTokenPausedFrozenKycRevoked() {
        return defaultHapiSpec("succeedsWhenTokenPausedFrozenKycRevoked")
                .given(
                        newKeyNamed(SUPPLY_KEY),
                        newKeyNamed(ADMIN_KEY),
                        newKeyNamed(FREEZE_KEY),
                        newKeyNamed(KYC_KEY),
                        newKeyNamed(PAUSE_KEY),
                        cryptoCreate(OWNER).balance(ONE_HUNDRED_HBARS).maxAutomaticTokenAssociations(10),
                        cryptoCreate(SPENDER).balance(ONE_HUNDRED_HBARS),
                        cryptoCreate(ANOTHER_SPENDER).balance(ONE_HUNDRED_HBARS),
                        cryptoCreate(SECOND_SPENDER).balance(ONE_HUNDRED_HBARS),
                        cryptoCreate(THIRD_SPENDER).balance(ONE_HUNDRED_HBARS),
                        cryptoCreate(TOKEN_TREASURY)
                                .balance(100 * ONE_HUNDRED_HBARS)
                                .maxAutomaticTokenAssociations(10),
                        tokenCreate(FUNGIBLE_TOKEN)
                                .tokenType(TokenType.FUNGIBLE_COMMON)
                                .supplyType(TokenSupplyType.FINITE)
                                .supplyKey(SUPPLY_KEY)
                                .maxSupply(1000L)
                                .initialSupply(10L)
                                .kycKey(KYC_KEY)
                                .adminKey(ADMIN_KEY)
                                .freezeKey(FREEZE_KEY)
                                .pauseKey(PAUSE_KEY)
                                .treasury(TOKEN_TREASURY),
                        tokenCreate(NON_FUNGIBLE_TOKEN)
                                .maxSupply(10L)
                                .initialSupply(0)
                                .supplyType(TokenSupplyType.FINITE)
                                .tokenType(NON_FUNGIBLE_UNIQUE)
                                .supplyKey(SUPPLY_KEY)
                                .kycKey(KYC_KEY)
                                .adminKey(ADMIN_KEY)
                                .freezeKey(FREEZE_KEY)
                                .pauseKey(PAUSE_KEY)
                                .treasury(TOKEN_TREASURY),
                        tokenAssociate(OWNER, FUNGIBLE_TOKEN),
                        tokenAssociate(OWNER, NON_FUNGIBLE_TOKEN),
                        mintToken(
                                        NON_FUNGIBLE_TOKEN,
                                        List.of(
                                                ByteString.copyFromUtf8("a"),
                                                ByteString.copyFromUtf8("b"),
                                                ByteString.copyFromUtf8("c")))
                                .via(NFT_TOKEN_MINT_TXN),
                        mintToken(FUNGIBLE_TOKEN, 500L).via(FUNGIBLE_TOKEN_MINT_TXN),
                        grantTokenKyc(FUNGIBLE_TOKEN, OWNER),
                        grantTokenKyc(NON_FUNGIBLE_TOKEN, OWNER),
                        cryptoTransfer(
                                movingUnique(NON_FUNGIBLE_TOKEN, 1L, 2L, 3L).between(TOKEN_TREASURY, OWNER)))
                .when(
                        cryptoApproveAllowance()
                                .payingWith(OWNER)
                                .addTokenAllowance(OWNER, FUNGIBLE_TOKEN, SPENDER, 100L)
                                .addNftAllowance(OWNER, NON_FUNGIBLE_TOKEN, SPENDER, false, List.of(1L))
                                .fee(ONE_HBAR),
                        revokeTokenKyc(FUNGIBLE_TOKEN, OWNER),
                        revokeTokenKyc(NON_FUNGIBLE_TOKEN, OWNER),
                        cryptoApproveAllowance()
                                .payingWith(OWNER)
                                .addTokenAllowance(OWNER, FUNGIBLE_TOKEN, ANOTHER_SPENDER, 100L)
                                .addNftAllowance(OWNER, NON_FUNGIBLE_TOKEN, ANOTHER_SPENDER, false, List.of(1L))
                                .fee(ONE_HBAR))
                .then(
                        tokenPause(FUNGIBLE_TOKEN),
                        tokenPause(NON_FUNGIBLE_TOKEN),
                        cryptoApproveAllowance()
                                .payingWith(OWNER)
                                .addTokenAllowance(OWNER, FUNGIBLE_TOKEN, SECOND_SPENDER, 100L)
                                .addNftAllowance(OWNER, NON_FUNGIBLE_TOKEN, SECOND_SPENDER, false, List.of(2L))
                                .fee(ONE_HBAR),
                        tokenUnpause(FUNGIBLE_TOKEN),
                        tokenUnpause(NON_FUNGIBLE_TOKEN),
                        tokenFreeze(FUNGIBLE_TOKEN, OWNER),
                        tokenFreeze(NON_FUNGIBLE_TOKEN, OWNER),
                        cryptoApproveAllowance()
                                .payingWith(OWNER)
                                .addTokenAllowance(OWNER, FUNGIBLE_TOKEN, THIRD_SPENDER, 100L)
                                .addNftAllowance(OWNER, NON_FUNGIBLE_TOKEN, THIRD_SPENDER, false, List.of(3L))
                                .fee(ONE_HBAR),
                        getAccountDetails(OWNER)
                                .payingWith(GENESIS)
                                .has(accountDetailsWith()
                                        .cryptoAllowancesCount(0)
                                        .nftApprovedForAllAllowancesCount(0)
                                        .tokenAllowancesCount(4)));
    }

    @HapiTest
    private HapiSpec tokenExceedsMaxSupplyFails() {
        return defaultHapiSpec("tokenExceedsMaxSupplyFails")
                .given(
                        newKeyNamed(SUPPLY_KEY),
                        cryptoCreate(OWNER).balance(ONE_HUNDRED_HBARS).maxAutomaticTokenAssociations(10),
                        cryptoCreate(SPENDER).balance(ONE_HUNDRED_HBARS),
                        cryptoCreate(TOKEN_TREASURY)
                                .balance(100 * ONE_HUNDRED_HBARS)
                                .maxAutomaticTokenAssociations(10),
                        tokenCreate(FUNGIBLE_TOKEN)
                                .tokenType(TokenType.FUNGIBLE_COMMON)
                                .supplyType(TokenSupplyType.FINITE)
                                .supplyKey(SUPPLY_KEY)
                                .maxSupply(1000L)
                                .initialSupply(10L)
                                .treasury(TOKEN_TREASURY),
                        tokenAssociate(OWNER, FUNGIBLE_TOKEN),
                        mintToken(FUNGIBLE_TOKEN, 500L).via(FUNGIBLE_TOKEN_MINT_TXN))
                .when(cryptoApproveAllowance()
                        .payingWith(OWNER)
                        .addTokenAllowance(OWNER, FUNGIBLE_TOKEN, SPENDER, 5000L)
                        .fee(ONE_HUNDRED_HBARS)
                        .hasPrecheck(AMOUNT_EXCEEDS_TOKEN_MAX_SUPPLY))
                .then();
    }

    @HapiTest
    private HapiSpec validatesSerialNums() {
        return defaultHapiSpec("validatesSerialNums")
                .given(
                        newKeyNamed(SUPPLY_KEY),
                        cryptoCreate(OWNER).balance(ONE_HUNDRED_HBARS).maxAutomaticTokenAssociations(10),
                        cryptoCreate(SPENDER).balance(ONE_HUNDRED_HBARS),
                        cryptoCreate(TOKEN_TREASURY)
                                .balance(100 * ONE_HUNDRED_HBARS)
                                .maxAutomaticTokenAssociations(10),
                        tokenCreate(NON_FUNGIBLE_TOKEN)
                                .maxSupply(10L)
                                .initialSupply(0)
                                .supplyType(TokenSupplyType.FINITE)
                                .tokenType(NON_FUNGIBLE_UNIQUE)
                                .supplyKey(SUPPLY_KEY)
                                .treasury(TOKEN_TREASURY),
                        tokenAssociate(OWNER, NON_FUNGIBLE_TOKEN),
                        mintToken(
                                        NON_FUNGIBLE_TOKEN,
                                        List.of(
                                                ByteString.copyFromUtf8("a"),
                                                ByteString.copyFromUtf8("b"),
                                                ByteString.copyFromUtf8("c")))
                                .via(NFT_TOKEN_MINT_TXN),
                        cryptoTransfer(movingUnique(NON_FUNGIBLE_TOKEN, 1L, 2L).between(TOKEN_TREASURY, OWNER)))
                .when(
                        cryptoApproveAllowance()
                                .payingWith(OWNER)
                                .addNftAllowance(OWNER, NON_FUNGIBLE_TOKEN, SPENDER, false, List.of(1000L))
                                .fee(ONE_HUNDRED_HBARS)
                                .hasPrecheck(INVALID_TOKEN_NFT_SERIAL_NUMBER),
                        cryptoApproveAllowance()
                                .payingWith(OWNER)
                                .addNftAllowance(OWNER, NON_FUNGIBLE_TOKEN, SPENDER, false, List.of(-1000L))
                                .fee(ONE_HUNDRED_HBARS)
                                .hasPrecheck(INVALID_TOKEN_NFT_SERIAL_NUMBER),
                        cryptoApproveAllowance()
                                .payingWith(OWNER)
                                .addNftAllowance(OWNER, NON_FUNGIBLE_TOKEN, SPENDER, false, List.of(3L))
                                .fee(ONE_HUNDRED_HBARS)
                                .hasKnownStatus(SENDER_DOES_NOT_OWN_NFT_SERIAL_NO),
                        cryptoApproveAllowance()
                                .payingWith(OWNER)
                                .addNftAllowance(OWNER, NON_FUNGIBLE_TOKEN, SPENDER, false, List.of(2L, 2L, 2L))
                                .fee(ONE_HUNDRED_HBARS))
                .then();
    }

    @HapiTest
    private HapiSpec invalidTokenTypeFails() {
        return defaultHapiSpec("invalidTokenTypeFails")
                .given(
                        newKeyNamed(SUPPLY_KEY),
                        cryptoCreate(OWNER).balance(ONE_HUNDRED_HBARS).maxAutomaticTokenAssociations(10),
                        cryptoCreate(SPENDER).balance(ONE_HUNDRED_HBARS),
                        cryptoCreate(TOKEN_TREASURY)
                                .balance(100 * ONE_HUNDRED_HBARS)
                                .maxAutomaticTokenAssociations(10),
                        tokenCreate(FUNGIBLE_TOKEN)
                                .tokenType(TokenType.FUNGIBLE_COMMON)
                                .supplyType(TokenSupplyType.FINITE)
                                .supplyKey(SUPPLY_KEY)
                                .maxSupply(1000L)
                                .initialSupply(10L)
                                .treasury(TOKEN_TREASURY),
                        tokenCreate(NON_FUNGIBLE_TOKEN)
                                .maxSupply(10L)
                                .initialSupply(0)
                                .supplyType(TokenSupplyType.FINITE)
                                .tokenType(NON_FUNGIBLE_UNIQUE)
                                .supplyKey(SUPPLY_KEY)
                                .treasury(TOKEN_TREASURY),
                        tokenAssociate(OWNER, FUNGIBLE_TOKEN),
                        tokenAssociate(OWNER, NON_FUNGIBLE_TOKEN),
                        mintToken(
                                        NON_FUNGIBLE_TOKEN,
                                        List.of(
                                                ByteString.copyFromUtf8("a"),
                                                ByteString.copyFromUtf8("b"),
                                                ByteString.copyFromUtf8("c")))
                                .via(NFT_TOKEN_MINT_TXN),
                        mintToken(FUNGIBLE_TOKEN, 500L).via(FUNGIBLE_TOKEN_MINT_TXN),
                        cryptoTransfer(
                                movingUnique(NON_FUNGIBLE_TOKEN, 1L, 2L, 3L).between(TOKEN_TREASURY, OWNER)))
                .when(
                        cryptoApproveAllowance()
                                .payingWith(OWNER)
                                .addTokenAllowance(OWNER, NON_FUNGIBLE_TOKEN, SPENDER, 100L)
                                .fee(ONE_HUNDRED_HBARS)
                                .hasPrecheck(NFT_IN_FUNGIBLE_TOKEN_ALLOWANCES),
                        cryptoApproveAllowance()
                                .payingWith(OWNER)
                                .addNftAllowance(OWNER, FUNGIBLE_TOKEN, SPENDER, false, List.of(1L))
                                .fee(ONE_HUNDRED_HBARS)
                                .hasPrecheck(FUNGIBLE_TOKEN_IN_NFT_ALLOWANCES))
                .then();
    }

    @HapiTest
    private HapiSpec emptyAllowancesRejected() {
        return defaultHapiSpec("emptyAllowancesRejected")
                .given(cryptoCreate(OWNER).balance(ONE_HUNDRED_HBARS).maxAutomaticTokenAssociations(10))
                .when(cryptoApproveAllowance().hasPrecheck(EMPTY_ALLOWANCES).fee(ONE_HUNDRED_HBARS))
                .then();
    }

    @HapiTest
    private HapiSpec tokenNotAssociatedToAccountFails() {
        return defaultHapiSpec("tokenNotAssociatedToAccountFails")
                .given(
                        newKeyNamed(SUPPLY_KEY),
                        cryptoCreate(OWNER).balance(ONE_HUNDRED_HBARS).maxAutomaticTokenAssociations(10),
                        cryptoCreate(SPENDER).balance(ONE_HUNDRED_HBARS),
                        cryptoCreate(TOKEN_TREASURY)
                                .balance(100 * ONE_HUNDRED_HBARS)
                                .maxAutomaticTokenAssociations(10),
                        tokenCreate(FUNGIBLE_TOKEN)
                                .tokenType(TokenType.FUNGIBLE_COMMON)
                                .supplyType(TokenSupplyType.FINITE)
                                .supplyKey(SUPPLY_KEY)
                                .maxSupply(1000L)
                                .initialSupply(10L)
                                .treasury(TOKEN_TREASURY),
                        tokenCreate(NON_FUNGIBLE_TOKEN)
                                .maxSupply(10L)
                                .initialSupply(0)
                                .supplyType(TokenSupplyType.FINITE)
                                .tokenType(NON_FUNGIBLE_UNIQUE)
                                .supplyKey(SUPPLY_KEY)
                                .treasury(TOKEN_TREASURY),
                        mintToken(
                                        NON_FUNGIBLE_TOKEN,
                                        List.of(
                                                ByteString.copyFromUtf8("a"),
                                                ByteString.copyFromUtf8("b"),
                                                ByteString.copyFromUtf8("c")))
                                .via(NFT_TOKEN_MINT_TXN),
                        mintToken(FUNGIBLE_TOKEN, 500L).via(FUNGIBLE_TOKEN_MINT_TXN))
                .when(
                        cryptoApproveAllowance()
                                .payingWith(OWNER)
                                .addTokenAllowance(OWNER, FUNGIBLE_TOKEN, SPENDER, 100L)
                                .fee(ONE_HUNDRED_HBARS)
                                .hasPrecheck(TOKEN_NOT_ASSOCIATED_TO_ACCOUNT),
                        cryptoApproveAllowance()
                                .payingWith(OWNER)
                                .addNftAllowance(OWNER, NON_FUNGIBLE_TOKEN, SPENDER, false, List.of(1L))
                                .fee(ONE_HUNDRED_HBARS)
                                .hasPrecheck(TOKEN_NOT_ASSOCIATED_TO_ACCOUNT))
                .then(getAccountDetails(OWNER)
                        .payingWith(GENESIS)
                        .has(accountDetailsWith()
                                .cryptoAllowancesCount(0)
                                .nftApprovedForAllAllowancesCount(0)
                                .tokenAllowancesCount(0)));
    }

    @HapiTest
    private HapiSpec negativeAmountFailsForFungible() {
        return defaultHapiSpec("negativeAmountFailsForFungible")
                .given(
                        newKeyNamed(SUPPLY_KEY),
                        cryptoCreate(OWNER).balance(ONE_HUNDRED_HBARS).maxAutomaticTokenAssociations(10),
                        cryptoCreate(SPENDER).balance(ONE_HUNDRED_HBARS),
                        cryptoCreate(TOKEN_TREASURY)
                                .balance(100 * ONE_HUNDRED_HBARS)
                                .maxAutomaticTokenAssociations(10),
                        tokenCreate(FUNGIBLE_TOKEN)
                                .tokenType(TokenType.FUNGIBLE_COMMON)
                                .supplyType(TokenSupplyType.FINITE)
                                .supplyKey(SUPPLY_KEY)
                                .maxSupply(1000L)
                                .initialSupply(10L)
                                .treasury(TOKEN_TREASURY),
                        tokenCreate(NON_FUNGIBLE_TOKEN)
                                .maxSupply(10L)
                                .initialSupply(0)
                                .supplyType(TokenSupplyType.FINITE)
                                .tokenType(NON_FUNGIBLE_UNIQUE)
                                .supplyKey(SUPPLY_KEY)
                                .treasury(TOKEN_TREASURY),
                        tokenAssociate(OWNER, FUNGIBLE_TOKEN),
                        tokenAssociate(OWNER, NON_FUNGIBLE_TOKEN),
                        mintToken(
                                        NON_FUNGIBLE_TOKEN,
                                        List.of(
                                                ByteString.copyFromUtf8("a"),
                                                ByteString.copyFromUtf8("b"),
                                                ByteString.copyFromUtf8("c")))
                                .via(NFT_TOKEN_MINT_TXN),
                        mintToken(FUNGIBLE_TOKEN, 500L).via(FUNGIBLE_TOKEN_MINT_TXN),
                        cryptoTransfer(
                                movingUnique(NON_FUNGIBLE_TOKEN, 1L, 2L, 3L).between(TOKEN_TREASURY, OWNER)))
                .when(
                        cryptoApproveAllowance()
                                .payingWith(OWNER)
                                .addCryptoAllowance(OWNER, SPENDER, -100L)
                                .fee(ONE_HUNDRED_HBARS)
                                .hasPrecheck(NEGATIVE_ALLOWANCE_AMOUNT),
                        cryptoApproveAllowance()
                                .payingWith(OWNER)
                                .addTokenAllowance(OWNER, FUNGIBLE_TOKEN, SPENDER, -100L)
                                .fee(ONE_HUNDRED_HBARS)
                                .hasPrecheck(NEGATIVE_ALLOWANCE_AMOUNT))
                .then(getAccountDetails(OWNER)
                        .payingWith(GENESIS)
                        .has(accountDetailsWith()
                                .cryptoAllowancesCount(0)
                                .nftApprovedForAllAllowancesCount(0)
                                .tokenAllowancesCount(0)));
    }

    @HapiTest
    private HapiSpec happyPathWorks() {
        return defaultHapiSpec("happyPathWorks")
                .given(
                        newKeyNamed(SUPPLY_KEY),
                        cryptoCreate(OWNER).balance(ONE_HUNDRED_HBARS).maxAutomaticTokenAssociations(10),
                        cryptoCreate(SPENDER).balance(ONE_HUNDRED_HBARS),
                        cryptoCreate(ANOTHER_SPENDER).balance(ONE_HUNDRED_HBARS),
                        cryptoCreate(TOKEN_TREASURY)
                                .balance(100 * ONE_HUNDRED_HBARS)
                                .maxAutomaticTokenAssociations(10),
                        tokenCreate(FUNGIBLE_TOKEN)
                                .tokenType(TokenType.FUNGIBLE_COMMON)
                                .supplyType(TokenSupplyType.FINITE)
                                .supplyKey(SUPPLY_KEY)
                                .maxSupply(1000L)
                                .initialSupply(10L)
                                .treasury(TOKEN_TREASURY),
                        tokenCreate(NON_FUNGIBLE_TOKEN)
                                .maxSupply(10L)
                                .initialSupply(0)
                                .supplyType(TokenSupplyType.FINITE)
                                .tokenType(NON_FUNGIBLE_UNIQUE)
                                .supplyKey(SUPPLY_KEY)
                                .treasury(TOKEN_TREASURY),
                        tokenAssociate(OWNER, FUNGIBLE_TOKEN),
                        tokenAssociate(OWNER, NON_FUNGIBLE_TOKEN),
                        mintToken(
                                        NON_FUNGIBLE_TOKEN,
                                        List.of(
                                                ByteString.copyFromUtf8("a"),
                                                ByteString.copyFromUtf8("b"),
                                                ByteString.copyFromUtf8("c")))
                                .via(NFT_TOKEN_MINT_TXN),
                        mintToken(FUNGIBLE_TOKEN, 500L).via(FUNGIBLE_TOKEN_MINT_TXN),
                        cryptoTransfer(
                                movingUnique(NON_FUNGIBLE_TOKEN, 1L, 2L, 3L).between(TOKEN_TREASURY, OWNER)))
                .when(
                        cryptoApproveAllowance()
                                .payingWith(OWNER)
                                .addCryptoAllowance(OWNER, SPENDER, 100L)
                                .via(BASE_APPROVE_TXN)
                                .blankMemo()
                                .logged(),
                        validateChargedUsdWithin(BASE_APPROVE_TXN, 0.05, 0.01),
                        cryptoApproveAllowance()
                                .payingWith(OWNER)
                                .addCryptoAllowance(OWNER, ANOTHER_SPENDER, 100L)
                                .addTokenAllowance(OWNER, FUNGIBLE_TOKEN, SPENDER, 100L)
                                .addNftAllowance(OWNER, NON_FUNGIBLE_TOKEN, SPENDER, false, List.of(1L))
                                .via(APPROVE_TXN)
                                .blankMemo()
                                .logged())
                .then(
                        validateChargedUsdWithin(APPROVE_TXN, 0.05238, 0.01),
                        getAccountDetails(OWNER)
                                .payingWith(GENESIS)
                                .has(accountDetailsWith()
                                        .cryptoAllowancesCount(2)
                                        .nftApprovedForAllAllowancesCount(0)
                                        .tokenAllowancesCount(1)
                                        .cryptoAllowancesContaining(SPENDER, 100L)
                                        .tokenAllowancesContaining(FUNGIBLE_TOKEN, SPENDER, 100L)),
                        getTokenNftInfo(NON_FUNGIBLE_TOKEN, 1L).hasSpenderID(SPENDER));
    }

    @HapiTest
    private HapiSpec duplicateEntriesGetsReplacedWithDifferentTxn() {
        return defaultHapiSpec("duplicateEntriesGetsReplacedWithDifferentTxn")
                .given(
                        newKeyNamed(SUPPLY_KEY),
                        cryptoCreate(OWNER).balance(ONE_HUNDRED_HBARS).maxAutomaticTokenAssociations(10),
                        cryptoCreate(SPENDER).balance(ONE_HUNDRED_HBARS),
                        cryptoCreate(TOKEN_TREASURY)
                                .balance(100 * ONE_HUNDRED_HBARS)
                                .maxAutomaticTokenAssociations(10),
                        tokenCreate(FUNGIBLE_TOKEN)
                                .tokenType(TokenType.FUNGIBLE_COMMON)
                                .supplyType(TokenSupplyType.FINITE)
                                .supplyKey(SUPPLY_KEY)
                                .maxSupply(1000L)
                                .initialSupply(10L)
                                .treasury(TOKEN_TREASURY),
                        tokenCreate(NON_FUNGIBLE_TOKEN)
                                .maxSupply(10L)
                                .initialSupply(0)
                                .supplyType(TokenSupplyType.FINITE)
                                .tokenType(NON_FUNGIBLE_UNIQUE)
                                .supplyKey(SUPPLY_KEY)
                                .treasury(TOKEN_TREASURY),
                        tokenAssociate(OWNER, FUNGIBLE_TOKEN),
                        tokenAssociate(OWNER, NON_FUNGIBLE_TOKEN),
                        mintToken(
                                        NON_FUNGIBLE_TOKEN,
                                        List.of(
                                                ByteString.copyFromUtf8("a"),
                                                ByteString.copyFromUtf8("b"),
                                                ByteString.copyFromUtf8("c")))
                                .via(NFT_TOKEN_MINT_TXN),
                        mintToken(FUNGIBLE_TOKEN, 500L).via(FUNGIBLE_TOKEN_MINT_TXN),
                        cryptoTransfer(
                                movingUnique(NON_FUNGIBLE_TOKEN, 1L, 2L, 3L).between(TOKEN_TREASURY, OWNER)))
                .when(
                        cryptoApproveAllowance()
                                .payingWith(OWNER)
                                .addCryptoAllowance(OWNER, SPENDER, 100L)
                                .addTokenAllowance(OWNER, FUNGIBLE_TOKEN, SPENDER, 100L)
                                .addNftAllowance(OWNER, NON_FUNGIBLE_TOKEN, SPENDER, true, List.of(1L, 2L))
                                .via(BASE_APPROVE_TXN)
                                .blankMemo()
                                .logged(),
                        getAccountDetails(OWNER)
                                .payingWith(GENESIS)
                                .has(accountDetailsWith()
                                        .cryptoAllowancesCount(1)
                                        .nftApprovedForAllAllowancesCount(1)
                                        .tokenAllowancesCount(1)
                                        .cryptoAllowancesContaining(SPENDER, 100L)
                                        .tokenAllowancesContaining(FUNGIBLE_TOKEN, SPENDER, 100L)
                                        .nftApprovedAllowancesContaining(NON_FUNGIBLE_TOKEN, SPENDER)),
                        getTokenNftInfo(NON_FUNGIBLE_TOKEN, 1L).hasSpenderID(SPENDER),
                        getTokenNftInfo(NON_FUNGIBLE_TOKEN, 2L).hasSpenderID(SPENDER),
                        cryptoApproveAllowance()
                                .payingWith(OWNER)
                                .addCryptoAllowance(OWNER, SPENDER, 200L)
                                .addTokenAllowance(OWNER, FUNGIBLE_TOKEN, SPENDER, 300L)
                                .addNftAllowance(OWNER, NON_FUNGIBLE_TOKEN, SPENDER, false, List.of(3L))
                                .via("duplicateAllowances"),
                        getTokenNftInfo(NON_FUNGIBLE_TOKEN, 1L).hasSpenderID(SPENDER),
                        getTokenNftInfo(NON_FUNGIBLE_TOKEN, 2L).hasSpenderID(SPENDER),
                        getTokenNftInfo(NON_FUNGIBLE_TOKEN, 3L).hasSpenderID(SPENDER),
                        getAccountDetails(OWNER)
                                .payingWith(GENESIS)
                                .has(accountDetailsWith()
                                        .cryptoAllowancesCount(1)
                                        .nftApprovedForAllAllowancesCount(0)
                                        .tokenAllowancesCount(1)
                                        .cryptoAllowancesContaining(SPENDER, 200L)
                                        .tokenAllowancesContaining(FUNGIBLE_TOKEN, SPENDER, 300L)))
                .then(
                        cryptoApproveAllowance()
                                .payingWith(OWNER)
                                .addCryptoAllowance(OWNER, SPENDER, 0L)
                                .addTokenAllowance(OWNER, FUNGIBLE_TOKEN, SPENDER, 0L)
                                .addNftAllowance(OWNER, NON_FUNGIBLE_TOKEN, SPENDER, true, List.of())
                                .via("removeAllowances"),
                        getAccountDetails(OWNER)
                                .payingWith(GENESIS)
                                .has(accountDetailsWith()
                                        .cryptoAllowancesCount(0)
                                        .nftApprovedForAllAllowancesCount(1)
                                        .tokenAllowancesCount(0)
                                        .nftApprovedAllowancesContaining(NON_FUNGIBLE_TOKEN, SPENDER)),
                        getTokenNftInfo(NON_FUNGIBLE_TOKEN, 1L).hasSpenderID(SPENDER),
                        getTokenNftInfo(NON_FUNGIBLE_TOKEN, 2L).hasSpenderID(SPENDER),
                        getTokenNftInfo(NON_FUNGIBLE_TOKEN, 3L).hasSpenderID(SPENDER));
    }

    @HapiTest
    private HapiSpec cannotHaveMultipleAllowedSpendersForTheSameNFTSerial() {
        return defaultHapiSpec("CannotHaveMultipleAllowedSpendersForTheSameNFTSerial")
                .given(
                        newKeyNamed(SUPPLY_KEY),
                        cryptoCreate(OWNER).balance(ONE_HUNDRED_HBARS).maxAutomaticTokenAssociations(10),
                        cryptoCreate(SPENDER).balance(ONE_HUNDRED_HBARS),
                        cryptoCreate(SECOND_SPENDER).balance(ONE_HUNDRED_HBARS),
                        cryptoCreate(RECEIVER).balance(ONE_HUNDRED_HBARS),
                        cryptoCreate(TOKEN_TREASURY)
                                .balance(100 * ONE_HUNDRED_HBARS)
                                .maxAutomaticTokenAssociations(10),
                        tokenCreate(NON_FUNGIBLE_TOKEN)
                                .maxSupply(10L)
                                .initialSupply(0)
                                .supplyType(TokenSupplyType.FINITE)
                                .tokenType(NON_FUNGIBLE_UNIQUE)
                                .supplyKey(SUPPLY_KEY)
                                .treasury(TOKEN_TREASURY),
                        tokenAssociate(OWNER, NON_FUNGIBLE_TOKEN),
                        tokenAssociate(RECEIVER, NON_FUNGIBLE_TOKEN),
                        mintToken(NON_FUNGIBLE_TOKEN, List.of(ByteString.copyFromUtf8("a")))
                                .via(NFT_TOKEN_MINT_TXN),
                        cryptoTransfer(movingUnique(NON_FUNGIBLE_TOKEN, 1L).between(TOKEN_TREASURY, OWNER)))
                .when(
                        cryptoApproveAllowance()
                                .payingWith(DEFAULT_PAYER)
                                .addNftAllowance(OWNER, NON_FUNGIBLE_TOKEN, SPENDER, true, List.of(1L))
                                .signedBy(DEFAULT_PAYER, OWNER),
                        cryptoApproveAllowance()
                                .payingWith(DEFAULT_PAYER)
                                .addNftAllowance(OWNER, NON_FUNGIBLE_TOKEN, SECOND_SPENDER, true, List.of(1L))
                                .signedBy(DEFAULT_PAYER, OWNER),
                        getTokenNftInfo(NON_FUNGIBLE_TOKEN, 1L)
                                .hasSpenderID(SECOND_SPENDER)
                                .logged(),
                        getAccountDetails(OWNER)
                                .payingWith(GENESIS)
                                .has(accountDetailsWith().nftApprovedForAllAllowancesCount(2)))
                .then(
                        cryptoTransfer(movingUniqueWithAllowance(NON_FUNGIBLE_TOKEN, 1)
                                        .between(OWNER, RECEIVER))
                                .payingWith(SECOND_SPENDER)
                                .signedBy(SECOND_SPENDER),
                        getTokenNftInfo(NON_FUNGIBLE_TOKEN, 1L).hasNoSpender().logged(),
                        cryptoTransfer(movingUnique(NON_FUNGIBLE_TOKEN, 1).between(RECEIVER, OWNER)),
                        cryptoTransfer(movingUniqueWithAllowance(NON_FUNGIBLE_TOKEN, 1)
                                        .between(OWNER, RECEIVER))
                                .payingWith(SECOND_SPENDER)
                                .signedBy(SECOND_SPENDER),
                        cryptoApproveAllowance()
                                .payingWith(DEFAULT_PAYER)
                                .addNftAllowance(OWNER, NON_FUNGIBLE_TOKEN, SECOND_SPENDER, false, List.of())
                                .signedBy(DEFAULT_PAYER, OWNER),
                        getAccountDetails(OWNER)
                                .payingWith(GENESIS)
                                .has(accountDetailsWith().nftApprovedForAllAllowancesCount(1)),
                        cryptoTransfer(movingUnique(NON_FUNGIBLE_TOKEN, 1).between(RECEIVER, OWNER)),
                        cryptoTransfer(movingUniqueWithAllowance(NON_FUNGIBLE_TOKEN, 1)
                                        .between(OWNER, RECEIVER))
                                .payingWith(SECOND_SPENDER)
                                .signedBy(SECOND_SPENDER)
                                .hasKnownStatus(SPENDER_DOES_NOT_HAVE_ALLOWANCE),
                        cryptoApproveAllowance()
                                .payingWith(DEFAULT_PAYER)
                                .addNftAllowance(OWNER, NON_FUNGIBLE_TOKEN, SECOND_SPENDER, false, List.of(1L))
                                .signedBy(DEFAULT_PAYER, OWNER),
                        cryptoTransfer(movingUniqueWithAllowance(NON_FUNGIBLE_TOKEN, 1)
                                        .between(OWNER, RECEIVER))
                                .payingWith(SECOND_SPENDER)
                                .signedBy(SECOND_SPENDER),
                        cryptoTransfer(movingUnique(NON_FUNGIBLE_TOKEN, 1).between(RECEIVER, OWNER)),
                        cryptoTransfer(movingUniqueWithAllowance(NON_FUNGIBLE_TOKEN, 1)
                                        .between(OWNER, RECEIVER))
                                .payingWith(SECOND_SPENDER)
                                .signedBy(SECOND_SPENDER)
                                .hasKnownStatus(SPENDER_DOES_NOT_HAVE_ALLOWANCE));
    }

    @HapiTest
    private HapiSpec approveForAllDoesNotSetExplicitNFTSpender() {
        return defaultHapiSpec("approveForAllDoesNotSetExplicitNFTSpender")
                .given(
                        newKeyNamed(SUPPLY_KEY),
                        cryptoCreate(OWNER).balance(ONE_HUNDRED_HBARS).maxAutomaticTokenAssociations(10),
                        cryptoCreate(SPENDER).balance(ONE_HUNDRED_HBARS),
                        cryptoCreate(RECEIVER).balance(ONE_HUNDRED_HBARS),
                        cryptoCreate(TOKEN_TREASURY)
                                .balance(100 * ONE_HUNDRED_HBARS)
                                .maxAutomaticTokenAssociations(10),
                        tokenCreate(NON_FUNGIBLE_TOKEN)
                                .maxSupply(10L)
                                .initialSupply(0)
                                .supplyType(TokenSupplyType.FINITE)
                                .tokenType(NON_FUNGIBLE_UNIQUE)
                                .supplyKey(SUPPLY_KEY)
                                .treasury(TOKEN_TREASURY),
                        tokenAssociate(OWNER, NON_FUNGIBLE_TOKEN),
                        tokenAssociate(RECEIVER, NON_FUNGIBLE_TOKEN),
                        tokenAssociate(SPENDER, NON_FUNGIBLE_TOKEN),
                        mintToken(NON_FUNGIBLE_TOKEN, List.of(ByteString.copyFromUtf8("a")))
                                .via(NFT_TOKEN_MINT_TXN),
                        cryptoTransfer(movingUnique(NON_FUNGIBLE_TOKEN, 1L).between(TOKEN_TREASURY, OWNER)))
                .when(
                        cryptoApproveAllowance()
                                .payingWith(DEFAULT_PAYER)
                                .addNftAllowance(OWNER, NON_FUNGIBLE_TOKEN, SPENDER, true, List.of())
                                .signedBy(DEFAULT_PAYER, OWNER),
                        getTokenNftInfo(NON_FUNGIBLE_TOKEN, 1L).hasNoSpender().logged(),
                        getAccountDetails(OWNER)
                                .payingWith(GENESIS)
                                .has(accountDetailsWith().nftApprovedForAllAllowancesCount(1)))
                .then(
                        cryptoTransfer(movingUniqueWithAllowance(NON_FUNGIBLE_TOKEN, 1)
                                        .between(OWNER, RECEIVER))
                                .payingWith(SPENDER),
                        getTokenNftInfo(NON_FUNGIBLE_TOKEN, 1L).hasNoSpender().logged());
    }

    @HapiTest
    private HapiSpec scheduledCryptoApproveAllowanceWorks() {
        return defaultHapiSpec("ScheduledCryptoApproveAllowanceWorks")
                .given(
                        newKeyNamed(SUPPLY_KEY),
                        cryptoCreate(TOKEN_TREASURY),
                        cryptoCreate(OWNER).balance(ONE_HUNDRED_HBARS),
                        cryptoCreate(SPENDER).balance(ONE_HUNDRED_HBARS),
                        cryptoCreate(RECEIVER),
                        cryptoCreate(OTHER_RECEIVER).balance(ONE_HBAR).maxAutomaticTokenAssociations(1),
                        tokenCreate(FUNGIBLE_TOKEN)
                                .supplyType(TokenSupplyType.FINITE)
                                .tokenType(FUNGIBLE_COMMON)
                                .treasury(TOKEN_TREASURY)
                                .maxSupply(10000)
                                .initialSupply(5000),
                        tokenCreate(NON_FUNGIBLE_TOKEN)
                                .supplyType(TokenSupplyType.FINITE)
                                .tokenType(NON_FUNGIBLE_UNIQUE)
                                .treasury(TOKEN_TREASURY)
                                .maxSupply(12L)
                                .supplyKey(SUPPLY_KEY)
                                .initialSupply(0L),
                        tokenCreate(TOKEN_WITH_CUSTOM_FEE)
                                .treasury(TOKEN_TREASURY)
                                .supplyType(TokenSupplyType.FINITE)
                                .initialSupply(1000)
                                .maxSupply(5000)
                                .withCustom(fixedHtsFee(10, "0.0.0", TOKEN_TREASURY)),
                        mintToken(
                                NON_FUNGIBLE_TOKEN,
                                List.of(
                                        ByteString.copyFromUtf8("a"),
                                        ByteString.copyFromUtf8("b"),
                                        ByteString.copyFromUtf8("c"))))
                .when(
                        tokenAssociate(OWNER, FUNGIBLE_TOKEN, NON_FUNGIBLE_TOKEN, TOKEN_WITH_CUSTOM_FEE),
                        tokenAssociate(RECEIVER, FUNGIBLE_TOKEN, NON_FUNGIBLE_TOKEN, TOKEN_WITH_CUSTOM_FEE),
                        cryptoTransfer(
                                moving(1000, FUNGIBLE_TOKEN).between(TOKEN_TREASURY, OWNER),
                                moving(15, TOKEN_WITH_CUSTOM_FEE).between(TOKEN_TREASURY, OWNER),
                                movingUnique(NON_FUNGIBLE_TOKEN, 1L, 2L, 3L).between(TOKEN_TREASURY, OWNER)),
                        scheduleCreate(
                                        SCHEDULED_TXN,
                                        cryptoApproveAllowance()
                                                .addCryptoAllowance(OWNER, SPENDER, 10 * ONE_HBAR)
                                                .addTokenAllowance(OWNER, FUNGIBLE_TOKEN, SPENDER, 1500)
                                                .addTokenAllowance(OWNER, TOKEN_WITH_CUSTOM_FEE, SPENDER, 100)
                                                .addNftAllowance(
                                                        OWNER, NON_FUNGIBLE_TOKEN, SPENDER, false, List.of(1L, 2L, 3L))
                                                .fee(ONE_HUNDRED_HBARS))
                                .via("successTx"))
                .then(
                        cryptoTransfer(movingUniqueWithAllowance(NON_FUNGIBLE_TOKEN, 3)
                                        .between(OWNER, OTHER_RECEIVER))
                                .payingWith(SPENDER)
                                .hasKnownStatus(SPENDER_DOES_NOT_HAVE_ALLOWANCE),
                        cryptoTransfer(movingWithAllowance(50, FUNGIBLE_TOKEN).between(OWNER, RECEIVER))
                                .payingWith(SPENDER)
                                .hasKnownStatus(SPENDER_DOES_NOT_HAVE_ALLOWANCE),
                        cryptoTransfer(allowanceTinyBarsFromTo(OWNER, RECEIVER, 5 * ONE_HBAR))
                                .payingWith(SPENDER)
                                .hasKnownStatus(SPENDER_DOES_NOT_HAVE_ALLOWANCE),
                        scheduleSign(SCHEDULED_TXN).alsoSigningWith(OWNER),
                        cryptoTransfer(movingUniqueWithAllowance(NON_FUNGIBLE_TOKEN, 3)
                                        .between(OWNER, OTHER_RECEIVER))
                                .payingWith(SPENDER),
                        getAccountBalance(OTHER_RECEIVER).hasTokenBalance(NON_FUNGIBLE_TOKEN, 1),
                        cryptoTransfer(movingWithAllowance(50, FUNGIBLE_TOKEN).between(OWNER, RECEIVER))
                                .payingWith(SPENDER),
                        getAccountBalance(RECEIVER).hasTokenBalance(FUNGIBLE_TOKEN, 50),
                        cryptoTransfer(allowanceTinyBarsFromTo(OWNER, RECEIVER, 5 * ONE_HBAR))
                                .payingWith(SPENDER),
                        getAccountBalance(RECEIVER).hasTinyBars(15 * ONE_HBAR));
    }

    @Override
    protected Logger getResultsLogger() {
        return log;
    }
}<|MERGE_RESOLUTION|>--- conflicted
+++ resolved
@@ -313,11 +313,7 @@
                 .then();
     }
 
-<<<<<<< HEAD
-    //    @HapiTest
-=======
-    @HapiTest
->>>>>>> be76a7ff
+    @HapiTest
     private HapiSpec duplicateKeysAndSerialsInSameTxnDoesntThrow() {
         return defaultHapiSpec("duplicateKeysAndSerialsInSameTxnDoesntThrow")
                 .given(
@@ -403,11 +399,7 @@
                         getTokenNftInfo(NON_FUNGIBLE_TOKEN, 3L).hasSpenderID(SPENDER));
     }
 
-<<<<<<< HEAD
-    //     @HapiTest  //Expected DELEGATING_SPENDER_CANNOT_GRANT_APPROVE_FOR_ALL, was INVALID_SIGNATURE!
-=======
-    @HapiTest
->>>>>>> be76a7ff
+    @HapiTest
     private HapiSpec approveForAllSpenderCanDelegateOnNFT() {
         final String delegatingSpender = "delegatingSpender";
         final String newSpender = "newSpender";
