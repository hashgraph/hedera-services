/*
 * Copyright (C) 2020-2024 Hedera Hashgraph, LLC
 *
 * Licensed under the Apache License, Version 2.0 (the "License");
 * you may not use this file except in compliance with the License.
 * You may obtain a copy of the License at
 *
 *      http://www.apache.org/licenses/LICENSE-2.0
 *
 * Unless required by applicable law or agreed to in writing, software
 * distributed under the License is distributed on an "AS IS" BASIS,
 * WITHOUT WARRANTIES OR CONDITIONS OF ANY KIND, either express or implied.
 * See the License for the specific language governing permissions and
 * limitations under the License.
 */

package com.hedera.services.bdd.spec.transactions.node;

import static com.hedera.node.app.hapi.utils.CommonPbjConverters.fromPbj;
import static com.hedera.services.bdd.spec.transactions.TxnUtils.bannerWith;
import static com.hedera.services.bdd.spec.transactions.TxnUtils.netOf;
import static com.hederahashgraph.api.proto.java.ResponseCodeEnum.SUCCESS;

import com.google.common.base.MoreObjects;
import com.google.protobuf.ByteString;
import com.hedera.hapi.node.state.common.EntityNumber;
import com.hedera.node.app.hapi.fees.usage.state.UsageAccumulator;
import com.hedera.node.app.hapi.utils.fee.SigValueObj;
import com.hedera.services.bdd.junit.hedera.subprocess.SubProcessNetwork;
import com.hedera.services.bdd.spec.HapiSpec;
import com.hedera.services.bdd.spec.fees.AdapterUtils;
import com.hedera.services.bdd.spec.keys.KeyShape;
import com.hedera.services.bdd.spec.transactions.HapiTxnOp;
import com.hederahashgraph.api.proto.java.AccountID;
import com.hederahashgraph.api.proto.java.FeeData;
import com.hederahashgraph.api.proto.java.HederaFunctionality;
import com.hederahashgraph.api.proto.java.Key;
import com.hederahashgraph.api.proto.java.NodeCreateTransactionBody;
import com.hederahashgraph.api.proto.java.ServiceEndpoint;
import com.hederahashgraph.api.proto.java.Transaction;
import com.hederahashgraph.api.proto.java.TransactionBody;
import edu.umd.cs.findbugs.annotations.NonNull;
import edu.umd.cs.findbugs.annotations.Nullable;
import java.util.List;
import java.util.Optional;
import java.util.function.Consumer;
import java.util.function.Function;
import org.apache.logging.log4j.LogManager;
import org.apache.logging.log4j.Logger;

public class HapiNodeCreate extends HapiTxnOp<HapiNodeCreate> {
    private static final Logger LOG = LogManager.getLogger(HapiNodeCreate.class);

    private boolean advertiseCreation = false;
    private boolean useAvailableSubProcessPorts = false;
    private final String nodeName;
    private Optional<AccountID> accountId = Optional.empty();
    private Optional<String> description = Optional.empty();
    private Optional<List<ServiceEndpoint>> gossipEndpoints = Optional.empty();
    private Optional<List<ServiceEndpoint>> grpcEndpoints = Optional.empty();
    private Optional<byte[]> gossipCaCertificate = Optional.empty();
    private Optional<byte[]> grpcCertificateHash = Optional.empty();
<<<<<<< HEAD
    private Optional<LongConsumer> newNumObserver = Optional.empty();
    private Optional<String> adminKeyName = Optional.empty();

    @Nullable
    private Key adminKey;
=======
    private Optional<String> adminKeyName = Optional.empty();
    private Optional<KeyShape> adminKeyShape = Optional.empty();

    @Nullable
    private Key adminKey;

    @Nullable
    private String keyName;
>>>>>>> 0c0c4454

    public HapiNodeCreate(@NonNull final String nodeName) {
        this.nodeName = nodeName;
    }

    public HapiNodeCreate adminKeyName(final String s) {
        adminKeyName = Optional.of(s);
        return this;
    }

    public HapiNodeCreate adminKey(final Key k) {
        adminKey = k;
        return this;
    }

    @Override
    protected Key lookupKey(final HapiSpec spec, final String name) {
        return name.equals(nodeName) ? adminKey : spec.registry().getKey(name);
    }

    @Override
    public HederaFunctionality type() {
        return HederaFunctionality.NodeCreate;
    }

    public HapiNodeCreate advertisingCreation() {
        advertiseCreation = true;
        return this;
    }

    public HapiNodeCreate accountId(final AccountID accountID) {
        this.accountId = Optional.of(accountID);
        return this;
    }

    public HapiNodeCreate description(final String description) {
        this.description = Optional.of(description);
        return this;
    }

    public HapiNodeCreate withAvailableSubProcessPorts() {
        useAvailableSubProcessPorts = true;
        return this;
    }

    public HapiNodeCreate gossipEndpoint(final List<ServiceEndpoint> gossipEndpoint) {
        this.gossipEndpoints = Optional.of(gossipEndpoint);
        return this;
    }

    public HapiNodeCreate serviceEndpoint(final List<ServiceEndpoint> serviceEndpoint) {
        this.grpcEndpoints = Optional.of(serviceEndpoint);
        return this;
    }

    public HapiNodeCreate gossipCaCertificate(final byte[] gossipCaCertificate) {
        this.gossipCaCertificate = Optional.of(gossipCaCertificate);
        return this;
    }

    public HapiNodeCreate grpcCertificateHash(final byte[] grpcCertificateHash) {
        this.grpcCertificateHash = Optional.of(grpcCertificateHash);
        return this;
    }

    public HapiNodeCreate adminKeyName(final String s) {
        adminKeyName = Optional.of(s);
        return this;
    }

    private void genKeysFor(final HapiSpec spec) {
        if (adminKeyName.isPresent() || adminKeyShape.isPresent()) {
            adminKey = netOf(spec, adminKeyName, adminKeyShape);
        }
    }

    @Override
    protected HapiNodeCreate self() {
        return this;
    }

    @Override
    protected long feeFor(@NonNull final HapiSpec spec, @NonNull final Transaction txn, final int numPayerKeys)
            throws Throwable {
        return spec.fees().forActivityBasedOp(HederaFunctionality.NodeCreate, this::usageEstimate, txn, numPayerKeys);
    }

    private FeeData usageEstimate(final TransactionBody txn, final SigValueObj svo) {
        final UsageAccumulator accumulator = new UsageAccumulator();
        accumulator.addVpt(Math.max(0, svo.getTotalSigCount() - 1));
        return AdapterUtils.feeDataFrom(accumulator);
    }

    @Override
    protected Consumer<TransactionBody.Builder> opBodyDef(@NonNull final HapiSpec spec) throws Throwable {
<<<<<<< HEAD
        adminKey = adminKey != null ? adminKey : netOf(spec, adminKeyName);
=======
        genKeysFor(spec);
>>>>>>> 0c0c4454
        if (useAvailableSubProcessPorts) {
            if (!(spec.targetNetworkOrThrow() instanceof SubProcessNetwork subProcessNetwork)) {
                throw new IllegalStateException("Target is not a SubProcessNetwork");
            }
            gossipEndpoints = Optional.of(subProcessNetwork.gossipEndpointsForNextNodeId());
            grpcEndpoints = Optional.of(List.of(subProcessNetwork.grpcEndpointForNextNodeId()));
        }
        final NodeCreateTransactionBody opBody = spec.txns()
                .<NodeCreateTransactionBody, NodeCreateTransactionBody.Builder>body(
                        NodeCreateTransactionBody.class, builder -> {
                            accountId.ifPresent(builder::setAccountId);
                            description.ifPresent(builder::setDescription);
<<<<<<< HEAD
                            builder.setAdminKey(adminKey);
                            gossipEndpoints.ifPresent(serviceEndpoints ->
                                    builder.clearGossipEndpoint().addAllGossipEndpoint(serviceEndpoints));
                            grpcEndpoints.ifPresent(serviceEndpoints ->
                                    builder.clearServiceEndpoint().addAllServiceEndpoint(serviceEndpoints));
=======
                            if (adminKey != null) builder.setAdminKey(adminKey);
                            if (!gossipEndpoints.isEmpty()) {
                                builder.clearGossipEndpoint().addAllGossipEndpoint(gossipEndpoints);
                            }
                            if (!grpcEndpoints.isEmpty()) {
                                builder.clearServiceEndpoint().addAllServiceEndpoint(grpcEndpoints);
                            }
>>>>>>> 0c0c4454
                            gossipCaCertificate.ifPresent(s -> builder.setGossipCaCertificate(ByteString.copyFrom(s)));
                            grpcCertificateHash.ifPresent(s -> builder.setGrpcCertificateHash(ByteString.copyFrom(s)));
                        });
        return b -> b.setNodeCreate(opBody);
    }

    @Override
    protected List<Function<HapiSpec, Key>> defaultSigners() {
        return List.of(spec -> spec.registry().getKey(effectivePayer(spec)), ignore -> adminKey);
    }

    @Override
    protected void updateStateOf(@NonNull final HapiSpec spec) {
        if (actualStatus != SUCCESS) {
            return;
        }
        final var newId = lastReceipt.getNodeId();
        spec.registry()
                .saveNodeId(
                        nodeName,
                        fromPbj(EntityNumber.newBuilder().number(newId).build()));

        if (verboseLoggingOn) {
            LOG.info("Created node {} with ID {}.", nodeName, lastReceipt.getNodeId());
        }

        if (advertiseCreation) {
            final String banner = "\n\n"
                    + bannerWith(String.format("Created node '%s' with id '%d'.", nodeName, lastReceipt.getNodeId()));
            LOG.info(banner);
        }
    }

    @Override
    protected MoreObjects.ToStringHelper toStringHelper() {
        final MoreObjects.ToStringHelper helper = super.toStringHelper();
        Optional.ofNullable(lastReceipt).ifPresent(receipt -> helper.add("created", receipt.getNodeId()));
        return helper;
    }
}<|MERGE_RESOLUTION|>--- conflicted
+++ resolved
@@ -41,6 +41,7 @@
 import com.hederahashgraph.api.proto.java.TransactionBody;
 import edu.umd.cs.findbugs.annotations.NonNull;
 import edu.umd.cs.findbugs.annotations.Nullable;
+import java.util.Collections;
 import java.util.List;
 import java.util.Optional;
 import java.util.function.Consumer;
@@ -56,41 +57,23 @@
     private final String nodeName;
     private Optional<AccountID> accountId = Optional.empty();
     private Optional<String> description = Optional.empty();
-    private Optional<List<ServiceEndpoint>> gossipEndpoints = Optional.empty();
-    private Optional<List<ServiceEndpoint>> grpcEndpoints = Optional.empty();
+    private List<ServiceEndpoint> gossipEndpoints = Collections.emptyList();
+    private List<ServiceEndpoint> grpcEndpoints = Collections.emptyList();
     private Optional<byte[]> gossipCaCertificate = Optional.empty();
     private Optional<byte[]> grpcCertificateHash = Optional.empty();
-<<<<<<< HEAD
-    private Optional<LongConsumer> newNumObserver = Optional.empty();
     private Optional<String> adminKeyName = Optional.empty();
+    private Optional<KeyShape> adminKeyShape = Optional.empty();
 
     @Nullable
     private Key adminKey;
-=======
-    private Optional<String> adminKeyName = Optional.empty();
-    private Optional<KeyShape> adminKeyShape = Optional.empty();
-
-    @Nullable
-    private Key adminKey;
 
     @Nullable
     private String keyName;
->>>>>>> 0c0c4454
 
     public HapiNodeCreate(@NonNull final String nodeName) {
         this.nodeName = nodeName;
     }
 
-    public HapiNodeCreate adminKeyName(final String s) {
-        adminKeyName = Optional.of(s);
-        return this;
-    }
-
-    public HapiNodeCreate adminKey(final Key k) {
-        adminKey = k;
-        return this;
-    }
-
     @Override
     protected Key lookupKey(final HapiSpec spec, final String name) {
         return name.equals(nodeName) ? adminKey : spec.registry().getKey(name);
@@ -122,12 +105,12 @@
     }
 
     public HapiNodeCreate gossipEndpoint(final List<ServiceEndpoint> gossipEndpoint) {
-        this.gossipEndpoints = Optional.of(gossipEndpoint);
+        this.gossipEndpoints = gossipEndpoint;
         return this;
     }
 
     public HapiNodeCreate serviceEndpoint(final List<ServiceEndpoint> serviceEndpoint) {
-        this.grpcEndpoints = Optional.of(serviceEndpoint);
+        this.grpcEndpoints = serviceEndpoint;
         return this;
     }
 
@@ -171,30 +154,19 @@
 
     @Override
     protected Consumer<TransactionBody.Builder> opBodyDef(@NonNull final HapiSpec spec) throws Throwable {
-<<<<<<< HEAD
-        adminKey = adminKey != null ? adminKey : netOf(spec, adminKeyName);
-=======
         genKeysFor(spec);
->>>>>>> 0c0c4454
         if (useAvailableSubProcessPorts) {
             if (!(spec.targetNetworkOrThrow() instanceof SubProcessNetwork subProcessNetwork)) {
                 throw new IllegalStateException("Target is not a SubProcessNetwork");
             }
-            gossipEndpoints = Optional.of(subProcessNetwork.gossipEndpointsForNextNodeId());
-            grpcEndpoints = Optional.of(List.of(subProcessNetwork.grpcEndpointForNextNodeId()));
+            gossipEndpoints = subProcessNetwork.gossipEndpointsForNextNodeId();
+            grpcEndpoints = List.of(subProcessNetwork.grpcEndpointForNextNodeId());
         }
         final NodeCreateTransactionBody opBody = spec.txns()
                 .<NodeCreateTransactionBody, NodeCreateTransactionBody.Builder>body(
                         NodeCreateTransactionBody.class, builder -> {
                             accountId.ifPresent(builder::setAccountId);
                             description.ifPresent(builder::setDescription);
-<<<<<<< HEAD
-                            builder.setAdminKey(adminKey);
-                            gossipEndpoints.ifPresent(serviceEndpoints ->
-                                    builder.clearGossipEndpoint().addAllGossipEndpoint(serviceEndpoints));
-                            grpcEndpoints.ifPresent(serviceEndpoints ->
-                                    builder.clearServiceEndpoint().addAllServiceEndpoint(serviceEndpoints));
-=======
                             if (adminKey != null) builder.setAdminKey(adminKey);
                             if (!gossipEndpoints.isEmpty()) {
                                 builder.clearGossipEndpoint().addAllGossipEndpoint(gossipEndpoints);
@@ -202,7 +174,6 @@
                             if (!grpcEndpoints.isEmpty()) {
                                 builder.clearServiceEndpoint().addAllServiceEndpoint(grpcEndpoints);
                             }
->>>>>>> 0c0c4454
                             gossipCaCertificate.ifPresent(s -> builder.setGossipCaCertificate(ByteString.copyFrom(s)));
                             grpcCertificateHash.ifPresent(s -> builder.setGrpcCertificateHash(ByteString.copyFrom(s)));
                         });
