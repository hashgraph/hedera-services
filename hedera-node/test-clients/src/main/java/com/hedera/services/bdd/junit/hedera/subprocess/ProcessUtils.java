--- conflicted
+++ resolved
@@ -131,10 +131,6 @@
         environment.put("LC_ALL", "en.UTF-8");
         environment.put("LANG", "en_US.UTF-8");
         environment.put("grpc.port", Integer.toString(metadata.grpcPort()));
-<<<<<<< HEAD
-        environment.put("grpc.nodeOperatorPortEnabled", Boolean.toString(true));
-=======
->>>>>>> 11f878c0
         environment.put("grpc.nodeOperatorPort", Integer.toString(metadata.grpcNodeOperatorPort()));
         environment.put("hedera.config.version", Integer.toString(configVersion));
         try {
