/*
 * Copyright (C) 2024 Hedera Hashgraph, LLC
 *
 * Licensed under the Apache License, Version 2.0 (the "License");
 * you may not use this file except in compliance with the License.
 * You may obtain a copy of the License at
 *
 *      http://www.apache.org/licenses/LICENSE-2.0
 *
 * Unless required by applicable law or agreed to in writing, software
 * distributed under the License is distributed on an "AS IS" BASIS,
 * WITHOUT WARRANTIES OR CONDITIONS OF ANY KIND, either express or implied.
 * See the License for the specific language governing permissions and
 * limitations under the License.
 */

package com.hedera.services.bdd.suites.hip904;

import static com.hedera.node.app.service.evm.utils.EthSigsUtils.recoverAddressFromPubKey;
import static com.hedera.services.bdd.junit.TestTags.CRYPTO;
import static com.hedera.services.bdd.spec.HapiSpec.defaultHapiSpec;
import static com.hedera.services.bdd.spec.HapiSpec.hapiTest;
import static com.hedera.services.bdd.spec.assertions.TransactionRecordAsserts.includingFungibleMovement;
import static com.hedera.services.bdd.spec.assertions.TransactionRecordAsserts.includingNonfungibleMovement;
import static com.hedera.services.bdd.spec.assertions.TransactionRecordAsserts.recordWith;
import static com.hedera.services.bdd.spec.keys.TrieSigMapGenerator.uniqueWithFullPrefixesFor;
import static com.hedera.services.bdd.spec.queries.QueryVerbs.getAccountBalance;
import static com.hedera.services.bdd.spec.queries.QueryVerbs.getAccountInfo;
import static com.hedera.services.bdd.spec.queries.QueryVerbs.getAliasedAccountInfo;
import static com.hedera.services.bdd.spec.queries.QueryVerbs.getTxnRecord;
import static com.hedera.services.bdd.spec.queries.crypto.ExpectedTokenRel.relationshipWith;
import static com.hedera.services.bdd.spec.transactions.TxnVerbs.cryptoCreate;
import static com.hedera.services.bdd.spec.transactions.TxnVerbs.cryptoDelete;
import static com.hedera.services.bdd.spec.transactions.TxnVerbs.cryptoTransfer;
import static com.hedera.services.bdd.spec.transactions.TxnVerbs.cryptoUpdate;
import static com.hedera.services.bdd.spec.transactions.TxnVerbs.mintToken;
import static com.hedera.services.bdd.spec.transactions.TxnVerbs.tokenAirdrop;
import static com.hedera.services.bdd.spec.transactions.TxnVerbs.tokenAssociate;
import static com.hedera.services.bdd.spec.transactions.TxnVerbs.tokenClaimAirdrop;
import static com.hedera.services.bdd.spec.transactions.TxnVerbs.tokenCreate;
import static com.hedera.services.bdd.spec.transactions.TxnVerbs.tokenDissociate;
import static com.hedera.services.bdd.spec.transactions.TxnVerbs.tokenFreeze;
import static com.hedera.services.bdd.spec.transactions.TxnVerbs.tokenPause;
import static com.hedera.services.bdd.spec.transactions.TxnVerbs.tokenUpdate;
import static com.hedera.services.bdd.spec.transactions.crypto.HapiCryptoTransfer.tinyBarsFromTo;
import static com.hedera.services.bdd.spec.transactions.token.HapiTokenClaimAirdrop.pendingAirdrop;
import static com.hedera.services.bdd.spec.transactions.token.HapiTokenClaimAirdrop.pendingNFTAirdrop;
import static com.hedera.services.bdd.spec.transactions.token.TokenMovement.moving;
import static com.hedera.services.bdd.spec.transactions.token.TokenMovement.movingUnique;
import static com.hedera.services.bdd.spec.utilops.CustomSpecAssert.allRunFor;
import static com.hedera.services.bdd.spec.utilops.UtilVerbs.blockingOrder;
import static com.hedera.services.bdd.spec.utilops.UtilVerbs.inParallel;
import static com.hedera.services.bdd.spec.utilops.UtilVerbs.newKeyNamed;
import static com.hedera.services.bdd.spec.utilops.UtilVerbs.overriding;
import static com.hedera.services.bdd.spec.utilops.UtilVerbs.validateChargedUsd;
import static com.hedera.services.bdd.spec.utilops.UtilVerbs.withOpContext;
import static com.hedera.services.bdd.suites.HapiSuite.DEFAULT_PAYER;
import static com.hedera.services.bdd.suites.HapiSuite.ONE_HBAR;
import static com.hedera.services.bdd.suites.HapiSuite.ONE_HUNDRED_HBARS;
import static com.hedera.services.bdd.suites.HapiSuite.ONE_MILLION_HBARS;
import static com.hedera.services.bdd.suites.HapiSuite.SECP_256K1_SHAPE;
import static com.hedera.services.bdd.suites.HapiSuite.THREE_MONTHS_IN_SECONDS;
import static com.hedera.services.bdd.suites.HapiSuite.flattened;
import static com.hedera.services.bdd.suites.crypto.AutoAccountCreationSuite.LAZY_MEMO;
import static com.hedera.services.bdd.suites.crypto.AutoCreateUtils.updateSpecFor;
import static com.hedera.services.bdd.suites.leaky.LeakyContractTestsSuite.RECEIVER;
import static com.hederahashgraph.api.proto.java.ResponseCodeEnum.ACCOUNT_DELETED;
import static com.hederahashgraph.api.proto.java.ResponseCodeEnum.ACCOUNT_FROZEN_FOR_TOKEN;
import static com.hederahashgraph.api.proto.java.ResponseCodeEnum.EMPTY_PENDING_AIRDROP_ID_LIST;
import static com.hederahashgraph.api.proto.java.ResponseCodeEnum.INSUFFICIENT_PAYER_BALANCE;
import static com.hederahashgraph.api.proto.java.ResponseCodeEnum.INSUFFICIENT_TOKEN_BALANCE;
import static com.hederahashgraph.api.proto.java.ResponseCodeEnum.INVALID_PENDING_AIRDROP_ID;
import static com.hederahashgraph.api.proto.java.ResponseCodeEnum.INVALID_SIGNATURE;
import static com.hederahashgraph.api.proto.java.ResponseCodeEnum.NOT_SUPPORTED;
import static com.hederahashgraph.api.proto.java.ResponseCodeEnum.PENDING_AIRDROP_ID_LIST_TOO_LONG;
import static com.hederahashgraph.api.proto.java.ResponseCodeEnum.PENDING_AIRDROP_ID_REPEATED;
import static com.hederahashgraph.api.proto.java.ResponseCodeEnum.SUCCESS;
import static com.hederahashgraph.api.proto.java.ResponseCodeEnum.TOKEN_IS_PAUSED;
import static com.hederahashgraph.api.proto.java.ResponseCodeEnum.TOKEN_NOT_ASSOCIATED_TO_ACCOUNT;
import static com.hederahashgraph.api.proto.java.TokenType.FUNGIBLE_COMMON;
import static com.hederahashgraph.api.proto.java.TokenType.NON_FUNGIBLE_UNIQUE;

import com.google.protobuf.ByteString;
import com.hedera.services.bdd.junit.HapiTest;
import com.hedera.services.bdd.junit.HapiTestLifecycle;
import com.hedera.services.bdd.junit.LeakyHapiTest;
import com.hedera.services.bdd.junit.support.TestLifecycle;
import com.hedera.services.bdd.spec.SpecOperation;
import com.hedera.services.bdd.spec.queries.crypto.HapiGetAccountBalance;
import com.hedera.services.bdd.spec.transactions.token.HapiTokenAirdrop;
import com.hedera.services.bdd.spec.transactions.token.HapiTokenClaimAirdrop;
import com.hedera.services.bdd.spec.transactions.token.HapiTokenCreate;
import com.hedera.services.bdd.spec.transactions.token.TokenMovement;
import edu.umd.cs.findbugs.annotations.NonNull;
import java.lang.reflect.Array;
import java.util.List;
import java.util.Map;
import java.util.concurrent.atomic.AtomicInteger;
import java.util.function.Function;
import java.util.function.Supplier;
import java.util.stream.IntStream;
import java.util.stream.Stream;
import org.junit.jupiter.api.BeforeAll;
import org.junit.jupiter.api.DisplayName;
import org.junit.jupiter.api.DynamicTest;
import org.junit.jupiter.api.Tag;

@Tag(CRYPTO)
@HapiTestLifecycle
@DisplayName("Claim token airdrop")
public class TokenClaimAirdropTest extends TokenAirdropBase {
    private static final String OWNER_2 = "owner2";
    private static final String FUNGIBLE_TOKEN_1 = "fungibleToken1";
    private static final String FUNGIBLE_TOKEN_2 = "fungibleToken2";
    private static final String FUNGIBLE_TOKEN_3 = "fungibleToken3";
    private static final String FUNGIBLE_TOKEN_4 = "fungibleToken4";
    private static final String FUNGIBLE_TOKEN_5 = "fungibleToken5";
    private static final String FUNGIBLE_TOKEN_6 = "fungibleToken6";
    private static final String FUNGIBLE_TOKEN_7 = "fungibleToken7";
    private static final String FUNGIBLE_TOKEN_8 = "fungibleToken8";
    private static final String FUNGIBLE_TOKEN_9 = "fungibleToken9";
    private static final String FUNGIBLE_TOKEN_10 = "fungibleToken10";
    private static final String FUNGIBLE_TOKEN_11 = "fungibleToken11";
    private static final String NON_FUNGIBLE_TOKEN = "nonFungibleToken";
    private static final String NFT_SUPPLY_KEY = "supplyKey";

    @BeforeAll
    static void beforeAll(@NonNull final TestLifecycle lifecycle) {
        lifecycle.overrideInClass(Map.of(
                "entities.unlimitedAutoAssociationsEnabled", "false",
                "tokens.airdrops.enabled", "false",
                "tokens.airdrops.claim.enabled", "false"));
        // create some entities with disabled airdrops
        lifecycle.doAdhoc(setUpEntitiesPreHIP904());
        // enable airdrops
        lifecycle.doAdhoc(
                overriding("entities.unlimitedAutoAssociationsEnabled", "true"),
                overriding("tokens.airdrops.enabled", "true"),
                overriding("tokens.airdrops.claim.enabled", "true"));
    }

    @HapiTest
    @DisplayName("Claim token airdrop after dissociation")
    final Stream<DynamicTest> claimTokenAirdropAfterDissociation() {
        return hapiTest(flattened(
                setUpTokensAndAllReceivers(),
                cryptoCreate(RECEIVER).balance(ONE_HUNDRED_HBARS),

                // do token association and dissociation
                tokenAssociate(RECEIVER, FUNGIBLE_TOKEN, NON_FUNGIBLE_TOKEN),
                tokenDissociate(RECEIVER, FUNGIBLE_TOKEN, NON_FUNGIBLE_TOKEN),

                // do pending airdrop
                tokenAirdrop(moving(10, FUNGIBLE_TOKEN).between(OWNER, RECEIVER))
                        .payingWith(OWNER),
                tokenAirdrop(movingUnique(NON_FUNGIBLE_TOKEN, 1).between(OWNER, RECEIVER))
                        .payingWith(OWNER),

                // do claim
                tokenClaimAirdrop(
                                pendingAirdrop(OWNER, RECEIVER, FUNGIBLE_TOKEN),
                                pendingNFTAirdrop(OWNER, RECEIVER, NON_FUNGIBLE_TOKEN, 1))
                        .payingWith(RECEIVER)
                        .via("claimTxn"),
                getTxnRecord("claimTxn")
                        .hasPriority(recordWith()
                                .tokenTransfers(includingFungibleMovement(
                                        moving(10, FUNGIBLE_TOKEN).between(OWNER, RECEIVER)))
                                .tokenTransfers(includingNonfungibleMovement(
                                        movingUnique(NON_FUNGIBLE_TOKEN, 1).between(OWNER, RECEIVER)))),
                validateChargedUsd("claimTxn", 0.001, 1),

                // assert balances
                getAccountBalance(RECEIVER).hasTokenBalance(FUNGIBLE_TOKEN, 10),
                getAccountBalance(RECEIVER).hasTokenBalance(NON_FUNGIBLE_TOKEN, 1),

                // assert token associations
                getAccountInfo(RECEIVER).hasToken(relationshipWith(FUNGIBLE_TOKEN)),
                getAccountInfo(RECEIVER).hasToken(relationshipWith(NON_FUNGIBLE_TOKEN))));
    }

    @HapiTest
    final Stream<DynamicTest> claimFungibleTokenAirdrop() {
        return defaultHapiSpec("should transfer fungible tokens")
                .given(flattened(
                        setUpTokensAndAllReceivers(), cryptoCreate(RECEIVER).balance(ONE_HUNDRED_HBARS)))
                .when(
                        // do pending airdrop
                        tokenAirdrop(moving(10, FUNGIBLE_TOKEN).between(OWNER, RECEIVER))
                                .payingWith(OWNER),
                        tokenAirdrop(movingUnique(NON_FUNGIBLE_TOKEN, 1).between(OWNER, RECEIVER))
                                .payingWith(OWNER),

                        // do claim
                        tokenClaimAirdrop(
                                        pendingAirdrop(OWNER, RECEIVER, FUNGIBLE_TOKEN),
                                        pendingNFTAirdrop(OWNER, RECEIVER, NON_FUNGIBLE_TOKEN, 1))
                                .payingWith(RECEIVER)
                                .via("claimTxn"))
                .then( // assert txn record
                        getTxnRecord("claimTxn")
                                .hasPriority(recordWith()
                                        .tokenTransfers(includingFungibleMovement(
                                                moving(10, FUNGIBLE_TOKEN).between(OWNER, RECEIVER)))
                                        .tokenTransfers(includingNonfungibleMovement(movingUnique(NON_FUNGIBLE_TOKEN, 1)
                                                .between(OWNER, RECEIVER)))),
                        validateChargedUsd("claimTxn", 0.001, 1),
                        // assert balance fungible tokens
                        getAccountBalance(RECEIVER).hasTokenBalance(FUNGIBLE_TOKEN, 10),
                        // assert balances NFT
                        getAccountBalance(RECEIVER).hasTokenBalance(NON_FUNGIBLE_TOKEN, 1),
                        // assert token associations
                        getAccountInfo(RECEIVER).hasToken(relationshipWith(FUNGIBLE_TOKEN)),
                        getAccountInfo(RECEIVER).hasToken(relationshipWith(NON_FUNGIBLE_TOKEN)));
    }

    @HapiTest
    @DisplayName("single token claim success that receiver paying for it")
    final Stream<DynamicTest> singleTokenClaimSuccessThatReceiverPayingForIt() {
        return hapiTest(
                cryptoCreate(OWNER).balance(ONE_HUNDRED_HBARS),
                cryptoCreate(RECEIVER_WITH_0_AUTO_ASSOCIATIONS)
                        .balance(ONE_HUNDRED_HBARS)
                        .maxAutomaticTokenAssociations(0),
                createFT(FUNGIBLE_TOKEN_1, OWNER, 1000L),
                tokenAirdrop(moving(1, FUNGIBLE_TOKEN_1).between(OWNER, RECEIVER_WITH_0_AUTO_ASSOCIATIONS))
                        .payingWith(OWNER),
                tokenClaimAirdrop(pendingAirdrop(OWNER, RECEIVER_WITH_0_AUTO_ASSOCIATIONS, FUNGIBLE_TOKEN_1))
                        .payingWith(RECEIVER_WITH_0_AUTO_ASSOCIATIONS),
                getAccountBalance(RECEIVER_WITH_0_AUTO_ASSOCIATIONS).hasTokenBalance(FUNGIBLE_TOKEN_1, 1),
                getAccountBalance(OWNER).hasTokenBalance(FUNGIBLE_TOKEN_1, 999),
                getAccountInfo(RECEIVER_WITH_0_AUTO_ASSOCIATIONS).hasToken(relationshipWith(FUNGIBLE_TOKEN_1)));
    }

    @HapiTest
    @DisplayName("single nft claim success that receiver paying for it")
    final Stream<DynamicTest> singleNFTTransfer() {
        return hapiTest(
                cryptoCreate(OWNER_2).balance(ONE_HUNDRED_HBARS),
                cryptoCreate(RECEIVER).balance(ONE_HUNDRED_HBARS).maxAutomaticTokenAssociations(0),
                newKeyNamed(NFT_SUPPLY_KEY),
                tokenCreate(NON_FUNGIBLE_TOKEN)
                        .name(NON_FUNGIBLE_TOKEN)
                        .treasury(OWNER_2)
                        .tokenType(NON_FUNGIBLE_UNIQUE)
                        .initialSupply(0L)
                        .supplyKey(NFT_SUPPLY_KEY),
                mintToken(NON_FUNGIBLE_TOKEN, List.of(ByteString.copyFromUtf8("a"), ByteString.copyFromUtf8("b"))),
                tokenAirdrop(movingUnique(NON_FUNGIBLE_TOKEN, 1).between(OWNER_2, RECEIVER))
                        .payingWith(OWNER_2),
                tokenClaimAirdrop(pendingNFTAirdrop(OWNER_2, RECEIVER, NON_FUNGIBLE_TOKEN, 1))
                        .payingWith(RECEIVER));
    }

    @HapiTest
    @DisplayName("not enough Hbar to claim and than enough")
    final Stream<DynamicTest> notEnoughHbarToClaimAndThanEnough() {
        final String ALICE = "ALICE";
        final String BOB = "BOB";
        return hapiTest(
                cryptoCreate(ALICE).balance(0L).maxAutomaticTokenAssociations(0),
                cryptoCreate(OWNER).balance(ONE_HUNDRED_HBARS),
                createFT(FUNGIBLE_TOKEN_1, OWNER, 1000L),
                cryptoCreate(BOB).balance(ONE_MILLION_HBARS),
                tokenAirdrop(moving(1, FUNGIBLE_TOKEN_1).between(OWNER, ALICE)).payingWith(OWNER),
                tokenClaimAirdrop(pendingAirdrop(OWNER, ALICE, FUNGIBLE_TOKEN_1))
                        .payingWith(ALICE)
                        .hasPrecheck(INSUFFICIENT_PAYER_BALANCE),
                cryptoTransfer(tinyBarsFromTo(BOB, ALICE, ONE_HBAR)),
                tokenClaimAirdrop(pendingAirdrop(OWNER, ALICE, FUNGIBLE_TOKEN_1))
                        .payingWith(ALICE));
    }

    @HapiTest
    @DisplayName("token transfer fails but claim will pass")
    final Stream<DynamicTest> tokenTransferFailsButClaimWillPass() {
        final String ALICE = "ALICE";
        final String BOB = "BOB";
        return hapiTest(
                cryptoCreate(ALICE).balance(ONE_HUNDRED_HBARS),
                cryptoCreate(BOB).balance(ONE_HUNDRED_HBARS).maxAutomaticTokenAssociations(0),
                createFT(FUNGIBLE_TOKEN_1, ALICE, 1000L),
                tokenAirdrop(moving(1, FUNGIBLE_TOKEN_1).between(ALICE, BOB)).payingWith(ALICE),
                cryptoTransfer(moving(1, FUNGIBLE_TOKEN_1).between(ALICE, BOB))
                        .hasKnownStatus(TOKEN_NOT_ASSOCIATED_TO_ACCOUNT),
                tokenClaimAirdrop(pendingAirdrop(ALICE, BOB, FUNGIBLE_TOKEN_1)).payingWith(BOB),
                getAccountBalance(BOB).hasTokenBalance(FUNGIBLE_TOKEN_1, 1));
    }

    @HapiTest
    @DisplayName("change a treasury owner")
    final Stream<DynamicTest> tokenTChangeTreasuryOwner() {
        final String ALICE = "ALICE";
        final String BOB = "BOB";
        final String CAROL = "CAROL";
        return hapiTest(
                cryptoCreate(ALICE).balance(ONE_HUNDRED_HBARS),
                cryptoCreate(CAROL).balance(ONE_HUNDRED_HBARS),
                cryptoCreate(BOB).balance(ONE_HUNDRED_HBARS).maxAutomaticTokenAssociations(0),
                tokenCreate(FUNGIBLE_TOKEN_1)
                        .treasury(ALICE)
                        .tokenType(FUNGIBLE_COMMON)
                        .initialSupply(1000L)
                        .adminKey(ALICE),
                tokenAssociate(CAROL, FUNGIBLE_TOKEN_1),
                tokenAirdrop(moving(1, FUNGIBLE_TOKEN_1).between(ALICE, BOB)).payingWith(ALICE),
                tokenUpdate(FUNGIBLE_TOKEN_1).treasury(CAROL).payingWith(ALICE),
                cryptoTransfer(moving(20, FUNGIBLE_TOKEN_1).between(CAROL, ALICE)),
                tokenClaimAirdrop(pendingAirdrop(ALICE, BOB, FUNGIBLE_TOKEN_1)).payingWith(BOB),
                getAccountBalance(BOB).hasTokenBalance(FUNGIBLE_TOKEN_1, 1));
    }

    @HapiTest
    @DisplayName("token association after the token airdrop")
    final Stream<DynamicTest> tokenAssociationAfterTokenAirdrop() {
        final String ALICE = "ALICE";
        final String BOB = "BOB";
        return hapiTest(
                cryptoCreate(ALICE).balance(ONE_HUNDRED_HBARS),
                cryptoCreate(BOB).balance(ONE_HUNDRED_HBARS),
                tokenCreate(FUNGIBLE_TOKEN_1)
                        .treasury(ALICE)
                        .tokenType(FUNGIBLE_COMMON)
                        .initialSupply(1000L)
                        .adminKey(ALICE),
                tokenAirdrop(moving(1, FUNGIBLE_TOKEN_1).between(ALICE, BOB)).payingWith(ALICE),
                tokenAssociate(BOB, FUNGIBLE_TOKEN_1),
                tokenClaimAirdrop(pendingAirdrop(ALICE, BOB, FUNGIBLE_TOKEN_1)).payingWith(BOB),
                getAccountBalance(BOB).hasTokenBalance(FUNGIBLE_TOKEN_1, 1));
    }

    @HapiTest
    @DisplayName("multiple token airdrops one NFT and Than another NFT and claims them separately")
    final Stream<DynamicTest> twoAirdropsNFTSendTwoClaims() {
        final String ALICE = "ALICE";
        final String BOB = "BOB";
        return hapiTest(
                cryptoCreate(ALICE).balance(ONE_HUNDRED_HBARS),
                cryptoCreate(BOB).balance(ONE_HUNDRED_HBARS).maxAutomaticTokenAssociations(0),
                newKeyNamed(NFT_SUPPLY_KEY),
                tokenCreate(NON_FUNGIBLE_TOKEN)
                        .name(NON_FUNGIBLE_TOKEN)
                        .treasury(ALICE)
                        .tokenType(NON_FUNGIBLE_UNIQUE)
                        .initialSupply(0L)
                        .supplyKey(NFT_SUPPLY_KEY),
                mintToken(NON_FUNGIBLE_TOKEN, List.of(ByteString.copyFromUtf8("a"), ByteString.copyFromUtf8("b"))),
                tokenAirdrop(movingUnique(NON_FUNGIBLE_TOKEN, 1).between(ALICE, BOB))
                        .payingWith(ALICE),
                tokenAirdrop(movingUnique(NON_FUNGIBLE_TOKEN, 2).between(ALICE, BOB))
                        .payingWith(ALICE),
                tokenClaimAirdrop(pendingNFTAirdrop(ALICE, BOB, NON_FUNGIBLE_TOKEN, 1))
                        .payingWith(BOB),
                tokenClaimAirdrop(pendingNFTAirdrop(ALICE, BOB, NON_FUNGIBLE_TOKEN, 2))
                        .payingWith(BOB),
                getAccountBalance(BOB).hasTokenBalance(NON_FUNGIBLE_TOKEN, 2));
    }

    @HapiTest
    @DisplayName("token airdrop 10 FT and claim them")
    @SuppressWarnings("unchecked")
    final Stream<DynamicTest> tokenClaimOfTenFT() {
        final var recipient = "BOB";
        return hapiTest(
                cryptoCreate(recipient).maxAutomaticTokenAssociations(0),
                inParallel(
                        mapNTokens(token -> createFT(token, DEFAULT_PAYER, 1000L), SpecOperation.class, "ft", 1, 10)),
                tokenAirdrop(mapNTokens(
                        token -> moving(1, token).between(DEFAULT_PAYER, recipient), TokenMovement.class, "ft", 1, 10)),
                claimAndFailToReclaim(() -> tokenClaimAirdrop(mapNTokens(
                                token -> pendingAirdrop(DEFAULT_PAYER, recipient, token), Function.class, "ft", 1, 10))
                        .payingWith(recipient)),
                inParallel(mapNTokens(
                        token -> getAccountBalance(recipient).hasTokenBalance(token, 1),
                        SpecOperation.class,
                        "ft",
                        1,
                        10)));
    }

    @HapiTest
    @DisplayName("token airdrop 10 FT and NFT claim by two receivers")
    final Stream<DynamicTest> tokenClaimOfTenFTAndNFTToTwoReceivers() {
        final String BOB = "BOB";
        final String CAROL = "CAROL";
        return hapiTest(
                cryptoCreate(BOB).balance(ONE_HUNDRED_HBARS).maxAutomaticTokenAssociations(0),
                cryptoCreate(CAROL).balance(ONE_HUNDRED_HBARS).maxAutomaticTokenAssociations(0),
                inParallel(mapNTokens(
                        token -> createFT(token, DEFAULT_PAYER, 1000L), SpecOperation.class, "fungibleToken", 1, 9)),
                tokenCreate(NON_FUNGIBLE_TOKEN)
                        .name(NON_FUNGIBLE_TOKEN)
                        .tokenType(NON_FUNGIBLE_UNIQUE)
                        .initialSupply(0L)
                        .supplyKey(DEFAULT_PAYER),
                mintToken(NON_FUNGIBLE_TOKEN, List.of(ByteString.copyFromUtf8("a"), ByteString.copyFromUtf8("b"))),
                tokenAirdrop(
                        moving(1, FUNGIBLE_TOKEN_1).between(DEFAULT_PAYER, BOB),
                        moving(1, FUNGIBLE_TOKEN_2).between(DEFAULT_PAYER, BOB),
                        moving(1, FUNGIBLE_TOKEN_3).between(DEFAULT_PAYER, BOB),
                        moving(1, FUNGIBLE_TOKEN_4).between(DEFAULT_PAYER, BOB),
                        movingUnique(NON_FUNGIBLE_TOKEN, 1).between(DEFAULT_PAYER, BOB),
                        moving(1, FUNGIBLE_TOKEN_6).between(DEFAULT_PAYER, CAROL),
                        moving(1, FUNGIBLE_TOKEN_7).between(DEFAULT_PAYER, CAROL),
                        moving(1, FUNGIBLE_TOKEN_8).between(DEFAULT_PAYER, CAROL),
                        moving(1, FUNGIBLE_TOKEN_9).between(DEFAULT_PAYER, CAROL),
                        movingUnique(NON_FUNGIBLE_TOKEN, 2).between(DEFAULT_PAYER, CAROL)),
                claimAndFailToReclaim(() -> tokenClaimAirdrop(
                                pendingAirdrop(DEFAULT_PAYER, BOB, FUNGIBLE_TOKEN_1),
                                pendingAirdrop(DEFAULT_PAYER, BOB, FUNGIBLE_TOKEN_2),
                                pendingAirdrop(DEFAULT_PAYER, BOB, FUNGIBLE_TOKEN_3),
                                pendingAirdrop(DEFAULT_PAYER, BOB, FUNGIBLE_TOKEN_4),
                                pendingNFTAirdrop(DEFAULT_PAYER, BOB, NON_FUNGIBLE_TOKEN, 1))
                        .payingWith(BOB)),
                claimAndFailToReclaim(() -> tokenClaimAirdrop(
                                pendingAirdrop(DEFAULT_PAYER, CAROL, FUNGIBLE_TOKEN_6),
                                pendingAirdrop(DEFAULT_PAYER, CAROL, FUNGIBLE_TOKEN_7),
                                pendingAirdrop(DEFAULT_PAYER, CAROL, FUNGIBLE_TOKEN_8),
                                pendingAirdrop(DEFAULT_PAYER, CAROL, FUNGIBLE_TOKEN_9),
                                pendingNFTAirdrop(DEFAULT_PAYER, CAROL, NON_FUNGIBLE_TOKEN, 2))
                        .payingWith(CAROL)),
                inParallel(mapNTokens(
                        token -> getAccountBalance(BOB).hasTokenBalance(token, 1),
                        HapiGetAccountBalance.class,
                        "fungibleToken",
                        1,
                        4)),
                getAccountBalance(BOB).hasTokenBalance(NON_FUNGIBLE_TOKEN, 1),
                inParallel(mapNTokens(
                        token -> getAccountBalance(CAROL).hasTokenBalance(token, 1),
                        HapiGetAccountBalance.class,
                        "fungibleToken",
                        6,
                        9)),
                getAccountBalance(CAROL).hasTokenBalance(NON_FUNGIBLE_TOKEN, 1));
    }

    private static final AtomicInteger NUM_CLAIMS = new AtomicInteger(0);

    private SpecOperation claimAndFailToReclaim(@NonNull final Supplier<HapiTokenClaimAirdrop> claimFn) {
        final var claimNum = NUM_CLAIMS.incrementAndGet();
        return blockingOrder(
                claimFn.get().via("claimTxn" + claimNum),
                claimFn.get().hasKnownStatus(INVALID_PENDING_AIRDROP_ID),
                validateChargedUsd("claimTxn" + claimNum, 0.0010031904, 1));
    }

    @HapiTest
    @DisplayName("token airdrop 10 FT and claim them to different receivers")
    @SuppressWarnings("unchecked")
    final Stream<DynamicTest> tokenClaimByFiveDifferentReceivers() {
        final String ALICE = "ALICE";
        final String BOB = "BOB";
        final String CAROL = "CAROL";
        final String YULIA = "YULIA";
        final String TOM = "TOM";
        final String STEVE = "STEVE";
        return hapiTest(
                cryptoCreate(ALICE).balance(ONE_HUNDRED_HBARS),
                cryptoCreate(BOB).balance(ONE_HUNDRED_HBARS).maxAutomaticTokenAssociations(0),
                cryptoCreate(CAROL).balance(ONE_HUNDRED_HBARS).maxAutomaticTokenAssociations(0),
                cryptoCreate(YULIA).balance(ONE_HUNDRED_HBARS).maxAutomaticTokenAssociations(0),
                cryptoCreate(TOM).balance(ONE_HUNDRED_HBARS).maxAutomaticTokenAssociations(0),
                cryptoCreate(STEVE).balance(ONE_HUNDRED_HBARS).maxAutomaticTokenAssociations(0),
                inParallel(mapNTokens(
                        token -> createFT(token, ALICE, 1000L), SpecOperation.class, "fungibleToken", 1, 10)),
                tokenAirdrop(
                                moving(1, FUNGIBLE_TOKEN_1).between(ALICE, BOB),
                                moving(1, FUNGIBLE_TOKEN_2).between(ALICE, CAROL),
                                moving(1, FUNGIBLE_TOKEN_3).between(ALICE, YULIA),
                                moving(1, FUNGIBLE_TOKEN_4).between(ALICE, TOM),
                                moving(1, FUNGIBLE_TOKEN_5).between(ALICE, STEVE),
                                moving(1, FUNGIBLE_TOKEN_6).between(ALICE, BOB),
                                moving(1, FUNGIBLE_TOKEN_7).between(ALICE, CAROL),
                                moving(1, FUNGIBLE_TOKEN_8).between(ALICE, YULIA),
                                moving(1, FUNGIBLE_TOKEN_9).between(ALICE, TOM),
                                moving(1, FUNGIBLE_TOKEN_10).between(ALICE, STEVE))
                        .payingWith(ALICE),
                tokenClaimAirdrop(
                                pendingAirdrop(ALICE, BOB, FUNGIBLE_TOKEN_1),
                                pendingAirdrop(ALICE, CAROL, FUNGIBLE_TOKEN_2),
                                pendingAirdrop(ALICE, YULIA, FUNGIBLE_TOKEN_3),
                                pendingAirdrop(ALICE, TOM, FUNGIBLE_TOKEN_4),
                                pendingAirdrop(ALICE, STEVE, FUNGIBLE_TOKEN_5),
                                pendingAirdrop(ALICE, BOB, FUNGIBLE_TOKEN_6),
                                pendingAirdrop(ALICE, CAROL, FUNGIBLE_TOKEN_7),
                                pendingAirdrop(ALICE, YULIA, FUNGIBLE_TOKEN_8),
                                pendingAirdrop(ALICE, TOM, FUNGIBLE_TOKEN_9),
                                pendingAirdrop(ALICE, STEVE, FUNGIBLE_TOKEN_10))
                        .payingWith(BOB)
                        .signedByPayerAnd(BOB, CAROL, YULIA, TOM, STEVE)
                        .via("claimTxn"),
                validateChargedUsd("claimTxn", 0.0010159536, 1),
                tokenClaimAirdrop(
                                pendingAirdrop(ALICE, BOB, FUNGIBLE_TOKEN_1),
                                pendingAirdrop(ALICE, CAROL, FUNGIBLE_TOKEN_2),
                                pendingAirdrop(ALICE, YULIA, FUNGIBLE_TOKEN_3),
                                pendingAirdrop(ALICE, TOM, FUNGIBLE_TOKEN_4),
                                pendingAirdrop(ALICE, STEVE, FUNGIBLE_TOKEN_5),
                                pendingAirdrop(ALICE, BOB, FUNGIBLE_TOKEN_6),
                                pendingAirdrop(ALICE, CAROL, FUNGIBLE_TOKEN_7),
                                pendingAirdrop(ALICE, YULIA, FUNGIBLE_TOKEN_8),
                                pendingAirdrop(ALICE, TOM, FUNGIBLE_TOKEN_9),
                                pendingAirdrop(ALICE, STEVE, FUNGIBLE_TOKEN_10))
                        .signedBy(BOB, CAROL, YULIA, TOM, STEVE)
                        .payingWith(BOB)
                        .hasKnownStatus(INVALID_PENDING_AIRDROP_ID),
                getAccountBalance(BOB).hasTokenBalance(FUNGIBLE_TOKEN_1, 1).hasTokenBalance(FUNGIBLE_TOKEN_6, 1),
                getAccountInfo(BOB)
                        .hasNoTokenRelationship(FUNGIBLE_TOKEN_2)
                        .hasNoTokenRelationship(FUNGIBLE_TOKEN_3)
                        .hasNoTokenRelationship(FUNGIBLE_TOKEN_4)
                        .hasNoTokenRelationship(FUNGIBLE_TOKEN_5)
                        .hasNoTokenRelationship(FUNGIBLE_TOKEN_7)
                        .hasNoTokenRelationship(FUNGIBLE_TOKEN_8)
                        .hasNoTokenRelationship(FUNGIBLE_TOKEN_9)
                        .hasNoTokenRelationship(FUNGIBLE_TOKEN_10),
                getAccountBalance(CAROL).hasTokenBalance(FUNGIBLE_TOKEN_2, 1).hasTokenBalance(FUNGIBLE_TOKEN_7, 1),
                getAccountBalance(YULIA).hasTokenBalance(FUNGIBLE_TOKEN_3, 1).hasTokenBalance(FUNGIBLE_TOKEN_8, 1),
                getAccountBalance(TOM).hasTokenBalance(FUNGIBLE_TOKEN_4, 1).hasTokenBalance(FUNGIBLE_TOKEN_9, 1),
                getAccountBalance(STEVE).hasTokenBalance(FUNGIBLE_TOKEN_5, 1).hasTokenBalance(FUNGIBLE_TOKEN_10, 1));
    }

    @HapiTest
    @DisplayName("multiple token airdrops one NFT and Than another NFT and claims together")
    final Stream<DynamicTest> twoAirdropsNFTSendOneClaims() {
        final String ALICE = "ALICE";
        final String BOB = "BOB";
        return hapiTest(
                cryptoCreate(ALICE).balance(ONE_HUNDRED_HBARS),
                cryptoCreate(BOB).balance(ONE_HUNDRED_HBARS).maxAutomaticTokenAssociations(0),
                newKeyNamed(NFT_SUPPLY_KEY),
                tokenCreate(NON_FUNGIBLE_TOKEN)
                        .name(NON_FUNGIBLE_TOKEN)
                        .treasury(ALICE)
                        .tokenType(NON_FUNGIBLE_UNIQUE)
                        .initialSupply(0L)
                        .supplyKey(NFT_SUPPLY_KEY),
                mintToken(NON_FUNGIBLE_TOKEN, List.of(ByteString.copyFromUtf8("a"), ByteString.copyFromUtf8("b"))),
                tokenAirdrop(movingUnique(NON_FUNGIBLE_TOKEN, 1).between(ALICE, BOB))
                        .payingWith(ALICE),
                tokenAirdrop(movingUnique(NON_FUNGIBLE_TOKEN, 2).between(ALICE, BOB))
                        .payingWith(ALICE),
                tokenClaimAirdrop(
                                pendingNFTAirdrop(ALICE, BOB, NON_FUNGIBLE_TOKEN, 1),
                                pendingNFTAirdrop(ALICE, BOB, NON_FUNGIBLE_TOKEN, 2))
                        .payingWith(BOB),
                getAccountBalance(BOB).hasTokenBalance(NON_FUNGIBLE_TOKEN, 2));
    }

    @HapiTest
    @DisplayName("sending two transaction with FT A and FT B and claim them")
    final Stream<DynamicTest> sendingTwoFTTransactionWithSameTokens() {
        final String ALICE = "ALICE";
        final String BOB = "BOB";
        return hapiTest(
                cryptoCreate(ALICE).balance(ONE_HUNDRED_HBARS),
                cryptoCreate(BOB).balance(ONE_HUNDRED_HBARS).maxAutomaticTokenAssociations(0),
                tokenCreate(FUNGIBLE_TOKEN_1)
                        .treasury(ALICE)
                        .tokenType(FUNGIBLE_COMMON)
                        .initialSupply(1000L)
                        .adminKey(ALICE),
                tokenCreate(FUNGIBLE_TOKEN_2)
                        .treasury(ALICE)
                        .tokenType(FUNGIBLE_COMMON)
                        .initialSupply(1000L)
                        .adminKey(ALICE),
                tokenAirdrop(moving(5, FUNGIBLE_TOKEN_1).between(ALICE, BOB)).payingWith(ALICE),
                tokenAirdrop(
                                moving(5, FUNGIBLE_TOKEN_1).between(ALICE, BOB),
                                moving(5, FUNGIBLE_TOKEN_2).between(ALICE, BOB))
                        .payingWith(ALICE),
                tokenClaimAirdrop(pendingAirdrop(ALICE, BOB, FUNGIBLE_TOKEN_1)).payingWith(BOB),
                tokenClaimAirdrop(pendingAirdrop(ALICE, BOB, FUNGIBLE_TOKEN_2)).payingWith(BOB),
                getAccountBalance(BOB).hasTokenBalance(FUNGIBLE_TOKEN_1, 10),
                getAccountBalance(BOB).hasTokenBalance(FUNGIBLE_TOKEN_2, 5));
    }

    @HapiTest
    @DisplayName("fails when not enough fungible token exist in the owner account")
    final Stream<DynamicTest> failsNotEnoughBalanceInSenderAccountOfFT() {
        final String ALICE = "ALICE";
        final String BOB = "BOB";
        final String CAROL = "CAROL";
        return hapiTest(
                cryptoCreate(ALICE).balance(ONE_HUNDRED_HBARS),
                cryptoCreate(BOB).balance(ONE_HUNDRED_HBARS).maxAutomaticTokenAssociations(0),
                cryptoCreate(CAROL).balance(ONE_HUNDRED_HBARS),
                tokenCreate(FUNGIBLE_TOKEN_1)
                        .treasury(ALICE)
                        .tokenType(FUNGIBLE_COMMON)
                        .initialSupply(1000L)
                        .adminKey(ALICE),
                tokenAssociate(CAROL, FUNGIBLE_TOKEN_1),
                tokenAirdrop(moving(1000, FUNGIBLE_TOKEN_1).between(ALICE, BOB)).payingWith(ALICE),
                cryptoTransfer(moving(1000, FUNGIBLE_TOKEN_1).between(ALICE, CAROL)),
                tokenClaimAirdrop(pendingAirdrop(ALICE, BOB, FUNGIBLE_TOKEN_1))
                        .payingWith(BOB)
                        .hasKnownStatus(INSUFFICIENT_TOKEN_BALANCE));
    }

    @HapiTest
    @DisplayName("fails attempt to claim by deleted account")
    final Stream<DynamicTest> attemptToClaimByDeletedAccount() {
        final String ALICE = "ALICE";
        final String BOB = "BOB";
        final String CAROL = "CAROL";
        return hapiTest(
                cryptoCreate(ALICE).balance(ONE_HUNDRED_HBARS),
                cryptoCreate(BOB).balance(ONE_HUNDRED_HBARS).maxAutomaticTokenAssociations(0),
                cryptoCreate(CAROL).balance(ONE_HUNDRED_HBARS).maxAutomaticTokenAssociations(0),
                tokenCreate(FUNGIBLE_TOKEN_1)
                        .treasury(ALICE)
                        .tokenType(FUNGIBLE_COMMON)
                        .initialSupply(1000L)
                        .adminKey(ALICE),
                tokenAirdrop(
                                moving(1, FUNGIBLE_TOKEN_1).between(ALICE, CAROL),
                                moving(1, FUNGIBLE_TOKEN_1).between(ALICE, BOB))
                        .payingWith(ALICE),
                cryptoDelete(BOB),
                tokenClaimAirdrop(
                                pendingAirdrop(ALICE, BOB, FUNGIBLE_TOKEN_1),
                                pendingAirdrop(ALICE, CAROL, FUNGIBLE_TOKEN_1))
                        .signedBy(CAROL, BOB)
                        .payingWith(CAROL)
                        .hasPrecheck(ACCOUNT_DELETED));
    }

    @HapiTest
    @DisplayName("multiple FT token but not enough balance to transfer twice")
    final Stream<DynamicTest> multipleFTButNotEnoughBalanceToTransferTwice() {
        final String ALICE = "ALICE";
        final String BOB = "BOB";
        return hapiTest(
                cryptoCreate(ALICE).balance(ONE_HUNDRED_HBARS),
                cryptoCreate(BOB).balance(ONE_HUNDRED_HBARS).maxAutomaticTokenAssociations(0),
                createFT(FUNGIBLE_TOKEN_1, ALICE, 2L),
                createFT(FUNGIBLE_TOKEN_2, ALICE, 2L),
                tokenAirdrop(moving(2, FUNGIBLE_TOKEN_1).between(ALICE, BOB)).payingWith(ALICE),
                tokenAirdrop(
                                moving(2, FUNGIBLE_TOKEN_1).between(ALICE, BOB),
                                moving(2, FUNGIBLE_TOKEN_2).between(ALICE, BOB))
                        .payingWith(ALICE),
                tokenClaimAirdrop(pendingAirdrop(ALICE, BOB, FUNGIBLE_TOKEN_1))
                        .payingWith(BOB)
                        .hasKnownStatus(INSUFFICIENT_TOKEN_BALANCE));
    }

    @HapiTest
    @DisplayName("FT token paused during airdrop")
    final Stream<DynamicTest> tokenPausedDuringAirdrop() {
        final String ALICE = "ALICE";
        final String BOB = "BOB";
        return hapiTest(
                cryptoCreate(ALICE).balance(ONE_HUNDRED_HBARS),
                cryptoCreate(BOB).balance(ONE_HUNDRED_HBARS).maxAutomaticTokenAssociations(0),
                newKeyNamed("pauseKey"),
                tokenCreate(FUNGIBLE_TOKEN_1)
                        .treasury(ALICE)
                        .tokenType(FUNGIBLE_COMMON)
                        .pauseKey("pauseKey")
                        .initialSupply(15L),
                tokenAirdrop(moving(1, FUNGIBLE_TOKEN_1).between(ALICE, BOB)).payingWith(ALICE),
                tokenPause(FUNGIBLE_TOKEN_1),
                tokenClaimAirdrop(pendingAirdrop(ALICE, BOB, FUNGIBLE_TOKEN_1))
                        .payingWith(BOB)
                        .hasKnownStatus(TOKEN_IS_PAUSED));
    }

    @HapiTest
    @DisplayName("Claim token airdrop - 2nd account pays")
    final Stream<DynamicTest> claimTokenAirdropOtherAccountPays() {
        return hapiTest(flattened(
                setUpTokensAndAllReceivers(),
                cryptoCreate(RECEIVER).balance(0L),
                cryptoCreate(OWNER_2).balance(ONE_HUNDRED_HBARS),

                // do pending airdrop
                tokenAirdrop(moving(1, FUNGIBLE_TOKEN).between(OWNER, RECEIVER)).payingWith(OWNER),

                // do claim
                tokenClaimAirdrop(pendingAirdrop(OWNER, RECEIVER, FUNGIBLE_TOKEN))
                        .signedBy(OWNER_2, RECEIVER)
                        .payingWith(OWNER_2)
                        .via("claimTxn"),
                getTxnRecord("claimTxn")
                        .hasPriority(recordWith()
                                .tokenTransfers(includingFungibleMovement(
                                        moving(1, FUNGIBLE_TOKEN).between(OWNER, RECEIVER)))),
                validateChargedUsd("claimTxn", 0.001, 1),

                // assert token associations
                getAccountInfo(RECEIVER).hasToken(relationshipWith(FUNGIBLE_TOKEN)),
                getAccountBalance(RECEIVER).hasTokenBalance(FUNGIBLE_TOKEN, 1)));
    }

    @HapiTest
    @DisplayName("Claim token airdrop - sender account pays")
    final Stream<DynamicTest> claimTokenAirdropSenderAccountPays() {
        return hapiTest(flattened(
                setUpTokensAndAllReceivers(),
                cryptoCreate(RECEIVER).balance(0L),

                // do pending airdrop
                tokenAirdrop(moving(1, FUNGIBLE_TOKEN).between(OWNER, RECEIVER)).payingWith(OWNER),

                // do claim
                tokenClaimAirdrop(pendingAirdrop(OWNER, RECEIVER, FUNGIBLE_TOKEN))
                        .signedBy(OWNER, RECEIVER)
                        .payingWith(OWNER)
                        .via("claimTxn"),
                getTxnRecord("claimTxn")
                        .hasPriority(recordWith()
                                .tokenTransfers(includingFungibleMovement(
                                        moving(1, FUNGIBLE_TOKEN).between(OWNER, RECEIVER)))),
                validateChargedUsd("claimTxn", 0.001, 1),

                // assert token associations
                getAccountInfo(RECEIVER).hasToken(relationshipWith(FUNGIBLE_TOKEN)),
                getAccountBalance(RECEIVER).hasTokenBalance(FUNGIBLE_TOKEN, 1)));
    }

    @HapiTest
    @DisplayName("multiple FT airdrops to same receiver")
    final Stream<DynamicTest> multipleFtAirdropsSameReceiver() {
        final String BOB = "BOB";
        return hapiTest(flattened(
                setUpTokensAndAllReceivers(),
                cryptoCreate(BOB).balance(ONE_HUNDRED_HBARS).maxAutomaticTokenAssociations(0),
                tokenAirdrop(moving(10, FUNGIBLE_TOKEN).between(OWNER, BOB)).payingWith(OWNER),
                tokenAirdrop(moving(10, FUNGIBLE_TOKEN).between(OWNER, BOB)).payingWith(OWNER),
                tokenAirdrop(moving(10, FUNGIBLE_TOKEN).between(OWNER, BOB)).payingWith(OWNER),
                tokenClaimAirdrop(pendingAirdrop(OWNER, BOB, FUNGIBLE_TOKEN))
                        .signedBy(BOB)
                        .payingWith(BOB),
                getAccountBalance(BOB).hasTokenBalance(FUNGIBLE_TOKEN, 30)));
    }

    @HapiTest
    @DisplayName("multiple pending transfers in one airdrop same token different receivers")
    final Stream<DynamicTest> multiplePendingInOneAirdropDifferentReceivers() {
        final String ALICE = "ALICE";
        final String BOB = "BOB";
        final String CAROL = "CAROL";
        return hapiTest(
                cryptoCreate(ALICE).balance(ONE_HUNDRED_HBARS),
                cryptoCreate(BOB).balance(ONE_HUNDRED_HBARS).maxAutomaticTokenAssociations(0),
                cryptoCreate(CAROL).balance(ONE_HUNDRED_HBARS).maxAutomaticTokenAssociations(0),
                createFT(FUNGIBLE_TOKEN_1, ALICE, 1000L),
                tokenAirdrop(
                                moving(1, FUNGIBLE_TOKEN_1).between(ALICE, BOB),
                                moving(1, FUNGIBLE_TOKEN_1).between(ALICE, CAROL))
                        .payingWith(ALICE),
                tokenClaimAirdrop(
                                pendingAirdrop(ALICE, BOB, FUNGIBLE_TOKEN_1),
                                pendingAirdrop(ALICE, CAROL, FUNGIBLE_TOKEN_1))
                        .signedBy(BOB, CAROL)
                        .payingWith(BOB),
                getAccountBalance(BOB).hasTokenBalance(FUNGIBLE_TOKEN_1, 1),
                getAccountBalance(CAROL).hasTokenBalance(FUNGIBLE_TOKEN_1, 1));
    }

    @HapiTest
    @DisplayName("multiple pending transfers in one airdrop different token same receivers with max auto association")
    final Stream<DynamicTest> multiplePendingInOneAirdropSameReceiverDifferentTokensWithMaxAutoAssociation() {
        final String ALICE = "ALICE";
        final String BOB = "BOB";
        return hapiTest(
                cryptoCreate(ALICE).balance(ONE_HUNDRED_HBARS),
                cryptoCreate(BOB).balance(ONE_HUNDRED_HBARS).maxAutomaticTokenAssociations(0),
                createFT(FUNGIBLE_TOKEN_1, ALICE, 1000L),
                createFT(FUNGIBLE_TOKEN_2, ALICE, 1000L),
                tokenAirdrop(moving(1, FUNGIBLE_TOKEN_1).between(ALICE, BOB)).payingWith(ALICE),
                tokenAirdrop(moving(1, FUNGIBLE_TOKEN_2).between(ALICE, BOB)).payingWith(ALICE),
                tokenClaimAirdrop(
                                pendingAirdrop(ALICE, BOB, FUNGIBLE_TOKEN_1),
                                pendingAirdrop(ALICE, BOB, FUNGIBLE_TOKEN_2))
                        .signedBy(BOB)
                        .payingWith(BOB),
                getAccountBalance(BOB).hasTokenBalance(FUNGIBLE_TOKEN_1, 1),
                getAccountBalance(BOB).hasTokenBalance(FUNGIBLE_TOKEN_2, 1));
    }

    @HapiTest
    @DisplayName("multiple pending transfers in one airdrop different token same receivers with specific association")
    final Stream<DynamicTest> multiplePendingInOneAirdropSameReceiverDifferentTokensWithSpecificAssociation() {
        final String ALICE = "ALICE";
        final String BOB = "BOB";
        return hapiTest(
                cryptoCreate(ALICE).balance(ONE_HUNDRED_HBARS),
                cryptoCreate(BOB).balance(ONE_HUNDRED_HBARS),
                createFT(FUNGIBLE_TOKEN_1, ALICE, 1000L),
                createFT(FUNGIBLE_TOKEN_2, ALICE, 1000L),
                tokenAssociate(BOB, FUNGIBLE_TOKEN_1).payingWith(ALICE),
                tokenAirdrop(
                                moving(1, FUNGIBLE_TOKEN_1).between(ALICE, BOB),
                                moving(1, FUNGIBLE_TOKEN_2).between(ALICE, BOB))
                        .payingWith(ALICE),
                getAccountBalance(BOB).hasTokenBalance(FUNGIBLE_TOKEN_1, 1),
                getAccountBalance(BOB).hasTokenBalance(FUNGIBLE_TOKEN_2, 0),
                tokenClaimAirdrop(pendingAirdrop(ALICE, BOB, FUNGIBLE_TOKEN_2))
                        .signedBy(BOB)
                        .payingWith(BOB),
                getAccountBalance(BOB).hasTokenBalance(FUNGIBLE_TOKEN_1, 1),
                getAccountBalance(BOB).hasTokenBalance(FUNGIBLE_TOKEN_2, 1));
    }

    @HapiTest
    @DisplayName("token claim with no pending airdrop should fail")
    final Stream<DynamicTest> tokenClaimWithNoPendingAirdrop() {
        return hapiTest(tokenClaimAirdrop().hasPrecheck(EMPTY_PENDING_AIRDROP_ID_LIST));
    }

    @HapiTest
    @DisplayName("token claim with duplicate entires should fail")
    final Stream<DynamicTest> duplicateClaimAirdrop() {
        return hapiTest(
                cryptoCreate(OWNER).balance(ONE_HUNDRED_HBARS),
                createFT(FUNGIBLE_TOKEN_1, OWNER, 1000L),
                cryptoCreate(RECEIVER).balance(ONE_HUNDRED_HBARS),
                tokenClaimAirdrop(
                                pendingAirdrop(OWNER, RECEIVER, FUNGIBLE_TOKEN_1),
                                pendingAirdrop(OWNER, RECEIVER, FUNGIBLE_TOKEN_1))
                        .payingWith(RECEIVER)
                        .hasPrecheck(PENDING_AIRDROP_ID_REPEATED));
    }

    @HapiTest
    @DisplayName("token claim with more than ten pending airdrops should fail")
    final Stream<DynamicTest> tokenClaimWithMoreThanTenPendingAirdropsShouldFail() {
        return hapiTest(
                cryptoCreate(OWNER).balance(ONE_HUNDRED_HBARS),
                cryptoCreate(RECEIVER).balance(ONE_HUNDRED_HBARS).maxAutomaticTokenAssociations(0),
                inParallel(mapNTokens(
                        token -> createFT(token, OWNER, 1000L), SpecOperation.class, "fungibleToken", 1, 11)),
                inParallel(mapNTokens(
                        token -> airdropFT(token, OWNER, RECEIVER, 20), SpecOperation.class, "fungibleToken", 1, 11)),
                tokenClaimAirdrop(
                                pendingAirdrop(OWNER, RECEIVER, FUNGIBLE_TOKEN_1),
                                pendingAirdrop(OWNER, RECEIVER, FUNGIBLE_TOKEN_2),
                                pendingAirdrop(OWNER, RECEIVER, FUNGIBLE_TOKEN_3),
                                pendingAirdrop(OWNER, RECEIVER, FUNGIBLE_TOKEN_4),
                                pendingAirdrop(OWNER, RECEIVER, FUNGIBLE_TOKEN_5),
                                pendingAirdrop(OWNER, RECEIVER, FUNGIBLE_TOKEN_6),
                                pendingAirdrop(OWNER, RECEIVER, FUNGIBLE_TOKEN_7),
                                pendingAirdrop(OWNER, RECEIVER, FUNGIBLE_TOKEN_8),
                                pendingAirdrop(OWNER, RECEIVER, FUNGIBLE_TOKEN_9),
                                pendingAirdrop(OWNER, RECEIVER, FUNGIBLE_TOKEN_10),
                                pendingAirdrop(OWNER, RECEIVER, FUNGIBLE_TOKEN_11))
                        .payingWith(RECEIVER)
                        .hasKnownStatus(PENDING_AIRDROP_ID_LIST_TOO_LONG));
    }

    @HapiTest
    @DisplayName("Claim frozen token airdrop")
    final Stream<DynamicTest> claimFrozenToken() {
        final var tokenFreezeKey = "freezeKey";
        return defaultHapiSpec("should fail - ACCOUNT_FROZEN_FOR_TOKEN")
                .given(flattened(
                        setUpTokensAndAllReceivers(),
                        newKeyNamed(tokenFreezeKey),
                        cryptoCreate(OWNER).balance(ONE_HUNDRED_HBARS),
                        cryptoCreate(RECEIVER).balance(ONE_HUNDRED_HBARS).maxAutomaticTokenAssociations(0),
                        tokenCreate(FUNGIBLE_TOKEN)
                                .treasury(OWNER)
                                .freezeKey(tokenFreezeKey)
                                .tokenType(FUNGIBLE_COMMON)
                                .initialSupply(1000L)))
                .when(
                        tokenAirdrop(moving(10, FUNGIBLE_TOKEN).between(OWNER, RECEIVER))
                                .payingWith(OWNER),
                        tokenFreeze(FUNGIBLE_TOKEN, OWNER))
                .then(
                        getAccountBalance(RECEIVER).hasTokenBalance(FUNGIBLE_TOKEN, 0),
                        tokenClaimAirdrop(pendingAirdrop(OWNER, RECEIVER, FUNGIBLE_TOKEN))
                                .payingWith(RECEIVER)
                                .hasKnownStatus(ACCOUNT_FROZEN_FOR_TOKEN),
                        getAccountBalance(RECEIVER).hasTokenBalance(FUNGIBLE_TOKEN, 0));
    }

    @HapiTest
    @DisplayName("hollow account with 0 free maxAutoAssociations")
    final Stream<DynamicTest> airdropToAliasWithNoFreeSlots() {
        final var validAlias = "validAlias";
        return hapiTest(flattened(
                setUpTokensAndAllReceivers(),
                tokenAirdrop(moving(1, FUNGIBLE_TOKEN).between(OWNER, validAlias))
                        .payingWith(OWNER),
                // check if account is hollow (has empty key)
                getAliasedAccountInfo(validAlias).isHollow(),
                tokenClaimAirdrop(pendingAirdrop(OWNER, validAlias, FUNGIBLE_TOKEN))
                        .payingWith(validAlias)
                        .sigMapPrefixes(uniqueWithFullPrefixesFor(validAlias))
                        .via("claimTxn"),
                validateChargedUsd("claimTxn", 0.001, 1),

                // check if account was finalized and auto associations were not modified
                getAliasedAccountInfo(validAlias).isNotHollow().hasMaxAutomaticAssociations(0)));
    }

    @HapiTest
    @DisplayName("hollow account with 0 slots different payer")
    final Stream<DynamicTest> airdropToAliasWithNoFreeSlotsClaimWithDifferentPayer() {
        final var alias = "alias2.0";
        final var carol = "CAROL";
        return hapiTest(flattened(
                setUpTokensAndAllReceivers(),
                cryptoCreate(carol).balance(ONE_HUNDRED_HBARS),
                tokenAirdrop(moving(1, FUNGIBLE_TOKEN).between(OWNER, alias)).payingWith(OWNER),
                // check if account is hollow (has empty key)
                getAliasedAccountInfo(alias).isHollow(),
                tokenClaimAirdrop(pendingAirdrop(OWNER, alias, FUNGIBLE_TOKEN))
                        .payingWith(carol)
                        .signedBy(carol, alias)
                        .sigMapPrefixes(uniqueWithFullPrefixesFor(alias))
                        .via("claimTxn"),
                validateChargedUsd("claimTxn", 0.001, 1),

                // check if account was finalized and auto associations were not modified
                getAliasedAccountInfo(alias).isNotHollow().hasMaxAutomaticAssociations(0)));
    }

    @HapiTest
    @DisplayName("given two same claims, second should fail")
    final Stream<DynamicTest> twoSameClaims() {
        return hapiTest(flattened(
                setUpTokensAndAllReceivers(),
                tokenAirdrop(moving(1, FUNGIBLE_TOKEN).between(OWNER, RECEIVER_WITH_0_AUTO_ASSOCIATIONS))
                        .payingWith(OWNER),
                tokenClaimAirdrop(pendingAirdrop(OWNER, RECEIVER_WITH_0_AUTO_ASSOCIATIONS, FUNGIBLE_TOKEN))
                        .via("claimTxn1")
                        .payingWith(RECEIVER_WITH_0_AUTO_ASSOCIATIONS),
                tokenClaimAirdrop(pendingAirdrop(OWNER, RECEIVER_WITH_0_AUTO_ASSOCIATIONS, FUNGIBLE_TOKEN))
                        .via("claimTxn2")
                        .payingWith(RECEIVER_WITH_0_AUTO_ASSOCIATIONS)
                        .hasKnownStatus(INVALID_PENDING_AIRDROP_ID),
                validateChargedUsd("claimTxn1", 0.001, 1),
                validateChargedUsd("claimTxn2", 0.001, 1)));
    }

    @HapiTest
    @DisplayName("missing pending airdrop, claim should fail")
    final Stream<DynamicTest> missingPendingClaim() {
        return hapiTest(flattened(
                setUpTokensAndAllReceivers(),
                tokenClaimAirdrop(pendingAirdrop(OWNER, RECEIVER_WITH_0_AUTO_ASSOCIATIONS, FUNGIBLE_TOKEN))
                        .payingWith(RECEIVER_WITH_0_AUTO_ASSOCIATIONS)
                        .hasKnownStatus(INVALID_PENDING_AIRDROP_ID)));
    }

    @HapiTest
    @DisplayName("signed by account not referenced as receiver_id in each pending airdrops")
    final Stream<DynamicTest> signedByAccountNotReferencedAsReceiverId() {
        return hapiTest(flattened(
                setUpTokensAndAllReceivers(),
                tokenAirdrop(
                                moving(1, FUNGIBLE_TOKEN).between(OWNER, RECEIVER_WITH_0_AUTO_ASSOCIATIONS),
                                moving(1, FUNGIBLE_TOKEN).between(OWNER, RECEIVER_WITHOUT_FREE_AUTO_ASSOCIATIONS))
                        .payingWith(OWNER),
                // Payer is not receiver
                tokenClaimAirdrop(pendingAirdrop(OWNER, RECEIVER_WITHOUT_FREE_AUTO_ASSOCIATIONS, FUNGIBLE_TOKEN))
                        .via("claimTxn")
                        .payingWith(RECEIVER_WITH_0_AUTO_ASSOCIATIONS)
                        .hasKnownStatus(INVALID_SIGNATURE),
                // Missing signature from second receiver
                tokenClaimAirdrop(
                                pendingAirdrop(OWNER, RECEIVER_WITH_0_AUTO_ASSOCIATIONS, FUNGIBLE_TOKEN),
                                pendingAirdrop(OWNER, RECEIVER_WITHOUT_FREE_AUTO_ASSOCIATIONS, FUNGIBLE_TOKEN))
                        .via("claimTxn1")
                        .payingWith(RECEIVER_WITH_0_AUTO_ASSOCIATIONS)
                        .hasKnownStatus(INVALID_SIGNATURE),
                // Succeeds with all required signatures
                tokenClaimAirdrop(
                                pendingAirdrop(OWNER, RECEIVER_WITH_0_AUTO_ASSOCIATIONS, FUNGIBLE_TOKEN),
                                pendingAirdrop(OWNER, RECEIVER_WITHOUT_FREE_AUTO_ASSOCIATIONS, FUNGIBLE_TOKEN))
                        .signedBy(
                                DEFAULT_PAYER,
                                RECEIVER_WITH_0_AUTO_ASSOCIATIONS,
                                RECEIVER_WITHOUT_FREE_AUTO_ASSOCIATIONS),
                getAccountBalance(RECEIVER_WITH_0_AUTO_ASSOCIATIONS).hasTokenBalance(FUNGIBLE_TOKEN, 1),
                getAccountBalance(RECEIVER_WITHOUT_FREE_AUTO_ASSOCIATIONS).hasTokenBalance(FUNGIBLE_TOKEN, 1),
                validateChargedUsd("claimTxn", 0.001, 1)));
    }

    @HapiTest
    @DisplayName("spender has insufficient balance")
    final Stream<DynamicTest> spenderHasInsufficientBalance() {
        var spender = "spenderWithInsufficientBalance";
        return hapiTest(flattened(
                setUpTokensAndAllReceivers(),
                cryptoCreate(spender).balance(ONE_HBAR).maxAutomaticTokenAssociations(-1),
                cryptoTransfer(moving(10, FUNGIBLE_TOKEN).between(OWNER, spender)),
                tokenAirdrop(moving(10, FUNGIBLE_TOKEN).between(spender, RECEIVER_WITH_0_AUTO_ASSOCIATIONS))
                        .payingWith(spender),
                cryptoTransfer(moving(10, FUNGIBLE_TOKEN).between(spender, OWNER)),
                tokenClaimAirdrop(pendingAirdrop(spender, RECEIVER_WITH_0_AUTO_ASSOCIATIONS, FUNGIBLE_TOKEN))
                        .payingWith(RECEIVER_WITH_0_AUTO_ASSOCIATIONS)
                        .hasKnownStatus(INSUFFICIENT_TOKEN_BALANCE)));
    }

    @HapiTest
    @DisplayName("claim after association edit while the account has pending airdrops")
    final Stream<DynamicTest> claimAfterAssociationEdit() {
        final String ALICE = "ALICE";
        final String BOB = "BOB";
        return hapiTest(
                cryptoCreate(ALICE).balance(ONE_HUNDRED_HBARS),
                cryptoCreate(BOB).balance(ONE_HUNDRED_HBARS).maxAutomaticTokenAssociations(0),
                createFT(FUNGIBLE_TOKEN, ALICE, 1001L),
                tokenAirdrop(moving(10, FUNGIBLE_TOKEN).between(ALICE, BOB)).payingWith(ALICE),
                cryptoUpdate(BOB).maxAutomaticAssociations(-1),
                tokenAirdrop(moving(20, FUNGIBLE_TOKEN).between(ALICE, BOB)).payingWith(ALICE),
                getAccountBalance(BOB).hasTokenBalance(FUNGIBLE_TOKEN, 20),
                tokenClaimAirdrop(pendingAirdrop(ALICE, BOB, FUNGIBLE_TOKEN)).payingWith(BOB),
                getAccountBalance(BOB).hasTokenBalance(FUNGIBLE_TOKEN, 30));
    }

    @HapiTest
    @DisplayName("with max long token balance")
    final Stream<DynamicTest> maxLongTokenBalance() {
        var receiver = "receiverWithMaxLongTokenBalance";
        return hapiTest(
                cryptoCreate(OWNER).balance(ONE_HUNDRED_HBARS),
                cryptoCreate(receiver).balance(ONE_HBAR).maxAutomaticTokenAssociations(0),
                tokenCreate(FUNGIBLE_TOKEN).treasury(OWNER).initialSupply(Long.MAX_VALUE),
                tokenAirdrop(moving(Long.MAX_VALUE, FUNGIBLE_TOKEN).between(OWNER, receiver))
                        .payingWith(OWNER),
                tokenClaimAirdrop(pendingAirdrop(OWNER, receiver, FUNGIBLE_TOKEN))
                        .payingWith(receiver)
                        .via("maxAmountClaimTxn"),
                getAccountBalance(receiver).hasTokenBalance(FUNGIBLE_TOKEN, Long.MAX_VALUE));
    }

    @HapiTest
    @DisplayName("duplicate entries of Non Fungible Tokens should fail")
    final Stream<DynamicTest> duplicatedNFTFail() {
        return hapiTest(flattened(
                setUpTokensAndAllReceivers(),
                cryptoCreate(RECEIVER).balance(ONE_HUNDRED_HBARS),
                tokenClaimAirdrop(
                                pendingAirdrop(OWNER, RECEIVER, NON_FUNGIBLE_TOKEN),
                                pendingAirdrop(OWNER, RECEIVER, NON_FUNGIBLE_TOKEN))
                        .payingWith(RECEIVER)
                        .hasPrecheck(PENDING_AIRDROP_ID_REPEATED)));
    }

    @HapiTest
    @DisplayName("containing up to 10 tokens and some duplicate entries should fail")
<<<<<<< HEAD
    final Stream<DynamicTest> contain10TokensDuplicateFail() {
=======
    final Stream<DynamicTest> duplicateAirdropsFail() {
>>>>>>> 3a063c9f
        return hapiTest(flattened(
                setUpTokensAndAllReceivers(),
                cryptoCreate(RECEIVER).balance(ONE_HUNDRED_HBARS).maxAutomaticTokenAssociations(0),
                createFT(FUNGIBLE_TOKEN_1, OWNER, 1001L),
                createFT(FUNGIBLE_TOKEN_2, OWNER, 1002L),
                createFT(FUNGIBLE_TOKEN_3, OWNER, 1003L),
                createFT(FUNGIBLE_TOKEN_4, OWNER, 1004L),
                createFT(FUNGIBLE_TOKEN_5, OWNER, 1005L),
                createFT(FUNGIBLE_TOKEN_6, OWNER, 1006L),
                createFT(FUNGIBLE_TOKEN_7, OWNER, 1007L),
                createFT(FUNGIBLE_TOKEN_8, OWNER, 1008L),
                tokenClaimAirdrop(
                                pendingAirdrop(OWNER, RECEIVER, FUNGIBLE_TOKEN),
                                pendingAirdrop(OWNER, RECEIVER, FUNGIBLE_TOKEN_1),
                                pendingAirdrop(OWNER, RECEIVER, FUNGIBLE_TOKEN_2),
                                pendingAirdrop(OWNER, RECEIVER, FUNGIBLE_TOKEN_3),
                                pendingAirdrop(OWNER, RECEIVER, FUNGIBLE_TOKEN_4),
                                pendingAirdrop(OWNER, RECEIVER, FUNGIBLE_TOKEN_5),
                                pendingAirdrop(OWNER, RECEIVER, FUNGIBLE_TOKEN_6),
                                pendingAirdrop(OWNER, RECEIVER, FUNGIBLE_TOKEN_7),
                                pendingAirdrop(OWNER, RECEIVER, FUNGIBLE_TOKEN),
                                pendingAirdrop(OWNER, RECEIVER, FUNGIBLE_TOKEN_8))
                        .payingWith(RECEIVER)
                        .hasPrecheck(PENDING_AIRDROP_ID_REPEATED)));
    }

    @HapiTest
    @DisplayName(
            "not signed by the account referenced by a receiver_id for each entry in the pending airdrops list should fail")
    final Stream<DynamicTest> notSignedByReceiverFail() {
        var RECEIVER2 = "RECEIVER2";
        return hapiTest(flattened(
                setUpTokensAndAllReceivers(),
                cryptoCreate(RECEIVER).balance(ONE_HUNDRED_HBARS),
                cryptoCreate(RECEIVER2).balance(ONE_HUNDRED_HBARS),
                tokenClaimAirdrop(
                                pendingAirdrop(OWNER, RECEIVER, FUNGIBLE_TOKEN),
                                pendingAirdrop(OWNER, RECEIVER2, NON_FUNGIBLE_TOKEN))
                        .signedBy(RECEIVER)
                        .hasPrecheck(INVALID_SIGNATURE)));
    }

    @LeakyHapiTest(overrides = {"tokens.airdrops.claim.enabled"})
    @DisplayName("sign a tokenClaimAirdrop transaction when the feature flag is disabled")
    final Stream<DynamicTest> tokenClaimAirdropDisabledFail() {
        return hapiTest(
                overriding("tokens.airdrops.claim.enabled", "false"),
                cryptoCreate(OWNER).balance(ONE_HUNDRED_HBARS),
                createFT(FUNGIBLE_TOKEN_1, OWNER, 1000L),
                cryptoCreate(RECEIVER).balance(ONE_HUNDRED_HBARS),
                tokenClaimAirdrop(pendingAirdrop(OWNER, RECEIVER, FUNGIBLE_TOKEN_1))
                        .payingWith(RECEIVER)
                        .hasPrecheck(NOT_SUPPORTED));
    }

    @HapiTest
    @DisplayName("a hollow account receiver that sigs it with no HBAR fail")
    final Stream<DynamicTest> hollowNoHbarFail() {
        final var hollowAcnt = "hollowAcnt";
        return hapiTest(
                cryptoCreate(OWNER).balance(ONE_HUNDRED_HBARS),
                createFT(FUNGIBLE_TOKEN_1, OWNER, 1000L),
                newKeyNamed(hollowAcnt).shape(SECP_256K1_SHAPE),
                createHollowAccountByFunToken(hollowAcnt, FUNGIBLE_TOKEN_1, OWNER),
                tokenAirdrop(moving(10, FUNGIBLE_TOKEN_1).between(OWNER, hollowAcnt))
                        .payingWith(OWNER),
                getAliasedAccountInfo(hollowAcnt)
                        .has(accountWith().hasEmptyKey().noAlias()),
                getAccountBalance(hollowAcnt).hasTinyBars(0L),
                tokenClaimAirdrop(pendingAirdrop(OWNER, hollowAcnt, FUNGIBLE_TOKEN_1))
                        .payingWith(hollowAcnt)
                        .sigMapPrefixes(uniqueWithFullPrefixesFor(hollowAcnt))
                        .hasPrecheck(INSUFFICIENT_PAYER_BALANCE));
    }

    private HapiTokenCreate createFT(String tokenName, String treasury, long amount) {
        return tokenCreate(tokenName)
                .treasury(treasury)
                .tokenType(FUNGIBLE_COMMON)
                .initialSupply(amount);
    }

    private HapiTokenAirdrop airdropFT(String tokenName, String sender, String receiver, int amountToMove) {
        return tokenAirdrop(moving(amountToMove, tokenName).between(sender, receiver))
                .payingWith(sender);
    }

    @SuppressWarnings("unchecked")
    private static <T> T[] mapNTokens(
            @NonNull final Function<String, T> f,
            @NonNull final Class<T> type,
            @NonNull final String token,
            final int lo,
            final int hi) {
        return IntStream.rangeClosed(lo, hi).mapToObj(i -> f.apply(token + i)).toArray(n ->
                (T[]) Array.newInstance(type, n));
    }

    private SpecOperation createHollowAccountByFunToken(String hollowAcnt, String token, String owner) {
        return withOpContext((spec, opLog) -> {
            final var ecdsaKey =
                    spec.registry().getKey(hollowAcnt).getECDSASecp256K1().toByteArray();
            final var evmAddress = ByteString.copyFrom(recoverAddressFromPubKey(ecdsaKey));
            final var op1 =
                    cryptoTransfer(moving(1, token).between(owner, evmAddress)).hasKnownStatus(SUCCESS);
            final var op2 = getAliasedAccountInfo(evmAddress)
                    .has(accountWith()
                            .hasEmptyKey()
                            .expectedBalanceWithChargedUsd(0L, 0, 0)
                            .autoRenew(THREE_MONTHS_IN_SECONDS)
                            .memo(LAZY_MEMO));
            allRunFor(spec, op1, op2);
            updateSpecFor(spec, hollowAcnt);
        });
    }
}<|MERGE_RESOLUTION|>--- conflicted
+++ resolved
@@ -20,6 +20,7 @@
 import static com.hedera.services.bdd.junit.TestTags.CRYPTO;
 import static com.hedera.services.bdd.spec.HapiSpec.defaultHapiSpec;
 import static com.hedera.services.bdd.spec.HapiSpec.hapiTest;
+import static com.hedera.services.bdd.spec.assertions.AccountInfoAsserts.accountWith;
 import static com.hedera.services.bdd.spec.assertions.TransactionRecordAsserts.includingFungibleMovement;
 import static com.hedera.services.bdd.spec.assertions.TransactionRecordAsserts.includingNonfungibleMovement;
 import static com.hedera.services.bdd.spec.assertions.TransactionRecordAsserts.recordWith;
@@ -447,7 +448,6 @@
 
     @HapiTest
     @DisplayName("token airdrop 10 FT and claim them to different receivers")
-    @SuppressWarnings("unchecked")
     final Stream<DynamicTest> tokenClaimByFiveDifferentReceivers() {
         final String ALICE = "ALICE";
         final String BOB = "BOB";
@@ -1048,11 +1048,7 @@
 
     @HapiTest
     @DisplayName("containing up to 10 tokens and some duplicate entries should fail")
-<<<<<<< HEAD
-    final Stream<DynamicTest> contain10TokensDuplicateFail() {
-=======
     final Stream<DynamicTest> duplicateAirdropsFail() {
->>>>>>> 3a063c9f
         return hapiTest(flattened(
                 setUpTokensAndAllReceivers(),
                 cryptoCreate(RECEIVER).balance(ONE_HUNDRED_HBARS).maxAutomaticTokenAssociations(0),
