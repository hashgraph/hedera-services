/*
 * Copyright (C) 2020-2023 Hedera Hashgraph, LLC
 *
 * Licensed under the Apache License, Version 2.0 (the "License");
 * you may not use this file except in compliance with the License.
 * You may obtain a copy of the License at
 *
 *      http://www.apache.org/licenses/LICENSE-2.0
 *
 * Unless required by applicable law or agreed to in writing, software
 * distributed under the License is distributed on an "AS IS" BASIS,
 * WITHOUT WARRANTIES OR CONDITIONS OF ANY KIND, either express or implied.
 * See the License for the specific language governing permissions and
 * limitations under the License.
 */

package com.hedera.services.bdd.spec.transactions.network;

import static com.hederahashgraph.api.proto.java.HederaFunctionality.UncheckedSubmit;

import com.google.common.base.MoreObjects;
import com.google.protobuf.ByteString;
import com.hedera.node.app.hapi.utils.CommonUtils;
import com.hedera.services.bdd.spec.HapiSpec;
import com.hedera.services.bdd.spec.transactions.HapiTxnOp;
import com.hederahashgraph.api.proto.java.HederaFunctionality;
import com.hederahashgraph.api.proto.java.Transaction;
import com.hederahashgraph.api.proto.java.TransactionBody;
import com.hederahashgraph.api.proto.java.TransactionResponse;
import com.hederahashgraph.api.proto.java.UncheckedSubmitBody;

import org.apache.logging.log4j.LogManager;
import org.apache.logging.log4j.Logger;

import java.util.function.Consumer;
import java.util.function.Function;

public class HapiUncheckedSubmit<T extends HapiTxnOp<T>> extends HapiTxnOp<HapiUncheckedSubmit<T>> {
    private static final Logger log = LogManager.getLogger(HapiUncheckedSubmit.class);

    private final HapiTxnOp<T> subOp;

    public HapiUncheckedSubmit(final HapiTxnOp<T> subOp) {
        this.subOp = subOp;
        this.hasAnyStatusAtAll();
    }

    @Override
    protected HapiUncheckedSubmit<T> self() {
        return this;
    }

    @Override
    public HederaFunctionality type() {
        return UncheckedSubmit;
    }

    @Override
    protected Consumer<TransactionBody.Builder> opBodyDef(final HapiSpec spec) throws Throwable {
        final var subOpBytes = subOp.serializeSignedTxnFor(spec);
        if (verboseLoggingOn) {
            log.info(
                    "Submitting unchecked: {}",
                    CommonUtils.extractTransactionBody(Transaction.parseFrom(subOpBytes)));
        }
<<<<<<< HEAD
        final UncheckedSubmitBody opBody =
                spec.txns()
                        .<UncheckedSubmitBody, UncheckedSubmitBody.Builder>body(
                                UncheckedSubmitBody.class,
                                b -> b.setTransactionBytes(ByteString.copyFrom(subOpBytes)));
=======
        final UncheckedSubmitBody opBody = spec.txns()
                .<UncheckedSubmitBody, UncheckedSubmitBody.Builder>body(
                        UncheckedSubmitBody.class, b -> b.setTransactionBytes(ByteString.copyFrom(subOpBytes)));
>>>>>>> 67e70a0e
        return b -> b.setUncheckedSubmit(opBody);
    }

    @Override
    protected Function<Transaction, TransactionResponse> callToUse(final HapiSpec spec) {
        return spec.clients().getNetworkSvcStub(targetNodeFor(spec), useTls)::uncheckedSubmit;
    }

    @Override
    protected long feeFor(final HapiSpec spec, final Transaction txn, final int numPayerKeys) {
        return 0L;
    }

    @Override
    protected MoreObjects.ToStringHelper toStringHelper() {
        final MoreObjects.ToStringHelper helper = super.toStringHelper();
        return helper;
    }
}<|MERGE_RESOLUTION|>--- conflicted
+++ resolved
@@ -28,12 +28,10 @@
 import com.hederahashgraph.api.proto.java.TransactionBody;
 import com.hederahashgraph.api.proto.java.TransactionResponse;
 import com.hederahashgraph.api.proto.java.UncheckedSubmitBody;
-
+import java.util.function.Consumer;
+import java.util.function.Function;
 import org.apache.logging.log4j.LogManager;
 import org.apache.logging.log4j.Logger;
-
-import java.util.function.Consumer;
-import java.util.function.Function;
 
 public class HapiUncheckedSubmit<T extends HapiTxnOp<T>> extends HapiTxnOp<HapiUncheckedSubmit<T>> {
     private static final Logger log = LogManager.getLogger(HapiUncheckedSubmit.class);
@@ -63,17 +61,9 @@
                     "Submitting unchecked: {}",
                     CommonUtils.extractTransactionBody(Transaction.parseFrom(subOpBytes)));
         }
-<<<<<<< HEAD
-        final UncheckedSubmitBody opBody =
-                spec.txns()
-                        .<UncheckedSubmitBody, UncheckedSubmitBody.Builder>body(
-                                UncheckedSubmitBody.class,
-                                b -> b.setTransactionBytes(ByteString.copyFrom(subOpBytes)));
-=======
         final UncheckedSubmitBody opBody = spec.txns()
                 .<UncheckedSubmitBody, UncheckedSubmitBody.Builder>body(
                         UncheckedSubmitBody.class, b -> b.setTransactionBytes(ByteString.copyFrom(subOpBytes)));
->>>>>>> 67e70a0e
         return b -> b.setUncheckedSubmit(opBody);
     }
 
