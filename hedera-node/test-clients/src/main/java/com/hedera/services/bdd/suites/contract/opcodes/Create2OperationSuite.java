/*
 * Copyright (C) 2022-2023 Hedera Hashgraph, LLC
 *
 * Licensed under the Apache License, Version 2.0 (the "License");
 * you may not use this file except in compliance with the License.
 * You may obtain a copy of the License at
 *
 *      http://www.apache.org/licenses/LICENSE-2.0
 *
 * Unless required by applicable law or agreed to in writing, software
 * distributed under the License is distributed on an "AS IS" BASIS,
 * WITHOUT WARRANTIES OR CONDITIONS OF ANY KIND, either express or implied.
 * See the License for the specific language governing permissions and
 * limitations under the License.
 */

package com.hedera.services.bdd.suites.contract.opcodes;

import static com.hedera.services.bdd.junit.TestTags.SMART_CONTRACT;
import static com.hedera.services.bdd.spec.HapiPropertySource.accountIdFromHexedMirrorAddress;
import static com.hedera.services.bdd.spec.HapiPropertySource.asContractString;
import static com.hedera.services.bdd.spec.HapiPropertySource.asHexedSolidityAddress;
import static com.hedera.services.bdd.spec.HapiPropertySource.asSolidityAddress;
import static com.hedera.services.bdd.spec.HapiPropertySource.contractIdFromHexedMirrorAddress;
import static com.hedera.services.bdd.spec.HapiPropertySource.explicitBytesOf;
import static com.hedera.services.bdd.spec.HapiPropertySource.literalIdFromHexedMirrorAddress;
import static com.hedera.services.bdd.spec.HapiSpec.defaultHapiSpec;
import static com.hedera.services.bdd.spec.assertions.AccountInfoAsserts.accountWith;
import static com.hedera.services.bdd.spec.assertions.AssertUtils.inOrder;
import static com.hedera.services.bdd.spec.assertions.ContractFnResultAsserts.isLiteralResult;
import static com.hedera.services.bdd.spec.assertions.ContractFnResultAsserts.resultWith;
import static com.hedera.services.bdd.spec.assertions.ContractInfoAsserts.contractWith;
import static com.hedera.services.bdd.spec.assertions.ContractLogAsserts.logWith;
import static com.hedera.services.bdd.spec.assertions.TransactionRecordAsserts.recordWith;
import static com.hedera.services.bdd.spec.queries.QueryVerbs.contractCallLocal;
import static com.hedera.services.bdd.spec.queries.QueryVerbs.contractCallLocalWithFunctionAbi;
import static com.hedera.services.bdd.spec.queries.QueryVerbs.getAccountBalance;
import static com.hedera.services.bdd.spec.queries.QueryVerbs.getAccountInfo;
import static com.hedera.services.bdd.spec.queries.QueryVerbs.getAliasedAccountInfo;
import static com.hedera.services.bdd.spec.queries.QueryVerbs.getAliasedContractBalance;
import static com.hedera.services.bdd.spec.queries.QueryVerbs.getContractBytecode;
import static com.hedera.services.bdd.spec.queries.QueryVerbs.getContractInfo;
import static com.hedera.services.bdd.spec.queries.QueryVerbs.getLiteralAliasContractInfo;
import static com.hedera.services.bdd.spec.queries.QueryVerbs.getTxnRecord;
import static com.hedera.services.bdd.spec.queries.crypto.ExpectedTokenRel.relationshipWith;
import static com.hedera.services.bdd.spec.transactions.TxnVerbs.contractCall;
import static com.hedera.services.bdd.spec.transactions.TxnVerbs.contractCallWithFunctionAbi;
import static com.hedera.services.bdd.spec.transactions.TxnVerbs.contractCreate;
import static com.hedera.services.bdd.spec.transactions.TxnVerbs.contractDelete;
import static com.hedera.services.bdd.spec.transactions.TxnVerbs.contractUpdate;
import static com.hedera.services.bdd.spec.transactions.TxnVerbs.cryptoCreate;
import static com.hedera.services.bdd.spec.transactions.TxnVerbs.cryptoTransfer;
import static com.hedera.services.bdd.spec.transactions.TxnVerbs.ethereumCryptoTransferToAddress;
import static com.hedera.services.bdd.spec.transactions.TxnVerbs.mintToken;
import static com.hedera.services.bdd.spec.transactions.TxnVerbs.tokenCreate;
import static com.hedera.services.bdd.spec.transactions.TxnVerbs.tokenUpdate;
import static com.hedera.services.bdd.spec.transactions.TxnVerbs.uploadInitCode;
import static com.hedera.services.bdd.spec.transactions.contract.HapiParserUtil.asHeadlongAddress;
import static com.hedera.services.bdd.spec.transactions.crypto.HapiCryptoTransfer.tinyBarsFromAccountToAlias;
import static com.hedera.services.bdd.spec.transactions.token.TokenMovement.moving;
import static com.hedera.services.bdd.spec.transactions.token.TokenMovement.movingUnique;
import static com.hedera.services.bdd.spec.utilops.CustomSpecAssert.allRunFor;
import static com.hedera.services.bdd.spec.utilops.UtilVerbs.childRecordsCheck;
import static com.hedera.services.bdd.spec.utilops.UtilVerbs.inParallel;
import static com.hedera.services.bdd.spec.utilops.UtilVerbs.logIt;
import static com.hedera.services.bdd.spec.utilops.UtilVerbs.newKeyNamed;
import static com.hedera.services.bdd.spec.utilops.UtilVerbs.sourcing;
import static com.hedera.services.bdd.spec.utilops.UtilVerbs.withOpContext;
import static com.hedera.services.bdd.suites.contract.Utils.FunctionType.FUNCTION;
import static com.hedera.services.bdd.suites.contract.Utils.aaWith;
import static com.hedera.services.bdd.suites.contract.Utils.accountId;
import static com.hedera.services.bdd.suites.contract.Utils.aliasContractIdKey;
import static com.hedera.services.bdd.suites.contract.Utils.aliasDelegateContractKey;
import static com.hedera.services.bdd.suites.contract.Utils.asAddress;
import static com.hedera.services.bdd.suites.contract.Utils.captureChildCreate2MetaFor;
import static com.hedera.services.bdd.suites.contract.Utils.captureOneChildCreate2MetaFor;
import static com.hedera.services.bdd.suites.contract.Utils.getABIFor;
import static com.hedera.services.bdd.suites.contract.Utils.ocWith;
import static com.hedera.services.bdd.suites.crypto.AutoAccountCreationSuite.A_TOKEN;
import static com.hedera.services.bdd.suites.crypto.AutoAccountCreationSuite.LAZY_MEMO;
import static com.hedera.services.bdd.suites.crypto.AutoAccountCreationSuite.NFT_CREATE;
import static com.hedera.services.bdd.suites.crypto.AutoAccountCreationSuite.NFT_INFINITE_SUPPLY_TOKEN;
import static com.hedera.services.bdd.suites.crypto.AutoAccountCreationSuite.PARTY;
import static com.hedera.services.bdd.suites.crypto.AutoAccountCreationSuite.TOKEN_A_CREATE;
import static com.hedera.services.bdd.suites.token.TokenAssociationSpecs.MULTI_KEY;
import static com.hedera.services.bdd.suites.utils.contracts.precompile.HTSPrecompileResult.htsPrecompileResult;
import static com.hederahashgraph.api.proto.java.ResponseCodeEnum.ACCOUNT_STILL_OWNS_NFTS;
import static com.hederahashgraph.api.proto.java.ResponseCodeEnum.CONTRACT_DELETED;
import static com.hederahashgraph.api.proto.java.ResponseCodeEnum.CONTRACT_REVERT_EXECUTED;
import static com.hederahashgraph.api.proto.java.ResponseCodeEnum.INVALID_CONTRACT_ID;
import static com.hederahashgraph.api.proto.java.ResponseCodeEnum.INVALID_FULL_PREFIX_SIGNATURE_FOR_PRECOMPILE;
import static com.hederahashgraph.api.proto.java.ResponseCodeEnum.INVALID_SOLIDITY_ADDRESS;
import static com.hederahashgraph.api.proto.java.ResponseCodeEnum.OBTAINER_SAME_CONTRACT_ID;
import static com.hederahashgraph.api.proto.java.ResponseCodeEnum.REVERTED_SUCCESS;
import static com.hederahashgraph.api.proto.java.ResponseCodeEnum.SUCCESS;
import static com.hederahashgraph.api.proto.java.ResponseCodeEnum.TRANSACTION_REQUIRES_ZERO_TOKEN_BALANCES;
import static com.hederahashgraph.api.proto.java.TokenSupplyType.FINITE;
import static com.hederahashgraph.api.proto.java.TokenType.FUNGIBLE_COMMON;
import static com.hederahashgraph.api.proto.java.TokenType.NON_FUNGIBLE_UNIQUE;
import static com.swirlds.common.utility.CommonUtils.hex;
import static com.swirlds.common.utility.CommonUtils.unhex;
import static org.junit.jupiter.api.Assertions.assertArrayEquals;
import static org.junit.jupiter.api.Assertions.assertEquals;
import static org.junit.jupiter.api.Assertions.assertNotEquals;
import static org.junit.jupiter.api.Assertions.assertTrue;

import com.esaulpaugh.headlong.abi.Address;
import com.google.protobuf.ByteString;
import com.hedera.node.app.hapi.utils.contracts.ParsingConstants.FunctionType;
import com.hedera.services.bdd.junit.HapiTest;
import com.hedera.services.bdd.junit.HapiTestSuite;
import com.hedera.services.bdd.spec.HapiPropertySource;
import com.hedera.services.bdd.spec.HapiSpec;
import com.hedera.services.bdd.spec.HapiSpecOperation;
import com.hedera.services.bdd.spec.queries.contract.HapiContractCallLocal;
import com.hedera.services.bdd.spec.transactions.contract.HapiParserUtil;
import com.hedera.services.bdd.spec.transactions.crypto.HapiCryptoTransfer;
import com.hedera.services.bdd.spec.utilops.CustomSpecAssert;
import com.hedera.services.bdd.suites.HapiSuite;
import com.hederahashgraph.api.proto.java.AccountID;
import com.hederahashgraph.api.proto.java.ContractID;
import com.hederahashgraph.api.proto.java.NftTransfer;
import com.hederahashgraph.api.proto.java.TokenID;
import com.hederahashgraph.api.proto.java.TokenSupplyType;
import com.hederahashgraph.api.proto.java.TokenTransferList;
import com.hederahashgraph.api.proto.java.TokenType;
import com.hederahashgraph.api.proto.java.TransferList;
import com.swirlds.common.utility.CommonUtils;
import java.math.BigInteger;
import java.util.List;
import java.util.concurrent.atomic.AtomicLong;
import java.util.concurrent.atomic.AtomicReference;
import java.util.stream.IntStream;
import org.apache.logging.log4j.LogManager;
import org.apache.logging.log4j.Logger;
import org.apache.tuweni.bytes.Bytes;
import org.junit.jupiter.api.Tag;

@HapiTestSuite
@Tag(SMART_CONTRACT)
public class Create2OperationSuite extends HapiSuite {

    public static final String GET_BYTECODE = "getBytecode";
    public static final String DEPLOY = "deploy";
    public static final String SALT = "aabbccddeeff0011aabbccddeeff0011aabbccddeeff0011aabbccddeeff0011";
    public static final String RETURNER_REPORTED_LOG_MESSAGE = "Returner reported {} when called with mirror address";
    public static final String CONTRACT_REPORTED_LOG_MESSAGE = "Contract reported TestContract initcode is {} bytes";
    public static final String CONTRACT_REPORTED_ADDRESS_MESSAGE = "Contract reported address results {}";
    public static final String EXPECTED_CREATE2_ADDRESS_MESSAGE = "  --> Expected CREATE2 address is {}";
    public static final String GET_ADDRESS = "getAddress";
    private static final Logger LOG = LogManager.getLogger(Create2OperationSuite.class);
    private static final String CREATION = "creation";
    private static final String CREATE_2_TXN = "create2Txn";
    private static final String SWISS = "swiss";
    private static final String RETURNER = "Returner";
    private static final String CALL_RETURNER = "callReturner";
    private static final String ADMIN_KEY = "adminKey";
    private static final String ENTITY_MEMO = "JUST DO IT";
    private static final String DELETED_CREATE_2_LOG = "Deleted the deployed CREATE2 contract using HAPI";

    public static void main(String... args) {
        new Create2OperationSuite().runSuiteSync();
    }

    @Override
    protected Logger getResultsLogger() {
        return LOG;
    }

    @Override
    public boolean canRunConcurrent() {
        return false;
    }

    @Override
    public List<HapiSpec> getSpecsInSuite() {
        return List.of(
                create2FactoryWorksAsExpected(),
                payableCreate2WorksAsExpected(),
                canDeleteViaAlias(),
                cannotSelfDestructToMirrorAddress(),
                priorityAddressIsCreate2ForStaticHapiCalls(),
                create2InputAddressIsStableWithTopLevelCallWhetherMirrorOrAliasIsUsed(),
                canUseAliasesInPrecompilesAndContractKeys(),
                inlineCreateCanFailSafely(),
                inlineCreate2CanFailSafely(),
                allLogOpcodesResolveExpectedContractId(),
                eip1014AliasIsPriorityInErcOwnerPrecompile(),
                canAssociateInConstructor(),
                /* --- HIP 583 --- */
                canMergeCreate2ChildWithHollowAccount(),
                canMergeCreate2MultipleCreatesWithHollowAccount(),
                canCallFinalizedContractViaHapi());
    }

    @SuppressWarnings("java:S5669")
    @HapiTest
    private HapiSpec allLogOpcodesResolveExpectedContractId() {
        final var contract = "OuterCreator";

        final AtomicLong outerCreatorNum = new AtomicLong();
        final var msg = new byte[] {(byte) 0xAB};
        final var noisyTxn = "noisyTxn";

        return defaultHapiSpec("AllLogOpcodesResolveExpectedContractId")
                .given(
                        uploadInitCode(contract),
                        contractCreate(contract)
                                .payingWith(GENESIS)
                                .via(CREATION)
                                .exposingNumTo(outerCreatorNum::set))
                .when(contractCall(contract, "startChain", msg).gas(4_000_000).via(noisyTxn))
                .then(sourcing(() -> {
                    final var idOfFirstThreeLogs = "0.0." + (outerCreatorNum.get() + 1);
                    final var idOfLastTwoLogs = "0.0." + (outerCreatorNum.get() + 2);
                    return getTxnRecord(noisyTxn)
                            .andAllChildRecords()
                            .hasPriority(recordWith()
                                    .contractCallResult(resultWith()
                                            .logs(inOrder(
                                                    logWith().contract(idOfFirstThreeLogs),
                                                    logWith().contract(idOfFirstThreeLogs),
                                                    logWith().contract(idOfFirstThreeLogs),
                                                    logWith().contract(idOfLastTwoLogs),
                                                    logWith().contract(idOfLastTwoLogs)))))
                            .logged();
                }));
    }

    // https://github.com/hashgraph/hedera-services/issues/2868
    @HapiTest
    private HapiSpec inlineCreate2CanFailSafely() {
        final var tcValue = 1_234L;
        final var contract = "RevertingCreateFactory";
        final var foo = BigInteger.valueOf(22);
        final var salt = BigInteger.valueOf(23);
        final var timesToFail = 7;
        final AtomicLong factoryEntityNum = new AtomicLong();
        final AtomicReference<String> factoryEvmAddress = new AtomicReference<>();
        final AtomicReference<byte[]> testContractInitcode = new AtomicReference<>();

        return defaultHapiSpec("InlineCreate2CanFailSafely")
                .given(
                        uploadInitCode(contract),
                        contractCreate(contract)
                                .payingWith(GENESIS)
                                .via(CREATION)
                                .exposingNumTo(num -> {
                                    factoryEntityNum.set(num);
                                    factoryEvmAddress.set(asHexedSolidityAddress(0, 0, num));
                                }))
                .when(sourcing(
                        () -> contractCallLocal(contract, GET_BYTECODE, asHeadlongAddress(factoryEvmAddress.get()), foo)
                                .exposingTypedResultsTo(results -> {
                                    final var tcInitcode = (byte[]) results[0];
                                    testContractInitcode.set(tcInitcode);
                                    LOG.info(CONTRACT_REPORTED_LOG_MESSAGE, tcInitcode.length);
                                })
                                .payingWith(GENESIS)
                                .nodePayment(ONE_HBAR)))
                .then(
                        inParallel(IntStream.range(0, timesToFail)
                                .mapToObj(i ->
                                        sourcing(() -> contractCall(contract, DEPLOY, testContractInitcode.get(), salt)
                                                .payingWith(GENESIS)
                                                .gas(4_000_000L)
                                                .sending(tcValue)
                                                .via(CREATION)))
                                .toArray(HapiSpecOperation[]::new)),
                        sourcing(() -> cryptoCreate("nextUp")
                                .exposingCreatedIdTo(id -> LOG.info(
                                        "Next entity num was {}" + " instead of expected" + " {}",
                                        id.getAccountNum(),
                                        factoryEntityNum.get() + 1))));
    }

    @SuppressWarnings("java:S5669")
    @HapiTest
    private HapiSpec inlineCreateCanFailSafely() {
        final var tcValue = 1_234L;
        final var creation = CREATION;
        final var contract = "RevertingCreateFactory";

        final var foo = BigInteger.valueOf(22);
        final var timesToFail = 7;
        final AtomicLong factoryEntityNum = new AtomicLong();
        final AtomicReference<String> factoryEvmAddress = new AtomicReference<>();
        final AtomicReference<byte[]> testContractInitcode = new AtomicReference<>();

        return defaultHapiSpec("InlineCreateCanFailSafely")
                .given(
                        uploadInitCode(contract),
                        contractCreate(contract)
                                .payingWith(GENESIS)
                                .via(creation)
                                .exposingNumTo(num -> {
                                    factoryEntityNum.set(num);
                                    factoryEvmAddress.set(asHexedSolidityAddress(0, 0, num));
                                }))
                .when(sourcing(
                        () -> contractCallLocal(contract, GET_BYTECODE, asHeadlongAddress(factoryEvmAddress.get()), foo)
                                .exposingTypedResultsTo(results -> {
                                    final var tcInitcode = (byte[]) results[0];
                                    testContractInitcode.set(tcInitcode);
                                    LOG.info(CONTRACT_REPORTED_LOG_MESSAGE, tcInitcode.length);
                                })
                                .payingWith(GENESIS)
                                .nodePayment(ONE_HBAR)))
                .then(
                        inParallel(IntStream.range(0, timesToFail)
                                .mapToObj(i -> sourcing(
                                        () -> contractCall(contract, DEPLOY, testContractInitcode.get(), BigInteger.ONE)
                                                .payingWith(GENESIS)
                                                .gas(4_000_000L)
                                                .sending(tcValue)
                                                .via(creation)))
                                .toArray(HapiSpecOperation[]::new)),
                        sourcing(() -> cryptoCreate("nextUp")
                                .exposingCreatedIdTo(id -> LOG.info(
                                        "Next entity num was {}" + " instead of expected" + " {}",
                                        id.getAccountNum(),
                                        factoryEntityNum.get() + 1))));
    }

    @HapiTest
    private HapiSpec canAssociateInConstructor() {
        final var token = "token";
        final var contract = "SelfAssociating";
        final AtomicReference<String> tokenMirrorAddr = new AtomicReference<>();

        return defaultHapiSpec("CanAssociateInConstructor")
                .given(
                        uploadInitCode(contract),
                        tokenCreate(token)
                                .exposingCreatedIdTo(
                                        id -> tokenMirrorAddr.set(hex(asAddress(HapiPropertySource.asToken(id))))))
                .when(sourcing(() -> contractCreate(contract, asHeadlongAddress(tokenMirrorAddr.get()))
                        .payingWith(GENESIS)
                        .omitAdminKey()
                        .gas(4_000_000)
                        .via(CREATION)))
                .then(
                        //						tokenDissociate(contract, token)
                        getContractInfo(contract).logged());
    }

    @HapiTest
    private HapiSpec payableCreate2WorksAsExpected() {
        final var contract = "PayableCreate2Deploy";
        AtomicReference<String> tcMirrorAddr2 = new AtomicReference<>();
        AtomicReference<String> tcAliasAddr2 = new AtomicReference<>();

        return defaultHapiSpec("PayableCreate2WorksAsExpected")
                .given(
                        // FUTURE - enable this; current failure is missing transactionFee field
                        //                        snapshotMode(FUZZY_MATCH_AGAINST_HAPI_TEST_STREAMS),
                        uploadInitCode(contract),
                        contractCreate(contract).payingWith(GENESIS).gas(1_000_000))
                .when(
                        contractCall(contract, "testPayableCreate")
                                .sending(100L)
                                .via("testCreate2"),
                        captureOneChildCreate2MetaFor(
                                "Test contract create2", "testCreate2", tcMirrorAddr2, tcAliasAddr2))
                .then(sourcing(() ->
                        getContractInfo(tcMirrorAddr2.get()).has(contractWith().balance(100))));
    }

    // https://github.com/hashgraph/hedera-services/issues/2867
    // https://github.com/hashgraph/hedera-services/issues/2868
    @SuppressWarnings("java:S5960")
    @HapiTest
    private HapiSpec create2FactoryWorksAsExpected() {
        final var tcValue = 1_234L;
        final var contract = "Create2Factory";
        final var testContract = "TestContract";
        final var salt = BigInteger.valueOf(42);
        final var adminKey = ADMIN_KEY;
        final var replAdminKey = "replAdminKey";
        final var customAutoRenew = 7776001L;
        final var autoRenewAccountID = "autoRenewAccount";
        final AtomicReference<String> factoryEvmAddress = new AtomicReference<>();
        final AtomicReference<String> expectedCreate2Address = new AtomicReference<>();
        final AtomicReference<String> expectedMirrorAddress = new AtomicReference<>();
        final AtomicReference<byte[]> testContractInitcode = new AtomicReference<>();
        final AtomicReference<byte[]> bytecodeFromMirror = new AtomicReference<>();
        final AtomicReference<byte[]> bytecodeFromAlias = new AtomicReference<>();
        final AtomicReference<String> mirrorLiteralId = new AtomicReference<>();

        return defaultHapiSpec("Create2FactoryWorksAsExpected")
                .given(
                        newKeyNamed(adminKey),
                        newKeyNamed(replAdminKey),
                        uploadInitCode(contract),
                        cryptoCreate(autoRenewAccountID).balance(ONE_HUNDRED_HBARS),
                        contractCreate(contract)
                                .payingWith(GENESIS)
                                .adminKey(adminKey)
                                .entityMemo(ENTITY_MEMO)
                                .autoRenewSecs(customAutoRenew)
                                .autoRenewAccountId(autoRenewAccountID)
                                .via(CREATE_2_TXN)
                                .exposingNumTo(num -> factoryEvmAddress.set(asHexedSolidityAddress(0, 0, num))),
                        getContractInfo(contract)
                                .has(contractWith().autoRenewAccountId(autoRenewAccountID))
                                .logged())
                .when(
                        sourcing(() -> contractCallLocal(
                                        contract, GET_BYTECODE, asHeadlongAddress(factoryEvmAddress.get()), salt)
                                .exposingTypedResultsTo(results -> {
                                    final var tcInitcode = (byte[]) results[0];
                                    testContractInitcode.set(tcInitcode);
                                    LOG.info(CONTRACT_REPORTED_LOG_MESSAGE, tcInitcode.length);
                                })
                                .payingWith(GENESIS)
                                .nodePayment(ONE_HBAR)),
                        sourcing(() -> setExpectedCreate2Address(
                                contract, salt, expectedCreate2Address, testContractInitcode)),
                        // https://github.com/hashgraph/hedera-services/issues/2867 - cannot
                        // re-create same address
                        sourcing(() -> contractCall(contract, "wronglyDeployTwice", testContractInitcode.get(), salt)
                                .payingWith(GENESIS)
                                .gas(4_000_000L)
                                .sending(tcValue)
                                .hasKnownStatusFrom(INVALID_SOLIDITY_ADDRESS, CONTRACT_REVERT_EXECUTED)),
                        sourcing(() -> getContractInfo(expectedCreate2Address.get())
                                .hasCostAnswerPrecheck(INVALID_CONTRACT_ID)),
                        sourcing(() -> contractCall(contract, DEPLOY, testContractInitcode.get(), salt)
                                .payingWith(GENESIS)
                                .gas(4_000_000L)
                                .sending(tcValue)),
                        sourcing(() ->
                                contractDelete(expectedCreate2Address.get()).signedBy(DEFAULT_PAYER, adminKey)),
                        logIt(DELETED_CREATE_2_LOG),
                        sourcing(() -> contractCall(contract, DEPLOY, testContractInitcode.get(), salt)
                                .payingWith(GENESIS)
                                .gas(4_000_000L)
                                .sending(tcValue)
                                .via(CREATE_2_TXN)),
                        logIt("Re-deployed the CREATE2 contract"),
                        sourcing(() -> childRecordsCheck(
                                CREATE_2_TXN,
                                SUCCESS,
                                recordWith()
                                        .contractCreateResult(
                                                resultWith().hexedEvmAddress(expectedCreate2Address.get()))
                                        .status(SUCCESS))),
                        withOpContext((spec, opLog) -> {
                            final var parentId = spec.registry().getContractId(contract);
                            final var childId = ContractID.newBuilder()
                                    .setContractNum(parentId.getContractNum() + 2L)
                                    .build();
                            mirrorLiteralId.set("0.0." + childId.getContractNum());
                            expectedMirrorAddress.set(hex(asSolidityAddress(childId)));
                        }),
                        sourcing(() ->
                                getContractBytecode(mirrorLiteralId.get()).exposingBytecodeTo(bytecodeFromMirror::set)),
                        // https://github.com/hashgraph/hedera-services/issues/2874
                        sourcing(() -> getContractBytecode(expectedCreate2Address.get())
                                .exposingBytecodeTo(bytecodeFromAlias::set)),
                        withOpContext((spec, opLog) -> assertArrayEquals(
                                bytecodeFromAlias.get(),
                                bytecodeFromMirror.get(),
                                "Bytecode should be get-able using alias")),
                        sourcing(() -> contractUpdate(expectedCreate2Address.get())
                                .signedBy(DEFAULT_PAYER, adminKey, replAdminKey)
                                .newKey(replAdminKey)))
                .then(
                        sourcing(() -> contractCall(contract, DEPLOY, testContractInitcode.get(), salt)
                                .payingWith(GENESIS)
                                .gas(4_000_000L)
                                /* Cannot repeat CREATE2 with same args without destroying the existing contract */
                                .hasKnownStatusFrom(INVALID_SOLIDITY_ADDRESS, CONTRACT_REVERT_EXECUTED)),
                        // https://github.com/hashgraph/hedera-services/issues/2874
                        // autoRenewAccountID is inherited from the sender
                        sourcing(() -> getContractInfo(expectedCreate2Address.get())
                                .has(contractWith()
                                        .addressOrAlias(expectedCreate2Address.get())
                                        .autoRenewAccountId(autoRenewAccountID))
                                .logged()),
                        sourcing(() -> contractCallLocalWithFunctionAbi(
                                        expectedCreate2Address.get(), getABIFor(FUNCTION, "getBalance", testContract))
                                .payingWith(GENESIS)
                                .has(resultWith()
                                        .resultThruAbi(
                                                getABIFor(FUNCTION, "getBalance", testContract),
                                                isLiteralResult(new Object[] {BigInteger.valueOf(tcValue)})))),
                        // autoRenewAccountID is inherited from the sender
                        sourcing(() -> getContractInfo(expectedMirrorAddress.get())
                                .has(contractWith()
                                        .adminKey(replAdminKey)
                                        .addressOrAlias(expectedCreate2Address.get())
                                        .autoRenewAccountId(autoRenewAccountID))
                                .logged()),
                        sourcing(() -> contractCallWithFunctionAbi(
                                        expectedCreate2Address.get(),
                                        getABIFor(FUNCTION, "vacateAddress", testContract))
                                .payingWith(GENESIS)),
                        sourcing(() -> getContractInfo(expectedCreate2Address.get())
                                .hasCostAnswerPrecheck(INVALID_CONTRACT_ID)));
    }

    @SuppressWarnings("java:S5960")
    @HapiTest
    private HapiSpec canMergeCreate2ChildWithHollowAccount() {
        final var tcValue = 1_234L;
        final var contract = "Create2Factory";
        final var creation = CREATION;
        final var salt = BigInteger.valueOf(42);
        final var adminKey = ADMIN_KEY;
        final AtomicReference<String> factoryEvmAddress = new AtomicReference<>();
        final AtomicReference<String> expectedCreate2Address = new AtomicReference<>();
        final AtomicReference<String> hollowCreationAddress = new AtomicReference<>();
        final AtomicReference<String> mergedAliasAddr = new AtomicReference<>();
        final AtomicReference<String> mergedMirrorAddr = new AtomicReference<>();
        final AtomicReference<byte[]> testContractInitcode = new AtomicReference<>();

        final var initialTokenSupply = 1000;
        final AtomicReference<TokenID> ftId = new AtomicReference<>();
        final AtomicReference<TokenID> nftId = new AtomicReference<>();
        final AtomicReference<AccountID> partyId = new AtomicReference<>();
        final AtomicReference<ByteString> partyAlias = new AtomicReference<>();

        return defaultHapiSpec("CanMergeCreate2ChildWithHollowAccount")
                .given(
                        //                        // FUTURE - enable this; current failure is missing transactionFee
                        // field
                        //                        snapshotMode(
                        //                                FUZZY_MATCH_AGAINST_HAPI_TEST_STREAMS,
                        //                                // This contract uses entity addresses in its function
                        // parameters and
                        //                                // call results, which makes it excessively difficult to
                        // fuzzy-match
                        //                                // the "contractCallResult" and "functionParameters" fields
                        //                                NONDETERMINISTIC_CONTRACT_CALL_RESULTS,
                        //                                NONDETERMINISTIC_FUNCTION_PARAMETERS),
                        newKeyNamed(adminKey),
                        newKeyNamed(MULTI_KEY),
                        uploadInitCode(contract),
                        contractCreate(contract)
                                .payingWith(GENESIS)
                                .adminKey(adminKey)
                                .entityMemo(ENTITY_MEMO)
                                .via(CREATE_2_TXN)
                                .exposingNumTo(num -> factoryEvmAddress.set(asHexedSolidityAddress(0, 0, num))),
                        cryptoCreate(PARTY).maxAutomaticTokenAssociations(2),
                        tokenCreate(A_TOKEN)
                                .tokenType(FUNGIBLE_COMMON)
                                .supplyType(FINITE)
                                .initialSupply(initialTokenSupply)
                                .maxSupply(10L * initialTokenSupply)
                                .treasury(PARTY)
                                .via(TOKEN_A_CREATE),
                        tokenCreate(NFT_INFINITE_SUPPLY_TOKEN)
                                .tokenType(TokenType.NON_FUNGIBLE_UNIQUE)
                                .adminKey(MULTI_KEY)
                                .supplyKey(MULTI_KEY)
                                .supplyType(TokenSupplyType.INFINITE)
                                .initialSupply(0)
                                .treasury(PARTY)
                                .via(NFT_CREATE),
                        mintToken(
                                NFT_INFINITE_SUPPLY_TOKEN,
                                List.of(ByteString.copyFromUtf8("a"), ByteString.copyFromUtf8("b"))),
                        setIdentifiers(ftId, nftId, partyId, partyAlias))
                .when(
                        sourcing(() -> contractCallLocal(
                                        contract, GET_BYTECODE, asHeadlongAddress(factoryEvmAddress.get()), salt)
                                .exposingTypedResultsTo(results -> {
                                    final var tcInitcode = (byte[]) results[0];
                                    testContractInitcode.set(tcInitcode);
                                    LOG.info(CONTRACT_REPORTED_LOG_MESSAGE, tcInitcode.length);
                                })
                                .payingWith(GENESIS)
                                .nodePayment(ONE_HBAR)),
                        sourcing(() -> setExpectedCreate2Address(
                                contract, salt, expectedCreate2Address, testContractInitcode)),
                        // Now create a hollow account at the desired address
                        lazyCreateAccount(creation, expectedCreate2Address, ftId, nftId, partyAlias),
                        getTxnRecord(creation)
                                .andAllChildRecords()
                                .exposingCreationsTo(l -> hollowCreationAddress.set(l.get(0))),
                        sourcing(() ->
                                getAccountInfo(hollowCreationAddress.get()).logged()))
                .then(
                        sourcing(() -> contractCall(contract, "wronglyDeployTwice", testContractInitcode.get(), salt)
                                .payingWith(GENESIS)
                                .gas(4_000_000L)
                                .sending(tcValue)
                                .hasKnownStatusFrom(INVALID_SOLIDITY_ADDRESS, CONTRACT_REVERT_EXECUTED)),
                        sourcing(() -> contractCall(contract, DEPLOY, testContractInitcode.get(), salt)
                                .payingWith(GENESIS)
                                .gas(4_000_000L)
                                .sending(tcValue)
                                .via(CREATE_2_TXN)),
                        captureOneChildCreate2MetaFor(
                                "Merged deployed contract with hollow account",
                                CREATE_2_TXN,
                                mergedMirrorAddr,
                                mergedAliasAddr),
                        sourcing(() -> contractCall(contract, DEPLOY, testContractInitcode.get(), salt)
                                .payingWith(GENESIS)
                                .gas(4_000_000L)
                                /* Cannot repeat CREATE2
                                with same args without destroying the existing contract */

                                .hasKnownStatusFrom(INVALID_SOLIDITY_ADDRESS, CONTRACT_REVERT_EXECUTED)),
                        sourcing(() -> getContractInfo(mergedAliasAddr.get())
                                .has(contractWith()
                                        .numKvPairs(2)
                                        .hasStandinContractKey()
                                        .maxAutoAssociations(2)
                                        .hasAlreadyUsedAutomaticAssociations(2)
                                        .memo(LAZY_MEMO)
                                        .balance(ONE_HBAR + tcValue))
                                .hasToken(relationshipWith(A_TOKEN).balance(500))
                                .hasToken(relationshipWith(NFT_INFINITE_SUPPLY_TOKEN)
                                        .balance(1))
                                .logged()),
                        sourcing(
                                () -> getContractBytecode(mergedAliasAddr.get()).isNonEmpty()),
                        sourcing(() ->
                                assertCreate2Address(contract, salt, expectedCreate2Address, testContractInitcode)));
    }

    @SuppressWarnings("java:S5960")
    private HapiSpec canMergeCreate2MultipleCreatesWithHollowAccount() {
        final var tcValue = 1_234L;
        final var contract = "Create2MultipleCreates";
        final var creation = CREATION;
        final var salt = BigInteger.valueOf(42);
        final var adminKey = ADMIN_KEY;
        final AtomicReference<String> factoryEvmAddress = new AtomicReference<>();
        final AtomicReference<String> expectedCreate2Address = new AtomicReference<>();
        final AtomicReference<String> hollowCreationAddress = new AtomicReference<>();
        final AtomicReference<String> mergedAliasAddr = new AtomicReference<>();
        final AtomicReference<String> mergedMirrorAddr = new AtomicReference<>();
        final AtomicReference<byte[]> testContractInitcode = new AtomicReference<>();

        final var initialTokenSupply = 1000;
        final AtomicReference<TokenID> ftId = new AtomicReference<>();
        final AtomicReference<TokenID> nftId = new AtomicReference<>();
        final AtomicReference<AccountID> partyId = new AtomicReference<>();
        final AtomicReference<ByteString> partyAlias = new AtomicReference<>();

        return defaultHapiSpec("CanMergeCreate2MultipleCreatesWithHollowAccount")
                .given(
                        newKeyNamed(adminKey),
                        newKeyNamed(MULTI_KEY),
                        uploadInitCode(contract),
                        contractCreate(contract)
                                .payingWith(GENESIS)
                                .adminKey(adminKey)
                                .entityMemo(ENTITY_MEMO)
                                .gas(10_000_000L)
                                .via(CREATE_2_TXN)
                                .exposingNumTo(num -> factoryEvmAddress.set(asHexedSolidityAddress(0, 0, num))),
                        cryptoCreate(PARTY).maxAutomaticTokenAssociations(2),
                        tokenCreate(A_TOKEN)
                                .tokenType(FUNGIBLE_COMMON)
                                .supplyType(FINITE)
                                .initialSupply(initialTokenSupply)
                                .maxSupply(10L * initialTokenSupply)
                                .treasury(PARTY)
                                .via(TOKEN_A_CREATE),
                        tokenCreate(NFT_INFINITE_SUPPLY_TOKEN)
                                .tokenType(TokenType.NON_FUNGIBLE_UNIQUE)
                                .adminKey(MULTI_KEY)
                                .supplyKey(MULTI_KEY)
                                .supplyType(TokenSupplyType.INFINITE)
                                .initialSupply(0)
                                .treasury(PARTY)
                                .via(NFT_CREATE),
                        mintToken(
                                NFT_INFINITE_SUPPLY_TOKEN,
                                List.of(ByteString.copyFromUtf8("a"), ByteString.copyFromUtf8("b"))),
                        setIdentifiers(ftId, nftId, partyId, partyAlias))
                .when(
                        sourcing(() -> contractCallLocal(
                                        contract, GET_BYTECODE, asHeadlongAddress(factoryEvmAddress.get()), salt)
                                .exposingTypedResultsTo(results -> {
                                    final var tcInitcode = (byte[]) results[0];
                                    testContractInitcode.set(tcInitcode);
                                    LOG.info(CONTRACT_REPORTED_LOG_MESSAGE, tcInitcode.length);
                                })
                                .payingWith(GENESIS)
                                .nodePayment(ONE_HBAR)),
                        sourcing(() -> setExpectedCreate2Address(
                                contract, salt, expectedCreate2Address, testContractInitcode)),
                        // Now create a hollow account at the desired address
                        lazyCreateAccount(creation, expectedCreate2Address, ftId, nftId, partyAlias),
                        getTxnRecord(creation)
                                .andAllChildRecords()
                                .exposingCreationsTo(l -> hollowCreationAddress.set(l.get(0))),
                        sourcing(() ->
                                getAccountInfo(hollowCreationAddress.get()).logged()))
                .then(
                        sourcing(() -> contractCall(contract, DEPLOY, testContractInitcode.get(), salt)
                                .payingWith(GENESIS)
                                .gas(10_000_000L)
                                .sending(tcValue)
                                .via(CREATE_2_TXN)),
                        captureChildCreate2MetaFor(
                                3,
                                2,
                                "Merged deployed contract with hollow account",
                                CREATE_2_TXN,
                                mergedMirrorAddr,
                                mergedAliasAddr),
                        withOpContext((spec, opLog) -> {
                            final var opExpectedMergedNonce = getTxnRecord(CREATE_2_TXN)
                                    .andAllChildRecords()
                                    .hasPriority(recordWith()
                                            .contractCallResult(resultWith()
                                                    .contractWithNonce(
                                                            contractIdFromHexedMirrorAddress(mergedMirrorAddr.get()),
                                                            3L)));
                            allRunFor(spec, opExpectedMergedNonce);
                        }),
                        sourcing(() -> getContractInfo(mergedAliasAddr.get())
                                .has(contractWith()
                                        .numKvPairs(4)
                                        .hasStandinContractKey()
                                        .maxAutoAssociations(2)
                                        .hasAlreadyUsedAutomaticAssociations(2)
                                        .memo(LAZY_MEMO)
                                        .balance(ONE_HBAR + tcValue))
                                .hasToken(relationshipWith(A_TOKEN).balance(500))
                                .hasToken(relationshipWith(NFT_INFINITE_SUPPLY_TOKEN)
                                        .balance(1))
                                .logged()),
                        sourcing(
                                () -> getContractBytecode(mergedAliasAddr.get()).isNonEmpty()),
                        sourcing(() ->
                                assertCreate2Address(contract, salt, expectedCreate2Address, testContractInitcode)),
                        cryptoCreate("confirmingNoEntityIdCollision"));
    }

    @HapiTest
    private HapiSpec canCallFinalizedContractViaHapi() {
        final var contract = "FinalizedDestructible";
        final var salt = BigInteger.valueOf(1_234_567_890L);
        final AtomicReference<Address> childAddress = new AtomicReference<>();
        final AtomicReference<ContractID> childId = new AtomicReference<>();
        final var vacateAddressAbi =
                "{\"inputs\":[],\"name\":\"vacateAddress\",\"outputs\":[],\"stateMutability\":\"nonpayable\",\"type\":\"function\"}";

        return defaultHapiSpec("CanCallFinalizedContractViaHapi")
                .given(
                        cryptoCreate(RELAYER).balance(ONE_HUNDRED_HBARS),
                        newKeyNamed(SECP_256K1_SOURCE_KEY).shape(SECP_256K1_SHAPE),
                        cryptoTransfer(tinyBarsFromAccountToAlias(GENESIS, SECP_256K1_SOURCE_KEY, ONE_HUNDRED_HBARS)),
                        uploadInitCode(contract),
                        contractCreate(contract).payingWith(GENESIS),
                        contractCallLocal(contract, "computeChildAddress", salt)
                                .exposingTypedResultsTo(results -> childAddress.set((Address) results[0])),
                        sourcing(() -> ethereumCryptoTransferToAddress(childAddress.get(), ONE_HBAR)
                                .gasLimit(2_000_000)))
                .when(
                        sourcing(() -> getAliasedAccountInfo(ByteString.copyFrom(explicitBytesOf(childAddress.get())))
                                .has(accountWith().balance(ONE_HBAR))),
                        contractCall(contract, "deployDeterministicChild", salt)
                                .sending(ONE_HBAR)
                                .gas(2_000_000),
                        sourcing(() -> getLiteralAliasContractInfo(asLiteralHexed(childAddress.get()))
                                .exposingContractId(childId::set)
                                .has(contractWith().balance(2 * ONE_HBAR))),
                        sourcing(() ->
                                contractCallWithFunctionAbi(asLiteralHexed(childAddress.get()), vacateAddressAbi)))
                .then(sourcing(() -> getContractInfo("0.0." + childId.get().getContractNum())
                        .has(contractWith().isDeleted())));
    }

    @SuppressWarnings("java:S5669")
    @HapiTest
    private HapiSpec eip1014AliasIsPriorityInErcOwnerPrecompile() {
        final var ercContract = "ERC721Contract";
        final var pc2User = "Create2PrecompileUser";
        final var nft = "nonFungibleToken";
        final var lookup = "ownerOfPrecompile";

        final AtomicReference<String> userAliasAddr = new AtomicReference<>();
        final AtomicReference<String> userMirrorAddr = new AtomicReference<>();
        final AtomicReference<String> userLiteralId = new AtomicReference<>();
        final AtomicReference<byte[]> nftAddress = new AtomicReference<>();

        final byte[] salt = unhex(SALT);

        return defaultHapiSpec("Eip1014AliasIsPriorityInErcOwnerPrecompile")
                .given(
                        newKeyNamed(SWISS),
                        cryptoCreate(TOKEN_TREASURY),
                        uploadInitCode(ercContract, pc2User),
                        contractCreate(ercContract).omitAdminKey(),
                        contractCreate(pc2User).adminKey(SWISS).payingWith(GENESIS),
                        contractCall(pc2User, "createUser", salt)
                                .payingWith(GENESIS)
                                .gas(4_000_000L)
                                .via(CREATE_2_TXN),
                        captureOneChildCreate2MetaFor("Precompile user", CREATE_2_TXN, userMirrorAddr, userAliasAddr),
                        sourcing(() -> getAliasedContractBalance(userAliasAddr.get())
                                .hasId(accountIdFromHexedMirrorAddress(userMirrorAddr.get()))),
                        withOpContext((spec, opLog) -> userLiteralId.set(
                                asContractString(contractIdFromHexedMirrorAddress(userMirrorAddr.get())))),
                        sourcing(() -> tokenCreate(nft)
                                .tokenType(NON_FUNGIBLE_UNIQUE)
                                .treasury(userLiteralId.get())
                                .initialSupply(0L)
                                .supplyKey(SWISS)
                                .fee(ONE_HUNDRED_HBARS)
                                .signedBy(DEFAULT_PAYER, SWISS)),
                        mintToken(nft, List.of(ByteString.copyFromUtf8("PRICELESS"))))
                .when(
                        withOpContext((spec, opLog) -> {
                            final var nftType = spec.registry().getTokenID(nft);
                            nftAddress.set(asSolidityAddress(nftType));
                        }),
                        sourcing(() -> getContractInfo(userLiteralId.get()).logged()),
                        sourcing(() -> contractCall(
                                        ercContract,
                                        "ownerOf",
                                        HapiParserUtil.asHeadlongAddress(nftAddress.get()),
                                        BigInteger.valueOf(1))
                                .via(lookup)
                                .gas(4_000_000)))
                .then(sourcing(() -> childRecordsCheck(
                        lookup,
                        SUCCESS,
                        recordWith()
                                .status(SUCCESS)
                                .contractCallResult(resultWith()
                                        .contractCallResult(htsPrecompileResult()
                                                .forFunction(FunctionType.ERC_OWNER)
                                                .withOwner(unhex(userAliasAddr.get())))))));
    }

    @SuppressWarnings("java:S5669")
    private HapiSpec canUseAliasesInPrecompilesAndContractKeys() {
        final var creation2 = CREATE_2_TXN;
        final var contract = "Create2PrecompileUser";
        final var userContract = "Create2User";
        final var ft = "fungibleToken";
        final var nft = "nonFungibleToken";
        final var multiKey = SWISS;
        final var ftFail = "ofInterest";
        final var nftFail = "alsoOfInterest";
        final var helperMintFail = "alsoOfExtremeInterest";
        final var helperMintSuccess = "quotidian";

        final AtomicReference<String> userAliasAddr = new AtomicReference<>();
        final AtomicReference<String> userMirrorAddr = new AtomicReference<>();
        final AtomicReference<String> userLiteralId = new AtomicReference<>();
        final AtomicReference<String> hexedNftType = new AtomicReference<>();

        final var salt = unhex(SALT);

        return defaultHapiSpec("canUseAliasesInPrecompilesAndContractKeys")
                .given(
                        newKeyNamed(multiKey),
                        cryptoCreate(TOKEN_TREASURY),
                        uploadInitCode(contract),
                        contractCreate(contract).omitAdminKey().payingWith(GENESIS),
                        contractCall(contract, "createUser", salt)
                                .payingWith(GENESIS)
                                .gas(4_000_000L)
                                .via(creation2),
                        captureOneChildCreate2MetaFor("Precompile user", creation2, userMirrorAddr, userAliasAddr),
                        withOpContext((spec, opLog) -> userLiteralId.set(
                                asContractString(contractIdFromHexedMirrorAddress(userMirrorAddr.get())))),
                        tokenCreate(ft)
                                .tokenType(FUNGIBLE_COMMON)
                                .treasury(TOKEN_TREASURY)
                                .initialSupply(1_000),
                        tokenCreate(nft)
                                .tokenType(NON_FUNGIBLE_UNIQUE)
                                .treasury(TOKEN_TREASURY)
                                .adminKey(multiKey)
                                .initialSupply(0L)
                                .supplyKey(multiKey),
                        mintToken(nft, List.of(ByteString.copyFromUtf8("PRICELESS"))),
                        tokenUpdate(nft).supplyKey(() -> aliasContractIdKey(userAliasAddr.get())))
                .when(withOpContext((spec, opLog) -> {
                    final var registry = spec.registry();
                    final var ftType = registry.getTokenID(ft);
                    final var nftType = registry.getTokenID(nft);

                    final var ftAssoc = contractCall(
                                    contract, "associateBothTo", asHeadlongAddress(hex(asSolidityAddress(ftType))))
                            .gas(4_000_000L);
                    final var nftAssoc = contractCall(
                                    contract, "associateBothTo", asHeadlongAddress(hex(asSolidityAddress(nftType))))
                            .gas(4_000_000L);

                    final var fundingXfer = cryptoTransfer(
                            moving(100, ft).between(TOKEN_TREASURY, contract),
                            movingUnique(nft, 1L).between(TOKEN_TREASURY, contract));

                    // https://github.com/hashgraph/hedera-services/issues/2874
                    // (alias in transfer precompile)
                    final var sendFt = contractCall(
                                    contract, "sendFtToUser", asHeadlongAddress(hex(asSolidityAddress(ftType))), 100L)
                            .gas(4_000_000L);
                    final var sendNft = contractCall(
                                    contract, "sendNftToUser", asHeadlongAddress(hex(asSolidityAddress(nftType))), 1L)
                            .via(ftFail)
                            .gas(4_000_000L);
                    final var failFtDissoc = contractCall(
                                    contract, "dissociateBothFrom", asHeadlongAddress(hex(asSolidityAddress(ftType))))
                            .via(ftFail)
                            .hasKnownStatus(CONTRACT_REVERT_EXECUTED)
                            .gas(4_000_000L);
                    final var failNftDissoc = contractCall(
                                    contract, "dissociateBothFrom", asHeadlongAddress(hex(asSolidityAddress(nftType))))
                            .via(nftFail)
                            .hasKnownStatus(CONTRACT_REVERT_EXECUTED)
                            .gas(4_000_000L);
                    // https://github.com/hashgraph/hedera-services/issues/2876
                    // (mint via ContractID key)
                    final var mint = contractCallWithFunctionAbi(
                                    userAliasAddr.get(),
                                    getABIFor(FUNCTION, "mintNft", userContract),
                                    asHeadlongAddress(hex(asSolidityAddress(nftType))),
                                    new byte[][] {"WoRtHlEsS".getBytes()})
                            .gas(4_000_000L);
                    /* Can't succeed yet because supply key isn't delegatable */
                    hexedNftType.set(hex(asSolidityAddress(nftType)));
                    final var helperMint = contractCallWithFunctionAbi(
                                    userAliasAddr.get(),
                                    getABIFor(FUNCTION, "mintNftViaDelegate", userContract),
                                    asHeadlongAddress(hexedNftType.get()),
                                    new byte[][] {"WoRtHlEsS".getBytes()})
                            .via(helperMintFail)
                            .gas(4_000_000L);

                    allRunFor(
                            spec,
                            ftAssoc,
                            nftAssoc,
                            fundingXfer,
                            sendFt,
                            sendNft,
                            failFtDissoc,
                            failNftDissoc,
                            mint,
                            helperMint);
                }))
                .then(
                        childRecordsCheck(
                                helperMintFail,
                                SUCCESS,
                                /* First record is of helper creation */
                                recordWith().status(SUCCESS),
                                recordWith()
                                        .status(INVALID_FULL_PREFIX_SIGNATURE_FOR_PRECOMPILE)
                                        .contractCallResult(resultWith()
                                                .contractCallResult(htsPrecompileResult()
                                                        .forFunction(FunctionType.HAPI_MINT)
                                                        .withTotalSupply(0)
                                                        .withSerialNumbers()
                                                        .withStatus(INVALID_FULL_PREFIX_SIGNATURE_FOR_PRECOMPILE)))),
                        childRecordsCheck(
                                ftFail,
                                CONTRACT_REVERT_EXECUTED,
                                recordWith().status(REVERTED_SUCCESS),
                                recordWith()
                                        .status(TRANSACTION_REQUIRES_ZERO_TOKEN_BALANCES)
                                        .contractCallResult(resultWith()
                                                .contractCallResult(htsPrecompileResult()
                                                        .withStatus(TRANSACTION_REQUIRES_ZERO_TOKEN_BALANCES)))),
                        childRecordsCheck(
                                nftFail,
                                CONTRACT_REVERT_EXECUTED,
                                recordWith().status(REVERTED_SUCCESS),
                                recordWith()
                                        .status(ACCOUNT_STILL_OWNS_NFTS)
                                        .contractCallResult(resultWith()
                                                .contractCallResult(
                                                        htsPrecompileResult().withStatus(ACCOUNT_STILL_OWNS_NFTS)))),
                        getAccountBalance(TOKEN_TREASURY).hasTokenBalance(nft, 1),

                        // https://github.com/hashgraph/hedera-services/issues/2876 (mint via
                        // delegatable_contract_id)
                        tokenUpdate(nft).supplyKey(() -> aliasDelegateContractKey(userAliasAddr.get())),
                        sourcing(() -> contractCallWithFunctionAbi(
                                        userAliasAddr.get(),
                                        getABIFor(FUNCTION, "mintNftViaDelegate", userContract),
                                        asHeadlongAddress(hexedNftType.get()),
                                        new byte[][] {"WoRtHlEsS...NOT".getBytes()})
                                .via(helperMintSuccess)
                                .gas(4_000_000L)),
                        getTxnRecord(helperMintSuccess).andAllChildRecords().logged(),
                        getAccountBalance(TOKEN_TREASURY).hasTokenBalance(nft, 2),
                        cryptoTransfer((spec, b) -> {
                                    final var registry = spec.registry();
                                    final var tt = registry.getAccountID(TOKEN_TREASURY);
                                    final var ftId = registry.getTokenID(ft);
                                    final var nftId = registry.getTokenID(nft);
                                    b.setTransfers(TransferList.newBuilder()
                                            .addAccountAmounts(aaWith(tt, -666))
                                            .addAccountAmounts(aaWith(userMirrorAddr.get(), +666)));
                                    b.addTokenTransfers(TokenTransferList.newBuilder()
                                                    .setToken(ftId)
                                                    .addTransfers(aaWith(tt, -6))
                                                    .addTransfers(aaWith(userMirrorAddr.get(), +6)))
                                            .addTokenTransfers(TokenTransferList.newBuilder()
                                                    .setToken(nftId)
                                                    .addNftTransfers(NftTransfer.newBuilder()
                                                            .setSerialNumber(2L)
                                                            .setSenderAccountID(tt)
                                                            .setReceiverAccountID(accountId(userMirrorAddr.get()))));
                                })
                                .signedBy(DEFAULT_PAYER, TOKEN_TREASURY),
                        sourcing(() -> getContractInfo(userLiteralId.get()).logged()));
    }

    // https://github.com/hashgraph/hedera-services/issues/2874
    // https://github.com/hashgraph/hedera-services/issues/2925
    @SuppressWarnings("java:S5669")
    @HapiTest
    private HapiSpec cannotSelfDestructToMirrorAddress() {
        final var creation2 = CREATE_2_TXN;
        final var messyCreation2 = "messyCreate2Txn";
        final var contract = "CreateDonor";
        final var donorContract = "Donor";

        final AtomicReference<String> donorAliasAddr = new AtomicReference<>();
        final AtomicReference<String> donorMirrorAddr = new AtomicReference<>();
        final AtomicReference<String> mDonorAliasAddr = new AtomicReference<>();
        final AtomicReference<String> mDonorMirrorAddr = new AtomicReference<>();

        final var salt = unhex(SALT);
        final var otherSalt = unhex("aabbccddee880011aabbccddee880011aabbccddee880011aabbccddee880011");

        return defaultHapiSpec("CannotSelfDestructToMirrorAddress")
                .given(
                        uploadInitCode(contract),
                        contractCreate(contract).payingWith(GENESIS),
                        contractCall(contract, "buildDonor", salt)
                                .sending(1_000)
                                .payingWith(GENESIS)
                                .gas(4_000_000L)
                                .via(creation2),
                        captureOneChildCreate2MetaFor("donor", creation2, donorMirrorAddr, donorAliasAddr))
                .when(
                        sourcing(() -> contractCallWithFunctionAbi(
                                        donorAliasAddr.get(),
                                        getABIFor(FUNCTION, "relinquishFundsTo", donorContract),
                                        asHeadlongAddress(donorAliasAddr.get()))
                                .hasKnownStatus(OBTAINER_SAME_CONTRACT_ID)),
                        sourcing(() -> contractCallWithFunctionAbi(
                                        donorAliasAddr.get(),
                                        getABIFor(FUNCTION, "relinquishFundsTo", donorContract),
                                        asHeadlongAddress(donorMirrorAddr.get()))
                                .hasKnownStatus(INVALID_SOLIDITY_ADDRESS)))
                .then(
                        contractCall(contract, "buildThenRevertThenBuild", otherSalt)
                                .sending(1_000)
                                .payingWith(GENESIS)
                                .gas(4_000_000L)
                                .via(messyCreation2),
                        captureOneChildCreate2MetaFor(
                                "questionableDonor", messyCreation2, mDonorMirrorAddr, mDonorAliasAddr),
                        sourcing(() -> getContractInfo(mDonorAliasAddr.get())
                                .has(contractWith().balance(100))
                                .logged()));
    }

    // https://github.com/hashgraph/hedera-services/issues/2874
    @SuppressWarnings("java:S5669")
    private HapiSpec canDeleteViaAlias() {
        final var adminKey = ADMIN_KEY;
        final var creation2 = CREATE_2_TXN;
        final var deletion = "deletion";
        final var contract = "SaltingCreatorFactory";
        final var saltingCreator = "SaltingCreator";

        final AtomicReference<String> saltingCreatorAliasAddr = new AtomicReference<>();
        final AtomicReference<String> saltingCreatorMirrorAddr = new AtomicReference<>();
        final AtomicReference<String> saltingCreatorLiteralId = new AtomicReference<>();

        final var salt = unhex(SALT);
        final var otherSalt = unhex("aabbccddee330011aabbccddee330011aabbccddee330011aabbccddee330011");

        return defaultHapiSpec("CanDeleteViaAlias")
                .given(
                        newKeyNamed(adminKey),
                        uploadInitCode(contract),
                        contractCreate(contract).adminKey(adminKey).payingWith(GENESIS),
                        contractCall(contract, "buildCreator", salt)
                                .payingWith(GENESIS)
                                .gas(4_000_000L)
                                .via(creation2),
                        captureOneChildCreate2MetaFor(
                                "Salting creator", creation2, saltingCreatorMirrorAddr, saltingCreatorAliasAddr),
                        withOpContext((spec, opLog) -> saltingCreatorLiteralId.set(
                                asContractString(contractIdFromHexedMirrorAddress(saltingCreatorMirrorAddr.get())))),
                        // https://github.com/hashgraph/hedera-services/issues/2867 (can't
                        // re-create2 after selfdestruct)
                        sourcing(() -> contractCallWithFunctionAbi(
                                        saltingCreatorAliasAddr.get(),
                                        getABIFor(FUNCTION, "createAndRecreateTest", saltingCreator),
                                        otherSalt)
                                .payingWith(GENESIS)
                                .gas(2_000_000L)
                                .hasKnownStatus(CONTRACT_REVERT_EXECUTED)))
                .when(
                        sourcing(() -> contractUpdate(saltingCreatorAliasAddr.get())
                                .signedBy(DEFAULT_PAYER, adminKey)
                                .memo("That's why you always leave a note")),
                        sourcing(() -> contractCallLocalWithFunctionAbi(
                                        saltingCreatorAliasAddr.get(),
                                        getABIFor(FUNCTION, "whatTheFoo", saltingCreator))
                                .has(resultWith()
                                        .resultThruAbi(
                                                getABIFor(FUNCTION, "whatTheFoo", saltingCreator),
                                                isLiteralResult(new Object[] {BigInteger.valueOf(42)})))),
                        sourcing(() -> contractDelete(saltingCreatorAliasAddr.get())
                                .signedBy(DEFAULT_PAYER, adminKey)
                                .transferContract(saltingCreatorMirrorAddr.get())
                                .hasKnownStatus(OBTAINER_SAME_CONTRACT_ID)),
                        sourcing(() -> contractDelete(saltingCreatorMirrorAddr.get())
                                .signedBy(DEFAULT_PAYER, adminKey)
                                .transferContract(saltingCreatorAliasAddr.get())
                                .hasKnownStatus(OBTAINER_SAME_CONTRACT_ID)))
                .then(
                        sourcing(() -> getContractInfo(saltingCreatorMirrorAddr.get())
                                .has(contractWith().addressOrAlias(saltingCreatorAliasAddr.get()))),
                        sourcing(() -> contractDelete(saltingCreatorAliasAddr.get())
                                .signedBy(DEFAULT_PAYER, adminKey)
                                .transferAccount(FUNDING)
                                .via(deletion)),
                        sourcing(() -> getTxnRecord(deletion)
                                .hasPriority(recordWith().targetedContractId(saltingCreatorLiteralId.get()))),
                        sourcing(() -> contractDelete(saltingCreatorMirrorAddr.get())
                                .signedBy(DEFAULT_PAYER, adminKey)
                                .transferAccount(FUNDING)
                                .hasPrecheck(CONTRACT_DELETED)),
                        sourcing(() -> getContractInfo(saltingCreatorMirrorAddr.get())
                                .has(contractWith().addressOrAlias(saltingCreatorMirrorAddr.get()))));
    }

    @SuppressWarnings("java:S5669")
    @HapiTest
    private HapiSpec create2InputAddressIsStableWithTopLevelCallWhetherMirrorOrAliasIsUsed() {
        final var creation2 = CREATE_2_TXN;
        final var innerCreation2 = "innerCreate2Txn";
        final var delegateCreation2 = "delegateCreate2Txn";
        final var contract = "SaltingCreatorFactory";
        final var saltingCreator = "SaltingCreator";

        final AtomicReference<String> saltingCreatorAliasAddr = new AtomicReference<>();
        final AtomicReference<String> saltingCreatorMirrorAddr = new AtomicReference<>();
        final AtomicReference<String> tcAliasAddr1 = new AtomicReference<>();
        final AtomicReference<String> tcMirrorAddr1 = new AtomicReference<>();
        final AtomicReference<String> tcAliasAddr2 = new AtomicReference<>();
        final AtomicReference<String> tcMirrorAddr2 = new AtomicReference<>();

        final var salt = unhex(SALT);

        return defaultHapiSpec("Create2InputAddressIsStableWithTopLevelCallWhetherMirrorOrAliasIsUsed")
                .given(
                        uploadInitCode(contract),
                        contractCreate(contract).payingWith(GENESIS),
                        contractCall(contract, "buildCreator", salt)
                                .payingWith(GENESIS)
                                .gas(4_000_000L)
                                .via(creation2),
                        captureOneChildCreate2MetaFor(
                                "Salting creator", creation2, saltingCreatorMirrorAddr, saltingCreatorAliasAddr))
                .when(
                        sourcing(() -> contractCallWithFunctionAbi(
                                        saltingCreatorAliasAddr.get(),
                                        getABIFor(FUNCTION, "createSaltedTestContract", saltingCreator),
                                        salt)
                                .payingWith(GENESIS)
                                .gas(4_000_000L)
                                .via(innerCreation2)),
                        sourcing(() -> {
                            final var emitterId = literalIdFromHexedMirrorAddress(saltingCreatorMirrorAddr.get());
                            return getTxnRecord(innerCreation2)
                                    .hasPriority(recordWith()
                                            .contractCallResult(resultWith()
                                                    .contract(emitterId)
                                                    .logs(inOrder(logWith().contract(emitterId)))))
                                    .andAllChildRecords()
                                    .logged();
                        }),
                        captureOneChildCreate2MetaFor(
                                "Test contract create2'd via mirror address",
                                innerCreation2,
                                tcMirrorAddr1,
                                tcAliasAddr1),
                        sourcing(() -> contractCallWithFunctionAbi(
                                        tcAliasAddr1.get(), getABIFor(FUNCTION, "vacateAddress", "TestContract"))
                                .payingWith(GENESIS)),
                        sourcing(() -> getContractInfo(tcMirrorAddr1.get())
                                .has(contractWith().isDeleted())))
                .then(
                        sourcing(() -> contractCall(
                                        contract, "callCreator", asHeadlongAddress(saltingCreatorAliasAddr.get()), salt)
                                .payingWith(GENESIS)
                                .gas(4_000_000L)
                                .via(delegateCreation2)),
                        captureOneChildCreate2MetaFor(
                                "Test contract create2'd via alias address",
                                delegateCreation2,
                                tcMirrorAddr2,
                                tcAliasAddr2),
                        withOpContext((spec, opLog) -> {
                            assertNotEquals(
                                    tcMirrorAddr1.get(), tcMirrorAddr2.get(), "Mirror addresses must be different");
                            assertEquals(tcAliasAddr1.get(), tcAliasAddr2.get(), "Alias addresses must be stable");
                        }));
    }

    @SuppressWarnings("java:S5669")
    private HapiSpec priorityAddressIsCreate2ForStaticHapiCalls() {
        final var contract = "AddressValueRet";

        final AtomicReference<String> aliasAddr = new AtomicReference<>();
        final AtomicReference<String> mirrorAddr = new AtomicReference<>();
        final AtomicReference<BigInteger> staticCallAliasAns = new AtomicReference<>();
        final AtomicReference<BigInteger> staticCallMirrorAns = new AtomicReference<>();

        final var salt = unhex(SALT);

        return defaultHapiSpec("PriorityAddressIsCreate2ForStaticHapiCalls")
                .given(
                        uploadInitCode(contract),
                        contractCreate(contract).payingWith(GENESIS),
                        contractCall(contract, "createReturner", salt)
                                .payingWith(GENESIS)
                                .gas(4_000_000L)
                                .via(CREATE_2_TXN),
                        captureOneChildCreate2MetaFor(RETURNER, CREATE_2_TXN, mirrorAddr, aliasAddr))
                .when(
                        sourcing(() -> contractCallLocalWithFunctionAbi(
                                        mirrorAddr.get(), getABIFor(FUNCTION, "returnThis", RETURNER))
                                .payingWith(GENESIS)
                                .exposingTypedResultsTo(results -> {
                                    LOG.info(RETURNER_REPORTED_LOG_MESSAGE, results);
                                    staticCallMirrorAns.set((BigInteger) results[0]);
                                })),
                        sourcing(() -> contractCallLocalWithFunctionAbi(
                                        aliasAddr.get(), getABIFor(FUNCTION, "returnThis", RETURNER))
                                .payingWith(GENESIS)
                                .exposingTypedResultsTo(results -> {
                                    LOG.info("Returner reported {} when" + " called with alias" + " address", results);
                                    staticCallAliasAns.set((BigInteger) results[0]);
                                })))
                .then(
                        withOpContext((spec, opLog) -> {
                            assertEquals(
                                    staticCallAliasAns.get(),
                                    staticCallMirrorAns.get(),
                                    "Static call with mirror address should be same as call" + " with alias");
                            assertTrue(
                                    aliasAddr
                                            .get()
                                            .endsWith(staticCallAliasAns.get().toString(16)),
                                    "Alias should get priority over mirror address");
                        }),
                        sourcing(() -> contractCallWithFunctionAbi(
                                        aliasAddr.get(), getABIFor(FUNCTION, "createPlaceholder", RETURNER))
                                .gas(4_000_000L)
                                .payingWith(GENESIS)
                                .via(CREATION)));
    }

<<<<<<< HEAD
    @SuppressWarnings("java:S5669")
    @HapiTest
    private HapiSpec canInternallyCallAliasedAddressesOnlyViaCreate2Address() {
        final var contract = "AddressValueRet";
        final var aliasCall = "aliasCall";
        final var mirrorCall = "mirrorCall";

        final AtomicReference<String> aliasAddr = new AtomicReference<>();
        final AtomicReference<String> mirrorAddr = new AtomicReference<>();
        final AtomicReference<BigInteger> staticCallAliasAns = new AtomicReference<>();
        final AtomicReference<BigInteger> staticCallMirrorAns = new AtomicReference<>();

        final var salt = unhex(SALT);

        return defaultHapiSpec("CanInternallyCallAliasedAddressesOnlyViaCreate2Address")
                .given(
                        uploadInitCode(contract),
                        contractCreate(contract).payingWith(GENESIS),
                        contractCall(contract, "createReturner", salt)
                                .payingWith(GENESIS)
                                .gas(4_000_000L)
                                .via(CREATE_2_TXN),
                        captureOneChildCreate2MetaFor(RETURNER, CREATE_2_TXN, mirrorAddr, aliasAddr))
                .when(
                        sourcing(() -> contractCallLocal(contract, CALL_RETURNER, asHeadlongAddress(mirrorAddr.get()))
                                .hasAnswerOnlyPrecheck(CONTRACT_REVERT_EXECUTED)
                                .payingWith(GENESIS)
                                .exposingTypedResultsTo(results -> {
                                    LOG.info(RETURNER_REPORTED_LOG_MESSAGE, results);
                                    staticCallMirrorAns.set((BigInteger) results[0]);
                                })),
                        sourcing(() -> contractCallLocal(contract, CALL_RETURNER, asHeadlongAddress(aliasAddr.get()))
                                .payingWith(GENESIS)
                                .exposingTypedResultsTo(results -> {
                                    LOG.info("Returner reported {} when" + " called with alias" + " address", results);
                                    staticCallAliasAns.set((BigInteger) results[0]);
                                })),
                        sourcing(() -> contractCall(contract, CALL_RETURNER, asHeadlongAddress(aliasAddr.get()))
                                .payingWith(GENESIS)
                                .via(aliasCall)),
                        sourcing(() -> contractCall(contract, CALL_RETURNER, asHeadlongAddress(mirrorAddr.get()))
                                .hasKnownStatus(CONTRACT_REVERT_EXECUTED)
                                .payingWith(GENESIS)
                                .via(mirrorCall)))
                .then(withOpContext((spec, opLog) -> {
                    final var mirrorLookup = getTxnRecord(mirrorCall);
                    allRunFor(spec, mirrorLookup);
                    final var mirrorResult = mirrorLookup
                            .getResponseRecord()
                            .getContractCallResult()
                            .getContractCallResult();
                    assertEquals(
                            ByteString.EMPTY,
                            mirrorResult,
                            "Internal calls with mirror address should not be" + " possible for aliased contracts");
                }));
    }

=======
>>>>>>> 3c5873dd
    private HapiContractCallLocal setExpectedCreate2Address(
            String contract,
            BigInteger salt,
            AtomicReference<String> expectedCreate2Address,
            AtomicReference<byte[]> testContractInitcode) {
        return contractCallLocal(contract, GET_ADDRESS, testContractInitcode.get(), salt)
                .exposingTypedResultsTo(results -> {
                    LOG.info(CONTRACT_REPORTED_ADDRESS_MESSAGE, results);
                    final var expectedAddrBytes = (Address) results[0];
                    final var hexedAddress = hex(
                            Bytes.fromHexString(expectedAddrBytes.toString()).toArray());
                    LOG.info(EXPECTED_CREATE2_ADDRESS_MESSAGE, hexedAddress);
                    expectedCreate2Address.set(hexedAddress);
                })
                .payingWith(GENESIS);
    }

    private HapiCryptoTransfer lazyCreateAccount(
            String creation,
            AtomicReference<String> expectedCreate2Address,
            AtomicReference<TokenID> ftId,
            AtomicReference<TokenID> nftId,
            AtomicReference<ByteString> partyAlias) {
        return cryptoTransfer((spec, b) -> {
                    final var defaultPayerId = spec.registry().getAccountID(DEFAULT_PAYER);
                    b.setTransfers(TransferList.newBuilder()
                                    .addAccountAmounts(aaWith(
                                            ByteString.copyFrom(CommonUtils.unhex(expectedCreate2Address.get())),
                                            +ONE_HBAR))
                                    .addAccountAmounts(aaWith(defaultPayerId, -ONE_HBAR)))
                            .addTokenTransfers(TokenTransferList.newBuilder()
                                    .setToken(ftId.get())
                                    .addTransfers(aaWith(partyAlias.get(), -500))
                                    .addTransfers(aaWith(
                                            ByteString.copyFrom(CommonUtils.unhex(expectedCreate2Address.get())),
                                            +500)))
                            .addTokenTransfers(TokenTransferList.newBuilder()
                                    .setToken(nftId.get())
                                    .addNftTransfers(ocWith(
                                            accountId(partyAlias.get()),
                                            accountId(ByteString.copyFrom(
                                                    CommonUtils.unhex(expectedCreate2Address.get()))),
                                            1L)));
                })
                .signedBy(DEFAULT_PAYER, PARTY)
                .fee(ONE_HBAR)
                .via(creation);
    }

    private HapiContractCallLocal assertCreate2Address(
            String contract,
            BigInteger salt,
            AtomicReference<String> expectedCreate2Address,
            AtomicReference<byte[]> testContractInitcode) {
        return contractCallLocal(contract, GET_ADDRESS, testContractInitcode.get(), salt)
                .exposingTypedResultsTo(results -> {
                    LOG.info(CONTRACT_REPORTED_ADDRESS_MESSAGE, results);
                    final var addrBytes = (Address) results[0];
                    final var hexedAddress =
                            hex(Bytes.fromHexString(addrBytes.toString()).toArray());
                    LOG.info(EXPECTED_CREATE2_ADDRESS_MESSAGE, hexedAddress);

                    assertEquals(expectedCreate2Address.get(), hexedAddress);
                })
                .payingWith(GENESIS);
    }

    private CustomSpecAssert setIdentifiers(
            AtomicReference<TokenID> ftId,
            AtomicReference<TokenID> nftId,
            AtomicReference<AccountID> partyId,
            AtomicReference<ByteString> partyAlias) {
        return withOpContext((spec, opLog) -> {
            final var registry = spec.registry();
            ftId.set(registry.getTokenID(A_TOKEN));
            nftId.set(registry.getTokenID(NFT_INFINITE_SUPPLY_TOKEN));
            partyId.set(registry.getAccountID(PARTY));
            partyAlias.set(ByteString.copyFrom(asSolidityAddress(partyId.get())));
        });
    }

    private String asLiteralHexed(final Address address) {
        return address.toString().substring(2);
    }
}<|MERGE_RESOLUTION|>--- conflicted
+++ resolved
@@ -1267,7 +1267,6 @@
                                 .via(CREATION)));
     }
 
-<<<<<<< HEAD
     @SuppressWarnings("java:S5669")
     @HapiTest
     private HapiSpec canInternallyCallAliasedAddressesOnlyViaCreate2Address() {
@@ -1326,8 +1325,6 @@
                 }));
     }
 
-=======
->>>>>>> 3c5873dd
     private HapiContractCallLocal setExpectedCreate2Address(
             String contract,
             BigInteger salt,
