/*
 * Copyright (C) 2022-2023 Hedera Hashgraph, LLC
 *
 * Licensed under the Apache License, Version 2.0 (the "License");
 * you may not use this file except in compliance with the License.
 * You may obtain a copy of the License at
 *
 *      http://www.apache.org/licenses/LICENSE-2.0
 *
 * Unless required by applicable law or agreed to in writing, software
 * distributed under the License is distributed on an "AS IS" BASIS,
 * WITHOUT WARRANTIES OR CONDITIONS OF ANY KIND, either express or implied.
 * See the License for the specific language governing permissions and
 * limitations under the License.
 */

package com.hedera.services.bdd.suites.contract.opcodes;

import static com.hedera.services.bdd.junit.TestTags.SMART_CONTRACT;
import static com.hedera.services.bdd.spec.HapiPropertySource.accountIdFromHexedMirrorAddress;
import static com.hedera.services.bdd.spec.HapiPropertySource.asContractString;
import static com.hedera.services.bdd.spec.HapiPropertySource.asHexedSolidityAddress;
import static com.hedera.services.bdd.spec.HapiPropertySource.asSolidityAddress;
import static com.hedera.services.bdd.spec.HapiPropertySource.contractIdFromHexedMirrorAddress;
import static com.hedera.services.bdd.spec.HapiPropertySource.explicitBytesOf;
import static com.hedera.services.bdd.spec.HapiPropertySource.literalIdFromHexedMirrorAddress;
import static com.hedera.services.bdd.spec.HapiSpec.defaultHapiSpec;
import static com.hedera.services.bdd.spec.assertions.AccountInfoAsserts.accountWith;
import static com.hedera.services.bdd.spec.assertions.AssertUtils.inOrder;
import static com.hedera.services.bdd.spec.assertions.ContractFnResultAsserts.isLiteralResult;
import static com.hedera.services.bdd.spec.assertions.ContractFnResultAsserts.resultWith;
import static com.hedera.services.bdd.spec.assertions.ContractInfoAsserts.contractWith;
import static com.hedera.services.bdd.spec.assertions.ContractLogAsserts.logWith;
import static com.hedera.services.bdd.spec.assertions.TransactionRecordAsserts.recordWith;
import static com.hedera.services.bdd.spec.queries.QueryVerbs.contractCallLocal;
import static com.hedera.services.bdd.spec.queries.QueryVerbs.contractCallLocalWithFunctionAbi;
import static com.hedera.services.bdd.spec.queries.QueryVerbs.getAccountBalance;
import static com.hedera.services.bdd.spec.queries.QueryVerbs.getAccountInfo;
import static com.hedera.services.bdd.spec.queries.QueryVerbs.getAliasedAccountInfo;
import static com.hedera.services.bdd.spec.queries.QueryVerbs.getAliasedContractBalance;
import static com.hedera.services.bdd.spec.queries.QueryVerbs.getContractBytecode;
import static com.hedera.services.bdd.spec.queries.QueryVerbs.getContractInfo;
import static com.hedera.services.bdd.spec.queries.QueryVerbs.getLiteralAliasContractInfo;
import static com.hedera.services.bdd.spec.queries.QueryVerbs.getTxnRecord;
import static com.hedera.services.bdd.spec.queries.crypto.ExpectedTokenRel.relationshipWith;
import static com.hedera.services.bdd.spec.transactions.TxnVerbs.contractCall;
import static com.hedera.services.bdd.spec.transactions.TxnVerbs.contractCallWithFunctionAbi;
import static com.hedera.services.bdd.spec.transactions.TxnVerbs.contractCreate;
import static com.hedera.services.bdd.spec.transactions.TxnVerbs.contractDelete;
import static com.hedera.services.bdd.spec.transactions.TxnVerbs.contractUpdate;
import static com.hedera.services.bdd.spec.transactions.TxnVerbs.cryptoCreate;
import static com.hedera.services.bdd.spec.transactions.TxnVerbs.cryptoTransfer;
import static com.hedera.services.bdd.spec.transactions.TxnVerbs.ethereumCryptoTransferToAddress;
import static com.hedera.services.bdd.spec.transactions.TxnVerbs.mintToken;
import static com.hedera.services.bdd.spec.transactions.TxnVerbs.tokenCreate;
import static com.hedera.services.bdd.spec.transactions.TxnVerbs.tokenUpdate;
import static com.hedera.services.bdd.spec.transactions.TxnVerbs.uploadInitCode;
import static com.hedera.services.bdd.spec.transactions.contract.HapiParserUtil.asHeadlongAddress;
import static com.hedera.services.bdd.spec.transactions.crypto.HapiCryptoTransfer.tinyBarsFromAccountToAlias;
import static com.hedera.services.bdd.spec.transactions.token.TokenMovement.moving;
import static com.hedera.services.bdd.spec.transactions.token.TokenMovement.movingUnique;
import static com.hedera.services.bdd.spec.utilops.CustomSpecAssert.allRunFor;
import static com.hedera.services.bdd.spec.utilops.UtilVerbs.childRecordsCheck;
import static com.hedera.services.bdd.spec.utilops.UtilVerbs.inParallel;
import static com.hedera.services.bdd.spec.utilops.UtilVerbs.logIt;
import static com.hedera.services.bdd.spec.utilops.UtilVerbs.newKeyNamed;
import static com.hedera.services.bdd.spec.utilops.UtilVerbs.sourcing;
import static com.hedera.services.bdd.spec.utilops.UtilVerbs.withOpContext;
import static com.hedera.services.bdd.suites.contract.Utils.FunctionType.FUNCTION;
import static com.hedera.services.bdd.suites.contract.Utils.aaWith;
import static com.hedera.services.bdd.suites.contract.Utils.accountId;
import static com.hedera.services.bdd.suites.contract.Utils.aliasContractIdKey;
import static com.hedera.services.bdd.suites.contract.Utils.aliasDelegateContractKey;
import static com.hedera.services.bdd.suites.contract.Utils.asAddress;
import static com.hedera.services.bdd.suites.contract.Utils.captureChildCreate2MetaFor;
import static com.hedera.services.bdd.suites.contract.Utils.captureOneChildCreate2MetaFor;
import static com.hedera.services.bdd.suites.contract.Utils.getABIFor;
import static com.hedera.services.bdd.suites.contract.Utils.ocWith;
import static com.hedera.services.bdd.suites.crypto.AutoAccountCreationSuite.A_TOKEN;
import static com.hedera.services.bdd.suites.crypto.AutoAccountCreationSuite.LAZY_MEMO;
import static com.hedera.services.bdd.suites.crypto.AutoAccountCreationSuite.NFT_CREATE;
import static com.hedera.services.bdd.suites.crypto.AutoAccountCreationSuite.NFT_INFINITE_SUPPLY_TOKEN;
import static com.hedera.services.bdd.suites.crypto.AutoAccountCreationSuite.PARTY;
import static com.hedera.services.bdd.suites.crypto.AutoAccountCreationSuite.TOKEN_A_CREATE;
import static com.hedera.services.bdd.suites.token.TokenAssociationSpecs.MULTI_KEY;
import static com.hedera.services.bdd.suites.utils.contracts.precompile.HTSPrecompileResult.htsPrecompileResult;
import static com.hederahashgraph.api.proto.java.ResponseCodeEnum.ACCOUNT_STILL_OWNS_NFTS;
import static com.hederahashgraph.api.proto.java.ResponseCodeEnum.CONTRACT_DELETED;
import static com.hederahashgraph.api.proto.java.ResponseCodeEnum.CONTRACT_REVERT_EXECUTED;
import static com.hederahashgraph.api.proto.java.ResponseCodeEnum.INVALID_CONTRACT_ID;
import static com.hederahashgraph.api.proto.java.ResponseCodeEnum.INVALID_FULL_PREFIX_SIGNATURE_FOR_PRECOMPILE;
import static com.hederahashgraph.api.proto.java.ResponseCodeEnum.INVALID_SOLIDITY_ADDRESS;
import static com.hederahashgraph.api.proto.java.ResponseCodeEnum.OBTAINER_SAME_CONTRACT_ID;
import static com.hederahashgraph.api.proto.java.ResponseCodeEnum.REVERTED_SUCCESS;
import static com.hederahashgraph.api.proto.java.ResponseCodeEnum.SUCCESS;
import static com.hederahashgraph.api.proto.java.ResponseCodeEnum.TRANSACTION_REQUIRES_ZERO_TOKEN_BALANCES;
import static com.hederahashgraph.api.proto.java.TokenSupplyType.FINITE;
import static com.hederahashgraph.api.proto.java.TokenType.FUNGIBLE_COMMON;
import static com.hederahashgraph.api.proto.java.TokenType.NON_FUNGIBLE_UNIQUE;
import static com.swirlds.common.utility.CommonUtils.hex;
import static com.swirlds.common.utility.CommonUtils.unhex;
import static org.junit.jupiter.api.Assertions.assertArrayEquals;
import static org.junit.jupiter.api.Assertions.assertEquals;
import static org.junit.jupiter.api.Assertions.assertNotEquals;
import static org.junit.jupiter.api.Assertions.assertTrue;

import com.esaulpaugh.headlong.abi.Address;
import com.google.protobuf.ByteString;
import com.hedera.node.app.hapi.utils.contracts.ParsingConstants.FunctionType;
import com.hedera.services.bdd.junit.HapiTest;
import com.hedera.services.bdd.junit.HapiTestSuite;
import com.hedera.services.bdd.spec.HapiPropertySource;
import com.hedera.services.bdd.spec.HapiSpec;
import com.hedera.services.bdd.spec.HapiSpecOperation;
import com.hedera.services.bdd.spec.queries.contract.HapiContractCallLocal;
import com.hedera.services.bdd.spec.transactions.contract.HapiParserUtil;
import com.hedera.services.bdd.spec.transactions.crypto.HapiCryptoTransfer;
import com.hedera.services.bdd.spec.utilops.CustomSpecAssert;
import com.hedera.services.bdd.suites.HapiSuite;
import com.hederahashgraph.api.proto.java.AccountID;
import com.hederahashgraph.api.proto.java.ContractID;
import com.hederahashgraph.api.proto.java.NftTransfer;
import com.hederahashgraph.api.proto.java.TokenID;
import com.hederahashgraph.api.proto.java.TokenSupplyType;
import com.hederahashgraph.api.proto.java.TokenTransferList;
import com.hederahashgraph.api.proto.java.TokenType;
import com.hederahashgraph.api.proto.java.TransferList;
import com.swirlds.common.utility.CommonUtils;
import java.math.BigInteger;
import java.util.List;
import java.util.concurrent.atomic.AtomicLong;
import java.util.concurrent.atomic.AtomicReference;
import java.util.stream.IntStream;
import org.apache.logging.log4j.LogManager;
import org.apache.logging.log4j.Logger;
import org.apache.tuweni.bytes.Bytes;
import org.junit.jupiter.api.Tag;

@HapiTestSuite
@Tag(SMART_CONTRACT)
public class Create2OperationSuite extends HapiSuite {

    public static final String GET_BYTECODE = "getBytecode";
    public static final String DEPLOY = "deploy";
    public static final String SALT = "aabbccddeeff0011aabbccddeeff0011aabbccddeeff0011aabbccddeeff0011";
    public static final String RETURNER_REPORTED_LOG_MESSAGE = "Returner reported {} when called with mirror address";
    public static final String CONTRACT_REPORTED_LOG_MESSAGE = "Contract reported TestContract initcode is {} bytes";
    public static final String CONTRACT_REPORTED_ADDRESS_MESSAGE = "Contract reported address results {}";
    public static final String EXPECTED_CREATE2_ADDRESS_MESSAGE = "  --> Expected CREATE2 address is {}";
    public static final String GET_ADDRESS = "getAddress";
    private static final Logger LOG = LogManager.getLogger(Create2OperationSuite.class);
    private static final String CREATION = "creation";
    private static final String CREATE_2_TXN = "create2Txn";
    private static final String SWISS = "swiss";
    private static final String RETURNER = "Returner";
    private static final String CALL_RETURNER = "callReturner";
    private static final String ADMIN_KEY = "adminKey";
    private static final String ENTITY_MEMO = "JUST DO IT";
    private static final String DELETED_CREATE_2_LOG = "Deleted the deployed CREATE2 contract using HAPI";

    public static void main(String... args) {
        new Create2OperationSuite().runSuiteSync();
    }

    @Override
    protected Logger getResultsLogger() {
        return LOG;
    }

    @Override
    public boolean canRunConcurrent() {
        return false;
    }

    @Override
    public List<HapiSpec> getSpecsInSuite() {
        return List.of(
                create2FactoryWorksAsExpected(),
                payableCreate2WorksAsExpected(),
                canDeleteViaAlias(),
                cannotSelfDestructToMirrorAddress(),
                priorityAddressIsCreate2ForStaticHapiCalls(),
                canInternallyCallAliasedAddressesOnlyViaCreate2Address(),
                create2InputAddressIsStableWithTopLevelCallWhetherMirrorOrAliasIsUsed(),
                canUseAliasesInPrecompilesAndContractKeys(),
                inlineCreateCanFailSafely(),
                inlineCreate2CanFailSafely(),
                allLogOpcodesResolveExpectedContractId(),
                eip1014AliasIsPriorityInErcOwnerPrecompile(),
                canAssociateInConstructor(),
                /* --- HIP 583 --- */
                canMergeCreate2ChildWithHollowAccount(),
                canMergeCreate2MultipleCreatesWithHollowAccount(),
                canCallFinalizedContractViaHapi());
    }

    @SuppressWarnings("java:S5669")
    @HapiTest
    final HapiSpec allLogOpcodesResolveExpectedContractId() {
        final var contract = "OuterCreator";

        final AtomicLong outerCreatorNum = new AtomicLong();
        final var msg = new byte[] {(byte) 0xAB};
        final var noisyTxn = "noisyTxn";

        return defaultHapiSpec("AllLogOpcodesResolveExpectedContractId")
                .given(
                        uploadInitCode(contract),
                        contractCreate(contract)
                                .payingWith(GENESIS)
                                .via(CREATION)
                                .exposingNumTo(outerCreatorNum::set))
                .when(contractCall(contract, "startChain", msg).gas(4_000_000).via(noisyTxn))
                .then(sourcing(() -> {
                    final var idOfFirstThreeLogs = "0.0." + (outerCreatorNum.get() + 1);
                    final var idOfLastTwoLogs = "0.0." + (outerCreatorNum.get() + 2);
                    return getTxnRecord(noisyTxn)
                            .andAllChildRecords()
                            .hasPriority(recordWith()
                                    .contractCallResult(resultWith()
                                            .logs(inOrder(
                                                    logWith().contract(idOfFirstThreeLogs),
                                                    logWith().contract(idOfFirstThreeLogs),
                                                    logWith().contract(idOfFirstThreeLogs),
                                                    logWith().contract(idOfLastTwoLogs),
                                                    logWith().contract(idOfLastTwoLogs)))))
                            .logged();
                }));
    }

    // https://github.com/hashgraph/hedera-services/issues/2868
    @HapiTest
    final HapiSpec inlineCreate2CanFailSafely() {
        final var tcValue = 1_234L;
        final var contract = "RevertingCreateFactory";
        final var foo = BigInteger.valueOf(22);
        final var salt = BigInteger.valueOf(23);
        final var timesToFail = 7;
        final AtomicLong factoryEntityNum = new AtomicLong();
        final AtomicReference<String> factoryEvmAddress = new AtomicReference<>();
        final AtomicReference<byte[]> testContractInitcode = new AtomicReference<>();

        return defaultHapiSpec("InlineCreate2CanFailSafely")
                .given(
                        uploadInitCode(contract),
                        contractCreate(contract)
                                .payingWith(GENESIS)
                                .via(CREATION)
                                .exposingNumTo(num -> {
                                    factoryEntityNum.set(num);
                                    factoryEvmAddress.set(asHexedSolidityAddress(0, 0, num));
                                }))
                .when(sourcing(
                        () -> contractCallLocal(contract, GET_BYTECODE, asHeadlongAddress(factoryEvmAddress.get()), foo)
                                .exposingTypedResultsTo(results -> {
                                    final var tcInitcode = (byte[]) results[0];
                                    testContractInitcode.set(tcInitcode);
                                    LOG.info(CONTRACT_REPORTED_LOG_MESSAGE, tcInitcode.length);
                                })
                                .payingWith(GENESIS)
                                .nodePayment(ONE_HBAR)))
                .then(
                        inParallel(IntStream.range(0, timesToFail)
                                .mapToObj(i ->
                                        sourcing(() -> contractCall(contract, DEPLOY, testContractInitcode.get(), salt)
                                                .payingWith(GENESIS)
                                                .gas(4_000_000L)
                                                .sending(tcValue)
                                                .via(CREATION)))
                                .toArray(HapiSpecOperation[]::new)),
                        sourcing(() -> cryptoCreate("nextUp")
                                .exposingCreatedIdTo(id -> LOG.info(
                                        "Next entity num was {}" + " instead of expected" + " {}",
                                        id.getAccountNum(),
                                        factoryEntityNum.get() + 1))));
    }

    @SuppressWarnings("java:S5669")
    @HapiTest
    final HapiSpec inlineCreateCanFailSafely() {
        final var tcValue = 1_234L;
        final var creation = CREATION;
        final var contract = "RevertingCreateFactory";

        final var foo = BigInteger.valueOf(22);
        final var timesToFail = 7;
        final AtomicLong factoryEntityNum = new AtomicLong();
        final AtomicReference<String> factoryEvmAddress = new AtomicReference<>();
        final AtomicReference<byte[]> testContractInitcode = new AtomicReference<>();

        return defaultHapiSpec("InlineCreateCanFailSafely")
                .given(
                        uploadInitCode(contract),
                        contractCreate(contract)
                                .payingWith(GENESIS)
                                .via(creation)
                                .exposingNumTo(num -> {
                                    factoryEntityNum.set(num);
                                    factoryEvmAddress.set(asHexedSolidityAddress(0, 0, num));
                                }))
                .when(sourcing(
                        () -> contractCallLocal(contract, GET_BYTECODE, asHeadlongAddress(factoryEvmAddress.get()), foo)
                                .exposingTypedResultsTo(results -> {
                                    final var tcInitcode = (byte[]) results[0];
                                    testContractInitcode.set(tcInitcode);
                                    LOG.info(CONTRACT_REPORTED_LOG_MESSAGE, tcInitcode.length);
                                })
                                .payingWith(GENESIS)
                                .nodePayment(ONE_HBAR)))
                .then(
                        inParallel(IntStream.range(0, timesToFail)
                                .mapToObj(i -> sourcing(
                                        () -> contractCall(contract, DEPLOY, testContractInitcode.get(), BigInteger.ONE)
                                                .payingWith(GENESIS)
                                                .gas(4_000_000L)
                                                .sending(tcValue)
                                                .via(creation)))
                                .toArray(HapiSpecOperation[]::new)),
                        sourcing(() -> cryptoCreate("nextUp")
                                .exposingCreatedIdTo(id -> LOG.info(
                                        "Next entity num was {}" + " instead of expected" + " {}",
                                        id.getAccountNum(),
                                        factoryEntityNum.get() + 1))));
    }

    @HapiTest
    final HapiSpec canAssociateInConstructor() {
        final var token = "token";
        final var contract = "SelfAssociating";
        final AtomicReference<String> tokenMirrorAddr = new AtomicReference<>();

        return defaultHapiSpec("CanAssociateInConstructor")
                .given(
                        uploadInitCode(contract),
                        tokenCreate(token)
                                .exposingCreatedIdTo(
                                        id -> tokenMirrorAddr.set(hex(asAddress(HapiPropertySource.asToken(id))))))
                .when(sourcing(() -> contractCreate(contract, asHeadlongAddress(tokenMirrorAddr.get()))
                        .payingWith(GENESIS)
                        .omitAdminKey()
                        .gas(4_000_000)
                        .via(CREATION)))
                .then(
                        //						tokenDissociate(contract, token)
                        getContractInfo(contract).logged());
    }

    @HapiTest
    final HapiSpec payableCreate2WorksAsExpected() {
        final var contract = "PayableCreate2Deploy";
        AtomicReference<String> tcMirrorAddr2 = new AtomicReference<>();
        AtomicReference<String> tcAliasAddr2 = new AtomicReference<>();

        return defaultHapiSpec("PayableCreate2WorksAsExpected")
                .given(
                        // FUTURE - enable this; current failure is missing transactionFee field
                        //                        snapshotMode(FUZZY_MATCH_AGAINST_HAPI_TEST_STREAMS),
                        uploadInitCode(contract),
                        contractCreate(contract).payingWith(GENESIS).gas(1_000_000))
                .when(
                        contractCall(contract, "testPayableCreate")
                                .sending(100L)
                                .via("testCreate2"),
                        captureOneChildCreate2MetaFor(
                                "Test contract create2", "testCreate2", tcMirrorAddr2, tcAliasAddr2))
                .then(sourcing(() ->
                        getContractInfo(tcMirrorAddr2.get()).has(contractWith().balance(100))));
    }

    // https://github.com/hashgraph/hedera-services/issues/2867
    // https://github.com/hashgraph/hedera-services/issues/2868
    @SuppressWarnings("java:S5960")
    @HapiTest
    final HapiSpec create2FactoryWorksAsExpected() {
        final var tcValue = 1_234L;
        final var contract = "Create2Factory";
        final var testContract = "TestContract";
        final var salt = BigInteger.valueOf(42);
        final var adminKey = ADMIN_KEY;
        final var replAdminKey = "replAdminKey";
        final var customAutoRenew = 7776001L;
        final var autoRenewAccountID = "autoRenewAccount";
        final AtomicReference<String> factoryEvmAddress = new AtomicReference<>();
        final AtomicReference<String> expectedCreate2Address = new AtomicReference<>();
        final AtomicReference<String> expectedMirrorAddress = new AtomicReference<>();
        final AtomicReference<byte[]> testContractInitcode = new AtomicReference<>();
        final AtomicReference<byte[]> bytecodeFromMirror = new AtomicReference<>();
        final AtomicReference<byte[]> bytecodeFromAlias = new AtomicReference<>();
        final AtomicReference<String> mirrorLiteralId = new AtomicReference<>();

        return defaultHapiSpec("Create2FactoryWorksAsExpected")
                .given(
                        newKeyNamed(adminKey),
                        newKeyNamed(replAdminKey),
                        uploadInitCode(contract),
                        cryptoCreate(autoRenewAccountID).balance(ONE_HUNDRED_HBARS),
                        contractCreate(contract)
                                .payingWith(GENESIS)
                                .adminKey(adminKey)
                                .entityMemo(ENTITY_MEMO)
                                .autoRenewSecs(customAutoRenew)
                                .autoRenewAccountId(autoRenewAccountID)
                                .via(CREATE_2_TXN)
                                .exposingNumTo(num -> factoryEvmAddress.set(asHexedSolidityAddress(0, 0, num))),
                        getContractInfo(contract)
                                .has(contractWith().autoRenewAccountId(autoRenewAccountID))
                                .logged())
                .when(
                        sourcing(() -> contractCallLocal(
                                        contract, GET_BYTECODE, asHeadlongAddress(factoryEvmAddress.get()), salt)
                                .exposingTypedResultsTo(results -> {
                                    final var tcInitcode = (byte[]) results[0];
                                    testContractInitcode.set(tcInitcode);
                                    LOG.info(CONTRACT_REPORTED_LOG_MESSAGE, tcInitcode.length);
                                })
                                .payingWith(GENESIS)
                                .nodePayment(ONE_HBAR)),
                        sourcing(() -> setExpectedCreate2Address(
                                contract, salt, expectedCreate2Address, testContractInitcode)),
                        // https://github.com/hashgraph/hedera-services/issues/2867 - cannot
                        // re-create same address
                        sourcing(() -> contractCall(contract, "wronglyDeployTwice", testContractInitcode.get(), salt)
                                .payingWith(GENESIS)
                                .gas(4_000_000L)
                                .sending(tcValue)
                                .hasKnownStatusFrom(INVALID_SOLIDITY_ADDRESS, CONTRACT_REVERT_EXECUTED)),
                        sourcing(() -> getContractInfo(expectedCreate2Address.get())
                                .hasCostAnswerPrecheck(INVALID_CONTRACT_ID)),
                        sourcing(() -> contractCall(contract, DEPLOY, testContractInitcode.get(), salt)
                                .payingWith(GENESIS)
                                .gas(4_000_000L)
                                .sending(tcValue)),
                        sourcing(() ->
                                contractDelete(expectedCreate2Address.get()).signedBy(DEFAULT_PAYER, adminKey)),
                        logIt(DELETED_CREATE_2_LOG),
                        sourcing(() -> contractCall(contract, DEPLOY, testContractInitcode.get(), salt)
                                .payingWith(GENESIS)
                                .gas(4_000_000L)
                                .sending(tcValue)
                                .via(CREATE_2_TXN)),
                        logIt("Re-deployed the CREATE2 contract"),
                        sourcing(() -> childRecordsCheck(
                                CREATE_2_TXN,
                                SUCCESS,
                                recordWith()
                                        .contractCreateResult(
                                                resultWith().hexedEvmAddress(expectedCreate2Address.get()))
                                        .status(SUCCESS))),
                        withOpContext((spec, opLog) -> {
                            final var parentId = spec.registry().getContractId(contract);
                            final var childId = ContractID.newBuilder()
                                    .setContractNum(parentId.getContractNum() + 2L)
                                    .build();
                            mirrorLiteralId.set("0.0." + childId.getContractNum());
                            expectedMirrorAddress.set(hex(asSolidityAddress(childId)));
                        }),
                        sourcing(() ->
                                getContractBytecode(mirrorLiteralId.get()).exposingBytecodeTo(bytecodeFromMirror::set)),
                        // https://github.com/hashgraph/hedera-services/issues/2874
                        sourcing(() -> getContractBytecode(expectedCreate2Address.get())
                                .exposingBytecodeTo(bytecodeFromAlias::set)),
                        withOpContext((spec, opLog) -> assertArrayEquals(
                                bytecodeFromAlias.get(),
                                bytecodeFromMirror.get(),
                                "Bytecode should be get-able using alias")),
                        sourcing(() -> contractUpdate(expectedCreate2Address.get())
                                .signedBy(DEFAULT_PAYER, adminKey, replAdminKey)
                                .newKey(replAdminKey)))
                .then(
                        sourcing(() -> contractCall(contract, DEPLOY, testContractInitcode.get(), salt)
                                .payingWith(GENESIS)
                                .gas(4_000_000L)
                                /* Cannot repeat CREATE2 with same args without destroying the existing contract */
                                .hasKnownStatusFrom(INVALID_SOLIDITY_ADDRESS, CONTRACT_REVERT_EXECUTED)),
                        // https://github.com/hashgraph/hedera-services/issues/2874
                        // autoRenewAccountID is inherited from the sender
                        sourcing(() -> getContractInfo(expectedCreate2Address.get())
                                .has(contractWith()
                                        .addressOrAlias(expectedCreate2Address.get())
                                        .autoRenewAccountId(autoRenewAccountID))
                                .logged()),
                        sourcing(() -> contractCallLocalWithFunctionAbi(
                                        expectedCreate2Address.get(), getABIFor(FUNCTION, "getBalance", testContract))
                                .payingWith(GENESIS)
                                .has(resultWith()
                                        .resultThruAbi(
                                                getABIFor(FUNCTION, "getBalance", testContract),
                                                isLiteralResult(new Object[] {BigInteger.valueOf(tcValue)})))),
                        // autoRenewAccountID is inherited from the sender
                        sourcing(() -> getContractInfo(expectedMirrorAddress.get())
                                .has(contractWith()
                                        .adminKey(replAdminKey)
                                        .addressOrAlias(expectedCreate2Address.get())
                                        .autoRenewAccountId(autoRenewAccountID))
                                .logged()),
                        sourcing(() -> contractCallWithFunctionAbi(
                                        expectedCreate2Address.get(),
                                        getABIFor(FUNCTION, "vacateAddress", testContract))
                                .payingWith(GENESIS)),
                        sourcing(() -> getContractInfo(expectedCreate2Address.get())
                                .hasCostAnswerPrecheck(INVALID_CONTRACT_ID)));
    }

    @SuppressWarnings("java:S5960")
    @HapiTest
    final HapiSpec canMergeCreate2ChildWithHollowAccount() {
        final var tcValue = 1_234L;
        final var contract = "Create2Factory";
        final var creation = CREATION;
        final var salt = BigInteger.valueOf(42);
        final var adminKey = ADMIN_KEY;
        final AtomicReference<String> factoryEvmAddress = new AtomicReference<>();
        final AtomicReference<String> expectedCreate2Address = new AtomicReference<>();
        final AtomicReference<String> hollowCreationAddress = new AtomicReference<>();
        final AtomicReference<String> mergedAliasAddr = new AtomicReference<>();
        final AtomicReference<String> mergedMirrorAddr = new AtomicReference<>();
        final AtomicReference<byte[]> testContractInitcode = new AtomicReference<>();

        final var initialTokenSupply = 1000;
        final AtomicReference<TokenID> ftId = new AtomicReference<>();
        final AtomicReference<TokenID> nftId = new AtomicReference<>();
        final AtomicReference<AccountID> partyId = new AtomicReference<>();
        final AtomicReference<ByteString> partyAlias = new AtomicReference<>();

        return defaultHapiSpec("CanMergeCreate2ChildWithHollowAccount")
                .given(
                        //                        // FUTURE - enable this; current failure is missing transactionFee
                        // field
                        //                        snapshotMode(
                        //                                FUZZY_MATCH_AGAINST_HAPI_TEST_STREAMS,
                        //                                // This contract uses entity addresses in its function
                        // parameters and
                        //                                // call results, which makes it excessively difficult to
                        // fuzzy-match
                        //                                // the "contractCallResult" and "functionParameters" fields
                        //                                NONDETERMINISTIC_CONTRACT_CALL_RESULTS,
                        //                                NONDETERMINISTIC_FUNCTION_PARAMETERS),
                        newKeyNamed(adminKey),
                        newKeyNamed(MULTI_KEY),
                        uploadInitCode(contract),
                        contractCreate(contract)
                                .payingWith(GENESIS)
                                .adminKey(adminKey)
                                .entityMemo(ENTITY_MEMO)
                                .via(CREATE_2_TXN)
                                .exposingNumTo(num -> factoryEvmAddress.set(asHexedSolidityAddress(0, 0, num))),
                        cryptoCreate(PARTY).maxAutomaticTokenAssociations(2),
                        tokenCreate(A_TOKEN)
                                .tokenType(FUNGIBLE_COMMON)
                                .supplyType(FINITE)
                                .initialSupply(initialTokenSupply)
                                .maxSupply(10L * initialTokenSupply)
                                .treasury(PARTY)
                                .via(TOKEN_A_CREATE),
                        tokenCreate(NFT_INFINITE_SUPPLY_TOKEN)
                                .tokenType(TokenType.NON_FUNGIBLE_UNIQUE)
                                .adminKey(MULTI_KEY)
                                .supplyKey(MULTI_KEY)
                                .supplyType(TokenSupplyType.INFINITE)
                                .initialSupply(0)
                                .treasury(PARTY)
                                .via(NFT_CREATE),
                        mintToken(
                                NFT_INFINITE_SUPPLY_TOKEN,
                                List.of(ByteString.copyFromUtf8("a"), ByteString.copyFromUtf8("b"))),
                        setIdentifiers(ftId, nftId, partyId, partyAlias))
                .when(
                        sourcing(() -> contractCallLocal(
                                        contract, GET_BYTECODE, asHeadlongAddress(factoryEvmAddress.get()), salt)
                                .exposingTypedResultsTo(results -> {
                                    final var tcInitcode = (byte[]) results[0];
                                    testContractInitcode.set(tcInitcode);
                                    LOG.info(CONTRACT_REPORTED_LOG_MESSAGE, tcInitcode.length);
                                })
                                .payingWith(GENESIS)
                                .nodePayment(ONE_HBAR)),
                        sourcing(() -> setExpectedCreate2Address(
                                contract, salt, expectedCreate2Address, testContractInitcode)),
                        // Now create a hollow account at the desired address
                        lazyCreateAccount(creation, expectedCreate2Address, ftId, nftId, partyAlias),
                        getTxnRecord(creation)
                                .andAllChildRecords()
                                .exposingCreationsTo(l -> hollowCreationAddress.set(l.get(0))),
                        sourcing(() ->
                                getAccountInfo(hollowCreationAddress.get()).logged()))
                .then(
                        sourcing(() -> contractCall(contract, "wronglyDeployTwice", testContractInitcode.get(), salt)
                                .payingWith(GENESIS)
                                .gas(4_000_000L)
                                .sending(tcValue)
                                .hasKnownStatusFrom(INVALID_SOLIDITY_ADDRESS, CONTRACT_REVERT_EXECUTED)),
                        sourcing(() -> contractCall(contract, DEPLOY, testContractInitcode.get(), salt)
                                .payingWith(GENESIS)
                                .gas(4_000_000L)
                                .sending(tcValue)
                                .via(CREATE_2_TXN)),
                        captureOneChildCreate2MetaFor(
                                "Merged deployed contract with hollow account",
                                CREATE_2_TXN,
                                mergedMirrorAddr,
                                mergedAliasAddr),
                        sourcing(() -> contractCall(contract, DEPLOY, testContractInitcode.get(), salt)
                                .payingWith(GENESIS)
                                .gas(4_000_000L)
                                /* Cannot repeat CREATE2
                                with same args without destroying the existing contract */

                                .hasKnownStatusFrom(INVALID_SOLIDITY_ADDRESS, CONTRACT_REVERT_EXECUTED)),
                        sourcing(() -> getContractInfo(mergedAliasAddr.get())
                                .has(contractWith()
                                        .numKvPairs(2)
                                        .hasStandinContractKey()
                                        .maxAutoAssociations(2)
                                        .hasAlreadyUsedAutomaticAssociations(2)
                                        .memo(LAZY_MEMO)
                                        .balance(ONE_HBAR + tcValue))
                                .hasToken(relationshipWith(A_TOKEN).balance(500))
                                .hasToken(relationshipWith(NFT_INFINITE_SUPPLY_TOKEN)
                                        .balance(1))
                                .logged()),
                        sourcing(
                                () -> getContractBytecode(mergedAliasAddr.get()).isNonEmpty()),
                        sourcing(() ->
                                assertCreate2Address(contract, salt, expectedCreate2Address, testContractInitcode)));
    }

    @SuppressWarnings("java:S5960")
    @HapiTest
    final HapiSpec canMergeCreate2MultipleCreatesWithHollowAccount() {
        final var tcValue = 1_234L;
        final var contract = "Create2MultipleCreates";
        final var creation = CREATION;
        final var salt = BigInteger.valueOf(42);
        final var adminKey = ADMIN_KEY;
        final AtomicReference<String> factoryEvmAddress = new AtomicReference<>();
        final AtomicReference<String> expectedCreate2Address = new AtomicReference<>();
        final AtomicReference<String> hollowCreationAddress = new AtomicReference<>();
        final AtomicReference<String> mergedAliasAddr = new AtomicReference<>();
        final AtomicReference<String> mergedMirrorAddr = new AtomicReference<>();
        final AtomicReference<byte[]> testContractInitcode = new AtomicReference<>();

        final var initialTokenSupply = 1000;
        final AtomicReference<TokenID> ftId = new AtomicReference<>();
        final AtomicReference<TokenID> nftId = new AtomicReference<>();
        final AtomicReference<AccountID> partyId = new AtomicReference<>();
        final AtomicReference<ByteString> partyAlias = new AtomicReference<>();

        return defaultHapiSpec("CanMergeCreate2MultipleCreatesWithHollowAccount")
                .given(
                        newKeyNamed(adminKey),
                        newKeyNamed(MULTI_KEY),
                        uploadInitCode(contract),
                        contractCreate(contract)
                                .payingWith(GENESIS)
                                .adminKey(adminKey)
                                .entityMemo(ENTITY_MEMO)
                                .gas(10_000_000L)
                                .via(CREATE_2_TXN)
                                .exposingNumTo(num -> factoryEvmAddress.set(asHexedSolidityAddress(0, 0, num))),
                        cryptoCreate(PARTY).maxAutomaticTokenAssociations(2),
                        tokenCreate(A_TOKEN)
                                .tokenType(FUNGIBLE_COMMON)
                                .supplyType(FINITE)
                                .initialSupply(initialTokenSupply)
                                .maxSupply(10L * initialTokenSupply)
                                .treasury(PARTY)
                                .via(TOKEN_A_CREATE),
                        tokenCreate(NFT_INFINITE_SUPPLY_TOKEN)
                                .tokenType(TokenType.NON_FUNGIBLE_UNIQUE)
                                .adminKey(MULTI_KEY)
                                .supplyKey(MULTI_KEY)
                                .supplyType(TokenSupplyType.INFINITE)
                                .initialSupply(0)
                                .treasury(PARTY)
                                .via(NFT_CREATE),
                        mintToken(
                                NFT_INFINITE_SUPPLY_TOKEN,
                                List.of(ByteString.copyFromUtf8("a"), ByteString.copyFromUtf8("b"))),
                        setIdentifiers(ftId, nftId, partyId, partyAlias))
                .when(
                        sourcing(() -> contractCallLocal(
                                        contract, GET_BYTECODE, asHeadlongAddress(factoryEvmAddress.get()), salt)
                                .exposingTypedResultsTo(results -> {
                                    final var tcInitcode = (byte[]) results[0];
                                    testContractInitcode.set(tcInitcode);
                                    LOG.info(CONTRACT_REPORTED_LOG_MESSAGE, tcInitcode.length);
                                })
                                .payingWith(GENESIS)
                                .nodePayment(ONE_HBAR)),
                        sourcing(() -> setExpectedCreate2Address(
                                contract, salt, expectedCreate2Address, testContractInitcode)),
                        // Now create a hollow account at the desired address
                        lazyCreateAccount(creation, expectedCreate2Address, ftId, nftId, partyAlias),
                        getTxnRecord(creation)
                                .andAllChildRecords()
                                .exposingCreationsTo(l -> hollowCreationAddress.set(l.get(0))),
                        sourcing(() ->
                                getAccountInfo(hollowCreationAddress.get()).logged()))
                .then(
                        sourcing(() -> contractCall(contract, DEPLOY, testContractInitcode.get(), salt)
                                .payingWith(GENESIS)
                                .gas(10_000_000L)
                                .sending(tcValue)
                                .via(CREATE_2_TXN)),
                        captureChildCreate2MetaFor(
                                3,
                                2,
                                "Merged deployed contract with hollow account",
                                CREATE_2_TXN,
                                mergedMirrorAddr,
                                mergedAliasAddr),
                        withOpContext((spec, opLog) -> {
                            final var opExpectedMergedNonce = getTxnRecord(CREATE_2_TXN)
                                    .andAllChildRecords()
                                    .hasPriority(recordWith()
                                            .contractCallResult(resultWith()
                                                    .contractWithNonce(
                                                            contractIdFromHexedMirrorAddress(mergedMirrorAddr.get()),
                                                            3L)));
                            allRunFor(spec, opExpectedMergedNonce);
                        }),
                        sourcing(() -> getContractInfo(mergedAliasAddr.get())
                                .has(contractWith()
                                        .numKvPairs(4)
                                        .hasStandinContractKey()
                                        .maxAutoAssociations(2)
                                        .hasAlreadyUsedAutomaticAssociations(2)
                                        .memo(LAZY_MEMO)
                                        .balance(ONE_HBAR + tcValue))
                                .hasToken(relationshipWith(A_TOKEN).balance(500))
                                .hasToken(relationshipWith(NFT_INFINITE_SUPPLY_TOKEN)
                                        .balance(1))
                                .logged()),
                        sourcing(
                                () -> getContractBytecode(mergedAliasAddr.get()).isNonEmpty()),
                        sourcing(() ->
                                assertCreate2Address(contract, salt, expectedCreate2Address, testContractInitcode)),
                        cryptoCreate("confirmingNoEntityIdCollision"));
    }

    @HapiTest
    final HapiSpec canCallFinalizedContractViaHapi() {
        final var contract = "FinalizedDestructible";
        final var salt = BigInteger.valueOf(1_234_567_890L);
        final AtomicReference<Address> childAddress = new AtomicReference<>();
        final AtomicReference<ContractID> childId = new AtomicReference<>();
        final var vacateAddressAbi =
                "{\"inputs\":[],\"name\":\"vacateAddress\",\"outputs\":[],\"stateMutability\":\"nonpayable\",\"type\":\"function\"}";

        return defaultHapiSpec("CanCallFinalizedContractViaHapi")
                .given(
                        cryptoCreate(RELAYER).balance(ONE_HUNDRED_HBARS),
                        newKeyNamed(SECP_256K1_SOURCE_KEY).shape(SECP_256K1_SHAPE),
                        cryptoTransfer(tinyBarsFromAccountToAlias(GENESIS, SECP_256K1_SOURCE_KEY, ONE_HUNDRED_HBARS)),
                        uploadInitCode(contract),
                        contractCreate(contract).payingWith(GENESIS).gas(500_000L),
                        contractCallLocal(contract, "computeChildAddress", salt)
                                .exposingTypedResultsTo(results -> childAddress.set((Address) results[0])),
                        sourcing(() -> ethereumCryptoTransferToAddress(childAddress.get(), ONE_HBAR)
                                .gasLimit(2_000_000)))
                .when(
                        sourcing(() -> getAliasedAccountInfo(ByteString.copyFrom(explicitBytesOf(childAddress.get())))
                                .has(accountWith().balance(ONE_HBAR))),
                        contractCall(contract, "deployDeterministicChild", salt)
                                .sending(ONE_HBAR)
                                .gas(2_000_000),
                        sourcing(() -> getLiteralAliasContractInfo(asLiteralHexed(childAddress.get()))
                                .exposingContractId(childId::set)
                                .has(contractWith().balance(2 * ONE_HBAR))),
                        sourcing(() ->
                                contractCallWithFunctionAbi(asLiteralHexed(childAddress.get()), vacateAddressAbi)))
                .then(sourcing(() -> getContractInfo("0.0." + childId.get().getContractNum())
                        .has(contractWith().isDeleted())));
    }

    @SuppressWarnings("java:S5669")
    @HapiTest
    final HapiSpec eip1014AliasIsPriorityInErcOwnerPrecompile() {
        final var ercContract = "ERC721Contract";
        final var pc2User = "Create2PrecompileUser";
        final var nft = "nonFungibleToken";
        final var lookup = "ownerOfPrecompile";

        final AtomicReference<String> userAliasAddr = new AtomicReference<>();
        final AtomicReference<String> userMirrorAddr = new AtomicReference<>();
        final AtomicReference<String> userLiteralId = new AtomicReference<>();
        final AtomicReference<byte[]> nftAddress = new AtomicReference<>();

        final byte[] salt = unhex(SALT);

        return defaultHapiSpec("Eip1014AliasIsPriorityInErcOwnerPrecompile")
                .given(
                        newKeyNamed(SWISS),
                        cryptoCreate(TOKEN_TREASURY),
                        uploadInitCode(ercContract, pc2User),
                        contractCreate(ercContract).omitAdminKey(),
                        contractCreate(pc2User).adminKey(SWISS).payingWith(GENESIS),
                        contractCall(pc2User, "createUser", salt)
                                .payingWith(GENESIS)
                                .gas(4_000_000L)
                                .via(CREATE_2_TXN),
                        captureOneChildCreate2MetaFor("Precompile user", CREATE_2_TXN, userMirrorAddr, userAliasAddr),
                        sourcing(() -> getAliasedContractBalance(userAliasAddr.get())
                                .hasId(accountIdFromHexedMirrorAddress(userMirrorAddr.get()))),
                        withOpContext((spec, opLog) -> userLiteralId.set(
                                asContractString(contractIdFromHexedMirrorAddress(userMirrorAddr.get())))),
                        sourcing(() -> tokenCreate(nft)
                                .tokenType(NON_FUNGIBLE_UNIQUE)
                                .treasury(userLiteralId.get())
                                .initialSupply(0L)
                                .supplyKey(SWISS)
                                .fee(ONE_HUNDRED_HBARS)
                                .signedBy(DEFAULT_PAYER, SWISS)),
                        mintToken(nft, List.of(ByteString.copyFromUtf8("PRICELESS"))))
                .when(
                        withOpContext((spec, opLog) -> {
                            final var nftType = spec.registry().getTokenID(nft);
                            nftAddress.set(asSolidityAddress(nftType));
                        }),
                        sourcing(() -> getContractInfo(userLiteralId.get()).logged()),
                        sourcing(() -> contractCall(
                                        ercContract,
                                        "ownerOf",
                                        HapiParserUtil.asHeadlongAddress(nftAddress.get()),
                                        BigInteger.valueOf(1))
                                .via(lookup)
                                .gas(4_000_000)))
                .then(sourcing(() -> childRecordsCheck(
                        lookup,
                        SUCCESS,
                        recordWith()
                                .status(SUCCESS)
                                .contractCallResult(resultWith()
                                        .contractCallResult(htsPrecompileResult()
                                                .forFunction(FunctionType.ERC_OWNER)
                                                .withOwner(unhex(userAliasAddr.get())))))));
    }

    @SuppressWarnings("java:S5669")
<<<<<<< HEAD
    @HapiTest
    private HapiSpec canUseAliasesInPrecompilesAndContractKeys() {
=======
    // Missing creation record
    final HapiSpec canUseAliasesInPrecompilesAndContractKeys() {
>>>>>>> 4db77942
        final var creation2 = CREATE_2_TXN;
        final var contract = "Create2PrecompileUser";
        final var userContract = "Create2User";
        final var ft = "fungibleToken";
        final var nft = "nonFungibleToken";
        final var multiKey = SWISS;
        final var ftFail = "ofInterest";
        final var nftFail = "alsoOfInterest";
        final var helperMintFail = "alsoOfExtremeInterest";
        final var helperMintSuccess = "quotidian";

        final AtomicReference<String> userAliasAddr = new AtomicReference<>();
        final AtomicReference<String> userMirrorAddr = new AtomicReference<>();
        final AtomicReference<String> userLiteralId = new AtomicReference<>();
        final AtomicReference<String> hexedNftType = new AtomicReference<>();

        final var salt = unhex(SALT);

        return defaultHapiSpec("canUseAliasesInPrecompilesAndContractKeys")
                .given(
                        newKeyNamed(multiKey),
                        cryptoCreate(TOKEN_TREASURY),
                        uploadInitCode(contract),
                        contractCreate(contract).omitAdminKey().payingWith(GENESIS),
                        contractCall(contract, "createUser", salt)
                                .payingWith(GENESIS)
                                .gas(4_000_000L)
                                .via(creation2),
                        captureOneChildCreate2MetaFor("Precompile user", creation2, userMirrorAddr, userAliasAddr),
                        withOpContext((spec, opLog) -> userLiteralId.set(
                                asContractString(contractIdFromHexedMirrorAddress(userMirrorAddr.get())))),
                        tokenCreate(ft)
                                .tokenType(FUNGIBLE_COMMON)
                                .treasury(TOKEN_TREASURY)
                                .initialSupply(1_000),
                        tokenCreate(nft)
                                .tokenType(NON_FUNGIBLE_UNIQUE)
                                .treasury(TOKEN_TREASURY)
                                .adminKey(multiKey)
                                .initialSupply(0L)
                                .supplyKey(multiKey),
                        mintToken(nft, List.of(ByteString.copyFromUtf8("PRICELESS"))),
                        tokenUpdate(nft).supplyKey(() -> aliasContractIdKey(userAliasAddr.get())))
                .when(withOpContext((spec, opLog) -> {
                    final var registry = spec.registry();
                    final var ftType = registry.getTokenID(ft);
                    final var nftType = registry.getTokenID(nft);

                    final var ftAssoc = contractCall(
                                    contract, "associateBothTo", asHeadlongAddress(hex(asSolidityAddress(ftType))))
                            .gas(4_000_000L);
                    final var nftAssoc = contractCall(
                                    contract, "associateBothTo", asHeadlongAddress(hex(asSolidityAddress(nftType))))
                            .gas(4_000_000L);

                    final var fundingXfer = cryptoTransfer(
                            moving(100, ft).between(TOKEN_TREASURY, contract),
                            movingUnique(nft, 1L).between(TOKEN_TREASURY, contract));

                    // https://github.com/hashgraph/hedera-services/issues/2874
                    // (alias in transfer precompile)
                    final var sendFt = contractCall(
                                    contract, "sendFtToUser", asHeadlongAddress(hex(asSolidityAddress(ftType))), 100L)
                            .gas(4_000_000L);
                    final var sendNft = contractCall(
                                    contract, "sendNftToUser", asHeadlongAddress(hex(asSolidityAddress(nftType))), 1L)
                            .via(ftFail)
                            .gas(4_000_000L);
                    final var failFtDissoc = contractCall(
                                    contract, "dissociateBothFrom", asHeadlongAddress(hex(asSolidityAddress(ftType))))
                            .via(ftFail)
                            .hasKnownStatus(CONTRACT_REVERT_EXECUTED)
                            .gas(4_000_000L);
                    final var failNftDissoc = contractCall(
                                    contract, "dissociateBothFrom", asHeadlongAddress(hex(asSolidityAddress(nftType))))
                            .via(nftFail)
                            .hasKnownStatus(CONTRACT_REVERT_EXECUTED)
                            .gas(4_000_000L);
                    // https://github.com/hashgraph/hedera-services/issues/2876
                    // (mint via ContractID key)
                    final var mint = contractCallWithFunctionAbi(
                                    userAliasAddr.get(),
                                    getABIFor(FUNCTION, "mintNft", userContract),
                                    asHeadlongAddress(hex(asSolidityAddress(nftType))),
                                    new byte[][] {"WoRtHlEsS".getBytes()})
                            .gas(4_000_000L);
                    /* Can't succeed yet because supply key isn't delegatable */
                    hexedNftType.set(hex(asSolidityAddress(nftType)));
                    final var helperMint = contractCallWithFunctionAbi(
                                    userAliasAddr.get(),
                                    getABIFor(FUNCTION, "mintNftViaDelegate", userContract),
                                    asHeadlongAddress(hexedNftType.get()),
                                    new byte[][] {"WoRtHlEsS".getBytes()})
                            .via(helperMintFail)
                            .gas(4_000_000L);

                    allRunFor(
                            spec,
                            ftAssoc,
                            nftAssoc,
                            fundingXfer,
                            sendFt,
                            sendNft,
                            failFtDissoc,
                            failNftDissoc,
                            mint,
                            helperMint);
                }))
                .then(
                        childRecordsCheck(
                                helperMintFail,
                                SUCCESS,
                                /* First record is of helper creation */
                                recordWith().status(SUCCESS),
                                recordWith()
                                        .status(INVALID_FULL_PREFIX_SIGNATURE_FOR_PRECOMPILE)
                                        .contractCallResult(resultWith()
                                                .contractCallResult(htsPrecompileResult()
                                                        .forFunction(FunctionType.HAPI_MINT)
                                                        .withTotalSupply(0)
                                                        .withSerialNumbers()
                                                        .withStatus(INVALID_FULL_PREFIX_SIGNATURE_FOR_PRECOMPILE)))),
                        childRecordsCheck(
                                ftFail,
                                CONTRACT_REVERT_EXECUTED,
                                recordWith().status(REVERTED_SUCCESS),
                                recordWith()
                                        .status(TRANSACTION_REQUIRES_ZERO_TOKEN_BALANCES)
                                        .contractCallResult(resultWith()
                                                .contractCallResult(htsPrecompileResult()
                                                        .withStatus(TRANSACTION_REQUIRES_ZERO_TOKEN_BALANCES)))),
                        childRecordsCheck(
                                nftFail,
                                CONTRACT_REVERT_EXECUTED,
                                recordWith().status(REVERTED_SUCCESS),
                                recordWith()
                                        .status(ACCOUNT_STILL_OWNS_NFTS)
                                        .contractCallResult(resultWith()
                                                .contractCallResult(
                                                        htsPrecompileResult().withStatus(ACCOUNT_STILL_OWNS_NFTS)))),
                        getAccountBalance(TOKEN_TREASURY).hasTokenBalance(nft, 1),

                        // https://github.com/hashgraph/hedera-services/issues/2876 (mint via
                        // delegatable_contract_id)
                        tokenUpdate(nft).supplyKey(() -> aliasDelegateContractKey(userAliasAddr.get())),
                        sourcing(() -> contractCallWithFunctionAbi(
                                        userAliasAddr.get(),
                                        getABIFor(FUNCTION, "mintNftViaDelegate", userContract),
                                        asHeadlongAddress(hexedNftType.get()),
                                        new byte[][] {"WoRtHlEsS...NOT".getBytes()})
                                .via(helperMintSuccess)
                                .gas(4_000_000L)),
                        getTxnRecord(helperMintSuccess).andAllChildRecords().logged(),
                        getAccountBalance(TOKEN_TREASURY).hasTokenBalance(nft, 2),
                        cryptoTransfer((spec, b) -> {
                                    final var registry = spec.registry();
                                    final var tt = registry.getAccountID(TOKEN_TREASURY);
                                    final var ftId = registry.getTokenID(ft);
                                    final var nftId = registry.getTokenID(nft);
                                    b.setTransfers(TransferList.newBuilder()
                                            .addAccountAmounts(aaWith(tt, -666))
                                            .addAccountAmounts(aaWith(userMirrorAddr.get(), +666)));
                                    b.addTokenTransfers(TokenTransferList.newBuilder()
                                                    .setToken(ftId)
                                                    .addTransfers(aaWith(tt, -6))
                                                    .addTransfers(aaWith(userMirrorAddr.get(), +6)))
                                            .addTokenTransfers(TokenTransferList.newBuilder()
                                                    .setToken(nftId)
                                                    .addNftTransfers(NftTransfer.newBuilder()
                                                            .setSerialNumber(2L)
                                                            .setSenderAccountID(tt)
                                                            .setReceiverAccountID(accountId(userMirrorAddr.get()))));
                                })
                                .signedBy(DEFAULT_PAYER, TOKEN_TREASURY),
                        sourcing(() -> getContractInfo(userLiteralId.get()).logged()));
    }

    // https://github.com/hashgraph/hedera-services/issues/2874
    // https://github.com/hashgraph/hedera-services/issues/2925
    @SuppressWarnings("java:S5669")
    @HapiTest
    final HapiSpec cannotSelfDestructToMirrorAddress() {
        final var creation2 = CREATE_2_TXN;
        final var messyCreation2 = "messyCreate2Txn";
        final var contract = "CreateDonor";
        final var donorContract = "Donor";

        final AtomicReference<String> donorAliasAddr = new AtomicReference<>();
        final AtomicReference<String> donorMirrorAddr = new AtomicReference<>();
        final AtomicReference<String> mDonorAliasAddr = new AtomicReference<>();
        final AtomicReference<String> mDonorMirrorAddr = new AtomicReference<>();

        final var salt = unhex(SALT);
        final var otherSalt = unhex("aabbccddee880011aabbccddee880011aabbccddee880011aabbccddee880011");

        return defaultHapiSpec("CannotSelfDestructToMirrorAddress")
                .given(
                        uploadInitCode(contract),
                        contractCreate(contract).payingWith(GENESIS),
                        contractCall(contract, "buildDonor", salt)
                                .sending(1_000)
                                .payingWith(GENESIS)
                                .gas(4_000_000L)
                                .via(creation2),
                        captureOneChildCreate2MetaFor("donor", creation2, donorMirrorAddr, donorAliasAddr))
                .when(
                        sourcing(() -> contractCallWithFunctionAbi(
                                        donorAliasAddr.get(),
                                        getABIFor(FUNCTION, "relinquishFundsTo", donorContract),
                                        asHeadlongAddress(donorAliasAddr.get()))
                                .hasKnownStatus(OBTAINER_SAME_CONTRACT_ID)),
                        sourcing(() -> contractCallWithFunctionAbi(
                                        donorAliasAddr.get(),
                                        getABIFor(FUNCTION, "relinquishFundsTo", donorContract),
                                        asHeadlongAddress(donorMirrorAddr.get()))
                                .hasKnownStatus(INVALID_SOLIDITY_ADDRESS)))
                .then(
                        contractCall(contract, "buildThenRevertThenBuild", otherSalt)
                                .sending(1_000)
                                .payingWith(GENESIS)
                                .gas(4_000_000L)
                                .via(messyCreation2),
                        captureOneChildCreate2MetaFor(
                                "questionableDonor", messyCreation2, mDonorMirrorAddr, mDonorAliasAddr),
                        sourcing(() -> getContractInfo(mDonorAliasAddr.get())
                                .has(contractWith().balance(100))
                                .logged()));
    }

    // https://github.com/hashgraph/hedera-services/issues/2874
    @SuppressWarnings("java:S5669")
    @HapiTest
    final HapiSpec canDeleteViaAlias() {
        final var adminKey = ADMIN_KEY;
        final var creation2 = CREATE_2_TXN;
        final var deletion = "deletion";
        final var contract = "SaltingCreatorFactory";
        final var saltingCreator = "SaltingCreator";

        final AtomicReference<String> saltingCreatorAliasAddr = new AtomicReference<>();
        final AtomicReference<String> saltingCreatorMirrorAddr = new AtomicReference<>();
        final AtomicReference<String> saltingCreatorLiteralId = new AtomicReference<>();

        final var salt = unhex(SALT);
        final var otherSalt = unhex("aabbccddee330011aabbccddee330011aabbccddee330011aabbccddee330011");

        return defaultHapiSpec("CanDeleteViaAlias")
                .given(
                        newKeyNamed(adminKey),
                        uploadInitCode(contract),
                        contractCreate(contract).adminKey(adminKey).payingWith(GENESIS),
                        contractCall(contract, "buildCreator", salt)
                                .payingWith(GENESIS)
                                .gas(4_000_000L)
                                .via(creation2),
                        captureOneChildCreate2MetaFor(
                                "Salting creator", creation2, saltingCreatorMirrorAddr, saltingCreatorAliasAddr),
                        withOpContext((spec, opLog) -> saltingCreatorLiteralId.set(
                                asContractString(contractIdFromHexedMirrorAddress(saltingCreatorMirrorAddr.get())))),
                        // https://github.com/hashgraph/hedera-services/issues/2867 (can't
                        // re-create2 after selfdestruct)
                        sourcing(() -> contractCallWithFunctionAbi(
                                        saltingCreatorAliasAddr.get(),
                                        getABIFor(FUNCTION, "createAndRecreateTest", saltingCreator),
                                        otherSalt)
                                .payingWith(GENESIS)
                                .gas(2_000_000L)
                                .hasKnownStatus(CONTRACT_REVERT_EXECUTED)))
                .when(
                        sourcing(() -> contractUpdate(saltingCreatorAliasAddr.get())
                                .signedBy(DEFAULT_PAYER, adminKey)
                                .memo("That's why you always leave a note")),
                        sourcing(() -> contractCallLocalWithFunctionAbi(
                                        saltingCreatorAliasAddr.get(),
                                        getABIFor(FUNCTION, "whatTheFoo", saltingCreator))
                                .has(resultWith()
                                        .resultThruAbi(
                                                getABIFor(FUNCTION, "whatTheFoo", saltingCreator),
                                                isLiteralResult(new Object[] {BigInteger.valueOf(42)})))),
                        sourcing(() -> contractDelete(saltingCreatorAliasAddr.get())
                                .signedBy(DEFAULT_PAYER, adminKey)
                                .transferContract(saltingCreatorMirrorAddr.get())
                                .hasKnownStatus(OBTAINER_SAME_CONTRACT_ID)),
                        sourcing(() -> contractDelete(saltingCreatorMirrorAddr.get())
                                .signedBy(DEFAULT_PAYER, adminKey)
                                .transferContract(saltingCreatorAliasAddr.get())
                                .hasKnownStatus(OBTAINER_SAME_CONTRACT_ID)))
                .then(
                        sourcing(() -> getContractInfo(saltingCreatorMirrorAddr.get())
                                .has(contractWith().addressOrAlias(saltingCreatorAliasAddr.get()))),
                        sourcing(() -> contractDelete(saltingCreatorAliasAddr.get())
                                .signedBy(DEFAULT_PAYER, adminKey)
                                .transferAccount(FUNDING)
                                .via(deletion)),
                        sourcing(() -> getTxnRecord(deletion)
                                .hasPriority(recordWith().targetedContractId(saltingCreatorLiteralId.get()))),
                        sourcing(() -> contractDelete(saltingCreatorMirrorAddr.get())
                                .signedBy(DEFAULT_PAYER, adminKey)
                                .transferAccount(FUNDING)
                                .hasPrecheck(CONTRACT_DELETED)),
                        sourcing(() -> getContractInfo(saltingCreatorMirrorAddr.get())
                                .has(contractWith().addressOrAlias(saltingCreatorMirrorAddr.get()))));
    }

    @SuppressWarnings("java:S5669")
    @HapiTest
    final HapiSpec create2InputAddressIsStableWithTopLevelCallWhetherMirrorOrAliasIsUsed() {
        final var creation2 = CREATE_2_TXN;
        final var innerCreation2 = "innerCreate2Txn";
        final var delegateCreation2 = "delegateCreate2Txn";
        final var contract = "SaltingCreatorFactory";
        final var saltingCreator = "SaltingCreator";

        final AtomicReference<String> saltingCreatorAliasAddr = new AtomicReference<>();
        final AtomicReference<String> saltingCreatorMirrorAddr = new AtomicReference<>();
        final AtomicReference<String> tcAliasAddr1 = new AtomicReference<>();
        final AtomicReference<String> tcMirrorAddr1 = new AtomicReference<>();
        final AtomicReference<String> tcAliasAddr2 = new AtomicReference<>();
        final AtomicReference<String> tcMirrorAddr2 = new AtomicReference<>();

        final var salt = unhex(SALT);

        return defaultHapiSpec("Create2InputAddressIsStableWithTopLevelCallWhetherMirrorOrAliasIsUsed")
                .given(
                        uploadInitCode(contract),
                        contractCreate(contract).payingWith(GENESIS),
                        contractCall(contract, "buildCreator", salt)
                                .payingWith(GENESIS)
                                .gas(4_000_000L)
                                .via(creation2),
                        captureOneChildCreate2MetaFor(
                                "Salting creator", creation2, saltingCreatorMirrorAddr, saltingCreatorAliasAddr))
                .when(
                        sourcing(() -> contractCallWithFunctionAbi(
                                        saltingCreatorAliasAddr.get(),
                                        getABIFor(FUNCTION, "createSaltedTestContract", saltingCreator),
                                        salt)
                                .payingWith(GENESIS)
                                .gas(4_000_000L)
                                .via(innerCreation2)),
                        sourcing(() -> {
                            final var emitterId = literalIdFromHexedMirrorAddress(saltingCreatorMirrorAddr.get());
                            return getTxnRecord(innerCreation2)
                                    .hasPriority(recordWith()
                                            .contractCallResult(resultWith()
                                                    .contract(emitterId)
                                                    .logs(inOrder(logWith().contract(emitterId)))))
                                    .andAllChildRecords()
                                    .logged();
                        }),
                        captureOneChildCreate2MetaFor(
                                "Test contract create2'd via mirror address",
                                innerCreation2,
                                tcMirrorAddr1,
                                tcAliasAddr1),
                        sourcing(() -> contractCallWithFunctionAbi(
                                        tcAliasAddr1.get(), getABIFor(FUNCTION, "vacateAddress", "TestContract"))
                                .payingWith(GENESIS)),
                        sourcing(() -> getContractInfo(tcMirrorAddr1.get())
                                .has(contractWith().isDeleted())))
                .then(
                        sourcing(() -> contractCall(
                                        contract, "callCreator", asHeadlongAddress(saltingCreatorAliasAddr.get()), salt)
                                .payingWith(GENESIS)
                                .gas(4_000_000L)
                                .via(delegateCreation2)),
                        captureOneChildCreate2MetaFor(
                                "Test contract create2'd via alias address",
                                delegateCreation2,
                                tcMirrorAddr2,
                                tcAliasAddr2),
                        withOpContext((spec, opLog) -> {
                            assertNotEquals(
                                    tcMirrorAddr1.get(), tcMirrorAddr2.get(), "Mirror addresses must be different");
                            assertEquals(tcAliasAddr1.get(), tcAliasAddr2.get(), "Alias addresses must be stable");
                        }));
    }

    @SuppressWarnings("java:S5669")
    @HapiTest
    final HapiSpec priorityAddressIsCreate2ForStaticHapiCalls() {
        final var contract = "AddressValueRet";

        final AtomicReference<String> aliasAddr = new AtomicReference<>();
        final AtomicReference<String> mirrorAddr = new AtomicReference<>();
        final AtomicReference<BigInteger> staticCallAliasAns = new AtomicReference<>();
        final AtomicReference<BigInteger> staticCallMirrorAns = new AtomicReference<>();

        final var salt = unhex(SALT);

        return defaultHapiSpec("PriorityAddressIsCreate2ForStaticHapiCalls")
                .given(
                        uploadInitCode(contract),
                        contractCreate(contract).payingWith(GENESIS),
                        contractCall(contract, "createReturner", salt)
                                .payingWith(GENESIS)
                                .gas(4_000_000L)
                                .via(CREATE_2_TXN),
                        captureOneChildCreate2MetaFor(RETURNER, CREATE_2_TXN, mirrorAddr, aliasAddr))
                .when(
                        sourcing(() -> contractCallLocalWithFunctionAbi(
                                        mirrorAddr.get(), getABIFor(FUNCTION, "returnThis", RETURNER))
                                .payingWith(GENESIS)
                                .exposingTypedResultsTo(results -> {
                                    LOG.info(RETURNER_REPORTED_LOG_MESSAGE, results);
                                    staticCallMirrorAns.set((BigInteger) results[0]);
                                })),
                        sourcing(() -> contractCallLocalWithFunctionAbi(
                                        aliasAddr.get(), getABIFor(FUNCTION, "returnThis", RETURNER))
                                .payingWith(GENESIS)
                                .exposingTypedResultsTo(results -> {
                                    LOG.info("Returner reported {} when" + " called with alias" + " address", results);
                                    staticCallAliasAns.set((BigInteger) results[0]);
                                })))
                .then(
                        withOpContext((spec, opLog) -> {
                            assertEquals(
                                    staticCallAliasAns.get(),
                                    staticCallMirrorAns.get(),
                                    "Static call with mirror address should be same as call" + " with alias");
                            assertTrue(
                                    aliasAddr
                                            .get()
                                            .endsWith(staticCallAliasAns.get().toString(16)),
                                    "Alias should get priority over mirror address");
                        }),
                        sourcing(() -> contractCallWithFunctionAbi(
                                        aliasAddr.get(), getABIFor(FUNCTION, "createPlaceholder", RETURNER))
                                .gas(4_000_000L)
                                .payingWith(GENESIS)
                                .via(CREATION)));
    }

    @SuppressWarnings("java:S5669")
    @HapiTest
    final HapiSpec canInternallyCallAliasedAddressesOnlyViaCreate2Address() {
        final var contract = "AddressValueRet";
        final var aliasCall = "aliasCall";
        final var mirrorCall = "mirrorCall";

        final AtomicReference<String> aliasAddr = new AtomicReference<>();
        final AtomicReference<String> mirrorAddr = new AtomicReference<>();
        final AtomicReference<BigInteger> staticCallAliasAns = new AtomicReference<>();
        final AtomicReference<BigInteger> staticCallMirrorAns = new AtomicReference<>();

        final var salt = unhex(SALT);

        return defaultHapiSpec("CanInternallyCallAliasedAddressesOnlyViaCreate2Address")
                .given(
                        uploadInitCode(contract),
                        contractCreate(contract).payingWith(GENESIS),
                        contractCall(contract, "createReturner", salt)
                                .payingWith(GENESIS)
                                .gas(4_000_000L)
                                .via(CREATE_2_TXN),
                        captureOneChildCreate2MetaFor(RETURNER, CREATE_2_TXN, mirrorAddr, aliasAddr))
                .when(
                        sourcing(() -> contractCallLocal(contract, CALL_RETURNER, asHeadlongAddress(mirrorAddr.get()))
                                .hasAnswerOnlyPrecheck(INVALID_SOLIDITY_ADDRESS)
                                .payingWith(GENESIS)
                                .exposingTypedResultsTo(results -> {
                                    LOG.info(RETURNER_REPORTED_LOG_MESSAGE, results);
                                    staticCallMirrorAns.set((BigInteger) results[0]);
                                })),
                        sourcing(() -> contractCallLocal(contract, CALL_RETURNER, asHeadlongAddress(aliasAddr.get()))
                                .payingWith(GENESIS)
                                .exposingTypedResultsTo(results -> {
                                    LOG.info("Returner reported {} when" + " called with alias" + " address", results);
                                    staticCallAliasAns.set((BigInteger) results[0]);
                                })),
                        sourcing(() -> contractCall(contract, CALL_RETURNER, asHeadlongAddress(aliasAddr.get()))
                                .payingWith(GENESIS)
                                .via(aliasCall)),
                        sourcing(() -> contractCall(contract, CALL_RETURNER, asHeadlongAddress(mirrorAddr.get()))
                                .hasKnownStatus(INVALID_SOLIDITY_ADDRESS)
                                .payingWith(GENESIS)
                                .via(mirrorCall)))
                .then(withOpContext((spec, opLog) -> {
                    final var mirrorLookup = getTxnRecord(mirrorCall);
                    allRunFor(spec, mirrorLookup);
                    final var mirrorResult = mirrorLookup
                            .getResponseRecord()
                            .getContractCallResult()
                            .getContractCallResult();
                    assertEquals(
                            ByteString.EMPTY,
                            mirrorResult,
                            "Internal calls with mirror address should not be" + " possible for aliased contracts");
                }));
    }

    private HapiContractCallLocal setExpectedCreate2Address(
            String contract,
            BigInteger salt,
            AtomicReference<String> expectedCreate2Address,
            AtomicReference<byte[]> testContractInitcode) {
        return contractCallLocal(contract, GET_ADDRESS, testContractInitcode.get(), salt)
                .exposingTypedResultsTo(results -> {
                    LOG.info(CONTRACT_REPORTED_ADDRESS_MESSAGE, results);
                    final var expectedAddrBytes = (Address) results[0];
                    final var hexedAddress = hex(
                            Bytes.fromHexString(expectedAddrBytes.toString()).toArray());
                    LOG.info(EXPECTED_CREATE2_ADDRESS_MESSAGE, hexedAddress);
                    expectedCreate2Address.set(hexedAddress);
                })
                .payingWith(GENESIS);
    }

    private HapiCryptoTransfer lazyCreateAccount(
            String creation,
            AtomicReference<String> expectedCreate2Address,
            AtomicReference<TokenID> ftId,
            AtomicReference<TokenID> nftId,
            AtomicReference<ByteString> partyAlias) {
        return cryptoTransfer((spec, b) -> {
                    final var defaultPayerId = spec.registry().getAccountID(DEFAULT_PAYER);
                    b.setTransfers(TransferList.newBuilder()
                                    .addAccountAmounts(aaWith(
                                            ByteString.copyFrom(CommonUtils.unhex(expectedCreate2Address.get())),
                                            +ONE_HBAR))
                                    .addAccountAmounts(aaWith(defaultPayerId, -ONE_HBAR)))
                            .addTokenTransfers(TokenTransferList.newBuilder()
                                    .setToken(ftId.get())
                                    .addTransfers(aaWith(partyAlias.get(), -500))
                                    .addTransfers(aaWith(
                                            ByteString.copyFrom(CommonUtils.unhex(expectedCreate2Address.get())),
                                            +500)))
                            .addTokenTransfers(TokenTransferList.newBuilder()
                                    .setToken(nftId.get())
                                    .addNftTransfers(ocWith(
                                            accountId(partyAlias.get()),
                                            accountId(ByteString.copyFrom(
                                                    CommonUtils.unhex(expectedCreate2Address.get()))),
                                            1L)));
                })
                .signedBy(DEFAULT_PAYER, PARTY)
                .fee(ONE_HBAR)
                .via(creation);
    }

    private HapiContractCallLocal assertCreate2Address(
            String contract,
            BigInteger salt,
            AtomicReference<String> expectedCreate2Address,
            AtomicReference<byte[]> testContractInitcode) {
        return contractCallLocal(contract, GET_ADDRESS, testContractInitcode.get(), salt)
                .exposingTypedResultsTo(results -> {
                    LOG.info(CONTRACT_REPORTED_ADDRESS_MESSAGE, results);
                    final var addrBytes = (Address) results[0];
                    final var hexedAddress =
                            hex(Bytes.fromHexString(addrBytes.toString()).toArray());
                    LOG.info(EXPECTED_CREATE2_ADDRESS_MESSAGE, hexedAddress);

                    assertEquals(expectedCreate2Address.get(), hexedAddress);
                })
                .payingWith(GENESIS);
    }

    private CustomSpecAssert setIdentifiers(
            AtomicReference<TokenID> ftId,
            AtomicReference<TokenID> nftId,
            AtomicReference<AccountID> partyId,
            AtomicReference<ByteString> partyAlias) {
        return withOpContext((spec, opLog) -> {
            final var registry = spec.registry();
            ftId.set(registry.getTokenID(A_TOKEN));
            nftId.set(registry.getTokenID(NFT_INFINITE_SUPPLY_TOKEN));
            partyId.set(registry.getAccountID(PARTY));
            partyAlias.set(ByteString.copyFrom(asSolidityAddress(partyId.get())));
        });
    }

    private String asLiteralHexed(final Address address) {
        return address.toString().substring(2);
    }
}<|MERGE_RESOLUTION|>--- conflicted
+++ resolved
@@ -837,13 +837,8 @@
     }
 
     @SuppressWarnings("java:S5669")
-<<<<<<< HEAD
-    @HapiTest
-    private HapiSpec canUseAliasesInPrecompilesAndContractKeys() {
-=======
-    // Missing creation record
+    @HapiTest
     final HapiSpec canUseAliasesInPrecompilesAndContractKeys() {
->>>>>>> 4db77942
         final var creation2 = CREATE_2_TXN;
         final var contract = "Create2PrecompileUser";
         final var userContract = "Create2User";
