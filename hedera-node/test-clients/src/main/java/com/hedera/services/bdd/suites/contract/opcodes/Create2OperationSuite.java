--- conflicted
+++ resolved
@@ -1267,67 +1267,6 @@
                                 .via(CREATION)));
     }
 
-<<<<<<< HEAD
-    @SuppressWarnings("java:S5669")
-    @HapiTest
-    private HapiSpec canInternallyCallAliasedAddressesOnlyViaCreate2Address() {
-        final var contract = "AddressValueRet";
-        final var aliasCall = "aliasCall";
-        final var mirrorCall = "mirrorCall";
-
-        final AtomicReference<String> aliasAddr = new AtomicReference<>();
-        final AtomicReference<String> mirrorAddr = new AtomicReference<>();
-        final AtomicReference<BigInteger> staticCallAliasAns = new AtomicReference<>();
-        final AtomicReference<BigInteger> staticCallMirrorAns = new AtomicReference<>();
-
-        final var salt = unhex(SALT);
-
-        return defaultHapiSpec("CanInternallyCallAliasedAddressesOnlyViaCreate2Address")
-                .given(
-                        uploadInitCode(contract),
-                        contractCreate(contract).payingWith(GENESIS),
-                        contractCall(contract, "createReturner", salt)
-                                .payingWith(GENESIS)
-                                .gas(4_000_000L)
-                                .via(CREATE_2_TXN),
-                        captureOneChildCreate2MetaFor(RETURNER, CREATE_2_TXN, mirrorAddr, aliasAddr))
-                .when(
-                        sourcing(() -> contractCallLocal(contract, CALL_RETURNER, asHeadlongAddress(mirrorAddr.get()))
-                                .hasAnswerOnlyPrecheck(CONTRACT_REVERT_EXECUTED)
-                                .payingWith(GENESIS)
-                                .exposingTypedResultsTo(results -> {
-                                    LOG.info(RETURNER_REPORTED_LOG_MESSAGE, results);
-                                    staticCallMirrorAns.set((BigInteger) results[0]);
-                                })),
-                        sourcing(() -> contractCallLocal(contract, CALL_RETURNER, asHeadlongAddress(aliasAddr.get()))
-                                .payingWith(GENESIS)
-                                .exposingTypedResultsTo(results -> {
-                                    LOG.info("Returner reported {} when" + " called with alias" + " address", results);
-                                    staticCallAliasAns.set((BigInteger) results[0]);
-                                })),
-                        sourcing(() -> contractCall(contract, CALL_RETURNER, asHeadlongAddress(aliasAddr.get()))
-                                .payingWith(GENESIS)
-                                .via(aliasCall)),
-                        sourcing(() -> contractCall(contract, CALL_RETURNER, asHeadlongAddress(mirrorAddr.get()))
-                                .hasKnownStatus(CONTRACT_REVERT_EXECUTED)
-                                .payingWith(GENESIS)
-                                .via(mirrorCall)))
-                .then(withOpContext((spec, opLog) -> {
-                    final var mirrorLookup = getTxnRecord(mirrorCall);
-                    allRunFor(spec, mirrorLookup);
-                    final var mirrorResult = mirrorLookup
-                            .getResponseRecord()
-                            .getContractCallResult()
-                            .getContractCallResult();
-                    assertEquals(
-                            ByteString.EMPTY,
-                            mirrorResult,
-                            "Internal calls with mirror address should not be" + " possible for aliased contracts");
-                }));
-    }
-
-=======
->>>>>>> 3c5873dd
     private HapiContractCallLocal setExpectedCreate2Address(
             String contract,
             BigInteger salt,
