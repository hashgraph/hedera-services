--- conflicted
+++ resolved
@@ -171,15 +171,11 @@
                                     + "possibly network connection lost.",
                             TxnUtils.toReadableString(txn));
                     if (unavailableStatusIsOk) {
-<<<<<<< HEAD
-                        // If we expect the status to be unavailable treat this as a success
-=======
                         // If we expect the status to be unavailable (because e.g. the
                         // submitted transaction exceeds 6144 bytes and will have its
                         // gRPC request terminated immediately), then don't throw, just
                         // return true to signal to the HapiSpec that this operation's
                         // lifecycle has ended
->>>>>>> 8ad1595b
                         return true;
                     } else {
                         throw new HapiTxnCheckStateException("Unable to resolve txn status!");
