--- conflicted
+++ resolved
@@ -450,11 +450,11 @@
                 .build();
     }
 
-<<<<<<< HEAD
+    public Consumer<TokenCancelAirdropTransactionBody.Builder> defaultDefTokenCancelAirdropTransactionBody() {
+        return builder -> {};
+    }
+
     public Consumer<TokenAirdropTransactionBody.Builder> defaultDefTokenAirdropTransactionBody() {
-=======
-    public Consumer<TokenCancelAirdropTransactionBody.Builder> defaultDefTokenCancelAirdropTransactionBody() {
->>>>>>> 80aa6177
         return builder -> {};
     }
 }