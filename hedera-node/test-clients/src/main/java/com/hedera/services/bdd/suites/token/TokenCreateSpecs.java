--- conflicted
+++ resolved
@@ -336,12 +336,7 @@
                         .hasToken(relationshipWith(PRIMARY).kyc(TokenKycStatus.KycNotApplicable)));
     }
 
-<<<<<<< HEAD
-    // This one will be fixed when TokenCreateHandler.calculateFees is implemented
-    // @HapiTest
-=======
-    @HapiTest
->>>>>>> 3100e7d0
+    @HapiTest
     public HapiSpec baseCreationsHaveExpectedPrices() {
         final var civilian = "NonExemptPayer";
 
