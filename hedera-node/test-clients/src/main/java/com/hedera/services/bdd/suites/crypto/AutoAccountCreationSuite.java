/*
 * Copyright (C) 2021-2023 Hedera Hashgraph, LLC
 *
 * Licensed under the Apache License, Version 2.0 (the "License");
 * you may not use this file except in compliance with the License.
 * You may obtain a copy of the License at
 *
 *      http://www.apache.org/licenses/LICENSE-2.0
 *
 * Unless required by applicable law or agreed to in writing, software
 * distributed under the License is distributed on an "AS IS" BASIS,
 * WITHOUT WARRANTIES OR CONDITIONS OF ANY KIND, either express or implied.
 * See the License for the specific language governing permissions and
 * limitations under the License.
 */

package com.hedera.services.bdd.suites.crypto;

import static com.google.protobuf.ByteString.copyFromUtf8;
import static com.hedera.node.app.service.evm.utils.EthSigsUtils.recoverAddressFromPubKey;
import static com.hedera.services.bdd.spec.HapiPropertySource.asSolidityAddress;
import static com.hedera.services.bdd.spec.HapiSpec.defaultHapiSpec;
import static com.hedera.services.bdd.spec.PropertySource.asAccount;
import static com.hedera.services.bdd.spec.PropertySource.asAccountString;
import static com.hedera.services.bdd.spec.assertions.AccountInfoAsserts.accountWith;
import static com.hedera.services.bdd.spec.assertions.AutoAssocAsserts.accountTokenPairsInAnyOrder;
import static com.hedera.services.bdd.spec.assertions.ContractInfoAsserts.contractWith;
import static com.hedera.services.bdd.spec.assertions.TransactionRecordAsserts.includingFungibleMovement;
import static com.hedera.services.bdd.spec.assertions.TransactionRecordAsserts.recordWith;
import static com.hedera.services.bdd.spec.queries.QueryVerbs.getAccountBalance;
import static com.hedera.services.bdd.spec.queries.QueryVerbs.getAccountInfo;
import static com.hedera.services.bdd.spec.queries.QueryVerbs.getAliasedAccountInfo;
import static com.hedera.services.bdd.spec.queries.QueryVerbs.getAutoCreatedAccountBalance;
import static com.hedera.services.bdd.spec.queries.QueryVerbs.getContractInfo;
import static com.hedera.services.bdd.spec.queries.QueryVerbs.getReceipt;
import static com.hedera.services.bdd.spec.queries.QueryVerbs.getTxnRecord;
import static com.hedera.services.bdd.spec.queries.crypto.ExpectedTokenRel.relationshipWith;
import static com.hedera.services.bdd.spec.transactions.TxnVerbs.contractUpdate;
import static com.hedera.services.bdd.spec.transactions.TxnVerbs.createDefaultContract;
import static com.hedera.services.bdd.spec.transactions.TxnVerbs.cryptoCreate;
import static com.hedera.services.bdd.spec.transactions.TxnVerbs.cryptoDeleteAliased;
import static com.hedera.services.bdd.spec.transactions.TxnVerbs.cryptoTransfer;
import static com.hedera.services.bdd.spec.transactions.TxnVerbs.cryptoUpdate;
import static com.hedera.services.bdd.spec.transactions.TxnVerbs.cryptoUpdateAliased;
import static com.hedera.services.bdd.spec.transactions.TxnVerbs.mintToken;
import static com.hedera.services.bdd.spec.transactions.TxnVerbs.sortedCryptoTransfer;
import static com.hedera.services.bdd.spec.transactions.TxnVerbs.tokenAssociate;
import static com.hedera.services.bdd.spec.transactions.TxnVerbs.tokenCreate;
import static com.hedera.services.bdd.spec.transactions.crypto.HapiCryptoTransfer.tinyBarsFromAccountToAlias;
import static com.hedera.services.bdd.spec.transactions.crypto.HapiCryptoTransfer.tinyBarsFromTo;
import static com.hedera.services.bdd.spec.transactions.crypto.HapiCryptoTransfer.tinyBarsFromToWithAlias;
import static com.hedera.services.bdd.spec.transactions.token.CustomFeeSpecs.fixedHbarFeeInheritingRoyaltyCollector;
import static com.hedera.services.bdd.spec.transactions.token.CustomFeeSpecs.royaltyFeeWithFallback;
import static com.hedera.services.bdd.spec.transactions.token.TokenMovement.moving;
import static com.hedera.services.bdd.spec.transactions.token.TokenMovement.movingHbar;
import static com.hedera.services.bdd.spec.transactions.token.TokenMovement.movingUnique;
import static com.hedera.services.bdd.spec.utilops.CustomSpecAssert.allRunFor;
import static com.hedera.services.bdd.spec.utilops.UtilVerbs.assertionsHold;
import static com.hedera.services.bdd.spec.utilops.UtilVerbs.childRecordsCheck;
import static com.hedera.services.bdd.spec.utilops.UtilVerbs.logIt;
import static com.hedera.services.bdd.spec.utilops.UtilVerbs.newKeyNamed;
import static com.hedera.services.bdd.spec.utilops.UtilVerbs.sourcing;
import static com.hedera.services.bdd.spec.utilops.UtilVerbs.withOpContext;
import static com.hedera.services.bdd.suites.contract.Utils.aaWith;
import static com.hedera.services.bdd.suites.contract.Utils.accountId;
import static com.hedera.services.bdd.suites.contract.Utils.ocWith;
import static com.hedera.services.bdd.suites.contract.hapi.ContractUpdateSuite.ADMIN_KEY;
import static com.hedera.services.bdd.suites.crypto.AutoCreateUtils.updateSpecFor;
import static com.hederahashgraph.api.proto.java.ResponseCodeEnum.ACCOUNT_DELETED;
import static com.hederahashgraph.api.proto.java.ResponseCodeEnum.ACCOUNT_REPEATED_IN_ACCOUNT_AMOUNTS;
import static com.hederahashgraph.api.proto.java.ResponseCodeEnum.INSUFFICIENT_ACCOUNT_BALANCE;
import static com.hederahashgraph.api.proto.java.ResponseCodeEnum.INSUFFICIENT_PAYER_BALANCE;
import static com.hederahashgraph.api.proto.java.ResponseCodeEnum.INSUFFICIENT_SENDER_ACCOUNT_BALANCE_FOR_CUSTOM_FEE;
import static com.hederahashgraph.api.proto.java.ResponseCodeEnum.INVALID_ACCOUNT_ID;
import static com.hederahashgraph.api.proto.java.ResponseCodeEnum.INVALID_ALIAS_KEY;
import static com.hederahashgraph.api.proto.java.ResponseCodeEnum.INVALID_SIGNATURE;
import static com.hederahashgraph.api.proto.java.ResponseCodeEnum.NO_REMAINING_AUTOMATIC_ASSOCIATIONS;
import static com.hederahashgraph.api.proto.java.ResponseCodeEnum.SUCCESS;
import static com.hederahashgraph.api.proto.java.TokenSupplyType.FINITE;
import static com.hederahashgraph.api.proto.java.TokenType.FUNGIBLE_COMMON;
import static com.hederahashgraph.api.proto.java.TokenType.NON_FUNGIBLE_UNIQUE;
import static org.junit.jupiter.api.Assertions.assertEquals;

import com.google.protobuf.ByteString;
import com.hedera.services.bdd.spec.HapiSpec;
import com.hedera.services.bdd.spec.keys.KeyShape;
import com.hedera.services.bdd.suites.HapiSuite;
import com.hederahashgraph.api.proto.java.AccountID;
import com.hederahashgraph.api.proto.java.ContractID;
import com.hederahashgraph.api.proto.java.Key;
import com.hederahashgraph.api.proto.java.KeyList;
import com.hederahashgraph.api.proto.java.ThresholdKey;
import com.hederahashgraph.api.proto.java.TokenID;
import com.hederahashgraph.api.proto.java.TokenSupplyType;
import com.hederahashgraph.api.proto.java.TokenTransferList;
import com.hederahashgraph.api.proto.java.TokenType;
import com.hederahashgraph.api.proto.java.TransactionRecord;
import com.hederahashgraph.api.proto.java.TransferList;
import java.util.List;
import java.util.Optional;
import java.util.concurrent.atomic.AtomicLong;
import java.util.concurrent.atomic.AtomicReference;
import org.apache.commons.lang3.tuple.Pair;
import org.apache.logging.log4j.LogManager;
import org.apache.logging.log4j.Logger;

public class AutoAccountCreationSuite extends HapiSuite {
    private static final Logger LOG = LogManager.getLogger(AutoAccountCreationSuite.class);
    private static final long INITIAL_BALANCE = 1000L;
    private static final ByteString ALIAS_CONTENT = ByteString.copyFromUtf8(
            "a479462fba67674b5a41acfb16cb6828626b61d3f389fa611005a45754130e5c749073c0b1b791596430f4a54649cc8a3f6d28147dd4099070a5c3c4811d1771");
    private static final Key VALID_ED_25519_KEY =
            Key.newBuilder().setEd25519(ALIAS_CONTENT).build();
    private static final ByteString VALID_25519_ALIAS = VALID_ED_25519_KEY.toByteString();
    private static final String AUTO_MEMO = "auto-created account";
    public static final String LAZY_MEMO = "lazy-created account";
    public static final String VALID_ALIAS = "validAlias";
    private static final String PAYER = "payer";
    private static final String TRANSFER_TXN = "transferTxn";
    private static final String ALIAS = "alias";
    private static final String PAYER_1 = "payer1";
    private static final String ALIAS_2 = "alias2";
    private static final String PAYER_4 = "payer4";
    private static final String TRANSFER_TXN_2 = "transferTxn2";
    private static final String TRANSFER_ALIAS = "transferAlias";
    public static final String A_TOKEN = "tokenA";
    private static final String B_TOKEN = "tokenB";
    public static final String NFT_INFINITE_SUPPLY_TOKEN = "nftA";
    private static final String NFT_FINITE_SUPPLY_TOKEN = "nftB";
    private static final String MULTI_KEY = "multi";
    public static final String PARTY = "party";
    private static final String COUNTERPARTY = "counterparty";

    private static final String CIVILIAN = "somebody";
    public static final String TOKEN_A_CREATE = "tokenACreateTxn";

    private static final String TOKEN_B_CREATE = "tokenBCreateTxn";
    public static final String NFT_CREATE = "nftCreateTxn";
    private static final String SPONSOR = "autoCreateSponsor";
    public static final String LAZY_CREATE_SPONSOR = "lazyCreateSponsor";

    private static final long EXPECTED_HBAR_TRANSFER_AUTO_CREATION_FEE = 39418863L;
    private static final long EXPECTED_MULTI_TOKEN_TRANSFER_AUTO_CREATION_FEE = 42427268L;
    private static final long EXPECTED_SINGLE_TOKEN_TRANSFER_AUTO_CREATE_FEE = 40927290L;
    public static final String CRYPTO_TRANSFER_RECEIVER = "cryptoTransferReceiver";
    public static final String TRUE = "true";
    public static final String FALSE = "false";
    private static final String HBAR_XFER = "hbarXfer";
    private static final String NFT_XFER = "nftXfer";
    private static final String FT_XFER = "ftXfer";

    public static void main(String... args) {
        new AutoAccountCreationSuite().runSuiteAsync();
    }

    @Override
    public boolean canRunConcurrent() {
        return true;
    }

    @Override
    protected Logger getResultsLogger() {
        return LOG;
    }

    @Override
    public List<HapiSpec> getSpecsInSuite() {
        return List.of(
                /* --- Hbar auto creates */
                autoAccountCreationsHappyPath(),
                autoAccountCreationBadAlias(),
                autoAccountCreationUnsupportedAlias(),
                transferToAccountAutoCreatedUsingAlias(),
                transferToAccountAutoCreatedUsingAccount(),
                transferFromAliasToAlias(),
                transferFromAliasToAccount(),
                multipleAutoAccountCreations(),
                accountCreatedIfAliasUsedAsPubKey(),
                aliasCanBeUsedOnManyAccountsNotAsAlias(),
                autoAccountCreationWorksWhenUsingAliasOfDeletedAccount(),
                canGetBalanceAndInfoViaAlias(),
                noStakePeriodStartIfNotStakingToNode(),
                /* -- HTS auto creates -- */
                canAutoCreateWithFungibleTokenTransfersToAlias(),
                multipleTokenTransfersSucceed(),
                nftTransfersToAlias(),
                autoCreateWithNftFallBackFeeFails(),
                repeatedAliasInSameTransferListFails(),
                canAutoCreateWithHbarAndTokenTransfers(),
                payerBalanceIsReflectsAllChangesBeforeFeeCharging(),
                /* --- HIP 583 --- */
                hollowAccountCreationWithCryptoTransfer(),
                failureAfterHollowAccountCreationReclaimsAlias(),
                transferHbarsToEVMAddressAlias(),
                transferFungibleToEVMAddressAlias(),
<<<<<<< HEAD
                transferNonFungibleToEVMAddressAlias());
=======
                transferNonFungibleToEVMAddressAlias(),
                hollowAccountCompletionWithTokenTransfer(),
                transferHbarsToECDSAKey());
>>>>>>> cf6100e1
    }

    private HapiSpec canAutoCreateWithHbarAndTokenTransfers() {
        final var initialTokenSupply = 1000;
        return defaultHapiSpec("hbarAndTokenTransfers")
                .given(
                        newKeyNamed(VALID_ALIAS),
                        cryptoCreate(TOKEN_TREASURY).balance(10 * ONE_HUNDRED_HBARS),
                        cryptoCreate(CIVILIAN).balance(ONE_HUNDRED_HBARS).maxAutomaticTokenAssociations(2),
                        tokenCreate(A_TOKEN)
                                .tokenType(FUNGIBLE_COMMON)
                                .supplyType(FINITE)
                                .initialSupply(initialTokenSupply)
                                .maxSupply(10L * initialTokenSupply)
                                .treasury(TOKEN_TREASURY)
                                .via(TOKEN_A_CREATE),
                        getTxnRecord(TOKEN_A_CREATE).hasNewTokenAssociation(A_TOKEN, TOKEN_TREASURY))
                .when(
                        tokenAssociate(CIVILIAN, A_TOKEN),
                        cryptoTransfer(moving(10, A_TOKEN).between(TOKEN_TREASURY, CIVILIAN)),
                        getAccountInfo(CIVILIAN)
                                .hasToken(relationshipWith(A_TOKEN).balance(10)))
                .then(
                        cryptoTransfer(
                                        movingHbar(10L).between(CIVILIAN, VALID_ALIAS),
                                        moving(1, A_TOKEN).between(CIVILIAN, VALID_ALIAS))
                                .signedBy(DEFAULT_PAYER, CIVILIAN)
                                .via(TRANSFER_TXN),
                        getTxnRecord(TRANSFER_TXN).andAllChildRecords().logged(),
                        getAliasedAccountInfo(VALID_ALIAS)
                                .has(accountWith().balance(10L))
                                .hasToken(relationshipWith(A_TOKEN)));
    }

    private HapiSpec repeatedAliasInSameTransferListFails() {
        final AtomicReference<TokenID> ftId = new AtomicReference<>();
        final AtomicReference<TokenID> nftId = new AtomicReference<>();
        final AtomicReference<AccountID> partyId = new AtomicReference<>();
        final AtomicReference<AccountID> counterId = new AtomicReference<>();
        final AtomicReference<ByteString> partyAlias = new AtomicReference<>();
        final AtomicReference<ByteString> counterAlias = new AtomicReference<>();

        return defaultHapiSpec("repeatedAliasInSameTransferListFails")
                .given(
                        newKeyNamed(VALID_ALIAS),
                        newKeyNamed(MULTI_KEY),
                        newKeyNamed(VALID_ALIAS),
                        cryptoCreate(PARTY).maxAutomaticTokenAssociations(2),
                        cryptoCreate(COUNTERPARTY).maxAutomaticTokenAssociations(2),
                        cryptoCreate(TOKEN_TREASURY).balance(ONE_HUNDRED_HBARS).maxAutomaticTokenAssociations(2),
                        tokenCreate(A_TOKEN)
                                .tokenType(FUNGIBLE_COMMON)
                                .initialSupply(Long.MAX_VALUE)
                                .treasury(TOKEN_TREASURY)
                                .via(TOKEN_A_CREATE),
                        tokenCreate(NFT_INFINITE_SUPPLY_TOKEN)
                                .tokenType(TokenType.NON_FUNGIBLE_UNIQUE)
                                .adminKey(MULTI_KEY)
                                .supplyKey(MULTI_KEY)
                                .supplyType(TokenSupplyType.INFINITE)
                                .initialSupply(0)
                                .treasury(TOKEN_TREASURY)
                                .via(NFT_CREATE),
                        mintToken(
                                NFT_INFINITE_SUPPLY_TOKEN,
                                List.of(ByteString.copyFromUtf8("a"), ByteString.copyFromUtf8("b"))),
                        cryptoCreate(CIVILIAN).balance(10 * ONE_HBAR),
                        cryptoCreate(SPONSOR)
                                .balance(INITIAL_BALANCE * ONE_HBAR)
                                .maxAutomaticTokenAssociations(10))
                .when(
                        tokenAssociate(SPONSOR, NFT_INFINITE_SUPPLY_TOKEN),
                        cryptoTransfer(
                                movingUnique(NFT_INFINITE_SUPPLY_TOKEN, 1L, 2L).between(TOKEN_TREASURY, SPONSOR)),
                        getAccountInfo(SPONSOR).logged(),
                        getAccountInfo(TOKEN_TREASURY).logged(),
                        withOpContext((spec, opLog) -> {
                            final var registry = spec.registry();
                            ftId.set(registry.getTokenID(A_TOKEN));
                            nftId.set(registry.getTokenID(NFT_INFINITE_SUPPLY_TOKEN));
                            partyId.set(registry.getAccountID(PARTY));
                            counterId.set(registry.getAccountID(COUNTERPARTY));
                            partyAlias.set(ByteString.copyFrom(asSolidityAddress(partyId.get())));
                            counterAlias.set(ByteString.copyFrom(asSolidityAddress(counterId.get())));

                            cryptoTransfer((x, b) -> b.addTokenTransfers(TokenTransferList.newBuilder()
                                            .addTransfers(aaWith(SPONSOR, -1))
                                            .addTransfers(aaWith(asAccount("0.0." + partyAlias.get()), +1))
                                            .addTransfers(aaWith(TOKEN_TREASURY, -1))
                                            .addTransfers(aaWith(asAccount("0.0." + partyAlias.get()), +1))))
                                    .signedBy(DEFAULT_PAYER, PARTY, SPONSOR)
                                    .hasKnownStatus(ACCOUNT_REPEATED_IN_ACCOUNT_AMOUNTS);
                        }))
                .then();
    }

    private HapiSpec autoCreateWithNftFallBackFeeFails() {
        final var firstRoyaltyCollector = "firstRoyaltyCollector";
        return defaultHapiSpec("autoCreateWithNftFallBackFeeFails")
                .given(
                        newKeyNamed(VALID_ALIAS),
                        newKeyNamed(MULTI_KEY),
                        newKeyNamed(VALID_ALIAS),
                        cryptoCreate(TOKEN_TREASURY).balance(ONE_HUNDRED_HBARS).maxAutomaticTokenAssociations(2),
                        cryptoCreate(firstRoyaltyCollector).maxAutomaticTokenAssociations(100),
                        tokenCreate(NFT_INFINITE_SUPPLY_TOKEN)
                                .tokenType(TokenType.NON_FUNGIBLE_UNIQUE)
                                .adminKey(MULTI_KEY)
                                .supplyKey(MULTI_KEY)
                                .supplyType(TokenSupplyType.INFINITE)
                                .initialSupply(0)
                                .treasury(TOKEN_TREASURY)
                                .withCustom(royaltyFeeWithFallback(
                                        1, 20, fixedHbarFeeInheritingRoyaltyCollector(1), firstRoyaltyCollector))
                                .via(NFT_CREATE),
                        mintToken(
                                NFT_INFINITE_SUPPLY_TOKEN,
                                List.of(
                                        ByteString.copyFromUtf8("a"),
                                        ByteString.copyFromUtf8("b"),
                                        ByteString.copyFromUtf8("c"),
                                        ByteString.copyFromUtf8("d"),
                                        ByteString.copyFromUtf8("e"))),
                        cryptoCreate(CIVILIAN).balance(1000 * ONE_HBAR).maxAutomaticTokenAssociations(2),
                        cryptoCreate("dummy").balance(10 * ONE_HBAR),
                        cryptoCreate(SPONSOR).balance(ONE_MILLION_HBARS).maxAutomaticTokenAssociations(10))
                .when(
                        cryptoTransfer(
                                movingUnique(NFT_INFINITE_SUPPLY_TOKEN, 1L, 2L).between(TOKEN_TREASURY, SPONSOR)),
                        getAccountInfo(SPONSOR).hasToken(relationshipWith(NFT_INFINITE_SUPPLY_TOKEN)),
                        // auto creating an account using a nft with fall back royalty fee fails
                        cryptoTransfer(movingUnique(NFT_INFINITE_SUPPLY_TOKEN, 1, 2)
                                        .between(SPONSOR, VALID_ALIAS))
                                .payingWith(CIVILIAN)
                                .signedBy(CIVILIAN, SPONSOR, VALID_ALIAS)
                                .hasKnownStatus(INSUFFICIENT_SENDER_ACCOUNT_BALANCE_FOR_CUSTOM_FEE),
                        getAccountInfo(SPONSOR).hasOwnedNfts(2).hasToken(relationshipWith(NFT_INFINITE_SUPPLY_TOKEN)),
                        getAccountInfo(TOKEN_TREASURY).logged())
                .then(
                        // But transferring this NFT to a known alias with hbar in it works
                        cryptoTransfer(tinyBarsFromToWithAlias(SPONSOR, VALID_ALIAS, 10 * ONE_HBAR))
                                .payingWith(CIVILIAN)
                                .signedBy(CIVILIAN, SPONSOR, VALID_ALIAS)
                                .via(TRANSFER_TXN),
                        withOpContext((spec, opLog) -> updateSpecFor(spec, VALID_ALIAS)),
                        getTxnRecord(TRANSFER_TXN).andAllChildRecords().hasNonStakingChildRecordCount(1),
                        cryptoUpdateAliased(VALID_ALIAS)
                                .maxAutomaticAssociations(10)
                                .signedBy(VALID_ALIAS, DEFAULT_PAYER),
                        cryptoTransfer(movingUnique(NFT_INFINITE_SUPPLY_TOKEN, 1, 2)
                                        .between(SPONSOR, VALID_ALIAS))
                                .payingWith(SPONSOR)
                                .fee(10 * ONE_HBAR)
                                .signedBy(SPONSOR, VALID_ALIAS)
                                .logged(),
                        getAliasedAccountInfo(VALID_ALIAS).hasOwnedNfts(2));
    }

    private HapiSpec nftTransfersToAlias() {
        final var civilianBal = 10 * ONE_HBAR;
        final var transferFee = 0.44012644 * ONE_HBAR;
        final var multiNftTransfer = "multiNftTransfer";

        return defaultHapiSpec("canAutoCreateWithNftTransfersToAlias")
                .given(
                        newKeyNamed(VALID_ALIAS),
                        newKeyNamed(MULTI_KEY),
                        newKeyNamed(VALID_ALIAS),
                        cryptoCreate(TOKEN_TREASURY).balance(ONE_HUNDRED_HBARS).maxAutomaticTokenAssociations(2),
                        tokenCreate(NFT_INFINITE_SUPPLY_TOKEN)
                                .tokenType(TokenType.NON_FUNGIBLE_UNIQUE)
                                .adminKey(MULTI_KEY)
                                .supplyKey(MULTI_KEY)
                                .supplyType(TokenSupplyType.INFINITE)
                                .initialSupply(0)
                                .treasury(TOKEN_TREASURY)
                                .via(NFT_CREATE),
                        tokenCreate(NFT_FINITE_SUPPLY_TOKEN)
                                .supplyType(FINITE)
                                .tokenType(NON_FUNGIBLE_UNIQUE)
                                .treasury(TOKEN_TREASURY)
                                .maxSupply(12L)
                                .supplyKey(MULTI_KEY)
                                .adminKey(MULTI_KEY)
                                .initialSupply(0L),
                        mintToken(
                                NFT_INFINITE_SUPPLY_TOKEN,
                                List.of(
                                        ByteString.copyFromUtf8("a"),
                                        ByteString.copyFromUtf8("b"),
                                        ByteString.copyFromUtf8("c"),
                                        ByteString.copyFromUtf8("d"),
                                        ByteString.copyFromUtf8("e"))),
                        mintToken(
                                NFT_FINITE_SUPPLY_TOKEN,
                                List.of(
                                        ByteString.copyFromUtf8("a"),
                                        ByteString.copyFromUtf8("b"),
                                        ByteString.copyFromUtf8("c"),
                                        ByteString.copyFromUtf8("d"),
                                        ByteString.copyFromUtf8("e"))),
                        cryptoCreate(CIVILIAN).balance(civilianBal))
                .when(
                        tokenAssociate(CIVILIAN, NFT_FINITE_SUPPLY_TOKEN, NFT_INFINITE_SUPPLY_TOKEN),
                        cryptoTransfer(
                                movingUnique(NFT_FINITE_SUPPLY_TOKEN, 3L, 4L).between(TOKEN_TREASURY, CIVILIAN),
                                movingUnique(NFT_INFINITE_SUPPLY_TOKEN, 1L, 2L).between(TOKEN_TREASURY, CIVILIAN)),
                        getAccountInfo(CIVILIAN)
                                .hasToken(relationshipWith(NFT_FINITE_SUPPLY_TOKEN))
                                .hasToken(relationshipWith(NFT_INFINITE_SUPPLY_TOKEN))
                                .has(accountWith().balance(civilianBal)),
                        cryptoTransfer(
                                        movingUnique(NFT_FINITE_SUPPLY_TOKEN, 3, 4)
                                                .between(CIVILIAN, VALID_ALIAS),
                                        movingUnique(NFT_INFINITE_SUPPLY_TOKEN, 1, 2)
                                                .between(CIVILIAN, VALID_ALIAS))
                                .via(multiNftTransfer)
                                .payingWith(CIVILIAN)
                                .signedBy(CIVILIAN, VALID_ALIAS),
                        getTxnRecord(multiNftTransfer)
                                .andAllChildRecords()
                                .hasNonStakingChildRecordCount(1)
                                .logged(),
                        childRecordsCheck(
                                multiNftTransfer,
                                SUCCESS,
                                recordWith().status(SUCCESS).fee(EXPECTED_MULTI_TOKEN_TRANSFER_AUTO_CREATION_FEE)),
                        getAliasedAccountInfo(VALID_ALIAS)
                                .has(accountWith()
                                        .balance(0)
                                        .maxAutoAssociations(2)
                                        .ownedNfts(4))
                                .logged(),
                        getAccountInfo(CIVILIAN).has(accountWith().balance((long) (civilianBal - transferFee))))
                .then();
    }

    private HapiSpec multipleTokenTransfersSucceed() {
        final var initialTokenSupply = 1000;
        final var multiTokenXfer = "multiTokenXfer";

        return defaultHapiSpec("multipleTokenTransfersSucceed")
                .given(
                        newKeyNamed(VALID_ALIAS),
                        cryptoCreate(TOKEN_TREASURY).balance(ONE_HUNDRED_HBARS),
                        tokenCreate(A_TOKEN)
                                .tokenType(FUNGIBLE_COMMON)
                                .initialSupply(initialTokenSupply)
                                .treasury(TOKEN_TREASURY)
                                .via(TOKEN_A_CREATE),
                        tokenCreate(B_TOKEN)
                                .tokenType(FUNGIBLE_COMMON)
                                .initialSupply(initialTokenSupply)
                                .treasury(TOKEN_TREASURY)
                                .via(TOKEN_B_CREATE),
                        getTxnRecord(TOKEN_A_CREATE).hasNewTokenAssociation(A_TOKEN, TOKEN_TREASURY),
                        getTxnRecord(TOKEN_B_CREATE).hasNewTokenAssociation(B_TOKEN, TOKEN_TREASURY),
                        cryptoCreate(CIVILIAN).balance(10 * ONE_HBAR).maxAutomaticTokenAssociations(2))
                .when(
                        cryptoTransfer(
                                        moving(100, A_TOKEN).between(TOKEN_TREASURY, CIVILIAN),
                                        moving(100, B_TOKEN).between(TOKEN_TREASURY, CIVILIAN))
                                .via("transferAToSponsor"),
                        getAccountInfo(TOKEN_TREASURY)
                                .hasToken(relationshipWith(B_TOKEN).balance(900)),
                        getAccountInfo(TOKEN_TREASURY)
                                .hasToken(relationshipWith(A_TOKEN).balance(900)),
                        getAccountInfo(CIVILIAN)
                                .hasToken(relationshipWith(A_TOKEN).balance(100)),
                        getAccountInfo(CIVILIAN)
                                .hasToken(relationshipWith(B_TOKEN).balance(100)),

                        /* --- transfer same token type to alias --- */
                        cryptoTransfer(
                                        moving(10, A_TOKEN).between(CIVILIAN, VALID_ALIAS),
                                        moving(10, B_TOKEN).between(CIVILIAN, VALID_ALIAS))
                                .via(multiTokenXfer)
                                .payingWith(CIVILIAN)
                                .signedBy(CIVILIAN, VALID_ALIAS)
                                .logged(),
                        withOpContext((spec, opLog) -> updateSpecFor(spec, VALID_ALIAS)),
                        getTxnRecord(multiTokenXfer)
                                .andAllChildRecords()
                                .hasNonStakingChildRecordCount(1)
                                .hasPriority(recordWith()
                                        .status(SUCCESS)
                                        .tokenTransfers(includingFungibleMovement(
                                                moving(10, A_TOKEN).to(VALID_ALIAS)))
                                        .tokenTransfers(includingFungibleMovement(
                                                moving(10, B_TOKEN).to(VALID_ALIAS)))
                                        .autoAssociated(accountTokenPairsInAnyOrder(
                                                List.of(Pair.of(VALID_ALIAS, B_TOKEN), Pair.of(VALID_ALIAS, A_TOKEN)))))
                                .logged(),
                        childRecordsCheck(
                                multiTokenXfer,
                                SUCCESS,
                                recordWith().status(SUCCESS).fee(EXPECTED_MULTI_TOKEN_TRANSFER_AUTO_CREATION_FEE)),
                        getAliasedAccountInfo(VALID_ALIAS)
                                .hasToken(relationshipWith(A_TOKEN).balance(10))
                                .hasToken(relationshipWith(B_TOKEN).balance(10))
                                .has(accountWith().balance(0L).maxAutoAssociations(2)),
                        getAccountInfo(CIVILIAN)
                                .hasToken(relationshipWith(A_TOKEN).balance(90))
                                .hasToken(relationshipWith(B_TOKEN).balance(90))
                                .has(accountWith().balanceLessThan(10 * ONE_HBAR)))
                .then(
                        /* --- transfer token to created alias */
                        cryptoTransfer(moving(10, B_TOKEN).between(CIVILIAN, VALID_ALIAS))
                                .via("newXfer")
                                .payingWith(CIVILIAN)
                                .signedBy(CIVILIAN, VALID_ALIAS, TOKEN_TREASURY),
                        getTxnRecord("newXfer")
                                .andAllChildRecords()
                                .hasNonStakingChildRecordCount(0)
                                .logged(),
                        getAliasedAccountInfo(VALID_ALIAS)
                                .hasToken(relationshipWith(A_TOKEN).balance(10))
                                .hasToken(relationshipWith(B_TOKEN).balance(20)));
    }

    private HapiSpec payerBalanceIsReflectsAllChangesBeforeFeeCharging() {
        final var secondAliasKey = "secondAlias";
        final var secondPayer = "secondPayer";
        final AtomicLong totalAutoCreationFees = new AtomicLong();

        return defaultHapiSpec("PayerBalanceIsReflectsAllChangesBeforeFeeCharging")
                .given(
                        newKeyNamed(VALID_ALIAS),
                        cryptoCreate(TOKEN_TREASURY),
                        tokenCreate(A_TOKEN)
                                .tokenType(FUNGIBLE_COMMON)
                                .initialSupply(1000)
                                .treasury(TOKEN_TREASURY),
                        cryptoCreate(CIVILIAN).balance(ONE_HUNDRED_HBARS).maxAutomaticTokenAssociations(1),
                        cryptoTransfer(moving(100, A_TOKEN).between(TOKEN_TREASURY, CIVILIAN)),
                        cryptoTransfer(
                                        moving(10, A_TOKEN).between(CIVILIAN, VALID_ALIAS),
                                        movingHbar(1).between(CIVILIAN, FUNDING))
                                .fee(50 * ONE_HBAR)
                                .payingWith(CIVILIAN)
                                .signedBy(CIVILIAN),
                        getAccountBalance(CIVILIAN)
                                .exposingBalanceTo(
                                        balance -> totalAutoCreationFees.set(ONE_HUNDRED_HBARS - balance - 1)))
                .when(
                        logIt(spec -> String.format("Total auto-creation fees: %d", totalAutoCreationFees.get())),
                        sourcing(() -> cryptoCreate(secondPayer)
                                .maxAutomaticTokenAssociations(1)
                                .balance(totalAutoCreationFees.get())),
                        cryptoTransfer(moving(100, A_TOKEN).between(TOKEN_TREASURY, secondPayer)))
                .then(
                        newKeyNamed(secondAliasKey),
                        sourcing(() -> cryptoTransfer(
                                        moving(10, A_TOKEN).between(secondPayer, secondAliasKey),
                                        movingHbar(1).between(secondPayer, FUNDING))
                                .fee(totalAutoCreationFees.get() - 2)
                                .payingWith(secondPayer)
                                .signedBy(secondPayer)
                                .hasKnownStatus(INSUFFICIENT_PAYER_BALANCE)),
                        getAccountBalance(secondPayer)
                                .hasTinyBars(spec ->
                                        // Should only be charged a few hundred thousand
                                        // tinybar at most
                                        balance -> ((totalAutoCreationFees.get() - balance) > 500_000L)
                                                ? Optional.empty()
                                                : Optional.of("Payer was" + " over-charged!")));
    }

    private HapiSpec canAutoCreateWithFungibleTokenTransfersToAlias() {
        final var initialTokenSupply = 1000;
        final var sameTokenXfer = "sameTokenXfer";
        final long transferFee = 1163019L;

        return defaultHapiSpec("canAutoCreateWithFungibleTokenTransfersToAlias")
                .given(
                        newKeyNamed(VALID_ALIAS),
                        cryptoCreate(TOKEN_TREASURY).balance(ONE_HUNDRED_HBARS),
                        tokenCreate(A_TOKEN)
                                .tokenType(FUNGIBLE_COMMON)
                                .initialSupply(initialTokenSupply)
                                .treasury(TOKEN_TREASURY)
                                .via(TOKEN_A_CREATE),
                        tokenCreate(B_TOKEN)
                                .tokenType(FUNGIBLE_COMMON)
                                .initialSupply(initialTokenSupply)
                                .treasury(TOKEN_TREASURY)
                                .via(TOKEN_B_CREATE),
                        getTxnRecord(TOKEN_A_CREATE).hasNewTokenAssociation(A_TOKEN, TOKEN_TREASURY),
                        getTxnRecord(TOKEN_B_CREATE).hasNewTokenAssociation(B_TOKEN, TOKEN_TREASURY),
                        cryptoCreate(CIVILIAN).balance(10 * ONE_HBAR).maxAutomaticTokenAssociations(2))
                .when(
                        cryptoTransfer(
                                        moving(100, A_TOKEN).between(TOKEN_TREASURY, CIVILIAN),
                                        moving(100, B_TOKEN).between(TOKEN_TREASURY, CIVILIAN))
                                .via("transferAToSponsor"),
                        getAccountInfo(TOKEN_TREASURY)
                                .hasToken(relationshipWith(B_TOKEN).balance(900)),
                        getAccountInfo(TOKEN_TREASURY)
                                .hasToken(relationshipWith(A_TOKEN).balance(900)),
                        getAccountInfo(CIVILIAN)
                                .hasToken(relationshipWith(A_TOKEN).balance(100)),
                        getAccountInfo(CIVILIAN)
                                .hasToken(relationshipWith(B_TOKEN).balance(100)),

                        /* --- transfer same token type to alias --- */
                        cryptoTransfer(
                                        moving(10, A_TOKEN).between(CIVILIAN, VALID_ALIAS),
                                        moving(10, A_TOKEN).between(TOKEN_TREASURY, VALID_ALIAS))
                                .via(sameTokenXfer)
                                .payingWith(CIVILIAN)
                                .signedBy(CIVILIAN, VALID_ALIAS, TOKEN_TREASURY)
                                .logged(),
                        getTxnRecord(sameTokenXfer)
                                .andAllChildRecords()
                                .hasNonStakingChildRecordCount(1)
                                .logged(),
                        childRecordsCheck(
                                sameTokenXfer,
                                SUCCESS,
                                recordWith().status(SUCCESS).fee(EXPECTED_SINGLE_TOKEN_TRANSFER_AUTO_CREATE_FEE)),
                        getAliasedAccountInfo(VALID_ALIAS)
                                .hasToken(relationshipWith(A_TOKEN).balance(20)),
                        getAccountInfo(CIVILIAN)
                                .hasToken(relationshipWith(A_TOKEN).balance(90))
                                .has(accountWith().balanceLessThan(10 * ONE_HBAR)),
                        assertionsHold((spec, opLog) -> {
                            final var lookup = getTxnRecord(sameTokenXfer)
                                    .andAllChildRecords()
                                    .hasNonStakingChildRecordCount(1)
                                    .hasNoAliasInChildRecord(0)
                                    .logged();
                            allRunFor(spec, lookup);
                            final var sponsor = spec.registry().getAccountID(DEFAULT_PAYER);
                            final var payer = spec.registry().getAccountID(CIVILIAN);
                            final var parent = lookup.getResponseRecord();
                            final var child = lookup.getChildRecord(0);
                            assertAliasBalanceAndFeeInChildRecord(parent, child, sponsor, payer, 0L, transferFee);
                        }))
                .then(
                        /* --- transfer another token to created alias */
                        cryptoTransfer(moving(10, B_TOKEN).between(CIVILIAN, VALID_ALIAS))
                                .via("failedXfer")
                                .payingWith(CIVILIAN)
                                .signedBy(CIVILIAN, VALID_ALIAS, TOKEN_TREASURY)
                                .hasKnownStatus(NO_REMAINING_AUTOMATIC_ASSOCIATIONS));
    }

    private HapiSpec noStakePeriodStartIfNotStakingToNode() {
        final var user = "user";
        final var contract = "contract";
        return defaultHapiSpec("NoStakePeriodStartIfNotStakingToNode")
                .given(
                        newKeyNamed(ADMIN_KEY),
                        cryptoCreate(user).key(ADMIN_KEY).stakedNodeId(0L),
                        createDefaultContract(contract).adminKey(ADMIN_KEY).stakedNodeId(0L),
                        getAccountInfo(user).has(accountWith().someStakePeriodStart()),
                        getContractInfo(contract).has(contractWith().someStakePeriodStart()))
                .when(
                        cryptoUpdate(user).newStakedAccountId(contract),
                        contractUpdate(contract).newStakedAccountId(user))
                .then(
                        getAccountInfo(user).has(accountWith().noStakePeriodStart()),
                        getContractInfo(contract).has(contractWith().noStakePeriodStart()));
    }

    private HapiSpec hollowAccountCreationWithCryptoTransfer() {
        final var initialTokenSupply = 1000;
        final AtomicReference<TokenID> ftId = new AtomicReference<>();
        final AtomicReference<TokenID> nftId = new AtomicReference<>();
        final AtomicReference<AccountID> civilianId = new AtomicReference<>();
        final AtomicReference<ByteString> civilianAlias = new AtomicReference<>();
        final AtomicReference<ByteString> evmAddress = new AtomicReference<>();
        return defaultHapiSpec("HollowAccountCreationWithCryptoTransfer")
                .given(
                        newKeyNamed(MULTI_KEY),
                        newKeyNamed(SECP_256K1_SOURCE_KEY).shape(SECP_256K1_SHAPE),
                        cryptoCreate(LAZY_CREATE_SPONSOR).balance(INITIAL_BALANCE * ONE_HBAR),
                        cryptoCreate(TOKEN_TREASURY).balance(10 * ONE_HUNDRED_HBARS),
                        tokenCreate(A_TOKEN)
                                .tokenType(FUNGIBLE_COMMON)
                                .supplyType(FINITE)
                                .initialSupply(initialTokenSupply)
                                .maxSupply(10L * initialTokenSupply)
                                .treasury(TOKEN_TREASURY)
                                .via(TOKEN_A_CREATE),
                        tokenCreate(NFT_INFINITE_SUPPLY_TOKEN)
                                .tokenType(TokenType.NON_FUNGIBLE_UNIQUE)
                                .adminKey(MULTI_KEY)
                                .supplyKey(MULTI_KEY)
                                .supplyType(TokenSupplyType.INFINITE)
                                .initialSupply(0)
                                .treasury(TOKEN_TREASURY)
                                .via(NFT_CREATE),
                        mintToken(
                                NFT_INFINITE_SUPPLY_TOKEN,
                                List.of(ByteString.copyFromUtf8("a"), ByteString.copyFromUtf8("b"))),
                        cryptoCreate(CIVILIAN).balance(ONE_HUNDRED_HBARS).maxAutomaticTokenAssociations(2),
                        tokenAssociate(CIVILIAN, A_TOKEN, NFT_INFINITE_SUPPLY_TOKEN),
                        cryptoTransfer(
                                moving(10, A_TOKEN).between(TOKEN_TREASURY, CIVILIAN),
                                movingUnique(NFT_INFINITE_SUPPLY_TOKEN, 1L, 2L).between(TOKEN_TREASURY, CIVILIAN)),
                        withOpContext((spec, opLog) -> {
                            final var registry = spec.registry();
                            final var ecdsaKey = spec.registry()
                                    .getKey(SECP_256K1_SOURCE_KEY)
                                    .getECDSASecp256K1()
                                    .toByteArray();
                            final var evmAddressBytes = ByteString.copyFrom(recoverAddressFromPubKey(ecdsaKey));
                            ftId.set(registry.getTokenID(A_TOKEN));
                            nftId.set(registry.getTokenID(NFT_INFINITE_SUPPLY_TOKEN));
                            civilianId.set(registry.getAccountID(CIVILIAN));
                            civilianAlias.set(ByteString.copyFrom(asSolidityAddress(civilianId.get())));
                            evmAddress.set(evmAddressBytes);
                        }))
                .when()
                .then(withOpContext((spec, opLog) -> {
                    /* hollow account created with transfer as expected */
                    final var cryptoTransferWithLazyCreate = cryptoTransfer(
                                    movingHbar(ONE_HUNDRED_HBARS).between(LAZY_CREATE_SPONSOR, evmAddress.get()),
                                    moving(5, A_TOKEN).between(CIVILIAN, evmAddress.get()),
                                    movingUnique(NFT_INFINITE_SUPPLY_TOKEN, 1L).between(CIVILIAN, evmAddress.get()))
                            .hasKnownStatus(SUCCESS)
                            .via(TRANSFER_TXN);

                    final var getHollowAccountInfoAfterCreation = getAliasedAccountInfo(evmAddress.get())
                            .hasToken(relationshipWith(A_TOKEN).balance(5))
                            .hasToken(
                                    relationshipWith(NFT_INFINITE_SUPPLY_TOKEN).balance(1))
                            .has(accountWith()
                                    .hasEmptyKey()
                                    .noAlias()
                                    .expectedBalanceWithChargedUsd(ONE_HUNDRED_HBARS, 0, 0)
                                    .autoRenew(THREE_MONTHS_IN_SECONDS)
                                    .receiverSigReq(false)
                                    .memo(LAZY_MEMO));

                    allRunFor(spec, cryptoTransferWithLazyCreate, getHollowAccountInfoAfterCreation);

                    /* transfers of hbar, fungible and non-fungible tokens to the hollow account should succeed */
                    final var hbarTransfer = cryptoTransfer(
                                    tinyBarsFromTo(CIVILIAN, evmAddress.get(), ONE_HUNDRED_HBARS))
                            .hasKnownStatus(SUCCESS)
                            .via(TRANSFER_TXN_2);

                    final var fungibleTokenTransfer = cryptoTransfer(
                                    moving(5, A_TOKEN).between(CIVILIAN, evmAddress.get()))
                            .signedBy(DEFAULT_PAYER, CIVILIAN)
                            .via(TRANSFER_TXN_2);

                    final var nftTransfer = cryptoTransfer(
                                    movingUnique(NFT_INFINITE_SUPPLY_TOKEN, 2L).between(CIVILIAN, evmAddress.get()))
                            .signedBy(DEFAULT_PAYER, CIVILIAN)
                            .hasKnownStatus(SUCCESS)
                            .via(TRANSFER_TXN_2);

                    final var getHollowAccountInfoAfterTransfers = getAliasedAccountInfo(evmAddress.get())
                            .hasToken(relationshipWith(A_TOKEN).balance(10))
                            .hasToken(
                                    relationshipWith(NFT_INFINITE_SUPPLY_TOKEN).balance(2))
                            .has(accountWith()
                                    .hasEmptyKey()
                                    .noAlias()
                                    .expectedBalanceWithChargedUsd(2 * ONE_HUNDRED_HBARS, 0, 0));

                    allRunFor(
                            spec, hbarTransfer, fungibleTokenTransfer, nftTransfer, getHollowAccountInfoAfterTransfers);
                }));
    }

    private HapiSpec failureAfterHollowAccountCreationReclaimsAlias() {
        final var underfunded = "underfunded";
        final var secondTransferTxn = "SecondTransferTxn";
        final AtomicReference<ByteString> targetAddress = new AtomicReference<>();
        return defaultHapiSpec("FailureAfterHollowAccountCreationReclaimsAlias")
                .given(
                        newKeyNamed(SECP_256K1_SOURCE_KEY).shape(SECP_256K1_SHAPE),
                        cryptoCreate(LAZY_CREATE_SPONSOR).balance(INITIAL_BALANCE * ONE_HBAR))
                .when(cryptoCreate(underfunded).balance(10 * ONE_HBAR))
                .then(
                        withOpContext((spec, opLog) -> {
                            final var ecdsaKey = spec.registry()
                                    .getKey(SECP_256K1_SOURCE_KEY)
                                    .getECDSASecp256K1()
                                    .toByteArray();
                            final var evmAddress = ByteString.copyFrom(recoverAddressFromPubKey(ecdsaKey));
                            targetAddress.set(evmAddress);
                            final var controlledOp = cryptoTransfer((sameSpec, b) -> {
                                        final var sponsorId = spec.registry().getAccountID(LAZY_CREATE_SPONSOR);
                                        final var underfundedId =
                                                spec.registry().getAccountID(underfunded);
                                        final var funding = spec.registry().getAccountID(FUNDING);
                                        b.setTransfers(TransferList.newBuilder()
                                                .addAccountAmounts(aaWith(sponsorId, -ONE_HUNDRED_HBARS))
                                                .addAccountAmounts(aaWith(evmAddress, +ONE_HUNDRED_HBARS))
                                                .addAccountAmounts(aaWith(underfundedId, -ONE_HUNDRED_HBARS))
                                                .addAccountAmounts(aaWith(funding, +ONE_HUNDRED_HBARS))
                                                .build());
                                    })
                                    .hasKnownStatus(SUCCESS)
                                    .memo("QUESTIONABLE")
                                    .signedBy(DEFAULT_PAYER, LAZY_CREATE_SPONSOR, underfunded)
                                    .hasKnownStatus(INSUFFICIENT_ACCOUNT_BALANCE)
                                    .via(TRANSFER_TXN);
                            allRunFor(spec, controlledOp);
                        }),
                        getTxnRecord(TRANSFER_TXN).andAllChildRecords().logged(),
                        getAliasedAccountInfo(SECP_256K1_SOURCE_KEY)
                                .nodePayment(123)
                                .hasAnswerOnlyPrecheck(INVALID_ACCOUNT_ID),
                        sourcing(() -> cryptoTransfer(
                                        tinyBarsFromTo(LAZY_CREATE_SPONSOR, targetAddress.get(), ONE_HUNDRED_HBARS))
                                .signedBy(DEFAULT_PAYER, LAZY_CREATE_SPONSOR)
                                .via(secondTransferTxn)),
                        getAliasedAccountInfo(SECP_256K1_SOURCE_KEY).logged());
    }

    private HapiSpec canGetBalanceAndInfoViaAlias() {
        final var ed25519SourceKey = "ed25519Alias";
        final var secp256k1SourceKey = "secp256k1Alias";
        final var secp256k1Shape = KeyShape.SECP256K1;
        final var ed25519Shape = KeyShape.ED25519;
        final var autoCreation = "autoCreation";

        return defaultHapiSpec("CanGetBalanceAndInfoViaAlias")
                .given(
                        cryptoCreate(CIVILIAN).balance(ONE_HUNDRED_HBARS),
                        newKeyNamed(ed25519SourceKey).shape(ed25519Shape),
                        newKeyNamed(secp256k1SourceKey).shape(secp256k1Shape))
                .when(
                        sortedCryptoTransfer(
                                        tinyBarsFromAccountToAlias(CIVILIAN, ed25519SourceKey, ONE_HUNDRED_HBARS),
                                        tinyBarsFromAccountToAlias(GENESIS, secp256k1SourceKey, ONE_HUNDRED_HBARS))
                                /* Sort the transfer list so the accounts are created in a predictable order (the
                                 * serialized bytes of an Ed25519 are always lexicographically prior to the serialized
                                 * bytes of a secp256k1 key, so now the first child record will _always_ be for the
                                 * ed25519 auto-creation). */
                                .payingWith(GENESIS)
                                .via(autoCreation),
                        withOpContext((spec, opLog) -> updateSpecFor(spec, ed25519SourceKey)),
                        withOpContext((spec, opLog) -> updateSpecFor(spec, secp256k1SourceKey)))
                .then(
                        getTxnRecord(autoCreation)
                                .andAllChildRecords()
                                .hasNoAliasInChildRecord(0)
                                .hasNoAliasInChildRecord(1)
                                .logged(),
                        getAutoCreatedAccountBalance(ed25519SourceKey)
                                .hasExpectedAccountID()
                                .logged(),
                        getAutoCreatedAccountBalance(secp256k1SourceKey)
                                .hasExpectedAccountID()
                                .logged(),
                        getAliasedAccountInfo(ed25519SourceKey)
                                .hasExpectedAliasKey()
                                .hasExpectedAccountID()
                                .has(accountWith().expectedBalanceWithChargedUsd(ONE_HUNDRED_HBARS, 0, 0))
                                .logged(),
                        getAliasedAccountInfo(secp256k1SourceKey)
                                .hasExpectedAliasKey()
                                .hasExpectedAccountID()
                                .has(accountWith().expectedBalanceWithChargedUsd(ONE_HUNDRED_HBARS, 0, 0))
                                .logged());
    }

    private HapiSpec aliasCanBeUsedOnManyAccountsNotAsAlias() {
        return defaultHapiSpec("AliasCanBeUsedOnManyAccountsNotAsAlias")
                .given(
                        /* have alias key on other accounts and tokens not as alias */
                        newKeyNamed(VALID_ALIAS),
                        cryptoCreate(PAYER).key(VALID_ALIAS).balance(INITIAL_BALANCE * ONE_HBAR),
                        tokenCreate(PAYER).adminKey(VALID_ALIAS),
                        tokenCreate(PAYER).supplyKey(VALID_ALIAS),
                        tokenCreate("a").treasury(PAYER))
                .when(
                        /* auto account is created */
                        cryptoTransfer(tinyBarsFromToWithAlias(PAYER, VALID_ALIAS, ONE_HUNDRED_HBARS))
                                .via(TRANSFER_TXN))
                .then(
                        /* get transaction record and validate the child record has alias bytes as expected */
                        getTxnRecord(TRANSFER_TXN)
                                .andAllChildRecords()
                                .hasNonStakingChildRecordCount(1)
                                .hasNoAliasInChildRecord(0),
                        getAccountInfo(PAYER)
                                .has(accountWith()
                                        .balance((INITIAL_BALANCE * ONE_HBAR) - ONE_HUNDRED_HBARS)
                                        .noAlias()),
                        getAliasedAccountInfo(VALID_ALIAS)
                                .has(accountWith()
                                        .key(VALID_ALIAS)
                                        .expectedBalanceWithChargedUsd(ONE_HUNDRED_HBARS, 0, 0)
                                        .alias(VALID_ALIAS)
                                        .autoRenew(THREE_MONTHS_IN_SECONDS)
                                        .receiverSigReq(false)
                                        .memo(AUTO_MEMO)));
    }

    private HapiSpec accountCreatedIfAliasUsedAsPubKey() {
        return defaultHapiSpec("AccountCreatedIfAliasUsedAsPubKey")
                .given(
                        newKeyNamed(ALIAS),
                        cryptoCreate(PAYER_1)
                                .balance(INITIAL_BALANCE * ONE_HBAR)
                                .key(ALIAS)
                                .signedBy(ALIAS, DEFAULT_PAYER))
                .when(cryptoTransfer(tinyBarsFromToWithAlias(PAYER_1, ALIAS, ONE_HUNDRED_HBARS))
                        .via(TRANSFER_TXN))
                .then(
                        getTxnRecord(TRANSFER_TXN).andAllChildRecords().logged(),
                        getAccountInfo(PAYER_1)
                                .has(accountWith()
                                        .balance((INITIAL_BALANCE * ONE_HBAR) - ONE_HUNDRED_HBARS)
                                        .noAlias()),
                        getAliasedAccountInfo(ALIAS)
                                .has(accountWith()
                                        .key(ALIAS)
                                        .expectedBalanceWithChargedUsd(ONE_HUNDRED_HBARS, 0, 0)
                                        .alias(ALIAS)
                                        .autoRenew(THREE_MONTHS_IN_SECONDS)
                                        .receiverSigReq(false))
                                .logged());
    }

    private HapiSpec autoAccountCreationWorksWhenUsingAliasOfDeletedAccount() {
        return defaultHapiSpec("AutoAccountCreationWorksWhenUsingAliasOfDeletedAccount")
                .given(
                        newKeyNamed(ALIAS),
                        newKeyNamed(ALIAS_2),
                        cryptoCreate(PAYER).balance(INITIAL_BALANCE * ONE_HBAR))
                .when(
                        cryptoTransfer(tinyBarsFromToWithAlias(PAYER, ALIAS, ONE_HUNDRED_HBARS))
                                .via("txn"),
                        withOpContext((spec, opLog) -> updateSpecFor(spec, ALIAS)),
                        getTxnRecord("txn").hasNonStakingChildRecordCount(1).logged())
                .then(
                        cryptoDeleteAliased(ALIAS)
                                .transfer(PAYER)
                                .hasKnownStatus(SUCCESS)
                                .signedBy(ALIAS, PAYER, DEFAULT_PAYER)
                                .purging(),
                        cryptoTransfer(tinyBarsFromToWithAlias(PAYER, ALIAS, ONE_HUNDRED_HBARS))
                                .via("txn2")
                                .hasKnownStatus(ACCOUNT_DELETED)

                        /* need to validate it creates after expiration */
                        //						sleepFor(60000L),
                        //						cryptoTransfer(
                        //								HapiCryptoTransfer.tinyBarsFromToWithAlias("payer", "alias",
                        // ONE_HUNDRED_HBARS)).via(
                        //								"txn2"),
                        //						getTxnRecord("txn2").hasChildRecordCount(1).logged()
                        );
    }

    private HapiSpec transferFromAliasToAlias() {
        return defaultHapiSpec("transferFromAliasToAlias")
                .given(
                        newKeyNamed(ALIAS),
                        newKeyNamed(ALIAS_2),
                        cryptoCreate(PAYER_4).balance(INITIAL_BALANCE * ONE_HBAR))
                .when(
                        cryptoTransfer(tinyBarsFromToWithAlias(PAYER_4, ALIAS, 2 * ONE_HUNDRED_HBARS))
                                .via("txn"),
                        withOpContext((spec, opLog) -> updateSpecFor(spec, ALIAS)),
                        getTxnRecord("txn").andAllChildRecords().logged(),
                        getAliasedAccountInfo(ALIAS)
                                .has(accountWith().expectedBalanceWithChargedUsd((2 * ONE_HUNDRED_HBARS), 0, 0)))
                .then(
                        /* transfer from an alias that was auto created to a new alias, validate account is created */
                        cryptoTransfer(tinyBarsFromToWithAlias(ALIAS, ALIAS_2, ONE_HUNDRED_HBARS))
                                .via(TRANSFER_TXN_2),
                        getTxnRecord(TRANSFER_TXN_2).andAllChildRecords().logged(),
                        getAliasedAccountInfo(ALIAS)
                                .has(accountWith().expectedBalanceWithChargedUsd(ONE_HUNDRED_HBARS, 0, 0)),
                        getAliasedAccountInfo(ALIAS_2)
                                .has(accountWith().expectedBalanceWithChargedUsd(ONE_HUNDRED_HBARS, 0, 0)));
    }

    private HapiSpec transferFromAliasToAccount() {
        final var payer = PAYER_4;
        final var alias = ALIAS;
        return defaultHapiSpec("transferFromAliasToAccount")
                .given(
                        newKeyNamed(alias),
                        cryptoCreate(payer).balance(INITIAL_BALANCE * ONE_HBAR),
                        cryptoCreate("randomAccount").balance(0L).payingWith(payer))
                .when(
                        cryptoTransfer(tinyBarsFromToWithAlias(payer, alias, 2 * ONE_HUNDRED_HBARS))
                                .via("txn"),
                        withOpContext((spec, opLog) -> updateSpecFor(spec, alias)),
                        getTxnRecord("txn").andAllChildRecords().logged(),
                        getAliasedAccountInfo(alias)
                                .has(accountWith().expectedBalanceWithChargedUsd((2 * ONE_HUNDRED_HBARS), 0, 0)))
                .then(
                        /* transfer from an alias that was auto created to a new alias, validate account is created */
                        cryptoTransfer(tinyBarsFromToWithAlias(alias, "randomAccount", ONE_HUNDRED_HBARS))
                                .via(TRANSFER_TXN_2),
                        getTxnRecord(TRANSFER_TXN_2).andAllChildRecords().hasNonStakingChildRecordCount(0),
                        getAliasedAccountInfo(alias)
                                .has(accountWith().expectedBalanceWithChargedUsd(ONE_HUNDRED_HBARS, 0, 0)));
    }

    private HapiSpec transferToAccountAutoCreatedUsingAccount() {
        return defaultHapiSpec("transferToAccountAutoCreatedUsingAccount")
                .given(newKeyNamed(TRANSFER_ALIAS), cryptoCreate(PAYER).balance(INITIAL_BALANCE * ONE_HBAR))
                .when(
                        cryptoTransfer(tinyBarsFromToWithAlias(PAYER, TRANSFER_ALIAS, ONE_HUNDRED_HBARS))
                                .via("txn"),
                        withOpContext((spec, opLog) -> updateSpecFor(spec, TRANSFER_ALIAS)),
                        getTxnRecord("txn").andAllChildRecords().logged())
                .then(
                        /* get the account associated with alias and transfer */
                        withOpContext((spec, opLog) -> {
                            final var aliasAccount = spec.registry()
                                    .getAccountID(spec.registry()
                                            .getKey(TRANSFER_ALIAS)
                                            .toByteString()
                                            .toStringUtf8());

                            final var op = cryptoTransfer(
                                            tinyBarsFromTo(PAYER, asAccountString(aliasAccount), ONE_HUNDRED_HBARS))
                                    .via(TRANSFER_TXN_2);
                            final var op2 = getTxnRecord(TRANSFER_TXN_2)
                                    .andAllChildRecords()
                                    .logged();
                            final var op3 = getAccountInfo(PAYER)
                                    .has(accountWith().balance((INITIAL_BALANCE * ONE_HBAR) - (2 * ONE_HUNDRED_HBARS)));
                            final var op4 = getAliasedAccountInfo(TRANSFER_ALIAS)
                                    .has(accountWith().expectedBalanceWithChargedUsd((2 * ONE_HUNDRED_HBARS), 0, 0));
                            allRunFor(spec, op, op2, op3, op4);
                        }));
    }

    private HapiSpec transferToAccountAutoCreatedUsingAlias() {
        return defaultHapiSpec("transferToAccountAutoCreatedUsingAlias")
                .given(newKeyNamed(ALIAS), cryptoCreate(PAYER).balance(INITIAL_BALANCE * ONE_HBAR))
                .when(
                        cryptoTransfer(tinyBarsFromToWithAlias(PAYER, ALIAS, ONE_HUNDRED_HBARS))
                                .via(TRANSFER_TXN),
                        getTxnRecord(TRANSFER_TXN).andAllChildRecords().logged(),
                        getAccountInfo(PAYER)
                                .has(accountWith().balance((INITIAL_BALANCE * ONE_HBAR) - ONE_HUNDRED_HBARS)),
                        getAliasedAccountInfo(ALIAS)
                                .has(accountWith().expectedBalanceWithChargedUsd(ONE_HUNDRED_HBARS, 0, 0)))
                .then(
                        /* transfer using alias and not account number */
                        cryptoTransfer(tinyBarsFromToWithAlias(PAYER, ALIAS, ONE_HUNDRED_HBARS))
                                .via(TRANSFER_TXN_2),
                        getTxnRecord(TRANSFER_TXN_2)
                                .andAllChildRecords()
                                .hasNonStakingChildRecordCount(0)
                                .logged(),
                        getAccountInfo(PAYER)
                                .has(accountWith().balance((INITIAL_BALANCE * ONE_HBAR) - (2 * ONE_HUNDRED_HBARS))),
                        getAliasedAccountInfo(ALIAS)
                                .has(accountWith().expectedBalanceWithChargedUsd((2 * ONE_HUNDRED_HBARS), 0, 0)));
    }

    private HapiSpec autoAccountCreationUnsupportedAlias() {
        final var threshKeyAlias = Key.newBuilder()
                .setThresholdKey(ThresholdKey.newBuilder()
                        .setThreshold(2)
                        .setKeys(KeyList.newBuilder()
                                .addKeys(Key.newBuilder().setEd25519(ByteString.copyFrom("aaa".getBytes())))
                                .addKeys(Key.newBuilder().setECDSASecp256K1(ByteString.copyFrom("bbbb".getBytes())))
                                .addKeys(Key.newBuilder().setEd25519(ByteString.copyFrom("cccccc".getBytes())))))
                .build()
                .toByteString();
        final var keyListAlias = Key.newBuilder()
                .setKeyList(KeyList.newBuilder()
                        .addKeys(Key.newBuilder().setEd25519(ByteString.copyFrom("aaaaaa".getBytes())))
                        .addKeys(Key.newBuilder().setECDSASecp256K1(ByteString.copyFrom("bbbbbbb".getBytes()))))
                .build()
                .toByteString();
        final var contractKeyAlias = Key.newBuilder()
                .setContractID(ContractID.newBuilder().setContractNum(100L))
                .build()
                .toByteString();
        final var delegateContractKeyAlias = Key.newBuilder()
                .setDelegatableContractId(ContractID.newBuilder().setContractNum(100L))
                .build()
                .toByteString();

        return defaultHapiSpec("autoAccountCreationUnsupportedAlias")
                .given(cryptoCreate(PAYER).balance(INITIAL_BALANCE * ONE_HBAR))
                .when(
                        cryptoTransfer(tinyBarsFromTo(PAYER, threshKeyAlias, ONE_HUNDRED_HBARS))
                                .hasKnownStatus(INVALID_ALIAS_KEY)
                                .via("transferTxnThreshKey"),
                        cryptoTransfer(tinyBarsFromTo(PAYER, keyListAlias, ONE_HUNDRED_HBARS))
                                .hasKnownStatus(INVALID_ALIAS_KEY)
                                .via("transferTxnKeyList"),
                        cryptoTransfer(tinyBarsFromTo(PAYER, contractKeyAlias, ONE_HUNDRED_HBARS))
                                .hasKnownStatus(INVALID_ALIAS_KEY)
                                .via("transferTxnContract"),
                        cryptoTransfer(tinyBarsFromTo(PAYER, delegateContractKeyAlias, ONE_HUNDRED_HBARS))
                                .hasKnownStatus(INVALID_ALIAS_KEY)
                                .via("transferTxnKeyDelegate"))
                .then();
    }

    private HapiSpec autoAccountCreationBadAlias() {
        final var invalidAlias = VALID_25519_ALIAS.substring(0, 10);

        return defaultHapiSpec("AutoAccountCreationBadAlias")
                .given(cryptoCreate(PAYER).balance(INITIAL_BALANCE * ONE_HBAR))
                .when(cryptoTransfer(tinyBarsFromTo(PAYER, invalidAlias, ONE_HUNDRED_HBARS))
                        .hasKnownStatus(INVALID_ALIAS_KEY)
                        .via("transferTxnBad"))
                .then();
    }

    private HapiSpec autoAccountCreationsHappyPath() {
        final var creationTime = new AtomicLong();
        final long transferFee = 185030L;
        return defaultHapiSpec("AutoAccountCreationsHappyPath")
                .given(
                        newKeyNamed(VALID_ALIAS),
                        cryptoCreate(CIVILIAN).balance(10 * ONE_HBAR),
                        cryptoCreate(PAYER).balance(10 * ONE_HBAR),
                        cryptoCreate(SPONSOR).balance(INITIAL_BALANCE * ONE_HBAR))
                .when(cryptoTransfer(
                                tinyBarsFromToWithAlias(SPONSOR, VALID_ALIAS, ONE_HUNDRED_HBARS),
                                tinyBarsFromToWithAlias(CIVILIAN, VALID_ALIAS, ONE_HBAR))
                        .via(TRANSFER_TXN)
                        .payingWith(PAYER))
                .then(
                        getReceipt(TRANSFER_TXN).andAnyChildReceipts().hasChildAutoAccountCreations(1),
                        getTxnRecord(TRANSFER_TXN).andAllChildRecords().logged(),
                        getAccountInfo(SPONSOR)
                                .has(accountWith()
                                        .balance((INITIAL_BALANCE * ONE_HBAR) - ONE_HUNDRED_HBARS)
                                        .noAlias()),
                        childRecordsCheck(
                                TRANSFER_TXN,
                                SUCCESS,
                                recordWith().status(SUCCESS).fee(EXPECTED_HBAR_TRANSFER_AUTO_CREATION_FEE)),
                        assertionsHold((spec, opLog) -> {
                            final var lookup = getTxnRecord(TRANSFER_TXN)
                                    .andAllChildRecords()
                                    .hasNonStakingChildRecordCount(1)
                                    .hasNoAliasInChildRecord(0)
                                    .logged();
                            allRunFor(spec, lookup);
                            final var sponsor = spec.registry().getAccountID(SPONSOR);
                            final var payer = spec.registry().getAccountID(PAYER);
                            final var parent = lookup.getResponseRecord();
                            final var child = lookup.getChildRecord(0);
                            assertAliasBalanceAndFeeInChildRecord(
                                    parent, child, sponsor, payer, ONE_HUNDRED_HBARS + ONE_HBAR, transferFee);
                            creationTime.set(child.getConsensusTimestamp().getSeconds());
                        }),
                        sourcing(() -> getAliasedAccountInfo(VALID_ALIAS)
                                .has(accountWith()
                                        .key(VALID_ALIAS)
                                        .expectedBalanceWithChargedUsd(ONE_HUNDRED_HBARS + ONE_HBAR, 0, 0)
                                        .alias(VALID_ALIAS)
                                        .autoRenew(THREE_MONTHS_IN_SECONDS)
                                        .receiverSigReq(false)
                                        .expiry(creationTime.get() + THREE_MONTHS_IN_SECONDS, 0)
                                        .memo(AUTO_MEMO))
                                .logged()));
    }

    @SuppressWarnings("java:S5960")
    private void assertAliasBalanceAndFeeInChildRecord(
            final TransactionRecord parent,
            final TransactionRecord child,
            final AccountID sponsor,
            final AccountID defaultPayer,
            final long newAccountFunding,
            final long transferFee) {
        long receivedBalance = 0;
        long creationFeeSplit = 0;
        long payerBalWithAutoCreationFee = 0;
        for (final var adjust : parent.getTransferList().getAccountAmountsList()) {
            final var id = adjust.getAccountID();
            if (!(id.getAccountNum() < 100
                    || id.equals(sponsor)
                    || id.equals(defaultPayer)
                    || id.getAccountNum() == 800
                    || id.getAccountNum() == 801)) {
                receivedBalance = adjust.getAmount();
            }

            // auto-creation fee is transferred to 0.0.98 (funding account) and 0.0.800, 0.0.801 (if
            // staking is active)
            // from payer
            if (id.getAccountNum() == 98 || id.getAccountNum() == 800 || id.getAccountNum() == 801) {
                creationFeeSplit += adjust.getAmount();
            }
            // sum of all deductions from the payer along with auto creation fee
            if ((id.getAccountNum() <= 98
                    || id.equals(defaultPayer)
                    || id.getAccountNum() == 800
                    || id.getAccountNum() == 801)) {
                payerBalWithAutoCreationFee += adjust.getAmount();
            }
        }
        assertEquals(newAccountFunding, receivedBalance, "Transferred incorrect amount to alias");
        assertEquals(
                creationFeeSplit - transferFee, child.getTransactionFee(), "Child record did not specify deducted fee");
        assertEquals(0, payerBalWithAutoCreationFee, "Auto creation fee is deducted from payer");
    }

    private HapiSpec multipleAutoAccountCreations() {
        return defaultHapiSpec("MultipleAutoAccountCreations")
                .given(cryptoCreate(PAYER).balance(INITIAL_BALANCE * ONE_HBAR))
                .when(
                        newKeyNamed("alias1"),
                        newKeyNamed(ALIAS_2),
                        newKeyNamed("alias3"),
                        newKeyNamed("alias4"),
                        newKeyNamed("alias5"),
                        cryptoTransfer(
                                        tinyBarsFromToWithAlias(PAYER, "alias1", ONE_HUNDRED_HBARS),
                                        tinyBarsFromToWithAlias(PAYER, ALIAS_2, ONE_HUNDRED_HBARS),
                                        tinyBarsFromToWithAlias(PAYER, "alias3", ONE_HUNDRED_HBARS))
                                .via("multipleAutoAccountCreates"),
                        getTxnRecord("multipleAutoAccountCreates")
                                .hasNonStakingChildRecordCount(3)
                                .logged(),
                        getAccountInfo(PAYER)
                                .has(accountWith().balance((INITIAL_BALANCE * ONE_HBAR) - 3 * ONE_HUNDRED_HBARS)))
                .then(
                        cryptoTransfer(
                                        tinyBarsFromToWithAlias(PAYER, "alias4", 7 * ONE_HUNDRED_HBARS),
                                        tinyBarsFromToWithAlias(PAYER, "alias5", 100))
                                .via("failedAutoCreate")
                                .hasKnownStatus(INSUFFICIENT_ACCOUNT_BALANCE),
                        getTxnRecord("failedAutoCreate")
                                .hasNonStakingChildRecordCount(0)
                                .logged(),
                        getAccountInfo(PAYER)
                                .has(accountWith().balance((INITIAL_BALANCE * ONE_HBAR) - 3 * ONE_HUNDRED_HBARS)));
    }

    private HapiSpec transferHbarsToEVMAddressAlias() {

        final AtomicReference<AccountID> partyId = new AtomicReference<>();
        final AtomicReference<ByteString> partyAlias = new AtomicReference<>();
        final AtomicReference<ByteString> counterAlias = new AtomicReference<>();

        return defaultHapiSpec("TransferHbarsToEVMAddressAlias")
                .given(
                        cryptoCreate(PARTY).maxAutomaticTokenAssociations(2),
                        newKeyNamed(SECP_256K1_SOURCE_KEY).shape(SECP_256K1_SHAPE),
                        withOpContext((spec, opLog) -> {
                            final var registry = spec.registry();
                            final var ecdsaKey = registry.getKey(SECP_256K1_SOURCE_KEY);
                            final var tmp = ecdsaKey.getECDSASecp256K1().toByteArray();
                            final var addressBytes = recoverAddressFromPubKey(tmp);
                            assert addressBytes != null;
                            final var evmAddressBytes = ByteString.copyFrom(addressBytes);
                            partyId.set(registry.getAccountID(PARTY));
                            partyAlias.set(ByteString.copyFrom(asSolidityAddress(partyId.get())));
                            counterAlias.set(evmAddressBytes);
                        }))
                .when(withOpContext((spec, opLog) -> {
                    var op1 = cryptoTransfer((s, b) -> b.setTransfers(TransferList.newBuilder()
                                    .addAccountAmounts(aaWith(partyAlias.get(), -2 * ONE_HBAR))
                                    .addAccountAmounts(aaWith(counterAlias.get(), +2 * ONE_HBAR))))
                            .signedBy(DEFAULT_PAYER, PARTY)
                            .via(HBAR_XFER);

                    var op2 = getAliasedAccountInfo(counterAlias.get())
                            .has(accountWith()
                                    .expectedBalanceWithChargedUsd(2 * ONE_HBAR, 0, 0)
                                    .hasEmptyKey()
                                    .noAlias()
                                    .autoRenew(THREE_MONTHS_IN_SECONDS)
                                    .receiverSigReq(false)
                                    .memo(LAZY_MEMO));

                    final var txnRequiringHollowAccountSignature = tokenCreate(A_TOKEN)
                            .adminKey(SECP_256K1_SOURCE_KEY)
                            .signedBy(SECP_256K1_SOURCE_KEY)
                            .hasPrecheck(INVALID_SIGNATURE);

                    allRunFor(spec, op1, op2, txnRequiringHollowAccountSignature);
                }))
                .then(
                        getTxnRecord(HBAR_XFER)
                                .hasChildRecordCount(1)
                                .hasChildRecords(recordWith().status(SUCCESS).memo(LAZY_MEMO)),
                        // and transfers to the 0.0.ECDSA_BYTES alias should succeed.
                        cryptoTransfer(tinyBarsFromToWithAlias(PARTY, SECP_256K1_SOURCE_KEY, ONE_HBAR))
                                .hasKnownStatus(SUCCESS)
                                .via(TRANSFER_TXN),
                        getAliasedAccountInfo(SECP_256K1_SOURCE_KEY)
                                .has(accountWith().expectedBalanceWithChargedUsd(3 * ONE_HBAR, 0, 0)));
    }

    private HapiSpec transferHbarsToECDSAKey() {

        final AtomicReference<ByteString> evmAddress = new AtomicReference<>();
        final var transferToECDSA = "transferToЕCDSA";

        return defaultHapiSpec("transferHbarsToECDSAKey")
                .given(
                        newKeyNamed(SECP_256K1_SOURCE_KEY).shape(SECP_256K1_SHAPE),
                        cryptoCreate(PAYER).balance(10 * ONE_HBAR),
                        withOpContext((spec, opLog) -> {
                            final var registry = spec.registry();
                            final var ecdsaKey = registry.getKey(SECP_256K1_SOURCE_KEY);
                            final var tmp = ecdsaKey.getECDSASecp256K1().toByteArray();
                            final var addressBytes = recoverAddressFromPubKey(tmp);
                            final var evmAddressBytes = ByteString.copyFrom(addressBytes);
                            evmAddress.set(evmAddressBytes);
                        }))
                .when(withOpContext((spec, opLog) -> {
                    final var hbarCreateTransfer = cryptoTransfer(
                                    tinyBarsFromAccountToAlias(PAYER, SECP_256K1_SOURCE_KEY, ONE_HBAR))
                            .via(transferToECDSA);

                    final var op1 = cryptoTransfer(tinyBarsFromTo(PAYER, evmAddress.get(), ONE_HBAR));

                    final var op2 = getAliasedAccountInfo(SECP_256K1_SOURCE_KEY)
                            .has(accountWith()
                                    .balance(2 * ONE_HBAR)
                                    .alias(SECP_256K1_SOURCE_KEY)
                                    .key(SECP_256K1_SOURCE_KEY)
                                    .autoRenew(THREE_MONTHS_IN_SECONDS)
                                    .receiverSigReq(false)
                                    .memo(AUTO_MEMO));

                    final var op3 = childRecordsCheck(
                            transferToECDSA,
                            SUCCESS,
                            recordWith()
                                    .evmAddress(evmAddress.get())
                                    .hasNoAlias()
                                    .status(SUCCESS));

                    allRunFor(spec, hbarCreateTransfer, op1, op2, op3);
                }))
                .then(getTxnRecord(transferToECDSA).andAllChildRecords().logged());
    }

    private HapiSpec transferFungibleToEVMAddressAlias() {

        final var fungibleToken = "fungibleToken";
        final AtomicReference<TokenID> ftId = new AtomicReference<>();
        final AtomicReference<AccountID> partyId = new AtomicReference<>();
        final AtomicReference<ByteString> partyAlias = new AtomicReference<>();
        final AtomicReference<ByteString> counterAlias = new AtomicReference<>();

        return defaultHapiSpec("TransferFungibleToEVMAddressAlias")
                .given(
                        newKeyNamed(SECP_256K1_SOURCE_KEY).shape(SECP_256K1_SHAPE),
                        cryptoCreate(PARTY).balance(INITIAL_BALANCE * ONE_HBAR).maxAutomaticTokenAssociations(2),
                        tokenCreate(fungibleToken).treasury(PARTY).initialSupply(1_000_000),
                        withOpContext((spec, opLog) -> {
                            final var registry = spec.registry();
                            final var ecdsaKey = registry.getKey(SECP_256K1_SOURCE_KEY);
                            final var tmp = ecdsaKey.getECDSASecp256K1().toByteArray();
                            final var addressBytes = recoverAddressFromPubKey(tmp);
                            assert addressBytes != null;
                            final var evmAddressBytes = ByteString.copyFrom(addressBytes);
                            ftId.set(registry.getTokenID(fungibleToken));
                            partyId.set(registry.getAccountID(PARTY));
                            partyAlias.set(ByteString.copyFrom(asSolidityAddress(partyId.get())));
                            counterAlias.set(evmAddressBytes);
                        }))
                .when(withOpContext((spec, opLog) -> {
                    /* hollow account created with fungible token transfer as expected */
                    final var cryptoTransferWithLazyCreate = cryptoTransfer(
                                    (s, b) -> b.addTokenTransfers(TokenTransferList.newBuilder()
                                            .setToken(ftId.get())
                                            .addTransfers(aaWith(partyAlias.get(), -500))
                                            .addTransfers(aaWith(counterAlias.get(), +500))))
                            .signedBy(DEFAULT_PAYER, PARTY)
                            .via(FT_XFER);

                    final var getHollowAccountInfoAfterCreation = getAliasedAccountInfo(counterAlias.get())
                            .hasToken(relationshipWith(fungibleToken).balance(500))
                            .has(accountWith()
                                    .hasEmptyKey()
                                    .noAlias()
                                    .autoRenew(THREE_MONTHS_IN_SECONDS)
                                    .receiverSigReq(false)
                                    .memo(LAZY_MEMO));

                    final var txnRequiringHollowAccountSignature = tokenCreate(A_TOKEN)
                            .adminKey(SECP_256K1_SOURCE_KEY)
                            .signedBy(SECP_256K1_SOURCE_KEY)
                            .hasPrecheck(INVALID_SIGNATURE);

                    allRunFor(
                            spec,
                            cryptoTransferWithLazyCreate,
                            getHollowAccountInfoAfterCreation,
                            txnRequiringHollowAccountSignature);

                    /* transfers of hbar or fungible tokens to the hollow account should succeed */
                    final var hbarTransfer = cryptoTransfer(
                                    tinyBarsFromTo(PARTY, counterAlias.get(), ONE_HUNDRED_HBARS))
                            .hasKnownStatus(SUCCESS)
                            .via(TRANSFER_TXN_2);

                    final var fungibleTokenTransfer = cryptoTransfer(
                                    moving(5, fungibleToken).between(PARTY, counterAlias.get()))
                            .signedBy(DEFAULT_PAYER, PARTY)
                            .via(TRANSFER_TXN_2);

                    // and transfers to the 0.0.ECDSA_BYTES alias should succeed.
                    final var fungibleTokenTransferToECDSAKeyAlias = cryptoTransfer(
                                    moving(1, fungibleToken).between(PARTY, SECP_256K1_SOURCE_KEY))
                            .signedBy(DEFAULT_PAYER, PARTY)
                            .via(TRANSFER_TXN_2);

                    final var getHollowAccountInfoAfterTransfers = getAliasedAccountInfo(counterAlias.get())
                            .hasToken(relationshipWith(fungibleToken).balance(506))
                            .has(accountWith()
                                    .hasEmptyKey()
                                    .noAlias()
                                    .expectedBalanceWithChargedUsd(ONE_HUNDRED_HBARS, 0, 0));

                    allRunFor(
                            spec,
                            hbarTransfer,
                            fungibleTokenTransfer,
                            fungibleTokenTransferToECDSAKeyAlias,
                            getHollowAccountInfoAfterTransfers);
                }))
                .then(getTxnRecord(FT_XFER)
                        .hasChildRecordCount(1)
                        .hasChildRecords(recordWith().status(SUCCESS).memo(LAZY_MEMO)));
    }

    private HapiSpec transferNonFungibleToEVMAddressAlias() {

        final var nonFungibleToken = "nonFungibleToken";
        final AtomicReference<TokenID> nftId = new AtomicReference<>();
        final AtomicReference<AccountID> partyId = new AtomicReference<>();
        final AtomicReference<ByteString> partyAlias = new AtomicReference<>();
        final AtomicReference<ByteString> counterAlias = new AtomicReference<>();

        return defaultHapiSpec("TransferNonFungibleToEVMAddressAlias")
                .given(
                        newKeyNamed(MULTI_KEY),
                        newKeyNamed(SECP_256K1_SOURCE_KEY).shape(SECP_256K1_SHAPE),
                        cryptoCreate(PARTY).balance(INITIAL_BALANCE * ONE_HBAR).maxAutomaticTokenAssociations(2),
                        tokenCreate(nonFungibleToken)
                                .initialSupply(0)
                                .treasury(PARTY)
                                .tokenType(NON_FUNGIBLE_UNIQUE)
                                .supplyKey(MULTI_KEY),
                        mintToken(nonFungibleToken, List.of(copyFromUtf8("a"), copyFromUtf8("b"))),
                        withOpContext((spec, opLog) -> {
                            final var registry = spec.registry();
                            final var ecdsaKey = registry.getKey(SECP_256K1_SOURCE_KEY);
                            final var tmp = ecdsaKey.getECDSASecp256K1().toByteArray();
                            final var addressBytes = recoverAddressFromPubKey(tmp);
                            assert addressBytes != null;
                            final var evmAddressBytes = ByteString.copyFrom(addressBytes);
                            nftId.set(registry.getTokenID(nonFungibleToken));
                            partyId.set(registry.getAccountID(PARTY));
                            partyAlias.set(ByteString.copyFrom(asSolidityAddress(partyId.get())));
                            counterAlias.set(evmAddressBytes);
                        }))
                .when(withOpContext((spec, opLog) -> {
                    /* hollow account created with nft transfer as expected */
                    var cryptoTransferWithLazyCreate = cryptoTransfer(
                                    (s, b) -> b.addTokenTransfers(TokenTransferList.newBuilder()
                                            .setToken(nftId.get())
                                            .addNftTransfers(ocWith(
                                                    accountId(partyAlias.get()), accountId(counterAlias.get()), 1L))))
                            .signedBy(DEFAULT_PAYER, PARTY)
                            .via(NFT_XFER);

                    final var getHollowAccountInfoAfterCreation = getAliasedAccountInfo(counterAlias.get())
                            .hasToken(relationshipWith(nonFungibleToken).balance(1))
                            .has(accountWith()
                                    .hasEmptyKey()
                                    .noAlias()
                                    .autoRenew(THREE_MONTHS_IN_SECONDS)
                                    .receiverSigReq(false)
                                    .memo(LAZY_MEMO));

                    final var txnRequiringHollowAccountSignature = tokenCreate(A_TOKEN)
                            .adminKey(SECP_256K1_SOURCE_KEY)
                            .signedBy(SECP_256K1_SOURCE_KEY)
                            .hasPrecheck(INVALID_SIGNATURE);

                    allRunFor(
                            spec,
                            cryptoTransferWithLazyCreate,
                            getHollowAccountInfoAfterCreation,
                            txnRequiringHollowAccountSignature);

                    /* transfers of hbar or nft to the hollow account should succeed */
                    final var hbarTransfer = cryptoTransfer(
                                    tinyBarsFromTo(PARTY, counterAlias.get(), ONE_HUNDRED_HBARS))
                            .hasKnownStatus(SUCCESS)
                            .via(TRANSFER_TXN_2);

                    final var nftTransfer = cryptoTransfer(
                                    movingUnique(nonFungibleToken, 2L).between(PARTY, counterAlias.get()))
                            .signedBy(DEFAULT_PAYER, PARTY)
                            .hasKnownStatus(SUCCESS)
                            .via(TRANSFER_TXN_2);

                    // and transfers to the 0.0.ECDSA_BYTES alias should succeed.
                    final var transferToECDSAKeyAlias = cryptoTransfer(
                                    movingHbar(ONE_HBAR).between(PARTY, SECP_256K1_SOURCE_KEY))
                            .signedBy(DEFAULT_PAYER, PARTY)
                            .hasKnownStatus(SUCCESS)
                            .via(TRANSFER_TXN_2);

                    final var getHollowAccountInfoAfterTransfers = getAliasedAccountInfo(counterAlias.get())
                            .hasToken(relationshipWith(nonFungibleToken).balance(2))
                            .has(accountWith()
                                    .hasEmptyKey()
                                    .noAlias()
                                    .expectedBalanceWithChargedUsd(ONE_HUNDRED_HBARS + ONE_HBAR, 0, 0));

                    allRunFor(
                            spec,
                            hbarTransfer,
                            nftTransfer,
                            transferToECDSAKeyAlias,
                            getHollowAccountInfoAfterTransfers);
                }))
                .then(getTxnRecord(NFT_XFER)
                        .hasChildRecordCount(1)
                        .hasChildRecords(recordWith().status(SUCCESS).memo(LAZY_MEMO)));
    }
}<|MERGE_RESOLUTION|>--- conflicted
+++ resolved
@@ -193,13 +193,8 @@
                 failureAfterHollowAccountCreationReclaimsAlias(),
                 transferHbarsToEVMAddressAlias(),
                 transferFungibleToEVMAddressAlias(),
-<<<<<<< HEAD
-                transferNonFungibleToEVMAddressAlias());
-=======
                 transferNonFungibleToEVMAddressAlias(),
-                hollowAccountCompletionWithTokenTransfer(),
                 transferHbarsToECDSAKey());
->>>>>>> cf6100e1
     }
 
     private HapiSpec canAutoCreateWithHbarAndTokenTransfers() {
