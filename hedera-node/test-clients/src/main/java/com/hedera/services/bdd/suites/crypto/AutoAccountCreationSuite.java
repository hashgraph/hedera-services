--- conflicted
+++ resolved
@@ -1411,7 +1411,6 @@
     }
 
     @HapiTest
-<<<<<<< HEAD
     private HapiSpec accountDeleteResetsTheAliasNonce() {
 
         final AtomicReference<AccountID> partyId = new AtomicReference<>();
@@ -1504,10 +1503,7 @@
     }
 
     @HapiTest
-    private HapiSpec transferHbarsToECDSAKey() {
-=======
     final HapiSpec transferHbarsToECDSAKey() {
->>>>>>> 50a7d5cc
 
         final AtomicReference<ByteString> evmAddress = new AtomicReference<>();
         final var transferToECDSA = "transferToЕCDSA";
