/*
 * Copyright (C) 2021-2023 Hedera Hashgraph, LLC
 *
 * Licensed under the Apache License, Version 2.0 (the "License");
 * you may not use this file except in compliance with the License.
 * You may obtain a copy of the License at
 *
 *      http://www.apache.org/licenses/LICENSE-2.0
 *
 * Unless required by applicable law or agreed to in writing, software
 * distributed under the License is distributed on an "AS IS" BASIS,
 * WITHOUT WARRANTIES OR CONDITIONS OF ANY KIND, either express or implied.
 * See the License for the specific language governing permissions and
 * limitations under the License.
 */

package com.hedera.services.bdd.suites.crypto;

import static com.google.protobuf.ByteString.copyFromUtf8;
import static com.hedera.node.app.service.evm.utils.EthSigsUtils.recoverAddressFromPubKey;
import static com.hedera.services.bdd.spec.HapiPropertySource.asSolidityAddress;
import static com.hedera.services.bdd.spec.HapiSpec.defaultHapiSpec;
import static com.hedera.services.bdd.spec.PropertySource.asAccount;
import static com.hedera.services.bdd.spec.PropertySource.asAccountString;
import static com.hedera.services.bdd.spec.assertions.AccountInfoAsserts.accountWith;
import static com.hedera.services.bdd.spec.assertions.AutoAssocAsserts.accountTokenPairsInAnyOrder;
import static com.hedera.services.bdd.spec.assertions.ContractInfoAsserts.contractWith;
import static com.hedera.services.bdd.spec.assertions.TransactionRecordAsserts.includingFungibleMovement;
import static com.hedera.services.bdd.spec.assertions.TransactionRecordAsserts.recordWith;
import static com.hedera.services.bdd.spec.keys.TrieSigMapGenerator.uniqueWithFullPrefixesFor;
import static com.hedera.services.bdd.spec.queries.QueryVerbs.getAccountBalance;
import static com.hedera.services.bdd.spec.queries.QueryVerbs.getAccountInfo;
import static com.hedera.services.bdd.spec.queries.QueryVerbs.getAliasedAccountInfo;
import static com.hedera.services.bdd.spec.queries.QueryVerbs.getAutoCreatedAccountBalance;
import static com.hedera.services.bdd.spec.queries.QueryVerbs.getContractInfo;
import static com.hedera.services.bdd.spec.queries.QueryVerbs.getReceipt;
import static com.hedera.services.bdd.spec.queries.QueryVerbs.getTxnRecord;
import static com.hedera.services.bdd.spec.queries.crypto.ExpectedTokenRel.relationshipWith;
import static com.hedera.services.bdd.spec.transactions.TxnVerbs.contractCall;
import static com.hedera.services.bdd.spec.transactions.TxnVerbs.contractCreate;
import static com.hedera.services.bdd.spec.transactions.TxnVerbs.contractUpdate;
import static com.hedera.services.bdd.spec.transactions.TxnVerbs.createDefaultContract;
import static com.hedera.services.bdd.spec.transactions.TxnVerbs.cryptoCreate;
import static com.hedera.services.bdd.spec.transactions.TxnVerbs.cryptoDeleteAliased;
import static com.hedera.services.bdd.spec.transactions.TxnVerbs.cryptoTransfer;
import static com.hedera.services.bdd.spec.transactions.TxnVerbs.cryptoUpdate;
import static com.hedera.services.bdd.spec.transactions.TxnVerbs.cryptoUpdateAliased;
import static com.hedera.services.bdd.spec.transactions.TxnVerbs.mintToken;
import static com.hedera.services.bdd.spec.transactions.TxnVerbs.sortedCryptoTransfer;
import static com.hedera.services.bdd.spec.transactions.TxnVerbs.tokenAssociate;
import static com.hedera.services.bdd.spec.transactions.TxnVerbs.tokenCreate;
import static com.hedera.services.bdd.spec.transactions.TxnVerbs.uploadInitCode;
import static com.hedera.services.bdd.spec.transactions.crypto.HapiCryptoTransfer.tinyBarsFromAccountToAlias;
import static com.hedera.services.bdd.spec.transactions.crypto.HapiCryptoTransfer.tinyBarsFromTo;
import static com.hedera.services.bdd.spec.transactions.crypto.HapiCryptoTransfer.tinyBarsFromToWithAlias;
import static com.hedera.services.bdd.spec.transactions.token.CustomFeeSpecs.fixedHbarFeeInheritingRoyaltyCollector;
import static com.hedera.services.bdd.spec.transactions.token.CustomFeeSpecs.royaltyFeeWithFallback;
import static com.hedera.services.bdd.spec.transactions.token.TokenMovement.moving;
import static com.hedera.services.bdd.spec.transactions.token.TokenMovement.movingHbar;
import static com.hedera.services.bdd.spec.transactions.token.TokenMovement.movingUnique;
import static com.hedera.services.bdd.spec.utilops.CustomSpecAssert.allRunFor;
import static com.hedera.services.bdd.spec.utilops.UtilVerbs.assertionsHold;
import static com.hedera.services.bdd.spec.utilops.UtilVerbs.childRecordsCheck;
import static com.hedera.services.bdd.spec.utilops.UtilVerbs.logIt;
import static com.hedera.services.bdd.spec.utilops.UtilVerbs.newKeyNamed;
import static com.hedera.services.bdd.spec.utilops.UtilVerbs.sourcing;
import static com.hedera.services.bdd.spec.utilops.UtilVerbs.withOpContext;
import static com.hedera.services.bdd.suites.contract.Utils.aaWith;
import static com.hedera.services.bdd.suites.contract.Utils.accountId;
import static com.hedera.services.bdd.suites.contract.Utils.ocWith;
import static com.hedera.services.bdd.suites.contract.hapi.ContractUpdateSuite.ADMIN_KEY;
import static com.hedera.services.bdd.suites.crypto.AutoCreateUtils.updateSpecFor;
import static com.hederahashgraph.api.proto.java.ResponseCodeEnum.ACCOUNT_DELETED;
import static com.hederahashgraph.api.proto.java.ResponseCodeEnum.ACCOUNT_REPEATED_IN_ACCOUNT_AMOUNTS;
import static com.hederahashgraph.api.proto.java.ResponseCodeEnum.INSUFFICIENT_ACCOUNT_BALANCE;
import static com.hederahashgraph.api.proto.java.ResponseCodeEnum.INSUFFICIENT_PAYER_BALANCE;
import static com.hederahashgraph.api.proto.java.ResponseCodeEnum.INSUFFICIENT_SENDER_ACCOUNT_BALANCE_FOR_CUSTOM_FEE;
import static com.hederahashgraph.api.proto.java.ResponseCodeEnum.INVALID_ACCOUNT_ID;
import static com.hederahashgraph.api.proto.java.ResponseCodeEnum.INVALID_ALIAS_KEY;
import static com.hederahashgraph.api.proto.java.ResponseCodeEnum.INVALID_SIGNATURE;
import static com.hederahashgraph.api.proto.java.ResponseCodeEnum.NO_REMAINING_AUTOMATIC_ASSOCIATIONS;
import static com.hederahashgraph.api.proto.java.ResponseCodeEnum.SUCCESS;
import static com.hederahashgraph.api.proto.java.TokenSupplyType.FINITE;
import static com.hederahashgraph.api.proto.java.TokenType.FUNGIBLE_COMMON;
import static com.hederahashgraph.api.proto.java.TokenType.NON_FUNGIBLE_UNIQUE;
import static org.junit.jupiter.api.Assertions.assertEquals;

import com.google.protobuf.ByteString;
import com.hedera.services.bdd.spec.HapiSpec;
import com.hedera.services.bdd.spec.keys.KeyShape;
import com.hedera.services.bdd.spec.queries.meta.HapiGetTxnRecord;
import com.hedera.services.bdd.suites.HapiSuite;
import com.hederahashgraph.api.proto.java.AccountID;
import com.hederahashgraph.api.proto.java.ContractID;
import com.hederahashgraph.api.proto.java.Key;
import com.hederahashgraph.api.proto.java.KeyList;
import com.hederahashgraph.api.proto.java.ThresholdKey;
import com.hederahashgraph.api.proto.java.TokenID;
import com.hederahashgraph.api.proto.java.TokenSupplyType;
import com.hederahashgraph.api.proto.java.TokenTransferList;
import com.hederahashgraph.api.proto.java.TokenType;
import com.hederahashgraph.api.proto.java.TransactionRecord;
import com.hederahashgraph.api.proto.java.TransferList;
import java.util.List;
import java.util.Optional;
import java.util.concurrent.atomic.AtomicLong;
import java.util.concurrent.atomic.AtomicReference;
import org.apache.commons.lang3.tuple.Pair;
import org.apache.logging.log4j.LogManager;
import org.apache.logging.log4j.Logger;

public class AutoAccountCreationSuite extends HapiSuite {
    private static final Logger LOG = LogManager.getLogger(AutoAccountCreationSuite.class);
    private static final long INITIAL_BALANCE = 1000L;
    private static final ByteString ALIAS_CONTENT = ByteString.copyFromUtf8(
            "a479462fba67674b5a41acfb16cb6828626b61d3f389fa611005a45754130e5c749073c0b1b791596430f4a54649cc8a3f6d28147dd4099070a5c3c4811d1771");
    private static final Key VALID_ED_25519_KEY =
            Key.newBuilder().setEd25519(ALIAS_CONTENT).build();
    private static final ByteString VALID_25519_ALIAS = VALID_ED_25519_KEY.toByteString();
    private static final String AUTO_MEMO = "auto-created account";
    public static final String LAZY_MEMO = "lazy-created account";
    public static final String VALID_ALIAS = "validAlias";
    private static final String PAYER = "payer";
    private static final String TRANSFER_TXN = "transferTxn";
    private static final String ALIAS = "alias";
    private static final String PAYER_1 = "payer1";
    private static final String ALIAS_2 = "alias2";
    private static final String PAYER_4 = "payer4";
    private static final String TRANSFER_TXN_2 = "transferTxn2";
    private static final String TRANSFER_ALIAS = "transferAlias";
    public static final String A_TOKEN = "tokenA";
    private static final String B_TOKEN = "tokenB";
    public static final String NFT_INFINITE_SUPPLY_TOKEN = "nftA";
    private static final String NFT_FINITE_SUPPLY_TOKEN = "nftB";
    private static final String MULTI_KEY = "multi";
    public static final String PARTY = "party";
    private static final String COUNTERPARTY = "counterparty";

    private static final String CIVILIAN = "somebody";
    public static final String TOKEN_A_CREATE = "tokenACreateTxn";

    private static final String TOKEN_B_CREATE = "tokenBCreateTxn";
    public static final String NFT_CREATE = "nftCreateTxn";
    private static final String SPONSOR = "autoCreateSponsor";
    public static final String LAZY_CREATE_SPONSOR = "lazyCreateSponsor";

    private static final long EXPECTED_HBAR_TRANSFER_AUTO_CREATION_FEE = 39418863L;
    private static final long EXPECTED_MULTI_TOKEN_TRANSFER_AUTO_CREATION_FEE = 42427268L;
    private static final long EXPECTED_SINGLE_TOKEN_TRANSFER_AUTO_CREATE_FEE = 40927290L;
    public static final String CRYPTO_TRANSFER_RECEIVER = "cryptoTransferReceiver";
    public static final String TRUE = "true";
    public static final String FALSE = "false";
    private static final String HBAR_XFER = "hbarXfer";
    private static final String NFT_XFER = "nftXfer";
    private static final String FT_XFER = "ftXfer";
    public static final String ANOTHER_SECP_256K1_SOURCE_KEY = "anotherSecp256k1Alias";

    public static void main(String... args) {
        new AutoAccountCreationSuite().runSuiteAsync();
    }

    @Override
    public boolean canRunConcurrent() {
        return true;
    }

    @Override
    protected Logger getResultsLogger() {
        return LOG;
    }

    @Override
    public List<HapiSpec> getSpecsInSuite() {
        return List.of(
                /* --- Hbar auto creates */
                autoAccountCreationsHappyPath(),
                autoAccountCreationBadAlias(),
                autoAccountCreationUnsupportedAlias(),
                transferToAccountAutoCreatedUsingAlias(),
                transferToAccountAutoCreatedUsingAccount(),
                transferFromAliasToAlias(),
                transferFromAliasToAccount(),
                multipleAutoAccountCreations(),
                accountCreatedIfAliasUsedAsPubKey(),
                aliasCanBeUsedOnManyAccountsNotAsAlias(),
                autoAccountCreationWorksWhenUsingAliasOfDeletedAccount(),
                canGetBalanceAndInfoViaAlias(),
                noStakePeriodStartIfNotStakingToNode(),
                /* -- HTS auto creates -- */
                canAutoCreateWithFungibleTokenTransfersToAlias(),
                multipleTokenTransfersSucceed(),
                nftTransfersToAlias(),
                autoCreateWithNftFallBackFeeFails(),
                repeatedAliasInSameTransferListFails(),
                canAutoCreateWithHbarAndTokenTransfers(),
                payerBalanceIsReflectsAllChangesBeforeFeeCharging(),
                /* --- HIP 583 --- */
                hollowAccountCreationWithCryptoTransfer(),
                failureAfterHollowAccountCreationReclaimsAlias(),
                hollowAccountCompletionWithCryptoTransfer(),
                hollowAccountCompletionWithContractCreate(),
                hollowAccountCompletionWithContractCall(),
                hollowAccountCompletionWithTokenAssociation(),
                completedHollowAccountsTransfer(),
                transferHbarsToEVMAddressAlias(),
                transferFungibleToEVMAddressAlias(),
                transferNonFungibleToEVMAddressAlias(),
                hollowAccountCompletionWithTokenTransfer(),
                transferHbarsToECDSAKey());
    }

    private HapiSpec canAutoCreateWithHbarAndTokenTransfers() {
        final var initialTokenSupply = 1000;
        return defaultHapiSpec("hbarAndTokenTransfers")
                .given(
                        newKeyNamed(VALID_ALIAS),
                        cryptoCreate(TOKEN_TREASURY).balance(10 * ONE_HUNDRED_HBARS),
                        cryptoCreate(CIVILIAN).balance(ONE_HUNDRED_HBARS).maxAutomaticTokenAssociations(2),
                        tokenCreate(A_TOKEN)
                                .tokenType(FUNGIBLE_COMMON)
                                .supplyType(FINITE)
                                .initialSupply(initialTokenSupply)
                                .maxSupply(10L * initialTokenSupply)
                                .treasury(TOKEN_TREASURY)
                                .via(TOKEN_A_CREATE),
                        getTxnRecord(TOKEN_A_CREATE).hasNewTokenAssociation(A_TOKEN, TOKEN_TREASURY))
                .when(
                        tokenAssociate(CIVILIAN, A_TOKEN),
                        cryptoTransfer(moving(10, A_TOKEN).between(TOKEN_TREASURY, CIVILIAN)),
                        getAccountInfo(CIVILIAN)
                                .hasToken(relationshipWith(A_TOKEN).balance(10)))
                .then(
                        cryptoTransfer(
                                        movingHbar(10L).between(CIVILIAN, VALID_ALIAS),
                                        moving(1, A_TOKEN).between(CIVILIAN, VALID_ALIAS))
                                .signedBy(DEFAULT_PAYER, CIVILIAN)
                                .via(TRANSFER_TXN),
                        getTxnRecord(TRANSFER_TXN).andAllChildRecords().logged(),
                        getAliasedAccountInfo(VALID_ALIAS)
                                .has(accountWith().balance(10L))
                                .hasToken(relationshipWith(A_TOKEN)));
    }

    private HapiSpec repeatedAliasInSameTransferListFails() {
        final AtomicReference<TokenID> ftId = new AtomicReference<>();
        final AtomicReference<TokenID> nftId = new AtomicReference<>();
        final AtomicReference<AccountID> partyId = new AtomicReference<>();
        final AtomicReference<AccountID> counterId = new AtomicReference<>();
        final AtomicReference<ByteString> partyAlias = new AtomicReference<>();
        final AtomicReference<ByteString> counterAlias = new AtomicReference<>();

        return defaultHapiSpec("repeatedAliasInSameTransferListFails")
                .given(
                        newKeyNamed(VALID_ALIAS),
                        newKeyNamed(MULTI_KEY),
                        newKeyNamed(VALID_ALIAS),
                        cryptoCreate(PARTY).maxAutomaticTokenAssociations(2),
                        cryptoCreate(COUNTERPARTY).maxAutomaticTokenAssociations(2),
                        cryptoCreate(TOKEN_TREASURY).balance(ONE_HUNDRED_HBARS).maxAutomaticTokenAssociations(2),
                        tokenCreate(A_TOKEN)
                                .tokenType(FUNGIBLE_COMMON)
                                .initialSupply(Long.MAX_VALUE)
                                .treasury(TOKEN_TREASURY)
                                .via(TOKEN_A_CREATE),
                        tokenCreate(NFT_INFINITE_SUPPLY_TOKEN)
                                .tokenType(TokenType.NON_FUNGIBLE_UNIQUE)
                                .adminKey(MULTI_KEY)
                                .supplyKey(MULTI_KEY)
                                .supplyType(TokenSupplyType.INFINITE)
                                .initialSupply(0)
                                .treasury(TOKEN_TREASURY)
                                .via(NFT_CREATE),
                        mintToken(
                                NFT_INFINITE_SUPPLY_TOKEN,
                                List.of(ByteString.copyFromUtf8("a"), ByteString.copyFromUtf8("b"))),
                        cryptoCreate(CIVILIAN).balance(10 * ONE_HBAR),
                        cryptoCreate(SPONSOR)
                                .balance(INITIAL_BALANCE * ONE_HBAR)
                                .maxAutomaticTokenAssociations(10))
                .when(
                        tokenAssociate(SPONSOR, NFT_INFINITE_SUPPLY_TOKEN),
                        cryptoTransfer(
                                movingUnique(NFT_INFINITE_SUPPLY_TOKEN, 1L, 2L).between(TOKEN_TREASURY, SPONSOR)),
                        getAccountInfo(SPONSOR).logged(),
                        getAccountInfo(TOKEN_TREASURY).logged(),
                        withOpContext((spec, opLog) -> {
                            final var registry = spec.registry();
                            ftId.set(registry.getTokenID(A_TOKEN));
                            nftId.set(registry.getTokenID(NFT_INFINITE_SUPPLY_TOKEN));
                            partyId.set(registry.getAccountID(PARTY));
                            counterId.set(registry.getAccountID(COUNTERPARTY));
                            partyAlias.set(ByteString.copyFrom(asSolidityAddress(partyId.get())));
                            counterAlias.set(ByteString.copyFrom(asSolidityAddress(counterId.get())));

                            cryptoTransfer((x, b) -> b.addTokenTransfers(TokenTransferList.newBuilder()
                                            .addTransfers(aaWith(SPONSOR, -1))
                                            .addTransfers(aaWith(asAccount("0.0." + partyAlias.get()), +1))
                                            .addTransfers(aaWith(TOKEN_TREASURY, -1))
                                            .addTransfers(aaWith(asAccount("0.0." + partyAlias.get()), +1))))
                                    .signedBy(DEFAULT_PAYER, PARTY, SPONSOR)
                                    .hasKnownStatus(ACCOUNT_REPEATED_IN_ACCOUNT_AMOUNTS);
                        }))
                .then();
    }

    private HapiSpec autoCreateWithNftFallBackFeeFails() {
        final var firstRoyaltyCollector = "firstRoyaltyCollector";
        return defaultHapiSpec("autoCreateWithNftFallBackFeeFails")
                .given(
                        newKeyNamed(VALID_ALIAS),
                        newKeyNamed(MULTI_KEY),
                        newKeyNamed(VALID_ALIAS),
                        cryptoCreate(TOKEN_TREASURY).balance(ONE_HUNDRED_HBARS).maxAutomaticTokenAssociations(2),
                        cryptoCreate(firstRoyaltyCollector).maxAutomaticTokenAssociations(100),
                        tokenCreate(NFT_INFINITE_SUPPLY_TOKEN)
                                .tokenType(TokenType.NON_FUNGIBLE_UNIQUE)
                                .adminKey(MULTI_KEY)
                                .supplyKey(MULTI_KEY)
                                .supplyType(TokenSupplyType.INFINITE)
                                .initialSupply(0)
                                .treasury(TOKEN_TREASURY)
                                .withCustom(royaltyFeeWithFallback(
                                        1, 20, fixedHbarFeeInheritingRoyaltyCollector(1), firstRoyaltyCollector))
                                .via(NFT_CREATE),
                        mintToken(
                                NFT_INFINITE_SUPPLY_TOKEN,
                                List.of(
                                        ByteString.copyFromUtf8("a"),
                                        ByteString.copyFromUtf8("b"),
                                        ByteString.copyFromUtf8("c"),
                                        ByteString.copyFromUtf8("d"),
                                        ByteString.copyFromUtf8("e"))),
                        cryptoCreate(CIVILIAN).balance(1000 * ONE_HBAR).maxAutomaticTokenAssociations(2),
                        cryptoCreate("dummy").balance(10 * ONE_HBAR),
                        cryptoCreate(SPONSOR).balance(ONE_MILLION_HBARS).maxAutomaticTokenAssociations(10))
                .when(
                        cryptoTransfer(
                                movingUnique(NFT_INFINITE_SUPPLY_TOKEN, 1L, 2L).between(TOKEN_TREASURY, SPONSOR)),
                        getAccountInfo(SPONSOR).hasToken(relationshipWith(NFT_INFINITE_SUPPLY_TOKEN)),
                        // auto creating an account using a nft with fall back royalty fee fails
                        cryptoTransfer(movingUnique(NFT_INFINITE_SUPPLY_TOKEN, 1, 2)
                                        .between(SPONSOR, VALID_ALIAS))
                                .payingWith(CIVILIAN)
                                .signedBy(CIVILIAN, SPONSOR, VALID_ALIAS)
                                .hasKnownStatus(INSUFFICIENT_SENDER_ACCOUNT_BALANCE_FOR_CUSTOM_FEE),
                        getAccountInfo(SPONSOR).hasOwnedNfts(2).hasToken(relationshipWith(NFT_INFINITE_SUPPLY_TOKEN)),
                        getAccountInfo(TOKEN_TREASURY).logged())
                .then(
                        // But transferring this NFT to a known alias with hbar in it works
                        cryptoTransfer(tinyBarsFromToWithAlias(SPONSOR, VALID_ALIAS, 10 * ONE_HBAR))
                                .payingWith(CIVILIAN)
                                .signedBy(CIVILIAN, SPONSOR, VALID_ALIAS)
                                .via(TRANSFER_TXN),
                        withOpContext((spec, opLog) -> updateSpecFor(spec, VALID_ALIAS)),
                        getTxnRecord(TRANSFER_TXN).andAllChildRecords().hasNonStakingChildRecordCount(1),
                        cryptoUpdateAliased(VALID_ALIAS)
                                .maxAutomaticAssociations(10)
                                .signedBy(VALID_ALIAS, DEFAULT_PAYER),
                        cryptoTransfer(movingUnique(NFT_INFINITE_SUPPLY_TOKEN, 1, 2)
                                        .between(SPONSOR, VALID_ALIAS))
                                .payingWith(SPONSOR)
                                .fee(10 * ONE_HBAR)
                                .signedBy(SPONSOR, VALID_ALIAS)
                                .logged(),
                        getAliasedAccountInfo(VALID_ALIAS).hasOwnedNfts(2));
    }

    private HapiSpec nftTransfersToAlias() {
        final var civilianBal = 10 * ONE_HBAR;
        final var transferFee = 0.44012644 * ONE_HBAR;
        final var multiNftTransfer = "multiNftTransfer";

        return defaultHapiSpec("canAutoCreateWithNftTransfersToAlias")
                .given(
                        newKeyNamed(VALID_ALIAS),
                        newKeyNamed(MULTI_KEY),
                        newKeyNamed(VALID_ALIAS),
                        cryptoCreate(TOKEN_TREASURY).balance(ONE_HUNDRED_HBARS).maxAutomaticTokenAssociations(2),
                        tokenCreate(NFT_INFINITE_SUPPLY_TOKEN)
                                .tokenType(TokenType.NON_FUNGIBLE_UNIQUE)
                                .adminKey(MULTI_KEY)
                                .supplyKey(MULTI_KEY)
                                .supplyType(TokenSupplyType.INFINITE)
                                .initialSupply(0)
                                .treasury(TOKEN_TREASURY)
                                .via(NFT_CREATE),
                        tokenCreate(NFT_FINITE_SUPPLY_TOKEN)
                                .supplyType(FINITE)
                                .tokenType(NON_FUNGIBLE_UNIQUE)
                                .treasury(TOKEN_TREASURY)
                                .maxSupply(12L)
                                .supplyKey(MULTI_KEY)
                                .adminKey(MULTI_KEY)
                                .initialSupply(0L),
                        mintToken(
                                NFT_INFINITE_SUPPLY_TOKEN,
                                List.of(
                                        ByteString.copyFromUtf8("a"),
                                        ByteString.copyFromUtf8("b"),
                                        ByteString.copyFromUtf8("c"),
                                        ByteString.copyFromUtf8("d"),
                                        ByteString.copyFromUtf8("e"))),
                        mintToken(
                                NFT_FINITE_SUPPLY_TOKEN,
                                List.of(
                                        ByteString.copyFromUtf8("a"),
                                        ByteString.copyFromUtf8("b"),
                                        ByteString.copyFromUtf8("c"),
                                        ByteString.copyFromUtf8("d"),
                                        ByteString.copyFromUtf8("e"))),
                        cryptoCreate(CIVILIAN).balance(civilianBal))
                .when(
                        tokenAssociate(CIVILIAN, NFT_FINITE_SUPPLY_TOKEN, NFT_INFINITE_SUPPLY_TOKEN),
                        cryptoTransfer(
                                movingUnique(NFT_FINITE_SUPPLY_TOKEN, 3L, 4L).between(TOKEN_TREASURY, CIVILIAN),
                                movingUnique(NFT_INFINITE_SUPPLY_TOKEN, 1L, 2L).between(TOKEN_TREASURY, CIVILIAN)),
                        getAccountInfo(CIVILIAN)
                                .hasToken(relationshipWith(NFT_FINITE_SUPPLY_TOKEN))
                                .hasToken(relationshipWith(NFT_INFINITE_SUPPLY_TOKEN))
                                .has(accountWith().balance(civilianBal)),
                        cryptoTransfer(
                                        movingUnique(NFT_FINITE_SUPPLY_TOKEN, 3, 4)
                                                .between(CIVILIAN, VALID_ALIAS),
                                        movingUnique(NFT_INFINITE_SUPPLY_TOKEN, 1, 2)
                                                .between(CIVILIAN, VALID_ALIAS))
                                .via(multiNftTransfer)
                                .payingWith(CIVILIAN)
                                .signedBy(CIVILIAN, VALID_ALIAS),
                        getTxnRecord(multiNftTransfer)
                                .andAllChildRecords()
                                .hasNonStakingChildRecordCount(1)
                                .logged(),
                        childRecordsCheck(
                                multiNftTransfer,
                                SUCCESS,
                                recordWith().status(SUCCESS).fee(EXPECTED_MULTI_TOKEN_TRANSFER_AUTO_CREATION_FEE)),
                        getAliasedAccountInfo(VALID_ALIAS)
                                .has(accountWith()
                                        .balance(0)
                                        .maxAutoAssociations(2)
                                        .ownedNfts(4))
                                .logged(),
                        getAccountInfo(CIVILIAN).has(accountWith().balance((long) (civilianBal - transferFee))))
                .then();
    }

    private HapiSpec multipleTokenTransfersSucceed() {
        final var initialTokenSupply = 1000;
        final var multiTokenXfer = "multiTokenXfer";

        return defaultHapiSpec("multipleTokenTransfersSucceed")
                .given(
                        newKeyNamed(VALID_ALIAS),
                        cryptoCreate(TOKEN_TREASURY).balance(ONE_HUNDRED_HBARS),
                        tokenCreate(A_TOKEN)
                                .tokenType(FUNGIBLE_COMMON)
                                .initialSupply(initialTokenSupply)
                                .treasury(TOKEN_TREASURY)
                                .via(TOKEN_A_CREATE),
                        tokenCreate(B_TOKEN)
                                .tokenType(FUNGIBLE_COMMON)
                                .initialSupply(initialTokenSupply)
                                .treasury(TOKEN_TREASURY)
                                .via(TOKEN_B_CREATE),
                        getTxnRecord(TOKEN_A_CREATE).hasNewTokenAssociation(A_TOKEN, TOKEN_TREASURY),
                        getTxnRecord(TOKEN_B_CREATE).hasNewTokenAssociation(B_TOKEN, TOKEN_TREASURY),
                        cryptoCreate(CIVILIAN).balance(10 * ONE_HBAR).maxAutomaticTokenAssociations(2))
                .when(
                        cryptoTransfer(
                                        moving(100, A_TOKEN).between(TOKEN_TREASURY, CIVILIAN),
                                        moving(100, B_TOKEN).between(TOKEN_TREASURY, CIVILIAN))
                                .via("transferAToSponsor"),
                        getAccountInfo(TOKEN_TREASURY)
                                .hasToken(relationshipWith(B_TOKEN).balance(900)),
                        getAccountInfo(TOKEN_TREASURY)
                                .hasToken(relationshipWith(A_TOKEN).balance(900)),
                        getAccountInfo(CIVILIAN)
                                .hasToken(relationshipWith(A_TOKEN).balance(100)),
                        getAccountInfo(CIVILIAN)
                                .hasToken(relationshipWith(B_TOKEN).balance(100)),

                        /* --- transfer same token type to alias --- */
                        cryptoTransfer(
                                        moving(10, A_TOKEN).between(CIVILIAN, VALID_ALIAS),
                                        moving(10, B_TOKEN).between(CIVILIAN, VALID_ALIAS))
                                .via(multiTokenXfer)
                                .payingWith(CIVILIAN)
                                .signedBy(CIVILIAN, VALID_ALIAS)
                                .logged(),
                        withOpContext((spec, opLog) -> updateSpecFor(spec, VALID_ALIAS)),
                        getTxnRecord(multiTokenXfer)
                                .andAllChildRecords()
                                .hasNonStakingChildRecordCount(1)
                                .hasPriority(recordWith()
                                        .status(SUCCESS)
                                        .tokenTransfers(includingFungibleMovement(
                                                moving(10, A_TOKEN).to(VALID_ALIAS)))
                                        .tokenTransfers(includingFungibleMovement(
                                                moving(10, B_TOKEN).to(VALID_ALIAS)))
                                        .autoAssociated(accountTokenPairsInAnyOrder(
                                                List.of(Pair.of(VALID_ALIAS, B_TOKEN), Pair.of(VALID_ALIAS, A_TOKEN)))))
                                .logged(),
                        childRecordsCheck(
                                multiTokenXfer,
                                SUCCESS,
                                recordWith().status(SUCCESS).fee(EXPECTED_MULTI_TOKEN_TRANSFER_AUTO_CREATION_FEE)),
                        getAliasedAccountInfo(VALID_ALIAS)
                                .hasToken(relationshipWith(A_TOKEN).balance(10))
                                .hasToken(relationshipWith(B_TOKEN).balance(10))
                                .has(accountWith().balance(0L).maxAutoAssociations(2)),
                        getAccountInfo(CIVILIAN)
                                .hasToken(relationshipWith(A_TOKEN).balance(90))
                                .hasToken(relationshipWith(B_TOKEN).balance(90))
                                .has(accountWith().balanceLessThan(10 * ONE_HBAR)))
                .then(
                        /* --- transfer token to created alias */
                        cryptoTransfer(moving(10, B_TOKEN).between(CIVILIAN, VALID_ALIAS))
                                .via("newXfer")
                                .payingWith(CIVILIAN)
                                .signedBy(CIVILIAN, VALID_ALIAS, TOKEN_TREASURY),
                        getTxnRecord("newXfer")
                                .andAllChildRecords()
                                .hasNonStakingChildRecordCount(0)
                                .logged(),
                        getAliasedAccountInfo(VALID_ALIAS)
                                .hasToken(relationshipWith(A_TOKEN).balance(10))
                                .hasToken(relationshipWith(B_TOKEN).balance(20)));
    }

    private HapiSpec payerBalanceIsReflectsAllChangesBeforeFeeCharging() {
        final var secondAliasKey = "secondAlias";
        final var secondPayer = "secondPayer";
        final AtomicLong totalAutoCreationFees = new AtomicLong();

        return defaultHapiSpec("PayerBalanceIsReflectsAllChangesBeforeFeeCharging")
                .given(
                        newKeyNamed(VALID_ALIAS),
                        cryptoCreate(TOKEN_TREASURY),
                        tokenCreate(A_TOKEN)
                                .tokenType(FUNGIBLE_COMMON)
                                .initialSupply(1000)
                                .treasury(TOKEN_TREASURY),
                        cryptoCreate(CIVILIAN).balance(ONE_HUNDRED_HBARS).maxAutomaticTokenAssociations(1),
                        cryptoTransfer(moving(100, A_TOKEN).between(TOKEN_TREASURY, CIVILIAN)),
                        cryptoTransfer(
                                        moving(10, A_TOKEN).between(CIVILIAN, VALID_ALIAS),
                                        movingHbar(1).between(CIVILIAN, FUNDING))
                                .fee(50 * ONE_HBAR)
                                .payingWith(CIVILIAN)
                                .signedBy(CIVILIAN),
                        getAccountBalance(CIVILIAN)
                                .exposingBalanceTo(
                                        balance -> totalAutoCreationFees.set(ONE_HUNDRED_HBARS - balance - 1)))
                .when(
                        logIt(spec -> String.format("Total auto-creation fees: %d", totalAutoCreationFees.get())),
                        sourcing(() -> cryptoCreate(secondPayer)
                                .maxAutomaticTokenAssociations(1)
                                .balance(totalAutoCreationFees.get())),
                        cryptoTransfer(moving(100, A_TOKEN).between(TOKEN_TREASURY, secondPayer)))
                .then(
                        newKeyNamed(secondAliasKey),
                        sourcing(() -> cryptoTransfer(
                                        moving(10, A_TOKEN).between(secondPayer, secondAliasKey),
                                        movingHbar(1).between(secondPayer, FUNDING))
                                .fee(totalAutoCreationFees.get() - 2)
                                .payingWith(secondPayer)
                                .signedBy(secondPayer)
                                .hasKnownStatus(INSUFFICIENT_PAYER_BALANCE)),
                        getAccountBalance(secondPayer)
                                .hasTinyBars(spec ->
                                        // Should only be charged a few hundred thousand
                                        // tinybar at most
                                        balance -> ((totalAutoCreationFees.get() - balance) > 500_000L)
                                                ? Optional.empty()
                                                : Optional.of("Payer was" + " over-charged!")));
    }

    private HapiSpec canAutoCreateWithFungibleTokenTransfersToAlias() {
        final var initialTokenSupply = 1000;
        final var sameTokenXfer = "sameTokenXfer";
        final long transferFee = 1163019L;

        return defaultHapiSpec("canAutoCreateWithFungibleTokenTransfersToAlias")
                .given(
                        newKeyNamed(VALID_ALIAS),
                        cryptoCreate(TOKEN_TREASURY).balance(ONE_HUNDRED_HBARS),
                        tokenCreate(A_TOKEN)
                                .tokenType(FUNGIBLE_COMMON)
                                .initialSupply(initialTokenSupply)
                                .treasury(TOKEN_TREASURY)
                                .via(TOKEN_A_CREATE),
                        tokenCreate(B_TOKEN)
                                .tokenType(FUNGIBLE_COMMON)
                                .initialSupply(initialTokenSupply)
                                .treasury(TOKEN_TREASURY)
                                .via(TOKEN_B_CREATE),
                        getTxnRecord(TOKEN_A_CREATE).hasNewTokenAssociation(A_TOKEN, TOKEN_TREASURY),
                        getTxnRecord(TOKEN_B_CREATE).hasNewTokenAssociation(B_TOKEN, TOKEN_TREASURY),
                        cryptoCreate(CIVILIAN).balance(10 * ONE_HBAR).maxAutomaticTokenAssociations(2))
                .when(
                        cryptoTransfer(
                                        moving(100, A_TOKEN).between(TOKEN_TREASURY, CIVILIAN),
                                        moving(100, B_TOKEN).between(TOKEN_TREASURY, CIVILIAN))
                                .via("transferAToSponsor"),
                        getAccountInfo(TOKEN_TREASURY)
                                .hasToken(relationshipWith(B_TOKEN).balance(900)),
                        getAccountInfo(TOKEN_TREASURY)
                                .hasToken(relationshipWith(A_TOKEN).balance(900)),
                        getAccountInfo(CIVILIAN)
                                .hasToken(relationshipWith(A_TOKEN).balance(100)),
                        getAccountInfo(CIVILIAN)
                                .hasToken(relationshipWith(B_TOKEN).balance(100)),

                        /* --- transfer same token type to alias --- */
                        cryptoTransfer(
                                        moving(10, A_TOKEN).between(CIVILIAN, VALID_ALIAS),
                                        moving(10, A_TOKEN).between(TOKEN_TREASURY, VALID_ALIAS))
                                .via(sameTokenXfer)
                                .payingWith(CIVILIAN)
                                .signedBy(CIVILIAN, VALID_ALIAS, TOKEN_TREASURY)
                                .logged(),
                        getTxnRecord(sameTokenXfer)
                                .andAllChildRecords()
                                .hasNonStakingChildRecordCount(1)
                                .logged(),
                        childRecordsCheck(
                                sameTokenXfer,
                                SUCCESS,
                                recordWith().status(SUCCESS).fee(EXPECTED_SINGLE_TOKEN_TRANSFER_AUTO_CREATE_FEE)),
                        getAliasedAccountInfo(VALID_ALIAS)
                                .hasToken(relationshipWith(A_TOKEN).balance(20)),
                        getAccountInfo(CIVILIAN)
                                .hasToken(relationshipWith(A_TOKEN).balance(90))
                                .has(accountWith().balanceLessThan(10 * ONE_HBAR)),
                        assertionsHold((spec, opLog) -> {
                            final var lookup = getTxnRecord(sameTokenXfer)
                                    .andAllChildRecords()
                                    .hasNonStakingChildRecordCount(1)
                                    .hasNoAliasInChildRecord(0)
                                    .logged();
                            allRunFor(spec, lookup);
                            final var sponsor = spec.registry().getAccountID(DEFAULT_PAYER);
                            final var payer = spec.registry().getAccountID(CIVILIAN);
                            final var parent = lookup.getResponseRecord();
                            final var child = lookup.getChildRecord(0);
                            assertAliasBalanceAndFeeInChildRecord(parent, child, sponsor, payer, 0L, transferFee);
                        }))
                .then(
                        /* --- transfer another token to created alias */
                        cryptoTransfer(moving(10, B_TOKEN).between(CIVILIAN, VALID_ALIAS))
                                .via("failedXfer")
                                .payingWith(CIVILIAN)
                                .signedBy(CIVILIAN, VALID_ALIAS, TOKEN_TREASURY)
                                .hasKnownStatus(NO_REMAINING_AUTOMATIC_ASSOCIATIONS));
    }

    private HapiSpec noStakePeriodStartIfNotStakingToNode() {
        final var user = "user";
        final var contract = "contract";
        return defaultHapiSpec("NoStakePeriodStartIfNotStakingToNode")
                .given(
                        newKeyNamed(ADMIN_KEY),
                        cryptoCreate(user).key(ADMIN_KEY).stakedNodeId(0L),
                        createDefaultContract(contract).adminKey(ADMIN_KEY).stakedNodeId(0L),
                        getAccountInfo(user).has(accountWith().someStakePeriodStart()),
                        getContractInfo(contract).has(contractWith().someStakePeriodStart()))
                .when(
                        cryptoUpdate(user).newStakedAccountId(contract),
                        contractUpdate(contract).newStakedAccountId(user))
                .then(
                        getAccountInfo(user).has(accountWith().noStakePeriodStart()),
                        getContractInfo(contract).has(contractWith().noStakePeriodStart()));
    }

    private HapiSpec hollowAccountCreationWithCryptoTransfer() {
        final var initialTokenSupply = 1000;
        final AtomicReference<TokenID> ftId = new AtomicReference<>();
        final AtomicReference<TokenID> nftId = new AtomicReference<>();
        final AtomicReference<AccountID> civilianId = new AtomicReference<>();
        final AtomicReference<ByteString> civilianAlias = new AtomicReference<>();
        final AtomicReference<ByteString> evmAddress = new AtomicReference<>();
        return defaultHapiSpec("HollowAccountCreationWithCryptoTransfer")
                .given(
                        newKeyNamed(MULTI_KEY),
                        newKeyNamed(SECP_256K1_SOURCE_KEY).shape(SECP_256K1_SHAPE),
                        cryptoCreate(LAZY_CREATE_SPONSOR).balance(INITIAL_BALANCE * ONE_HBAR),
                        cryptoCreate(TOKEN_TREASURY).balance(10 * ONE_HUNDRED_HBARS),
                        tokenCreate(A_TOKEN)
                                .tokenType(FUNGIBLE_COMMON)
                                .supplyType(FINITE)
                                .initialSupply(initialTokenSupply)
                                .maxSupply(10L * initialTokenSupply)
                                .treasury(TOKEN_TREASURY)
                                .via(TOKEN_A_CREATE),
                        tokenCreate(NFT_INFINITE_SUPPLY_TOKEN)
                                .tokenType(TokenType.NON_FUNGIBLE_UNIQUE)
                                .adminKey(MULTI_KEY)
                                .supplyKey(MULTI_KEY)
                                .supplyType(TokenSupplyType.INFINITE)
                                .initialSupply(0)
                                .treasury(TOKEN_TREASURY)
                                .via(NFT_CREATE),
                        mintToken(
                                NFT_INFINITE_SUPPLY_TOKEN,
                                List.of(ByteString.copyFromUtf8("a"), ByteString.copyFromUtf8("b"))),
                        cryptoCreate(CIVILIAN).balance(ONE_HUNDRED_HBARS).maxAutomaticTokenAssociations(2),
                        tokenAssociate(CIVILIAN, A_TOKEN, NFT_INFINITE_SUPPLY_TOKEN),
                        cryptoTransfer(
                                moving(10, A_TOKEN).between(TOKEN_TREASURY, CIVILIAN),
                                movingUnique(NFT_INFINITE_SUPPLY_TOKEN, 1L, 2L).between(TOKEN_TREASURY, CIVILIAN)),
                        withOpContext((spec, opLog) -> {
                            final var registry = spec.registry();
                            final var ecdsaKey = spec.registry()
                                    .getKey(SECP_256K1_SOURCE_KEY)
                                    .getECDSASecp256K1()
                                    .toByteArray();
                            final var evmAddressBytes = ByteString.copyFrom(recoverAddressFromPubKey(ecdsaKey));
                            ftId.set(registry.getTokenID(A_TOKEN));
                            nftId.set(registry.getTokenID(NFT_INFINITE_SUPPLY_TOKEN));
                            civilianId.set(registry.getAccountID(CIVILIAN));
                            civilianAlias.set(ByteString.copyFrom(asSolidityAddress(civilianId.get())));
                            evmAddress.set(evmAddressBytes);
                        }))
                .when()
                .then(withOpContext((spec, opLog) -> {
                    /* hollow account created with transfer as expected */
                    final var cryptoTransferWithLazyCreate = cryptoTransfer(
                                    movingHbar(ONE_HUNDRED_HBARS).between(LAZY_CREATE_SPONSOR, evmAddress.get()),
                                    moving(5, A_TOKEN).between(CIVILIAN, evmAddress.get()),
                                    movingUnique(NFT_INFINITE_SUPPLY_TOKEN, 1L).between(CIVILIAN, evmAddress.get()))
                            .hasKnownStatus(SUCCESS)
                            .via(TRANSFER_TXN);

                    final var getHollowAccountInfoAfterCreation = getAliasedAccountInfo(evmAddress.get())
                            .hasToken(relationshipWith(A_TOKEN).balance(5))
                            .hasToken(
                                    relationshipWith(NFT_INFINITE_SUPPLY_TOKEN).balance(1))
                            .has(accountWith()
                                    .hasEmptyKey()
                                    .noAlias()
                                    .expectedBalanceWithChargedUsd(ONE_HUNDRED_HBARS, 0, 0)
                                    .autoRenew(THREE_MONTHS_IN_SECONDS)
                                    .receiverSigReq(false)
                                    .memo(LAZY_MEMO));

                    allRunFor(spec, cryptoTransferWithLazyCreate, getHollowAccountInfoAfterCreation);

                    /* transfers of hbar, fungible and non-fungible tokens to the hollow account should succeed */
                    final var hbarTransfer = cryptoTransfer(
                                    tinyBarsFromTo(CIVILIAN, evmAddress.get(), ONE_HUNDRED_HBARS))
                            .hasKnownStatus(SUCCESS)
                            .via(TRANSFER_TXN_2);

                    final var fungibleTokenTransfer = cryptoTransfer(
                                    moving(5, A_TOKEN).between(CIVILIAN, evmAddress.get()))
                            .signedBy(DEFAULT_PAYER, CIVILIAN)
                            .via(TRANSFER_TXN_2);

                    final var nftTransfer = cryptoTransfer(
                                    movingUnique(NFT_INFINITE_SUPPLY_TOKEN, 2L).between(CIVILIAN, evmAddress.get()))
                            .signedBy(DEFAULT_PAYER, CIVILIAN)
                            .hasKnownStatus(SUCCESS)
                            .via(TRANSFER_TXN_2);

                    final var getHollowAccountInfoAfterTransfers = getAliasedAccountInfo(evmAddress.get())
                            .hasToken(relationshipWith(A_TOKEN).balance(10))
                            .hasToken(
                                    relationshipWith(NFT_INFINITE_SUPPLY_TOKEN).balance(2))
                            .has(accountWith()
                                    .hasEmptyKey()
                                    .noAlias()
                                    .expectedBalanceWithChargedUsd(2 * ONE_HUNDRED_HBARS, 0, 0));

                    allRunFor(
                            spec, hbarTransfer, fungibleTokenTransfer, nftTransfer, getHollowAccountInfoAfterTransfers);
                }));
    }

    private HapiSpec hollowAccountCompletionWithCryptoTransfer() {
        return defaultHapiSpec("HollowAccountCompletionWithCryptoTransfer")
                .given(
                        newKeyNamed(SECP_256K1_SOURCE_KEY).shape(SECP_256K1_SHAPE),
                        cryptoCreate(LAZY_CREATE_SPONSOR).balance(INITIAL_BALANCE * ONE_HBAR),
                        cryptoCreate(CRYPTO_TRANSFER_RECEIVER).balance(INITIAL_BALANCE * ONE_HBAR))
                .when(withOpContext((spec, opLog) -> {
                    final var ecdsaKey = spec.registry()
                            .getKey(SECP_256K1_SOURCE_KEY)
                            .getECDSASecp256K1()
                            .toByteArray();
                    final var evmAddress = ByteString.copyFrom(recoverAddressFromPubKey(ecdsaKey));
                    final var op = cryptoTransfer(tinyBarsFromTo(LAZY_CREATE_SPONSOR, evmAddress, ONE_HUNDRED_HBARS))
                            .hasKnownStatus(SUCCESS)
                            .via(TRANSFER_TXN);
                    final var op2 = getAliasedAccountInfo(evmAddress)
                            .has(accountWith()
                                    .hasEmptyKey()
                                    .expectedBalanceWithChargedUsd(ONE_HUNDRED_HBARS, 0, 0)
                                    .autoRenew(THREE_MONTHS_IN_SECONDS)
                                    .receiverSigReq(false)
                                    .memo(LAZY_MEMO));
                    final HapiGetTxnRecord hapiGetTxnRecord =
                            getTxnRecord(TRANSFER_TXN).andAllChildRecords().logged();
                    allRunFor(spec, op, op2, hapiGetTxnRecord);

                    final AccountID newAccountID =
                            hapiGetTxnRecord.getChildRecord(0).getReceipt().getAccountID();
                    spec.registry().saveAccountId(SECP_256K1_SOURCE_KEY, newAccountID);
                }))
                .then(withOpContext((spec, opLog) -> {
                    final var ecdsaKey = spec.registry().getKey(SECP_256K1_SOURCE_KEY);

                    final var evmAddress = ByteString.copyFrom(recoverAddressFromPubKey(
                            ecdsaKey.getECDSASecp256K1().toByteArray()));

                    final var op3 = cryptoTransfer(
                                    tinyBarsFromTo(LAZY_CREATE_SPONSOR, CRYPTO_TRANSFER_RECEIVER, ONE_HUNDRED_HBARS))
                            .payingWith(SECP_256K1_SOURCE_KEY)
                            .sigMapPrefixes(uniqueWithFullPrefixesFor(SECP_256K1_SOURCE_KEY))
                            .hasKnownStatus(SUCCESS)
                            .via(TRANSFER_TXN_2);

                    final var cryptoCreateWithEVMAddress = cryptoCreate(PARTY)
                            .alias(evmAddress)
                            .hasPrecheck(INVALID_ALIAS_KEY)
                            .balance(ONE_HBAR);

                    final var cryptoCreateWithECDSAKeyAlias = cryptoCreate(PARTY)
                            .alias(ecdsaKey.toByteString())
                            .hasPrecheck(INVALID_ALIAS_KEY)
                            .balance(ONE_HBAR);

                    final var op4 = getAliasedAccountInfo(evmAddress)
                            .has(accountWith().key(SECP_256K1_SOURCE_KEY).noAlias());

                    final HapiGetTxnRecord hapiGetSecondTxnRecord =
                            getTxnRecord(TRANSFER_TXN_2).andAllChildRecords().logged();
                    allRunFor(
                            spec,
                            op3,
                            cryptoCreateWithEVMAddress,
                            cryptoCreateWithECDSAKeyAlias,
                            op4,
                            hapiGetSecondTxnRecord);
                }));
    }

    private HapiSpec hollowAccountCompletionWithContractCreate() {
        final String CONTRACT = "CreateTrivial";
        return defaultHapiSpec("HollowAccountCompletionWithContractCreate")
                .given(
                        newKeyNamed(SECP_256K1_SOURCE_KEY).shape(SECP_256K1_SHAPE),
                        cryptoCreate(LAZY_CREATE_SPONSOR).balance(INITIAL_BALANCE * ONE_HBAR),
                        newKeyNamed(ADMIN_KEY),
                        uploadInitCode(CONTRACT))
                .when()
                .then(withOpContext((spec, opLog) -> {
                    final var ecdsaKey = spec.registry()
                            .getKey(SECP_256K1_SOURCE_KEY)
                            .getECDSASecp256K1()
                            .toByteArray();
                    final var evmAddress = ByteString.copyFrom(recoverAddressFromPubKey(ecdsaKey));
                    final var op = cryptoTransfer(tinyBarsFromTo(LAZY_CREATE_SPONSOR, evmAddress, ONE_HUNDRED_HBARS))
                            .hasKnownStatus(SUCCESS)
                            .via(TRANSFER_TXN);

                    final HapiGetTxnRecord hapiGetTxnRecord =
                            getTxnRecord(TRANSFER_TXN).andAllChildRecords().logged();

                    allRunFor(spec, op, hapiGetTxnRecord);

                    final AccountID newAccountID =
                            hapiGetTxnRecord.getChildRecord(0).getReceipt().getAccountID();
                    spec.registry().saveAccountId(SECP_256K1_SOURCE_KEY, newAccountID);

                    final var op2 = contractCreate(CONTRACT)
                            .adminKey(ADMIN_KEY)
                            .payingWith(SECP_256K1_SOURCE_KEY)
                            .sigMapPrefixes(uniqueWithFullPrefixesFor(SECP_256K1_SOURCE_KEY))
                            .hasKnownStatus(SUCCESS)
                            .via(TRANSFER_TXN_2);

                    final var op3 = getAliasedAccountInfo(evmAddress)
                            .has(accountWith().key(SECP_256K1_SOURCE_KEY).noAlias());

                    final HapiGetTxnRecord hapiGetSecondTxnRecord =
                            getTxnRecord(TRANSFER_TXN_2).andAllChildRecords().logged();

                    allRunFor(spec, op2, op3, hapiGetSecondTxnRecord);
                }));
    }

    private HapiSpec hollowAccountCompletionWithContractCall() {
        final String CONTRACT = "PayReceivable";
        final long DEPOSIT_AMOUNT = 1000;
        return defaultHapiSpec("HollowAccountCompletionWithContractCall")
                .given(
                        newKeyNamed(SECP_256K1_SOURCE_KEY).shape(SECP_256K1_SHAPE),
                        cryptoCreate(LAZY_CREATE_SPONSOR).balance(INITIAL_BALANCE * ONE_HBAR),
                        newKeyNamed(ADMIN_KEY),
                        uploadInitCode(CONTRACT),
                        contractCreate(CONTRACT).adminKey(ADMIN_KEY))
                .when()
                .then(withOpContext((spec, opLog) -> {
                    final var ecdsaKey = spec.registry()
                            .getKey(SECP_256K1_SOURCE_KEY)
                            .getECDSASecp256K1()
                            .toByteArray();
                    final var evmAddress = ByteString.copyFrom(recoverAddressFromPubKey(ecdsaKey));
                    final var op = cryptoTransfer(tinyBarsFromTo(LAZY_CREATE_SPONSOR, evmAddress, ONE_HUNDRED_HBARS))
                            .hasKnownStatus(SUCCESS)
                            .via(TRANSFER_TXN);

                    final HapiGetTxnRecord hapiGetTxnRecord =
                            getTxnRecord(TRANSFER_TXN).andAllChildRecords().logged();

                    allRunFor(spec, op, hapiGetTxnRecord);

                    final AccountID newAccountID =
                            hapiGetTxnRecord.getChildRecord(0).getReceipt().getAccountID();
                    spec.registry().saveAccountId(SECP_256K1_SOURCE_KEY, newAccountID);

                    final var op2 = contractCall(CONTRACT)
                            .sending(DEPOSIT_AMOUNT)
                            .payingWith(SECP_256K1_SOURCE_KEY)
                            .sigMapPrefixes(uniqueWithFullPrefixesFor(SECP_256K1_SOURCE_KEY))
                            .hasKnownStatus(SUCCESS)
                            .via(TRANSFER_TXN_2);

                    final var op3 = getAliasedAccountInfo(evmAddress)
                            .has(accountWith().key(SECP_256K1_SOURCE_KEY).noAlias());

                    final HapiGetTxnRecord hapiGetSecondTxnRecord =
                            getTxnRecord(TRANSFER_TXN_2).andAllChildRecords().logged();

                    allRunFor(spec, op2, op3, hapiGetSecondTxnRecord);
                }));
    }

    private HapiSpec hollowAccountCompletionWithTokenAssociation() {
        final String TOKEN_TREASURY = "treasury";
        final String VANILLA_TOKEN = "TokenD";
        return defaultHapiSpec("HollowAccountCompletionWithTokenAssociation")
                .given(
                        newKeyNamed(SECP_256K1_SOURCE_KEY).shape(SECP_256K1_SHAPE),
                        cryptoCreate(LAZY_CREATE_SPONSOR).balance(INITIAL_BALANCE * ONE_HBAR),
                        cryptoCreate(TOKEN_TREASURY).balance(0L),
                        tokenCreate(VANILLA_TOKEN).treasury(TOKEN_TREASURY),
                        cryptoCreate("test"))
                .when()
                .then(withOpContext((spec, opLog) -> {
                    final var ecdsaKey = spec.registry()
                            .getKey(SECP_256K1_SOURCE_KEY)
                            .getECDSASecp256K1()
                            .toByteArray();
                    final var evmAddress = ByteString.copyFrom(recoverAddressFromPubKey(ecdsaKey));
                    final var op = cryptoTransfer(tinyBarsFromTo(LAZY_CREATE_SPONSOR, evmAddress, ONE_HUNDRED_HBARS))
                            .hasKnownStatus(SUCCESS)
                            .via(TRANSFER_TXN);

                    final HapiGetTxnRecord hapiGetTxnRecord =
                            getTxnRecord(TRANSFER_TXN).andAllChildRecords().logged();

                    allRunFor(spec, op, hapiGetTxnRecord);

                    final AccountID newAccountID =
                            hapiGetTxnRecord.getChildRecord(0).getReceipt().getAccountID();
                    spec.registry().saveAccountId(SECP_256K1_SOURCE_KEY, newAccountID);

                    final var op2 = tokenAssociate("test", VANILLA_TOKEN)
                            .payingWith(SECP_256K1_SOURCE_KEY)
                            .sigMapPrefixes(uniqueWithFullPrefixesFor(SECP_256K1_SOURCE_KEY))
                            .hasKnownStatus(SUCCESS)
                            .via(TRANSFER_TXN_2);

                    final var op3 = getAliasedAccountInfo(evmAddress)
                            .has(accountWith().key(SECP_256K1_SOURCE_KEY).noAlias());

                    final HapiGetTxnRecord hapiGetSecondTxnRecord =
                            getTxnRecord(TRANSFER_TXN_2).andAllChildRecords().logged();

                    allRunFor(spec, op2, op3, hapiGetSecondTxnRecord);
                }));
    }

    private HapiSpec completedHollowAccountsTransfer() {
        return defaultHapiSpec("CompletedHollowAccountsTransfer")
                .given(
                        newKeyNamed(SECP_256K1_SOURCE_KEY).shape(SECP_256K1_SHAPE),
                        newKeyNamed(ANOTHER_SECP_256K1_SOURCE_KEY).shape(SECP_256K1_SHAPE),
                        cryptoCreate(LAZY_CREATE_SPONSOR).balance(INITIAL_BALANCE * ONE_HBAR),
                        cryptoCreate(CRYPTO_TRANSFER_RECEIVER).balance(INITIAL_BALANCE * ONE_HBAR))
                .when(withOpContext((spec, opLog) -> {
                    final var firstECDSAKey = spec.registry()
                            .getKey(SECP_256K1_SOURCE_KEY)
                            .getECDSASecp256K1()
                            .toByteArray();
                    final var firstEVMAddress = ByteString.copyFrom(recoverAddressFromPubKey(firstECDSAKey));
                    final var op = cryptoTransfer(
                                    tinyBarsFromTo(LAZY_CREATE_SPONSOR, firstEVMAddress, ONE_HUNDRED_HBARS))
                            .hasKnownStatus(SUCCESS)
                            .via(TRANSFER_TXN);

                    final HapiGetTxnRecord hapiGetTxnRecord =
                            getTxnRecord(TRANSFER_TXN).andAllChildRecords().logged();
                    allRunFor(spec, op, hapiGetTxnRecord);

                    final AccountID newAccountID =
                            hapiGetTxnRecord.getChildRecord(0).getReceipt().getAccountID();
                    spec.registry().saveAccountId(SECP_256K1_SOURCE_KEY, newAccountID);

                    final var secondECDSAKey = spec.registry()
                            .getKey(ANOTHER_SECP_256K1_SOURCE_KEY)
                            .getECDSASecp256K1()
                            .toByteArray();
                    final var secondEVMAddress = ByteString.copyFrom(recoverAddressFromPubKey(secondECDSAKey));
                    final var op2 = cryptoTransfer(
                                    tinyBarsFromTo(LAZY_CREATE_SPONSOR, secondEVMAddress, ONE_HUNDRED_HBARS))
                            .hasKnownStatus(SUCCESS)
                            .via(TRANSFER_TXN_2);
                    final HapiGetTxnRecord secondHapiGetTxnRecord =
                            getTxnRecord(TRANSFER_TXN_2).andAllChildRecords().logged();
                    allRunFor(spec, op2, secondHapiGetTxnRecord);

                    final AccountID anotherNewAccountID = secondHapiGetTxnRecord
                            .getChildRecord(0)
                            .getReceipt()
                            .getAccountID();
                    spec.registry().saveAccountId(ANOTHER_SECP_256K1_SOURCE_KEY, anotherNewAccountID);

                    final var op3 = cryptoTransfer(
                                    tinyBarsFromTo(LAZY_CREATE_SPONSOR, CRYPTO_TRANSFER_RECEIVER, ONE_HUNDRED_HBARS))
                            .payingWith(SECP_256K1_SOURCE_KEY)
                            .sigMapPrefixes(uniqueWithFullPrefixesFor(SECP_256K1_SOURCE_KEY))
                            .hasKnownStatus(SUCCESS)
                            .via(TRANSFER_TXN + "3");

                    allRunFor(spec, op3);

                    final var op4 = cryptoTransfer(
                                    tinyBarsFromTo(LAZY_CREATE_SPONSOR, CRYPTO_TRANSFER_RECEIVER, ONE_HUNDRED_HBARS))
                            .payingWith(ANOTHER_SECP_256K1_SOURCE_KEY)
                            .sigMapPrefixes(uniqueWithFullPrefixesFor(ANOTHER_SECP_256K1_SOURCE_KEY))
                            .hasKnownStatus(SUCCESS)
                            .via(TRANSFER_TXN + "4");

                    allRunFor(spec, op4);
                }))
                .then(withOpContext((spec, opLog) -> {
                    final var firstECDSAKey = spec.registry()
                            .getKey(SECP_256K1_SOURCE_KEY)
                            .getECDSASecp256K1()
                            .toByteArray();
                    final var firstEVMAddress = ByteString.copyFrom(recoverAddressFromPubKey(firstECDSAKey));

                    final var secondECDSAKey = spec.registry()
                            .getKey(ANOTHER_SECP_256K1_SOURCE_KEY)
                            .getECDSASecp256K1()
                            .toByteArray();
                    final var secondEVMAddress = ByteString.copyFrom(recoverAddressFromPubKey(secondECDSAKey));

                    var op5 = cryptoTransfer(tinyBarsFromTo(firstEVMAddress, secondEVMAddress, FIVE_HBARS))
                            .payingWith(SECP_256K1_SOURCE_KEY)
                            .via(TRANSFER_TXN + "5");

                    var op6 = getTxnRecord(TRANSFER_TXN + "5")
                            .andAllChildRecords()
                            .logged();

                    allRunFor(spec, op5, op6);
                }));
    }

    private HapiSpec failureAfterHollowAccountCreationReclaimsAlias() {
        final var underfunded = "underfunded";
        final var secondTransferTxn = "SecondTransferTxn";
        final AtomicReference<ByteString> targetAddress = new AtomicReference<>();
        return defaultHapiSpec("FailureAfterHollowAccountCreationReclaimsAlias")
                .given(
                        newKeyNamed(SECP_256K1_SOURCE_KEY).shape(SECP_256K1_SHAPE),
                        cryptoCreate(LAZY_CREATE_SPONSOR).balance(INITIAL_BALANCE * ONE_HBAR))
                .when(cryptoCreate(underfunded).balance(10 * ONE_HBAR))
                .then(
                        withOpContext((spec, opLog) -> {
                            final var ecdsaKey = spec.registry()
                                    .getKey(SECP_256K1_SOURCE_KEY)
                                    .getECDSASecp256K1()
                                    .toByteArray();
                            final var evmAddress = ByteString.copyFrom(recoverAddressFromPubKey(ecdsaKey));
                            targetAddress.set(evmAddress);
                            final var controlledOp = cryptoTransfer((sameSpec, b) -> {
                                        final var sponsorId = spec.registry().getAccountID(LAZY_CREATE_SPONSOR);
                                        final var underfundedId =
                                                spec.registry().getAccountID(underfunded);
                                        final var funding = spec.registry().getAccountID(FUNDING);
                                        b.setTransfers(TransferList.newBuilder()
                                                .addAccountAmounts(aaWith(sponsorId, -ONE_HUNDRED_HBARS))
                                                .addAccountAmounts(aaWith(evmAddress, +ONE_HUNDRED_HBARS))
                                                .addAccountAmounts(aaWith(underfundedId, -ONE_HUNDRED_HBARS))
                                                .addAccountAmounts(aaWith(funding, +ONE_HUNDRED_HBARS))
                                                .build());
                                    })
                                    .hasKnownStatus(SUCCESS)
                                    .memo("QUESTIONABLE")
                                    .signedBy(DEFAULT_PAYER, LAZY_CREATE_SPONSOR, underfunded)
                                    .hasKnownStatus(INSUFFICIENT_ACCOUNT_BALANCE)
                                    .via(TRANSFER_TXN);
                            allRunFor(spec, controlledOp);
                        }),
                        getTxnRecord(TRANSFER_TXN).andAllChildRecords().logged(),
                        getAliasedAccountInfo(SECP_256K1_SOURCE_KEY)
                                .nodePayment(123)
                                .hasAnswerOnlyPrecheck(INVALID_ACCOUNT_ID),
                        sourcing(() -> cryptoTransfer(
                                        tinyBarsFromTo(LAZY_CREATE_SPONSOR, targetAddress.get(), ONE_HUNDRED_HBARS))
                                .signedBy(DEFAULT_PAYER, LAZY_CREATE_SPONSOR)
                                .via(secondTransferTxn)),
                        getAliasedAccountInfo(SECP_256K1_SOURCE_KEY).logged());
    }

    private HapiSpec canGetBalanceAndInfoViaAlias() {
        final var ed25519SourceKey = "ed25519Alias";
        final var secp256k1SourceKey = "secp256k1Alias";
        final var secp256k1Shape = KeyShape.SECP256K1;
        final var ed25519Shape = KeyShape.ED25519;
        final var autoCreation = "autoCreation";

        return defaultHapiSpec("CanGetBalanceAndInfoViaAlias")
                .given(
                        cryptoCreate(CIVILIAN).balance(ONE_HUNDRED_HBARS),
                        newKeyNamed(ed25519SourceKey).shape(ed25519Shape),
                        newKeyNamed(secp256k1SourceKey).shape(secp256k1Shape))
                .when(
                        sortedCryptoTransfer(
                                        tinyBarsFromAccountToAlias(CIVILIAN, ed25519SourceKey, ONE_HUNDRED_HBARS),
                                        tinyBarsFromAccountToAlias(GENESIS, secp256k1SourceKey, ONE_HUNDRED_HBARS))
                                /* Sort the transfer list so the accounts are created in a predictable order (the
                                 * serialized bytes of an Ed25519 are always lexicographically prior to the serialized
                                 * bytes of a secp256k1 key, so now the first child record will _always_ be for the
                                 * ed25519 auto-creation). */
                                .payingWith(GENESIS)
                                .via(autoCreation),
                        withOpContext((spec, opLog) -> updateSpecFor(spec, ed25519SourceKey)),
                        withOpContext((spec, opLog) -> updateSpecFor(spec, secp256k1SourceKey)))
                .then(
                        getTxnRecord(autoCreation)
                                .andAllChildRecords()
                                .hasNoAliasInChildRecord(0)
                                .hasNoAliasInChildRecord(1)
                                .logged(),
                        getAutoCreatedAccountBalance(ed25519SourceKey)
                                .hasExpectedAccountID()
                                .logged(),
                        getAutoCreatedAccountBalance(secp256k1SourceKey)
                                .hasExpectedAccountID()
                                .logged(),
                        getAliasedAccountInfo(ed25519SourceKey)
                                .hasExpectedAliasKey()
                                .hasExpectedAccountID()
                                .has(accountWith().expectedBalanceWithChargedUsd(ONE_HUNDRED_HBARS, 0, 0))
                                .logged(),
                        getAliasedAccountInfo(secp256k1SourceKey)
                                .hasExpectedAliasKey()
                                .hasExpectedAccountID()
                                .has(accountWith().expectedBalanceWithChargedUsd(ONE_HUNDRED_HBARS, 0, 0))
                                .logged());
    }

    private HapiSpec aliasCanBeUsedOnManyAccountsNotAsAlias() {
        return defaultHapiSpec("AliasCanBeUsedOnManyAccountsNotAsAlias")
                .given(
                        /* have alias key on other accounts and tokens not as alias */
                        newKeyNamed(VALID_ALIAS),
                        cryptoCreate(PAYER).key(VALID_ALIAS).balance(INITIAL_BALANCE * ONE_HBAR),
                        tokenCreate(PAYER).adminKey(VALID_ALIAS),
                        tokenCreate(PAYER).supplyKey(VALID_ALIAS),
                        tokenCreate("a").treasury(PAYER))
                .when(
                        /* auto account is created */
                        cryptoTransfer(tinyBarsFromToWithAlias(PAYER, VALID_ALIAS, ONE_HUNDRED_HBARS))
                                .via(TRANSFER_TXN))
                .then(
                        /* get transaction record and validate the child record has alias bytes as expected */
                        getTxnRecord(TRANSFER_TXN)
                                .andAllChildRecords()
                                .hasNonStakingChildRecordCount(1)
                                .hasNoAliasInChildRecord(0),
                        getAccountInfo(PAYER)
                                .has(accountWith()
                                        .balance((INITIAL_BALANCE * ONE_HBAR) - ONE_HUNDRED_HBARS)
                                        .noAlias()),
                        getAliasedAccountInfo(VALID_ALIAS)
                                .has(accountWith()
                                        .key(VALID_ALIAS)
                                        .expectedBalanceWithChargedUsd(ONE_HUNDRED_HBARS, 0, 0)
                                        .alias(VALID_ALIAS)
                                        .autoRenew(THREE_MONTHS_IN_SECONDS)
                                        .receiverSigReq(false)
                                        .memo(AUTO_MEMO)));
    }

    private HapiSpec accountCreatedIfAliasUsedAsPubKey() {
        return defaultHapiSpec("AccountCreatedIfAliasUsedAsPubKey")
                .given(
                        newKeyNamed(ALIAS),
                        cryptoCreate(PAYER_1)
                                .balance(INITIAL_BALANCE * ONE_HBAR)
                                .key(ALIAS)
                                .signedBy(ALIAS, DEFAULT_PAYER))
                .when(cryptoTransfer(tinyBarsFromToWithAlias(PAYER_1, ALIAS, ONE_HUNDRED_HBARS))
                        .via(TRANSFER_TXN))
                .then(
                        getTxnRecord(TRANSFER_TXN).andAllChildRecords().logged(),
                        getAccountInfo(PAYER_1)
                                .has(accountWith()
                                        .balance((INITIAL_BALANCE * ONE_HBAR) - ONE_HUNDRED_HBARS)
                                        .noAlias()),
                        getAliasedAccountInfo(ALIAS)
                                .has(accountWith()
                                        .key(ALIAS)
                                        .expectedBalanceWithChargedUsd(ONE_HUNDRED_HBARS, 0, 0)
                                        .alias(ALIAS)
                                        .autoRenew(THREE_MONTHS_IN_SECONDS)
                                        .receiverSigReq(false))
                                .logged());
    }

    private HapiSpec autoAccountCreationWorksWhenUsingAliasOfDeletedAccount() {
        return defaultHapiSpec("AutoAccountCreationWorksWhenUsingAliasOfDeletedAccount")
                .given(
                        newKeyNamed(ALIAS),
                        newKeyNamed(ALIAS_2),
                        cryptoCreate(PAYER).balance(INITIAL_BALANCE * ONE_HBAR))
                .when(
                        cryptoTransfer(tinyBarsFromToWithAlias(PAYER, ALIAS, ONE_HUNDRED_HBARS))
                                .via("txn"),
                        withOpContext((spec, opLog) -> updateSpecFor(spec, ALIAS)),
                        getTxnRecord("txn").hasNonStakingChildRecordCount(1).logged())
                .then(
                        cryptoDeleteAliased(ALIAS)
                                .transfer(PAYER)
                                .hasKnownStatus(SUCCESS)
                                .signedBy(ALIAS, PAYER, DEFAULT_PAYER)
                                .purging(),
                        cryptoTransfer(tinyBarsFromToWithAlias(PAYER, ALIAS, ONE_HUNDRED_HBARS))
                                .via("txn2")
                                .hasKnownStatus(ACCOUNT_DELETED)

                        /* need to validate it creates after expiration */
                        //						sleepFor(60000L),
                        //						cryptoTransfer(
                        //								HapiCryptoTransfer.tinyBarsFromToWithAlias("payer", "alias",
                        // ONE_HUNDRED_HBARS)).via(
                        //								"txn2"),
                        //						getTxnRecord("txn2").hasChildRecordCount(1).logged()
                        );
    }

    private HapiSpec transferFromAliasToAlias() {
        return defaultHapiSpec("transferFromAliasToAlias")
                .given(
                        newKeyNamed(ALIAS),
                        newKeyNamed(ALIAS_2),
                        cryptoCreate(PAYER_4).balance(INITIAL_BALANCE * ONE_HBAR))
                .when(
                        cryptoTransfer(tinyBarsFromToWithAlias(PAYER_4, ALIAS, 2 * ONE_HUNDRED_HBARS))
                                .via("txn"),
                        withOpContext((spec, opLog) -> updateSpecFor(spec, ALIAS)),
                        getTxnRecord("txn").andAllChildRecords().logged(),
                        getAliasedAccountInfo(ALIAS)
                                .has(accountWith().expectedBalanceWithChargedUsd((2 * ONE_HUNDRED_HBARS), 0, 0)))
                .then(
                        /* transfer from an alias that was auto created to a new alias, validate account is created */
                        cryptoTransfer(tinyBarsFromToWithAlias(ALIAS, ALIAS_2, ONE_HUNDRED_HBARS))
                                .via(TRANSFER_TXN_2),
                        getTxnRecord(TRANSFER_TXN_2).andAllChildRecords().logged(),
                        getAliasedAccountInfo(ALIAS)
                                .has(accountWith().expectedBalanceWithChargedUsd(ONE_HUNDRED_HBARS, 0, 0)),
                        getAliasedAccountInfo(ALIAS_2)
                                .has(accountWith().expectedBalanceWithChargedUsd(ONE_HUNDRED_HBARS, 0, 0)));
    }

    private HapiSpec transferFromAliasToAccount() {
        final var payer = PAYER_4;
        final var alias = ALIAS;
        return defaultHapiSpec("transferFromAliasToAccount")
                .given(
                        newKeyNamed(alias),
                        cryptoCreate(payer).balance(INITIAL_BALANCE * ONE_HBAR),
                        cryptoCreate("randomAccount").balance(0L).payingWith(payer))
                .when(
                        cryptoTransfer(tinyBarsFromToWithAlias(payer, alias, 2 * ONE_HUNDRED_HBARS))
                                .via("txn"),
                        withOpContext((spec, opLog) -> updateSpecFor(spec, alias)),
                        getTxnRecord("txn").andAllChildRecords().logged(),
                        getAliasedAccountInfo(alias)
                                .has(accountWith().expectedBalanceWithChargedUsd((2 * ONE_HUNDRED_HBARS), 0, 0)))
                .then(
                        /* transfer from an alias that was auto created to a new alias, validate account is created */
                        cryptoTransfer(tinyBarsFromToWithAlias(alias, "randomAccount", ONE_HUNDRED_HBARS))
                                .via(TRANSFER_TXN_2),
                        getTxnRecord(TRANSFER_TXN_2).andAllChildRecords().hasNonStakingChildRecordCount(0),
                        getAliasedAccountInfo(alias)
                                .has(accountWith().expectedBalanceWithChargedUsd(ONE_HUNDRED_HBARS, 0, 0)));
    }

    private HapiSpec transferToAccountAutoCreatedUsingAccount() {
        return defaultHapiSpec("transferToAccountAutoCreatedUsingAccount")
                .given(newKeyNamed(TRANSFER_ALIAS), cryptoCreate(PAYER).balance(INITIAL_BALANCE * ONE_HBAR))
                .when(
                        cryptoTransfer(tinyBarsFromToWithAlias(PAYER, TRANSFER_ALIAS, ONE_HUNDRED_HBARS))
                                .via("txn"),
                        withOpContext((spec, opLog) -> updateSpecFor(spec, TRANSFER_ALIAS)),
                        getTxnRecord("txn").andAllChildRecords().logged())
                .then(
                        /* get the account associated with alias and transfer */
                        withOpContext((spec, opLog) -> {
                            final var aliasAccount = spec.registry()
                                    .getAccountID(spec.registry()
                                            .getKey(TRANSFER_ALIAS)
                                            .toByteString()
                                            .toStringUtf8());

                            final var op = cryptoTransfer(
                                            tinyBarsFromTo(PAYER, asAccountString(aliasAccount), ONE_HUNDRED_HBARS))
                                    .via(TRANSFER_TXN_2);
                            final var op2 = getTxnRecord(TRANSFER_TXN_2)
                                    .andAllChildRecords()
                                    .logged();
                            final var op3 = getAccountInfo(PAYER)
                                    .has(accountWith().balance((INITIAL_BALANCE * ONE_HBAR) - (2 * ONE_HUNDRED_HBARS)));
                            final var op4 = getAliasedAccountInfo(TRANSFER_ALIAS)
                                    .has(accountWith().expectedBalanceWithChargedUsd((2 * ONE_HUNDRED_HBARS), 0, 0));
                            allRunFor(spec, op, op2, op3, op4);
                        }));
    }

    private HapiSpec transferToAccountAutoCreatedUsingAlias() {
        return defaultHapiSpec("transferToAccountAutoCreatedUsingAlias")
                .given(newKeyNamed(ALIAS), cryptoCreate(PAYER).balance(INITIAL_BALANCE * ONE_HBAR))
                .when(
                        cryptoTransfer(tinyBarsFromToWithAlias(PAYER, ALIAS, ONE_HUNDRED_HBARS))
                                .via(TRANSFER_TXN),
                        getTxnRecord(TRANSFER_TXN).andAllChildRecords().logged(),
                        getAccountInfo(PAYER)
                                .has(accountWith().balance((INITIAL_BALANCE * ONE_HBAR) - ONE_HUNDRED_HBARS)),
                        getAliasedAccountInfo(ALIAS)
                                .has(accountWith().expectedBalanceWithChargedUsd(ONE_HUNDRED_HBARS, 0, 0)))
                .then(
                        /* transfer using alias and not account number */
                        cryptoTransfer(tinyBarsFromToWithAlias(PAYER, ALIAS, ONE_HUNDRED_HBARS))
                                .via(TRANSFER_TXN_2),
                        getTxnRecord(TRANSFER_TXN_2)
                                .andAllChildRecords()
                                .hasNonStakingChildRecordCount(0)
                                .logged(),
                        getAccountInfo(PAYER)
                                .has(accountWith().balance((INITIAL_BALANCE * ONE_HBAR) - (2 * ONE_HUNDRED_HBARS))),
                        getAliasedAccountInfo(ALIAS)
                                .has(accountWith().expectedBalanceWithChargedUsd((2 * ONE_HUNDRED_HBARS), 0, 0)));
    }

    private HapiSpec autoAccountCreationUnsupportedAlias() {
        final var threshKeyAlias = Key.newBuilder()
                .setThresholdKey(ThresholdKey.newBuilder()
                        .setThreshold(2)
                        .setKeys(KeyList.newBuilder()
                                .addKeys(Key.newBuilder().setEd25519(ByteString.copyFrom("aaa".getBytes())))
                                .addKeys(Key.newBuilder().setECDSASecp256K1(ByteString.copyFrom("bbbb".getBytes())))
                                .addKeys(Key.newBuilder().setEd25519(ByteString.copyFrom("cccccc".getBytes())))))
                .build()
                .toByteString();
        final var keyListAlias = Key.newBuilder()
                .setKeyList(KeyList.newBuilder()
                        .addKeys(Key.newBuilder().setEd25519(ByteString.copyFrom("aaaaaa".getBytes())))
                        .addKeys(Key.newBuilder().setECDSASecp256K1(ByteString.copyFrom("bbbbbbb".getBytes()))))
                .build()
                .toByteString();
        final var contractKeyAlias = Key.newBuilder()
                .setContractID(ContractID.newBuilder().setContractNum(100L))
                .build()
                .toByteString();
        final var delegateContractKeyAlias = Key.newBuilder()
                .setDelegatableContractId(ContractID.newBuilder().setContractNum(100L))
                .build()
                .toByteString();

        return defaultHapiSpec("autoAccountCreationUnsupportedAlias")
                .given(cryptoCreate(PAYER).balance(INITIAL_BALANCE * ONE_HBAR))
                .when(
                        cryptoTransfer(tinyBarsFromTo(PAYER, threshKeyAlias, ONE_HUNDRED_HBARS))
                                .hasKnownStatus(INVALID_ALIAS_KEY)
                                .via("transferTxnThreshKey"),
                        cryptoTransfer(tinyBarsFromTo(PAYER, keyListAlias, ONE_HUNDRED_HBARS))
                                .hasKnownStatus(INVALID_ALIAS_KEY)
                                .via("transferTxnKeyList"),
                        cryptoTransfer(tinyBarsFromTo(PAYER, contractKeyAlias, ONE_HUNDRED_HBARS))
                                .hasKnownStatus(INVALID_ALIAS_KEY)
                                .via("transferTxnContract"),
                        cryptoTransfer(tinyBarsFromTo(PAYER, delegateContractKeyAlias, ONE_HUNDRED_HBARS))
                                .hasKnownStatus(INVALID_ALIAS_KEY)
                                .via("transferTxnKeyDelegate"))
                .then();
    }

    private HapiSpec autoAccountCreationBadAlias() {
        final var invalidAlias = VALID_25519_ALIAS.substring(0, 10);

        return defaultHapiSpec("AutoAccountCreationBadAlias")
                .given(cryptoCreate(PAYER).balance(INITIAL_BALANCE * ONE_HBAR))
                .when(cryptoTransfer(tinyBarsFromTo(PAYER, invalidAlias, ONE_HUNDRED_HBARS))
                        .hasKnownStatus(INVALID_ALIAS_KEY)
                        .via("transferTxnBad"))
                .then();
    }

    private HapiSpec autoAccountCreationsHappyPath() {
        final var creationTime = new AtomicLong();
        final long transferFee = 185030L;
        return defaultHapiSpec("AutoAccountCreationsHappyPath")
                .given(
                        newKeyNamed(VALID_ALIAS),
                        cryptoCreate(CIVILIAN).balance(10 * ONE_HBAR),
                        cryptoCreate(PAYER).balance(10 * ONE_HBAR),
                        cryptoCreate(SPONSOR).balance(INITIAL_BALANCE * ONE_HBAR))
                .when(cryptoTransfer(
                                tinyBarsFromToWithAlias(SPONSOR, VALID_ALIAS, ONE_HUNDRED_HBARS),
                                tinyBarsFromToWithAlias(CIVILIAN, VALID_ALIAS, ONE_HBAR))
                        .via(TRANSFER_TXN)
                        .payingWith(PAYER))
                .then(
                        getReceipt(TRANSFER_TXN).andAnyChildReceipts().hasChildAutoAccountCreations(1),
                        getTxnRecord(TRANSFER_TXN).andAllChildRecords().logged(),
                        getAccountInfo(SPONSOR)
                                .has(accountWith()
                                        .balance((INITIAL_BALANCE * ONE_HBAR) - ONE_HUNDRED_HBARS)
                                        .noAlias()),
                        childRecordsCheck(
                                TRANSFER_TXN,
                                SUCCESS,
                                recordWith().status(SUCCESS).fee(EXPECTED_HBAR_TRANSFER_AUTO_CREATION_FEE)),
                        assertionsHold((spec, opLog) -> {
                            final var lookup = getTxnRecord(TRANSFER_TXN)
                                    .andAllChildRecords()
                                    .hasNonStakingChildRecordCount(1)
                                    .hasNoAliasInChildRecord(0)
                                    .logged();
                            allRunFor(spec, lookup);
                            final var sponsor = spec.registry().getAccountID(SPONSOR);
                            final var payer = spec.registry().getAccountID(PAYER);
                            final var parent = lookup.getResponseRecord();
                            final var child = lookup.getChildRecord(0);
                            assertAliasBalanceAndFeeInChildRecord(
                                    parent, child, sponsor, payer, ONE_HUNDRED_HBARS + ONE_HBAR, transferFee);
                            creationTime.set(child.getConsensusTimestamp().getSeconds());
                        }),
                        sourcing(() -> getAliasedAccountInfo(VALID_ALIAS)
                                .has(accountWith()
                                        .key(VALID_ALIAS)
                                        .expectedBalanceWithChargedUsd(ONE_HUNDRED_HBARS + ONE_HBAR, 0, 0)
                                        .alias(VALID_ALIAS)
                                        .autoRenew(THREE_MONTHS_IN_SECONDS)
                                        .receiverSigReq(false)
                                        .expiry(creationTime.get() + THREE_MONTHS_IN_SECONDS, 0)
                                        .memo(AUTO_MEMO))
                                .logged()));
    }

    @SuppressWarnings("java:S5960")
    private void assertAliasBalanceAndFeeInChildRecord(
            final TransactionRecord parent,
            final TransactionRecord child,
            final AccountID sponsor,
            final AccountID defaultPayer,
            final long newAccountFunding,
            final long transferFee) {
        long receivedBalance = 0;
        long creationFeeSplit = 0;
        long payerBalWithAutoCreationFee = 0;
        for (final var adjust : parent.getTransferList().getAccountAmountsList()) {
            final var id = adjust.getAccountID();
            if (!(id.getAccountNum() < 100
                    || id.equals(sponsor)
                    || id.equals(defaultPayer)
                    || id.getAccountNum() == 800
                    || id.getAccountNum() == 801)) {
                receivedBalance = adjust.getAmount();
            }

            // auto-creation fee is transferred to 0.0.98 (funding account) and 0.0.800, 0.0.801 (if
            // staking is active)
            // from payer
            if (id.getAccountNum() == 98 || id.getAccountNum() == 800 || id.getAccountNum() == 801) {
                creationFeeSplit += adjust.getAmount();
            }
            // sum of all deductions from the payer along with auto creation fee
            if ((id.getAccountNum() <= 98
                    || id.equals(defaultPayer)
                    || id.getAccountNum() == 800
                    || id.getAccountNum() == 801)) {
                payerBalWithAutoCreationFee += adjust.getAmount();
            }
        }
        assertEquals(newAccountFunding, receivedBalance, "Transferred incorrect amount to alias");
        assertEquals(
                creationFeeSplit - transferFee, child.getTransactionFee(), "Child record did not specify deducted fee");
        assertEquals(0, payerBalWithAutoCreationFee, "Auto creation fee is deducted from payer");
    }

    private HapiSpec multipleAutoAccountCreations() {
        return defaultHapiSpec("MultipleAutoAccountCreations")
                .given(cryptoCreate(PAYER).balance(INITIAL_BALANCE * ONE_HBAR))
                .when(
                        newKeyNamed("alias1"),
                        newKeyNamed(ALIAS_2),
                        newKeyNamed("alias3"),
                        newKeyNamed("alias4"),
                        newKeyNamed("alias5"),
                        cryptoTransfer(
                                        tinyBarsFromToWithAlias(PAYER, "alias1", ONE_HUNDRED_HBARS),
                                        tinyBarsFromToWithAlias(PAYER, ALIAS_2, ONE_HUNDRED_HBARS),
                                        tinyBarsFromToWithAlias(PAYER, "alias3", ONE_HUNDRED_HBARS))
                                .via("multipleAutoAccountCreates"),
                        getTxnRecord("multipleAutoAccountCreates")
                                .hasNonStakingChildRecordCount(3)
                                .logged(),
                        getAccountInfo(PAYER)
                                .has(accountWith().balance((INITIAL_BALANCE * ONE_HBAR) - 3 * ONE_HUNDRED_HBARS)))
                .then(
                        cryptoTransfer(
                                        tinyBarsFromToWithAlias(PAYER, "alias4", 7 * ONE_HUNDRED_HBARS),
                                        tinyBarsFromToWithAlias(PAYER, "alias5", 100))
                                .via("failedAutoCreate")
                                .hasKnownStatus(INSUFFICIENT_ACCOUNT_BALANCE),
                        getTxnRecord("failedAutoCreate")
                                .hasNonStakingChildRecordCount(0)
                                .logged(),
                        getAccountInfo(PAYER)
                                .has(accountWith().balance((INITIAL_BALANCE * ONE_HBAR) - 3 * ONE_HUNDRED_HBARS)));
    }

    private HapiSpec transferHbarsToEVMAddressAlias() {

        final AtomicReference<AccountID> partyId = new AtomicReference<>();
        final AtomicReference<ByteString> partyAlias = new AtomicReference<>();
        final AtomicReference<ByteString> counterAlias = new AtomicReference<>();

        return defaultHapiSpec("TransferHbarsToEVMAddressAlias")
                .given(
                        cryptoCreate(PARTY).maxAutomaticTokenAssociations(2),
                        newKeyNamed(SECP_256K1_SOURCE_KEY).shape(SECP_256K1_SHAPE),
                        withOpContext((spec, opLog) -> {
                            final var registry = spec.registry();
                            final var ecdsaKey = registry.getKey(SECP_256K1_SOURCE_KEY);
                            final var tmp = ecdsaKey.getECDSASecp256K1().toByteArray();
                            final var addressBytes = recoverAddressFromPubKey(tmp);
                            assert addressBytes != null;
                            final var evmAddressBytes = ByteString.copyFrom(addressBytes);
                            partyId.set(registry.getAccountID(PARTY));
                            partyAlias.set(ByteString.copyFrom(asSolidityAddress(partyId.get())));
                            counterAlias.set(evmAddressBytes);
                        }))
                .when(withOpContext((spec, opLog) -> {
                    var op1 = cryptoTransfer((s, b) -> b.setTransfers(TransferList.newBuilder()
                                    .addAccountAmounts(aaWith(partyAlias.get(), -2 * ONE_HBAR))
                                    .addAccountAmounts(aaWith(counterAlias.get(), +2 * ONE_HBAR))))
                            .signedBy(DEFAULT_PAYER, PARTY)
                            .via(HBAR_XFER);

                    var op2 = getAliasedAccountInfo(counterAlias.get())
                            .has(accountWith()
                                    .expectedBalanceWithChargedUsd(2 * ONE_HBAR, 0, 0)
                                    .hasEmptyKey()
                                    .noAlias()
                                    .autoRenew(THREE_MONTHS_IN_SECONDS)
                                    .receiverSigReq(false)
                                    .memo(LAZY_MEMO));

                    final var txnRequiringHollowAccountSignature = tokenCreate(A_TOKEN)
                            .adminKey(SECP_256K1_SOURCE_KEY)
                            .signedBy(SECP_256K1_SOURCE_KEY)
                            .hasPrecheck(INVALID_SIGNATURE);

                    allRunFor(spec, op1, op2, txnRequiringHollowAccountSignature);
                }))
                .then(
                        getTxnRecord(HBAR_XFER)
                                .hasChildRecordCount(1)
                                .hasChildRecords(recordWith().status(SUCCESS).memo(LAZY_MEMO)),
                        // and transfers to the 0.0.ECDSA_BYTES alias should succeed.
                        cryptoTransfer(tinyBarsFromToWithAlias(PARTY, SECP_256K1_SOURCE_KEY, ONE_HBAR))
                                .hasKnownStatus(SUCCESS)
                                .via(TRANSFER_TXN),
                        getAliasedAccountInfo(SECP_256K1_SOURCE_KEY)
                                .has(accountWith().expectedBalanceWithChargedUsd(3 * ONE_HBAR, 0, 0)));
<<<<<<< HEAD
    }

    private HapiSpec transferHbarsToECDSAKey() {
        final AtomicReference<ByteString> evmAddress = new AtomicReference<>();
        final var transferToЕCDSA = "transferToЕCDSA";
        return defaultHapiSpec("transferHbarsToECDSAKey")
                .given(
                        newKeyNamed(SECP_256K1_SOURCE_KEY).shape(SECP_256K1_SHAPE),
                        cryptoCreate(PAYER).balance(10 * ONE_HBAR),
                        withOpContext((spec, opLog) -> {
                            final var registry = spec.registry();
                            final var ecdsaKey = registry.getKey(SECP_256K1_SOURCE_KEY);
                            final var tmp = ecdsaKey.getECDSASecp256K1().toByteArray();
                            final var addressBytes = recoverAddressFromPubKey(tmp);
                            final var evmAddressBytes = ByteString.copyFrom(addressBytes);
                            evmAddress.set(evmAddressBytes);
                        }))
                .when(withOpContext((spec, opLog) -> {
                    final var hbarCreateTransfer = cryptoTransfer(
                                    tinyBarsFromAccountToAlias(PAYER, SECP_256K1_SOURCE_KEY, ONE_HBAR))
                            .via(transferToЕCDSA);

                    final var op1 = cryptoTransfer(tinyBarsFromTo(PAYER, evmAddress.get(), ONE_HBAR));

                    var op2 = getAliasedAccountInfo(SECP_256K1_SOURCE_KEY)
                            .has(accountWith()
                                    .balance(2 * ONE_HBAR)
                                    .alias(SECP_256K1_SOURCE_KEY)
                                    .key(SECP_256K1_SOURCE_KEY)
                                    .autoRenew(THREE_MONTHS_IN_SECONDS)
                                    .receiverSigReq(false)
                                    .memo(AUTO_MEMO));

                    var op3 = childRecordsCheck(
                            transferToЕCDSA,
                            SUCCESS,
                            recordWith()
                                    .evmAddress(evmAddress.get())
                                    .hasNoAlias()
                                    .status(SUCCESS));

                    allRunFor(spec, hbarCreateTransfer, op1, op2, op3);
                }))
                .then(getTxnRecord(transferToЕCDSA).andAllChildRecords().logged());
=======
>>>>>>> ca5e6ec2
    }

    private HapiSpec transferFungibleToEVMAddressAlias() {

        final var fungibleToken = "fungibleToken";
        final AtomicReference<TokenID> ftId = new AtomicReference<>();
        final AtomicReference<AccountID> partyId = new AtomicReference<>();
        final AtomicReference<ByteString> partyAlias = new AtomicReference<>();
        final AtomicReference<ByteString> counterAlias = new AtomicReference<>();

        return defaultHapiSpec("TransferFungibleToEVMAddressAlias")
                .given(
                        newKeyNamed(SECP_256K1_SOURCE_KEY).shape(SECP_256K1_SHAPE),
                        cryptoCreate(PARTY).balance(INITIAL_BALANCE * ONE_HBAR).maxAutomaticTokenAssociations(2),
                        tokenCreate(fungibleToken).treasury(PARTY).initialSupply(1_000_000),
                        withOpContext((spec, opLog) -> {
                            final var registry = spec.registry();
                            final var ecdsaKey = registry.getKey(SECP_256K1_SOURCE_KEY);
                            final var tmp = ecdsaKey.getECDSASecp256K1().toByteArray();
                            final var addressBytes = recoverAddressFromPubKey(tmp);
                            assert addressBytes != null;
                            final var evmAddressBytes = ByteString.copyFrom(addressBytes);
                            ftId.set(registry.getTokenID(fungibleToken));
                            partyId.set(registry.getAccountID(PARTY));
                            partyAlias.set(ByteString.copyFrom(asSolidityAddress(partyId.get())));
                            counterAlias.set(evmAddressBytes);
                        }))
                .when(withOpContext((spec, opLog) -> {
                    /* hollow account created with fungible token transfer as expected */
                    final var cryptoTransferWithLazyCreate = cryptoTransfer(
                                    (s, b) -> b.addTokenTransfers(TokenTransferList.newBuilder()
                                            .setToken(ftId.get())
                                            .addTransfers(aaWith(partyAlias.get(), -500))
                                            .addTransfers(aaWith(counterAlias.get(), +500))))
                            .signedBy(DEFAULT_PAYER, PARTY)
                            .via(FT_XFER);

                    final var getHollowAccountInfoAfterCreation = getAliasedAccountInfo(counterAlias.get())
                            .hasToken(relationshipWith(fungibleToken).balance(500))
                            .has(accountWith()
                                    .hasEmptyKey()
                                    .noAlias()
                                    .autoRenew(THREE_MONTHS_IN_SECONDS)
                                    .receiverSigReq(false)
                                    .memo(LAZY_MEMO));

                    final var txnRequiringHollowAccountSignature = tokenCreate(A_TOKEN)
                            .adminKey(SECP_256K1_SOURCE_KEY)
                            .signedBy(SECP_256K1_SOURCE_KEY)
                            .hasPrecheck(INVALID_SIGNATURE);

                    allRunFor(
                            spec,
                            cryptoTransferWithLazyCreate,
                            getHollowAccountInfoAfterCreation,
                            txnRequiringHollowAccountSignature);

                    /* transfers of hbar or fungible tokens to the hollow account should succeed */
                    final var hbarTransfer = cryptoTransfer(
                                    tinyBarsFromTo(PARTY, counterAlias.get(), ONE_HUNDRED_HBARS))
                            .hasKnownStatus(SUCCESS)
                            .via(TRANSFER_TXN_2);

                    final var fungibleTokenTransfer = cryptoTransfer(
                                    moving(5, fungibleToken).between(PARTY, counterAlias.get()))
                            .signedBy(DEFAULT_PAYER, PARTY)
                            .via(TRANSFER_TXN_2);

                    // and transfers to the 0.0.ECDSA_BYTES alias should succeed.
                    final var fungibleTokenTransferToECDSAKeyAlias = cryptoTransfer(
                                    moving(1, fungibleToken).between(PARTY, SECP_256K1_SOURCE_KEY))
                            .signedBy(DEFAULT_PAYER, PARTY)
                            .via(TRANSFER_TXN_2);

                    final var getHollowAccountInfoAfterTransfers = getAliasedAccountInfo(counterAlias.get())
                            .hasToken(relationshipWith(fungibleToken).balance(506))
                            .has(accountWith()
                                    .hasEmptyKey()
                                    .noAlias()
                                    .expectedBalanceWithChargedUsd(ONE_HUNDRED_HBARS, 0, 0));

                    allRunFor(
                            spec,
                            hbarTransfer,
                            fungibleTokenTransfer,
                            fungibleTokenTransferToECDSAKeyAlias,
                            getHollowAccountInfoAfterTransfers);
                }))
                .then(getTxnRecord(FT_XFER)
                        .hasChildRecordCount(1)
                        .hasChildRecords(recordWith().status(SUCCESS).memo(LAZY_MEMO)));
    }

    private HapiSpec transferNonFungibleToEVMAddressAlias() {

        final var nonFungibleToken = "nonFungibleToken";
        final AtomicReference<TokenID> nftId = new AtomicReference<>();
        final AtomicReference<AccountID> partyId = new AtomicReference<>();
        final AtomicReference<ByteString> partyAlias = new AtomicReference<>();
        final AtomicReference<ByteString> counterAlias = new AtomicReference<>();

        return defaultHapiSpec("TransferNonFungibleToEVMAddressAlias")
                .given(
                        newKeyNamed(MULTI_KEY),
                        newKeyNamed(SECP_256K1_SOURCE_KEY).shape(SECP_256K1_SHAPE),
                        cryptoCreate(PARTY).balance(INITIAL_BALANCE * ONE_HBAR).maxAutomaticTokenAssociations(2),
                        tokenCreate(nonFungibleToken)
                                .initialSupply(0)
                                .treasury(PARTY)
                                .tokenType(NON_FUNGIBLE_UNIQUE)
                                .supplyKey(MULTI_KEY),
                        mintToken(nonFungibleToken, List.of(copyFromUtf8("a"), copyFromUtf8("b"))),
                        withOpContext((spec, opLog) -> {
                            final var registry = spec.registry();
                            final var ecdsaKey = registry.getKey(SECP_256K1_SOURCE_KEY);
                            final var tmp = ecdsaKey.getECDSASecp256K1().toByteArray();
                            final var addressBytes = recoverAddressFromPubKey(tmp);
                            assert addressBytes != null;
                            final var evmAddressBytes = ByteString.copyFrom(addressBytes);
                            nftId.set(registry.getTokenID(nonFungibleToken));
                            partyId.set(registry.getAccountID(PARTY));
                            partyAlias.set(ByteString.copyFrom(asSolidityAddress(partyId.get())));
                            counterAlias.set(evmAddressBytes);
                        }))
                .when(withOpContext((spec, opLog) -> {
                    /* hollow account created with nft transfer as expected */
                    var cryptoTransferWithLazyCreate = cryptoTransfer(
                                    (s, b) -> b.addTokenTransfers(TokenTransferList.newBuilder()
                                            .setToken(nftId.get())
                                            .addNftTransfers(ocWith(
                                                    accountId(partyAlias.get()), accountId(counterAlias.get()), 1L))))
                            .signedBy(DEFAULT_PAYER, PARTY)
                            .via(NFT_XFER);

                    final var getHollowAccountInfoAfterCreation = getAliasedAccountInfo(counterAlias.get())
                            .hasToken(relationshipWith(nonFungibleToken).balance(1))
                            .has(accountWith()
                                    .hasEmptyKey()
                                    .noAlias()
                                    .autoRenew(THREE_MONTHS_IN_SECONDS)
                                    .receiverSigReq(false)
                                    .memo(LAZY_MEMO));

                    final var txnRequiringHollowAccountSignature = tokenCreate(A_TOKEN)
                            .adminKey(SECP_256K1_SOURCE_KEY)
                            .signedBy(SECP_256K1_SOURCE_KEY)
                            .hasPrecheck(INVALID_SIGNATURE);

                    allRunFor(
                            spec,
                            cryptoTransferWithLazyCreate,
                            getHollowAccountInfoAfterCreation,
                            txnRequiringHollowAccountSignature);

                    /* transfers of hbar or nft to the hollow account should succeed */
                    final var hbarTransfer = cryptoTransfer(
                                    tinyBarsFromTo(PARTY, counterAlias.get(), ONE_HUNDRED_HBARS))
                            .hasKnownStatus(SUCCESS)
                            .via(TRANSFER_TXN_2);

                    final var nftTransfer = cryptoTransfer(
                                    movingUnique(nonFungibleToken, 2L).between(PARTY, counterAlias.get()))
                            .signedBy(DEFAULT_PAYER, PARTY)
                            .hasKnownStatus(SUCCESS)
                            .via(TRANSFER_TXN_2);

                    // and transfers to the 0.0.ECDSA_BYTES alias should succeed.
                    final var transferToECDSAKeyAlias = cryptoTransfer(
                                    movingHbar(ONE_HBAR).between(PARTY, SECP_256K1_SOURCE_KEY))
                            .signedBy(DEFAULT_PAYER, PARTY)
                            .hasKnownStatus(SUCCESS)
                            .via(TRANSFER_TXN_2);

                    final var getHollowAccountInfoAfterTransfers = getAliasedAccountInfo(counterAlias.get())
                            .hasToken(relationshipWith(nonFungibleToken).balance(2))
                            .has(accountWith()
                                    .hasEmptyKey()
                                    .noAlias()
                                    .expectedBalanceWithChargedUsd(ONE_HUNDRED_HBARS + ONE_HBAR, 0, 0));

                    allRunFor(
                            spec,
                            hbarTransfer,
                            nftTransfer,
                            transferToECDSAKeyAlias,
                            getHollowAccountInfoAfterTransfers);
                }))
                .then(getTxnRecord(NFT_XFER)
                        .hasChildRecordCount(1)
                        .hasChildRecords(recordWith().status(SUCCESS).memo(LAZY_MEMO)));
    }

    private HapiSpec hollowAccountCompletionWithTokenTransfer() {
        final var fungibleToken = "fungibleToken";
        final AtomicReference<TokenID> ftId = new AtomicReference<>();
        final AtomicReference<AccountID> partyId = new AtomicReference<>();
        final AtomicReference<ByteString> partyAlias = new AtomicReference<>();
        final AtomicReference<ByteString> counterAlias = new AtomicReference<>();

        return defaultHapiSpec("HollowAccountCompletionWithTokenTransfer")
                .given(
                        newKeyNamed(SECP_256K1_SOURCE_KEY).shape(SECP_256K1_SHAPE),
                        cryptoCreate(PARTY).balance(INITIAL_BALANCE * ONE_HBAR).maxAutomaticTokenAssociations(2),
                        tokenCreate(fungibleToken).treasury(PARTY).initialSupply(1_000_000),
                        withOpContext((spec, opLog) -> {
                            final var registry = spec.registry();
                            final var ecdsaKey = registry.getKey(SECP_256K1_SOURCE_KEY);
                            final var tmp = ecdsaKey.getECDSASecp256K1().toByteArray();
                            final var addressBytes = recoverAddressFromPubKey(tmp);
                            assert addressBytes != null;
                            final var evmAddressBytes = ByteString.copyFrom(addressBytes);
                            ftId.set(registry.getTokenID(fungibleToken));
                            partyId.set(registry.getAccountID(PARTY));
                            partyAlias.set(ByteString.copyFrom(asSolidityAddress(partyId.get())));
                            counterAlias.set(evmAddressBytes);
                        }))
                .when(withOpContext((spec, opLog) -> {
                    /* hollow account created with fungible token transfer as expected */
                    final var cryptoTransferWithLazyCreate = cryptoTransfer(
                                    (s, b) -> b.addTokenTransfers(TokenTransferList.newBuilder()
                                            .setToken(ftId.get())
                                            .addTransfers(aaWith(partyAlias.get(), -500))
                                            .addTransfers(aaWith(counterAlias.get(), +500))))
                            .signedBy(DEFAULT_PAYER, PARTY)
                            .via(FT_XFER);

                    final var getHollowAccountInfoAfterCreation = getAliasedAccountInfo(counterAlias.get())
                            .hasToken(relationshipWith(fungibleToken).balance(500))
                            .has(accountWith()
                                    .hasEmptyKey()
                                    .noAlias()
                                    .autoRenew(THREE_MONTHS_IN_SECONDS)
                                    .receiverSigReq(false)
                                    .memo(LAZY_MEMO));

                    final HapiGetTxnRecord hapiGetTxnRecord =
                            getTxnRecord(FT_XFER).andAllChildRecords().logged();

                    allRunFor(spec, cryptoTransferWithLazyCreate, getHollowAccountInfoAfterCreation, hapiGetTxnRecord);

                    final AccountID newAccountID =
                            hapiGetTxnRecord.getChildRecord(0).getReceipt().getAccountID();

                    spec.registry().saveAccountId(SECP_256K1_SOURCE_KEY, newAccountID);
                }))
                .then(withOpContext((spec, opLog) -> {
                    final var hbarTransfer = cryptoTransfer(
                                    tinyBarsFromTo(PARTY, counterAlias.get(), ONE_HUNDRED_HBARS))
                            .hasKnownStatus(SUCCESS)
                            .via(TRANSFER_TXN_2);

                    /* complete hollow account creation with fungible token transfer */
                    final var fungibleTokenTransfer = cryptoTransfer(
                                    moving(5, fungibleToken).between(PARTY, counterAlias.get()))
                            .payingWith(SECP_256K1_SOURCE_KEY)
                            .sigMapPrefixes(uniqueWithFullPrefixesFor(SECP_256K1_SOURCE_KEY))
                            .via(TRANSFER_TXN_2);

                    final var cryptoCreateWithEVMAddress = cryptoCreate(PARTY)
                            .alias(counterAlias.get())
                            .hasPrecheck(INVALID_ALIAS_KEY)
                            .balance(ONE_HBAR);

                    final var cryptoCreateWithECDSAKeyAlias = cryptoCreate(PARTY)
                            .alias(spec.registry().getKey(SECP_256K1_SOURCE_KEY).toByteString())
                            .hasPrecheck(INVALID_ALIAS_KEY)
                            .balance(ONE_HBAR);

                    final var getCompletedHollowAccountInfo = getAliasedAccountInfo(counterAlias.get())
                            .hasToken(relationshipWith(fungibleToken).balance(505))
                            .has(accountWith().key(SECP_256K1_SOURCE_KEY).noAlias());

                    final var hapiGetTxnRecord = getTxnRecord(FT_XFER)
                            .hasChildRecordCount(1)
                            .hasChildRecords(recordWith().status(SUCCESS).memo(LAZY_MEMO));

                    allRunFor(
                            spec,
                            hbarTransfer,
                            fungibleTokenTransfer,
                            cryptoCreateWithEVMAddress,
                            cryptoCreateWithECDSAKeyAlias,
                            getCompletedHollowAccountInfo,
                            hapiGetTxnRecord);
                }));
    }
}<|MERGE_RESOLUTION|>--- conflicted
+++ resolved
@@ -173,39 +173,39 @@
     public List<HapiSpec> getSpecsInSuite() {
         return List.of(
                 /* --- Hbar auto creates */
-                autoAccountCreationsHappyPath(),
-                autoAccountCreationBadAlias(),
-                autoAccountCreationUnsupportedAlias(),
-                transferToAccountAutoCreatedUsingAlias(),
-                transferToAccountAutoCreatedUsingAccount(),
-                transferFromAliasToAlias(),
-                transferFromAliasToAccount(),
-                multipleAutoAccountCreations(),
-                accountCreatedIfAliasUsedAsPubKey(),
-                aliasCanBeUsedOnManyAccountsNotAsAlias(),
-                autoAccountCreationWorksWhenUsingAliasOfDeletedAccount(),
-                canGetBalanceAndInfoViaAlias(),
-                noStakePeriodStartIfNotStakingToNode(),
-                /* -- HTS auto creates -- */
-                canAutoCreateWithFungibleTokenTransfersToAlias(),
-                multipleTokenTransfersSucceed(),
-                nftTransfersToAlias(),
-                autoCreateWithNftFallBackFeeFails(),
-                repeatedAliasInSameTransferListFails(),
-                canAutoCreateWithHbarAndTokenTransfers(),
-                payerBalanceIsReflectsAllChangesBeforeFeeCharging(),
-                /* --- HIP 583 --- */
-                hollowAccountCreationWithCryptoTransfer(),
-                failureAfterHollowAccountCreationReclaimsAlias(),
-                hollowAccountCompletionWithCryptoTransfer(),
-                hollowAccountCompletionWithContractCreate(),
-                hollowAccountCompletionWithContractCall(),
-                hollowAccountCompletionWithTokenAssociation(),
-                completedHollowAccountsTransfer(),
-                transferHbarsToEVMAddressAlias(),
-                transferFungibleToEVMAddressAlias(),
-                transferNonFungibleToEVMAddressAlias(),
-                hollowAccountCompletionWithTokenTransfer(),
+                //                autoAccountCreationsHappyPath(),
+                //                autoAccountCreationBadAlias(),
+                //                autoAccountCreationUnsupportedAlias(),
+                //                transferToAccountAutoCreatedUsingAlias(),
+                //                transferToAccountAutoCreatedUsingAccount(),
+                //                transferFromAliasToAlias(),
+                //                transferFromAliasToAccount(),
+                //                multipleAutoAccountCreations(),
+                //                accountCreatedIfAliasUsedAsPubKey(),
+                //                aliasCanBeUsedOnManyAccountsNotAsAlias(),
+                //                autoAccountCreationWorksWhenUsingAliasOfDeletedAccount(),
+                //                canGetBalanceAndInfoViaAlias(),
+                //                noStakePeriodStartIfNotStakingToNode(),
+                //                /* -- HTS auto creates -- */
+                //                canAutoCreateWithFungibleTokenTransfersToAlias(),
+                //                multipleTokenTransfersSucceed(),
+                //                nftTransfersToAlias(),
+                //                autoCreateWithNftFallBackFeeFails(),
+                //                repeatedAliasInSameTransferListFails(),
+                //                canAutoCreateWithHbarAndTokenTransfers(),
+                //                payerBalanceIsReflectsAllChangesBeforeFeeCharging(),
+                //                /* --- HIP 583 --- */
+                //                hollowAccountCreationWithCryptoTransfer(),
+                //                failureAfterHollowAccountCreationReclaimsAlias(),
+                //                hollowAccountCompletionWithCryptoTransfer(),
+                //                hollowAccountCompletionWithContractCreate(),
+                //                hollowAccountCompletionWithContractCall(),
+                //                hollowAccountCompletionWithTokenAssociation(),
+                //                completedHollowAccountsTransfer(),
+                //                transferHbarsToEVMAddressAlias(),
+                //                transferFungibleToEVMAddressAlias(),
+                //                transferNonFungibleToEVMAddressAlias(),
+                //                hollowAccountCompletionWithTokenTransfer(),
                 transferHbarsToECDSAKey());
     }
 
@@ -1592,12 +1592,11 @@
                                 .via(TRANSFER_TXN),
                         getAliasedAccountInfo(SECP_256K1_SOURCE_KEY)
                                 .has(accountWith().expectedBalanceWithChargedUsd(3 * ONE_HBAR, 0, 0)));
-<<<<<<< HEAD
     }
 
     private HapiSpec transferHbarsToECDSAKey() {
         final AtomicReference<ByteString> evmAddress = new AtomicReference<>();
-        final var transferToЕCDSA = "transferToЕCDSA";
+        final var transferToECDSA = "transferToЕCDSA";
         return defaultHapiSpec("transferHbarsToECDSAKey")
                 .given(
                         newKeyNamed(SECP_256K1_SOURCE_KEY).shape(SECP_256K1_SHAPE),
@@ -1613,7 +1612,7 @@
                 .when(withOpContext((spec, opLog) -> {
                     final var hbarCreateTransfer = cryptoTransfer(
                                     tinyBarsFromAccountToAlias(PAYER, SECP_256K1_SOURCE_KEY, ONE_HBAR))
-                            .via(transferToЕCDSA);
+                            .via(transferToECDSA);
 
                     final var op1 = cryptoTransfer(tinyBarsFromTo(PAYER, evmAddress.get(), ONE_HBAR));
 
@@ -1627,7 +1626,7 @@
                                     .memo(AUTO_MEMO));
 
                     var op3 = childRecordsCheck(
-                            transferToЕCDSA,
+                            transferToECDSA,
                             SUCCESS,
                             recordWith()
                                     .evmAddress(evmAddress.get())
@@ -1636,9 +1635,7 @@
 
                     allRunFor(spec, hbarCreateTransfer, op1, op2, op3);
                 }))
-                .then(getTxnRecord(transferToЕCDSA).andAllChildRecords().logged());
-=======
->>>>>>> ca5e6ec2
+                .then(getTxnRecord(transferToECDSA).andAllChildRecords().logged());
     }
 
     private HapiSpec transferFungibleToEVMAddressAlias() {
