/*
 * Copyright (C) 2020-2024 Hedera Hashgraph, LLC
 *
 * Licensed under the Apache License, Version 2.0 (the "License");
 * you may not use this file except in compliance with the License.
 * You may obtain a copy of the License at
 *
 *      http://www.apache.org/licenses/LICENSE-2.0
 *
 * Unless required by applicable law or agreed to in writing, software
 * distributed under the License is distributed on an "AS IS" BASIS,
 * WITHOUT WARRANTIES OR CONDITIONS OF ANY KIND, either express or implied.
 * See the License for the specific language governing permissions and
 * limitations under the License.
 */

package com.hedera.services.bdd.spec.transactions;

import static com.hedera.node.app.hapi.utils.CommonUtils.extractTransactionBody;
import static com.hedera.services.bdd.spec.HapiPropertySource.asAccount;
import static com.hedera.services.bdd.spec.HapiPropertySource.asContract;
import static com.hedera.services.bdd.spec.HapiPropertySource.asEntityNumber;
import static com.hedera.services.bdd.spec.HapiPropertySource.asFile;
import static com.hedera.services.bdd.spec.HapiPropertySource.asSchedule;
import static com.hedera.services.bdd.spec.HapiPropertySource.asToken;
import static com.hedera.services.bdd.spec.HapiPropertySource.asTokenString;
import static com.hedera.services.bdd.spec.HapiPropertySource.asTopic;
import static com.hedera.services.bdd.spec.queries.QueryVerbs.getContractInfo;
import static com.hedera.services.bdd.spec.queries.QueryVerbs.getFileInfo;
import static com.hedera.services.bdd.spec.transactions.contract.HapiParserUtil.encodeParametersForConstructor;
import static com.hedera.services.bdd.spec.utilops.CustomSpecAssert.allRunFor;
import static com.hedera.services.bdd.suites.HapiSuite.DEFAULT_PAYER;
import static com.hedera.services.bdd.suites.HapiSuite.FUNDING;
import static com.hederahashgraph.api.proto.java.ResponseCodeEnum.BUSY;
import static com.hederahashgraph.api.proto.java.ResponseCodeEnum.PLATFORM_TRANSACTION_NOT_CREATED;
import static com.swirlds.common.stream.LinkedObjectStreamUtilities.getPeriod;
import static java.lang.System.arraycopy;
import static java.util.Objects.requireNonNull;
import static java.util.stream.Collectors.joining;
import static java.util.stream.Collectors.toList;
import static java.util.stream.Collectors.toMap;

import com.google.common.primitives.Ints;
import com.google.common.primitives.Longs;
import com.google.protobuf.ByteString;
import com.google.protobuf.InvalidProtocolBufferException;
import com.google.protobuf.TextFormat;
import com.hedera.node.app.hapi.fees.usage.SigUsage;
import com.hedera.node.app.hapi.utils.fee.SigValueObj;
import com.hedera.services.bdd.SpecOperation;
import com.hedera.services.bdd.spec.HapiPropertySource;
import com.hedera.services.bdd.spec.HapiSpec;
import com.hedera.services.bdd.spec.keys.KeyFactory;
import com.hedera.services.bdd.spec.keys.SigControl;
import com.hedera.services.bdd.spec.queries.HapiQueryOp;
import com.hedera.services.bdd.spec.queries.contract.HapiGetContractInfo;
import com.hedera.services.bdd.spec.queries.file.HapiGetFileInfo;
import com.hedera.services.bdd.spec.transactions.contract.HapiContractCall;
import com.hedera.services.bdd.spec.transactions.crypto.HapiCryptoTransfer;
import com.hedera.services.bdd.spec.utilops.streams.InterruptibleRunnable;
import com.hedera.services.bdd.suites.contract.Utils;
import com.hederahashgraph.api.proto.java.AccountAmount;
import com.hederahashgraph.api.proto.java.AccountID;
import com.hederahashgraph.api.proto.java.ContractID;
import com.hederahashgraph.api.proto.java.Duration;
import com.hederahashgraph.api.proto.java.EntityNumber;
import com.hederahashgraph.api.proto.java.FileID;
import com.hederahashgraph.api.proto.java.Key;
import com.hederahashgraph.api.proto.java.KeyList;
import com.hederahashgraph.api.proto.java.NftTransfer;
import com.hederahashgraph.api.proto.java.ResponseCodeEnum;
import com.hederahashgraph.api.proto.java.ScheduleID;
import com.hederahashgraph.api.proto.java.ThresholdKey;
import com.hederahashgraph.api.proto.java.Timestamp;
import com.hederahashgraph.api.proto.java.TokenID;
import com.hederahashgraph.api.proto.java.TokenTransferList;
import com.hederahashgraph.api.proto.java.TopicID;
import com.hederahashgraph.api.proto.java.Transaction;
import com.hederahashgraph.api.proto.java.TransactionBody;
import com.hederahashgraph.api.proto.java.TransactionID;
import com.hederahashgraph.api.proto.java.TransactionRecord;
import com.hederahashgraph.api.proto.java.TransferList;
import com.swirlds.common.utility.CommonUtils;
import edu.umd.cs.findbugs.annotations.NonNull;
import java.io.IOException;
import java.io.UncheckedIOException;
import java.io.UnsupportedEncodingException;
import java.math.BigInteger;
import java.nio.file.Files;
import java.nio.file.Paths;
import java.time.Clock;
import java.time.Instant;
import java.util.ArrayList;
import java.util.Arrays;
import java.util.List;
import java.util.Map;
import java.util.Optional;
import java.util.OptionalLong;
import java.util.SplittableRandom;
import java.util.UUID;
import java.util.concurrent.atomic.AtomicInteger;
import java.util.function.Function;
import java.util.regex.Pattern;
import java.util.stream.IntStream;
import java.util.stream.Stream;
import org.apache.logging.log4j.LogManager;
import org.apache.logging.log4j.Logger;
import org.apache.tuweni.bytes.Bytes;

public class TxnUtils {
    private static final Logger log = LogManager.getLogger(TxnUtils.class);

    public static final ResponseCodeEnum[] NOISY_RETRY_PRECHECKS = {BUSY, PLATFORM_TRANSACTION_NOT_CREATED};

    public static final int BYTES_4K = 4 * (1 << 10);

    private static final Pattern ID_LITERAL_PATTERN = Pattern.compile("\\d+[.]\\d+[.]\\d+");
<<<<<<< HEAD
    private static final Pattern NUMERIC_LITERAL_PATTERN = Pattern.compile("\\d+");
=======
    private static final Pattern PORT_LITERAL_PATTERN = Pattern.compile("\\d+");
    private static final int BANNER_WIDTH = 80;
    private static final int BANNER_BOUNDARY_THICKNESS = 2;
    // Wait just a bit longer than the 2-second block period to be certain we've ended the period
    private static final java.time.Duration END_OF_BLOCK_PERIOD_SLEEP_PERIOD = java.time.Duration.ofMillis(2_200L);
    // Wait just over a second to give the record stream file a chance to close
    private static final java.time.Duration BLOCK_CREATION_SLEEP_PERIOD = java.time.Duration.ofMillis(1_100L);
>>>>>>> 7a7c3fb5

    public static Key EMPTY_THRESHOLD_KEY =
            Key.newBuilder().setThresholdKey(ThresholdKey.getDefaultInstance()).build();
    public static Key EMPTY_KEY_LIST =
            Key.newBuilder().setKeyList(KeyList.getDefaultInstance()).build();
    public static Key ALL_ZEROS_INVALID_KEY = Key.newBuilder()
            .setEd25519(ByteString.fromHex("0000000000000000000000000000000000000000"))
            .build();

    public static Key netOf(
            @NonNull final HapiSpec spec,
            @NonNull final Optional<String> keyName,
            @NonNull final Optional<? extends SigControl> keyShape) {
        return netOf(spec, keyName, keyShape, Optional.empty());
    }

    public static Key netOf(
            @NonNull final HapiSpec spec,
            @NonNull final Optional<String> keyName,
            @NonNull final Optional<? extends SigControl> keyShape,
            @NonNull final Optional<KeyFactory.KeyType> keyType) {
        if (keyName.isEmpty()) {
            if (keyShape.isPresent()) {
                return spec.keys().generateSubjectTo(spec, keyShape.get());
            } else {
                return spec.keys().generate(spec, keyType.orElse(spec.setup().defaultKeyType()));
            }
        } else {
            return spec.registry().getKey(keyName.get());
        }
    }

    public static void turnLoggingOff(@NonNull final SpecOperation op) {
        requireNonNull(op);
        if (op instanceof HapiTxnOp<?> txnOp) {
            txnOp.noLogging();
        } else if (op instanceof HapiQueryOp<?> queryOp) {
            queryOp.noLogging();
        }
    }

    public static List<Function<HapiSpec, Key>> defaultUpdateSigners(
            final String owningEntity,
            final Optional<String> newKeyName,
            final Function<HapiSpec, String> effectivePayer) {
        final List<Function<HapiSpec, Key>> signers = new ArrayList<>();
        signers.add(spec -> spec.registry().getKey(effectivePayer.apply(spec)));
        signers.add(spec -> spec.registry().getKey(owningEntity));
        if (newKeyName.isPresent()) {
            signers.add(spec -> spec.registry().getKey(newKeyName.get()));
        }
        return signers;
    }

    public static Duration asDuration(final long secs) {
        return Duration.newBuilder().setSeconds(secs).build();
    }

    public static Timestamp asTimestamp(final long secs) {
        return Timestamp.newBuilder().setSeconds(secs).build();
    }

    public static Timestamp asTimestamp(final Instant when) {
        return Timestamp.newBuilder()
                .setSeconds(when.getEpochSecond())
                .setNanos(when.getNano())
                .build();
    }

    public static boolean isIdLiteral(final String s) {
        return ID_LITERAL_PATTERN.matcher(s).matches();
    }

    public static boolean isNumericLiteral(final String s) {
        return NUMERIC_LITERAL_PATTERN.matcher(s).matches();
    }

    public static AccountID asId(final String s, final HapiSpec lookupSpec) {
        return isIdLiteral(s) ? asAccount(s) : lookupSpec.registry().getAccountID(s);
    }

    public static AccountID asIdForKeyLookUp(final String s, final HapiSpec lookupSpec) {
        return isIdLiteral(s)
                ? asAccount(s)
                : (lookupSpec.registry().hasAccountId(s)
                        ? lookupSpec.registry().getAccountID(s)
                        : lookUpAccount(lookupSpec, s));
    }

    private static AccountID lookUpAccount(final HapiSpec spec, final String alias) {
        final var key = spec.registry().getKey(alias);
        final var lookedUpKey = spec.registry().getKey(alias).toByteString().toStringUtf8();
        return spec.registry().hasAccountId(lookedUpKey)
                ? spec.registry().getAccountID(lookedUpKey)
                : asIdWithAlias(key.toByteString());
    }

    public static AccountID asIdWithAlias(final ByteString s) {
        return asAccount(s);
    }

    public static TokenID asTokenId(final String s, final HapiSpec lookupSpec) {
        return isIdLiteral(s) ? asToken(s) : lookupSpec.registry().getTokenID(s);
    }

    public static ScheduleID asScheduleId(final String s, final HapiSpec lookupSpec) {
        return isIdLiteral(s) ? asSchedule(s) : lookupSpec.registry().getScheduleId(s);
    }

    public static TopicID asTopicId(final String s, final HapiSpec lookupSpec) {
        return isIdLiteral(s) ? asTopic(s) : lookupSpec.registry().getTopicID(s);
    }

    public static FileID asFileId(final String s, final HapiSpec lookupSpec) {
        return isIdLiteral(s) ? asFile(s) : lookupSpec.registry().getFileId(s);
    }

    public static EntityNumber asNodeId(final String s, final HapiSpec lookupSpec) {
        return isIdLiteral(s) ? asEntityNumber(s) : lookupSpec.registry().getNodeId(s);
    }

    public static long asNodeIdLong(final String s, final HapiSpec lookupSpec) {
        return isNumericLiteral(s)
                ? asEntityNumber(s).getNumber()
                : lookupSpec.registry().getNodeId(s).getNumber();
    }

    public static ContractID asContractId(final String s, final HapiSpec lookupSpec) {
        if (s.length() == HapiContractCall.HEXED_EVM_ADDRESS_LEN) {
            return ContractID.newBuilder()
                    .setEvmAddress(ByteString.copyFrom(CommonUtils.unhex(s)))
                    .build();
        }
        return isIdLiteral(s) ? asContract(s) : lookupSpec.registry().getContractId(s);
    }

    public static String txnToString(final Transaction txn) {
        try {
            return toReadableString(txn);
        } catch (final InvalidProtocolBufferException e) {
            log.error("Got Grpc protocol buffer error: ", e);
        }
        return null;
    }

    public static boolean inConsensusOrder(final Timestamp t1, final Timestamp t2) {
        if (t1.getSeconds() < t2.getSeconds()) {
            return true;
        } else if (t1.getSeconds() == t2.getSeconds()) {
            return (t1.getNanos() < t2.getNanos());
        } else {
            return false;
        }
    }

    public static ContractID asContractId(final byte[] bytes) {
        final long realm = Longs.fromByteArray(Arrays.copyOfRange(bytes, 4, 12));
        final long accountNum = Longs.fromByteArray(Arrays.copyOfRange(bytes, 12, 20));

        return ContractID.newBuilder()
                .setContractNum(accountNum)
                .setRealmNum(realm)
                .setShardNum(0L)
                .build();
    }

    public static AccountID equivAccount(final ContractID contract) {
        return AccountID.newBuilder()
                .setShardNum(contract.getShardNum())
                .setRealmNum(contract.getRealmNum())
                .setAccountNum(contract.getContractNum())
                .build();
    }

    public static SigUsage suFrom(final SigValueObj svo) {
        return new SigUsage(svo.getTotalSigCount(), svo.getSignatureSize(), svo.getPayerAcctSigCount());
    }

    private static final int NANOS_IN_A_SECOND = 1_000_000_000;
    private static final AtomicInteger NEXT_NANO = new AtomicInteger(0);
    private static final int NANO_OFFSET = (int) (System.currentTimeMillis() % 1_000);

    public static synchronized Timestamp getUniqueTimestampPlusSecs(final long offsetSecs) {
        final Instant instant = Instant.now(Clock.systemUTC());

        int candidateNano = NEXT_NANO.getAndIncrement() + NANO_OFFSET;
        if (candidateNano >= NANOS_IN_A_SECOND) {
            candidateNano = 0;
            NEXT_NANO.set(1);
        }

        return Timestamp.newBuilder()
                .setSeconds(instant.getEpochSecond() + offsetSecs)
                .setNanos(candidateNano)
                .build();
    }

    public static TransactionID asTransactionID(final HapiSpec spec, final Optional<String> payer) {
        final var payerID =
                spec.registry().getAccountID(payer.orElse(spec.setup().defaultPayerName()));
        final var validStart = getUniqueTimestampPlusSecs(spec.setup().txnStartOffsetSecs());
        return TransactionID.newBuilder()
                .setTransactionValidStart(validStart)
                .setAccountID(payerID)
                .build();
    }

    public static String solidityIdFrom(final ContractID contract) {
        final byte[] solidityAddress = new byte[20];

        arraycopy(Ints.toByteArray((int) contract.getShardNum()), 0, solidityAddress, 0, 4);
        arraycopy(Longs.toByteArray(contract.getRealmNum()), 0, solidityAddress, 4, 8);
        arraycopy(Longs.toByteArray(contract.getContractNum()), 0, solidityAddress, 12, 8);

        return CommonUtils.hex(solidityAddress);
    }

    public static TransactionID extractTxnId(final Transaction txn) throws Throwable {
        return extractTransactionBody(txn).getTransactionID();
    }

    public static TransferList asTransferList(final List<AccountAmount>... specifics) {
        final TransferList.Builder builder = TransferList.newBuilder();
        Arrays.stream(specifics).forEach(builder::addAllAccountAmounts);
        return builder.build();
    }

    public static Map<AccountID, Long> asDebits(final TransferList xfers) {
        return xfers.getAccountAmountsList().stream()
                .filter(aa -> aa.getAmount() < 0)
                .collect(toMap(AccountAmount::getAccountID, AccountAmount::getAmount));
    }

    public static List<AccountAmount> tinyBarsFromTo(final long amount, final AccountID from, final AccountID to) {
        return Arrays.asList(
                AccountAmount.newBuilder()
                        .setAccountID(from)
                        .setAmount(-1L * amount)
                        .build(),
                AccountAmount.newBuilder().setAccountID(to).setAmount(amount).build());
    }

    public static String printable(final TransferList transfers) {
        return transfers.getAccountAmountsList().stream()
                .map(adjust -> String.format(
                        "%d %s %d",
                        adjust.getAmount(),
                        adjust.getAmount() < 0L ? "from" : "to",
                        adjust.getAccountID().getAccountNum()))
                .collect(joining(", "));
    }

    public static Timestamp currExpiry(final String file, final HapiSpec spec, final String payer) throws Throwable {
        final HapiGetFileInfo subOp = getFileInfo(file).payingWith(payer).noLogging();
        final Optional<Throwable> error = subOp.execFor(spec);
        if (error.isPresent()) {
            String message = String.format(
                    "Unable to look up current expiration timestamp of file 0.0.%d",
                    spec.registry().getFileId(file).getFileNum());
            log.error(message);
            throw error.get();
        }
        return subOp.getResponse().getFileGetInfo().getFileInfo().getExpirationTime();
    }

    public static Timestamp currExpiry(final String file, final HapiSpec spec) throws Throwable {
        return currExpiry(file, spec, spec.setup().defaultPayerName());
    }

    public static Timestamp currContractExpiry(final String contract, final HapiSpec spec) throws Throwable {
        final HapiGetContractInfo subOp = getContractInfo(contract).noLogging();
        final Optional<Throwable> error = subOp.execFor(spec);
        if (error.isPresent()) {
            String message = String.format(
                    "Unable to look up current expiration timestamp of contract 0.0.%d",
                    spec.registry().getContractId(contract).getContractNum());
            log.error(message);
            throw error.get();
        }
        return subOp.getResponse().getContractGetInfo().getContractInfo().getExpirationTime();
    }

    public static TopicID asTopicId(final AccountID id) {
        return TopicID.newBuilder()
                .setShardNum(id.getShardNum())
                .setRealmNum(id.getRealmNum())
                .setTopicNum(id.getAccountNum())
                .build();
    }

    public static byte[] randomUtf8Bytes(final int n) {
        final byte[] data = new byte[n];
        int i = 0;
        while (i < n) {
            final byte[] rnd = UUID.randomUUID().toString().getBytes();
            System.arraycopy(rnd, 0, data, i, Math.min(rnd.length, n - 1 - i));
            i += rnd.length;
        }
        return data;
    }

    public static String randomUppercase(final int l) {
        return randomSampling(l, UPPER);
    }

    public static String randomAlphaNumeric(final int l) {
        return randomSampling(l, ALNUM);
    }

    private static String randomSampling(final int l, final char[] src) {
        final var sb = new StringBuilder();
        for (int i = 0, n = src.length; i < l; i++) {
            sb.append(src[r.nextInt(n)]);
        }
        return sb.toString();
    }

    private static final SplittableRandom r = new SplittableRandom(1_234_567);
    private static final char[] UPPER = "ABCDEFGHIJKLMNOPQRSTUVWXYZ".toCharArray();
    private static final char[] ALNUM = "0123456789abcdefghijklmnopqrstuvwxyzABCDEFGHIJKLMNOPQRSTUVWXYZ".toCharArray();

    public static String readableTokenTransfers(final List<TokenTransferList> tokenTransfers) {
        return tokenTransfers.stream()
                .map(scopedXfers -> String.format(
                        "%s(%s)(%s)",
                        asTokenString(scopedXfers.getToken()),
                        readableTransferList(scopedXfers.getTransfersList()),
                        readableNftTransferList(scopedXfers.getNftTransfersList())))
                .collect(joining(", "));
    }

    public static String readableTransferList(final TransferList accountAmounts) {
        return readableTransferList(accountAmounts.getAccountAmountsList());
    }

    public static String readableTransferList(final List<AccountAmount> adjustments) {
        return adjustments.stream()
                .map(aa -> String.format(
                        "%s %s %s%s",
                        HapiPropertySource.asAliasableAccountString(aa.getAccountID()),
                        aa.getAmount() < 0 ? "->" : "<-",
                        aa.getAmount() < 0 ? "-" : "+",
                        BigInteger.valueOf(aa.getAmount()).abs()))
                .collect(toList())
                .toString();
    }

    public static String readableNftTransferList(final List<NftTransfer> adjustments) {
        return adjustments.stream()
                .map(nftTranfer -> String.format(
                        "serialNumber:%s senderAccountID:%s receiverAccountId:%s",
                        nftTranfer.getSerialNumber(),
                        HapiPropertySource.asAccountString(nftTranfer.getSenderAccountID()),
                        HapiPropertySource.asAccountString(nftTranfer.getReceiverAccountID())))
                .collect(toList())
                .toString();
    }

    public static OptionalLong getNonFeeDeduction(final TransactionRecord record) {
        final var payer = record.getTransactionID().getAccountID();
        final var txnFee = record.getTransactionFee();
        final var totalDeduction = getDeduction(record.getTransferList(), payer);
        return totalDeduction.isPresent() ? OptionalLong.of(totalDeduction.getAsLong() + txnFee) : totalDeduction;
    }

    public static OptionalLong getDeduction(final TransferList accountAmounts, final AccountID payer) {
        final var deduction = accountAmounts.getAccountAmountsList().stream()
                .filter(aa -> aa.getAccountID().equals(payer) && aa.getAmount() < 0)
                .findAny();
        return deduction.isPresent() ? OptionalLong.of(deduction.get().getAmount()) : OptionalLong.empty();
    }

    // Following methods are for negative test cases purpose, use with caution
    public static Transaction replaceTxnMemo(final Transaction txn, final String newMemo) {
        try {
            final TransactionBody.Builder txnBody = TransactionBody.newBuilder().mergeFrom(txn.getBodyBytes());
            txnBody.setMemo(newMemo);
            return txn.toBuilder().setBodyBytes(txnBody.build().toByteString()).build();
        } catch (final Exception e) {
            log.warn("Transaction's body can't be parsed: {}", txnToString(txn), e);
        }
        return null;
    }

    public static Transaction replaceTxnPayerAccount(final Transaction txn, final AccountID accountID) {
        try {
            final TransactionBody.Builder txnBody = TransactionBody.newBuilder().mergeFrom(txn.getBodyBytes());
            txnBody.setTransactionID(TransactionID.newBuilder()
                    .setAccountID(accountID)
                    .setTransactionValidStart(txnBody.getTransactionID().getTransactionValidStart())
                    .build());
            return txn.toBuilder().setBodyBytes(txnBody.build().toByteString()).build();
        } catch (final Exception e) {
            log.warn("Transaction's body can't be parsed: {}", txnToString(txn), e);
        }
        return null;
    }

    public static Transaction replaceTxnStartTime(
            final Transaction txn, final long newStartTimeSecs, final int newStartTimeNanos) {
        try {
            final TransactionBody.Builder txnBody = TransactionBody.newBuilder().mergeFrom(txn.getBodyBytes());

            txnBody.setTransactionID(TransactionID.newBuilder()
                    .setAccountID(txnBody.getTransactionID().getAccountID())
                    .setTransactionValidStart(Timestamp.newBuilder()
                            .setSeconds(newStartTimeSecs)
                            .setNanos(newStartTimeNanos)
                            .build())
                    .build());
            return txn.toBuilder().setBodyBytes(txnBody.build().toByteString()).build();
        } catch (final Exception e) {
            log.warn("Transaction's body can't be parsed: {}", txnToString(txn), e);
        }
        return null;
    }

    public static Transaction replaceTxnDuration(final Transaction txn, final long newDuration) {
        try {
            final TransactionBody.Builder txnBody = TransactionBody.newBuilder().mergeFrom(txn.getBodyBytes());
            txnBody.setTransactionValidDuration(
                    Duration.newBuilder().setSeconds(newDuration).build());
            return txn.toBuilder().setBodyBytes(txnBody.build().toByteString()).build();
        } catch (final Exception e) {
            log.warn("Transaction's body can't be parsed: {}", txnToString(txn), e);
        }
        return null;
    }

    public static Transaction replaceTxnNodeAccount(final Transaction txn, final AccountID newNodeAccount) {
        log.info(String.format("Old Txn attr: %s", TxnUtils.txnToString(txn)));
        try {

            final TransactionBody.Builder txnBody = TransactionBody.newBuilder().mergeFrom(txn.getBodyBytes());
            txnBody.setNodeAccountID(newNodeAccount);
            return txn.toBuilder().setBodyBytes(txnBody.build().toByteString()).build();
        } catch (final Exception e) {
            log.warn("Transaction's body can't be parsed: {}", txnToString(txn), e);
        }
        return null;
    }

    public static String nAscii(final int n) {
        return IntStream.range(0, n).mapToObj(ignore -> "A").collect(joining());
    }

    /**
     * Generates a human readable string for grpc transaction.
     *
     * @param grpcTransaction GRPC transaction
     * @return generated readable string
     * @throws InvalidProtocolBufferException when protocol buffer is invalid
     */
    public static String toReadableString(final Transaction grpcTransaction) throws InvalidProtocolBufferException {
        final TransactionBody body = extractTransactionBody(grpcTransaction);
        return "body="
                + TextFormat.shortDebugString(body)
                + "; sigs="
                + TextFormat.shortDebugString(
                        com.hedera.node.app.hapi.utils.CommonUtils.extractSignatureMap(grpcTransaction));
    }

    public static String bytecodePath(final String contractName) {
        // TODO: Quick fix for https://github.com/hashgraph/hedera-services/issues/6821, a better solution
        // will be provided when the issue is resolved
        return Utils.getResourcePath(contractName, ".bin");
    }

    public static ByteString literalInitcodeFor(final String contract) {
        try {
            return ByteString.copyFrom(Files.readAllBytes(Paths.get(bytecodePath(contract))));
        } catch (final IOException e) {
            throw new UncheckedIOException(e);
        }
    }

    public static boolean isEndOfStakingPeriodRecord(final TransactionRecord record) {
        return record.getMemo().startsWith("End of staking period calculation record");
    }

    public static boolean isNotEndOfStakingPeriodRecord(final TransactionRecord record) {
        return !isEndOfStakingPeriodRecord(record);
    }

    public static ByteString constructorArgsToByteString(final String abi, final Object[] args) {
        var params = encodeParametersForConstructor(args, abi);

        var paramsAsHex = Bytes.wrap(params).toHexString();
        // remove the 0x prefix
        var paramsToUse = paramsAsHex.substring(2);

        try {
            return ByteString.copyFrom(paramsToUse, "UTF-8");
        } catch (UnsupportedEncodingException e) {
            throw new UncheckedIOException(e);
        }
    }

    /**
     * Calculates the duration until the start of the next staking period.
     *
     * @param now the current time
     * @param stakePeriodMins the duration of a staking period in minutes
     * @return the duration until the start of the next staking period
     */
    public static java.time.Duration timeUntilNextPeriod(@NonNull final Instant now, final long stakePeriodMins) {
        final var stakePeriodMillis = stakePeriodMins * 60 * 1000L;
        final var currentPeriod = getPeriod(now, stakePeriodMillis);
        final var nextPeriod = currentPeriod + 1;
        return java.time.Duration.between(now, Instant.ofEpochMilli(nextPeriod * stakePeriodMillis));
    }

    public static Instant instantOf(@NonNull final Timestamp timestamp) {
        return Instant.ofEpochSecond(timestamp.getSeconds(), timestamp.getNanos());
    }

    /**
     * Generates a banner with the given messages to speed up identifying key information in logs.
     *
     * @param msgs the messages to be displayed in the banner
     * @return the banner with the given messages
     */
    public static String bannerWith(@NonNull final String... msgs) {
        requireNonNull(msgs);
        var sb = new StringBuilder();
        var partial = IntStream.range(0, BANNER_BOUNDARY_THICKNESS)
                .mapToObj(ignore -> "*")
                .collect(joining());
        int printableWidth = BANNER_WIDTH - 2 * (partial.length() + 1);
        addFullBoundary(sb);
        List<String> allMsgs = Stream.concat(Stream.of(""), Stream.concat(Arrays.stream(msgs), Stream.of("")))
                .toList();
        for (String msg : allMsgs) {
            int rightPaddingLen = printableWidth - msg.length();
            var rightPadding =
                    IntStream.range(0, rightPaddingLen).mapToObj(ignore -> " ").collect(joining());
            sb.append(partial)
                    .append(" ")
                    .append(msg)
                    .append(rightPadding)
                    .append(" ")
                    .append(partial)
                    .append("\n");
        }
        addFullBoundary(sb);
        return sb.toString();
    }

    private static void addFullBoundary(StringBuilder sb) {
        var full = IntStream.range(0, BANNER_WIDTH).mapToObj(ignore -> "*").collect(joining());
        for (int i = 0; i < BANNER_BOUNDARY_THICKNESS; i++) {
            sb.append(full).append("\n");
        }
    }

    public static void triggerAndCloseAtLeastOneFile(@NonNull final HapiSpec spec) throws InterruptedException {
        Thread.sleep(END_OF_BLOCK_PERIOD_SLEEP_PERIOD.toMillis());
        // Should trigger a new record to be written if we have crossed a 2-second boundary
        final var triggerOp = TxnVerbs.cryptoTransfer(HapiCryptoTransfer.tinyBarsFromTo(DEFAULT_PAYER, FUNDING, 1L))
                .deferStatusResolution()
                .hasAnyStatusAtAll()
                .noLogging();
        allRunFor(spec, triggerOp);
    }

    public static void triggerAndCloseAtLeastOneFileIfNotInterrupted(@NonNull final HapiSpec spec) {
        doIfNotInterrupted(() -> {
            triggerAndCloseAtLeastOneFile(spec);
            log.info("Sleeping a bit to give the record stream a chance to close");
            Thread.sleep(BLOCK_CREATION_SLEEP_PERIOD.toMillis());
        });
    }

    public static void doIfNotInterrupted(@NonNull final InterruptibleRunnable runnable) {
        requireNonNull(runnable);
        try {
            runnable.run();
        } catch (InterruptedException e) {
            Thread.currentThread().interrupt();
            throw new IllegalStateException(e);
        }
    }

    public static KeyList getCompositeList(final Key key) {
        return key.hasKeyList() ? key.getKeyList() : key.getThresholdKey().getKeys();
    }
}<|MERGE_RESOLUTION|>--- conflicted
+++ resolved
@@ -115,17 +115,13 @@
     public static final int BYTES_4K = 4 * (1 << 10);
 
     private static final Pattern ID_LITERAL_PATTERN = Pattern.compile("\\d+[.]\\d+[.]\\d+");
-<<<<<<< HEAD
     private static final Pattern NUMERIC_LITERAL_PATTERN = Pattern.compile("\\d+");
-=======
-    private static final Pattern PORT_LITERAL_PATTERN = Pattern.compile("\\d+");
     private static final int BANNER_WIDTH = 80;
     private static final int BANNER_BOUNDARY_THICKNESS = 2;
     // Wait just a bit longer than the 2-second block period to be certain we've ended the period
     private static final java.time.Duration END_OF_BLOCK_PERIOD_SLEEP_PERIOD = java.time.Duration.ofMillis(2_200L);
     // Wait just over a second to give the record stream file a chance to close
     private static final java.time.Duration BLOCK_CREATION_SLEEP_PERIOD = java.time.Duration.ofMillis(1_100L);
->>>>>>> 7a7c3fb5
 
     public static Key EMPTY_THRESHOLD_KEY =
             Key.newBuilder().setThresholdKey(ThresholdKey.getDefaultInstance()).build();
