--- conflicted
+++ resolved
@@ -18,29 +18,18 @@
 
 import static com.hedera.services.bdd.junit.TestTags.SMART_CONTRACT;
 import static com.hedera.services.bdd.spec.HapiSpec.defaultHapiSpec;
-import static com.hedera.services.bdd.spec.HapiSpec.propertyPreservingHapiSpec;
 import static com.hedera.services.bdd.spec.assertions.ContractFnResultAsserts.resultWith;
 import static com.hedera.services.bdd.spec.assertions.TransactionRecordAsserts.recordWith;
-import static com.hedera.services.bdd.spec.keys.KeyShape.CONTRACT;
-import static com.hedera.services.bdd.spec.keys.KeyShape.ED25519;
-import static com.hedera.services.bdd.spec.keys.KeyShape.sigs;
-import static com.hedera.services.bdd.spec.keys.SigControl.ED25519_ON;
-import static com.hedera.services.bdd.spec.keys.SigControl.OFF;
-import static com.hedera.services.bdd.spec.keys.SigControl.ON;
 import static com.hedera.services.bdd.spec.queries.QueryVerbs.contractCallLocal;
 import static com.hedera.services.bdd.spec.queries.QueryVerbs.getTokenInfo;
 import static com.hedera.services.bdd.spec.transactions.TxnVerbs.contractCall;
 import static com.hedera.services.bdd.spec.transactions.TxnVerbs.contractCreate;
 import static com.hedera.services.bdd.spec.transactions.TxnVerbs.cryptoCreate;
-import static com.hedera.services.bdd.spec.transactions.TxnVerbs.cryptoUpdate;
 import static com.hedera.services.bdd.spec.transactions.TxnVerbs.tokenCreate;
-import static com.hedera.services.bdd.spec.transactions.TxnVerbs.tokenUpdate;
 import static com.hedera.services.bdd.spec.transactions.TxnVerbs.uploadInitCode;
-import static com.hedera.services.bdd.spec.transactions.contract.HapiParserUtil.asHeadlongAddress;
 import static com.hedera.services.bdd.spec.utilops.CustomSpecAssert.allRunFor;
 import static com.hedera.services.bdd.spec.utilops.UtilVerbs.childRecordsCheck;
 import static com.hedera.services.bdd.spec.utilops.UtilVerbs.newKeyNamed;
-import static com.hedera.services.bdd.spec.utilops.UtilVerbs.overridingTwo;
 import static com.hedera.services.bdd.spec.utilops.UtilVerbs.withOpContext;
 import static com.hedera.services.bdd.spec.utilops.records.SnapshotMatchMode.NONDETERMINISTIC_CONTRACT_CALL_RESULTS;
 import static com.hedera.services.bdd.spec.utilops.records.SnapshotMatchMode.NONDETERMINISTIC_FUNCTION_PARAMETERS;
@@ -49,33 +38,16 @@
 import static com.hedera.services.bdd.suites.HapiSuite.TOKEN_TREASURY;
 import static com.hedera.services.bdd.suites.contract.Utils.asAddress;
 import static com.hedera.services.bdd.suites.contract.Utils.asToken;
-import static com.hedera.services.bdd.suites.contract.precompile.V1SecurityModelOverrides.CONTRACTS_ALLOW_SYSTEM_USE_OF_HAPI_SIGS;
-import static com.hedera.services.bdd.suites.contract.precompile.V1SecurityModelOverrides.CONTRACTS_MAX_NUM_WITH_HAPI_SIGS_ACCESS;
-import static com.hedera.services.bdd.suites.contract.precompile.V1SecurityModelOverrides.CONTRACTS_V1_SECURITY_MODEL_BLOCK_CUTOFF;
 import static com.hedera.services.bdd.suites.token.TokenAssociationSpecs.VANILLA_TOKEN;
 import static com.hedera.services.bdd.suites.utils.contracts.precompile.HTSPrecompileResult.htsPrecompileResult;
 import static com.hederahashgraph.api.proto.java.ResponseCodeEnum.CONTRACT_REVERT_EXECUTED;
-import static com.hederahashgraph.api.proto.java.ResponseCodeEnum.INVALID_AUTORENEW_ACCOUNT;
-import static com.hederahashgraph.api.proto.java.ResponseCodeEnum.INVALID_EXPIRATION_TIME;
-import static com.hederahashgraph.api.proto.java.ResponseCodeEnum.INVALID_RENEWAL_PERIOD;
-import static com.hederahashgraph.api.proto.java.ResponseCodeEnum.INVALID_SIGNATURE;
 import static com.hederahashgraph.api.proto.java.ResponseCodeEnum.INVALID_TOKEN_ID;
 import static com.hederahashgraph.api.proto.java.ResponseCodeEnum.SUCCESS;
-import static org.junit.jupiter.api.Assertions.assertEquals;
 
 import com.hedera.node.app.hapi.utils.contracts.ParsingConstants.FunctionType;
 import com.hedera.services.bdd.junit.HapiTest;
-<<<<<<< HEAD
-import com.hedera.services.bdd.junit.HapiTestSuite;
-import com.hedera.services.bdd.spec.HapiSpec;
-import com.hedera.services.bdd.spec.HapiSpecSetup;
-import com.hedera.services.bdd.spec.keys.KeyShape;
-import com.hedera.services.bdd.spec.keys.SigControl;
-=======
->>>>>>> 3f322bda
 import com.hedera.services.bdd.spec.transactions.contract.HapiParserUtil;
 import com.hedera.services.bdd.suites.utils.contracts.precompile.TokenKeyType;
-import com.hederahashgraph.api.proto.java.AccountID;
 import com.hederahashgraph.api.proto.java.TokenID;
 import com.hederahashgraph.api.proto.java.TokenSupplyType;
 import java.util.concurrent.atomic.AtomicReference;
@@ -84,270 +56,13 @@
 import org.junit.jupiter.api.Tag;
 
 @Tag(SMART_CONTRACT)
-<<<<<<< HEAD
-public class TokenExpiryInfoSuite extends HapiSuite {
-
-    private static final Logger log = LogManager.getLogger(TokenExpiryInfoSuite.class);
-    private static final String CONTRACT_KEY = "contractKey";
-    private static final KeyShape THRESHOLD_KEY_SHAPE = KeyShape.threshOf(1, ED25519, CONTRACT);
-=======
 public class TokenExpiryInfoSuite {
->>>>>>> 3f322bda
     private static final String TOKEN_EXPIRY_CONTRACT = "TokenExpiryContract";
-    private static final String ACCOUNT = "account";
     private static final String AUTO_RENEW_ACCOUNT = "autoRenewAccount";
-    private static final String UPDATED_AUTO_RENEW_ACCOUNT = "updatedAutoRenewAccount";
-    private static final String INVALID_ADDRESS = "0x0000000000000000000000000000000000123456";
-    private static final long DEFAULT_MAX_LIFETIME =
-            Long.parseLong(HapiSpecSetup.getDefaultNodeProps().get("entities.maxLifetime"));
-    public static final long MONTH_IN_SECONDS = 7_000_000L;
     private static final String ADMIN_KEY = TokenKeyType.ADMIN_KEY.name();
-    public static final String UPDATE_EXPIRY_INFO_FOR_TOKEN = "updateExpiryInfoForToken";
-    public static final String UPDATE_EXPIRY_INFO_FOR_TOKEN_AND_READ_LATEST_INFO =
-            "updateExpiryInfoForTokenAndReadLatestInfo";
     public static final String GET_EXPIRY_INFO_FOR_TOKEN = "getExpiryInfoForToken";
     public static final int GAS_TO_OFFER = 1_000_000;
 
-<<<<<<< HEAD
-    public static void main(String... args) {
-        new TokenExpiryInfoSuite().runSuiteAsync();
-    }
-
-    @Override
-    public boolean canRunConcurrent() {
-        return true;
-    }
-
-    @Override
-    protected Logger getResultsLogger() {
-        return log;
-    }
-
-    @Override
-    public List<HapiSpec> getSpecsInSuite() {
-        return List.of(
-                updateExpiryInfoForToken(), updateExpiryInfoForTokenAndReadLatestInfo(), getExpiryInfoForToken());
-    }
-
-    @HapiTest
-    final HapiSpec updateExpiryInfoForToken() {
-        final AtomicReference<TokenID> vanillaTokenID = new AtomicReference<>();
-        final AtomicReference<AccountID> updatedAutoRenewAccountID = new AtomicReference<>();
-        return defaultHapiSpec("updateExpiryInfoForToken")
-                .given(
-                        cryptoCreate(TOKEN_TREASURY).balance(0L),
-                        cryptoCreate(ACCOUNT).balance(ONE_MILLION_HBARS),
-                        cryptoCreate(AUTO_RENEW_ACCOUNT).balance(ONE_MILLION_HBARS),
-                        cryptoCreate(UPDATED_AUTO_RENEW_ACCOUNT)
-                                .balance(ONE_MILLION_HBARS)
-                                .keyShape(ED25519_ON)
-                                .exposingCreatedIdTo(updatedAutoRenewAccountID::set),
-                        newKeyNamed(ADMIN_KEY),
-                        uploadInitCode(TOKEN_EXPIRY_CONTRACT),
-                        contractCreate(TOKEN_EXPIRY_CONTRACT).gas(1_000_000L),
-                        newKeyNamed(CONTRACT_KEY)
-                                .shape(THRESHOLD_KEY_SHAPE.signedWith(sigs(ED25519_ON, TOKEN_EXPIRY_CONTRACT))),
-                        tokenCreate(VANILLA_TOKEN)
-                                .supplyType(TokenSupplyType.FINITE)
-                                .treasury(TOKEN_TREASURY)
-                                .expiry(100)
-                                .autoRenewAccount(AUTO_RENEW_ACCOUNT)
-                                .autoRenewPeriod(THREE_MONTHS_IN_SECONDS)
-                                .maxSupply(1000)
-                                .initialSupply(500L)
-                                .adminKey(ADMIN_KEY)
-                                .exposingCreatedIdTo(id -> vanillaTokenID.set(asToken(id))))
-                .when(withOpContext((spec, opLog) -> allRunFor(
-                        spec,
-                        tokenUpdate(VANILLA_TOKEN).adminKey(CONTRACT_KEY).signedByPayerAnd(ADMIN_KEY, CONTRACT_KEY),
-                        cryptoUpdate(ACCOUNT).key(CONTRACT_KEY),
-                        /*contractCall(
-                                TOKEN_EXPIRY_CONTRACT,
-                                UPDATE_EXPIRY_INFO_FOR_TOKEN,
-                                asHeadlongAddress(INVALID_ADDRESS),
-                                DEFAULT_MAX_LIFETIME - 12_345L,
-                                HapiParserUtil.asHeadlongAddress(asAddress(updatedAutoRenewAccountID.get())),
-                                MONTH_IN_SECONDS)
-                                .via("invalidTokenTxn")
-                                .gas(GAS_TO_OFFER)
-                                .payingWith(ACCOUNT)
-                                .signedBy(ACCOUNT)
-                                .alsoSigningWithFullPrefix(UPDATED_AUTO_RENEW_ACCOUNT)
-                                .hasKnownStatus(CONTRACT_REVERT_EXECUTED),
-                        contractCall(
-                                TOKEN_EXPIRY_CONTRACT,
-                                UPDATE_EXPIRY_INFO_FOR_TOKEN,
-                                HapiParserUtil.asHeadlongAddress(asAddress(vanillaTokenID.get())),
-                                DEFAULT_MAX_LIFETIME - 12_345L,
-                                HapiParserUtil.asHeadlongAddress(asAddress(updatedAutoRenewAccountID.get())),
-                                MONTH_IN_SECONDS)
-                                .via("invalidSignatureTxn")
-                                .gas(GAS_TO_OFFER)
-                                .payingWith(ACCOUNT)
-                                .signedBy(ACCOUNT)
-                                .hasKnownStatus(CONTRACT_REVERT_EXECUTED),
-                        contractCall(
-                                TOKEN_EXPIRY_CONTRACT,
-                                UPDATE_EXPIRY_INFO_FOR_TOKEN,
-                                HapiParserUtil.asHeadlongAddress(asAddress(vanillaTokenID.get())),
-                                100L,
-                                HapiParserUtil.asHeadlongAddress(asAddress(updatedAutoRenewAccountID.get())),
-                                MONTH_IN_SECONDS)
-                                .via("invalidExpiryTxn")
-                                .gas(GAS_TO_OFFER)
-                                .payingWith(ACCOUNT)
-                                .signedBy(ACCOUNT)
-                                .alsoSigningWithFullPrefix(UPDATED_AUTO_RENEW_ACCOUNT)
-                                .hasKnownStatus(CONTRACT_REVERT_EXECUTED),
-                        contractCall(
-                                TOKEN_EXPIRY_CONTRACT,
-                                UPDATE_EXPIRY_INFO_FOR_TOKEN,
-                                HapiParserUtil.asHeadlongAddress(asAddress(vanillaTokenID.get())),
-                                DEFAULT_MAX_LIFETIME - 12_345L,
-                                asHeadlongAddress(INVALID_ADDRESS),
-                                MONTH_IN_SECONDS)
-                                .via("invalidAutoRenewAccountTxn")
-                                .gas(GAS_TO_OFFER)
-                                .payingWith(ACCOUNT)
-                                .signedBy(ACCOUNT)
-                                .alsoSigningWithFullPrefix(UPDATED_AUTO_RENEW_ACCOUNT)
-                                .hasKnownStatus(CONTRACT_REVERT_EXECUTED),
-                        contractCall(
-                                TOKEN_EXPIRY_CONTRACT,
-                                UPDATE_EXPIRY_INFO_FOR_TOKEN,
-                                HapiParserUtil.asHeadlongAddress(asAddress(vanillaTokenID.get())),
-                                DEFAULT_MAX_LIFETIME - 12_345L,
-                                HapiParserUtil.asHeadlongAddress(asAddress(updatedAutoRenewAccountID.get())),
-                                1L)
-                                .via("invalidAutoRenewPeriodTxn")
-                                .gas(GAS_TO_OFFER)
-                                .payingWith(ACCOUNT)
-                                .signedBy(ACCOUNT)
-                                .alsoSigningWithFullPrefix(UPDATED_AUTO_RENEW_ACCOUNT)
-                                .hasKnownStatus(CONTRACT_REVERT_EXECUTED),*/
-                        contractCall(
-                                TOKEN_EXPIRY_CONTRACT,
-                                UPDATE_EXPIRY_INFO_FOR_TOKEN,
-                                HapiParserUtil.asHeadlongAddress(asAddress(vanillaTokenID.get())),
-                                DEFAULT_MAX_LIFETIME - 12_345L,
-                                HapiParserUtil.asHeadlongAddress(asAddress(updatedAutoRenewAccountID.get())),
-                                MONTH_IN_SECONDS)
-                                .via("updateExpiryTxn")
-                                .gas(GAS_TO_OFFER)
-                                .payingWith(ACCOUNT)
-                                .signedBy(ACCOUNT, UPDATED_AUTO_RENEW_ACCOUNT)
-                                .alsoSigningWithFullPrefix(UPDATED_AUTO_RENEW_ACCOUNT))))
-                .then(
-                        childRecordsCheck(
-                                "invalidTokenTxn",
-                                CONTRACT_REVERT_EXECUTED,
-                                recordWith().status(INVALID_TOKEN_ID)),
-                        childRecordsCheck(
-                                "invalidSignatureTxn",
-                                CONTRACT_REVERT_EXECUTED,
-                                recordWith().status(INVALID_SIGNATURE)),
-                        childRecordsCheck(
-                                "invalidExpiryTxn",
-                                CONTRACT_REVERT_EXECUTED,
-                                recordWith().status(INVALID_EXPIRATION_TIME)),
-                        childRecordsCheck(
-                                "invalidAutoRenewAccountTxn",
-                                CONTRACT_REVERT_EXECUTED,
-                                recordWith().status(INVALID_AUTORENEW_ACCOUNT)),
-                        childRecordsCheck(
-                                "invalidAutoRenewPeriodTxn",
-                                CONTRACT_REVERT_EXECUTED,
-                                recordWith().status(INVALID_RENEWAL_PERIOD)),
-                        withOpContext((spec, opLog) -> {
-                            final var getTokenInfoQuery = getTokenInfo(VANILLA_TOKEN);
-                            allRunFor(spec, getTokenInfoQuery);
-                            final var expirySecond = getTokenInfoQuery
-                                    .getResponse()
-                                    .getTokenGetInfo()
-                                    .getTokenInfo()
-                                    .getExpiry()
-                                    .getSeconds();
-                            final var autoRenewAccount = getTokenInfoQuery
-                                    .getResponse()
-                                    .getTokenGetInfo()
-                                    .getTokenInfo()
-                                    .getAutoRenewAccount();
-                            final var autoRenewPeriod = getTokenInfoQuery
-                                    .getResponse()
-                                    .getTokenGetInfo()
-                                    .getTokenInfo()
-                                    .getAutoRenewPeriod()
-                                    .getSeconds();
-                            assertEquals(expirySecond, DEFAULT_MAX_LIFETIME - 12_345L);
-                            assertEquals(autoRenewAccount, spec.registry().getAccountID(UPDATED_AUTO_RENEW_ACCOUNT));
-                            assertEquals(autoRenewPeriod, MONTH_IN_SECONDS);
-                        }));
-    }
-    @SuppressWarnings("java:S1192") // "use already defined const instead of copying its value here" - not this time
-    @HapiTest
-    final HapiSpec updateExpiryInfoForTokenAndReadLatestInfo() {
-        final AtomicReference<TokenID> vanillaTokenID = new AtomicReference<>();
-        final AtomicReference<AccountID> updatedAutoRenewAccountID = new AtomicReference<>();
-        return defaultHapiSpec("updateExpiryInfoForTokenAndReadLatestInfo")
-                .given(
-                        cryptoCreate(TOKEN_TREASURY).balance(0L),
-                        cryptoCreate(ACCOUNT).balance(ONE_MILLION_HBARS),
-                        cryptoCreate(AUTO_RENEW_ACCOUNT).balance(0L),
-                        cryptoCreate(UPDATED_AUTO_RENEW_ACCOUNT)
-                                .keyShape(ED25519_ON)
-                                .balance(0L)
-                                .exposingCreatedIdTo(updatedAutoRenewAccountID::set),
-                        newKeyNamed(ADMIN_KEY),
-                        uploadInitCode(TOKEN_EXPIRY_CONTRACT),
-                        contractCreate(TOKEN_EXPIRY_CONTRACT).gas(1_000_000L),
-                        tokenCreate(VANILLA_TOKEN)
-                                .supplyType(TokenSupplyType.FINITE)
-                                .treasury(TOKEN_TREASURY)
-                                .expiry(100)
-                                .autoRenewAccount(AUTO_RENEW_ACCOUNT)
-                                .autoRenewPeriod(THREE_MONTHS_IN_SECONDS)
-                                .maxSupply(1000)
-                                .initialSupply(500L)
-                                .adminKey(ADMIN_KEY)
-                                .exposingCreatedIdTo(id -> vanillaTokenID.set(asToken(id))))
-                .when(withOpContext((spec, opLog) -> allRunFor(
-                        spec,
-                        newKeyNamed(CONTRACT_KEY)
-                                .shape(THRESHOLD_KEY_SHAPE.signedWith(sigs(ON, TOKEN_EXPIRY_CONTRACT))),
-                        tokenUpdate(VANILLA_TOKEN).adminKey(CONTRACT_KEY).signedByPayerAnd(ADMIN_KEY, CONTRACT_KEY),
-                        cryptoUpdate(ACCOUNT).key(CONTRACT_KEY),
-                        contractCall(
-                                        TOKEN_EXPIRY_CONTRACT,
-                                        UPDATE_EXPIRY_INFO_FOR_TOKEN_AND_READ_LATEST_INFO,
-                                        HapiParserUtil.asHeadlongAddress(asAddress(vanillaTokenID.get())),
-                                        DEFAULT_MAX_LIFETIME - 12_345L,
-                                        HapiParserUtil.asHeadlongAddress(asAddress(updatedAutoRenewAccountID.get())),
-                                        MONTH_IN_SECONDS)
-                                .via("updateExpiryAndReadLatestInfoTxn")
-                                .gas(GAS_TO_OFFER)
-                                .payingWith(ACCOUNT)
-                                .signedBy(ACCOUNT)
-                                .alsoSigningWithFullPrefix(UPDATED_AUTO_RENEW_ACCOUNT))))
-                .then(withOpContext((spec, opLog) -> allRunFor(
-                        spec,
-                        childRecordsCheck(
-                                "updateExpiryAndReadLatestInfoTxn",
-                                SUCCESS,
-                                recordWith().status(SUCCESS),
-                                recordWith()
-                                        .status(SUCCESS)
-                                        .contractCallResult(resultWith()
-                                                .contractCallResult(htsPrecompileResult()
-                                                        .forFunction(FunctionType.HAPI_GET_TOKEN_EXPIRY_INFO)
-                                                        .withStatus(SUCCESS)
-                                                        .withExpiry(
-                                                                DEFAULT_MAX_LIFETIME - 12_345L,
-                                                                updatedAutoRenewAccountID.get(),
-                                                                MONTH_IN_SECONDS)))))));
-    }
-
-=======
->>>>>>> 3f322bda
     @HapiTest
     final Stream<DynamicTest> getExpiryInfoForToken() {
 
