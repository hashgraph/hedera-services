/*
 * Copyright (C) 2020-2024 Hedera Hashgraph, LLC
 *
 * Licensed under the Apache License, Version 2.0 (the "License");
 * you may not use this file except in compliance with the License.
 * You may obtain a copy of the License at
 *
 *      http://www.apache.org/licenses/LICENSE-2.0
 *
 * Unless required by applicable law or agreed to in writing, software
 * distributed under the License is distributed on an "AS IS" BASIS,
 * WITHOUT WARRANTIES OR CONDITIONS OF ANY KIND, either express or implied.
 * See the License for the specific language governing permissions and
 * limitations under the License.
 */

package com.hedera.services.bdd.spec;

import static com.hedera.services.bdd.spec.queries.QueryVerbs.getTxnRecord;
import static com.hedera.services.bdd.spec.transactions.TxnUtils.extractTxnId;
import static java.util.Collections.EMPTY_LIST;
import static java.util.stream.Collectors.toList;

import com.google.common.base.MoreObjects;
import com.google.protobuf.ByteString;
import com.google.protobuf.UnknownFieldSet;
import com.hedera.node.app.hapi.fees.usage.consensus.ConsensusOpsUsage;
import com.hedera.node.app.hapi.fees.usage.crypto.CryptoOpsUsage;
import com.hedera.node.app.hapi.fees.usage.file.FileOpsUsage;
import com.hedera.node.app.hapi.fees.usage.schedule.ScheduleOpsUsage;
import com.hedera.node.app.hapi.utils.CommonUtils;
import com.hedera.node.app.hapi.utils.fee.CryptoFeeBuilder;
import com.hedera.node.app.hapi.utils.fee.FeeBuilder;
import com.hedera.node.app.hapi.utils.fee.FileFeeBuilder;
import com.hedera.node.app.hapi.utils.fee.SmartContractFeeBuilder;
import com.hedera.services.bdd.spec.keys.ControlForKey;
import com.hedera.services.bdd.spec.keys.SigControl;
import com.hedera.services.bdd.spec.keys.SigMapGenerator;
import com.hedera.services.bdd.spec.props.NodeConnectInfo;
import com.hedera.services.bdd.spec.queries.meta.HapiGetTxnRecord;
import com.hedera.services.bdd.spec.stats.OpObs;
import com.hedera.services.bdd.spec.transactions.TxnUtils;
import com.hedera.services.bdd.spec.utilops.UtilOp;
import com.hedera.services.bdd.suites.HapiSuite;
import com.hederahashgraph.api.proto.java.AccountID;
import com.hederahashgraph.api.proto.java.Duration;
import com.hederahashgraph.api.proto.java.HederaFunctionality;
import com.hederahashgraph.api.proto.java.Key;
import com.hederahashgraph.api.proto.java.SignatureMap;
import com.hederahashgraph.api.proto.java.SignedTransaction;
import com.hederahashgraph.api.proto.java.Transaction;
import com.hederahashgraph.api.proto.java.TransactionBody;
import com.hederahashgraph.api.proto.java.TransactionID;
import com.hederahashgraph.api.proto.java.TransactionRecord;
import edu.umd.cs.findbugs.annotations.Nullable;
import java.text.MessageFormat;
import java.util.Arrays;
import java.util.Collections;
import java.util.HashMap;
import java.util.HexFormat;
import java.util.List;
import java.util.Map;
import java.util.Optional;
import java.util.OptionalDouble;
import java.util.Random;
import java.util.Set;
import java.util.UUID;
import java.util.function.Consumer;
import java.util.function.Function;
import java.util.function.Supplier;
import java.util.stream.Stream;
import org.apache.logging.log4j.LogManager;
import org.apache.logging.log4j.Logger;

public abstract class HapiSpecOperation {
    private static final Logger log = LogManager.getLogger(HapiSpecOperation.class);

    protected static final FileOpsUsage fileOpsUsage = new FileOpsUsage();
    protected static final CryptoOpsUsage cryptoOpsUsage = new CryptoOpsUsage();
    protected static final ScheduleOpsUsage scheduleOpsUsage = new ScheduleOpsUsage();
    protected static final ConsensusOpsUsage consensusOpsUsage = new ConsensusOpsUsage();

    @SuppressWarnings("java:S2245") // using java.util.Random in tests is fine
    private final Random r = new Random(688679L);

    /* Note that an op may _be_ a txn; or just a query that submits a txn as payment. */
    protected String txnName = UUID.randomUUID().toString().substring(0, 8);
    protected Transaction txnSubmitted;
    protected TransactionRecord recordOfSubmission;

    protected FeeBuilder fees = new FeeBuilder();
    protected FileFeeBuilder fileFees = new FileFeeBuilder();
    protected CryptoFeeBuilder cryptoFees = new CryptoFeeBuilder();
    protected SmartContractFeeBuilder scFees = new SmartContractFeeBuilder();

    protected boolean omitTxnId = false;
    protected boolean loggingOff = false;
    protected boolean yahcliLogger = false;
    protected boolean suppressStats = false;
    protected boolean omitNodeAccount = false;
    protected boolean verboseLoggingOn = false;
    protected boolean shouldRegisterTxn = false;
    protected boolean useDefaultTxnAsCostAnswerPayment = false;
    protected boolean useDefaultTxnAsAnswerOnlyPayment = false;
    protected boolean usePresetTimestamp = false;
    protected boolean asTxnWithOnlySigMap = false;

    @Nullable
    protected HapiSpecSetup.TxnProtoStructure explicitProtoStructure = null;

    protected boolean asTxnWithSignedTxnBytesAndSigMap = false;
    protected boolean asTxnWithSignedTxnBytesAndBodyBytes = false;

    protected boolean useTls = false;
    protected HapiSpecSetup.TxnProtoStructure txnProtoStructure = HapiSpecSetup.TxnProtoStructure.ALTERNATE;
    protected boolean useRandomNode = false;
    protected boolean unavailableNode = false;
    protected Set<HederaFunctionality> skipIfAutoScheduling = Collections.emptySet();
    protected Optional<ByteString> expectedLedgerId = Optional.empty();
    protected Optional<Integer> hardcodedNumPayerKeys = Optional.empty();
    protected Optional<SigMapGenerator> sigMapGen = Optional.empty();
    protected Optional<List<Function<HapiSpec, Key>>> signers = Optional.empty();
    protected Optional<ControlForKey[]> controlOverrides = Optional.empty();
    protected Map<Key, SigControl> overrides = Collections.EMPTY_MAP;

    protected Optional<Long> fee = Optional.empty();
    protected Optional<Long> submitDelay = Optional.empty();
    protected Optional<Long> validDurationSecs = Optional.empty();
    protected Optional<String> customTxnId = Optional.empty();
    protected Optional<String> memo = Optional.empty();
    protected Optional<String> metadata = Optional.empty();
    protected Optional<String> payer = Optional.empty();
    protected Optional<Boolean> genRecord = Optional.empty();
    protected Optional<AccountID> node = Optional.empty();
    protected Optional<Supplier<AccountID>> nodeSupplier = Optional.empty();
    protected OptionalDouble usdFee = OptionalDouble.empty();
    protected Optional<Integer> retryLimits = Optional.empty();

    @Nullable
    protected UnknownFieldLocation unknownFieldLocation = null;

    public enum UnknownFieldLocation {
        TRANSACTION,
        SIGNED_TRANSACTION,
        TRANSACTION_BODY,
        OP_BODY
    }

    protected abstract long feeFor(HapiSpec spec, Transaction txn, int numPayerKeys) throws Throwable;

    protected abstract boolean submitOp(HapiSpec spec) throws Throwable;

    protected Key lookupKey(final HapiSpec spec, final String name) {
        return spec.registry().getKey(name);
    }

    protected void updateStateOf(final HapiSpec spec) throws Throwable {
        /* no-op. */
    }

    protected void assertExpectationsGiven(final HapiSpec spec) throws Throwable {
        /* no-op. */
    }

    public HederaFunctionality type() {
        return HederaFunctionality.UNRECOGNIZED;
    }

    public void finalizeExecFor(final HapiSpec spec) throws Throwable {
        /* no-op. */
    }

    public boolean requiresFinalization(final HapiSpec spec) {
        return false;
    }

    protected AccountID targetNodeFor(final HapiSpec spec) {
        fixNodeFor(spec);
        return node.get();
    }

    protected void configureTlsFor(final HapiSpec spec) {
        useTls = spec.setup().getConfigTLS();
    }

    private void configureProtoStructureFor(final HapiSpec spec) {
        txnProtoStructure = (explicitProtoStructure != null)
                ? explicitProtoStructure
                : spec.setup().txnProtoStructure();
    }

    protected void fixNodeFor(final HapiSpec spec) {
        if (node.isPresent()) {
            return;
        }
        if (nodeSupplier.isPresent()) {
            node = Optional.of(nodeSupplier.get().get());
        } else {
            if (useRandomNode || spec.setup().nodeSelector() == HapiSpecSetup.NodeSelection.RANDOM) {
                node = Optional.of(randomNodeFrom(spec));
            } else {
                node = Optional.of(spec.setup().defaultNode());
            }
        }
    }

    /**
     * Gives the {@link HapiSpec} author the option to skip this operation if certain
     * functions are being auto-scheduled.
     *
     * @param functions the functions being auto-scheduled
     * @return this operation
     */
    public HapiSpecOperation skippedIfAutoScheduling(final Set<HederaFunctionality> functions) {
        skipIfAutoScheduling = functions;
        return this;
    }

    /**
     * Indicates whether this operation should be skipped, given a set of functions being
     * auto-scheduled.
     *
     * @param beingAutoScheduled the functions being auto-scheduled
     * @return true if this operation should be skipped
     */
    public boolean shouldSkipWhenAutoScheduling(final Set<HederaFunctionality> beingAutoScheduled) {
        return !Collections.disjoint(skipIfAutoScheduling, beingAutoScheduled);
    }

    private AccountID randomNodeFrom(final HapiSpec spec) {
        final List<NodeConnectInfo> nodes = spec.setup().nodes();
        return nodes.get(r.nextInt(nodes.size())).getAccount();
    }

    public Optional<Throwable> execFor(final HapiSpec spec) {
        pauseIfRequested();
        configureProtoStructureFor(spec);
        try {
            final boolean hasCompleteLifecycle = submitOp(spec);

            if (!(this instanceof UtilOp)) {
                spec.incrementNumLedgerOps();
            }

            if (shouldRegisterTxn) {
                registerTxnSubmitted(spec);
            }

            if (hasCompleteLifecycle) {
                assertExpectationsGiven(spec);
                updateStateOf(spec);
            }
        } catch (final Throwable t) {
            if (unavailableNode && t.getMessage().startsWith("UNAVAILABLE")) {
                log.info("Node {} is unavailable as expected!", HapiPropertySource.asAccountString(node.get()));
                return Optional.empty();
            }
            if (verboseLoggingOn) {
<<<<<<< HEAD
                String message = MessageFormat.format("{0}{1} failed - {2}", spec.logPrefix(), this, t);
=======
                String message = MessageFormat.format("{0}{1} failed", spec.logPrefix(), this);
>>>>>>> 1cd9b3b4
                log.warn(message, t);
            } else if (!loggingOff) {
                String message = MessageFormat.format("{0}{1} failed - {2}!", spec.logPrefix(), this, t.getMessage());
                log.warn(message, t);
            }
            return Optional.of(t);
        }

        if (unavailableNode) {
            final String message = String.format(
                    "Node %s is NOT unavailable as expected!!!", HapiPropertySource.asAccountString(node.get()));
            log.error(message);
            return Optional.of(new RuntimeException(message));
        }
        return Optional.empty();
    }

    private void pauseIfRequested() {
        submitDelay.ifPresent(l -> {
            try {
                Thread.sleep(l);
            } catch (final InterruptedException ignore) {
            }
        });
    }

    private void registerTxnSubmitted(final HapiSpec spec) throws Throwable {
        if (txnSubmitted != Transaction.getDefaultInstance()) {
            spec.registry().saveBytes(txnName, txnSubmitted.toByteString());
            final TransactionID txnId = extractTxnId(txnSubmitted);
            spec.registry().saveTxnId(txnName, txnId);
        }
    }

    protected Consumer<TransactionBody.Builder> bodyDef(final HapiSpec spec) {
        return builder -> {
            if (omitTxnId) {
                builder.clearTransactionID();
            } else {
                payer.ifPresent(payerId -> {
                    final var id = TxnUtils.asId(payerId, spec);
                    final TransactionID txnId = builder.getTransactionID().toBuilder()
                            .setAccountID(id)
                            .build();
                    builder.setTransactionID(txnId);
                });
                if (usePresetTimestamp) {
                    final TransactionID txnId = builder.getTransactionID().toBuilder()
                            .setTransactionValidStart(spec.registry().getTimestamp(txnName))
                            .build();
                    builder.setTransactionID(txnId);
                }
                customTxnId.ifPresent(name -> {
                    final TransactionID id = spec.registry().getTxnId(name);
                    builder.setTransactionID(id);
                });
            }

            if (omitNodeAccount) {
                builder.clearNodeAccountID();
            } else {
                node.ifPresent(builder::setNodeAccountID);
            }
            validDurationSecs.ifPresent(s -> builder.setTransactionValidDuration(
                    Duration.newBuilder().setSeconds(s).build()));
            genRecord.ifPresent(builder::setGenerateRecord);
            memo.ifPresent(builder::setMemo);
        };
    }

    protected Transaction finalizedTxn(final HapiSpec spec, final Consumer<TransactionBody.Builder> opDef)
            throws Throwable {
        return finalizedTxn(spec, opDef, false);
    }

    protected Transaction finalizedTxn(
            final HapiSpec spec, final Consumer<TransactionBody.Builder> opDef, final boolean forCost)
            throws Throwable {
        if ((forCost && useDefaultTxnAsCostAnswerPayment) || (!forCost && useDefaultTxnAsAnswerOnlyPayment)) {
            return Transaction.getDefaultInstance();
        }

        final Transaction txn;
        final Consumer<TransactionBody.Builder> minDef = bodyDef(spec);
        if (usdFee.isPresent()) {
            final double centsFee = usdFee.getAsDouble() * 100.0;
            final double tinybarFee = centsFee
                    / spec.ratesProvider().rates().getCentEquiv()
                    * spec.ratesProvider().rates().getHbarEquiv()
                    * HapiSuite.ONE_HBAR;
            fee = Optional.of((long) tinybarFee);
        }
        Consumer<TransactionBody.Builder> netDef = fee.map(amount -> minDef.andThen(b -> b.setTransactionFee(amount)))
                .orElse(minDef)
                .andThen(opDef);

        setKeyControlOverrides(spec);
        final List<Key> keys = signersToUseFor(spec);
        final Transaction.Builder builder = spec.txns().getReadyToSign(netDef);
        final Transaction provisional = getSigned(spec, builder, keys);
        if (fee.isPresent()) {
            txn = provisional;
        } else {
            final Key payerKey =
                    spec.registry().getKey(payer.orElse(spec.setup().defaultPayerName()));
            final int numPayerKeys = hardcodedNumPayerKeys.orElse(spec.keys().controlledKeyCount(payerKey, overrides));
            final long customFee = feeFor(spec, provisional, numPayerKeys);
            netDef = netDef.andThen(b -> b.setTransactionFee(customFee));
            txn = getSigned(spec, spec.txns().getReadyToSign(netDef), keys);
        }

        return finalizedTxnFromTxnWithBodyBytesAndSigMap(txn);
    }

    protected static UnknownFieldSet nonEmptyUnknownFields() {
        return UnknownFieldSet.newBuilder()
                .addField(666, UnknownFieldSet.Field.newBuilder().addFixed32(42).build())
                .build();
    }

    private Transaction finalizedTxnFromTxnWithBodyBytesAndSigMap(Transaction txnWithBodyBytesAndSigMap)
            throws Throwable {
        if (asTxnWithOnlySigMap) {
            return txnWithBodyBytesAndSigMap.toBuilder().clearBodyBytes().build();
        }
        if (explicitProtoStructure == HapiSpecSetup.TxnProtoStructure.OLD) {
            return txnWithBodyBytesAndSigMap;
        }
        ByteString bodyByteString = CommonUtils.extractTransactionBodyByteString(txnWithBodyBytesAndSigMap);
        if (unknownFieldLocation == UnknownFieldLocation.TRANSACTION_BODY) {
            bodyByteString = TransactionBody.parseFrom(bodyByteString).toBuilder()
                    .setUnknownFields(nonEmptyUnknownFields())
                    .build()
                    .toByteString();
        }
        final SignatureMap sigMap = CommonUtils.extractSignatureMap(txnWithBodyBytesAndSigMap);
        final var wrapper =
                SignedTransaction.newBuilder().setBodyBytes(bodyByteString).setSigMap(sigMap);
        if (unknownFieldLocation == UnknownFieldLocation.SIGNED_TRANSACTION) {
            wrapper.setUnknownFields(nonEmptyUnknownFields());
        }
        final var signedTransaction = wrapper.build();
        final Transaction.Builder txnWithSignedTxnBytesBuilder =
                Transaction.newBuilder().setSignedTransactionBytes(signedTransaction.toByteString());
        if (asTxnWithSignedTxnBytesAndSigMap) {
            return txnWithSignedTxnBytesBuilder.setSigMap(sigMap).build();
        }
        if (asTxnWithSignedTxnBytesAndBodyBytes) {
            return txnWithSignedTxnBytesBuilder.setBodyBytes(bodyByteString).build();
        }
        if (txnProtoStructure == HapiSpecSetup.TxnProtoStructure.OLD) {
            if (unknownFieldLocation == UnknownFieldLocation.TRANSACTION) {
                txnWithBodyBytesAndSigMap = txnWithBodyBytesAndSigMap.toBuilder()
                        .setUnknownFields(nonEmptyUnknownFields())
                        .build();
            }
            return txnWithBodyBytesAndSigMap;
        }

        if (unknownFieldLocation == UnknownFieldLocation.TRANSACTION) {
            txnWithSignedTxnBytesBuilder.setUnknownFields(nonEmptyUnknownFields());
        }
        return txnWithSignedTxnBytesBuilder.build();
    }

    private Transaction getSigned(final HapiSpec spec, final Transaction.Builder builder, final List<Key> keys)
            throws Throwable {
        return sigMapGen.isPresent()
                ? spec.keys().sign(spec, builder, keys, overrides, sigMapGen.get())
                : spec.keys().sign(spec, builder, keys, overrides);
    }

    public Map<Key, SigControl> setKeyControlOverrides(final HapiSpec spec) {
        if (controlOverrides.isPresent()) {
            overrides = new HashMap<>();
            Stream.of(controlOverrides.get())
                    .forEach(c -> overrides.put(lookupKey(spec, c.getKeyName()), c.getController()));
            return overrides;
        }
        return Collections.emptyMap();
    }

    public List<Key> signersToUseFor(final HapiSpec spec) {
        final List<Key> active = signers.orElse(defaultSigners()).stream()
                .map(f -> f.apply(spec))
                .filter(k -> k != Key.getDefaultInstance())
                .collect(toList());
        if (!signers.isPresent()) {
            active.addAll(variableDefaultSigners().apply(spec));
        }
        return active;
    }

    protected boolean isWithInRetryLimit(final int retryCount) {
        return retryLimits.map(integer -> retryCount < integer).orElse(true);
    }

    protected List<Function<HapiSpec, Key>> defaultSigners() {
        return Arrays.asList(spec -> spec.registry().getKey(effectivePayer(spec)));
    }

    protected Function<HapiSpec, List<Key>> variableDefaultSigners() {
        return spec -> EMPTY_LIST;
    }

    protected String effectivePayer(final HapiSpec spec) {
        return payer.orElse(spec.setup().defaultPayerName());
    }

    protected void lookupSubmissionRecord(final HapiSpec spec) throws Throwable {
        final HapiGetTxnRecord subOp = getTxnRecord(extractTxnId(txnSubmitted))
                .noLogging()
                .assertingNothing()
                .suppressStats(true)
                .nodePayment(spec.setup().defaultNodePaymentTinyBars());
        final Optional<Throwable> error = subOp.execFor(spec);
        if (error.isPresent()) {
            throw error.get();
        }
        recordOfSubmission = subOp.getResponse().getTransactionGetRecord().getTransactionRecord();
    }

    @Override
    public String toString() {
        return toStringHelper().toString();
    }

    protected MoreObjects.ToStringHelper toStringHelper() {
        final MoreObjects.ToStringHelper helper = MoreObjects.toStringHelper(this);
        if (txnSubmitted != null) {
            helper.add("sigs", FeeBuilder.getSignatureCount(txnSubmitted));
        }
        payer.ifPresent(a -> helper.add("payer", a));
        node.ifPresent(id -> helper.add("node", HapiPropertySource.asAccountString(id)));
        return helper;
    }

    public Optional<String> getPayer() {
        return payer;
    }

    protected void considerRecording(final HapiSpec spec, final OpObs obs) {
        if (!suppressStats) {
            spec.registry().record(obs);
        }
    }

    protected ByteString rationalize(final String expectedLedgerId) {
        final var hex = expectedLedgerId.substring(2);
        final var bytes = HexFormat.of().parseHex(hex);
        return ByteString.copyFrom(bytes);
    }
}<|MERGE_RESOLUTION|>--- conflicted
+++ resolved
@@ -256,11 +256,7 @@
                 return Optional.empty();
             }
             if (verboseLoggingOn) {
-<<<<<<< HEAD
-                String message = MessageFormat.format("{0}{1} failed - {2}", spec.logPrefix(), this, t);
-=======
                 String message = MessageFormat.format("{0}{1} failed", spec.logPrefix(), this);
->>>>>>> 1cd9b3b4
                 log.warn(message, t);
             } else if (!loggingOff) {
                 String message = MessageFormat.format("{0}{1} failed - {2}!", spec.logPrefix(), this, t.getMessage());
