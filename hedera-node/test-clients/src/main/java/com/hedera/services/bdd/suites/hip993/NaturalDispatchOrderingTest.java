--- conflicted
+++ resolved
@@ -55,13 +55,8 @@
 
 import com.esaulpaugh.headlong.abi.Function;
 import com.hedera.node.app.spi.workflows.HandleContext.TransactionCategory;
-<<<<<<< HEAD
 import com.hedera.node.app.spi.workflows.record.StreamBuilder;
 import com.hedera.node.app.spi.workflows.record.StreamBuilder.ReversingBehavior;
-=======
-import com.hedera.node.app.spi.workflows.record.SingleTransactionRecordBuilder;
-import com.hedera.node.app.spi.workflows.record.SingleTransactionRecordBuilder.ReversingBehavior;
->>>>>>> 7b023ff7
 import com.hedera.services.bdd.junit.HapiTest;
 import com.hedera.services.bdd.junit.HapiTestLifecycle;
 import com.hedera.services.bdd.junit.support.StreamDataListener;
@@ -94,7 +89,6 @@
  * HIP-993 <a href="https://hips.hedera.com/hip/hip-993#natural-ordering-of-preceding-records">here</a>.
  * <p>
  * The only stream items created in a savepoint that are <b>not</b> expected to be present are those with reversing
-<<<<<<< HEAD
  * behavior {@link StreamBuilder.ReversingBehavior#REMOVABLE}, and whose originating savepoint was rolled back.
  * <p>
  * All other stream items are expected to be present in the record stream once created; but if they are
@@ -102,15 +96,6 @@
  * {@code REVERTED_SUCCESS} when their originating savepoint is rolled back.
  * <p>
  * Only {@link StreamBuilder.ReversingBehavior#IRREVERSIBLE} streams items appear unchanged in the record stream no matter whether
-=======
- * behavior {@link SingleTransactionRecordBuilder.ReversingBehavior#REMOVABLE}, and whose originating savepoint was rolled back.
- * <p>
- * All other stream items are expected to be present in the record stream once created; but if they are
- * {@link SingleTransactionRecordBuilder.ReversingBehavior#REVERSIBLE}, their status may be changed from {@code SUCCESS} to
- * {@code REVERTED_SUCCESS} when their originating savepoint is rolled back.
- * <p>
- * Only {@link SingleTransactionRecordBuilder.ReversingBehavior#IRREVERSIBLE} streams items appear unchanged in the record stream no matter whether
->>>>>>> 7b023ff7
  * their originating savepoint is rolled back.
  */
 @DisplayName("given HIP-993 natural dispatch ordering")
@@ -183,11 +168,7 @@
     @DisplayName("reversible child and removable preceding stream items are as expected")
     final Stream<DynamicTest> reversibleChildAndRemovablePrecedingItemsAsExpected(
             @NonFungibleToken(numPreMints = 2) SpecNonFungibleToken nonFungibleToken,
-<<<<<<< HEAD
-            @Account(autoAssociationSlots = 1) SpecAccount beneficiary,
-=======
             @Account(maxAutoAssociations = 1) SpecAccount beneficiary,
->>>>>>> 7b023ff7
             @Contract(contract = "PrecompileAliasXfer", creationGas = 2_000_000) SpecContract transferContract,
             @Contract(contract = "LowLevelCall") SpecContract lowLevelCallContract) {
         final var transferFunction = new Function("transferNFTThanRevertCall(address,address,address,int64)");
@@ -197,11 +178,7 @@
                 nonFungibleToken.treasury().authorizeContract(transferContract),
                 transferContract
                         .call("transferNFTCall", nonFungibleToken, nonFungibleToken.treasury(), beneficiary, 1L)
-<<<<<<< HEAD
-                        .andAssert(txn -> txn.via("fullSuccess")),
-=======
                         .andAssert(txn -> txn.gas(2_000_000).via("fullSuccess")),
->>>>>>> 7b023ff7
                 withOpContext((spec, opLog) -> {
                     final var calldata = transferFunction.encodeCallWithArgs(
                             nonFungibleToken.addressOn(spec.targetNetworkOrThrow()),
@@ -248,19 +225,11 @@
     final Stream<DynamicTest> reversibleScheduleAndRemovablePrecedingItemsAsExpected(
             @FungibleToken SpecFungibleToken firstToken,
             @FungibleToken SpecFungibleToken secondToken,
-<<<<<<< HEAD
-            @Account(autoAssociationSlots = 2) SpecAccount firstReceiver,
-            @Account(autoAssociationSlots = 2) SpecAccount secondReceiver,
-            @Account(centBalance = 100, autoAssociationSlots = UNLIMITED_AUTO_ASSOCIATION_SLOTS)
-                    SpecAccount solventPayer,
-            @Account(centBalance = 7, autoAssociationSlots = UNLIMITED_AUTO_ASSOCIATION_SLOTS)
-=======
             @Account(maxAutoAssociations = 2) SpecAccount firstReceiver,
             @Account(maxAutoAssociations = 2) SpecAccount secondReceiver,
             @Account(centBalance = 100, maxAutoAssociations = UNLIMITED_AUTO_ASSOCIATION_SLOTS)
                     SpecAccount solventPayer,
             @Account(centBalance = 7, maxAutoAssociations = UNLIMITED_AUTO_ASSOCIATION_SLOTS)
->>>>>>> 7b023ff7
                     SpecAccount insolventPayer) {
         return hapiTest(
                 streamMustIncludeNoFailuresFrom(
