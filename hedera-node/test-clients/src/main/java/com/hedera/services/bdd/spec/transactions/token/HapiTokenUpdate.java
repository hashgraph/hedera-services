/*
 * Copyright (C) 2020-2024 Hedera Hashgraph, LLC
 *
 * Licensed under the Apache License, Version 2.0 (the "License");
 * you may not use this file except in compliance with the License.
 * You may obtain a copy of the License at
 *
 *      http://www.apache.org/licenses/LICENSE-2.0
 *
 * Unless required by applicable law or agreed to in writing, software
 * distributed under the License is distributed on an "AS IS" BASIS,
 * WITHOUT WARRANTIES OR CONDITIONS OF ANY KIND, either express or implied.
 * See the License for the specific language governing permissions and
 * limitations under the License.
 */

package com.hedera.services.bdd.spec.transactions.token;

import static com.hedera.node.app.hapi.fees.usage.SingletonEstimatorUtils.ESTIMATOR_UTILS;
import static com.hedera.services.bdd.spec.transactions.TxnUtils.asId;
import static com.hedera.services.bdd.spec.transactions.TxnUtils.suFrom;
import static com.hederahashgraph.api.proto.java.ResponseCodeEnum.SUCCESS;

import com.google.common.base.MoreObjects;
import com.google.protobuf.ByteString;
import com.google.protobuf.BytesValue;
import com.google.protobuf.StringValue;
import com.hedera.node.app.hapi.fees.usage.TxnUsageEstimator;
import com.hedera.node.app.hapi.fees.usage.token.TokenUpdateUsage;
import com.hedera.services.bdd.spec.HapiSpec;
import com.hedera.services.bdd.spec.fees.FeeCalculator;
import com.hedera.services.bdd.spec.infrastructure.RegistryNotFound;
import com.hedera.services.bdd.spec.transactions.HapiTxnOp;
import com.hedera.services.bdd.spec.transactions.TxnUtils;
import com.hedera.services.bdd.suites.HapiSuite;
import com.hedera.services.bdd.suites.utils.contracts.precompile.TokenKeyType;
<<<<<<< HEAD
import com.hederahashgraph.api.proto.java.*;
import edu.umd.cs.findbugs.annotations.NonNull;
=======
import com.hederahashgraph.api.proto.java.Duration;
import com.hederahashgraph.api.proto.java.HederaFunctionality;
import com.hederahashgraph.api.proto.java.Key;
import com.hederahashgraph.api.proto.java.Timestamp;
import com.hederahashgraph.api.proto.java.TokenInfo;
import com.hederahashgraph.api.proto.java.TokenKeyValidation;
import com.hederahashgraph.api.proto.java.TokenUpdateTransactionBody;
import com.hederahashgraph.api.proto.java.Transaction;
import com.hederahashgraph.api.proto.java.TransactionBody;
>>>>>>> 9775c66b
import java.util.ArrayList;
import java.util.List;
import java.util.Optional;
import java.util.OptionalLong;
import java.util.Set;
import java.util.function.Consumer;
import java.util.function.Function;
import java.util.function.Supplier;
import org.apache.logging.log4j.LogManager;
import org.apache.logging.log4j.Logger;

public class HapiTokenUpdate extends HapiTxnOp<HapiTokenUpdate> {
    static final Logger log = LogManager.getLogger(HapiTokenUpdate.class);

    private String token;

    private OptionalLong expiry = OptionalLong.empty();
    private OptionalLong autoRenewPeriod = OptionalLong.empty();
    private Optional<String> newMemo = Optional.empty();
    private Optional<String> newAdminKey = Optional.empty();
    private Optional<String> newKycKey = Optional.empty();
    private Optional<String> newWipeKey = Optional.empty();
    private Optional<String> newSupplyKey = Optional.empty();
    private Optional<String> newFreezeKey = Optional.empty();
    private Optional<String> newFeeScheduleKey = Optional.empty();
    private Optional<String> newPauseKey = Optional.empty();
    private Optional<String> newMetadataKey = Optional.empty();
    private Optional<String> newMetadata = Optional.empty();

<<<<<<< HEAD
    private Optional<String> newLockKey = Optional.empty();

    private Optional<String> newPartitionKey = Optional.empty();

    private Optional<String> newPartitionMoveKey = Optional.empty();

    private Set<TokenFeature> rolesToRemove = EnumSet.noneOf(TokenFeature.class);
=======
>>>>>>> 9775c66b
    private Optional<String> newSymbol = Optional.empty();
    private Optional<String> newName = Optional.empty();
    private Optional<String> newTreasury = Optional.empty();
    private Optional<String> autoRenewAccount = Optional.empty();
    private Optional<Supplier<Key>> newSupplyKeySupplier = Optional.empty();
    private Optional<Function<HapiSpec, String>> newSymbolFn = Optional.empty();
    private Optional<Function<HapiSpec, String>> newNameFn = Optional.empty();
    private boolean useEmptyAdminKey = false;
    private boolean useEmptyWipeKey = false;
    private boolean useEmptyKycKey = false;
    private boolean useEmptySupplyKey = false;
    private boolean useEmptyFreezeKey = false;
    private boolean useEmptyFeeScheduleKey = false;
    private boolean useEmptyMetadataKey = false;
    private boolean useEmptyPauseKey = false;
    private boolean useInvalidAdminKey = false;
    private boolean useInvalidWipeKey = false;
    private boolean useInvalidKycKey = false;
    private boolean useInvalidSupplyKey = false;
    private boolean useInvalidFreezeKey = false;
    private boolean useInvalidFeeScheduleKey = false;
    private boolean useInvalidMetadataKey = false;
    private boolean useInvalidPauseKey = false;
    private boolean noKeyValidation = false;
    private Optional<String> contractKeyName = Optional.empty();
    private Set<TokenKeyType> contractKeyAppliedTo = Set.of();

    @Override
    public HederaFunctionality type() {
        return HederaFunctionality.TokenUpdate;
    }

    public HapiTokenUpdate(String token) {
        this.token = token;
    }

    public HapiTokenUpdate freezeKey(String name) {
        newFreezeKey = Optional.of(name);
        return this;
    }

    public HapiTokenUpdate kycKey(String name) {
        newKycKey = Optional.of(name);
        return this;
    }

    public HapiTokenUpdate wipeKey(String name) {
        newWipeKey = Optional.of(name);
        return this;
    }

    public HapiTokenUpdate supplyKey(String name) {
        newSupplyKey = Optional.of(name);
        return this;
    }

    public HapiTokenUpdate supplyKey(Supplier<Key> supplyKeySupplier) {
        newSupplyKeySupplier = Optional.of(supplyKeySupplier);
        return this;
    }

    public HapiTokenUpdate feeScheduleKey(String name) {
        newFeeScheduleKey = Optional.of(name);
        return this;
    }

    public HapiTokenUpdate pauseKey(String name) {
        newPauseKey = Optional.of(name);
        return this;
    }

    public HapiTokenUpdate metadataKey(String name) {
        newMetadataKey = Optional.of(name);
        return this;
    }

    public HapiTokenUpdate newMetadata(String name) {
        newMetadata = Optional.of(name);
        return this;
    }

<<<<<<< HEAD
    public HapiTokenUpdate lockKey(String name) {
        newLockKey = Optional.of(name);
        return this;
    }

    public HapiTokenUpdate partitionKey(String name) {
        newPartitionKey = Optional.of(name);
        return this;
    }

    public HapiTokenUpdate partitionMoveKey(String name) {
        newPartitionMoveKey = Optional.of(name);
        return this;
    }

=======
>>>>>>> 9775c66b
    public HapiTokenUpdate entityMemo(String memo) {
        this.newMemo = Optional.of(memo);
        return this;
    }

    public HapiTokenUpdate symbol(String symbol) {
        this.newSymbol = Optional.of(symbol);
        return this;
    }

    public HapiTokenUpdate symbol(Function<HapiSpec, String> symbolFn) {
        this.newSymbolFn = Optional.of(symbolFn);
        return this;
    }

    public HapiTokenUpdate name(String name) {
        this.newName = Optional.of(name);
        return this;
    }

    public HapiTokenUpdate name(Function<HapiSpec, String> nameFn) {
        this.newNameFn = Optional.of(nameFn);
        return this;
    }

    public HapiTokenUpdate adminKey(String name) {
        newAdminKey = Optional.of(name);
        return this;
    }

    public HapiTokenUpdate treasury(String treasury) {
        this.newTreasury = Optional.of(treasury);
        return this;
    }

    public HapiTokenUpdate autoRenewAccount(String account) {
        this.autoRenewAccount = Optional.of(account);
        return this;
    }

    public HapiTokenUpdate autoRenewPeriod(long secs) {
        this.autoRenewPeriod = OptionalLong.of(secs);
        return this;
    }

    public HapiTokenUpdate expiry(long at) {
        this.expiry = OptionalLong.of(at);
        return this;
    }

    public HapiTokenUpdate properlyEmptyingAdminKey() {
        useEmptyAdminKey = true;
        return this;
    }

    public HapiTokenUpdate properlyEmptyingWipeKey() {
        useEmptyWipeKey = true;
        return this;
    }

    public HapiTokenUpdate properlyEmptyingKycKey() {
        useEmptyKycKey = true;
        return this;
    }

    public HapiTokenUpdate properlyEmptyingSupplyKey() {
        useEmptySupplyKey = true;
        return this;
    }

    public HapiTokenUpdate properlyEmptyingFreezeKey() {
        useEmptyFreezeKey = true;
        return this;
    }

    public HapiTokenUpdate properlyEmptyingPauseKey() {
        useEmptyPauseKey = true;
        return this;
    }

    public HapiTokenUpdate properlyEmptyingFeeScheduleKey() {
        useEmptyFeeScheduleKey = true;
        return this;
    }

    public HapiTokenUpdate properlyEmptyingMetadataKey() {
        useEmptyMetadataKey = true;
        return this;
    }

    public HapiTokenUpdate usingInvalidAdminKey() {
        useInvalidAdminKey = true;
        return this;
    }

    public HapiTokenUpdate usingInvalidFeeScheduleKey() {
        useInvalidFeeScheduleKey = true;
        return this;
    }

    public HapiTokenUpdate usingInvalidMetadataKey() {
        useInvalidMetadataKey = true;
        return this;
    }

    public HapiTokenUpdate usingInvalidPauseKey() {
        useInvalidPauseKey = true;
        return this;
    }

    public HapiTokenUpdate applyNoValidationToKeys() {
        noKeyValidation = true;
        return this;
    }

    public HapiTokenUpdate contractKey(final Set<TokenKeyType> contractKeyAppliedTo, final String contractKeyName) {
        this.contractKeyName = Optional.of(contractKeyName);
        this.contractKeyAppliedTo = contractKeyAppliedTo;
        return this;
    }

    @Override
    protected HapiTokenUpdate self() {
        return this;
    }

    @Override
    protected long feeFor(HapiSpec spec, Transaction txn, int numPayerKeys) throws Throwable {
        try {
            final TokenInfo info = HapiTokenFeeScheduleUpdate.lookupInfo(spec, token, log, loggingOff);
            FeeCalculator.ActivityMetrics metricsCalc = (_txn, svo) -> {
                var estimate =
                        TokenUpdateUsage.newEstimate(_txn, new TxnUsageEstimator(suFrom(svo), _txn, ESTIMATOR_UTILS));
                estimate.givenCurrentExpiry(info.getExpiry().getSeconds())
                        .givenCurrentMemo(info.getMemo())
                        .givenCurrentName(info.getName())
                        .givenCurrentSymbol(info.getSymbol());
                if (info.hasFreezeKey()) {
                    estimate.givenCurrentFreezeKey(Optional.of(info.getFreezeKey()));
                }
                if (info.hasAdminKey()) {
                    estimate.givenCurrentAdminKey(Optional.of(info.getAdminKey()));
                }
                if (info.hasSupplyKey()) {
                    estimate.givenCurrentSupplyKey(Optional.of(info.getSupplyKey()));
                }
                if (info.hasKycKey()) {
                    estimate.givenCurrentKycKey(Optional.of(info.getKycKey()));
                }
                if (info.hasWipeKey()) {
                    estimate.givenCurrentWipeKey(Optional.of(info.getWipeKey()));
                }
                if (info.hasFeeScheduleKey()) {
                    estimate.givenCurrentFeeScheduleKey(Optional.of(info.getFeeScheduleKey()));
                }
                if (info.hasPauseKey()) {
                    estimate.givenCurrentPauseKey(Optional.of(info.getPauseKey()));
                }
                if (info.hasAutoRenewAccount()) {
                    estimate.givenCurrentlyUsingAutoRenewAccount();
                }
                return estimate.get();
            };
            return spec.fees().forActivityBasedOp(HederaFunctionality.TokenUpdate, metricsCalc, txn, numPayerKeys);
        } catch (Throwable t) {
            log.warn("Couldn't estimate usage", t);
            return HapiSuite.ONE_HBAR;
        }
    }

    @Override
    protected Consumer<TransactionBody.Builder> opBodyDef(HapiSpec spec) throws Throwable {
        var id = TxnUtils.asTokenId(token, spec);
        if (newSymbolFn.isPresent()) {
            newSymbol = Optional.of(newSymbolFn.get().apply(spec));
        }
        if (newNameFn.isPresent()) {
            newName = Optional.of(newNameFn.get().apply(spec));
        }
        TokenUpdateTransactionBody opBody = spec.txns()
                .<TokenUpdateTransactionBody, TokenUpdateTransactionBody.Builder>body(
                        TokenUpdateTransactionBody.class, b -> {
                            b.setToken(id);
                            newSymbol.ifPresent(b::setSymbol);
                            newName.ifPresent(b::setName);
                            newMemo.ifPresent(s -> b.setMemo(
                                    StringValue.newBuilder().setValue(s).build()));
                            if (useInvalidAdminKey) {
                                b.setAdminKey(TxnUtils.WRONG_LENGTH_EDDSA_KEY);
                            } else if (useEmptyAdminKey) {
                                b.setAdminKey(TxnUtils.EMPTY_KEY_LIST);
                            } else {
                                newAdminKey.ifPresent(
                                        a -> b.setAdminKey(spec.registry().getKey(a)));
                            }
                            newTreasury.ifPresent(a -> b.setTreasury(asId(a, spec)));
                            if (useInvalidSupplyKey) {
                                b.setSupplyKey(TxnUtils.WRONG_LENGTH_EDDSA_KEY);
                            } else if (useEmptySupplyKey) {
                                b.setSupplyKey(TxnUtils.EMPTY_KEY_LIST);
                            } else {
                                newSupplyKey.ifPresent(
                                        k -> b.setSupplyKey(spec.registry().getKey(k)));
                            }
                            newSupplyKeySupplier.ifPresent(s -> b.setSupplyKey(s.get()));
                            if (useInvalidWipeKey) {
                                b.setWipeKey(TxnUtils.WRONG_LENGTH_EDDSA_KEY);
                            } else if (useEmptyWipeKey) {
                                b.setWipeKey(TxnUtils.EMPTY_KEY_LIST);
                            } else {
                                newWipeKey.ifPresent(
                                        k -> b.setWipeKey(spec.registry().getKey(k)));
                            }
                            if (useInvalidKycKey) {
                                b.setKycKey(TxnUtils.WRONG_LENGTH_EDDSA_KEY);
                            } else if (useEmptyKycKey) {
                                b.setKycKey(TxnUtils.EMPTY_KEY_LIST);
                            } else {
                                newKycKey.ifPresent(
                                        k -> b.setKycKey(spec.registry().getKey(k)));
                            }
                            if (useInvalidFeeScheduleKey) {
                                b.setFeeScheduleKey(TxnUtils.WRONG_LENGTH_EDDSA_KEY);
                            } else if (useEmptyFeeScheduleKey) {
                                b.setFeeScheduleKey(TxnUtils.EMPTY_KEY_LIST);
                            } else {
                                newFeeScheduleKey.ifPresent(
                                        k -> b.setFeeScheduleKey(spec.registry().getKey(k)));
                            }
                            if (useInvalidFreezeKey) {
                                b.setFreezeKey(TxnUtils.WRONG_LENGTH_EDDSA_KEY);
                            } else if (useEmptyFreezeKey) {
                                b.setFreezeKey(TxnUtils.EMPTY_KEY_LIST);
                            } else {
                                newFreezeKey.ifPresent(
                                        k -> b.setFreezeKey(spec.registry().getKey(k)));
                            }
                            if (useInvalidPauseKey) {
                                b.setPauseKey(TxnUtils.WRONG_LENGTH_EDDSA_KEY);
                            } else if (useEmptyPauseKey) {
                                b.setPauseKey(TxnUtils.EMPTY_KEY_LIST);
                            } else {
                                newPauseKey.ifPresent(
                                        k -> b.setPauseKey(spec.registry().getKey(k)));
                            }
                            if (useInvalidMetadataKey) {
                                b.setMetadataKey(TxnUtils.WRONG_LENGTH_EDDSA_KEY);
                            } else if (useEmptyMetadataKey) {
                                b.setMetadataKey(TxnUtils.EMPTY_KEY_LIST);
                            } else {
                                newMetadataKey.ifPresent(
                                        k -> b.setMetadataKey(spec.registry().getKey(k)));
                            }
                            if (newMetadata.isPresent()) {
                                var metadataValue = BytesValue.newBuilder()
                                        .setValue(ByteString.copyFrom(
                                                newMetadata.orElseThrow().getBytes()))
                                        .build();
                                b.setMetadata(metadataValue);
                            }
                            if (autoRenewAccount.isPresent()) {
                                var autoRenewId = TxnUtils.asId(autoRenewAccount.get(), spec);
                                b.setAutoRenewAccount(autoRenewId);
                            }
                            expiry.ifPresent(t -> b.setExpiry(
                                    Timestamp.newBuilder().setSeconds(t).build()));
                            autoRenewPeriod.ifPresent(secs -> b.setAutoRenewPeriod(
                                    Duration.newBuilder().setSeconds(secs).build()));
<<<<<<< HEAD
                            newLockKey.ifPresent(
                                    k -> b.setLockKey(spec.registry().getKey(k)));
                            newPartitionKey.ifPresent(
                                    k -> b.setPartitionKey(spec.registry().getKey(k)));
                            newPartitionMoveKey.ifPresent(
                                    k -> b.setPartitionMoveKey(spec.registry().getKey(k)));
=======
                            if (noKeyValidation) {
                                b.setKeyVerificationMode(TokenKeyValidation.NO_VALIDATION);
                            } else {
                                b.setKeyVerificationMode(TokenKeyValidation.FULL_VALIDATION);
                            }
>>>>>>> 9775c66b
                            // We often want to use an existing contract to control the keys of various types (supply,
                            // freeze etc.)
                            // of a token, and in this case we need to use a Key{contractID=0.0.X} as the key; so for
                            // convenience we have a special case and allow the user to specify the name of the
                            // contract it should use from the registry to create this special key.
                            if (contractKeyName.isPresent() && !contractKeyAppliedTo.isEmpty()) {
                                final var contractId = spec.registry().getContractId(contractKeyName.get());
                                final var contractKey = Key.newBuilder()
                                        .setContractID(contractId)
                                        .build();
                                for (final var tokenKeyType : contractKeyAppliedTo) {
                                    switch (tokenKeyType) {
                                        case ADMIN_KEY -> b.setAdminKey(contractKey);
                                        case FREEZE_KEY -> b.setFreezeKey(contractKey);
                                        case KYC_KEY -> b.setKycKey(contractKey);
                                        case PAUSE_KEY -> b.setPauseKey(contractKey);
                                        case SUPPLY_KEY -> b.setSupplyKey(contractKey);
                                        case WIPE_KEY -> b.setWipeKey(contractKey);
                                        default -> throw new IllegalStateException(
                                                "Unexpected tokenKeyType: " + tokenKeyType);
                                    }
                                }
                            }
                        });
        return b -> b.setTokenUpdate(opBody);
    }

    @Override
    protected List<Function<HapiSpec, Key>> defaultSigners() {
        List<Function<HapiSpec, Key>> signers = new ArrayList<>();
        signers.add(spec -> spec.registry().getKey(effectivePayer(spec)));
        signers.add(spec -> {
            try {
                return spec.registry().getAdminKey(token);
            } catch (RegistryNotFound ignore) {
                // Some tests attempt to update an immutable token,
                // skip the admin key if it's not found
                return Key.getDefaultInstance();
            }
        });
        newTreasury.ifPresent(n -> signers.add((spec -> spec.registry().getKey(n))));
        newAdminKey.ifPresent(n -> signers.add(spec -> spec.registry().getKey(n)));
        autoRenewAccount.ifPresent(a -> signers.add(spec -> spec.registry().getKey(a)));
        return signers;
    }

    @Override
    protected void updateStateOf(HapiSpec spec) {
        if (actualStatus != SUCCESS) {
            return;
        }
        var registry = spec.registry();
        if (useEmptyAdminKey) {
            registry.forgetAdminKey(token);
        }
        if (useEmptyKycKey) {
            registry.forgetKycKey(token);
        }
        if (useEmptyWipeKey) {
            registry.forgetWipeKey(token);
        }
        if (useEmptySupplyKey) {
            registry.forgetSupplyKey(token);
        }
        if (useEmptyFreezeKey) {
            registry.forgetFreezeKey(token);
        }
        if (useEmptyFeeScheduleKey) {
            registry.forgetFeeScheduleKey(token);
        }
        if (useEmptyPauseKey) {
            registry.forgetPauseKey(token);
        }
        if (useEmptyMetadataKey) {
            registry.forgetMetadataKey(token);
        }
        newMemo.ifPresent(m -> registry.saveMemo(token, m));
        newAdminKey.ifPresent(n -> registry.saveAdminKey(token, registry.getKey(n)));
        newSymbol.ifPresent(s -> registry.saveSymbol(token, s));
        newName.ifPresent(s -> registry.saveName(token, s));
        newFreezeKey.ifPresent(n -> registry.saveFreezeKey(token, registry.getKey(n)));
        newSupplyKey.ifPresent(n -> registry.saveSupplyKey(token, registry.getKey(n)));
        newWipeKey.ifPresent(n -> registry.saveWipeKey(token, registry.getKey(n)));
        newKycKey.ifPresent(n -> registry.saveKycKey(token, registry.getKey(n)));
        newFeeScheduleKey.ifPresent(n -> registry.saveFeeScheduleKey(token, registry.getKey(n)));
        newPauseKey.ifPresent(n -> registry.savePauseKey(token, registry.getKey(n)));
<<<<<<< HEAD
        newLockKey.ifPresent(n -> registry.saveLockKey(token, registry.getKey(n)));
        newPartitionKey.ifPresent(n -> registry.savePartitionKey(token, registry.getKey(n)));
        newPartitionMoveKey.ifPresent(n -> registry.savePartitionMoveKey(token, registry.getKey(n)));
=======
        newMetadataKey.ifPresent(n -> registry.saveMetadataKey(token, registry.getKey(n)));
        newMetadata.ifPresent(n -> registry.saveMetadata(token, n));
>>>>>>> 9775c66b
    }

    @Override
    protected MoreObjects.ToStringHelper toStringHelper() {
        MoreObjects.ToStringHelper helper = super.toStringHelper().add("token", token);
        return helper;
    }
}<|MERGE_RESOLUTION|>--- conflicted
+++ resolved
@@ -34,10 +34,6 @@
 import com.hedera.services.bdd.spec.transactions.TxnUtils;
 import com.hedera.services.bdd.suites.HapiSuite;
 import com.hedera.services.bdd.suites.utils.contracts.precompile.TokenKeyType;
-<<<<<<< HEAD
-import com.hederahashgraph.api.proto.java.*;
-import edu.umd.cs.findbugs.annotations.NonNull;
-=======
 import com.hederahashgraph.api.proto.java.Duration;
 import com.hederahashgraph.api.proto.java.HederaFunctionality;
 import com.hederahashgraph.api.proto.java.Key;
@@ -47,7 +43,6 @@
 import com.hederahashgraph.api.proto.java.TokenUpdateTransactionBody;
 import com.hederahashgraph.api.proto.java.Transaction;
 import com.hederahashgraph.api.proto.java.TransactionBody;
->>>>>>> 9775c66b
 import java.util.ArrayList;
 import java.util.List;
 import java.util.Optional;
@@ -76,17 +71,10 @@
     private Optional<String> newPauseKey = Optional.empty();
     private Optional<String> newMetadataKey = Optional.empty();
     private Optional<String> newMetadata = Optional.empty();
-
-<<<<<<< HEAD
     private Optional<String> newLockKey = Optional.empty();
-
     private Optional<String> newPartitionKey = Optional.empty();
-
     private Optional<String> newPartitionMoveKey = Optional.empty();
 
-    private Set<TokenFeature> rolesToRemove = EnumSet.noneOf(TokenFeature.class);
-=======
->>>>>>> 9775c66b
     private Optional<String> newSymbol = Optional.empty();
     private Optional<String> newName = Optional.empty();
     private Optional<String> newTreasury = Optional.empty();
@@ -168,7 +156,6 @@
         return this;
     }
 
-<<<<<<< HEAD
     public HapiTokenUpdate lockKey(String name) {
         newLockKey = Optional.of(name);
         return this;
@@ -184,8 +171,6 @@
         return this;
     }
 
-=======
->>>>>>> 9775c66b
     public HapiTokenUpdate entityMemo(String memo) {
         this.newMemo = Optional.of(memo);
         return this;
@@ -446,28 +431,25 @@
                                         .build();
                                 b.setMetadata(metadataValue);
                             }
-                            if (autoRenewAccount.isPresent()) {
-                                var autoRenewId = TxnUtils.asId(autoRenewAccount.get(), spec);
-                                b.setAutoRenewAccount(autoRenewId);
-                            }
-                            expiry.ifPresent(t -> b.setExpiry(
-                                    Timestamp.newBuilder().setSeconds(t).build()));
-                            autoRenewPeriod.ifPresent(secs -> b.setAutoRenewPeriod(
-                                    Duration.newBuilder().setSeconds(secs).build()));
-<<<<<<< HEAD
                             newLockKey.ifPresent(
                                     k -> b.setLockKey(spec.registry().getKey(k)));
                             newPartitionKey.ifPresent(
                                     k -> b.setPartitionKey(spec.registry().getKey(k)));
                             newPartitionMoveKey.ifPresent(
                                     k -> b.setPartitionMoveKey(spec.registry().getKey(k)));
-=======
+                            if (autoRenewAccount.isPresent()) {
+                                var autoRenewId = TxnUtils.asId(autoRenewAccount.get(), spec);
+                                b.setAutoRenewAccount(autoRenewId);
+                            }
+                            expiry.ifPresent(t -> b.setExpiry(
+                                    Timestamp.newBuilder().setSeconds(t).build()));
+                            autoRenewPeriod.ifPresent(secs -> b.setAutoRenewPeriod(
+                                    Duration.newBuilder().setSeconds(secs).build()));
                             if (noKeyValidation) {
                                 b.setKeyVerificationMode(TokenKeyValidation.NO_VALIDATION);
                             } else {
                                 b.setKeyVerificationMode(TokenKeyValidation.FULL_VALIDATION);
                             }
->>>>>>> 9775c66b
                             // We often want to use an existing contract to control the keys of various types (supply,
                             // freeze etc.)
                             // of a token, and in this case we need to use a Key{contractID=0.0.X} as the key; so for
@@ -554,14 +536,11 @@
         newKycKey.ifPresent(n -> registry.saveKycKey(token, registry.getKey(n)));
         newFeeScheduleKey.ifPresent(n -> registry.saveFeeScheduleKey(token, registry.getKey(n)));
         newPauseKey.ifPresent(n -> registry.savePauseKey(token, registry.getKey(n)));
-<<<<<<< HEAD
+        newMetadataKey.ifPresent(n -> registry.saveMetadataKey(token, registry.getKey(n)));
+        newMetadata.ifPresent(n -> registry.saveMetadata(token, n));
         newLockKey.ifPresent(n -> registry.saveLockKey(token, registry.getKey(n)));
         newPartitionKey.ifPresent(n -> registry.savePartitionKey(token, registry.getKey(n)));
         newPartitionMoveKey.ifPresent(n -> registry.savePartitionMoveKey(token, registry.getKey(n)));
-=======
-        newMetadataKey.ifPresent(n -> registry.saveMetadataKey(token, registry.getKey(n)));
-        newMetadata.ifPresent(n -> registry.saveMetadata(token, n));
->>>>>>> 9775c66b
     }
 
     @Override
