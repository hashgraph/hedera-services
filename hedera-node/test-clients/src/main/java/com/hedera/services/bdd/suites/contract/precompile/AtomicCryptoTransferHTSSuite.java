--- conflicted
+++ resolved
@@ -90,12 +90,9 @@
 import com.hederahashgraph.api.proto.java.TokenSupplyType;
 import com.hederahashgraph.api.proto.java.TokenType;
 import java.util.List;
-<<<<<<< HEAD
+import java.util.OptionalLong;
 import java.util.concurrent.atomic.AtomicLong;
 import java.util.concurrent.atomic.AtomicReference;
-=======
-import java.util.OptionalLong;
->>>>>>> 06af659d
 import org.apache.logging.log4j.LogManager;
 import org.apache.logging.log4j.Logger;
 import org.junit.jupiter.api.Tag;
@@ -145,20 +142,14 @@
             cryptoTransferForNFTWithFees(),
             cryptoTransferForNonFungibleTokenOnly(),
             cryptoTransferHBarFungibleNft(),
-<<<<<<< HEAD
-            cryptoTransferAllowanceHbarToken(),
-            cryptoTransferAllowanceFungibleToken(),
-            cryptoTransferAllowanceNft(),
             cryptoTransferSpecialAccounts(),
-            blockCryptoTransferForPermittedDelegates()
-=======
+            blockCryptoTransferForPermittedDelegates(),
             cryptoTransferAllowanceToContractHbar(),
             cryptoTransferAllowanceToContractFT(),
             cryptoTransferAllowanceToContractNFT(),
             cryptoTransferAllowanceToContractFromContract(),
             receiverSigRequiredButNotProvided(),
             cryptoTransferSpecialAccounts()
->>>>>>> 06af659d
         });
     }
 
