/*
 * Copyright (C) 2024-2025 Hedera Hashgraph, LLC
 *
 * Licensed under the Apache License, Version 2.0 (the "License");
 * you may not use this file except in compliance with the License.
 * You may obtain a copy of the License at
 *
 *      http://www.apache.org/licenses/LICENSE-2.0
 *
 * Unless required by applicable law or agreed to in writing, software
 * distributed under the License is distributed on an "AS IS" BASIS,
 * WITHOUT WARRANTIES OR CONDITIONS OF ANY KIND, either express or implied.
 * See the License for the specific language governing permissions and
 * limitations under the License.
 */

package com.hedera.services.bdd.junit.support.validators.block;

import static com.hedera.node.app.blocks.impl.BlockImplUtils.combine;
import static com.hedera.node.app.hapi.utils.CommonUtils.noThrowSha384HashOf;
import static com.hedera.node.app.hapi.utils.CommonUtils.sha384DigestOrThrow;
import static com.hedera.services.bdd.junit.hedera.ExternalPath.APPLICATION_PROPERTIES;
import static com.hedera.services.bdd.junit.hedera.ExternalPath.DATA_CONFIG_DIR;
import static com.hedera.services.bdd.junit.hedera.ExternalPath.SAVED_STATES_DIR;
import static com.hedera.services.bdd.junit.hedera.ExternalPath.SWIRLDS_LOG;
import static com.hedera.services.bdd.junit.hedera.NodeSelector.byNodeId;
import static com.hedera.services.bdd.junit.hedera.utils.WorkingDirUtils.STATE_METADATA_FILE;
import static com.hedera.services.bdd.junit.hedera.utils.WorkingDirUtils.workingDirFor;
import static com.hedera.services.bdd.junit.support.validators.block.ChildHashUtils.hashesByName;
import static com.hedera.services.bdd.spec.TargetNetworkType.SUBPROCESS_NETWORK;
import static com.swirlds.platform.system.InitTrigger.GENESIS;
import static java.util.Objects.requireNonNull;
import static org.junit.jupiter.api.Assertions.assertEquals;
import static org.junit.jupiter.api.Assertions.assertNull;
import static org.junit.jupiter.api.Assertions.assertTrue;

import com.hedera.hapi.block.stream.Block;
import com.hedera.hapi.block.stream.BlockItem;
import com.hedera.hapi.block.stream.BlockProof;
import com.hedera.hapi.block.stream.output.MapChangeKey;
import com.hedera.hapi.block.stream.output.MapChangeValue;
import com.hedera.hapi.block.stream.output.QueuePushChange;
import com.hedera.hapi.block.stream.output.SingletonUpdateChange;
import com.hedera.hapi.block.stream.output.StateChanges;
import com.hedera.hapi.node.base.Timestamp;
import com.hedera.hapi.node.base.TokenAssociation;
import com.hedera.hapi.node.state.common.EntityIDPair;
import com.hedera.hapi.node.state.common.EntityNumber;
import com.hedera.hapi.node.state.primitives.ProtoBytes;
import com.hedera.hapi.node.state.primitives.ProtoLong;
import com.hedera.hapi.node.state.primitives.ProtoString;
import com.hedera.node.app.ServicesMain;
import com.hedera.node.app.blocks.BlockStreamManager;
import com.hedera.node.app.blocks.StreamingTreeHasher;
import com.hedera.node.app.blocks.impl.NaiveStreamingTreeHasher;
import com.hedera.node.app.config.BootstrapConfigProviderImpl;
import com.hedera.node.app.info.DiskStartupNetworks;
import com.hedera.node.config.data.VersionConfig;
import com.hedera.pbj.runtime.io.buffer.Bytes;
import com.hedera.services.bdd.junit.hedera.subprocess.SubProcessNetwork;
import com.hedera.services.bdd.junit.support.BlockStreamAccess;
import com.hedera.services.bdd.junit.support.BlockStreamValidator;
import com.hedera.services.bdd.spec.HapiSpec;
import com.swirlds.common.crypto.Hash;
import com.swirlds.common.merkle.crypto.MerkleCryptoFactory;
import com.swirlds.common.merkle.crypto.MerkleCryptography;
import com.swirlds.common.merkle.utility.MerkleTreeVisualizer;
import com.swirlds.common.metrics.noop.NoOpMetrics;
import com.swirlds.platform.config.legacy.LegacyConfigPropertiesLoader;
import com.swirlds.platform.crypto.CryptoStatic;
import com.swirlds.platform.state.PlatformMerkleStateRoot;
import com.swirlds.platform.system.address.AddressBook;
import com.swirlds.state.lifecycle.Service;
import com.swirlds.state.merkle.MerkleStateRoot;
import com.swirlds.state.spi.CommittableWritableStates;
import edu.umd.cs.findbugs.annotations.NonNull;
import edu.umd.cs.findbugs.annotations.Nullable;
import java.io.IOException;
import java.io.UncheckedIOException;
import java.nio.ByteBuffer;
import java.nio.file.Files;
import java.nio.file.Path;
import java.nio.file.Paths;
import java.util.HashSet;
import java.util.List;
import java.util.Map;
import java.util.Set;
import java.util.SplittableRandom;
import java.util.TreeMap;
import java.util.regex.Pattern;
import org.apache.logging.log4j.LogManager;
import org.apache.logging.log4j.Logger;
import org.junit.jupiter.api.Assertions;

/**
 * A validator that asserts the state changes in the block stream, when applied directly to a {@link MerkleStateRoot}
 * initialized with the genesis {@link Service} schemas, result in the given root hash.
 */
public class StateChangesValidator implements BlockStreamValidator {
    private static final Logger logger = LogManager.getLogger(StateChangesValidator.class);
    private static final SplittableRandom RANDOM = new SplittableRandom(System.currentTimeMillis());
    private static final MerkleCryptography CRYPTO = MerkleCryptoFactory.getInstance();

    private static final int HASH_SIZE = 48;
    private static final int VISUALIZATION_HASH_DEPTH = 5;
    /**
     * The probability that the validator will verify an intermediate block proof; we always verify the first and last.
     */
    private static final double PROOF_VERIFICATION_PROB = 0.05;

    private static final Pattern NUMBER_PATTERN = Pattern.compile("\\d+");
    private static final Pattern CHILD_STATE_PATTERN = Pattern.compile("\\s+\\d+ \\w+\\s+(\\S+)\\s+.+\\s+(.+)");

    private final Hash genesisStateHash;
    private final Path pathToNode0SwirldsLog;
    private final Bytes expectedRootHash;
    private final Set<String> servicesWritten = new HashSet<>();
    private final StateChangesSummary stateChangesSummary = new StateChangesSummary(new TreeMap<>());

    private PlatformMerkleStateRoot state;

    public static void main(String[] args) {
        final var node0Dir = Paths.get("hedera-node/test-clients")
                .resolve(workingDirFor(0, "hapi"))
                .toAbsolutePath()
                .normalize();
        final var validator = new StateChangesValidator(
                Bytes.fromHex(
                        "912d5cf1478f1585f0d23ff8c7ecb05860b8a6c8c1f1d1ffe91d0fa45b642a98d54487d41f5966721a613ca646b28652"),
                node0Dir.resolve("output/swirlds.log"),
                node0Dir.resolve("config.txt"),
                node0Dir.resolve("data/config/application.properties"),
                node0Dir.resolve("data/config"));
        final var blocks =
                BlockStreamAccess.BLOCK_STREAM_ACCESS.readBlocks(node0Dir.resolve("data/blockStreams/block-0.0.3"));
        validator.validateBlocks(blocks);
    }

    public static final Factory FACTORY = new Factory() {
        @NonNull
        @Override
        public BlockStreamValidator create(@NonNull final HapiSpec spec) {
            return newValidatorFor(spec);
        }

        @Override
        public boolean appliesTo(@NonNull HapiSpec spec) {
            // Embedded networks don't have saved states or a Merkle tree to validate hashes against
            return spec.targetNetworkOrThrow().type() == SUBPROCESS_NETWORK;
        }
    };

    /**
     * Constructs a validator that will assert the state changes in the block stream are consistent with the
     * root hash found in the latest saved state directory from a node targeted by the given spec.
     *
     * @param spec the spec
     * @return the validator
     */
    public static StateChangesValidator newValidatorFor(@NonNull final HapiSpec spec) {
        requireNonNull(spec);
        final var latestStateDir = findMaybeLatestSavedStateFor(spec);
        if (latestStateDir == null) {
            throw new AssertionError("No saved state directory found");
        }
        final var rootHash = findRootHashFrom(latestStateDir.resolve(STATE_METADATA_FILE));
        if (rootHash == null) {
            throw new AssertionError("No root hash found in state metadata file");
        }
        if (!(spec.targetNetworkOrThrow() instanceof SubProcessNetwork subProcessNetwork)) {
            throw new IllegalArgumentException("Cannot validate state changes for an embedded network");
        }
        try {
            final var node0 = subProcessNetwork.getRequiredNode(byNodeId(0));
            final var genesisConfigTxt = node0.metadata().workingDirOrThrow().resolve("genesis-config.txt");
            Files.writeString(genesisConfigTxt, subProcessNetwork.genesisConfigTxt());
            return new StateChangesValidator(
                    rootHash,
                    node0.getExternalPath(SWIRLDS_LOG),
                    genesisConfigTxt,
                    node0.getExternalPath(APPLICATION_PROPERTIES),
                    node0.getExternalPath(DATA_CONFIG_DIR));
        } catch (IOException e) {
            throw new UncheckedIOException(e);
        }
    }

    public StateChangesValidator(
            @NonNull final Bytes expectedRootHash,
            @NonNull final Path pathToNode0SwirldsLog,
            @NonNull final Path pathToAddressBook,
            @NonNull final Path pathToOverrideProperties,
            @NonNull final Path pathToUpgradeSysFilesLoc) {
        this.expectedRootHash = requireNonNull(expectedRootHash);
        this.pathToNode0SwirldsLog = requireNonNull(pathToNode0SwirldsLog);

        System.setProperty(
                "hedera.app.properties.path",
                pathToOverrideProperties.toAbsolutePath().toString());
        System.setProperty(
                "networkAdmin.upgradeSysFilesLoc",
                pathToUpgradeSysFilesLoc.toAbsolutePath().toString());
        unarchiveGenesisNetworkJson(pathToUpgradeSysFilesLoc);
        final var bootstrapConfig = new BootstrapConfigProviderImpl().getConfiguration();
        final var versionConfig = bootstrapConfig.getConfigData(VersionConfig.class);
        final var servicesVersion = versionConfig.servicesVersion();
        final var addressBook = loadLegacyBookWithGeneratedCerts(pathToAddressBook);
        final var metrics = new NoOpMetrics();
        final var hedera = ServicesMain.newHedera(metrics);
        this.state = hedera.newMerkleStateRoot();
        final var platformConfig = ServicesMain.buildPlatformConfig();
        hedera.initializeConfigProvider(GENESIS);
        hedera.initializeStatesApi(
                state, GENESIS, DiskStartupNetworks.fromLegacyAddressBook(addressBook), platformConfig, addressBook);
        final var stateToBeCopied = state;
        state = state.copy();
        // get the state hash before applying the state changes from current block
        this.genesisStateHash = CRYPTO.digestTreeSync(stateToBeCopied);

        logger.info("Registered all Service and migrated state definitions to version {}", servicesVersion);
    }

    @Override
    public void validateBlocks(@NonNull final List<Block> blocks) {
        logger.info("Beginning validation of expected root hash {}", expectedRootHash);
        var previousBlockHash = BlockStreamManager.ZERO_BLOCK_HASH;
        var startOfStateHash = requireNonNull(genesisStateHash).getBytes();

        final int n = blocks.size();
        for (int i = 0; i < n; i++) {
            final var block = blocks.get(i);
            final var shouldVerifyProof = i == 0 || i == n - 1 || RANDOM.nextDouble() < PROOF_VERIFICATION_PROB;
            if (i != 0 && shouldVerifyProof) {
                final var stateToBeCopied = state;
                this.state = stateToBeCopied.copy();
                startOfStateHash = CRYPTO.digestTreeSync(stateToBeCopied).getBytes();
            }
            final StreamingTreeHasher inputTreeHasher = new NaiveStreamingTreeHasher();
            final StreamingTreeHasher outputTreeHasher = new NaiveStreamingTreeHasher();
            Timestamp expectedFirstUserTxnTime = null;
            boolean firstUserTxnSeen = false;
            for (final var item : block.items()) {
                if (item.hasBlockHeader()) {
                    if (i == 0) {
                        assertEquals(0, item.blockHeaderOrThrow().number(), "Genesis block number should be 0");
                    }
                    expectedFirstUserTxnTime = item.blockHeaderOrThrow().firstTransactionConsensusTime();
                } else if (item.hasTransactionResult() && !firstUserTxnSeen) {
                    final var result = item.transactionResultOrThrow();
                    assertEquals(expectedFirstUserTxnTime, result.consensusTimestampOrThrow());
                    firstUserTxnSeen = true;
                }
                servicesWritten.clear();
                if (shouldVerifyProof) {
                    hashInputOutputTree(item, inputTreeHasher, outputTreeHasher);
                }
                if (item.hasStateChanges()) {
                    applyStateChanges(item.stateChangesOrThrow());
                }
                servicesWritten.forEach(name -> ((CommittableWritableStates) state.getWritableStates(name)).commit());
            }
            if (!firstUserTxnSeen) {
                assertNull(expectedFirstUserTxnTime, "Block had no user transactions");
            }
            final var lastBlockItem = block.items().getLast();
            assertTrue(lastBlockItem.hasBlockProof());
            final var blockProof = lastBlockItem.blockProofOrThrow();
            assertEquals(
                    previousBlockHash,
                    blockProof.previousBlockRootHash(),
                    "Previous block hash mismatch for block " + blockProof.block());

            if (shouldVerifyProof) {
                final var expectedBlockHash =
                        computeBlockHash(startOfStateHash, previousBlockHash, inputTreeHasher, outputTreeHasher);
                validateBlockProof(blockProof, expectedBlockHash);
                previousBlockHash = expectedBlockHash;
            } else {
                previousBlockHash = i < n - 1
                        ? blocks.get(i + 1)
                                .items()
                                .getFirst()
                                .blockHeaderOrThrow()
                                .previousBlockHash()
                        : Bytes.EMPTY;
            }
        }
        logger.info("Summary of changes by service:\n{}", stateChangesSummary);
        CRYPTO.digestTreeSync(state);
        final var rootHash = requireNonNull(state.getHash()).getBytes();
        if (!expectedRootHash.equals(rootHash)) {
            final var expectedHashes = getMaybeLastHashMnemonics(pathToNode0SwirldsLog);
            if (expectedHashes == null) {
                throw new AssertionError("No expected hashes found in " + pathToNode0SwirldsLog);
            }
            final var actualHashes = hashesFor(state);
            final var errorMsg = new StringBuilder("Hashes did not match for the following states,");
            expectedHashes.forEach((stateName, expectedHash) -> {
                final var actualHash = actualHashes.get(stateName);
                if (!expectedHash.equals(actualHash)) {
                    errorMsg.append("\n    * ")
                            .append(stateName)
                            .append(" - expected ")
                            .append(expectedHash)
                            .append(", was ")
                            .append(actualHash);
                }
            });
            Assertions.fail(errorMsg.toString());
        }
    }

    private void hashInputOutputTree(
            final BlockItem item,
            final StreamingTreeHasher inputTreeHasher,
            final StreamingTreeHasher outputTreeHasher) {
        final var itemSerialized = BlockItem.PROTOBUF.toBytes(item);
        final var digest = sha384DigestOrThrow();
        switch (item.item().kind()) {
            case EVENT_HEADER, EVENT_TRANSACTION, ROUND_HEADER -> inputTreeHasher.addLeaf(
                    ByteBuffer.wrap(digest.digest(itemSerialized.toByteArray())));
            case TRANSACTION_RESULT, TRANSACTION_OUTPUT, STATE_CHANGES, BLOCK_HEADER -> outputTreeHasher.addLeaf(
                    ByteBuffer.wrap(digest.digest(itemSerialized.toByteArray())));
            default -> {
                // Other items are not part of the input/output trees
            }
        }
    }

    private Bytes computeBlockHash(
            final Bytes startOfBlockStateHash,
            final Bytes previousBlockHash,
            final StreamingTreeHasher inputTreeHasher,
            final StreamingTreeHasher outputTreeHasher) {
        final var inputTreeHash = inputTreeHasher.rootHash().join();
        final var outputTreeHash = outputTreeHasher.rootHash().join();

        final var leftHash = combine(previousBlockHash, inputTreeHash);
        final var rightHash = combine(outputTreeHash, startOfBlockStateHash);
        return combine(leftHash, rightHash);
    }

    private void validateBlockProof(@NonNull final BlockProof proof, @NonNull final Bytes blockHash) {
        var provenHash = blockHash;
        final var siblingHashes = proof.siblingHashes();
        if (!siblingHashes.isEmpty()) {
            for (final var siblingHash : siblingHashes) {
                // Our indirect proofs always provide right sibling hashes
                provenHash = combine(provenHash, siblingHash.siblingHash());
            }
        }
        final var expectedSignature = Bytes.wrap(noThrowSha384HashOf(provenHash.toByteArray()));
        assertEquals(expectedSignature, proof.blockSignature(), "Signature mismatch for " + proof);
    }

    private Map<String, String> hashesFor(@NonNull final MerkleStateRoot state) {
        final var sb = new StringBuilder();
        new MerkleTreeVisualizer(state).setDepth(VISUALIZATION_HASH_DEPTH).render(sb);
        logger.info("Replayed hashes:\n{}", sb);
        return hashesByName(sb.toString());
    }

    private void applyStateChanges(@NonNull final StateChanges stateChanges) {
        for (final var stateChange : stateChanges.stateChanges()) {
            final var stateName = BlockStreamUtils.stateNameOf(stateChange.stateId());
            final var delimIndex = stateName.indexOf('.');
            if (delimIndex == -1) {
                Assertions.fail("State name '" + stateName + "' is not in the correct format");
            }
            final var serviceName = stateName.substring(0, delimIndex);
            final var writableStates = state.getWritableStates(serviceName);
            servicesWritten.add(serviceName);
            final var stateKey = stateName.substring(delimIndex + 1);
            switch (stateChange.changeOperation().kind()) {
                case UNSET -> throw new IllegalStateException("Change operation is not set");
                case STATE_ADD, STATE_REMOVE -> {
                    // No-op
                }
                case SINGLETON_UPDATE -> {
                    final var singletonState = writableStates.getSingleton(stateKey);
                    singletonState.put(singletonPutFor(stateChange.singletonUpdateOrThrow()));
                    stateChangesSummary.countSingletonPut(serviceName, stateKey);
                }
                case MAP_UPDATE -> {
                    final var mapState = writableStates.get(stateKey);
                    mapState.put(
                            mapKeyFor(stateChange.mapUpdateOrThrow().keyOrThrow()),
                            mapValueFor(stateChange.mapUpdateOrThrow().valueOrThrow()));
                    stateChangesSummary.countMapUpdate(serviceName, stateKey);
                }
                case MAP_DELETE -> {
                    final var mapState = writableStates.get(stateKey);
                    mapState.remove(mapKeyFor(stateChange.mapDeleteOrThrow().keyOrThrow()));
                    stateChangesSummary.countMapDelete(serviceName, stateKey);
                }
                case QUEUE_PUSH -> {
                    final var queueState = writableStates.getQueue(stateKey);
                    queueState.add(queuePushFor(stateChange.queuePushOrThrow()));
                    stateChangesSummary.countQueuePush(serviceName, stateKey);
                }
                case QUEUE_POP -> {
                    final var queueState = writableStates.getQueue(stateKey);
                    queueState.poll();
                    stateChangesSummary.countQueuePop(serviceName, stateKey);
                }
            }
        }
    }

    /**
     * If the given path does not contain the genesis network JSON, recovers it from the archive directory.
     * @param path the path to the network directory
     * @throws IllegalStateException if the genesis network JSON cannot be found
     * @throws UncheckedIOException if an I/O error occurs
     */
    private void unarchiveGenesisNetworkJson(@NonNull final Path path) {
        final var desiredPath = path.resolve(DiskStartupNetworks.GENESIS_NETWORK_JSON);
        if (!desiredPath.toFile().exists()) {
            final var archivedPath =
                    path.resolve(DiskStartupNetworks.ARCHIVE).resolve(DiskStartupNetworks.GENESIS_NETWORK_JSON);
            if (!archivedPath.toFile().exists()) {
                throw new IllegalStateException("No archived genesis network JSON found at " + archivedPath);
            }
            try {
                Files.move(archivedPath, desiredPath);
            } catch (IOException e) {
                throw new UncheckedIOException(e);
            }
        }
    }

    private record ServiceChangesSummary(
            Map<String, Long> singletonPuts,
            Map<String, Long> mapUpdates,
            Map<String, Long> mapDeletes,
            Map<String, Long> queuePushes,
            Map<String, Long> queuePops) {
        private static final String PREFIX = "    * ";

        public static ServiceChangesSummary newSummary(@NonNull final String serviceName) {
            return new ServiceChangesSummary(
                    new TreeMap<>(), new TreeMap<>(), new TreeMap<>(), new TreeMap<>(), new TreeMap<>());
        }

        @Override
        public String toString() {
            final var sb = new StringBuilder();
            singletonPuts.forEach((stateKey, count) -> sb.append(PREFIX)
                    .append(stateKey)
                    .append(" singleton put ")
                    .append(count)
                    .append(" times")
                    .append('\n'));
            mapUpdates.forEach((stateKey, count) -> sb.append(PREFIX)
                    .append(stateKey)
                    .append(" map updated ")
                    .append(count)
                    .append(" times, deleted ")
                    .append(mapDeletes.getOrDefault(stateKey, 0L))
                    .append(" times")
                    .append('\n'));
            queuePushes.forEach((stateKey, count) -> sb.append(PREFIX)
                    .append(stateKey)
                    .append(" queue pushed ")
                    .append(count)
                    .append(" times, popped ")
                    .append(queuePops.getOrDefault(stateKey, 0L))
                    .append(" times")
                    .append('\n'));
            return sb.toString();
        }
    }

    private record StateChangesSummary(Map<String, ServiceChangesSummary> serviceChanges) {
        @Override
        public String toString() {
            final var sb = new StringBuilder();
            serviceChanges.forEach((serviceName, summary) -> {
                sb.append("- ").append(serviceName).append(" -\n").append(summary);
            });
            return sb.toString();
        }

        public void countSingletonPut(String serviceName, String stateKey) {
            serviceChanges
                    .computeIfAbsent(serviceName, ServiceChangesSummary::newSummary)
                    .singletonPuts()
                    .merge(stateKey, 1L, Long::sum);
        }

        public void countMapUpdate(String serviceName, String stateKey) {
            serviceChanges
                    .computeIfAbsent(serviceName, ServiceChangesSummary::newSummary)
                    .mapUpdates()
                    .merge(stateKey, 1L, Long::sum);
        }

        public void countMapDelete(String serviceName, String stateKey) {
            serviceChanges
                    .computeIfAbsent(serviceName, ServiceChangesSummary::newSummary)
                    .mapDeletes()
                    .merge(stateKey, 1L, Long::sum);
        }

        public void countQueuePush(String serviceName, String stateKey) {
            serviceChanges
                    .computeIfAbsent(serviceName, ServiceChangesSummary::newSummary)
                    .queuePushes()
                    .merge(stateKey, 1L, Long::sum);
        }

        public void countQueuePop(String serviceName, String stateKey) {
            serviceChanges
                    .computeIfAbsent(serviceName, ServiceChangesSummary::newSummary)
                    .queuePops()
                    .merge(stateKey, 1L, Long::sum);
        }
    }

    private static @Nullable Bytes findRootHashFrom(@NonNull final Path stateMetadataPath) {
        try (final var lines = Files.lines(stateMetadataPath)) {
            return lines.filter(line -> line.startsWith("HASH:"))
                    .map(line -> line.substring(line.length() - 2 * HASH_SIZE))
                    .map(Bytes::fromHex)
                    .findFirst()
                    .orElse(null);
        } catch (IOException e) {
            logger.error("Failed to read state metadata file {}", stateMetadataPath, e);
            return null;
        }
    }

    private static @Nullable Path findMaybeLatestSavedStateFor(@NonNull final HapiSpec spec) {
        final var savedStateDirs = spec.getNetworkNodes().stream()
                .map(node -> node.getExternalPath(SAVED_STATES_DIR))
                .map(Path::toAbsolutePath)
                .toList();
        for (final var savedStatesDir : savedStateDirs) {
            try {
                final var latestRoundPath = findLargestNumberDirectory(savedStatesDir);
                if (latestRoundPath != null) {
                    return latestRoundPath;
                }
            } catch (IOException e) {
                logger.error("Failed to find the latest saved state directory in {}", savedStatesDir, e);
            }
        }
        return null;
    }

    private static @Nullable Path findLargestNumberDirectory(@NonNull final Path savedStatesDir) throws IOException {
        long latestRound = -1;
        Path latestRoundPath = null;
        try (final var stream = Files.newDirectoryStream(savedStatesDir, StateChangesValidator::isNumberDirectory)) {
            for (final var numberDirectory : stream) {
                final var round = Long.parseLong(numberDirectory.getFileName().toString());
                if (round > latestRound) {
                    latestRound = round;
                    latestRoundPath = numberDirectory;
                }
            }
        }
        return latestRoundPath;
    }

    private static boolean isNumberDirectory(@NonNull final Path path) {
        return path.toFile().isDirectory()
                && NUMBER_PATTERN.matcher(path.getFileName().toString()).matches();
    }

    private static @Nullable Map<String, String> getMaybeLastHashMnemonics(final Path path) {
        StringBuilder sb = null;
        boolean sawAllChildHashes = false;
        try {
            final var lines = Files.readAllLines(path);
            for (final var line : lines) {
                if (line.startsWith("(root)")) {
                    sb = new StringBuilder();
                    sawAllChildHashes = false;
                } else if (sb != null) {
                    final var childStateMatcher = CHILD_STATE_PATTERN.matcher(line);
                    sawAllChildHashes |= !childStateMatcher.matches();
                    if (!sawAllChildHashes) {
                        sb.append(line).append('\n');
                    }
                }
            }
        } catch (IOException e) {
            logger.error("Could not read hashes from {}", path, e);
            return null;
        }
        logger.info("Read hashes:\n{}", sb);
        return sb == null ? null : hashesByName(sb.toString());
    }

    private static Object singletonPutFor(@NonNull final SingletonUpdateChange singletonUpdateChange) {
        return switch (singletonUpdateChange.newValue().kind()) {
            case UNSET -> throw new IllegalStateException("Singleton update value is not set");
            case BLOCK_INFO_VALUE -> singletonUpdateChange.blockInfoValueOrThrow();
            case CONGESTION_LEVEL_STARTS_VALUE -> singletonUpdateChange.congestionLevelStartsValueOrThrow();
            case ENTITY_NUMBER_VALUE -> new EntityNumber(singletonUpdateChange.entityNumberValueOrThrow());
            case EXCHANGE_RATE_SET_VALUE -> singletonUpdateChange.exchangeRateSetValueOrThrow();
            case NETWORK_STAKING_REWARDS_VALUE -> singletonUpdateChange.networkStakingRewardsValueOrThrow();
            case BYTES_VALUE -> new ProtoBytes(singletonUpdateChange.bytesValueOrThrow());
            case STRING_VALUE -> new ProtoString(singletonUpdateChange.stringValueOrThrow());
            case RUNNING_HASHES_VALUE -> singletonUpdateChange.runningHashesValueOrThrow();
            case THROTTLE_USAGE_SNAPSHOTS_VALUE -> singletonUpdateChange.throttleUsageSnapshotsValueOrThrow();
            case TIMESTAMP_VALUE -> singletonUpdateChange.timestampValueOrThrow();
            case BLOCK_STREAM_INFO_VALUE -> singletonUpdateChange.blockStreamInfoValueOrThrow();
            case PLATFORM_STATE_VALUE -> singletonUpdateChange.platformStateValueOrThrow();
            case ROSTER_STATE_VALUE -> singletonUpdateChange.rosterStateValueOrThrow();
            case HINTS_CONSTRUCTION_VALUE -> singletonUpdateChange.hintsConstructionValueOrThrow();
            case ENTITY_COUNTS_VALUE -> singletonUpdateChange.entityCountsValueOrThrow();
<<<<<<< HEAD
            case HISTORY_PROOF_CONSTRUCTION_VALUE -> singletonUpdateChange.historyProofConstructionValueOrThrow();
=======
>>>>>>> c5e7dc19
        };
    }

    private static Object queuePushFor(@NonNull final QueuePushChange queuePushChange) {
        return switch (queuePushChange.value().kind()) {
            case UNSET, PROTO_STRING_ELEMENT -> throw new IllegalStateException("Queue push value is not supported");
            case PROTO_BYTES_ELEMENT -> new ProtoBytes(queuePushChange.protoBytesElementOrThrow());
            case TRANSACTION_RECEIPT_ENTRIES_ELEMENT -> queuePushChange.transactionReceiptEntriesElementOrThrow();
        };
    }

    private static Object mapKeyFor(@NonNull final MapChangeKey mapChangeKey) {
        return switch (mapChangeKey.keyChoice().kind()) {
            case UNSET -> throw new IllegalStateException("Key choice is not set for " + mapChangeKey);
            case ACCOUNT_ID_KEY -> mapChangeKey.accountIdKeyOrThrow();
            case TOKEN_RELATIONSHIP_KEY -> pairFrom(mapChangeKey.tokenRelationshipKeyOrThrow());
            case ENTITY_NUMBER_KEY -> new EntityNumber(mapChangeKey.entityNumberKeyOrThrow());
            case FILE_ID_KEY -> mapChangeKey.fileIdKeyOrThrow();
            case NFT_ID_KEY -> mapChangeKey.nftIdKeyOrThrow();
            case PROTO_BYTES_KEY -> new ProtoBytes(mapChangeKey.protoBytesKeyOrThrow());
            case PROTO_LONG_KEY -> new ProtoLong(mapChangeKey.protoLongKeyOrThrow());
            case PROTO_STRING_KEY -> new ProtoString(mapChangeKey.protoStringKeyOrThrow());
            case SCHEDULE_ID_KEY -> mapChangeKey.scheduleIdKeyOrThrow();
            case SLOT_KEY_KEY -> mapChangeKey.slotKeyKeyOrThrow();
            case TOKEN_ID_KEY -> mapChangeKey.tokenIdKeyOrThrow();
            case TOPIC_ID_KEY -> mapChangeKey.topicIdKeyOrThrow();
            case CONTRACT_ID_KEY -> mapChangeKey.contractIdKeyOrThrow();
            case PENDING_AIRDROP_ID_KEY -> mapChangeKey.pendingAirdropIdKeyOrThrow();
            case TIMESTAMP_SECONDS_KEY -> mapChangeKey.timestampSecondsKeyOrThrow();
            case SCHEDULED_ORDER_KEY -> mapChangeKey.scheduledOrderKeyOrThrow();
            case TSS_MESSAGE_MAP_KEY -> mapChangeKey.tssMessageMapKeyOrThrow();
            case TSS_VOTE_MAP_KEY -> mapChangeKey.tssVoteMapKeyOrThrow();
            case HINTS_PARTY_ID_KEY -> mapChangeKey.hintsPartyIdKeyOrThrow();
            case PREPROCESSING_VOTE_ID_KEY -> mapChangeKey.preprocessingVoteIdKeyOrThrow();
            case NODE_ID_KEY -> mapChangeKey.nodeIdKeyOrThrow();
            case CONSTRUCTION_NODE_ID_KEY -> mapChangeKey.constructionNodeIdKeyOrThrow();
        };
    }

    private static Object mapValueFor(@NonNull final MapChangeValue mapChangeValue) {
        return switch (mapChangeValue.valueChoice().kind()) {
            case UNSET -> throw new IllegalStateException("Value choice is not set for " + mapChangeValue);
            case ACCOUNT_VALUE -> mapChangeValue.accountValueOrThrow();
            case ACCOUNT_ID_VALUE -> mapChangeValue.accountIdValueOrThrow();
            case BYTECODE_VALUE -> mapChangeValue.bytecodeValueOrThrow();
            case FILE_VALUE -> mapChangeValue.fileValueOrThrow();
            case NFT_VALUE -> mapChangeValue.nftValueOrThrow();
            case PROTO_STRING_VALUE -> new ProtoString(mapChangeValue.protoStringValueOrThrow());
            case SCHEDULE_VALUE -> mapChangeValue.scheduleValueOrThrow();
            case SCHEDULE_ID_VALUE -> mapChangeValue.scheduleIdValueOrThrow();
            case SCHEDULE_LIST_VALUE -> mapChangeValue.scheduleListValueOrThrow();
            case SLOT_VALUE_VALUE -> mapChangeValue.slotValueValueOrThrow();
            case STAKING_NODE_INFO_VALUE -> mapChangeValue.stakingNodeInfoValueOrThrow();
            case TOKEN_VALUE -> mapChangeValue.tokenValueOrThrow();
            case TOKEN_RELATION_VALUE -> mapChangeValue.tokenRelationValueOrThrow();
            case TOPIC_VALUE -> mapChangeValue.topicValueOrThrow();
            case NODE_VALUE -> mapChangeValue.nodeValueOrThrow();
            case ACCOUNT_PENDING_AIRDROP_VALUE -> mapChangeValue.accountPendingAirdropValueOrThrow();
            case ROSTER_VALUE -> mapChangeValue.rosterValueOrThrow();
            case SCHEDULED_COUNTS_VALUE -> mapChangeValue.scheduledCountsValueOrThrow();
            case THROTTLE_USAGE_SNAPSHOTS_VALUE -> mapChangeValue.throttleUsageSnapshotsValue();
            case TSS_ENCRYPTION_KEYS_VALUE -> mapChangeValue.tssEncryptionKeysValue();
            case TSS_MESSAGE_VALUE -> mapChangeValue.tssMessageValueOrThrow();
            case TSS_VOTE_VALUE -> mapChangeValue.tssVoteValueOrThrow();
            case HINTS_KEY_SET_VALUE -> mapChangeValue.hintsKeySetValueOrThrow();
            case PREPROCESSING_VOTE_VALUE -> mapChangeValue.preprocessingVoteValueOrThrow();
        };
    }

    private static EntityIDPair pairFrom(@NonNull final TokenAssociation tokenAssociation) {
        return new EntityIDPair(tokenAssociation.accountId(), tokenAssociation.tokenId());
    }

    /**
     * Load the address book from the given path, using {@link CryptoStatic#generateKeysAndCerts(AddressBook)}
     * to set its gossip certificates to the same certificates used by nodes in a test network.
     * @param path the path to the address book file
     * @return the loaded address book
     */
    private static AddressBook loadLegacyBookWithGeneratedCerts(@NonNull final Path path) {
        requireNonNull(path);
        final var configFile = LegacyConfigPropertiesLoader.loadConfigFile(path.toAbsolutePath());
        try {
            final var addressBook = configFile.getAddressBook();
            CryptoStatic.generateKeysAndCerts(addressBook);
            return addressBook;
        } catch (Exception e) {
            throw new RuntimeException("Error generating keys and certs", e);
        }
    }
}<|MERGE_RESOLUTION|>--- conflicted
+++ resolved
@@ -611,10 +611,7 @@
             case ROSTER_STATE_VALUE -> singletonUpdateChange.rosterStateValueOrThrow();
             case HINTS_CONSTRUCTION_VALUE -> singletonUpdateChange.hintsConstructionValueOrThrow();
             case ENTITY_COUNTS_VALUE -> singletonUpdateChange.entityCountsValueOrThrow();
-<<<<<<< HEAD
             case HISTORY_PROOF_CONSTRUCTION_VALUE -> singletonUpdateChange.historyProofConstructionValueOrThrow();
-=======
->>>>>>> c5e7dc19
         };
     }
 
