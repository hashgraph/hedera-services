--- conflicted
+++ resolved
@@ -53,21 +53,12 @@
 import com.hedera.node.app.blocks.impl.NaiveStreamingTreeHasher;
 import com.hedera.node.app.config.BootstrapConfigProviderImpl;
 import com.hedera.node.app.info.DiskStartupNetworks;
-<<<<<<< HEAD
-import com.hedera.node.app.version.ServicesSoftwareVersion;
-import com.hedera.node.config.data.HederaConfig;
-=======
->>>>>>> 7f75a4d0
 import com.hedera.node.config.data.VersionConfig;
 import com.hedera.pbj.runtime.io.buffer.Bytes;
 import com.hedera.services.bdd.junit.hedera.subprocess.SubProcessNetwork;
 import com.hedera.services.bdd.junit.support.BlockStreamAccess;
 import com.hedera.services.bdd.junit.support.BlockStreamValidator;
 import com.hedera.services.bdd.spec.HapiSpec;
-<<<<<<< HEAD
-import com.swirlds.common.config.StateCommonConfig;
-=======
->>>>>>> 7f75a4d0
 import com.swirlds.common.crypto.Hash;
 import com.swirlds.common.merkle.crypto.MerkleCryptoFactory;
 import com.swirlds.common.merkle.crypto.MerkleCryptography;
@@ -214,32 +205,14 @@
         final var metrics = new NoOpMetrics();
         final var hedera = ServicesMain.newHedera(NodeId.of(0L), metrics);
         this.state = (PlatformMerkleStateRoot) hedera.newMerkleStateRoot();
-<<<<<<< HEAD
-        final Configuration platformConfig = ConfigurationBuilder.create()
-                .withConfigDataType(MetricsConfig.class)
-                .withConfigDataType(TransactionConfig.class)
-                .withConfigDataType(CryptoConfig.class)
-                .withConfigDataType(BasicConfig.class)
-                .withConfigDataType(VirtualMapConfig.class)
-                .withConfigDataType(MerkleDbConfig.class)
-                .withConfigDataType(TemporaryFileConfig.class)
-                .withConfigDataType(StateCommonConfig.class)
-                .build();
-=======
         final var platformConfig = ServicesMain.buildPlatformConfig();
->>>>>>> 7f75a4d0
         hedera.initializeStatesApi(
                 state,
                 metrics,
                 InitTrigger.GENESIS,
                 DiskStartupNetworks.fromLegacyAddressBook(addressBook),
-<<<<<<< HEAD
-                platformConfig);
-        initGenesisPlatformState(platformConfig, this.state.getWritablePlatformState(), addressBook, currentVersion);
-=======
                 platformConfig,
                 addressBook);
->>>>>>> 7f75a4d0
         final var stateToBeCopied = state;
         state = state.copy();
         // get the state hash before applying the state changes from current block
