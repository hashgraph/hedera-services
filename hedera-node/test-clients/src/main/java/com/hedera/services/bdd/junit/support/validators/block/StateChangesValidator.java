/*
 * Copyright (C) 2024 Hedera Hashgraph, LLC
 *
 * Licensed under the Apache License, Version 2.0 (the "License");
 * you may not use this file except in compliance with the License.
 * You may obtain a copy of the License at
 *
 *      http://www.apache.org/licenses/LICENSE-2.0
 *
 * Unless required by applicable law or agreed to in writing, software
 * distributed under the License is distributed on an "AS IS" BASIS,
 * WITHOUT WARRANTIES OR CONDITIONS OF ANY KIND, either express or implied.
 * See the License for the specific language governing permissions and
 * limitations under the License.
 */

package com.hedera.services.bdd.junit.support.validators.block;

import static com.hedera.node.app.info.UnavailableNetworkInfo.UNAVAILABLE_NETWORK_INFO;
import static com.hedera.node.app.workflows.handle.metric.UnavailableMetrics.UNAVAILABLE_METRICS;
import static com.hedera.services.bdd.junit.hedera.ExternalPath.SAVED_STATES_DIR;
import static com.hedera.services.bdd.junit.hedera.ExternalPath.SWIRLDS_LOG;
import static com.hedera.services.bdd.junit.hedera.NodeSelector.byNodeId;
import static com.hedera.services.bdd.junit.hedera.utils.WorkingDirUtils.STATE_METADATA_FILE;
import static com.hedera.services.bdd.junit.hedera.utils.WorkingDirUtils.loadAddressBookWithDeterministicCerts;
import static com.hedera.services.bdd.spec.TargetNetworkType.SUBPROCESS_NETWORK;
import static com.swirlds.platform.state.service.PlatformStateService.PLATFORM_STATE_SERVICE;
import static java.util.Objects.requireNonNull;

import com.hedera.hapi.block.stream.Block;
import com.hedera.hapi.block.stream.output.MapChangeKey;
import com.hedera.hapi.block.stream.output.MapChangeValue;
import com.hedera.hapi.block.stream.output.QueuePushChange;
import com.hedera.hapi.block.stream.output.SingletonUpdateChange;
import com.hedera.hapi.block.stream.output.StateChanges;
import com.hedera.hapi.node.base.Key;
import com.hedera.hapi.node.base.SemanticVersion;
import com.hedera.hapi.node.base.SignatureMap;
import com.hedera.hapi.node.base.Timestamp;
import com.hedera.hapi.node.base.TokenAssociation;
import com.hedera.hapi.node.state.common.EntityIDPair;
import com.hedera.hapi.node.state.common.EntityNumber;
import com.hedera.hapi.node.state.primitives.ProtoBytes;
import com.hedera.hapi.node.state.primitives.ProtoLong;
import com.hedera.hapi.node.state.primitives.ProtoString;
import com.hedera.node.app.blocks.BlockStreamService;
import com.hedera.node.app.config.BootstrapConfigProviderImpl;
import com.hedera.node.app.config.ConfigProviderImpl;
import com.hedera.node.app.fees.FeeService;
import com.hedera.node.app.ids.EntityIdService;
import com.hedera.node.app.info.NodeInfoImpl;
import com.hedera.node.app.records.BlockRecordService;
import com.hedera.node.app.roster.RosterServiceImpl;
import com.hedera.node.app.service.addressbook.impl.AddressBookServiceImpl;
import com.hedera.node.app.service.consensus.impl.ConsensusServiceImpl;
import com.hedera.node.app.service.contract.impl.ContractServiceImpl;
import com.hedera.node.app.service.file.impl.FileServiceImpl;
import com.hedera.node.app.service.networkadmin.impl.FreezeServiceImpl;
import com.hedera.node.app.service.networkadmin.impl.NetworkServiceImpl;
import com.hedera.node.app.service.schedule.impl.ScheduleServiceImpl;
import com.hedera.node.app.service.token.impl.TokenServiceImpl;
import com.hedera.node.app.service.util.impl.UtilServiceImpl;
import com.hedera.node.app.services.AppContextImpl;
import com.hedera.node.app.services.OrderedServiceMigrator;
import com.hedera.node.app.services.ServicesRegistry;
import com.hedera.node.app.services.ServicesRegistryImpl;
import com.hedera.node.app.spi.signatures.SignatureVerifier;
import com.hedera.node.app.state.recordcache.RecordCacheService;
import com.hedera.node.app.throttle.CongestionThrottleService;
import com.hedera.node.app.version.HederaSoftwareVersion;
import com.hedera.node.config.VersionedConfiguration;
import com.hedera.node.config.data.VersionConfig;
import com.hedera.pbj.runtime.io.buffer.Bytes;
import com.hedera.services.bdd.junit.hedera.subprocess.SubProcessNetwork;
import com.hedera.services.bdd.junit.support.BlockStreamAccess;
import com.hedera.services.bdd.junit.support.BlockStreamValidator;
import com.hedera.services.bdd.spec.HapiSpec;
import com.swirlds.common.constructable.ConstructableRegistry;
import com.swirlds.common.context.PlatformContext;
import com.swirlds.common.merkle.crypto.MerkleCryptoFactory;
import com.swirlds.common.merkle.crypto.MerkleCryptography;
import com.swirlds.common.merkle.utility.MerkleTreeVisualizer;
import com.swirlds.common.metrics.noop.NoOpMetrics;
import com.swirlds.common.platform.NodeId;
import com.swirlds.config.api.Configuration;
import com.swirlds.platform.state.MerkleStateLifecycles;
import com.swirlds.platform.state.MerkleStateRoot;
import com.swirlds.platform.state.service.PlatformStateService;
import com.swirlds.platform.system.InitTrigger;
import com.swirlds.platform.system.Platform;
import com.swirlds.platform.system.Round;
import com.swirlds.platform.system.SoftwareVersion;
import com.swirlds.platform.system.address.AddressBook;
import com.swirlds.platform.system.events.Event;
import com.swirlds.state.State;
import com.swirlds.state.spi.CommittableWritableStates;
import com.swirlds.state.spi.Service;
import com.swirlds.state.spi.info.NetworkInfo;
import com.swirlds.state.spi.info.NodeInfo;
import com.swirlds.state.spi.info.SelfNodeInfo;
import edu.umd.cs.findbugs.annotations.NonNull;
import edu.umd.cs.findbugs.annotations.Nullable;
import java.io.IOException;
import java.io.UncheckedIOException;
import java.nio.file.Files;
import java.nio.file.Path;
import java.nio.file.Paths;
import java.time.InstantSource;
import java.util.HashSet;
import java.util.LinkedHashMap;
import java.util.List;
import java.util.Map;
import java.util.Objects;
import java.util.Set;
import java.util.TreeMap;
import java.util.function.Function;
import java.util.regex.Pattern;
import java.util.stream.StreamSupport;
import org.apache.logging.log4j.LogManager;
import org.apache.logging.log4j.Logger;
import org.junit.jupiter.api.Assertions;

/**
 * A validator that asserts the state changes in the block stream, when applied directly to a {@link MerkleStateRoot}
 * initialized with the genesis {@link Service} schemas, result in the given root hash.
 */
public class StateChangesValidator implements BlockStreamValidator {
    private static final Logger logger = LogManager.getLogger(StateChangesValidator.class);
    private static final MerkleCryptography CRYPTO = MerkleCryptoFactory.getInstance();

    private static final int HASH_SIZE = 48;
    private static final int VISUALIZATION_HASH_DEPTH = 5;
    private static final Pattern NUMBER_PATTERN = Pattern.compile("\\d+");
    private static final Pattern STATE_ROOT_PATTERN = Pattern.compile(".*MerkleStateRoot.*/.*\\s+(.+)");
    private static final Pattern CHILD_STATE_PATTERN = Pattern.compile("\\s+\\d+ \\w+\\s+(\\S+)\\s+.+\\s+(.+)");

    private final Path pathToNode0SwirldsLog;
    private final Bytes expectedRootHash;
    private final Set<String> servicesWritten = new HashSet<>();
    private final StateChangesSummary stateChangesSummary = new StateChangesSummary(new TreeMap<>());

    private Timestamp genesisMigrationTimestamp = null;
    private MerkleStateRoot state;

    public static void main(String[] args) {
        final var validator = new StateChangesValidator(
                Bytes.fromHex(
                        "a1d57e05d0607f76d13bc2ed31c40585adc294927e767df1f3443f065cc7a3348d3e0c4dd5581e6922c718e16b787231"),
                Paths.get(
                        "/Users/michaeltinker/AlsoDev/hedera-services/hedera-node/test-clients/build/hapi-test/node0/output/swirlds.log"),
                Paths.get(
                        "/Users/michaeltinker/AlsoDev/hedera-services/hedera-node/test-clients/build/hapi-test/node0/config.txt"));
        final var input =
                "/Users/michaeltinker/AlsoDev/hedera-services/hedera-node/test-clients/build/hapi-test/node0/data/block-streams/block-0.0.3/";
        final var blocks = BlockStreamAccess.BLOCK_STREAM_ACCESS.readBlocks(Paths.get(input));
        validator.validateBlocks(blocks);
    }

    public static final Factory FACTORY = new Factory() {
        @NonNull
        @Override
        public BlockStreamValidator create(@NonNull final HapiSpec spec) {
            return newValidatorFor(spec);
        }

        @Override
        public boolean appliesTo(@NonNull HapiSpec spec) {
            // Embedded networks don't have saved states or a Merkle tree to validate hashes against
            return spec.targetNetworkOrThrow().type() == SUBPROCESS_NETWORK;
        }
    };

    /**
     * Constructs a validator that will assert the state changes in the block stream are consistent with the
     * root hash found in the latest saved state directory from a node targeted by the given spec.
     *
     * @param spec the spec
     * @return the validator
     */
    public static StateChangesValidator newValidatorFor(@NonNull final HapiSpec spec) {
        requireNonNull(spec);
        final var latestStateDir = findMaybeLatestSavedStateFor(spec);
        if (latestStateDir == null) {
            throw new AssertionError("No saved state directory found");
        }
        final var rootHash = findRootHashFrom(latestStateDir.resolve(STATE_METADATA_FILE));
        if (rootHash == null) {
            throw new AssertionError("No root hash found in state metadata file");
        }
        if (!(spec.targetNetworkOrThrow() instanceof SubProcessNetwork subProcessNetwork)) {
            throw new IllegalArgumentException("Cannot validate state changes for an embedded network");
        }
        try {
            final var genesisConfigTxt = Files.createTempFile(Paths.get("."), "config", ".txt");
            Files.writeString(genesisConfigTxt, subProcessNetwork.genesisConfigTxt());
            genesisConfigTxt.toFile().deleteOnExit();
            return new StateChangesValidator(
                    rootHash,
                    subProcessNetwork.getRequiredNode(byNodeId(0)).getExternalPath(SWIRLDS_LOG),
                    genesisConfigTxt);
        } catch (IOException e) {
            throw new UncheckedIOException(e);
        }
    }

    public StateChangesValidator(
            @NonNull final Bytes expectedRootHash,
            @NonNull final Path pathToNode0SwirldsLog,
            @NonNull final Path pathToAddressBook) {
        this.expectedRootHash = requireNonNull(expectedRootHash);
        this.pathToNode0SwirldsLog = requireNonNull(pathToNode0SwirldsLog);

        final var bootstrapConfig = new BootstrapConfigProviderImpl().getConfiguration();
        final var servicesRegistry = new ServicesRegistryImpl(ConstructableRegistry.getInstance(), bootstrapConfig);
        registerServices(InstantSource.system(), servicesRegistry, bootstrapConfig);
        final var versionConfig = bootstrapConfig.getConfigData(VersionConfig.class);
        final var currentVersion = versionConfig.servicesVersion();
        final var addressBook = loadAddressBookWithDeterministicCerts(pathToAddressBook);
        final var networkInfo = fakeNetworkInfoFrom(addressBook);

        final var migrator = new OrderedServiceMigrator();
        final var lifecycles = newPlatformInitLifecycle(bootstrapConfig, currentVersion, migrator, servicesRegistry);
        state = new MerkleStateRoot(
                lifecycles, version -> new HederaSoftwareVersion(versionConfig.hapiVersion(), version));
        state.getPlatformState();
        migrator.doMigrations(
                state,
                servicesRegistry,
                null,
                currentVersion,
                new ConfigProviderImpl().getConfiguration(),
                networkInfo,
                new NoOpMetrics());

        logger.info("Registered all Service and migrated state definitions to version {}", currentVersion);
    }

    @Override
    public void validateBlocks(@NonNull final List<Block> blocks) {
        logger.info("Beginning validation of expected root hash {}", expectedRootHash);
        for (final var block : blocks) {
            for (final var item : block.items()) {
                servicesWritten.clear();
                if (item.hasStateChanges()) {
                    final var stateChanges = item.stateChangesOrThrow();
                    if (genesisMigrationTimestamp == null) {
                        genesisMigrationTimestamp = stateChanges.consensusTimestamp();
                    }
                    if (!isGenesisMigrationChange(stateChanges)) {
                        applyStateChanges(stateChanges);
                    } else {
                        logger.info("Skipping genesis migration state changes");
                    }
                }
                servicesWritten.forEach(name -> ((CommittableWritableStates) state.getWritableStates(name)).commit());
            }
        }
        logger.info("Summary of changes by service:\n{}", stateChangesSummary);
        CRYPTO.digestTreeSync(state);
        final var rootHash = state.getHash().getBytes();
        if (!expectedRootHash.equals(rootHash)) {
            final var expectedHashes = getMaybeLastHashMnemonics(pathToNode0SwirldsLog);
            if (expectedHashes == null) {
                throw new AssertionError("No expected hashes found in " + pathToNode0SwirldsLog);
            }
            final var actualHashes = hashesFor(state);
            final var errorMsg = new StringBuilder("Hashes did not match for the following states,");
            expectedHashes.forEach((stateName, expectedHash) -> {
                final var actualHash = actualHashes.get(stateName);
                if (!expectedHash.equals(actualHash)) {
                    errorMsg.append("\n    * ")
                            .append(stateName)
                            .append(" - expected ")
                            .append(expectedHash)
                            .append(", was ")
                            .append(actualHash);
                }
            });
            Assertions.fail(errorMsg.toString());
        }
    }

    private Map<String, String> hashesFor(@NonNull final MerkleStateRoot state) {
        final var sb = new StringBuilder();
        new MerkleTreeVisualizer(state).setDepth(VISUALIZATION_HASH_DEPTH).render(sb);
        logger.info("Replayed hashes:\n{}", sb);
        return hashesByName(sb.toString());
    }

    private boolean isGenesisMigrationChange(@NonNull final StateChanges stateChanges) {
        return Objects.equals(stateChanges.consensusTimestamp(), genesisMigrationTimestamp);
    }

    private void applyStateChanges(@NonNull final StateChanges stateChanges) {
        for (final var stateChange : stateChanges.stateChanges()) {
            final var stateName = BlockStreamUtils.stateNameOf(stateChange.stateId());
            final var delimIndex = stateName.indexOf('.');
            if (delimIndex == -1) {
                Assertions.fail("State name '" + stateName + "' is not in the correct format");
            }
            final var serviceName = stateName.substring(0, delimIndex);
            final var writableStates = state.getWritableStates(serviceName);
            servicesWritten.add(serviceName);
            final var stateKey = stateName.substring(delimIndex + 1);
            switch (stateChange.changeOperation().kind()) {
                case UNSET -> throw new IllegalStateException("Change operation is not set");
                case STATE_ADD, STATE_REMOVE -> {
                    // No-op
                }
                case SINGLETON_UPDATE -> {
                    final var singletonState = writableStates.getSingleton(stateKey);
                    singletonState.put(singletonPutFor(stateChange.singletonUpdateOrThrow()));
                    stateChangesSummary.countSingletonPut(serviceName, stateKey);
                }
                case MAP_UPDATE -> {
                    final var mapState = writableStates.get(stateKey);
                    mapState.put(
                            mapKeyFor(stateChange.mapUpdateOrThrow().keyOrThrow()),
                            mapValueFor(stateChange.mapUpdateOrThrow().valueOrThrow()));
                    stateChangesSummary.countMapUpdate(serviceName, stateKey);
                }
                case MAP_DELETE -> {
                    final var mapState = writableStates.get(stateKey);
                    mapState.remove(mapKeyFor(stateChange.mapDeleteOrThrow().keyOrThrow()));
                    stateChangesSummary.countMapDelete(serviceName, stateKey);
                }
                case QUEUE_PUSH -> {
                    final var queueState = writableStates.getQueue(stateKey);
                    queueState.add(queuePushFor(stateChange.queuePushOrThrow()));
                    stateChangesSummary.countQueuePush(serviceName, stateKey);
                }
                case QUEUE_POP -> {
                    final var queueState = writableStates.getQueue(stateKey);
                    queueState.poll();
                    stateChangesSummary.countQueuePop(serviceName, stateKey);
                }
            }
        }
    }

    private record ServiceChangesSummary(
            Map<String, Long> singletonPuts,
            Map<String, Long> mapUpdates,
            Map<String, Long> mapDeletes,
            Map<String, Long> queuePushes,
            Map<String, Long> queuePops) {
        private static final String PREFIX = "    * ";

        public static ServiceChangesSummary newSummary(@NonNull final String serviceName) {
            return new ServiceChangesSummary(
                    new TreeMap<>(), new TreeMap<>(), new TreeMap<>(), new TreeMap<>(), new TreeMap<>());
        }

        @Override
        public String toString() {
            final var sb = new StringBuilder();
            singletonPuts.forEach((stateKey, count) -> sb.append(PREFIX)
                    .append(stateKey)
                    .append(" singleton put ")
                    .append(count)
                    .append(" times")
                    .append('\n'));
            mapUpdates.forEach((stateKey, count) -> sb.append(PREFIX)
                    .append(stateKey)
                    .append(" map updated ")
                    .append(count)
                    .append(" times, deleted ")
                    .append(mapDeletes.getOrDefault(stateKey, 0L))
                    .append(" times")
                    .append('\n'));
            queuePushes.forEach((stateKey, count) -> sb.append(PREFIX)
                    .append(stateKey)
                    .append(" queue pushed ")
                    .append(count)
                    .append(" times, popped ")
                    .append(queuePops.getOrDefault(stateKey, 0L))
                    .append(" times")
                    .append('\n'));
            return sb.toString();
        }
    }

    private record StateChangesSummary(Map<String, ServiceChangesSummary> serviceChanges) {
        @Override
        public String toString() {
            final var sb = new StringBuilder();
            serviceChanges.forEach((serviceName, summary) -> {
                sb.append("- ").append(serviceName).append(" -\n").append(summary);
            });
            return sb.toString();
        }

        public void countSingletonPut(String serviceName, String stateKey) {
            serviceChanges
                    .computeIfAbsent(serviceName, ServiceChangesSummary::newSummary)
                    .singletonPuts()
                    .merge(stateKey, 1L, Long::sum);
        }

        public void countMapUpdate(String serviceName, String stateKey) {
            serviceChanges
                    .computeIfAbsent(serviceName, ServiceChangesSummary::newSummary)
                    .mapUpdates()
                    .merge(stateKey, 1L, Long::sum);
        }

        public void countMapDelete(String serviceName, String stateKey) {
            serviceChanges
                    .computeIfAbsent(serviceName, ServiceChangesSummary::newSummary)
                    .mapDeletes()
                    .merge(stateKey, 1L, Long::sum);
        }

        public void countQueuePush(String serviceName, String stateKey) {
            serviceChanges
                    .computeIfAbsent(serviceName, ServiceChangesSummary::newSummary)
                    .queuePushes()
                    .merge(stateKey, 1L, Long::sum);
        }

        public void countQueuePop(String serviceName, String stateKey) {
            serviceChanges
                    .computeIfAbsent(serviceName, ServiceChangesSummary::newSummary)
                    .queuePops()
                    .merge(stateKey, 1L, Long::sum);
        }
    }

    private void registerServices(
            final InstantSource instantSource,
            final ServicesRegistry servicesRegistry,
            final VersionedConfiguration bootstrapConfig) {
        // Register all service schema RuntimeConstructable factories before platform init
        Set.of(
                        new EntityIdService(),
                        new ConsensusServiceImpl(),
                        new ContractServiceImpl(new AppContextImpl(instantSource, fakeSignatureVerifier())),
                        new FileServiceImpl(),
                        new FreezeServiceImpl(),
                        new ScheduleServiceImpl(),
                        new TokenServiceImpl(),
                        new UtilServiceImpl(),
                        new RecordCacheService(),
                        new BlockRecordService(),
                        new BlockStreamService(bootstrapConfig),
                        new FeeService(),
                        new CongestionThrottleService(),
                        new NetworkServiceImpl(),
                        new AddressBookServiceImpl(),
                        new RosterServiceImpl(),
                        PLATFORM_STATE_SERVICE)
                .forEach(servicesRegistry::register);
    }

    private NetworkInfo fakeNetworkInfoFrom(@NonNull final AddressBook addressBook) {
        return new NetworkInfo() {
            @NonNull
            @Override
            public Bytes ledgerId() {
                throw new UnsupportedOperationException("Not implemented");
            }

            @NonNull
            @Override
            public SelfNodeInfo selfNodeInfo() {
                throw new UnsupportedOperationException("Not implemented");
            }

            @NonNull
            @Override
            public List<NodeInfo> addressBook() {
                return StreamSupport.stream(addressBook.spliterator(), false)
                        .map(NodeInfoImpl::fromAddress)
                        .toList();
            }

            @Nullable
            @Override
            public NodeInfo nodeInfo(final long nodeId) {
                throw new UnsupportedOperationException("Not implemented");
            }

            @Override
            public boolean containsNode(final long nodeId) {
                return addressBook.contains(new NodeId(nodeId));
            }
        };
    }

    private SignatureVerifier fakeSignatureVerifier() {
        return new SignatureVerifier() {
            @Override
            public boolean verifySignature(
                    @NonNull Key key,
                    @NonNull Bytes bytes,
                    @NonNull MessageType messageType,
                    @NonNull SignatureMap signatureMap,
                    @Nullable Function<Key, SimpleKeyStatus> simpleKeyVerifier) {
                throw new UnsupportedOperationException("Not implemented");
            }

            @Override
            public KeyCounts countSimpleKeys(@NonNull Key key) {
                throw new UnsupportedOperationException("Not implemented");
            }
        };
    }

    private static @Nullable Bytes findRootHashFrom(@NonNull final Path stateMetadataPath) {
        try (final var lines = Files.lines(stateMetadataPath)) {
            return lines.filter(line -> line.startsWith("HASH:"))
                    .map(line -> line.substring(line.length() - 2 * HASH_SIZE))
                    .map(Bytes::fromHex)
                    .findFirst()
                    .orElse(null);
        } catch (IOException e) {
            logger.error("Failed to read state metadata file {}", stateMetadataPath, e);
            return null;
        }
    }

    private static @Nullable Path findMaybeLatestSavedStateFor(@NonNull final HapiSpec spec) {
        final var savedStateDirs = spec.getNetworkNodes().stream()
                .map(node -> node.getExternalPath(SAVED_STATES_DIR))
                .map(Path::toAbsolutePath)
                .toList();
        for (final var savedStatesDir : savedStateDirs) {
            try {
                final var latestRoundPath = findLargestNumberDirectory(savedStatesDir);
                if (latestRoundPath != null) {
                    return latestRoundPath;
                }
            } catch (IOException e) {
                logger.error("Failed to find the latest saved state directory in {}", savedStatesDir, e);
            }
        }
        return null;
    }

    private static @Nullable Path findLargestNumberDirectory(@NonNull final Path savedStatesDir) throws IOException {
        long latestRound = -1;
        Path latestRoundPath = null;
        try (final var stream = Files.newDirectoryStream(savedStatesDir, StateChangesValidator::isNumberDirectory)) {
            for (final var numberDirectory : stream) {
                final var round = Long.parseLong(numberDirectory.getFileName().toString());
                if (round > latestRound) {
                    latestRound = round;
                    latestRoundPath = numberDirectory;
                }
            }
        }
        return latestRoundPath;
    }

    private static boolean isNumberDirectory(@NonNull final Path path) {
        return path.toFile().isDirectory()
                && NUMBER_PATTERN.matcher(path.getFileName().toString()).matches();
    }

    private static @Nullable Map<String, String> getMaybeLastHashMnemonics(final Path path) {
        StringBuilder sb = null;
        boolean sawAllChildHashes = false;
        try {
            final var lines = Files.readAllLines(path);
            for (final var line : lines) {
                if (line.startsWith("(root)")) {
                    sb = new StringBuilder();
                    sawAllChildHashes = false;
                } else if (sb != null) {
                    final var childStateMatcher = CHILD_STATE_PATTERN.matcher(line);
                    sawAllChildHashes |= !childStateMatcher.matches();
                    if (!sawAllChildHashes) {
                        sb.append(line).append('\n');
                    }
                }
            }
        } catch (IOException e) {
            logger.error("Could not read hashes from {}", path, e);
            return null;
        }
        logger.info("Read hashes:\n{}", sb);
        return sb == null ? null : hashesByName(sb.toString());
    }

    private static Map<String, String> hashesByName(@NonNull final String visualization) {
        final var lines = visualization.split("\\n");
        final Map<String, String> hashes = new LinkedHashMap<>();
        for (final var line : lines) {
            final var stateRootMatcher = STATE_ROOT_PATTERN.matcher(line);
            if (stateRootMatcher.matches()) {
                hashes.put("MerkleStateRoot", stateRootMatcher.group(1));
            } else {
                final var childStateMatcher = CHILD_STATE_PATTERN.matcher(line);
                if (childStateMatcher.matches()) {
                    hashes.put(childStateMatcher.group(1), childStateMatcher.group(2));
                } else {
                    logger.warn("Ignoring visualization line '{}'", line);
                }
            }
        }
        return hashes;
    }

    private static MerkleStateLifecycles newPlatformInitLifecycle(
            @NonNull final Configuration bootstrapConfig,
            @NonNull final SemanticVersion currentVersion,
            @NonNull final OrderedServiceMigrator serviceMigrator,
            @NonNull final ServicesRegistryImpl servicesRegistry) {
        return new MerkleStateLifecycles() {
            @Override
            public void initPlatformState(@NonNull final State state) {
                serviceMigrator.doMigrations(
                        state,
                        servicesRegistry.subRegistryFor(EntityIdService.NAME, PlatformStateService.NAME),
                        serviceMigrator.creationVersionOf(state),
                        currentVersion,
                        bootstrapConfig,
                        UNAVAILABLE_NETWORK_INFO,
                        UNAVAILABLE_METRICS);
            }

            @Override
            public void onPreHandle(@NonNull Event event, @NonNull State state) {
                throw new UnsupportedOperationException("Not implemented");
            }

            @Override
            public void onHandleConsensusRound(@NonNull Round round, @NonNull State state) {
                throw new UnsupportedOperationException("Not implemented");
            }

            @Override
<<<<<<< HEAD
            public void onSealConsensusRound(@NonNull final Round round, @NonNull final State state) {
=======
            public void onSealConsensusRound(@NonNull Round round, @NonNull State state) {
>>>>>>> f5f7b680
                throw new UnsupportedOperationException("Not implemented");
            }

            @Override
            public void onStateInitialized(
                    @NonNull State state,
                    @NonNull Platform platform,
                    @NonNull InitTrigger trigger,
                    @Nullable SoftwareVersion previousVersion) {
                throw new UnsupportedOperationException("Not implemented");
            }

            @Override
            public void onUpdateWeight(
                    @NonNull MerkleStateRoot state,
                    @NonNull AddressBook configAddressBook,
                    @NonNull PlatformContext context) {
                throw new UnsupportedOperationException("Not implemented");
            }

            @Override
            public void onNewRecoveredState(@NonNull MerkleStateRoot recoveredState) {
                throw new UnsupportedOperationException("Not implemented");
            }
        };
    }

    private static Object singletonPutFor(@NonNull final SingletonUpdateChange singletonUpdateChange) {
        return switch (singletonUpdateChange.newValue().kind()) {
            case UNSET -> throw new IllegalStateException("Singleton update value is not set");
            case BLOCK_INFO_VALUE -> singletonUpdateChange.blockInfoValueOrThrow();
            case CONGESTION_LEVEL_STARTS_VALUE -> singletonUpdateChange.congestionLevelStartsValueOrThrow();
            case ENTITY_NUMBER_VALUE -> new EntityNumber(singletonUpdateChange.entityNumberValueOrThrow());
            case EXCHANGE_RATE_SET_VALUE -> singletonUpdateChange.exchangeRateSetValueOrThrow();
            case NETWORK_STAKING_REWARDS_VALUE -> singletonUpdateChange.networkStakingRewardsValueOrThrow();
            case BYTES_VALUE -> new ProtoBytes(singletonUpdateChange.bytesValueOrThrow());
            case STRING_VALUE -> new ProtoString(singletonUpdateChange.stringValueOrThrow());
            case RUNNING_HASHES_VALUE -> singletonUpdateChange.runningHashesValueOrThrow();
            case THROTTLE_USAGE_SNAPSHOTS_VALUE -> singletonUpdateChange.throttleUsageSnapshotsValueOrThrow();
            case TIMESTAMP_VALUE -> singletonUpdateChange.timestampValueOrThrow();
            case BLOCK_STREAM_INFO_VALUE -> singletonUpdateChange.blockStreamInfoValueOrThrow();
            case PLATFORM_STATE_VALUE -> singletonUpdateChange.platformStateValueOrThrow();
            case ROSTER_STATE_VALUE -> singletonUpdateChange.rosterStateValueOrThrow();
        };
    }

    private static Object queuePushFor(@NonNull final QueuePushChange queuePushChange) {
        return switch (queuePushChange.value().kind()) {
            case UNSET, PROTO_STRING_ELEMENT -> throw new IllegalStateException("Queue push value is not supported");
            case PROTO_BYTES_ELEMENT -> new ProtoBytes(queuePushChange.protoBytesElementOrThrow());
            case TRANSACTION_RECEIPT_ENTRIES_ELEMENT -> queuePushChange.transactionReceiptEntriesElementOrThrow();
        };
    }

    private static Object mapKeyFor(@NonNull final MapChangeKey mapChangeKey) {
        return switch (mapChangeKey.keyChoice().kind()) {
            case UNSET -> throw new IllegalStateException("Key choice is not set for " + mapChangeKey);
            case ACCOUNT_ID_KEY -> mapChangeKey.accountIdKeyOrThrow();
            case TOKEN_RELATIONSHIP_KEY -> pairFrom(mapChangeKey.tokenRelationshipKeyOrThrow());
            case ENTITY_NUMBER_KEY -> new EntityNumber(mapChangeKey.entityNumberKeyOrThrow());
            case FILE_ID_KEY -> mapChangeKey.fileIdKeyOrThrow();
            case NFT_ID_KEY -> mapChangeKey.nftIdKeyOrThrow();
            case PROTO_BYTES_KEY -> new ProtoBytes(mapChangeKey.protoBytesKeyOrThrow());
            case PROTO_LONG_KEY -> new ProtoLong(mapChangeKey.protoLongKeyOrThrow());
            case PROTO_STRING_KEY -> new ProtoString(mapChangeKey.protoStringKeyOrThrow());
            case SCHEDULE_ID_KEY -> mapChangeKey.scheduleIdKeyOrThrow();
            case SLOT_KEY_KEY -> mapChangeKey.slotKeyKeyOrThrow();
            case TOKEN_ID_KEY -> mapChangeKey.tokenIdKeyOrThrow();
            case TOPIC_ID_KEY -> mapChangeKey.topicIdKeyOrThrow();
            case CONTRACT_ID_KEY -> mapChangeKey.contractIdKeyOrThrow();
            case PENDING_AIRDROP_ID_KEY -> mapChangeKey.pendingAirdropIdKeyOrThrow();
        };
    }

    private static Object mapValueFor(@NonNull final MapChangeValue mapChangeValue) {
        return switch (mapChangeValue.valueChoice().kind()) {
            case UNSET -> throw new IllegalStateException("Value choice is not set for " + mapChangeValue);
            case ACCOUNT_VALUE -> mapChangeValue.accountValueOrThrow();
            case ACCOUNT_ID_VALUE -> mapChangeValue.accountIdValueOrThrow();
            case BYTECODE_VALUE -> mapChangeValue.bytecodeValueOrThrow();
            case FILE_VALUE -> mapChangeValue.fileValueOrThrow();
            case NFT_VALUE -> mapChangeValue.nftValueOrThrow();
            case PROTO_STRING_VALUE -> new ProtoString(mapChangeValue.protoStringValueOrThrow());
            case SCHEDULE_VALUE -> mapChangeValue.scheduleValueOrThrow();
            case SCHEDULE_LIST_VALUE -> mapChangeValue.scheduleListValueOrThrow();
            case SLOT_VALUE_VALUE -> mapChangeValue.slotValueValueOrThrow();
            case STAKING_NODE_INFO_VALUE -> mapChangeValue.stakingNodeInfoValueOrThrow();
            case TOKEN_VALUE -> mapChangeValue.tokenValueOrThrow();
            case TOKEN_RELATION_VALUE -> mapChangeValue.tokenRelationValueOrThrow();
            case TOPIC_VALUE -> mapChangeValue.topicValueOrThrow();
            case NODE_VALUE -> mapChangeValue.nodeValueOrThrow();
            case ACCOUNT_PENDING_AIRDROP_VALUE -> mapChangeValue.accountPendingAirdropValueOrThrow();
            case ROSTER_VALUE -> mapChangeValue.rosterValueOrThrow();
        };
    }

    private static EntityIDPair pairFrom(@NonNull final TokenAssociation tokenAssociation) {
        return new EntityIDPair(tokenAssociation.accountId(), tokenAssociation.tokenId());
    }
}<|MERGE_RESOLUTION|>--- conflicted
+++ resolved
@@ -625,16 +625,12 @@
             }
 
             @Override
-            public void onHandleConsensusRound(@NonNull Round round, @NonNull State state) {
-                throw new UnsupportedOperationException("Not implemented");
-            }
-
-            @Override
-<<<<<<< HEAD
+            public void onHandleConsensusRound(@NonNull final Round round, @NonNull State state) {
+                throw new UnsupportedOperationException("Not implemented");
+            }
+
+            @Override
             public void onSealConsensusRound(@NonNull final Round round, @NonNull final State state) {
-=======
-            public void onSealConsensusRound(@NonNull Round round, @NonNull State state) {
->>>>>>> f5f7b680
                 throw new UnsupportedOperationException("Not implemented");
             }
 
