/*
 * Copyright (C) 2024-2025 Hedera Hashgraph, LLC
 *
 * Licensed under the Apache License, Version 2.0 (the "License");
 * you may not use this file except in compliance with the License.
 * You may obtain a copy of the License at
 *
 *      http://www.apache.org/licenses/LICENSE-2.0
 *
 * Unless required by applicable law or agreed to in writing, software
 * distributed under the License is distributed on an "AS IS" BASIS,
 * WITHOUT WARRANTIES OR CONDITIONS OF ANY KIND, either express or implied.
 * See the License for the specific language governing permissions and
 * limitations under the License.
 */

package com.hedera.services.bdd.junit.support.validators.block;

import static com.hedera.node.app.blocks.impl.BlockImplUtils.combine;
import static com.hedera.node.app.hapi.utils.CommonUtils.noThrowSha384HashOf;
import static com.hedera.node.app.hapi.utils.CommonUtils.sha384DigestOrThrow;
import static com.hedera.services.bdd.junit.hedera.ExternalPath.APPLICATION_PROPERTIES;
import static com.hedera.services.bdd.junit.hedera.ExternalPath.DATA_CONFIG_DIR;
import static com.hedera.services.bdd.junit.hedera.ExternalPath.SAVED_STATES_DIR;
import static com.hedera.services.bdd.junit.hedera.ExternalPath.SWIRLDS_LOG;
import static com.hedera.services.bdd.junit.hedera.NodeSelector.byNodeId;
import static com.hedera.services.bdd.junit.hedera.utils.WorkingDirUtils.STATE_METADATA_FILE;
import static com.hedera.services.bdd.junit.hedera.utils.WorkingDirUtils.workingDirFor;
import static com.hedera.services.bdd.junit.support.validators.block.ChildHashUtils.hashesByName;
import static com.hedera.services.bdd.spec.TargetNetworkType.SUBPROCESS_NETWORK;
import static com.swirlds.platform.system.InitTrigger.GENESIS;
import static java.util.Objects.requireNonNull;
import static org.junit.jupiter.api.Assertions.assertEquals;
import static org.junit.jupiter.api.Assertions.assertTrue;

import com.hedera.hapi.block.stream.Block;
import com.hedera.hapi.block.stream.BlockItem;
import com.hedera.hapi.block.stream.BlockProof;
import com.hedera.hapi.block.stream.output.MapChangeKey;
import com.hedera.hapi.block.stream.output.MapChangeValue;
import com.hedera.hapi.block.stream.output.QueuePushChange;
import com.hedera.hapi.block.stream.output.SingletonUpdateChange;
import com.hedera.hapi.block.stream.output.StateChanges;
import com.hedera.hapi.node.base.TokenAssociation;
import com.hedera.hapi.node.state.common.EntityIDPair;
import com.hedera.hapi.node.state.common.EntityNumber;
import com.hedera.hapi.node.state.primitives.ProtoBytes;
import com.hedera.hapi.node.state.primitives.ProtoLong;
import com.hedera.hapi.node.state.primitives.ProtoString;
import com.hedera.node.app.ServicesMain;
import com.hedera.node.app.blocks.BlockStreamManager;
import com.hedera.node.app.blocks.StreamingTreeHasher;
import com.hedera.node.app.blocks.impl.NaiveStreamingTreeHasher;
import com.hedera.node.app.config.BootstrapConfigProviderImpl;
import com.hedera.node.app.info.DiskStartupNetworks;
import com.hedera.node.config.data.VersionConfig;
import com.hedera.pbj.runtime.io.buffer.Bytes;
import com.hedera.services.bdd.junit.hedera.subprocess.SubProcessNetwork;
import com.hedera.services.bdd.junit.support.BlockStreamAccess;
import com.hedera.services.bdd.junit.support.BlockStreamValidator;
import com.hedera.services.bdd.spec.HapiSpec;
import com.swirlds.common.crypto.Hash;
import com.swirlds.common.merkle.crypto.MerkleCryptoFactory;
import com.swirlds.common.merkle.crypto.MerkleCryptography;
import com.swirlds.common.merkle.utility.MerkleTreeVisualizer;
import com.swirlds.common.metrics.noop.NoOpMetrics;
import com.swirlds.platform.config.legacy.LegacyConfigPropertiesLoader;
import com.swirlds.platform.crypto.CryptoStatic;
import com.swirlds.platform.state.PlatformMerkleStateRoot;
import com.swirlds.platform.system.address.AddressBook;
import com.swirlds.state.lifecycle.Service;
import com.swirlds.state.merkle.MerkleStateRoot;
import com.swirlds.state.spi.CommittableWritableStates;
import edu.umd.cs.findbugs.annotations.NonNull;
import edu.umd.cs.findbugs.annotations.Nullable;
import java.io.IOException;
import java.io.UncheckedIOException;
import java.nio.ByteBuffer;
import java.nio.file.Files;
import java.nio.file.Path;
import java.nio.file.Paths;
import java.util.HashSet;
import java.util.List;
import java.util.Map;
import java.util.Set;
import java.util.SplittableRandom;
import java.util.TreeMap;
import java.util.regex.Pattern;
import org.apache.logging.log4j.LogManager;
import org.apache.logging.log4j.Logger;
import org.junit.jupiter.api.Assertions;

/**
 * A validator that asserts the state changes in the block stream, when applied directly to a {@link MerkleStateRoot}
 * initialized with the genesis {@link Service} schemas, result in the given root hash.
 */
public class StateChangesValidator implements BlockStreamValidator {
    private static final Logger logger = LogManager.getLogger(StateChangesValidator.class);
    private static final SplittableRandom RANDOM = new SplittableRandom(System.currentTimeMillis());
    private static final MerkleCryptography CRYPTO = MerkleCryptoFactory.getInstance();

    private static final int HASH_SIZE = 48;
    private static final int VISUALIZATION_HASH_DEPTH = 5;
    /**
     * The probability that the validator will verify an intermediate block proof; we always verify the first and last.
     */
    private static final double PROOF_VERIFICATION_PROB = 0.05;

    private static final Pattern NUMBER_PATTERN = Pattern.compile("\\d+");
    private static final Pattern CHILD_STATE_PATTERN = Pattern.compile("\\s+\\d+ \\w+\\s+(\\S+)\\s+.+\\s+(.+)");

    private final Hash genesisStateHash;
    private final Path pathToNode0SwirldsLog;
    private final Bytes expectedRootHash;
    private final Set<String> servicesWritten = new HashSet<>();
    private final StateChangesSummary stateChangesSummary = new StateChangesSummary(new TreeMap<>());

    private PlatformMerkleStateRoot state;

    public static void main(String[] args) {
        final var node0Dir = Paths.get("hedera-node/test-clients")
                .resolve(workingDirFor(0, "hapi"))
                .toAbsolutePath()
                .normalize();
        final var validator = new StateChangesValidator(
                Bytes.fromHex(
                        "912d5cf1478f1585f0d23ff8c7ecb05860b8a6c8c1f1d1ffe91d0fa45b642a98d54487d41f5966721a613ca646b28652"),
                node0Dir.resolve("output/swirlds.log"),
                node0Dir.resolve("config.txt"),
                node0Dir.resolve("data/config/application.properties"),
                node0Dir.resolve("data/config"));
        final var blocks =
                BlockStreamAccess.BLOCK_STREAM_ACCESS.readBlocks(node0Dir.resolve("data/blockStreams/block-0.0.3"));
        validator.validateBlocks(blocks);
    }

    public static final Factory FACTORY = new Factory() {
        @NonNull
        @Override
        public BlockStreamValidator create(@NonNull final HapiSpec spec) {
            return newValidatorFor(spec);
        }

        @Override
        public boolean appliesTo(@NonNull HapiSpec spec) {
            // Embedded networks don't have saved states or a Merkle tree to validate hashes against
            return spec.targetNetworkOrThrow().type() == SUBPROCESS_NETWORK;
        }
    };

    /**
     * Constructs a validator that will assert the state changes in the block stream are consistent with the
     * root hash found in the latest saved state directory from a node targeted by the given spec.
     *
     * @param spec the spec
     * @return the validator
     */
    public static StateChangesValidator newValidatorFor(@NonNull final HapiSpec spec) {
        requireNonNull(spec);
        final var latestStateDir = findMaybeLatestSavedStateFor(spec);
        if (latestStateDir == null) {
            throw new AssertionError("No saved state directory found");
        }
        final var rootHash = findRootHashFrom(latestStateDir.resolve(STATE_METADATA_FILE));
        if (rootHash == null) {
            throw new AssertionError("No root hash found in state metadata file");
        }
        if (!(spec.targetNetworkOrThrow() instanceof SubProcessNetwork subProcessNetwork)) {
            throw new IllegalArgumentException("Cannot validate state changes for an embedded network");
        }
        try {
            final var node0 = subProcessNetwork.getRequiredNode(byNodeId(0));
            final var genesisConfigTxt = node0.metadata().workingDirOrThrow().resolve("genesis-config.txt");
            Files.writeString(genesisConfigTxt, subProcessNetwork.genesisConfigTxt());
            return new StateChangesValidator(
                    rootHash,
                    node0.getExternalPath(SWIRLDS_LOG),
                    genesisConfigTxt,
                    node0.getExternalPath(APPLICATION_PROPERTIES),
                    node0.getExternalPath(DATA_CONFIG_DIR));
        } catch (IOException e) {
            throw new UncheckedIOException(e);
        }
    }

    public StateChangesValidator(
            @NonNull final Bytes expectedRootHash,
            @NonNull final Path pathToNode0SwirldsLog,
            @NonNull final Path pathToAddressBook,
            @NonNull final Path pathToOverrideProperties,
            @NonNull final Path pathToUpgradeSysFilesLoc) {
        this.expectedRootHash = requireNonNull(expectedRootHash);
        this.pathToNode0SwirldsLog = requireNonNull(pathToNode0SwirldsLog);

        System.setProperty(
                "hedera.app.properties.path",
                pathToOverrideProperties.toAbsolutePath().toString());
        System.setProperty(
                "networkAdmin.upgradeSysFilesLoc",
                pathToUpgradeSysFilesLoc.toAbsolutePath().toString());
        unarchiveGenesisNetworkJson(pathToUpgradeSysFilesLoc);
        final var bootstrapConfig = new BootstrapConfigProviderImpl().getConfiguration();
        final var versionConfig = bootstrapConfig.getConfigData(VersionConfig.class);
        final var servicesVersion = versionConfig.servicesVersion();
        final var addressBook = loadLegacyBookWithGeneratedCerts(pathToAddressBook);
        final var metrics = new NoOpMetrics();
        final var hedera = ServicesMain.newHedera(metrics);
        this.state = hedera.newMerkleStateRoot();
        final var platformConfig = ServicesMain.buildPlatformConfig();
        hedera.initializeConfigProvider(GENESIS);
        hedera.initializeStatesApi(
                state, GENESIS, DiskStartupNetworks.fromLegacyAddressBook(addressBook), platformConfig, addressBook);
        final var stateToBeCopied = state;
        state = state.copy();
        // get the state hash before applying the state changes from current block
        this.genesisStateHash = CRYPTO.digestTreeSync(stateToBeCopied);

        logger.info("Registered all Service and migrated state definitions to version {}", servicesVersion);
    }

    @Override
    public void validateBlocks(@NonNull final List<Block> blocks) {
        logger.info("Beginning validation of expected root hash {}", expectedRootHash);
        var previousBlockHash = BlockStreamManager.ZERO_BLOCK_HASH;
        var startOfStateHash = requireNonNull(genesisStateHash).getBytes();

        final int n = blocks.size();
        for (int i = 0; i < n; i++) {
            final var block = blocks.get(i);
            final var shouldVerifyProof = i == 0 || i == n - 1 || RANDOM.nextDouble() < PROOF_VERIFICATION_PROB;
            if (i != 0 && shouldVerifyProof) {
                final var stateToBeCopied = state;
                this.state = stateToBeCopied.copy();
                startOfStateHash = CRYPTO.digestTreeSync(stateToBeCopied).getBytes();
            }
            final StreamingTreeHasher inputTreeHasher = new NaiveStreamingTreeHasher();
            final StreamingTreeHasher outputTreeHasher = new NaiveStreamingTreeHasher();
            for (final var item : block.items()) {
                servicesWritten.clear();
                if (shouldVerifyProof) {
                    hashInputOutputTree(item, inputTreeHasher, outputTreeHasher);
                }
                if (item.hasStateChanges()) {
                    applyStateChanges(item.stateChangesOrThrow());
                }
                servicesWritten.forEach(name -> ((CommittableWritableStates) state.getWritableStates(name)).commit());
            }
            final var lastBlockItem = block.items().getLast();
            assertTrue(lastBlockItem.hasBlockProof());
            final var blockProof = lastBlockItem.blockProofOrThrow();
            assertEquals(
                    previousBlockHash,
                    blockProof.previousBlockRootHash(),
                    "Previous block hash mismatch for block " + blockProof.block());

            if (shouldVerifyProof) {
                final var expectedBlockHash =
                        computeBlockHash(startOfStateHash, previousBlockHash, inputTreeHasher, outputTreeHasher);
                validateBlockProof(blockProof, expectedBlockHash);
                previousBlockHash = expectedBlockHash;
            } else {
                previousBlockHash = i < n - 1
                        ? blocks.get(i + 1)
                                .items()
                                .getFirst()
                                .blockHeaderOrThrow()
                                .previousBlockHash()
                        : Bytes.EMPTY;
            }
        }
        logger.info("Summary of changes by service:\n{}", stateChangesSummary);
        CRYPTO.digestTreeSync(state);
        final var rootHash = requireNonNull(state.getHash()).getBytes();
        if (!expectedRootHash.equals(rootHash)) {
            final var expectedHashes = getMaybeLastHashMnemonics(pathToNode0SwirldsLog);
            if (expectedHashes == null) {
                throw new AssertionError("No expected hashes found in " + pathToNode0SwirldsLog);
            }
            final var actualHashes = hashesFor(state);
            final var errorMsg = new StringBuilder("Hashes did not match for the following states,");
            expectedHashes.forEach((stateName, expectedHash) -> {
                final var actualHash = actualHashes.get(stateName);
                if (!expectedHash.equals(actualHash)) {
                    errorMsg.append("\n    * ")
                            .append(stateName)
                            .append(" - expected ")
                            .append(expectedHash)
                            .append(", was ")
                            .append(actualHash);
                }
            });
            Assertions.fail(errorMsg.toString());
        }
    }

    private void hashInputOutputTree(
            final BlockItem item,
            final StreamingTreeHasher inputTreeHasher,
            final StreamingTreeHasher outputTreeHasher) {
        final var itemSerialized = BlockItem.PROTOBUF.toBytes(item);
        final var digest = sha384DigestOrThrow();
        switch (item.item().kind()) {
            case EVENT_HEADER, EVENT_TRANSACTION -> inputTreeHasher.addLeaf(
                    ByteBuffer.wrap(digest.digest(itemSerialized.toByteArray())));
            case TRANSACTION_RESULT, TRANSACTION_OUTPUT, STATE_CHANGES -> outputTreeHasher.addLeaf(
                    ByteBuffer.wrap(digest.digest(itemSerialized.toByteArray())));
            default -> {
                // Other items are not part of the input/output trees
            }
        }
    }

    private Bytes computeBlockHash(
            final Bytes startOfBlockStateHash,
            final Bytes previousBlockHash,
            final StreamingTreeHasher inputTreeHasher,
            final StreamingTreeHasher outputTreeHasher) {
        final var inputTreeHash = inputTreeHasher.rootHash().join();
        final var outputTreeHash = outputTreeHasher.rootHash().join();

        final var leftHash = combine(previousBlockHash, inputTreeHash);
        final var rightHash = combine(outputTreeHash, startOfBlockStateHash);
        return combine(leftHash, rightHash);
    }

    private void validateBlockProof(@NonNull final BlockProof proof, @NonNull final Bytes blockHash) {
        var provenHash = blockHash;
        final var siblingHashes = proof.siblingHashes();
        if (!siblingHashes.isEmpty()) {
            for (final var siblingHash : siblingHashes) {
                // Our indirect proofs always provide right sibling hashes
                provenHash = combine(provenHash, siblingHash.siblingHash());
            }
        }
        final var expectedSignature = Bytes.wrap(noThrowSha384HashOf(provenHash.toByteArray()));
        assertEquals(expectedSignature, proof.blockSignature(), "Signature mismatch for " + proof);
    }

    private Map<String, String> hashesFor(@NonNull final MerkleStateRoot state) {
        final var sb = new StringBuilder();
        new MerkleTreeVisualizer(state).setDepth(VISUALIZATION_HASH_DEPTH).render(sb);
        logger.info("Replayed hashes:\n{}", sb);
        return hashesByName(sb.toString());
    }

    private void applyStateChanges(@NonNull final StateChanges stateChanges) {
        for (final var stateChange : stateChanges.stateChanges()) {
            final var stateName = BlockStreamUtils.stateNameOf(stateChange.stateId());
            final var delimIndex = stateName.indexOf('.');
            if (delimIndex == -1) {
                Assertions.fail("State name '" + stateName + "' is not in the correct format");
            }
            final var serviceName = stateName.substring(0, delimIndex);
            final var writableStates = state.getWritableStates(serviceName);
            servicesWritten.add(serviceName);
            final var stateKey = stateName.substring(delimIndex + 1);
            switch (stateChange.changeOperation().kind()) {
                case UNSET -> throw new IllegalStateException("Change operation is not set");
                case STATE_ADD, STATE_REMOVE -> {
                    // No-op
                }
                case SINGLETON_UPDATE -> {
                    final var singletonState = writableStates.getSingleton(stateKey);
                    singletonState.put(singletonPutFor(stateChange.singletonUpdateOrThrow()));
                    stateChangesSummary.countSingletonPut(serviceName, stateKey);
                }
                case MAP_UPDATE -> {
                    final var mapState = writableStates.get(stateKey);
                    mapState.put(
                            mapKeyFor(stateChange.mapUpdateOrThrow().keyOrThrow()),
                            mapValueFor(stateChange.mapUpdateOrThrow().valueOrThrow()));
                    stateChangesSummary.countMapUpdate(serviceName, stateKey);
                }
                case MAP_DELETE -> {
                    final var mapState = writableStates.get(stateKey);
                    mapState.remove(mapKeyFor(stateChange.mapDeleteOrThrow().keyOrThrow()));
                    stateChangesSummary.countMapDelete(serviceName, stateKey);
                }
                case QUEUE_PUSH -> {
                    final var queueState = writableStates.getQueue(stateKey);
                    queueState.add(queuePushFor(stateChange.queuePushOrThrow()));
                    stateChangesSummary.countQueuePush(serviceName, stateKey);
                }
                case QUEUE_POP -> {
                    final var queueState = writableStates.getQueue(stateKey);
                    queueState.poll();
                    stateChangesSummary.countQueuePop(serviceName, stateKey);
                }
            }
        }
    }

    /**
     * If the given path does not contain the genesis network JSON, recovers it from the archive directory.
     * @param path the path to the network directory
     * @throws IllegalStateException if the genesis network JSON cannot be found
     * @throws UncheckedIOException if an I/O error occurs
     */
    private void unarchiveGenesisNetworkJson(@NonNull final Path path) {
        final var desiredPath = path.resolve(DiskStartupNetworks.GENESIS_NETWORK_JSON);
        if (!desiredPath.toFile().exists()) {
            final var archivedPath =
                    path.resolve(DiskStartupNetworks.ARCHIVE).resolve(DiskStartupNetworks.GENESIS_NETWORK_JSON);
            if (!archivedPath.toFile().exists()) {
                throw new IllegalStateException("No archived genesis network JSON found at " + archivedPath);
            }
            try {
                Files.move(archivedPath, desiredPath);
            } catch (IOException e) {
                throw new UncheckedIOException(e);
            }
        }
    }

    private record ServiceChangesSummary(
            Map<String, Long> singletonPuts,
            Map<String, Long> mapUpdates,
            Map<String, Long> mapDeletes,
            Map<String, Long> queuePushes,
            Map<String, Long> queuePops) {
        private static final String PREFIX = "    * ";

        public static ServiceChangesSummary newSummary(@NonNull final String serviceName) {
            return new ServiceChangesSummary(
                    new TreeMap<>(), new TreeMap<>(), new TreeMap<>(), new TreeMap<>(), new TreeMap<>());
        }

        @Override
        public String toString() {
            final var sb = new StringBuilder();
            singletonPuts.forEach((stateKey, count) -> sb.append(PREFIX)
                    .append(stateKey)
                    .append(" singleton put ")
                    .append(count)
                    .append(" times")
                    .append('\n'));
            mapUpdates.forEach((stateKey, count) -> sb.append(PREFIX)
                    .append(stateKey)
                    .append(" map updated ")
                    .append(count)
                    .append(" times, deleted ")
                    .append(mapDeletes.getOrDefault(stateKey, 0L))
                    .append(" times")
                    .append('\n'));
            queuePushes.forEach((stateKey, count) -> sb.append(PREFIX)
                    .append(stateKey)
                    .append(" queue pushed ")
                    .append(count)
                    .append(" times, popped ")
                    .append(queuePops.getOrDefault(stateKey, 0L))
                    .append(" times")
                    .append('\n'));
            return sb.toString();
        }
    }

    private record StateChangesSummary(Map<String, ServiceChangesSummary> serviceChanges) {
        @Override
        public String toString() {
            final var sb = new StringBuilder();
            serviceChanges.forEach((serviceName, summary) -> {
                sb.append("- ").append(serviceName).append(" -\n").append(summary);
            });
            return sb.toString();
        }

        public void countSingletonPut(String serviceName, String stateKey) {
            serviceChanges
                    .computeIfAbsent(serviceName, ServiceChangesSummary::newSummary)
                    .singletonPuts()
                    .merge(stateKey, 1L, Long::sum);
        }

        public void countMapUpdate(String serviceName, String stateKey) {
            serviceChanges
                    .computeIfAbsent(serviceName, ServiceChangesSummary::newSummary)
                    .mapUpdates()
                    .merge(stateKey, 1L, Long::sum);
        }

        public void countMapDelete(String serviceName, String stateKey) {
            serviceChanges
                    .computeIfAbsent(serviceName, ServiceChangesSummary::newSummary)
                    .mapDeletes()
                    .merge(stateKey, 1L, Long::sum);
        }

        public void countQueuePush(String serviceName, String stateKey) {
            serviceChanges
                    .computeIfAbsent(serviceName, ServiceChangesSummary::newSummary)
                    .queuePushes()
                    .merge(stateKey, 1L, Long::sum);
        }

        public void countQueuePop(String serviceName, String stateKey) {
            serviceChanges
                    .computeIfAbsent(serviceName, ServiceChangesSummary::newSummary)
                    .queuePops()
                    .merge(stateKey, 1L, Long::sum);
        }
    }

    private static @Nullable Bytes findRootHashFrom(@NonNull final Path stateMetadataPath) {
        try (final var lines = Files.lines(stateMetadataPath)) {
            return lines.filter(line -> line.startsWith("HASH:"))
                    .map(line -> line.substring(line.length() - 2 * HASH_SIZE))
                    .map(Bytes::fromHex)
                    .findFirst()
                    .orElse(null);
        } catch (IOException e) {
            logger.error("Failed to read state metadata file {}", stateMetadataPath, e);
            return null;
        }
    }

    private static @Nullable Path findMaybeLatestSavedStateFor(@NonNull final HapiSpec spec) {
        final var savedStateDirs = spec.getNetworkNodes().stream()
                .map(node -> node.getExternalPath(SAVED_STATES_DIR))
                .map(Path::toAbsolutePath)
                .toList();
        for (final var savedStatesDir : savedStateDirs) {
            try {
                final var latestRoundPath = findLargestNumberDirectory(savedStatesDir);
                if (latestRoundPath != null) {
                    return latestRoundPath;
                }
            } catch (IOException e) {
                logger.error("Failed to find the latest saved state directory in {}", savedStatesDir, e);
            }
        }
        return null;
    }

    private static @Nullable Path findLargestNumberDirectory(@NonNull final Path savedStatesDir) throws IOException {
        long latestRound = -1;
        Path latestRoundPath = null;
        try (final var stream = Files.newDirectoryStream(savedStatesDir, StateChangesValidator::isNumberDirectory)) {
            for (final var numberDirectory : stream) {
                final var round = Long.parseLong(numberDirectory.getFileName().toString());
                if (round > latestRound) {
                    latestRound = round;
                    latestRoundPath = numberDirectory;
                }
            }
        }
        return latestRoundPath;
    }

    private static boolean isNumberDirectory(@NonNull final Path path) {
        return path.toFile().isDirectory()
                && NUMBER_PATTERN.matcher(path.getFileName().toString()).matches();
    }

    private static @Nullable Map<String, String> getMaybeLastHashMnemonics(final Path path) {
        StringBuilder sb = null;
        boolean sawAllChildHashes = false;
        try {
            final var lines = Files.readAllLines(path);
            for (final var line : lines) {
                if (line.startsWith("(root)")) {
                    sb = new StringBuilder();
                    sawAllChildHashes = false;
                } else if (sb != null) {
                    final var childStateMatcher = CHILD_STATE_PATTERN.matcher(line);
                    sawAllChildHashes |= !childStateMatcher.matches();
                    if (!sawAllChildHashes) {
                        sb.append(line).append('\n');
                    }
                }
            }
        } catch (IOException e) {
            logger.error("Could not read hashes from {}", path, e);
            return null;
        }
        logger.info("Read hashes:\n{}", sb);
        return sb == null ? null : hashesByName(sb.toString());
    }

    private static Object singletonPutFor(@NonNull final SingletonUpdateChange singletonUpdateChange) {
        return switch (singletonUpdateChange.newValue().kind()) {
            case UNSET -> throw new IllegalStateException("Singleton update value is not set");
            case BLOCK_INFO_VALUE -> singletonUpdateChange.blockInfoValueOrThrow();
            case CONGESTION_LEVEL_STARTS_VALUE -> singletonUpdateChange.congestionLevelStartsValueOrThrow();
            case ENTITY_NUMBER_VALUE -> new EntityNumber(singletonUpdateChange.entityNumberValueOrThrow());
            case EXCHANGE_RATE_SET_VALUE -> singletonUpdateChange.exchangeRateSetValueOrThrow();
            case NETWORK_STAKING_REWARDS_VALUE -> singletonUpdateChange.networkStakingRewardsValueOrThrow();
            case BYTES_VALUE -> new ProtoBytes(singletonUpdateChange.bytesValueOrThrow());
            case STRING_VALUE -> new ProtoString(singletonUpdateChange.stringValueOrThrow());
            case RUNNING_HASHES_VALUE -> singletonUpdateChange.runningHashesValueOrThrow();
            case THROTTLE_USAGE_SNAPSHOTS_VALUE -> singletonUpdateChange.throttleUsageSnapshotsValueOrThrow();
            case TIMESTAMP_VALUE -> singletonUpdateChange.timestampValueOrThrow();
            case BLOCK_STREAM_INFO_VALUE -> singletonUpdateChange.blockStreamInfoValueOrThrow();
            case PLATFORM_STATE_VALUE -> singletonUpdateChange.platformStateValueOrThrow();
            case ROSTER_STATE_VALUE -> singletonUpdateChange.rosterStateValueOrThrow();
<<<<<<< HEAD
            case ENTITY_COUNTS_VALUE -> singletonUpdateChange.entityCountsValueOrThrow();
=======
            case HINTS_CONSTRUCTION_VALUE -> singletonUpdateChange.hintsConstructionValueOrThrow();
>>>>>>> a37e5a40
        };
    }

    private static Object queuePushFor(@NonNull final QueuePushChange queuePushChange) {
        return switch (queuePushChange.value().kind()) {
            case UNSET, PROTO_STRING_ELEMENT -> throw new IllegalStateException("Queue push value is not supported");
            case PROTO_BYTES_ELEMENT -> new ProtoBytes(queuePushChange.protoBytesElementOrThrow());
            case TRANSACTION_RECEIPT_ENTRIES_ELEMENT -> queuePushChange.transactionReceiptEntriesElementOrThrow();
        };
    }

    private static Object mapKeyFor(@NonNull final MapChangeKey mapChangeKey) {
        return switch (mapChangeKey.keyChoice().kind()) {
            case UNSET -> throw new IllegalStateException("Key choice is not set for " + mapChangeKey);
            case ACCOUNT_ID_KEY -> mapChangeKey.accountIdKeyOrThrow();
            case TOKEN_RELATIONSHIP_KEY -> pairFrom(mapChangeKey.tokenRelationshipKeyOrThrow());
            case ENTITY_NUMBER_KEY -> new EntityNumber(mapChangeKey.entityNumberKeyOrThrow());
            case FILE_ID_KEY -> mapChangeKey.fileIdKeyOrThrow();
            case NFT_ID_KEY -> mapChangeKey.nftIdKeyOrThrow();
            case PROTO_BYTES_KEY -> new ProtoBytes(mapChangeKey.protoBytesKeyOrThrow());
            case PROTO_LONG_KEY -> new ProtoLong(mapChangeKey.protoLongKeyOrThrow());
            case PROTO_STRING_KEY -> new ProtoString(mapChangeKey.protoStringKeyOrThrow());
            case SCHEDULE_ID_KEY -> mapChangeKey.scheduleIdKeyOrThrow();
            case SLOT_KEY_KEY -> mapChangeKey.slotKeyKeyOrThrow();
            case TOKEN_ID_KEY -> mapChangeKey.tokenIdKeyOrThrow();
            case TOPIC_ID_KEY -> mapChangeKey.topicIdKeyOrThrow();
            case CONTRACT_ID_KEY -> mapChangeKey.contractIdKeyOrThrow();
            case PENDING_AIRDROP_ID_KEY -> mapChangeKey.pendingAirdropIdKeyOrThrow();
            case TIMESTAMP_SECONDS_KEY -> mapChangeKey.timestampSecondsKeyOrThrow();
            case SCHEDULED_ORDER_KEY -> mapChangeKey.scheduledOrderKeyOrThrow();
            case TSS_MESSAGE_MAP_KEY -> mapChangeKey.tssMessageMapKeyOrThrow();
            case TSS_VOTE_MAP_KEY -> mapChangeKey.tssVoteMapKeyOrThrow();
            case HINTS_PARTY_ID_KEY -> mapChangeKey.hintsPartyIdKeyOrThrow();
            case PREPROCESSING_VOTE_ID_KEY -> mapChangeKey.preprocessingVoteIdKeyOrThrow();
        };
    }

    private static Object mapValueFor(@NonNull final MapChangeValue mapChangeValue) {
        return switch (mapChangeValue.valueChoice().kind()) {
            case UNSET -> throw new IllegalStateException("Value choice is not set for " + mapChangeValue);
            case ACCOUNT_VALUE -> mapChangeValue.accountValueOrThrow();
            case ACCOUNT_ID_VALUE -> mapChangeValue.accountIdValueOrThrow();
            case BYTECODE_VALUE -> mapChangeValue.bytecodeValueOrThrow();
            case FILE_VALUE -> mapChangeValue.fileValueOrThrow();
            case NFT_VALUE -> mapChangeValue.nftValueOrThrow();
            case PROTO_STRING_VALUE -> new ProtoString(mapChangeValue.protoStringValueOrThrow());
            case SCHEDULE_VALUE -> mapChangeValue.scheduleValueOrThrow();
            case SCHEDULE_ID_VALUE -> mapChangeValue.scheduleIdValueOrThrow();
            case SCHEDULE_LIST_VALUE -> mapChangeValue.scheduleListValueOrThrow();
            case SLOT_VALUE_VALUE -> mapChangeValue.slotValueValueOrThrow();
            case STAKING_NODE_INFO_VALUE -> mapChangeValue.stakingNodeInfoValueOrThrow();
            case TOKEN_VALUE -> mapChangeValue.tokenValueOrThrow();
            case TOKEN_RELATION_VALUE -> mapChangeValue.tokenRelationValueOrThrow();
            case TOPIC_VALUE -> mapChangeValue.topicValueOrThrow();
            case NODE_VALUE -> mapChangeValue.nodeValueOrThrow();
            case ACCOUNT_PENDING_AIRDROP_VALUE -> mapChangeValue.accountPendingAirdropValueOrThrow();
            case ROSTER_VALUE -> mapChangeValue.rosterValueOrThrow();
            case SCHEDULED_COUNTS_VALUE -> mapChangeValue.scheduledCountsValueOrThrow();
            case THROTTLE_USAGE_SNAPSHOTS_VALUE -> mapChangeValue.throttleUsageSnapshotsValue();
            case TSS_ENCRYPTION_KEYS_VALUE -> mapChangeValue.tssEncryptionKeysValue();
            case TSS_MESSAGE_VALUE -> mapChangeValue.tssMessageValueOrThrow();
            case TSS_VOTE_VALUE -> mapChangeValue.tssVoteValueOrThrow();
            case HINTS_KEY_SET_VALUE -> mapChangeValue.hintsKeySetValueOrThrow();
            case PREPROCESSING_VOTE_VALUE -> mapChangeValue.preprocessingVoteValueOrThrow();
        };
    }

    private static EntityIDPair pairFrom(@NonNull final TokenAssociation tokenAssociation) {
        return new EntityIDPair(tokenAssociation.accountId(), tokenAssociation.tokenId());
    }

    /**
     * Load the address book from the given path, using {@link CryptoStatic#generateKeysAndCerts(AddressBook)}
     * to set its gossip certificates to the same certificates used by nodes in a test network.
     * @param path the path to the address book file
     * @return the loaded address book
     */
    private static AddressBook loadLegacyBookWithGeneratedCerts(@NonNull final Path path) {
        requireNonNull(path);
        final var configFile = LegacyConfigPropertiesLoader.loadConfigFile(path.toAbsolutePath());
        try {
            final var addressBook = configFile.getAddressBook();
            CryptoStatic.generateKeysAndCerts(addressBook);
            return addressBook;
        } catch (Exception e) {
            throw new RuntimeException("Error generating keys and certs", e);
        }
    }
}<|MERGE_RESOLUTION|>--- conflicted
+++ resolved
@@ -592,11 +592,8 @@
             case BLOCK_STREAM_INFO_VALUE -> singletonUpdateChange.blockStreamInfoValueOrThrow();
             case PLATFORM_STATE_VALUE -> singletonUpdateChange.platformStateValueOrThrow();
             case ROSTER_STATE_VALUE -> singletonUpdateChange.rosterStateValueOrThrow();
-<<<<<<< HEAD
+            case HINTS_CONSTRUCTION_VALUE -> singletonUpdateChange.hintsConstructionValueOrThrow();
             case ENTITY_COUNTS_VALUE -> singletonUpdateChange.entityCountsValueOrThrow();
-=======
-            case HINTS_CONSTRUCTION_VALUE -> singletonUpdateChange.hintsConstructionValueOrThrow();
->>>>>>> a37e5a40
         };
     }
 
