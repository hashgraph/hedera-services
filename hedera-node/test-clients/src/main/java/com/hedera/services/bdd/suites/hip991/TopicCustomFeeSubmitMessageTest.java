/*
 * Copyright (C) 2024-2025 Hedera Hashgraph, LLC
 *
 * Licensed under the Apache License, Version 2.0 (the "License");
 * you may not use this file except in compliance with the License.
 * You may obtain a copy of the License at
 *
 *      http://www.apache.org/licenses/LICENSE-2.0
 *
 * Unless required by applicable law or agreed to in writing, software
 * distributed under the License is distributed on an "AS IS" BASIS,
 * WITHOUT WARRANTIES OR CONDITIONS OF ANY KIND, either express or implied.
 * See the License for the specific language governing permissions and
 * limitations under the License.
 */

package com.hedera.services.bdd.suites.hip991;

import static com.hedera.services.bdd.spec.HapiSpec.hapiTest;
import static com.hedera.services.bdd.spec.keys.ControlForKey.forKey;
import static com.hedera.services.bdd.spec.keys.KeyShape.SIMPLE;
import static com.hedera.services.bdd.spec.keys.KeyShape.threshOf;
import static com.hedera.services.bdd.spec.keys.SigControl.ED25519_ON;
import static com.hedera.services.bdd.spec.keys.SigControl.OFF;
import static com.hedera.services.bdd.spec.keys.SigControl.ON;
import static com.hedera.services.bdd.spec.keys.SigControl.SECP256K1_ON;
import static com.hedera.services.bdd.spec.queries.QueryVerbs.getAccountBalance;
import static com.hedera.services.bdd.spec.queries.QueryVerbs.getAccountInfo;
import static com.hedera.services.bdd.spec.queries.QueryVerbs.getTxnRecord;
import static com.hedera.services.bdd.spec.transactions.TxnVerbs.createTopic;
import static com.hedera.services.bdd.spec.transactions.TxnVerbs.cryptoCreate;
import static com.hedera.services.bdd.spec.transactions.TxnVerbs.cryptoDelete;
import static com.hedera.services.bdd.spec.transactions.TxnVerbs.cryptoTransfer;
import static com.hedera.services.bdd.spec.transactions.TxnVerbs.submitMessageTo;
import static com.hedera.services.bdd.spec.transactions.TxnVerbs.tokenAssociate;
import static com.hedera.services.bdd.spec.transactions.TxnVerbs.tokenCreate;
import static com.hedera.services.bdd.spec.transactions.token.CustomFeeSpecs.fixedConsensusHbarFee;
import static com.hedera.services.bdd.spec.transactions.token.CustomFeeSpecs.fixedConsensusHtsFee;
import static com.hedera.services.bdd.spec.transactions.token.TokenMovement.moving;
import static com.hedera.services.bdd.spec.utilops.CustomSpecAssert.allRunFor;
import static com.hedera.services.bdd.spec.utilops.UtilVerbs.createHollow;
import static com.hedera.services.bdd.spec.utilops.UtilVerbs.newKeyNamed;
import static com.hedera.services.bdd.spec.utilops.UtilVerbs.withOpContext;
import static com.hedera.services.bdd.suites.HapiSuite.ONE_HBAR;
import static com.hedera.services.bdd.suites.HapiSuite.ONE_HUNDRED_HBARS;
import static com.hedera.services.bdd.suites.HapiSuite.flattened;
import static com.hederahashgraph.api.proto.java.ResponseCodeEnum.ACCOUNT_DELETED;
import static com.hederahashgraph.api.proto.java.ResponseCodeEnum.CUSTOM_FEE_CHARGING_EXCEEDED_MAX_RECURSION_DEPTH;
import static com.hederahashgraph.api.proto.java.ResponseCodeEnum.INSUFFICIENT_TOKEN_BALANCE;
import static com.hederahashgraph.api.proto.java.ResponseCodeEnum.MAX_CUSTOM_FEE_LIMIT_EXCEEDED;
import static com.hederahashgraph.api.proto.java.ResponseCodeEnum.NO_VALID_MAX_CUSTOM_FEE;

import com.hedera.services.bdd.junit.HapiTest;
import com.hedera.services.bdd.junit.HapiTestLifecycle;
import com.hedera.services.bdd.junit.support.TestLifecycle;
import com.hedera.services.bdd.spec.SpecOperation;
import com.hedera.services.bdd.spec.keys.SigControl;
import com.hedera.services.bdd.spec.transactions.token.TokenMovement;
import com.hederahashgraph.api.proto.java.ResponseCodeEnum;
import edu.umd.cs.findbugs.annotations.NonNull;
import java.util.ArrayList;
import java.util.stream.Stream;
import org.junit.jupiter.api.BeforeAll;
import org.junit.jupiter.api.DisplayName;
import org.junit.jupiter.api.DynamicTest;
import org.junit.jupiter.api.Nested;

@HapiTestLifecycle
@DisplayName("Submit message")
public class TopicCustomFeeSubmitMessageTest extends TopicCustomFeeBase {

    @Nested
    @DisplayName("Positive scenarios")
    class SubmitMessagesPositiveScenarios {

        @BeforeAll
        static void beforeAll(@NonNull final TestLifecycle lifecycle) {
            lifecycle.doAdhoc(associateFeeTokensAndSubmitter());
        }

        @HapiTest
        @DisplayName("MessageSubmit to a public topic with a fee of 1 HBAR")
        // TOPIC_FEE_104
        final Stream<DynamicTest> messageSubmitToPublicTopicWithFee1Hbar() {
            final var collector = "collector";
            final var fee = fixedConsensusHbarFee(ONE_HBAR, collector);
            return hapiTest(
                    cryptoCreate(collector).balance(0L),
                    createTopic(TOPIC).withConsensusCustomFee(fee),
                    submitMessageTo(TOPIC).maxCustomFee(fee).message("TEST").payingWith(SUBMITTER),
                    getAccountBalance(collector).hasTinyBars(ONE_HBAR));
        }

        @HapiTest
        @DisplayName("MessageSubmit to a public topic with a fee of 1 FT")
        // TOPIC_FEE_105
        final Stream<DynamicTest> messageSubmitToPublicTopicWithFee1token() {
            final var collector = "collector";
            final var fee = fixedConsensusHtsFee(1, BASE_TOKEN, collector);
            return hapiTest(
                    cryptoCreate(collector),
                    tokenAssociate(collector, BASE_TOKEN),
                    createTopic(TOPIC).withConsensusCustomFee(fee),
                    submitMessageTo(TOPIC).maxCustomFee(fee).message("TEST").payingWith(SUBMITTER),
                    getAccountBalance(collector).hasTokenBalance(BASE_TOKEN, 1));
        }

        @HapiTest
        @DisplayName("MessageSubmit to a public topic with 3 layer fee")
        // TOPIC_FEE_106
        final Stream<DynamicTest> messageSubmitToPublicTopicWith3layerFee() {
            final var topicFeeCollector = "collector";
            final var token = "token";
            final var denomToken = DENOM_TOKEN_PREFIX + token;
            final var tokenFeeCollector = COLLECTOR_PREFIX + token;
            final var fee = fixedConsensusHtsFee(1, token, topicFeeCollector);
            return hapiTest(flattened(
                    // create denomination token and transfer it to the submitter
                    createTokenWith2LayerFee(SUBMITTER, token, true),
                    // create topic with multilayer fee
                    cryptoCreate(topicFeeCollector).balance(0L),
                    tokenAssociate(topicFeeCollector, token),
                    createTopic(TOPIC).withConsensusCustomFee(fee),
                    // submit message
                    submitMessageTo(TOPIC).maxCustomFee(fee).message("TEST").payingWith(SUBMITTER),
                    // assert topic fee collector balance
                    getAccountBalance(topicFeeCollector).hasTokenBalance(token, 1),
                    // assert token fee collector balance
                    getAccountBalance(tokenFeeCollector)
                            .hasTokenBalance(denomToken, 1)
                            .hasTinyBars(ONE_HBAR)));
        }

        @HapiTest
        @DisplayName("MessageSubmit to a public topic with 10 different 3 layer fees")
        // TOPIC_FEE_108
        final Stream<DynamicTest> messageSubmitToPublicTopicWith10different2layerFees() {
            return hapiTest(flattened(
                    // create 9 denomination tokens and transfer them to the submitter
                    createMultipleTokensWith2LayerFees(SUBMITTER, 9),
                    // create 9 collectors and associate them with tokens
                    associateAllTokensToCollectors(),
                    // create topic with 10 multilayer fees - 9 HTS + 1 HBAR
                    createTopicWith10Different2layerFees(),
                    submitMessageTo(TOPIC)
                            .acceptAllCustomFees(true)
                            .message("TEST")
                            .payingWith(SUBMITTER),
                    // assert topic fee collector balance
                    assertAllCollectorsBalances()));
        }

        // TOPIC_FEE_108
        private SpecOperation[] associateAllTokensToCollectors() {
            final var collectorName = "collector_";
            final var associateTokensToCollectors = new ArrayList<SpecOperation>();
            for (int i = 0; i < 9; i++) {
                associateTokensToCollectors.add(cryptoCreate(collectorName + i).balance(0L));
                associateTokensToCollectors.add(tokenAssociate(collectorName + i, TOKEN_PREFIX + i));
            }
            return associateTokensToCollectors.toArray(SpecOperation[]::new);
        }

        // TOPIC_FEE_108
        private SpecOperation createTopicWith10Different2layerFees() {
            final var collectorName = "collector_";
            final var topicCreateOp = createTopic(TOPIC);
            for (int i = 0; i < 9; i++) {
                topicCreateOp.withConsensusCustomFee(fixedConsensusHtsFee(1, TOKEN_PREFIX + i, collectorName + i));
            }
            // add one hbar custom fee
            topicCreateOp.withConsensusCustomFee(fixedConsensusHbarFee(ONE_HBAR, collectorName + 0));
            return topicCreateOp;
        }

        // TOPIC_FEE_108
        private SpecOperation[] assertAllCollectorsBalances() {
            final var collectorName = "collector_";
            final var assertBalances = new ArrayList<SpecOperation>();
            // assert token balances
            for (int i = 0; i < 9; i++) {
                assertBalances.add(getAccountBalance(collectorName + i).hasTokenBalance(TOKEN_PREFIX + i, 1));
            }
            // add assert for hbar
            assertBalances.add(getAccountBalance(collectorName + 0).hasTinyBars(ONE_HBAR));
            return assertBalances.toArray(SpecOperation[]::new);
        }

        @HapiTest
        @DisplayName("Treasury submit to a public topic with 3 layer fees")
        // TOPIC_FEE_109
        final Stream<DynamicTest> treasurySubmitToPublicTopicWith3layerFees() {
            final var topicFeeCollector = "collector";
            final var token = "token";
            final var denomToken = DENOM_TOKEN_PREFIX + token;
            final var tokenFeeCollector = COLLECTOR_PREFIX + token;
            final var fee = fixedConsensusHtsFee(1, token, topicFeeCollector);
            return hapiTest(flattened(
                    // create denomination token and transfer it to the submitter
                    createTokenWith2LayerFee(SUBMITTER, token, true),
                    // create topic with multilayer fee
                    cryptoCreate(topicFeeCollector).balance(0L),
                    tokenAssociate(topicFeeCollector, token),
                    createTopic(TOPIC).withConsensusCustomFee(fee),
                    // submit message
                    submitMessageTo(TOPIC).maxCustomFee(fee).message("TEST").payingWith(TOKEN_TREASURY),
                    // assert topic fee collector balance
                    getAccountBalance(topicFeeCollector).hasTokenBalance(token, 0),
                    // assert token fee collector balance
                    getAccountBalance(tokenFeeCollector)
                            .hasTokenBalance(denomToken, 0)
                            .hasTinyBars(0)));
        }

        @HapiTest
        @DisplayName("Treasury second layer submit to a public topic with 3 layer fees")
        // TOPIC_FEE_110
        final Stream<DynamicTest> treasuryOfSecondLayerSubmitToPublic() {
            final var token = "token";
            final var denomToken = DENOM_TOKEN_PREFIX + token;
            final var topicFeeCollector = "topicFeeCollector";
            final var fee = fixedConsensusHtsFee(1, token, topicFeeCollector);

            return hapiTest(flattened(
                    // create token and transfer it to the submitter
                    createTokenWith2LayerFee(SUBMITTER, token, true),

                    // give one token to denomToken treasury to be able to pay the fee
                    tokenAssociate(DENOM_TREASURY, token),
                    cryptoTransfer(moving(1, token).between(SUBMITTER, DENOM_TREASURY)),

                    // create topic
                    cryptoCreate(topicFeeCollector).balance(0L),
                    tokenAssociate(topicFeeCollector, token),
                    createTopic(TOPIC).withConsensusCustomFee(fee),

                    // submit
                    submitMessageTo(TOPIC).maxCustomFee(fee).message("TEST").payingWith(DENOM_TREASURY),

                    // assert topic fee collector balance
                    getAccountBalance(topicFeeCollector).hasTokenBalance(token, 1),
                    // assert token fee collector balance
                    getAccountBalance(topicFeeCollector)
                            .hasTokenBalance(denomToken, 0)
                            .hasTinyBars(0)));
        }

        @HapiTest
        @DisplayName("Collector submit to a public topic with 3 layer fees")
        // TOPIC_FEE_111
        final Stream<DynamicTest> collectorSubmitToPublicTopicWith3layerFees() {
            final var token = "token";
            final var denomToken = DENOM_TOKEN_PREFIX + token;
            final var topicFeeCollector = "topicFeeCollector";
            final var fee = fixedConsensusHtsFee(1, token, topicFeeCollector);
            return hapiTest(flattened(
                    // create token and transfer it to the submitter
                    createTokenWith2LayerFee(SUBMITTER, token, true),

                    // transfer one token to the collector, to be able to pay the fee
                    cryptoCreate(topicFeeCollector).balance(ONE_HBAR),
                    tokenAssociate(topicFeeCollector, token),

                    // create topic
                    createTopic(TOPIC).withConsensusCustomFee(fee),

                    // submit
                    submitMessageTo(TOPIC).maxCustomFee(fee).message("TEST").payingWith(topicFeeCollector),

                    // assert balances
                    getAccountBalance(topicFeeCollector).hasTokenBalance(token, 0),
                    getAccountBalance(COLLECTOR_PREFIX + token).hasTokenBalance(denomToken, 0)));
        }

        @HapiTest
        @DisplayName("Collector of second layer submit to a public topic with 3 layer fees")
        // TOPIC_FEE_112
        final Stream<DynamicTest> collectorOfSecondLayerSubmitToPublicTopicWith3layerFees() {
            final var token = "token";
            final var denomToken = DENOM_TOKEN_PREFIX + token;
            final var secondLayerFeeCollector = COLLECTOR_PREFIX + token;
            final var topicFeeCollector = "topicFeeCollector";
            final var fee = fixedConsensusHtsFee(1, token, topicFeeCollector);
            return hapiTest(flattened(
                    // create token and transfer it to the submitter
                    createTokenWith2LayerFee(SUBMITTER, token, true),

                    // give one token to denomToken treasury to be able to pay the fee
                    tokenAssociate(secondLayerFeeCollector, token),
                    cryptoTransfer(moving(1, token).between(SUBMITTER, secondLayerFeeCollector)),

                    // create topic
                    cryptoCreate(topicFeeCollector).balance(0L),
                    tokenAssociate(topicFeeCollector, token),
                    createTopic(TOPIC).withConsensusCustomFee(fee),

                    // submit
                    submitMessageTo(TOPIC).maxCustomFee(fee).message("TEST").payingWith(secondLayerFeeCollector),

                    // assert topic fee collector balance - only first layer fee should be paid
                    getAccountBalance(topicFeeCollector).hasTokenBalance(token, 1),
                    // token fee collector should have 1 token from the first transfer and 0 from msg submit
                    getAccountBalance(secondLayerFeeCollector).hasTokenBalance(denomToken, 1)));
        }

        @HapiTest
        @DisplayName("Another collector submit message to a topic with a fee")
        // TOPIC_FEE_113
        final Stream<DynamicTest> anotherCollectorSubmitMessageToATopicWithAFee() {
            final var collector = "collector";
            final var anotherToken = "anotherToken";
            final var anotherCollector = COLLECTOR_PREFIX + anotherToken;
            final var fee = fixedConsensusHtsFee(1, BASE_TOKEN, collector);
            return hapiTest(flattened(
                    // create another token with fixed fee
                    createTokenWith2LayerFee(SUBMITTER, anotherToken, true),
                    tokenAssociate(anotherCollector, BASE_TOKEN),
                    cryptoTransfer(
                            moving(100, BASE_TOKEN).between(SUBMITTER, anotherCollector),
                            TokenMovement.movingHbar(ONE_HBAR).between(SUBMITTER, anotherCollector)),
                    // create topic
                    cryptoCreate(collector),
                    tokenAssociate(collector, BASE_TOKEN),
                    createTopic(TOPIC).withConsensusCustomFee(fee),
                    submitMessageTo(TOPIC).maxCustomFee(fee).message("TEST").payingWith(anotherCollector),
                    // the fee was paid
                    getAccountBalance(collector).hasTokenBalance(BASE_TOKEN, 1)));
        }

        @HapiTest
        @DisplayName("MessageSubmit to a topic with hollow account as fee collector")
        // TOPIC_FEE_116
        final Stream<DynamicTest> messageTopicSubmitToHollowAccountAsFeeCollector() {
            final var collector = "collector";
            final var fee = fixedConsensusHbarFee(ONE_HBAR, collector);
            return hapiTest(
                    // create hollow account with ONE_HUNDRED_HBARS
                    createHollow(1, i -> collector),
                    createTopic(TOPIC).withConsensusCustomFee(fee),
                    submitMessageTo(TOPIC).maxCustomFee(fee).message("TEST").payingWith(SUBMITTER),

                    // collector should be still a hollow account
                    // and should have the initial balance + ONE_HBAR fee
                    getAccountInfo(collector).isHollow(),
                    getAccountBalance(collector).hasTinyBars(ONE_HUNDRED_HBARS + ONE_HBAR));
        }

        @HapiTest
        @DisplayName("MessageSubmit and signs with the topic’s feeScheduleKey which is listed in the FEKL list")
        // TOPIC_FEE_124
        final Stream<DynamicTest> accountMessageSubmitAndSignsWithFeeScheduleKey() {
            final var collector = "collector";
            final var feeScheduleKey = "feeScheduleKey";
            final var fee = fixedConsensusHbarFee(ONE_HBAR, collector);
            return hapiTest(
                    newKeyNamed(feeScheduleKey),
                    cryptoCreate(collector).balance(0L),
                    createTopic(TOPIC)
                            .feeScheduleKeyName(feeScheduleKey)
                            .feeExemptKeys(feeScheduleKey)
                            .withConsensusCustomFee(fee),
                    submitMessageTo(TOPIC).maxCustomFee(fee).message("TEST").signedByPayerAnd(feeScheduleKey),
                    getAccountBalance(collector).hasTinyBars(0L));
        }

        @HapiTest
        @DisplayName("Collector submits a message to a topic with fee of 1 FT.")
        // TOPIC_FEE_125
        final Stream<DynamicTest> collectorSubmitMessageToTopicWithFTFee() {
            final var collector = "collector";
            final var fee = fixedConsensusHtsFee(1, BASE_TOKEN, collector);
            return hapiTest(
                    cryptoCreate(collector).balance(ONE_HBAR),
                    tokenAssociate(collector, BASE_TOKEN),
                    createTopic(TOPIC).withConsensusCustomFee(fee),
                    submitMessageTo(TOPIC).maxCustomFee(fee).message("TEST").payingWith(collector),
                    getAccountBalance(collector).hasTokenBalance(BASE_TOKEN, 0L));
        }

        @HapiTest
        @DisplayName("Collector submits a message to a topic with fee of 1 HBAR.")
        // TOPIC_FEE_126
        final Stream<DynamicTest> collectorSubmitMessageToTopicWithHbarFee() {
            final var collector = "collector";
            final var fee = fixedConsensusHbarFee(ONE_HBAR, collector);
            return hapiTest(
                    cryptoCreate(collector).balance(ONE_HBAR),
                    createTopic(TOPIC).withConsensusCustomFee(fee),
                    submitMessageTo(TOPIC)
                            .maxCustomFee(fee)
                            .message("TEST")
                            .payingWith(collector)
                            .via("submit"),
                    // assert collector's tinyBars balance
                    withOpContext((spec, log) -> {
                        final var submitTxnRecord = getTxnRecord("submit");
                        allRunFor(spec, submitTxnRecord);
                        final var transactionTxnFee =
                                submitTxnRecord.getResponseRecord().getTransactionFee();
                        getAccountBalance(collector).hasTinyBars(ONE_HUNDRED_HBARS - transactionTxnFee);
                    }));
        }

        @HapiTest
        @DisplayName("Collector submits a message to a topic with 2 different FT fees.")
        final Stream<DynamicTest> collectorSubmitMessageToTopicWith2differentFees() {
            final var collector = "collector";
            final var secondCollector = "secondCollector";
            final var fee1 = fixedConsensusHtsFee(1, BASE_TOKEN, collector);
            final var fee2 = fixedConsensusHtsFee(1, SECOND_TOKEN, secondCollector);
            return hapiTest(
                    // todo create and associate collector in beforeAll()
                    cryptoCreate(collector).balance(ONE_HBAR),
                    tokenAssociate(collector, BASE_TOKEN, SECOND_TOKEN),
                    // create second collector and send second token
                    cryptoCreate(secondCollector).balance(ONE_HBAR),
                    tokenAssociate(secondCollector, SECOND_TOKEN),
                    cryptoTransfer(moving(1, SECOND_TOKEN).between(SUBMITTER, collector)),
                    // create topic with two fees
                    createTopic(TOPIC).withConsensusCustomFee(fee1).withConsensusCustomFee(fee2),
                    submitMessageTo(TOPIC)
                            .maxCustomFee(fee1)
                            .maxCustomFee(fee2)
                            .message("TEST")
                            .payingWith(collector),
                    // only second fee should be paid
                    getAccountBalance(collector).hasTokenBalance(BASE_TOKEN, 0L),
                    getAccountBalance(secondCollector).hasTokenBalance(SECOND_TOKEN, 1L));
        }

        @HapiTest
<<<<<<< HEAD
        @DisplayName("Account with key in FEKL submits a message to a topic.")
        // TOPIC_FEE_129/130/131
        final Stream<DynamicTest> accountSubmitMessageWithKeysExempt() {
            final var collector = "collector";
            final var ecdsaKey = "ecdsaKey";
            final var ed25519Key = "ed25519Key";
            final var threshKey = "threshKey";
            final var fee = fixedConsensusHbarFee(1, collector);
            return hapiTest(
                    newKeyNamed(ecdsaKey).shape(SECP256K1_ON),
                    newKeyNamed(ed25519Key).shape(ED25519_ON),
                    newKeyNamed(threshKey).shape(threshOf(1, SIMPLE, SIMPLE)),
                    cryptoCreate("ecdsaAccount").key(ecdsaKey),
                    cryptoCreate("ed25559Account").key(ed25519Key),
                    cryptoCreate("threshAccount").key(threshKey),
                    cryptoCreate(collector).balance(ONE_HBAR),
                    createTopic(TOPIC).withConsensusCustomFee(fee).feeExemptKeys(ecdsaKey, ed25519Key, threshKey),
                    submitMessageTo(TOPIC).maxCustomFee(fee).message("TEST").payingWith("ecdsaAccount"),
                    submitMessageTo(TOPIC).maxCustomFee(fee).message("TEST").payingWith("ed25559Account"),
                    submitMessageTo(TOPIC).maxCustomFee(fee).message("TEST").payingWith("threshAccount"),
                    getAccountBalance(collector).hasTinyBars(ONE_HBAR));
        }

        @HapiTest
        @DisplayName("Account with thresh key in FEKL submits a message to a topic.")
        // TOPIC_FEE_132
        final Stream<DynamicTest> accountSubmitMessageWithThreshKey() {
            final var collector = "collector";
            final var threshKey = "threshKey";
            final var threshShape = threshOf(1, SIMPLE, SIMPLE);
            final var oneSig = SigControl.threshSigs(1, OFF, ON);
            final var fee = fixedConsensusHbarFee(1, collector);
            return hapiTest(
                    newKeyNamed(threshKey).shape(threshShape),
                    cryptoCreate(collector).balance(ONE_HBAR),
                    createTopic(TOPIC).withConsensusCustomFee(fee).feeExemptKeys(threshKey),
                    cryptoCreate("payingAccount").key(threshKey),
                    submitMessageTo(TOPIC)
                            .maxCustomFee(fee)
                            .message("TEST")
                            .payingWith("payingAccount")
                            .sigControl(forKey(threshKey, oneSig)),
                    getAccountBalance(collector).hasTinyBars(ONE_HBAR));
        }

        @HapiTest
        @DisplayName("Submits a message to a topic with fee schedule key.")
        // TOPIC_FEE_134
        final Stream<DynamicTest> submitWithFeeScheduleKey() {
            final var collector = "collector";
            final var feeScheduleKey = "feeScheduleKey";
            final var fee = fixedConsensusHbarFee(1, collector);
            return hapiTest(
                    cryptoCreate(collector).balance(ONE_HBAR),
                    newKeyNamed(feeScheduleKey),
                    createTopic(TOPIC)
                            .withConsensusCustomFee(fee)
                            .feeScheduleKeyName(feeScheduleKey)
                            .feeExemptKeys(feeScheduleKey),
                    cryptoCreate("payingAccount").key(feeScheduleKey),
                    submitMessageTo(TOPIC).maxCustomFee(fee).message("TEST").payingWith("payingAccount"),
                    getAccountBalance(collector).hasTinyBars(ONE_HBAR));
        }

        @HapiTest
        @DisplayName("Submits a message to a topic with admin key.")
        // TOPIC_FEE_135
        final Stream<DynamicTest> submitWithAdminKey() {
            final var collector = "collector";
            final var adminKey = "adminKey";
            final var fee = fixedConsensusHbarFee(1, collector);
            return hapiTest(
                    cryptoCreate(collector).balance(ONE_HBAR),
                    newKeyNamed(adminKey),
                    createTopic(TOPIC)
                            .withConsensusCustomFee(fee)
                            .adminKeyName(adminKey)
                            .feeExemptKeys(adminKey),
                    cryptoCreate("payingAccount").key(adminKey),
                    submitMessageTo(TOPIC).maxCustomFee(fee).message("TEST").payingWith("payingAccount"),
                    getAccountBalance(collector).hasTinyBars(ONE_HBAR));
        }

        @HapiTest
        @DisplayName("Submits a message to a topic without max custom fee")
        // TOPIC_FEE_136
        final Stream<DynamicTest> submitWithNoMaxCustomFee() {
            final var collector = "collector";
            final var fee = fixedConsensusHbarFee(1, collector);
            return hapiTest(
                    cryptoCreate(collector).balance(ONE_HBAR),
                    createTopic(TOPIC).withConsensusCustomFee(fee),
                    cryptoCreate("payingAccount"),
                    submitMessageTo(TOPIC)
                            .message("TEST")
                            .payingWith("payingAccount")
                            .hasKnownStatus(NO_VALID_MAX_CUSTOM_FEE),
                    getAccountBalance(collector).hasTinyBars(ONE_HBAR));
        }

        @HapiTest
        @DisplayName("Submits a message to a topic with 2 FT fees available only 1 fee")
        // TOPIC_FEE_137/138
        final Stream<DynamicTest> submitToTopicWithTwoFeesOnlyOneAvailable() {
            final var collector = "collector";
            final var ftA = "Fungible_Token_A";
            final var ftB = "Fungible_Token_B";
            final var firstFee = fixedConsensusHtsFee(1, ftA, collector);
            final var secondFee = fixedConsensusHtsFee(1, ftB, collector);
            return hapiTest(
                    cryptoCreate(collector).balance(ONE_HBAR),
                    cryptoCreate("treasuryA").balance(ONE_HBAR),
                    cryptoCreate("treasuryB").balance(ONE_HBAR),
                    tokenCreate(ftA).initialSupply(2).treasury("treasuryA"),
                    tokenCreate(ftB).initialSupply(2).treasury("treasuryB"),
                    tokenAssociate(collector, ftA, ftB),
                    tokenAssociate("treasuryA", ftB),
                    createTopic(TOPIC).withConsensusCustomFee(firstFee).withConsensusCustomFee(secondFee),
                    submitMessageTo(TOPIC)
                            .maxCustomFee(firstFee)
                            .maxCustomFee(secondFee)
                            .message("TEST")
                            .payingWith("treasuryA")
                            .hasKnownStatus(INSUFFICIENT_TOKEN_BALANCE),
                    getAccountBalance(collector).hasTokenBalance(ftA, 0),
                    getAccountBalance(collector).hasTokenBalance(ftB, 0));
        }

        @HapiTest
        @DisplayName("Submits a message to a topic not enough max custom fee")
        // TOPIC_FEE_139
        final Stream<DynamicTest> submitWithNotEnoughMaxCustomFee() {
            final var collector = "collector";
            return hapiTest(
                    cryptoCreate(collector).balance(ONE_HBAR),
                    tokenAssociate(collector, BASE_TOKEN),
                    createTopic(TOPIC).withConsensusCustomFee(fixedConsensusHtsFee(2, BASE_TOKEN, collector)),
                    submitMessageTo(TOPIC)
                            .maxCustomFee(fixedConsensusHtsFee(1, BASE_TOKEN, collector))
                            .message("TEST")
                            .payingWith(SUBMITTER)
                            .hasKnownStatus(MAX_CUSTOM_FEE_LIMIT_EXCEEDED),
                    getAccountBalance(collector).hasTokenBalance(BASE_TOKEN, 0));
        }

        @HapiTest
        @DisplayName("Submits a message to a topic not enough of a single FT in max custom fee")
        // TOPIC_FEE_140
        final Stream<DynamicTest> submitWithNotEnoughSingleFtInMaxCustomFee() {
            final var collector = "collector";
            return hapiTest(
                    cryptoCreate(collector).balance(ONE_HBAR),
                    tokenAssociate(collector, BASE_TOKEN, SECOND_TOKEN),
                    createTopic(TOPIC)
                            .withConsensusCustomFee(fixedConsensusHtsFee(2, BASE_TOKEN, collector))
                            .withConsensusCustomFee(fixedConsensusHtsFee(2, SECOND_TOKEN, collector)),
                    submitMessageTo(TOPIC)
                            .maxCustomFee(fixedConsensusHtsFee(1, BASE_TOKEN, collector))
                            .maxCustomFee(fixedConsensusHtsFee(2, SECOND_TOKEN, collector))
                            .message("TEST")
                            .payingWith(SUBMITTER)
                            .hasKnownStatus(MAX_CUSTOM_FEE_LIMIT_EXCEEDED),
                    getAccountBalance(collector).hasTokenBalance(BASE_TOKEN, 0),
                    getAccountBalance(collector).hasTokenBalance(SECOND_TOKEN, 0));
        }

        @HapiTest
        @DisplayName("Submits a message to a topic with custom fee FT with 4 layer fees")
        // TOPIC_FEE_144
        final Stream<DynamicTest> submitToTopicWithFourLayersOfFees() {
            final var collector = "collector";
            return hapiTest(flattened(
                    createTokenWith4LayerFee(SUBMITTER, "fourLayerToken", true),
                    cryptoCreate(collector).balance(ONE_HBAR),
                    tokenAssociate(collector, "fourLayerToken"),
                    createTopic(TOPIC).withConsensusCustomFee(fixedConsensusHtsFee(1, "fourLayerToken", collector)),
                    submitMessageTo(TOPIC)
                            .maxCustomFee(fixedConsensusHtsFee(1, "fourLayerToken", collector))
                            .message("TEST")
                            .payingWith(SUBMITTER)
                            .hasKnownStatus(CUSTOM_FEE_CHARGING_EXCEEDED_MAX_RECURSION_DEPTH),
                    getAccountBalance(collector).hasTokenBalance("fourLayerToken", 0)));
        }

        @HapiTest
        @DisplayName("Submits a message to a topic when fee collector is deleted")
        // TOPIC_FEE_145
        final Stream<DynamicTest> submitToTopicWithDeletedCollector() {
            final var collector = "collector";
            final var fee = fixedConsensusHbarFee(1, collector);
            return hapiTest(
                    cryptoCreate(collector).balance(ONE_HBAR),
                    createTopic(TOPIC).withConsensusCustomFee(fee),
                    cryptoDelete(collector),
                    submitMessageTo(TOPIC)
                            .maxCustomFee(fee)
                            .message("TEST")
                            .payingWith(SUBMITTER)
                            .hasKnownStatus(ACCOUNT_DELETED));
        }

        @HapiTest
        @DisplayName("Just some tests")
        final Stream<DynamicTest> test() {
            final var collector = "collector";
            final var fee = fixedConsensusHtsFee(2, BASE_TOKEN, collector);
            final var fee1 = fixedConsensusHtsFee(1, BASE_TOKEN, collector);
            final var hbarFee = fixedConsensusHbarFee(1, collector);
            final var hbarFee2 = fixedConsensusHbarFee(2, collector);
            return hapiTest(
                    cryptoCreate(collector).balance(ONE_HBAR),
                    tokenAssociate(collector, BASE_TOKEN),
                    createTopic(TOPIC).withConsensusCustomFee(fee).withConsensusCustomFee(hbarFee2),
                    submitMessageTo(TOPIC)
                            .maxCustomFee(fee)
                            .maxCustomFee(fee1)
                            .message("TEST")
                            .payingWith(SUBMITTER)
                            .hasKnownStatus(ResponseCodeEnum.DUPLICATE_DENOMINATION_IN_MAX_CUSTOM_FEE_LIST));
        }

        @HapiTest
=======
>>>>>>> e2366320
        @DisplayName("Test multiple fees with same denomination")
        final Stream<DynamicTest> multipleFeesSameDenom() {
            final var collector = "collector";
            final var fee = fixedConsensusHtsFee(2, BASE_TOKEN, collector);
            final var fee1 = fixedConsensusHtsFee(1, BASE_TOKEN, collector);
            final var correctFeeLimit = fixedConsensusHtsFee(3, BASE_TOKEN, collector);
            return hapiTest(
                    cryptoCreate(collector).balance(ONE_HBAR),
                    tokenAssociate(collector, BASE_TOKEN),
                    createTopic(TOPIC).withConsensusCustomFee(fee).withConsensusCustomFee(fee1),
                    submitMessageTo(TOPIC)
                            .maxCustomFee(fee)
                            .message("TEST")
                            .payingWith(SUBMITTER)
                            .hasKnownStatus(ResponseCodeEnum.MAX_CUSTOM_FEE_LIMIT_EXCEEDED),
                    submitMessageTo(TOPIC)
                            .maxCustomFee(correctFeeLimit)
                            .message("TEST")
                            .payingWith(SUBMITTER));
        }

        @HapiTest
        @DisplayName("Test multiple hbar fees with")
        final Stream<DynamicTest> multipleHbarFees() {
            final var collector = "collector";
            final var fee = fixedConsensusHbarFee(2, collector);
            final var fee1 = fixedConsensusHbarFee(1, collector);
            final var correctFeeLimit = fixedConsensusHbarFee(3, collector);
            return hapiTest(
                    cryptoCreate(collector).balance(ONE_HBAR),
                    tokenAssociate(collector, BASE_TOKEN),
                    createTopic(TOPIC).withConsensusCustomFee(fee).withConsensusCustomFee(fee1),
                    submitMessageTo(TOPIC)
                            .maxCustomFee(fee)
                            .message("TEST")
                            .payingWith(SUBMITTER)
                            .hasKnownStatus(ResponseCodeEnum.MAX_CUSTOM_FEE_LIMIT_EXCEEDED),
                    submitMessageTo(TOPIC)
                            .maxCustomFee(correctFeeLimit)
                            .message("TEST")
                            .payingWith(SUBMITTER));
        }
    }
}<|MERGE_RESOLUTION|>--- conflicted
+++ resolved
@@ -429,7 +429,6 @@
         }
 
         @HapiTest
-<<<<<<< HEAD
         @DisplayName("Account with key in FEKL submits a message to a topic.")
         // TOPIC_FEE_129/130/131
         final Stream<DynamicTest> accountSubmitMessageWithKeysExempt() {
@@ -652,8 +651,6 @@
         }
 
         @HapiTest
-=======
->>>>>>> e2366320
         @DisplayName("Test multiple fees with same denomination")
         final Stream<DynamicTest> multipleFeesSameDenom() {
             final var collector = "collector";
