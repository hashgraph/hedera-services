--- conflicted
+++ resolved
@@ -647,48 +647,6 @@
         }
 
         @HapiTest
-<<<<<<< HEAD
-        @DisplayName("Just some tests")
-        final Stream<DynamicTest> test() {
-            final var collector = "collector";
-            final var fee = fixedConsensusHtsFee(2, BASE_TOKEN, collector);
-            final var fee1 = fixedConsensusHtsFee(1, BASE_TOKEN, collector);
-            final var hbarFee = fixedConsensusHbarFee(1, collector);
-            final var hbarFee2 = fixedConsensusHbarFee(2, collector);
-            return hapiTest(
-                    cryptoCreate(collector).balance(ONE_HBAR),
-                    tokenAssociate(collector, BASE_TOKEN),
-                    createTopic(TOPIC).withConsensusCustomFee(fee).withConsensusCustomFee(hbarFee2),
-                    submitMessageTo(TOPIC)
-                            .maxCustomFee(fee)
-                            .maxCustomFee(fee1)
-                            .message("TEST")
-                            .payingWith(SUBMITTER)
-                            .hasKnownStatus(DUPLICATE_DENOMINATION_IN_MAX_CUSTOM_FEE_LIST));
-=======
-        @DisplayName("Test multiple fees with same denomination")
-        final Stream<DynamicTest> multipleFeesSameDenom() {
-            final var collector = "collector";
-            final var fee = fixedConsensusHtsFee(2, BASE_TOKEN, collector);
-            final var fee1 = fixedConsensusHtsFee(1, BASE_TOKEN, collector);
-            final var correctFeeLimit = fixedConsensusHtsFee(3, BASE_TOKEN, collector);
-            return hapiTest(
-                    cryptoCreate(collector).balance(ONE_HBAR),
-                    tokenAssociate(collector, BASE_TOKEN),
-                    createTopic(TOPIC).withConsensusCustomFee(fee).withConsensusCustomFee(fee1),
-                    submitMessageTo(TOPIC)
-                            .maxCustomFee(fee)
-                            .message("TEST")
-                            .payingWith(SUBMITTER)
-                            .hasKnownStatus(ResponseCodeEnum.MAX_CUSTOM_FEE_LIMIT_EXCEEDED),
-                    submitMessageTo(TOPIC)
-                            .maxCustomFee(correctFeeLimit)
-                            .message("TEST")
-                            .payingWith(SUBMITTER));
->>>>>>> c2c4f488
-        }
-
-        @HapiTest
         @DisplayName("Test multiple hbar fees with")
         final Stream<DynamicTest> multipleHbarFees() {
             final var collector = "collector";
