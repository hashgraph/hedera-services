/*
 * Copyright (C) 2024 Hedera Hashgraph, LLC
 *
 * Licensed under the Apache License, Version 2.0 (the "License");
 * you may not use this file except in compliance with the License.
 * You may obtain a copy of the License at
 *
 *      http://www.apache.org/licenses/LICENSE-2.0
 *
 * Unless required by applicable law or agreed to in writing, software
 * distributed under the License is distributed on an "AS IS" BASIS,
 * WITHOUT WARRANTIES OR CONDITIONS OF ANY KIND, either express or implied.
 * See the License for the specific language governing permissions and
 * limitations under the License.
 */

package com.hedera.services.bdd.junit.hedera.utils;

import com.hedera.services.bdd.junit.hedera.SystemFunctionalityTarget;
import com.hedera.services.bdd.spec.infrastructure.HapiClients;
import com.hederahashgraph.api.proto.java.HederaFunctionality;
import com.hederahashgraph.api.proto.java.Query;
import com.hederahashgraph.api.proto.java.Response;
import com.hederahashgraph.api.proto.java.Transaction;
import com.hederahashgraph.api.proto.java.TransactionResponse;
import edu.umd.cs.findbugs.annotations.NonNull;

public class GrpcUtils {
    private GrpcUtils() {
        throw new UnsupportedOperationException("Utility Class");
    }

    /**
     * Sends a query to the requested node's gRPC service for the given functionality
     * using the given clients without TLS.
     *
     * @param query the query to send
     * @param clients the clients to use
     * @param functionality the functionality to query
     * @param nodeAccountId the node to send the query to
     * @return the response from the query
     */
    public static Response send(
            @NonNull final Query query,
            @NonNull final HapiClients clients,
            @NonNull final HederaFunctionality functionality,
            @NonNull final com.hederahashgraph.api.proto.java.AccountID nodeAccountId) {
        return switch (functionality) {
            case ConsensusGetTopicInfo -> clients.getConsSvcStub(nodeAccountId, false)
                    .getTopicInfo(query);
            case GetBySolidityID -> clients.getScSvcStub(nodeAccountId, false).getBySolidityID(query);
            case ContractCallLocal -> clients.getScSvcStub(nodeAccountId, false).contractCallLocalMethod(query);
            case ContractGetInfo -> clients.getScSvcStub(nodeAccountId, false).getContractInfo(query);
            case ContractGetBytecode -> clients.getScSvcStub(nodeAccountId, false)
                    .contractGetBytecode(query);
            case ContractGetRecords -> clients.getScSvcStub(nodeAccountId, false)
                    .getTxRecordByContractID(query);
            case CryptoGetAccountBalance -> clients.getCryptoSvcStub(nodeAccountId, false)
                    .cryptoGetBalance(query);
            case CryptoGetAccountRecords -> clients.getCryptoSvcStub(nodeAccountId, false)
                    .getAccountRecords(query);
            case CryptoGetInfo -> clients.getCryptoSvcStub(nodeAccountId, false).getAccountInfo(query);
            case CryptoGetLiveHash -> clients.getCryptoSvcStub(nodeAccountId, false)
                    .getLiveHash(query);
            case FileGetContents -> clients.getFileSvcStub(nodeAccountId, false).getFileContent(query);
            case FileGetInfo -> clients.getFileSvcStub(nodeAccountId, false).getFileInfo(query);
            case TransactionGetReceipt -> clients.getCryptoSvcStub(nodeAccountId, false)
                    .getTransactionReceipts(query);
            case TransactionGetRecord -> clients.getCryptoSvcStub(nodeAccountId, false)
                    .getTxRecordByTxID(query);
            case GetVersionInfo -> clients.getNetworkSvcStub(nodeAccountId, false)
                    .getVersionInfo(query);
            case TokenGetInfo -> clients.getTokenSvcStub(nodeAccountId, false).getTokenInfo(query);
            case ScheduleGetInfo -> clients.getScheduleSvcStub(nodeAccountId, false)
                    .getScheduleInfo(query);
            case TokenGetNftInfo -> clients.getTokenSvcStub(nodeAccountId, false)
                    .getTokenNftInfo(query);
            case TokenGetNftInfos -> clients.getTokenSvcStub(nodeAccountId, false)
                    .getTokenNftInfos(query);
            case TokenGetAccountNftInfos -> clients.getTokenSvcStub(nodeAccountId, false)
                    .getAccountNftInfos(query);
            case NetworkGetExecutionTime -> clients.getNetworkSvcStub(nodeAccountId, false)
                    .getExecutionTime(query);
            case GetAccountDetails -> clients.getNetworkSvcStub(nodeAccountId, false)
                    .getAccountDetails(query);
            case CryptoGetStakers -> clients.getCryptoSvcStub(nodeAccountId, false)
                    .getStakersByAccountID(query);
            case TransactionGetFastRecord -> clients.getCryptoSvcStub(nodeAccountId, false)
                    .getFastTransactionRecord(query);
            default -> throw new IllegalArgumentException(functionality + " is not a query");
        };
    }

    /**
     * Submits a transaction to the requested node's gRPC service for the given functionality
     * using the given clients without TLS.
     *
     * @param transaction the transaction to submit
     * @param clients the clients to use
     * @param functionality the functionality to query
     * @param target the target to use, given a system functionality
     * @param nodeAccountId the node to send the query to
     * @return the response from the query
     */
    public static TransactionResponse submit(
            @NonNull final Transaction transaction,
            @NonNull final HapiClients clients,
            @NonNull final HederaFunctionality functionality,
            @NonNull final SystemFunctionalityTarget target,
            @NonNull final com.hederahashgraph.api.proto.java.AccountID nodeAccountId) {
        return switch (functionality) {
            case ContractCall -> clients.getScSvcStub(nodeAccountId, false).contractCallMethod(transaction);
            case ContractCreate -> clients.getScSvcStub(nodeAccountId, false).createContract(transaction);
            case ContractUpdate -> clients.getScSvcStub(nodeAccountId, false).updateContract(transaction);
            case ContractDelete -> clients.getScSvcStub(nodeAccountId, false).deleteContract(transaction);
            case EthereumTransaction -> clients.getScSvcStub(nodeAccountId, false)
                    .callEthereum(transaction);
            case CryptoAddLiveHash -> clients.getCryptoSvcStub(nodeAccountId, false)
                    .addLiveHash(transaction);
            case CryptoApproveAllowance -> clients.getCryptoSvcStub(nodeAccountId, false)
                    .approveAllowances(transaction);
            case CryptoDeleteAllowance -> clients.getCryptoSvcStub(nodeAccountId, false)
                    .deleteAllowances(transaction);
            case CryptoCreate -> clients.getCryptoSvcStub(nodeAccountId, false).createAccount(transaction);
            case CryptoDelete -> clients.getCryptoSvcStub(nodeAccountId, false).cryptoDelete(transaction);
            case CryptoDeleteLiveHash -> clients.getCryptoSvcStub(nodeAccountId, false)
                    .deleteLiveHash(transaction);
            case CryptoTransfer -> clients.getCryptoSvcStub(nodeAccountId, false)
                    .cryptoTransfer(transaction);
            case CryptoUpdate -> clients.getCryptoSvcStub(nodeAccountId, false).updateAccount(transaction);
            case FileAppend -> clients.getFileSvcStub(nodeAccountId, false).appendContent(transaction);
            case FileCreate -> clients.getFileSvcStub(nodeAccountId, false).createFile(transaction);
            case FileDelete -> clients.getFileSvcStub(nodeAccountId, false).deleteFile(transaction);
            case FileUpdate -> clients.getFileSvcStub(nodeAccountId, false).updateFile(transaction);
            case SystemDelete -> switch (target) {
                case CONTRACT -> clients.getScSvcStub(nodeAccountId, false).systemDelete(transaction);
                case FILE -> clients.getFileSvcStub(nodeAccountId, false).systemDelete(transaction);
                case NA -> throw new IllegalArgumentException("SystemDelete target not available");
            };
            case SystemUndelete -> switch (target) {
                case CONTRACT -> clients.getScSvcStub(nodeAccountId, false).systemUndelete(transaction);
                case FILE -> clients.getFileSvcStub(nodeAccountId, false).systemUndelete(transaction);
                case NA -> throw new IllegalArgumentException("SystemUndelete target not available");
            };
            case Freeze -> clients.getFreezeSvcStub(nodeAccountId, false).freeze(transaction);
            case ConsensusCreateTopic -> clients.getConsSvcStub(nodeAccountId, false)
                    .createTopic(transaction);
            case ConsensusUpdateTopic -> clients.getConsSvcStub(nodeAccountId, false)
                    .updateTopic(transaction);
            case ConsensusDeleteTopic -> clients.getConsSvcStub(nodeAccountId, false)
                    .deleteTopic(transaction);
            case ConsensusSubmitMessage -> clients.getConsSvcStub(nodeAccountId, false)
                    .submitMessage(transaction);
            case UncheckedSubmit -> clients.getNetworkSvcStub(nodeAccountId, false)
                    .uncheckedSubmit(transaction);
            case TokenCreate -> clients.getTokenSvcStub(nodeAccountId, false).createToken(transaction);
            case TokenFreezeAccount -> clients.getTokenSvcStub(nodeAccountId, false)
                    .freezeTokenAccount(transaction);
            case TokenUnfreezeAccount -> clients.getTokenSvcStub(nodeAccountId, false)
                    .unfreezeTokenAccount(transaction);
            case TokenGrantKycToAccount -> clients.getTokenSvcStub(nodeAccountId, false)
                    .grantKycToTokenAccount(transaction);
            case TokenRevokeKycFromAccount -> clients.getTokenSvcStub(nodeAccountId, false)
                    .revokeKycFromTokenAccount(transaction);
            case TokenDelete -> clients.getTokenSvcStub(nodeAccountId, false).deleteToken(transaction);
            case TokenUpdate -> clients.getTokenSvcStub(nodeAccountId, false).updateToken(transaction);
            case TokenMint -> clients.getTokenSvcStub(nodeAccountId, false).mintToken(transaction);
            case TokenBurn -> clients.getTokenSvcStub(nodeAccountId, false).burnToken(transaction);
            case TokenAccountWipe -> clients.getTokenSvcStub(nodeAccountId, false)
                    .wipeTokenAccount(transaction);
            case TokenAssociateToAccount -> clients.getTokenSvcStub(nodeAccountId, false)
                    .associateTokens(transaction);
            case TokenReject -> clients.getTokenSvcStub(nodeAccountId, false).rejectToken(transaction);
            case TokenDissociateFromAccount -> clients.getTokenSvcStub(nodeAccountId, false)
                    .dissociateTokens(transaction);
            case TokenFeeScheduleUpdate -> clients.getTokenSvcStub(nodeAccountId, false)
                    .updateTokenFeeSchedule(transaction);
            case TokenPause -> clients.getTokenSvcStub(nodeAccountId, false).pauseToken(transaction);
            case TokenUnpause -> clients.getTokenSvcStub(nodeAccountId, false).unpauseToken(transaction);
            case ScheduleCreate -> clients.getScheduleSvcStub(nodeAccountId, false)
                    .createSchedule(transaction);
            case ScheduleDelete -> clients.getScheduleSvcStub(nodeAccountId, false)
                    .deleteSchedule(transaction);
            case ScheduleSign -> clients.getScheduleSvcStub(nodeAccountId, false)
                    .signSchedule(transaction);
            case UtilPrng -> clients.getUtilSvcStub(nodeAccountId, false).prng(transaction);
            case TokenUpdateNfts -> clients.getTokenSvcStub(nodeAccountId, false)
                    .updateNfts(transaction);
<<<<<<< HEAD
            case TokenAirdrop -> clients.getTokenSvcStub(nodeAccountId, false).airdropTokens(transaction);
=======
            case NodeDelete -> clients.getAddressBookSvcStub(nodeAccountId, false)
                    .deleteNode(transaction);
            case NodeCreate -> clients.getAddressBookSvcStub(nodeAccountId, false)
                    .createNode(transaction);
            case NodeUpdate -> clients.getAddressBookSvcStub(nodeAccountId, false)
                    .updateNode(transaction);
>>>>>>> 2f04aab9
            default -> throw new IllegalArgumentException(functionality + " is not a transaction");
        };
    }
}<|MERGE_RESOLUTION|>--- conflicted
+++ resolved
@@ -186,16 +186,13 @@
             case UtilPrng -> clients.getUtilSvcStub(nodeAccountId, false).prng(transaction);
             case TokenUpdateNfts -> clients.getTokenSvcStub(nodeAccountId, false)
                     .updateNfts(transaction);
-<<<<<<< HEAD
-            case TokenAirdrop -> clients.getTokenSvcStub(nodeAccountId, false).airdropTokens(transaction);
-=======
             case NodeDelete -> clients.getAddressBookSvcStub(nodeAccountId, false)
                     .deleteNode(transaction);
             case NodeCreate -> clients.getAddressBookSvcStub(nodeAccountId, false)
                     .createNode(transaction);
             case NodeUpdate -> clients.getAddressBookSvcStub(nodeAccountId, false)
                     .updateNode(transaction);
->>>>>>> 2f04aab9
+            case TokenAirdrop -> clients.getTokenSvcStub(nodeAccountId, false).airdropTokens(transaction);
             default -> throw new IllegalArgumentException(functionality + " is not a transaction");
         };
     }
