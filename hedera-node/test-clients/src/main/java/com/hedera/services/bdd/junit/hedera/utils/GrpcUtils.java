/*
 * Copyright (C) 2024 Hedera Hashgraph, LLC
 *
 * Licensed under the Apache License, Version 2.0 (the "License");
 * you may not use this file except in compliance with the License.
 * You may obtain a copy of the License at
 *
 *      http://www.apache.org/licenses/LICENSE-2.0
 *
 * Unless required by applicable law or agreed to in writing, software
 * distributed under the License is distributed on an "AS IS" BASIS,
 * WITHOUT WARRANTIES OR CONDITIONS OF ANY KIND, either express or implied.
 * See the License for the specific language governing permissions and
 * limitations under the License.
 */

package com.hedera.services.bdd.junit.hedera.utils;

import com.hedera.services.bdd.junit.hedera.SystemFunctionalityTarget;
import com.hedera.services.bdd.spec.infrastructure.HapiClients;
import com.hederahashgraph.api.proto.java.HederaFunctionality;
import com.hederahashgraph.api.proto.java.Query;
import com.hederahashgraph.api.proto.java.Response;
import com.hederahashgraph.api.proto.java.Transaction;
import com.hederahashgraph.api.proto.java.TransactionResponse;
import edu.umd.cs.findbugs.annotations.NonNull;

public class GrpcUtils {
    private GrpcUtils() {
        throw new UnsupportedOperationException("Utility Class");
    }

    /**
     * Sends a query to the requested node's gRPC service for the given functionality
     * using the given clients without TLS.
     *
     * @param query the query to send
     * @param clients the clients to use
     * @param functionality the functionality to query
     * @param nodeAccountId the node to send the query to
     * @return the response from the query
     */
    public static Response send(
            @NonNull final Query query,
            @NonNull final HapiClients clients,
            @NonNull final HederaFunctionality functionality,
            @NonNull final com.hederahashgraph.api.proto.java.AccountID nodeAccountId) {
        return switch (functionality) {
            case ConsensusGetTopicInfo -> clients.getConsSvcStub(nodeAccountId, false)
                    .getTopicInfo(query);
            case GetBySolidityID -> clients.getScSvcStub(nodeAccountId, false).getBySolidityID(query);
            case ContractCallLocal -> clients.getScSvcStub(nodeAccountId, false).contractCallLocalMethod(query);
            case ContractGetInfo -> clients.getScSvcStub(nodeAccountId, false).getContractInfo(query);
            case ContractGetBytecode -> clients.getScSvcStub(nodeAccountId, false)
                    .contractGetBytecode(query);
            case ContractGetRecords -> clients.getScSvcStub(nodeAccountId, false)
                    .getTxRecordByContractID(query);
            case CryptoGetAccountBalance -> clients.getCryptoSvcStub(nodeAccountId, false)
                    .cryptoGetBalance(query);
            case CryptoGetAccountRecords -> clients.getCryptoSvcStub(nodeAccountId, false)
                    .getAccountRecords(query);
            case CryptoGetInfo -> clients.getCryptoSvcStub(nodeAccountId, false).getAccountInfo(query);
            case CryptoGetLiveHash -> clients.getCryptoSvcStub(nodeAccountId, false)
                    .getLiveHash(query);
            case FileGetContents -> clients.getFileSvcStub(nodeAccountId, false).getFileContent(query);
            case FileGetInfo -> clients.getFileSvcStub(nodeAccountId, false).getFileInfo(query);
            case TransactionGetReceipt -> clients.getCryptoSvcStub(nodeAccountId, false)
                    .getTransactionReceipts(query);
            case TransactionGetRecord -> clients.getCryptoSvcStub(nodeAccountId, false)
                    .getTxRecordByTxID(query);
            case GetVersionInfo -> clients.getNetworkSvcStub(nodeAccountId, false)
                    .getVersionInfo(query);
            case TokenGetInfo -> clients.getTokenSvcStub(nodeAccountId, false).getTokenInfo(query);
            case ScheduleGetInfo -> clients.getScheduleSvcStub(nodeAccountId, false)
                    .getScheduleInfo(query);
            case TokenGetNftInfo -> clients.getTokenSvcStub(nodeAccountId, false)
                    .getTokenNftInfo(query);
            case TokenGetNftInfos -> clients.getTokenSvcStub(nodeAccountId, false)
                    .getTokenNftInfos(query);
            case TokenGetAccountNftInfos -> clients.getTokenSvcStub(nodeAccountId, false)
                    .getAccountNftInfos(query);
            case NetworkGetExecutionTime -> clients.getNetworkSvcStub(nodeAccountId, false)
                    .getExecutionTime(query);
            case GetAccountDetails -> clients.getNetworkSvcStub(nodeAccountId, false)
                    .getAccountDetails(query);
            case CryptoGetStakers -> clients.getCryptoSvcStub(nodeAccountId, false)
                    .getStakersByAccountID(query);
            case TransactionGetFastRecord -> clients.getCryptoSvcStub(nodeAccountId, false)
                    .getFastTransactionRecord(query);
            default -> throw new IllegalArgumentException(functionality + " is not a query");
        };
    }

    /**
     * Submits a transaction to the requested node's gRPC service for the given functionality
     * using the given clients without TLS.
     *
     * @param transaction the transaction to submit
     * @param clients the clients to use
     * @param functionality the functionality to query
     * @param target the target to use, given a system functionality
     * @param nodeAccountId the node to send the query to
     * @return the response from the query
     */
    public static TransactionResponse submit(
            @NonNull final Transaction transaction,
            @NonNull final HapiClients clients,
            @NonNull final HederaFunctionality functionality,
            @NonNull final SystemFunctionalityTarget target,
            @NonNull final com.hederahashgraph.api.proto.java.AccountID nodeAccountId) {
        return switch (functionality) {
            case ContractCall -> clients.getScSvcStub(nodeAccountId, false).contractCallMethod(transaction);
            case ContractCreate -> clients.getScSvcStub(nodeAccountId, false).createContract(transaction);
            case ContractUpdate -> clients.getScSvcStub(nodeAccountId, false).updateContract(transaction);
            case ContractDelete -> clients.getScSvcStub(nodeAccountId, false).deleteContract(transaction);
            case EthereumTransaction -> clients.getScSvcStub(nodeAccountId, false)
                    .callEthereum(transaction);
            case CryptoAddLiveHash -> clients.getCryptoSvcStub(nodeAccountId, false)
                    .addLiveHash(transaction);
            case CryptoApproveAllowance -> clients.getCryptoSvcStub(nodeAccountId, false)
                    .approveAllowances(transaction);
            case CryptoDeleteAllowance -> clients.getCryptoSvcStub(nodeAccountId, false)
                    .deleteAllowances(transaction);
            case CryptoCreate -> clients.getCryptoSvcStub(nodeAccountId, false).createAccount(transaction);
            case CryptoDelete -> clients.getCryptoSvcStub(nodeAccountId, false).cryptoDelete(transaction);
            case CryptoDeleteLiveHash -> clients.getCryptoSvcStub(nodeAccountId, false)
                    .deleteLiveHash(transaction);
            case CryptoTransfer -> clients.getCryptoSvcStub(nodeAccountId, false)
                    .cryptoTransfer(transaction);
            case CryptoUpdate -> clients.getCryptoSvcStub(nodeAccountId, false).updateAccount(transaction);
            case FileAppend -> clients.getFileSvcStub(nodeAccountId, false).appendContent(transaction);
            case FileCreate -> clients.getFileSvcStub(nodeAccountId, false).createFile(transaction);
            case FileDelete -> clients.getFileSvcStub(nodeAccountId, false).deleteFile(transaction);
            case FileUpdate -> clients.getFileSvcStub(nodeAccountId, false).updateFile(transaction);
            case SystemDelete -> switch (target) {
                case CONTRACT -> clients.getScSvcStub(nodeAccountId, false).systemDelete(transaction);
                case FILE -> clients.getFileSvcStub(nodeAccountId, false).systemDelete(transaction);
                case NA -> throw new IllegalArgumentException("SystemDelete target not available");
            };
            case SystemUndelete -> switch (target) {
                case CONTRACT -> clients.getScSvcStub(nodeAccountId, false).systemUndelete(transaction);
                case FILE -> clients.getFileSvcStub(nodeAccountId, false).systemUndelete(transaction);
                case NA -> throw new IllegalArgumentException("SystemUndelete target not available");
            };
            case Freeze -> clients.getFreezeSvcStub(nodeAccountId, false).freeze(transaction);
            case ConsensusCreateTopic -> clients.getConsSvcStub(nodeAccountId, false)
                    .createTopic(transaction);
            case ConsensusUpdateTopic -> clients.getConsSvcStub(nodeAccountId, false)
                    .updateTopic(transaction);
            case ConsensusDeleteTopic -> clients.getConsSvcStub(nodeAccountId, false)
                    .deleteTopic(transaction);
            case ConsensusSubmitMessage -> clients.getConsSvcStub(nodeAccountId, false)
                    .submitMessage(transaction);
            case UncheckedSubmit -> clients.getNetworkSvcStub(nodeAccountId, false)
                    .uncheckedSubmit(transaction);
            case TokenCreate -> clients.getTokenSvcStub(nodeAccountId, false).createToken(transaction);
            case TokenFreezeAccount -> clients.getTokenSvcStub(nodeAccountId, false)
                    .freezeTokenAccount(transaction);
            case TokenUnfreezeAccount -> clients.getTokenSvcStub(nodeAccountId, false)
                    .unfreezeTokenAccount(transaction);
            case TokenGrantKycToAccount -> clients.getTokenSvcStub(nodeAccountId, false)
                    .grantKycToTokenAccount(transaction);
            case TokenRevokeKycFromAccount -> clients.getTokenSvcStub(nodeAccountId, false)
                    .revokeKycFromTokenAccount(transaction);
            case TokenDelete -> clients.getTokenSvcStub(nodeAccountId, false).deleteToken(transaction);
            case TokenUpdate -> clients.getTokenSvcStub(nodeAccountId, false).updateToken(transaction);
            case TokenMint -> clients.getTokenSvcStub(nodeAccountId, false).mintToken(transaction);
            case TokenBurn -> clients.getTokenSvcStub(nodeAccountId, false).burnToken(transaction);
            case TokenAccountWipe -> clients.getTokenSvcStub(nodeAccountId, false)
                    .wipeTokenAccount(transaction);
            case TokenAssociateToAccount -> clients.getTokenSvcStub(nodeAccountId, false)
                    .associateTokens(transaction);
            case TokenReject -> clients.getTokenSvcStub(nodeAccountId, false).rejectToken(transaction);
            case TokenDissociateFromAccount -> clients.getTokenSvcStub(nodeAccountId, false)
                    .dissociateTokens(transaction);
            case TokenFeeScheduleUpdate -> clients.getTokenSvcStub(nodeAccountId, false)
                    .updateTokenFeeSchedule(transaction);
            case TokenPause -> clients.getTokenSvcStub(nodeAccountId, false).pauseToken(transaction);
            case TokenUnpause -> clients.getTokenSvcStub(nodeAccountId, false).unpauseToken(transaction);
            case ScheduleCreate -> clients.getScheduleSvcStub(nodeAccountId, false)
                    .createSchedule(transaction);
            case ScheduleDelete -> clients.getScheduleSvcStub(nodeAccountId, false)
                    .deleteSchedule(transaction);
            case ScheduleSign -> clients.getScheduleSvcStub(nodeAccountId, false)
                    .signSchedule(transaction);
            case UtilPrng -> clients.getUtilSvcStub(nodeAccountId, false).prng(transaction);
            case TokenUpdateNfts -> clients.getTokenSvcStub(nodeAccountId, false)
                    .updateNfts(transaction);
            case NodeDelete -> clients.getAddressBookSvcStub(nodeAccountId, false)
                    .deleteNode(transaction);
            case NodeCreate -> clients.getAddressBookSvcStub(nodeAccountId, false)
                    .createNode(transaction);
            case NodeUpdate -> clients.getAddressBookSvcStub(nodeAccountId, false)
                    .updateNode(transaction);
<<<<<<< HEAD
            case TokenClaimAirdrop -> clients.getTokenSvcStub(nodeAccountId, false)
                    .claimAirdrop(transaction);
=======
            case TokenCancelAirdrop -> clients.getTokenSvcStub(nodeAccountId, false)
                    .cancelAirdrop(transaction);
>>>>>>> 055bcbeb
            default -> throw new IllegalArgumentException(functionality + " is not a transaction");
        };
    }
}<|MERGE_RESOLUTION|>--- conflicted
+++ resolved
@@ -192,13 +192,10 @@
                     .createNode(transaction);
             case NodeUpdate -> clients.getAddressBookSvcStub(nodeAccountId, false)
                     .updateNode(transaction);
-<<<<<<< HEAD
+            case TokenCancelAirdrop -> clients.getTokenSvcStub(nodeAccountId, false)
+                    .cancelAirdrop(transaction);
             case TokenClaimAirdrop -> clients.getTokenSvcStub(nodeAccountId, false)
                     .claimAirdrop(transaction);
-=======
-            case TokenCancelAirdrop -> clients.getTokenSvcStub(nodeAccountId, false)
-                    .cancelAirdrop(transaction);
->>>>>>> 055bcbeb
             default -> throw new IllegalArgumentException(functionality + " is not a transaction");
         };
     }
