--- conflicted
+++ resolved
@@ -83,11 +83,4 @@
      * Allows for non-deterministic token names.
      */
     NONDETERMINISTIC_TOKEN_NAMES,
-<<<<<<< HEAD
-    /**
-     * Allows for empty error messages in contract call results.
-     */
-    ALLOW_EMPTY_ERROR_MSG,
-=======
->>>>>>> 58fea6f0
 }