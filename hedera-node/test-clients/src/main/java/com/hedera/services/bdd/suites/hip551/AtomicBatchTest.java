/*
 * Copyright (C) 2022-2025 Hedera Hashgraph, LLC
 *
 * Licensed under the Apache License, Version 2.0 (the "License");
 * you may not use this file except in compliance with the License.
 * You may obtain a copy of the License at
 *
 *      http://www.apache.org/licenses/LICENSE-2.0
 *
 * Unless required by applicable law or agreed to in writing, software
 * distributed under the License is distributed on an "AS IS" BASIS,
 * WITHOUT WARRANTIES OR CONDITIONS OF ANY KIND, either express or implied.
 * See the License for the specific language governing permissions and
 * limitations under the License.
 */

package com.hedera.services.bdd.suites.hip551;

import static com.hedera.services.bdd.spec.HapiSpec.hapiTest;
import static com.hedera.services.bdd.spec.queries.QueryVerbs.getAccountBalance;
import static com.hedera.services.bdd.spec.queries.QueryVerbs.getTxnRecord;
import static com.hedera.services.bdd.spec.transactions.TxnVerbs.atomicBatch;
import static com.hedera.services.bdd.spec.transactions.TxnVerbs.cryptoCreate;
<<<<<<< HEAD
import static com.hedera.services.bdd.spec.utilops.UtilVerbs.validateChargedUsd;
=======
import static com.hedera.services.bdd.spec.utilops.UtilVerbs.usableTxnIdNamed;
>>>>>>> 4c317596
import static com.hedera.services.bdd.suites.HapiSuite.ONE_HBAR;

import com.hedera.services.bdd.junit.HapiTest;
import com.hedera.services.bdd.junit.HapiTestLifecycle;
import java.util.stream.Stream;
import org.junit.jupiter.api.Disabled;
import org.junit.jupiter.api.DynamicTest;

@HapiTestLifecycle
public class AtomicBatchTest {

    @HapiTest
    @Disabled
    // just test that the batch is submitted
    // disabled for now because there is no handler logic and streamValidation is failing in CI
    public Stream<DynamicTest> simpleBatchTest() {
<<<<<<< HEAD
        return hapiTest(
                cryptoCreate("payer").balance(ONE_HBAR),
                atomicBatch(
                                cryptoCreate("PAYER").balance(ONE_HBAR),
                                cryptoCreate("SENDER").balance(1L))
                        .payingWith("payer")
                        .via("txn"),
                validateChargedUsd("txn", 0.001));
=======
        final var batchOperator = "batchOperator";
        final var innerTnxPayer = "innerPayer";
        final var innerTxnId = "innerId";

        // create inner txn with:
        // - custom txn id -> for getting the record
        // - batch key -> for batch operator to sign
        // - payer -> for paying the fee
        final var innerTxn = cryptoCreate("foo")
                .balance(ONE_HBAR)
                .txnId(innerTxnId)
                .batchKey(batchOperator)
                .payingWith(innerTnxPayer);

        return hapiTest(
                // create batch operator
                cryptoCreate(batchOperator).balance(ONE_HBAR),
                // create another payer for the inner txn
                cryptoCreate(innerTnxPayer).balance(ONE_HBAR),
                // use custom txn id so we can get the record
                usableTxnIdNamed(innerTxnId).payerId(innerTnxPayer),
                // create a batch txn
                atomicBatch(innerTxn).payingWith(batchOperator),
                // get and log inner txn record
                getTxnRecord(innerTxnId).assertingNothingAboutHashes().logged(),
                // validate the batch txn result
                getAccountBalance("foo").hasTinyBars(ONE_HBAR));
>>>>>>> 4c317596
    }
}<|MERGE_RESOLUTION|>--- conflicted
+++ resolved
@@ -21,11 +21,8 @@
 import static com.hedera.services.bdd.spec.queries.QueryVerbs.getTxnRecord;
 import static com.hedera.services.bdd.spec.transactions.TxnVerbs.atomicBatch;
 import static com.hedera.services.bdd.spec.transactions.TxnVerbs.cryptoCreate;
-<<<<<<< HEAD
+import static com.hedera.services.bdd.spec.utilops.UtilVerbs.usableTxnIdNamed;
 import static com.hedera.services.bdd.spec.utilops.UtilVerbs.validateChargedUsd;
-=======
-import static com.hedera.services.bdd.spec.utilops.UtilVerbs.usableTxnIdNamed;
->>>>>>> 4c317596
 import static com.hedera.services.bdd.suites.HapiSuite.ONE_HBAR;
 
 import com.hedera.services.bdd.junit.HapiTest;
@@ -42,16 +39,6 @@
     // just test that the batch is submitted
     // disabled for now because there is no handler logic and streamValidation is failing in CI
     public Stream<DynamicTest> simpleBatchTest() {
-<<<<<<< HEAD
-        return hapiTest(
-                cryptoCreate("payer").balance(ONE_HBAR),
-                atomicBatch(
-                                cryptoCreate("PAYER").balance(ONE_HBAR),
-                                cryptoCreate("SENDER").balance(1L))
-                        .payingWith("payer")
-                        .via("txn"),
-                validateChargedUsd("txn", 0.001));
-=======
         final var batchOperator = "batchOperator";
         final var innerTnxPayer = "innerPayer";
         final var innerTxnId = "innerId";
@@ -74,11 +61,11 @@
                 // use custom txn id so we can get the record
                 usableTxnIdNamed(innerTxnId).payerId(innerTnxPayer),
                 // create a batch txn
-                atomicBatch(innerTxn).payingWith(batchOperator),
+                atomicBatch(innerTxn).payingWith(batchOperator).via("batchTxn"),
                 // get and log inner txn record
                 getTxnRecord(innerTxnId).assertingNothingAboutHashes().logged(),
                 // validate the batch txn result
-                getAccountBalance("foo").hasTinyBars(ONE_HBAR));
->>>>>>> 4c317596
+                getAccountBalance("foo").hasTinyBars(ONE_HBAR),
+                validateChargedUsd("batchTxn",0.001));
     }
 }