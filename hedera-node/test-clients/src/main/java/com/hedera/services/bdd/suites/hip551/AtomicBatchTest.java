--- conflicted
+++ resolved
@@ -39,11 +39,8 @@
 import static com.hedera.services.bdd.suites.HapiSuite.MAX_CALL_DATA_SIZE;
 import static com.hedera.services.bdd.suites.HapiSuite.ONE_HBAR;
 import static com.hedera.services.bdd.suites.HapiSuite.ONE_HUNDRED_HBARS;
-<<<<<<< HEAD
 import static com.hedera.services.bdd.suites.HapiSuite.THROTTLE_DEFS;
 import static com.hedera.services.bdd.suites.utils.sysfiles.serdes.ThrottleDefsLoader.protoDefsFromResource;
-=======
->>>>>>> 386acf63
 import static com.hederahashgraph.api.proto.java.ResponseCodeEnum.INNER_TRANSACTION_FAILED;
 
 import com.hedera.services.bdd.junit.HapiTest;
@@ -91,7 +88,68 @@
                 getAccountBalance("foo").hasTinyBars(ONE_HBAR));
     }
 
-<<<<<<< HEAD
+    @HapiTest
+    public Stream<DynamicTest> multiBatchSuccess() {
+        final var batchOperator = "batchOperator";
+        final var innerTnxPayer = "innerPayer";
+        final var innerTxnId1 = "innerId1";
+        final var innerTxnId2 = "innerId2";
+        final var account1 = "foo1";
+        final var account2 = "foo2";
+
+        final var innerTxn1 = cryptoCreate(account1)
+                .balance(ONE_HBAR)
+                .txnId(innerTxnId1)
+                .batchKey(batchOperator)
+                .payingWith(innerTnxPayer);
+        final var innerTxn2 = cryptoCreate(account2)
+                .balance(ONE_HBAR)
+                .txnId(innerTxnId2)
+                .batchKey(batchOperator)
+                .payingWith(innerTnxPayer);
+
+        return hapiTest(
+                cryptoCreate(batchOperator).balance(ONE_HBAR),
+                cryptoCreate(innerTnxPayer).balance(ONE_HUNDRED_HBARS),
+                usableTxnIdNamed(innerTxnId1).payerId(innerTnxPayer),
+                usableTxnIdNamed(innerTxnId2).payerId(innerTnxPayer),
+                atomicBatch(innerTxn1, innerTxn2),
+                getTxnRecord(innerTxnId1).assertingNothingAboutHashes().logged(),
+                getTxnRecord(innerTxnId2).assertingNothingAboutHashes().logged(),
+                getAccountBalance(account1).hasTinyBars(ONE_HBAR),
+                getAccountBalance(account2).hasTinyBars(ONE_HBAR));
+    }
+
+    @HapiTest
+    public Stream<DynamicTest> multiBatchFail() {
+        final var batchOperator = "batchOperator";
+        final var innerTnxPayer = "innerPayer";
+        final var innerTxnId1 = "innerId1";
+        final var innerTxnId2 = "innerId2";
+        final var account1 = "foo1";
+        final var account2 = "foo2";
+
+        final var innerTxn1 = cryptoCreate(account1)
+                .balance(ONE_HBAR)
+                .txnId(innerTxnId1)
+                .batchKey(batchOperator)
+                .payingWith(innerTnxPayer);
+        final var innerTxn2 = cryptoCreate(account2)
+                .balance(ONE_HBAR)
+                .txnId(innerTxnId2)
+                .batchKey(batchOperator)
+                .payingWith(innerTnxPayer);
+
+        return hapiTest(
+                cryptoCreate(batchOperator).balance(ONE_HBAR),
+                cryptoCreate(innerTnxPayer).balance(ONE_HBAR),
+                usableTxnIdNamed(innerTxnId1).payerId(innerTnxPayer),
+                usableTxnIdNamed(innerTxnId2).payerId(innerTnxPayer),
+                atomicBatch(innerTxn1, innerTxn2).hasKnownStatus(INNER_TRANSACTION_FAILED),
+                getTxnRecord(innerTxnId1).assertingNothingAboutHashes().logged(),
+                getTxnRecord(innerTxnId2).assertingNothingAboutHashes().logged());
+    }
+
     @Nested
     @DisplayName("Batch Constraints - POSITIVE")
     class BatchConstraintsPositive {
@@ -276,67 +334,5 @@
                             .payingWith(payer)
                             .signedBy(payer, alice));
         }
-=======
-    @HapiTest
-    public Stream<DynamicTest> multiBatchSuccess() {
-        final var batchOperator = "batchOperator";
-        final var innerTnxPayer = "innerPayer";
-        final var innerTxnId1 = "innerId1";
-        final var innerTxnId2 = "innerId2";
-        final var account1 = "foo1";
-        final var account2 = "foo2";
-
-        final var innerTxn1 = cryptoCreate(account1)
-                .balance(ONE_HBAR)
-                .txnId(innerTxnId1)
-                .batchKey(batchOperator)
-                .payingWith(innerTnxPayer);
-        final var innerTxn2 = cryptoCreate(account2)
-                .balance(ONE_HBAR)
-                .txnId(innerTxnId2)
-                .batchKey(batchOperator)
-                .payingWith(innerTnxPayer);
-
-        return hapiTest(
-                cryptoCreate(batchOperator).balance(ONE_HBAR),
-                cryptoCreate(innerTnxPayer).balance(ONE_HUNDRED_HBARS),
-                usableTxnIdNamed(innerTxnId1).payerId(innerTnxPayer),
-                usableTxnIdNamed(innerTxnId2).payerId(innerTnxPayer),
-                atomicBatch(innerTxn1, innerTxn2),
-                getTxnRecord(innerTxnId1).assertingNothingAboutHashes().logged(),
-                getTxnRecord(innerTxnId2).assertingNothingAboutHashes().logged(),
-                getAccountBalance(account1).hasTinyBars(ONE_HBAR),
-                getAccountBalance(account2).hasTinyBars(ONE_HBAR));
-    }
-
-    @HapiTest
-    public Stream<DynamicTest> multiBatchFail() {
-        final var batchOperator = "batchOperator";
-        final var innerTnxPayer = "innerPayer";
-        final var innerTxnId1 = "innerId1";
-        final var innerTxnId2 = "innerId2";
-        final var account1 = "foo1";
-        final var account2 = "foo2";
-
-        final var innerTxn1 = cryptoCreate(account1)
-                .balance(ONE_HBAR)
-                .txnId(innerTxnId1)
-                .batchKey(batchOperator)
-                .payingWith(innerTnxPayer);
-        final var innerTxn2 = cryptoCreate(account2)
-                .balance(ONE_HBAR)
-                .txnId(innerTxnId2)
-                .batchKey(batchOperator)
-                .payingWith(innerTnxPayer);
-
-        return hapiTest(
-                cryptoCreate(batchOperator).balance(ONE_HBAR),
-                cryptoCreate(innerTnxPayer).balance(ONE_HBAR),
-                usableTxnIdNamed(innerTxnId1).payerId(innerTnxPayer),
-                usableTxnIdNamed(innerTxnId2).payerId(innerTnxPayer),
-                atomicBatch(innerTxn1, innerTxn2).hasKnownStatus(INNER_TRANSACTION_FAILED),
-                getTxnRecord(innerTxnId1).assertingNothingAboutHashes().logged(),
-                getTxnRecord(innerTxnId2).assertingNothingAboutHashes().logged());
->>>>>>> 386acf63
     }
 }