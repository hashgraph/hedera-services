--- conflicted
+++ resolved
@@ -59,12 +59,8 @@
                 // use custom txn id so we can get the record
                 usableTxnIdNamed(innerTxnId).payerId(innerTnxPayer),
                 // create a batch txn
-<<<<<<< HEAD
-                //                atomicBatch(innerTxn).payingWith(batchOperator),
+                //                atomicBatch(innerTxn).payingWith(batchOperator).via("batchTxn"),
                 atomicBatch(innerTxn),
-=======
-                atomicBatch(innerTxn).payingWith(batchOperator).via("batchTxn"),
->>>>>>> 9e3f1967
                 // get and log inner txn record
                 getTxnRecord(innerTxnId).assertingNothingAboutHashes().logged(),
                 // validate the batch txn result
