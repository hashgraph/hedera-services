--- conflicted
+++ resolved
@@ -52,7 +52,6 @@
 import java.util.function.Consumer;
 import org.apache.logging.log4j.LogManager;
 import org.apache.logging.log4j.Logger;
-import org.jetbrains.annotations.NotNull;
 
 /**
  * A fake implementation of the {@link TssBaseService} that,
@@ -261,12 +260,6 @@
     }
 
     @Override
-    public void processTssEncryptionKeyChecks(
-            @NotNull UserTxn userTxn, @NotNull HandleContext handleContext, @NotNull KeysAndCerts keysAndCerts) {
-        delegate.processTssEncryptionKeyChecks(userTxn, handleContext, keysAndCerts);
-    }
-
-    @Override
     public Bytes ledgerIdFrom(
             @NonNull final TssParticipantDirectory directory, @NonNull final List<TssMessage> tssMessages) {
         requireNonNull(directory);
@@ -275,13 +268,13 @@
     }
 
     @Override
-<<<<<<< HEAD
     public void processTssEncryptionKeyChecks(
             @NonNull UserTxn userTxn, @NonNull HandleContext handleContext, @NonNull KeysAndCerts keysAndCerts) {
         delegate.processTssEncryptionKeyChecks(userTxn, handleContext, keysAndCerts);
-=======
+    }
+
+    @Override
     public TssMessage getTssMessageFromBytes(Bytes wrap, TssParticipantDirectory directory) {
         return delegate.getTssMessageFromBytes(wrap, directory);
->>>>>>> 04011eb0
     }
 }