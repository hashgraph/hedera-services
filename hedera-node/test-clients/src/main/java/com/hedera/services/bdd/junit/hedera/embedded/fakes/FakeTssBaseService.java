--- conflicted
+++ resolved
@@ -90,12 +90,8 @@
                 ForkJoinPool.commonPool(),
                 pendingTssSubmission::offer,
                 new PlaceholderTssLibrary(),
-<<<<<<< HEAD
                 ForkJoinPool.commonPool(),
                 new NoOpMetrics());
-=======
-                ForkJoinPool.commonPool());
->>>>>>> a0cc0657
     }
 
     /**
