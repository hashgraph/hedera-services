--- conflicted
+++ resolved
@@ -54,24 +54,17 @@
     private static final String DEFAULT_NODE_ACCOUNT_ID = "0.0.0";
     private final List<HapiTxnOp<?>> operationsToBatch;
     private final Map<TransactionID, HapiTxnOp<?>> operationsMap = new HashMap<>();
-<<<<<<< HEAD
     private List<Transaction> transactionsToBatch = new ArrayList<>();
 
     public HapiAtomicBatch() {}
-=======
->>>>>>> cf177845
 
     public HapiAtomicBatch(HapiTxnOp<?>... ops) {
         this.operationsToBatch = Arrays.stream(ops).toList();
     }
 
-<<<<<<< HEAD
     public HapiAtomicBatch(Transaction... transactions) {
         this.transactionsToBatch = Arrays.stream(transactions).toList();
     }
-=======
-    private List<String> txnIdsForOrderValidation = new ArrayList();
->>>>>>> cf177845
 
     @Override
     public HederaFunctionality type() {
@@ -101,10 +94,7 @@
         final AtomicBatchTransactionBody opBody = spec.txns()
                 .<AtomicBatchTransactionBody, AtomicBatchTransactionBody.Builder>body(
                         AtomicBatchTransactionBody.class, b -> {
-<<<<<<< HEAD
                             b.addAllTransactions(transactionsToBatch);
-=======
->>>>>>> cf177845
                             for (HapiTxnOp<?> op : operationsToBatch) {
                                 try {
                                     // set node account id to 0.0.0 if not set
