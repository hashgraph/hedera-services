/*
 * Copyright (C) 2020-2025 Hedera Hashgraph, LLC
 *
 * Licensed under the Apache License, Version 2.0 (the "License");
 * you may not use this file except in compliance with the License.
 * You may obtain a copy of the License at
 *
 *      http://www.apache.org/licenses/LICENSE-2.0
 *
 * Unless required by applicable law or agreed to in writing, software
 * distributed under the License is distributed on an "AS IS" BASIS,
 * WITHOUT WARRANTIES OR CONDITIONS OF ANY KIND, either express or implied.
 * See the License for the specific language governing permissions and
 * limitations under the License.
 */

package com.hedera.services.bdd.spec.transactions.util;

import static com.hedera.services.bdd.spec.queries.QueryVerbs.getTxnRecord;
import static com.hedera.services.bdd.spec.transactions.TxnUtils.extractTxnId;
import static com.hedera.services.bdd.spec.transactions.TxnUtils.suFrom;
import static com.hederahashgraph.api.proto.java.ResponseCodeEnum.SUCCESS;

import com.google.common.base.MoreObjects;
import com.hedera.node.app.hapi.fees.usage.BaseTransactionMeta;
import com.hedera.node.app.hapi.fees.usage.crypto.CryptoCreateMeta;
import com.hedera.node.app.hapi.fees.usage.state.UsageAccumulator;
import com.hedera.node.app.hapi.utils.fee.SigValueObj;
import com.hedera.services.bdd.spec.HapiSpec;
import com.hedera.services.bdd.spec.fees.AdapterUtils;
import com.hedera.services.bdd.spec.queries.meta.HapiGetTxnRecord;
import com.hedera.services.bdd.spec.transactions.HapiTxnOp;
import com.hederahashgraph.api.proto.java.AtomicBatchTransactionBody;
import com.hederahashgraph.api.proto.java.FeeData;
import com.hederahashgraph.api.proto.java.HederaFunctionality;
import com.hederahashgraph.api.proto.java.Key;
import com.hederahashgraph.api.proto.java.Transaction;
import com.hederahashgraph.api.proto.java.TransactionBody;
import com.hederahashgraph.api.proto.java.TransactionID;
import java.util.ArrayList;
import java.util.Arrays;
import java.util.HashMap;
import java.util.List;
import java.util.Map;
import java.util.Optional;
import java.util.function.Consumer;
import java.util.function.Function;
import org.apache.logging.log4j.LogManager;
import org.apache.logging.log4j.Logger;

public class HapiAtomicBatch extends HapiTxnOp<HapiAtomicBatch> {
    static final Logger log = LogManager.getLogger(HapiAtomicBatch.class);

    private static final String DEFAULT_NODE_ACCOUNT_ID = "0.0.0";
    private List<HapiTxnOp<?>> operationsToBatch = null;
    private final Map<TransactionID, HapiTxnOp<?>> operationsMap = new HashMap<>();

<<<<<<< HEAD
=======
    private boolean useRawTransactions = false;
    private List<Transaction> transactionsToBatch;

>>>>>>> 757d32b2
    public HapiAtomicBatch() {}

    public HapiAtomicBatch(HapiTxnOp<?>... ops) {
        this.operationsToBatch = Arrays.stream(ops).toList();
    }

<<<<<<< HEAD
    private List<String> txnIdsForOrderValidation = new ArrayList();
=======
    public HapiAtomicBatch(Transaction... transactions) {
        useRawTransactions = true;
        this.transactionsToBatch = Arrays.stream(transactions).toList();
    }
>>>>>>> 757d32b2

    @Override
    public HederaFunctionality type() {
        return HederaFunctionality.AtomicBatch;
    }

    @Override
    protected HapiAtomicBatch self() {
        return this;
    }

    @Override
    protected long feeFor(final HapiSpec spec, final Transaction txn, final int numPayerKeys) throws Throwable {
        return spec.fees().forActivityBasedOp(HederaFunctionality.AtomicBatch, this::usageEstimate, txn, numPayerKeys);
    }

    private FeeData usageEstimate(final TransactionBody txn, final SigValueObj svo) {
        final var baseMeta = new BaseTransactionMeta(txn.getMemoBytes().size(), 0);
        final var opMeta = new CryptoCreateMeta(txn.getCryptoCreateAccount());
        final var accumulator = new UsageAccumulator();
        cryptoOpsUsage.cryptoCreateUsage(suFrom(svo), baseMeta, opMeta, accumulator);
        return AdapterUtils.feeDataFrom(accumulator);
    }

    @Override
    protected Consumer<TransactionBody.Builder> opBodyDef(final HapiSpec spec) throws Throwable {
        final AtomicBatchTransactionBody opBody = spec.txns()
                .<AtomicBatchTransactionBody, AtomicBatchTransactionBody.Builder>body(
                        AtomicBatchTransactionBody.class, b -> {
                            if (useRawTransactions) {
                                b.addAllTransactions(transactionsToBatch);
                            } else {
                                for (HapiTxnOp<?> op : operationsToBatch) {
                                    try {
                                        // set node account id to 0.0.0 if not set
                                        if (op.getNode().isEmpty()) {
                                            op.setNode(DEFAULT_NODE_ACCOUNT_ID);
                                        }
                                        // create a transaction for each operation
                                        final var transaction = op.signedTxnFor(spec);
                                        // save transaction id
                                        final var txnId = extractTxnId(transaction);
                                        operationsMap.put(txnId, op);
                                        // add the transaction to the batch
                                        b.addTransactions(transaction);
                                    } catch (Throwable e) {
                                        throw new RuntimeException(e);
                                    }
                                }
                            }
                        });
        return b -> b.setAtomicBatch(opBody);
    }

    @Override
    public void updateStateOf(HapiSpec spec) throws Throwable {
        if (actualStatus == SUCCESS) {
            for (Map.Entry<TransactionID, HapiTxnOp<?>> entry : operationsMap.entrySet()) {
                TransactionID txnId = entry.getKey();
                HapiTxnOp<?> op = entry.getValue();

                final HapiGetTxnRecord recordQuery =
                        getTxnRecord(txnId).noLogging().assertingNothing();
                final Optional<Throwable> error = recordQuery.execFor(spec);
                if (error.isPresent()) {
                    throw error.get();
                }
                op.updateStateFromRecord(recordQuery.getResponseRecord(), spec);
            }
        }

        // validate execution order of specific transactions
        validateExecutionOrder(spec, txnIdsForOrderValidation);
    }

    @Override
    protected List<Function<HapiSpec, Key>> defaultSigners() {
        return List.of(spec -> spec.registry().getKey(effectivePayer(spec)));
    }

    @Override
    protected MoreObjects.ToStringHelper toStringHelper() {
        return super.toStringHelper().add("range", operationsToBatch);
    }

    public HapiAtomicBatch validateTxnOrder(String... txnIds) {
        txnIdsForOrderValidation = Arrays.asList(txnIds);
        return this;
    }

    private boolean validateExecutionOrder(HapiSpec spec, List<String> transactionIds) throws Throwable {
        if (transactionIds.size() < 2) {
            return true;
        }

        for (int i = 0; i < transactionIds.size() - 1; i++) {
            final var txnId1 = spec.registry().getTxnId(transactionIds.get(i));
            final var txnId2 = spec.registry().getTxnId(transactionIds.get(i + 1));

            if (txnId1 == null || txnId2 == null) {
                throw new IllegalArgumentException("Invalid transaction id to validate execution order");
            }
            final var record1 = getTxnRecord(txnId1).noLogging().assertingNothing();
            final var record2 = getTxnRecord(txnId2).noLogging().assertingNothing();

            final var error1 = record1.execFor(spec);
            final var error2 = record2.execFor(spec);

            if (error1.isPresent()) {
                throw error1.get();
            }

            if (error2.isPresent()) {
                throw error2.get();
            }

            final var consensus1 = record1.getResponseRecord().getConsensusTimestamp();
            final var consensus2 = record2.getResponseRecord().getConsensusTimestamp();

            // throw if second consensus is before the first
            // 1. compare seconds
            if (consensus2.getSeconds() < consensus1.getSeconds()) {
                throw new IllegalArgumentException("Invalid execution order");
            }
            // 2. compare nanos
            if (consensus2.getNanos() <= consensus1.getNanos()) {
                throw new IllegalArgumentException("Invalid execution order");
            }
        }
        return true;
    }
}<|MERGE_RESOLUTION|>--- conflicted
+++ resolved
@@ -52,29 +52,14 @@
     static final Logger log = LogManager.getLogger(HapiAtomicBatch.class);
 
     private static final String DEFAULT_NODE_ACCOUNT_ID = "0.0.0";
-    private List<HapiTxnOp<?>> operationsToBatch = null;
+    private final List<HapiTxnOp<?>> operationsToBatch;
     private final Map<TransactionID, HapiTxnOp<?>> operationsMap = new HashMap<>();
-
-<<<<<<< HEAD
-=======
-    private boolean useRawTransactions = false;
-    private List<Transaction> transactionsToBatch;
-
->>>>>>> 757d32b2
-    public HapiAtomicBatch() {}
 
     public HapiAtomicBatch(HapiTxnOp<?>... ops) {
         this.operationsToBatch = Arrays.stream(ops).toList();
     }
 
-<<<<<<< HEAD
     private List<String> txnIdsForOrderValidation = new ArrayList();
-=======
-    public HapiAtomicBatch(Transaction... transactions) {
-        useRawTransactions = true;
-        this.transactionsToBatch = Arrays.stream(transactions).toList();
-    }
->>>>>>> 757d32b2
 
     @Override
     public HederaFunctionality type() {
@@ -104,25 +89,21 @@
         final AtomicBatchTransactionBody opBody = spec.txns()
                 .<AtomicBatchTransactionBody, AtomicBatchTransactionBody.Builder>body(
                         AtomicBatchTransactionBody.class, b -> {
-                            if (useRawTransactions) {
-                                b.addAllTransactions(transactionsToBatch);
-                            } else {
-                                for (HapiTxnOp<?> op : operationsToBatch) {
-                                    try {
-                                        // set node account id to 0.0.0 if not set
-                                        if (op.getNode().isEmpty()) {
-                                            op.setNode(DEFAULT_NODE_ACCOUNT_ID);
-                                        }
-                                        // create a transaction for each operation
-                                        final var transaction = op.signedTxnFor(spec);
-                                        // save transaction id
-                                        final var txnId = extractTxnId(transaction);
-                                        operationsMap.put(txnId, op);
-                                        // add the transaction to the batch
-                                        b.addTransactions(transaction);
-                                    } catch (Throwable e) {
-                                        throw new RuntimeException(e);
+                            for (HapiTxnOp<?> op : operationsToBatch) {
+                                try {
+                                    // set node account id to 0.0.0 if not set
+                                    if (op.getNode().isEmpty()) {
+                                        op.setNode(DEFAULT_NODE_ACCOUNT_ID);
                                     }
+                                    // create a transaction for each operation
+                                    final var transaction = op.signedTxnFor(spec);
+                                    // save transaction id
+                                    final var txnId = extractTxnId(transaction);
+                                    operationsMap.put(txnId, op);
+                                    // add the transaction to the batch
+                                    b.addTransactions(transaction);
+                                } catch (Throwable e) {
+                                    throw new RuntimeException(e);
                                 }
                             }
                         });
