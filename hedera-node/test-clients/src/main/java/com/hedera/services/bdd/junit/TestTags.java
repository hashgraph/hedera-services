/*
 * Copyright (C) 2023-2024 Hedera Hashgraph, LLC
 *
 * Licensed under the Apache License, Version 2.0 (the "License");
 * you may not use this file except in compliance with the License.
 * You may obtain a copy of the License at
 *
 *      http://www.apache.org/licenses/LICENSE-2.0
 *
 * Unless required by applicable law or agreed to in writing, software
 * distributed under the License is distributed on an "AS IS" BASIS,
 * WITHOUT WARRANTIES OR CONDITIONS OF ANY KIND, either express or implied.
 * See the License for the specific language governing permissions and
 * limitations under the License.
 */

package com.hedera.services.bdd.junit;

public class TestTags {

    private TestTags() {
        throw new UnsupportedOperationException("Utility class");
    }

    public static final String CRYPTO = "CRYPTO";
    public static final String SMART_CONTRACT = "SMART_CONTRACT";
    public static final String LONG_RUNNING = "LONG_RUNNING";
    public static final String TOKEN = "TOKEN";
    public static final String RESTART = "RESTART";
    public static final String ND_RECONNECT = "ND_RECONNECT";
    public static final String UPGRADE = "UPGRADE";
    /**
     * Tags a test that <b>must</b> be run in embedded mode, either because it directly
     * submits duplicate or invalid transactions to non-default nodes; or because it
     * uses direct state access only available in embedded mode.
     */
    public static final String EMBEDDED = "EMBEDDED";
<<<<<<< HEAD
=======
    /**
     * Tags a test that <b>cannot</b> be run in embedded mode.
     */
    public static final String NOT_EMBEDDED = "NOT_EMBEDDED";
    /**
     * Tags a test that <b>cannot</b> be run with the {@code testRepeatable} task for
     * some reason; e.g., it does not use fake time; or uses randomness or parallelism
     * that repeatable mode does not (yet) automatically toggle off.
     */
    public static final String NOT_REPEATABLE = "NOT_REPEATABLE";
>>>>>>> 7a7c3fb5
}<|MERGE_RESOLUTION|>--- conflicted
+++ resolved
@@ -35,8 +35,6 @@
      * uses direct state access only available in embedded mode.
      */
     public static final String EMBEDDED = "EMBEDDED";
-<<<<<<< HEAD
-=======
     /**
      * Tags a test that <b>cannot</b> be run in embedded mode.
      */
@@ -47,5 +45,4 @@
      * that repeatable mode does not (yet) automatically toggle off.
      */
     public static final String NOT_REPEATABLE = "NOT_REPEATABLE";
->>>>>>> 7a7c3fb5
 }