--- conflicted
+++ resolved
@@ -85,11 +85,6 @@
         spec.registry().saveKey(managedKeyName, key);
         return switch (target) {
             case SpecAccount account -> cryptoUpdate(account.name()).key(managedKeyName);
-<<<<<<< HEAD
-            case SpecToken token -> tokenUpdate(token.name())
-                    .adminKey(managedKeyName)
-                    .feeScheduleKey(managedKeyName);
-=======
             case SpecToken token -> {
                 final var op = tokenUpdate(token.name()).adminKey(managedKeyName);
                 if (extraTokenAuthorizations.contains(SUPPLY_KEY)) {
@@ -97,7 +92,6 @@
                 }
                 yield op;
             }
->>>>>>> dd5fa015
             default -> throw new IllegalStateException("Cannot authorize contracts for " + target);
         };
     }
