/*
 * Copyright (C) 2023 Hedera Hashgraph, LLC
 *
 * Licensed under the Apache License, Version 2.0 (the "License");
 * you may not use this file except in compliance with the License.
 * You may obtain a copy of the License at
 *
 *      http://www.apache.org/licenses/LICENSE-2.0
 *
 * Unless required by applicable law or agreed to in writing, software
 * distributed under the License is distributed on an "AS IS" BASIS,
 * WITHOUT WARRANTIES OR CONDITIONS OF ANY KIND, either express or implied.
 * See the License for the specific language governing permissions and
 * limitations under the License.
 */

package com.hedera.services.bdd.junit;

import static org.junit.platform.commons.support.AnnotationSupport.findAnnotation;
import static org.junit.platform.commons.support.AnnotationSupport.isAnnotated;
import static org.junit.platform.commons.support.HierarchyTraversalMode.TOP_DOWN;

import com.hedera.node.app.Hedera;
import com.hedera.services.bdd.spec.HapiSpec;
import com.hedera.services.bdd.spec.props.JutilPropertySource;
import com.hedera.services.bdd.suites.HapiSuite;
import com.hedera.services.bdd.suites.TargetNetworkType;
import java.lang.reflect.Method;
import java.net.URI;
import java.nio.file.Path;
import java.util.Arrays;
import java.util.Comparator;
import java.util.HashSet;
import java.util.Map;
import java.util.Set;
import java.util.function.Predicate;
import org.junit.jupiter.api.Disabled;
<<<<<<< HEAD
=======
import org.junit.jupiter.api.MethodOrderer;
import org.junit.jupiter.api.Order;
import org.junit.jupiter.api.Tag;
import org.junit.jupiter.api.Tags;
import org.junit.jupiter.api.TestMethodOrder;
import org.junit.platform.commons.support.AnnotationSupport;
>>>>>>> c98bed83
import org.junit.platform.commons.support.ReflectionSupport;
import org.junit.platform.engine.EngineDiscoveryRequest;
import org.junit.platform.engine.ExecutionRequest;
import org.junit.platform.engine.Filter;
import org.junit.platform.engine.TestDescriptor;
import org.junit.platform.engine.TestEngine;
import org.junit.platform.engine.TestTag;
import org.junit.platform.engine.UniqueId;
import org.junit.platform.engine.discovery.ClassSelector;
import org.junit.platform.engine.discovery.ClasspathRootSelector;
import org.junit.platform.engine.discovery.MethodSelector;
import org.junit.platform.engine.discovery.PackageNameFilter;
import org.junit.platform.engine.support.descriptor.AbstractTestDescriptor;
import org.junit.platform.engine.support.descriptor.ClassSource;
import org.junit.platform.engine.support.descriptor.EngineDescriptor;
import org.junit.platform.engine.support.descriptor.MethodSource;
import org.junit.platform.engine.support.hierarchical.HierarchicalTestEngine;
import org.junit.platform.engine.support.hierarchical.Node;

/**
 * An implementation of a JUnit {@link TestEngine} to execute HAPI Specification Tests.
 *
 * <p>This implementation automatically locates all test classes annotated with {@link HapiTestSuite}. Within those
 * classes, any methods that take no args and return a {@link HapiSpec} will be picked up as test methods, but will be
 * skipped. Any of those methods that are also annotated with {@link HapiTest} will be executed. Such methods also
 * support the JUnit Jupiter {@link Disabled} annotation.
 */
public class HapiTestEngine extends HierarchicalTestEngine<HapiTestEngineExecutionContext> /* implements TestEngine */ {
    static {
        // This is really weird, but it exists because we have to force JUL to use Log4J as early as possible.
        System.setProperty("java.util.logging.manager", "org.apache.logging.log4j.jul.LogManager");
    }

    /**
     * Tests whether a class is annotated with {@link HapiTestSuite}.
     */
    private static final Predicate<Class<?>> IS_HAPI_TEST_SUITE =
            classCandidate -> isAnnotated(classCandidate, HapiTestSuite.class);

    /**
     * Tests whether a method is annotated with {@link HapiTest}, or whether it is a no-arg method that returns a
     * {@link HapiSpec}. Any of the former type of method will be executed, while any of the latter will be skipped.
     */
    private static final Predicate<Method> IS_HAPI_TEST =
            methodCandidate -> isAnnotated(methodCandidate, HapiTest.class)
                    || (methodCandidate.getParameterCount() == 0 && methodCandidate.getReturnType() == HapiSpec.class);

    private static final Comparator<Method> noSorting = (m1, m2) -> 0;
    private static final Comparator<Method> sortMethodsAscByOrderNumber = (m1, m2) -> {
        final var m1Order = m1.getAnnotation(Order.class);
        final var m1OrderValue = m1Order != null ? m1Order.value() : 0;
        final var m2Order = m2.getAnnotation(Order.class);
        final var m2OrderValue = m2Order != null ? m2Order.value() : 0;
        return m1OrderValue - m2OrderValue;
    };

    @Override
    public String getId() {
        return "hapi-suite-test";
    }

    /**
     * {@inheritDoc}
     *
     * <p>This method is responsible for discovering the classes and methods that form our tests. It constructs a tree
     * of {@link TestDescriptor}s, one for each class annotated with {@link HapiTestSuite}, where each such
     * {@link ClassTestDescriptor} has a child for each spec method (whether, or not annotated with {@link HapiTest}).
     */
    @Override
    public TestDescriptor discover(EngineDiscoveryRequest discoveryRequest, UniqueId uniqueId) {
        final var engineDescriptor = new HapiEngineDescriptor(uniqueId);

        discoveryRequest.getSelectorsByType(MethodSelector.class).forEach(selector -> {
            final var javaClass = selector.getJavaClass();
            addChildToEngineDescriptor(javaClass, discoveryRequest, engineDescriptor);
        });

        discoveryRequest.getSelectorsByType(ClassSelector.class).forEach(selector -> {
            final var javaClass = selector.getJavaClass();
            addChildToEngineDescriptor(javaClass, discoveryRequest, engineDescriptor);
        });

        discoveryRequest.getSelectorsByType(ClasspathRootSelector.class).forEach(selector -> {
            appendTestsInClasspathRoot(selector.getClasspathRoot(), engineDescriptor, discoveryRequest);
        });

        return engineDescriptor;
    }

    private static void addChildToEngineDescriptor(
            Class<?> javaClass, EngineDiscoveryRequest discoveryRequest, EngineDescriptor engineDescriptor) {
        if (IS_HAPI_TEST_SUITE.test(javaClass)) {
            final var classDescriptor = new ClassTestDescriptor(javaClass, engineDescriptor, discoveryRequest);
            if (!classDescriptor.skip) {
                engineDescriptor.addChild(classDescriptor);
            }
        }
    }

    private void appendTestsInClasspathRoot(
            URI uri, TestDescriptor engineDescriptor, EngineDiscoveryRequest discoveryRequest) {
        ReflectionSupport.findAllClassesInClasspathRoot(uri, IS_HAPI_TEST_SUITE, name -> true).stream()
                .filter(aClass -> discoveryRequest.getFiltersByType(PackageNameFilter.class).stream()
                        .map(Filter::toPredicate)
                        .allMatch(predicate -> predicate.test(aClass.getPackageName())))
                .map(aClass -> new ClassTestDescriptor(aClass, engineDescriptor, discoveryRequest))
                .filter(classTestDescriptor -> !classTestDescriptor.skip)
                .forEach(engineDescriptor::addChild);
    }

    /**
     * {@inheritDoc}
     *
     * <p>We don't need to do anything here, just return our phony context
     */
    @Override
    protected HapiTestEngineExecutionContext createExecutionContext(ExecutionRequest request) {
        // Populating the data needed for the context
        return new HapiTestEngineExecutionContext();
    }

    private static final class HapiEngineDescriptor extends EngineDescriptor
            implements Node<HapiTestEngineExecutionContext> {

        /** The Hedera test environment to use. We start it once at the start of all tests and reuse it. */
        private HapiTestEnv env;

        public HapiEngineDescriptor(UniqueId uniqueId) {
            super(uniqueId, "Hapi Test");
        }

        @Override
        public HapiTestEngineExecutionContext before(HapiTestEngineExecutionContext context) {
            // If there are no children, then there is nothing to do.
            if (super.getChildren().isEmpty()) {
                return context;
            }

            // For now, switching to non-in process servers, because in process doesn't work for the
            // restart and reconnect testing.
            env = new HapiTestEnv("HAPI Tests", true, false);
            context.setEnv(env);

            final var tmpDir = Path.of("data");
            final var defaultProperties = JutilPropertySource.getDefaultInstance();
            final String recordStreamPath = tmpDir.resolve("recordStream").toString();
            final var parameters =
                    Map.of("recordStream.path", recordStreamPath, "ci.properties.map", "secondsWaitingServerUp=300");
            HapiSpec.runInCiMode(
                    String.valueOf(env.getNodeInfo()),
                    defaultProperties.get("default.payer"),
                    defaultProperties.get("default.node").split("\\.")[2],
                    defaultProperties.get("tls"),
                    defaultProperties.get("txn.proto.structure"),
                    defaultProperties.get("node.selector"),
                    parameters);
            return context;
        }

        @Override
        public void after(HapiTestEngineExecutionContext context) throws Exception {
            if (env != null && env.started()) {
                env.terminate();
                env = null;
            }
        }
    }

    /**
     * Represents a class annotated with {@link HapiTestSuite}. A fresh, new consensus node will be started for each
     * such test class, and terminated after it has been run. Each instance of this class is used both during discovery
     * (thanks to {@link AbstractTestDescriptor}, and during test execution (thanks to the {@link Node} interface).
     */
    private static final class ClassTestDescriptor extends AbstractTestDescriptor
            implements Node<HapiTestEngineExecutionContext> {
        /** The class annotated with {@link HapiTestSuite} */
        private final Class<?> testClass;
        /** We will skip initialization of a {@link Hedera} instance if there are no test methods */
        private final boolean skip;
        /** Whether a separate cluster of nodes should be created for this test class (or reset the normal cluster) */
        private final boolean isolated;

        /** Creates a new descriptor for the given test class. */
        public ClassTestDescriptor(Class<?> testClass, TestDescriptor parent, EngineDiscoveryRequest discoveryRequest) {
            super(
                    parent.getUniqueId().append("class", testClass.getName()),
                    testClass.getSimpleName(),
                    ClassSource.from(testClass));
            this.testClass = testClass;
            setParent(parent);

            // Currently we support only ASC MethodOrderer.OrderAnnotation sorting
            final var sort = testClass.getAnnotation(TestMethodOrder.class) != null
                    && testClass.getAnnotation(TestMethodOrder.class).value() == MethodOrderer.OrderAnnotation.class;

            // Look for any methods supported by this class.
            ReflectionSupport.findMethods(testClass, IS_HAPI_TEST, TOP_DOWN).stream()
                    .filter(method -> {
                        // The selectors tell me if some specific method was selected by the IDE or command line,
                        // so I will filter out and only include test methods that were in the selectors, if there
                        // are any such selectors. NOTE: We're not doing class selectors and such, a more robust
                        // implementation probably should.
                        final var selectors = discoveryRequest.getSelectorsByType(MethodSelector.class);
                        for (final var selector : selectors) {
                            if (!selector.getJavaMethod().equals(method)) {
                                return false;
                            }
                        }
                        return true;
                    })
                    .sorted(sort ? sortMethodsAscByOrderNumber : noSorting)
                    .map(method -> new MethodTestDescriptor(method, this))
                    .forEach(this::addChild);

            // Skip construction of the Hedera instance if there are no test methods
            skip = getChildren().isEmpty();

            // Determine whether this test class (suite) should be isolated in its own cluster of nodes
            final var annotation =
                    findAnnotation(testClass, HapiTestSuite.class).orElseThrow();
            this.isolated = annotation.isolated();
        }

        @Override
        public Type getType() {
            return Type.CONTAINER;
        }

        @Override
        public SkipResult shouldBeSkipped(HapiTestEngineExecutionContext context) {
            return skip ? SkipResult.skip("No test methods") : SkipResult.doNotSkip();
        }

        @Override
        public HapiTestEngineExecutionContext execute(
                HapiTestEngineExecutionContext context, DynamicTestExecutor dynamicTestExecutor) throws Exception {

            // If we are isolated AND there is already a started set of nodes, then we have to stop and destroy them
            // and get rid of all state, so when we bring them back up, it is genesis again.
            final var env = context.getEnv();
            if (isolated && (env.started())) {
                env.terminate();
                env.getNodes().forEach(HapiTestNode::clearState);
            }

            // If it hasn't been started, start it. The very first suite will find it isn't started, or any suite that
            // follows one that was isolated will find it wasn't started.
            if (!env.started()) {
                env.start();
            }

            return Node.super.execute(context, dynamicTestExecutor);
        }

        @Override
        public void after(HapiTestEngineExecutionContext context) throws Exception {
            // If we are isolated, then stop and destroy everything to prepare for a new genesis startup.
            final var env = context.getEnv();
            if (env != null && env.started() && isolated) {
                env.terminate();
                env.getNodes().forEach(HapiTestNode::clearState);
            }
        }
    }

    /**
     * Describes a {@link HapiSpec} test method, and contains logic for running the actual test.
     */
    private static final class MethodTestDescriptor extends AbstractTestDescriptor
            implements Node<HapiTestEngineExecutionContext> {

        /** The method under test */
        private final Method testMethod;

        private final Set<TestTag> testTags;

        public MethodTestDescriptor(Method testMethod, ClassTestDescriptor parent) {
            super(
                    parent.getUniqueId().append("method", testMethod.getName()),
                    testMethod.getName(),
                    MethodSource.from(testMethod));
            this.testMethod = testMethod;
            this.testTags = getTagsIfAny(testMethod);
            setParent(parent);
        }

        private Set<TestTag> getTagsIfAny(Method testMethod) {
            // When a method has a single @Tag annotation, we retrieve it by filtering for Tag.class.
            // In cases where a method has multiple @Tag annotations, we use Tags.class to access all of them.
            // Ideally, Tags.class should encompass both single and multiple @Tag annotations,
            // but the current implementation does not support this.
            final var tagsAnnotation = testMethod.getAnnotation(Tags.class);
            final var tagAnnotation = testMethod.getAnnotation(Tag.class);

            final var tags = new HashSet<TestTag>();
            if (tagsAnnotation != null) {
                tags.addAll(Arrays.stream(tagsAnnotation.value())
                        .map(t -> TestTag.create(t.value()))
                        .toList());
            } else if (tagAnnotation != null) {
                tags.add(TestTag.create(tagAnnotation.value()));
            }
            return tags;
        }

        @Override
        public Type getType() {
            return Type.TEST;
        }

        @Override
        public SkipResult shouldBeSkipped(HapiTestEngineExecutionContext context) {
<<<<<<< HEAD
            final var annotation = findAnnotation(testMethod, Disabled.class);
            if (!isAnnotated(testMethod, HapiTest.class)) {
=======
            final var isHapiTestAnnotated = AnnotationSupport.isAnnotated(testMethod, HapiTest.class);
            final var disabledAnnotation = AnnotationSupport.findAnnotation(testMethod, Disabled.class);

            if (!isHapiTestAnnotated) {
>>>>>>> c98bed83
                return SkipResult.skip(testMethod.getName() + " No @HapiTest annotation");
            } else if (disabledAnnotation.isPresent()) {
                final var msg = disabledAnnotation.get().value();
                return SkipResult.skip(msg == null || msg.isBlank() ? "Disabled" : msg);
            }

            return SkipResult.doNotSkip();
        }

        @Override
        public HapiTestEngineExecutionContext execute(
                HapiTestEngineExecutionContext context, DynamicTestExecutor dynamicTestExecutor) throws Exception {
            // First, create an instance of the HapiSuite class (the class that owns this method).
            final var parent = (ClassTestDescriptor) getParent().get();
            final var suite =
                    (HapiSuite) parent.testClass.getDeclaredConstructor().newInstance();
            // Second, call the method to get the HapiSpec
            testMethod.setAccessible(true);
            final var spec = (HapiSpec) testMethod.invoke(suite);
            spec.setTargetNetworkType(TargetNetworkType.HAPI_TEST_NETWORK);
            final var env = context.getEnv();
            // Third, call `runSuite` with just the one HapiSpec.
            final var result = suite.runSpecSync(spec, env.getNodes());
            // Fourth, report the result. YAY!!
            if (result == HapiSuite.FinalOutcome.SUITE_FAILED) {
                throw new AssertionError();
            }
            return context;
        }

        @Override
        public Set<TestTag> getTags() {
            return this.testTags;
        }
    }
}<|MERGE_RESOLUTION|>--- conflicted
+++ resolved
@@ -35,15 +35,11 @@
 import java.util.Set;
 import java.util.function.Predicate;
 import org.junit.jupiter.api.Disabled;
-<<<<<<< HEAD
-=======
 import org.junit.jupiter.api.MethodOrderer;
 import org.junit.jupiter.api.Order;
 import org.junit.jupiter.api.Tag;
 import org.junit.jupiter.api.Tags;
 import org.junit.jupiter.api.TestMethodOrder;
-import org.junit.platform.commons.support.AnnotationSupport;
->>>>>>> c98bed83
 import org.junit.platform.commons.support.ReflectionSupport;
 import org.junit.platform.engine.EngineDiscoveryRequest;
 import org.junit.platform.engine.ExecutionRequest;
@@ -356,15 +352,10 @@
 
         @Override
         public SkipResult shouldBeSkipped(HapiTestEngineExecutionContext context) {
-<<<<<<< HEAD
-            final var annotation = findAnnotation(testMethod, Disabled.class);
-            if (!isAnnotated(testMethod, HapiTest.class)) {
-=======
-            final var isHapiTestAnnotated = AnnotationSupport.isAnnotated(testMethod, HapiTest.class);
-            final var disabledAnnotation = AnnotationSupport.findAnnotation(testMethod, Disabled.class);
+            final var isHapiTestAnnotated = isAnnotated(testMethod, HapiTest.class);
+            final var disabledAnnotation = findAnnotation(testMethod, Disabled.class);
 
             if (!isHapiTestAnnotated) {
->>>>>>> c98bed83
                 return SkipResult.skip(testMethod.getName() + " No @HapiTest annotation");
             } else if (disabledAnnotation.isPresent()) {
                 final var msg = disabledAnnotation.get().value();
