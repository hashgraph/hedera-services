--- conflicted
+++ resolved
@@ -383,13 +383,9 @@
             if (testMethod.getParameterCount() == 0) {
                 HapiSpec.setTargetNetworkType(TargetNetworkType.HAPI_TEST_NETWORK);
                 final var spec = (HapiSpec) testMethod.invoke(suite);
-<<<<<<< HEAD
-=======
-                spec.setTargetNetworkType(TargetNetworkType.HAPI_TEST_NETWORK);
                 if (parent.fuzzyMatch) {
                     spec.addOverrideProperties(Map.of("recordStream.autoSnapshotManagement", "true"));
                 }
->>>>>>> 67a4fbbe
                 final var env = context.getEnv();
                 // Third, call `runSuite` with just the one HapiSpec.
                 final var result = suite.runSpecSync(spec, env.getNodes());
