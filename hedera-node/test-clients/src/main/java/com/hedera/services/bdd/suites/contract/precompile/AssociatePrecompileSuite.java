--- conflicted
+++ resolved
@@ -92,11 +92,7 @@
     private static final byte[] ACCOUNT_ADDRESS =
             asAddress(AccountID.newBuilder().build());
     private static final byte[] TOKEN_ADDRESS = asAddress(TokenID.newBuilder().build());
-<<<<<<< HEAD
-    public static final String TOKEN_ASSOCIATE = "tokenAssociate";
-=======
     private static final String TOKEN_ASSOCIATE = "tokenAssociate";
->>>>>>> e56acb34
 
     public static void main(String... args) {
         new AssociatePrecompileSuite().runSuiteAsync();
