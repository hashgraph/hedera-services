--- conflicted
+++ resolved
@@ -374,11 +374,7 @@
                 relayerFeeAsExpectedIfSenderCoversGas(),
                 canMergeCreate2ChildWithHollowAccountAndSelfDestructInConstructor(),
                 getErc20TokenNameExceedingLimits(),
-<<<<<<< HEAD
-                relayerFeeAsExpectedIfSenderCoversGas());
-=======
                 invalidContract());
->>>>>>> f1791273
     }
 
     @SuppressWarnings("java:S5960")
@@ -2723,17 +2719,6 @@
     }
 
     @HapiTest
-<<<<<<< HEAD
-    @Order(33)
-    HapiSpec relayerFeeAsExpectedIfSenderCoversGas() {
-        final var canonicalTxn = "canonical";
-
-        return defaultHapiSpec(
-                        "relayerFeeAsExpectedIfSenderCoversGas",
-                        NONDETERMINISTIC_TRANSACTION_FEES,
-                        NONDETERMINISTIC_ETHEREUM_DATA,
-                        NONDETERMINISTIC_NONCE)
-=======
     private HapiSpec someErc721GetApprovedScenariosPass() {
         final AtomicReference<String> tokenMirrorAddr = new AtomicReference<>();
         final AtomicReference<String> aCivilianMirrorAddr = new AtomicReference<>();
@@ -3067,13 +3052,16 @@
                                                                 .toStringUtf8())))))));
     }
 
+    @Order(33)
     @HapiTest
     HapiSpec relayerFeeAsExpectedIfSenderCoversGas() {
         final var canonicalTxn = "canonical";
 
-        return propertyPreservingHapiSpec("relayerFeeAsExpectedIfSenderCoversGas")
+        return propertyPreservingHapiSpec("relayerFeeAsExpectedIfSenderCoversGas",
+                        NONDETERMINISTIC_TRANSACTION_FEES,
+                        NONDETERMINISTIC_ETHEREUM_DATA,
+                        NONDETERMINISTIC_NONCE)
                 .preserving(EVM_VERSION_PROPERTY, DYNAMIC_EVM_PROPERTY, CHAIN_ID_PROP)
->>>>>>> f1791273
                 .given(
                         overriding(DYNAMIC_EVM_PROPERTY, "true"),
                         overriding(EVM_VERSION_PROPERTY, EVM_VERSION_038),
