--- conflicted
+++ resolved
@@ -105,23 +105,18 @@
 import static com.hedera.services.bdd.spec.utilops.UtilVerbs.uploadDefaultFeeSchedules;
 import static com.hedera.services.bdd.spec.utilops.UtilVerbs.usableTxnIdNamed;
 import static com.hedera.services.bdd.spec.utilops.UtilVerbs.withOpContext;
-<<<<<<< HEAD
 import static com.hedera.services.bdd.spec.utilops.records.SnapshotMatchMode.ACCEPTED_MONO_GAS_CALCULATION_DIFFERENCE;
-import static com.hedera.services.bdd.spec.utilops.records.SnapshotMatchMode.ALLOW_EMPTY_ERROR_MSG;
 import static com.hedera.services.bdd.spec.utilops.records.SnapshotMatchMode.ALLOW_SKIPPED_ENTITY_IDS;
 import static com.hedera.services.bdd.spec.utilops.records.SnapshotMatchMode.EXPECT_STREAMLINED_INGEST_RECORDS;
 import static com.hedera.services.bdd.spec.utilops.records.SnapshotMatchMode.FULLY_NONDETERMINISTIC;
+import static com.hedera.services.bdd.spec.utilops.records.SnapshotMatchMode.NONDETERMINISTIC_CONSTRUCTOR_PARAMETERS;
 import static com.hedera.services.bdd.spec.utilops.records.SnapshotMatchMode.NONDETERMINISTIC_CONTRACT_CALL_RESULTS;
 import static com.hedera.services.bdd.spec.utilops.records.SnapshotMatchMode.NONDETERMINISTIC_ETHEREUM_DATA;
 import static com.hedera.services.bdd.spec.utilops.records.SnapshotMatchMode.NONDETERMINISTIC_FUNCTION_PARAMETERS;
 import static com.hedera.services.bdd.spec.utilops.records.SnapshotMatchMode.NONDETERMINISTIC_LOG_DATA;
 import static com.hedera.services.bdd.spec.utilops.records.SnapshotMatchMode.NONDETERMINISTIC_NONCE;
 import static com.hedera.services.bdd.spec.utilops.records.SnapshotMatchMode.NONDETERMINISTIC_TRANSACTION_FEES;
-=======
-import static com.hedera.services.bdd.spec.utilops.records.SnapshotMatchMode.NONDETERMINISTIC_CONSTRUCTOR_PARAMETERS;
-import static com.hedera.services.bdd.spec.utilops.records.SnapshotMatchMode.NONDETERMINISTIC_NONCE;
 import static com.hedera.services.bdd.spec.utilops.records.SnapshotMode.FUZZY_MATCH_AGAINST_HAPI_TEST_STREAMS;
->>>>>>> 58fea6f0
 import static com.hedera.services.bdd.suites.contract.Utils.FunctionType.FUNCTION;
 import static com.hedera.services.bdd.suites.contract.Utils.aaWith;
 import static com.hedera.services.bdd.suites.contract.Utils.asAddress;
@@ -2962,8 +2957,7 @@
                         NONDETERMINISTIC_FUNCTION_PARAMETERS,
                         NONDETERMINISTIC_CONTRACT_CALL_RESULTS,
                         NONDETERMINISTIC_TRANSACTION_FEES,
-                        NONDETERMINISTIC_NONCE,
-                        ALLOW_EMPTY_ERROR_MSG)
+                        NONDETERMINISTIC_NONCE)
                 .preserving(EVM_VERSION_PROPERTY, DYNAMIC_EVM_PROPERTY)
                 .given(
                         overriding(DYNAMIC_EVM_PROPERTY, "true"),
