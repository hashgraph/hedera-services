--- conflicted
+++ resolved
@@ -16,11 +16,7 @@
 
 package com.hedera.services.bdd.suites.hip423;
 
-<<<<<<< HEAD
-=======
 import static com.hedera.services.bdd.junit.ContextRequirement.FEE_SCHEDULE_OVERRIDES;
-import static com.hedera.services.bdd.spec.HapiSpec.defaultHapiSpec;
->>>>>>> b8f06371
 import static com.hedera.services.bdd.spec.HapiSpec.hapiTest;
 import static com.hedera.services.bdd.spec.assertions.TransactionRecordAsserts.recordWith;
 import static com.hedera.services.bdd.spec.queries.QueryVerbs.getAccountBalance;
@@ -101,11 +97,14 @@
 import java.util.stream.Stream;
 import org.junit.jupiter.api.Assertions;
 import org.junit.jupiter.api.BeforeAll;
+import org.junit.jupiter.api.Disabled;
 import org.junit.jupiter.api.DynamicTest;
 import org.junit.jupiter.api.MethodOrderer;
 import org.junit.jupiter.api.Order;
 import org.junit.jupiter.api.TestMethodOrder;
 
+// Enable when long term scheduling is enabled
+@Disabled
 @TestMethodOrder(MethodOrderer.OrderAnnotation.class)
 @HapiTestLifecycle
 public class ScheduleLongTermExecutionTest {
@@ -231,7 +230,6 @@
     @HapiTest
     @Order(2)
     final Stream<DynamicTest> executionWithCustomPayerAndAdminKeyWorks() {
-<<<<<<< HEAD
         return hapiTest(
                 newKeyNamed("adminKey"),
                 cryptoCreate(PAYING_ACCOUNT),
@@ -264,7 +262,6 @@
                     var triggeringTx = getTxnRecord(TRIGGERING_TXN);
                     var triggeredTx = getTxnRecord(CREATE_TX).scheduled();
                     allRunFor(spec, createTx, signTx, triggeredTx, triggeringTx);
-
                     Assertions.assertEquals(
                             SUCCESS,
                             triggeredTx.getResponseRecord().getReceipt().getStatus(),
@@ -320,111 +317,6 @@
                                     1L),
                             WRONG_TRANSFER_LIST);
                 }));
-=======
-        return defaultHapiSpec("ExecutionAtExpiryWithCustomPayerAndAdminKeyWorks")
-                .given(
-                        newKeyNamed("adminKey"),
-                        cryptoCreate(PAYING_ACCOUNT),
-                        cryptoCreate(RECEIVER),
-                        cryptoCreate(SENDER).via(SENDER_TXN))
-                .when(
-                        scheduleCreate(BASIC_XFER, cryptoTransfer(tinyBarsFromTo(SENDER, RECEIVER, 1)))
-                                .designatingPayer(PAYING_ACCOUNT)
-                                .adminKey("adminKey")
-                                .waitForExpiry()
-                                .withRelativeExpiry(SENDER_TXN, 4)
-                                .recordingScheduledTxn()
-                                .via(CREATE_TX),
-                        scheduleSign(BASIC_XFER)
-                                .alsoSigningWith(SENDER, PAYING_ACCOUNT)
-                                .via(SIGN_TX)
-                                .hasKnownStatus(SUCCESS))
-                .then(
-                        getScheduleInfo(BASIC_XFER)
-                                .hasScheduleId(BASIC_XFER)
-                                .hasWaitForExpiry()
-                                .isNotExecuted()
-                                .isNotDeleted()
-                                .hasRelativeExpiry(SENDER_TXN, 4)
-                                .hasRecordedScheduledTxn(),
-                        sleepFor(5000),
-                        cryptoCreate("foo").via(TRIGGERING_TXN),
-                        getScheduleInfo(BASIC_XFER).hasCostAnswerPrecheck(INVALID_SCHEDULE_ID),
-                        withOpContext((spec, opLog) -> {
-                            var createTx = getTxnRecord(CREATE_TX);
-                            var signTx = getTxnRecord(SIGN_TX);
-                            var triggeringTx = getTxnRecord(TRIGGERING_TXN);
-                            var triggeredTx = getTxnRecord(CREATE_TX).scheduled();
-                            allRunFor(spec, createTx, signTx, triggeredTx, triggeringTx);
-                            Assertions.assertEquals(
-                                    SUCCESS,
-                                    triggeredTx.getResponseRecord().getReceipt().getStatus(),
-                                    SCHEDULED_TRANSACTION_MUST_NOT_SUCCEED);
-
-                            Instant triggerTime = Instant.ofEpochSecond(
-                                    triggeringTx
-                                            .getResponseRecord()
-                                            .getConsensusTimestamp()
-                                            .getSeconds(),
-                                    triggeringTx
-                                            .getResponseRecord()
-                                            .getConsensusTimestamp()
-                                            .getNanos());
-
-                            Instant triggeredTime = Instant.ofEpochSecond(
-                                    triggeredTx
-                                            .getResponseRecord()
-                                            .getConsensusTimestamp()
-                                            .getSeconds(),
-                                    triggeredTx
-                                            .getResponseRecord()
-                                            .getConsensusTimestamp()
-                                            .getNanos());
-
-                            Assertions.assertTrue(triggerTime.isBefore(triggeredTime), WRONG_CONSENSUS_TIMESTAMP);
-
-                            Assertions.assertEquals(
-                                    createTx.getResponseRecord()
-                                            .getTransactionID()
-                                            .getTransactionValidStart(),
-                                    triggeredTx
-                                            .getResponseRecord()
-                                            .getTransactionID()
-                                            .getTransactionValidStart(),
-                                    WRONG_TRANSACTION_VALID_START);
-
-                            Assertions.assertEquals(
-                                    createTx.getResponseRecord()
-                                            .getTransactionID()
-                                            .getAccountID(),
-                                    triggeredTx
-                                            .getResponseRecord()
-                                            .getTransactionID()
-                                            .getAccountID(),
-                                    WRONG_RECORD_ACCOUNT_ID);
-
-                            Assertions.assertTrue(
-                                    triggeredTx
-                                            .getResponseRecord()
-                                            .getTransactionID()
-                                            .getScheduled(),
-                                    TRANSACTION_NOT_SCHEDULED);
-
-                            Assertions.assertEquals(
-                                    createTx.getResponseRecord().getReceipt().getScheduleID(),
-                                    triggeredTx.getResponseRecord().getScheduleRef(),
-                                    WRONG_SCHEDULE_ID);
-
-                            Assertions.assertTrue(
-                                    transferListCheck(
-                                            triggeredTx,
-                                            asId(SENDER, spec),
-                                            asId(RECEIVER, spec),
-                                            asId(PAYING_ACCOUNT, spec),
-                                            1L),
-                                    WRONG_TRANSFER_LIST);
-                        }));
->>>>>>> b8f06371
     }
 
     @HapiTest
@@ -608,27 +500,14 @@
     @LeakyHapiTest(requirement = FEE_SCHEDULE_OVERRIDES)
     @Order(5)
     public Stream<DynamicTest> executionWithContractCallWorksAtExpiry() {
-<<<<<<< HEAD
+        final var payerBalance = new AtomicLong();
         return hapiTest(
                 // upload fees for SCHEDULE_CREATE_CONTRACT_CALL
                 uploadScheduledContractPrices(GENESIS),
                 uploadInitCode(SIMPLE_UPDATE),
                 contractCreate(SIMPLE_UPDATE).gas(500_000L),
-                cryptoCreate(PAYING_ACCOUNT).balance(1000000000000L).via(PAYING_ACCOUNT_TXN),
+                cryptoCreate(PAYING_ACCOUNT).balance(PAYER_INITIAL_BALANCE).via(PAYING_ACCOUNT_TXN),
                 scheduleCreate(
-=======
-        final var payerBalance = new AtomicLong();
-        return defaultHapiSpec("ExecutionWithContractCallWorksAtExpiry")
-                .given(
-                        // upload fees for SCHEDULE_CREATE_CONTRACT_CALL
-                        uploadScheduledContractPrices(GENESIS),
-                        uploadInitCode(SIMPLE_UPDATE),
-                        contractCreate(SIMPLE_UPDATE).gas(500_000L),
-                        cryptoCreate(PAYING_ACCOUNT)
-                                .balance(PAYER_INITIAL_BALANCE)
-                                .via(PAYING_ACCOUNT_TXN))
-                .when(scheduleCreate(
->>>>>>> b8f06371
                                 BASIC_XFER,
                                 contractCall(SIMPLE_UPDATE, "set", BigInteger.valueOf(5), BigInteger.valueOf(42))
                                         .gas(300000L))
@@ -637,7 +516,6 @@
                         .designatingPayer(PAYING_ACCOUNT)
                         .alsoSigningWith(PAYING_ACCOUNT)
                         .recordingScheduledTxn()
-<<<<<<< HEAD
                         .via(CREATE_TX),
                 getScheduleInfo(BASIC_XFER)
                         .hasScheduleId(BASIC_XFER)
@@ -648,13 +526,19 @@
                         .hasRecordedScheduledTxn(),
                 sleepFor(5000),
                 cryptoCreate("foo").via(TRIGGERING_TXN),
+                sleepFor(500),
                 getScheduleInfo(BASIC_XFER).hasCostAnswerPrecheck(INVALID_SCHEDULE_ID),
                 getAccountBalance(PAYING_ACCOUNT)
-                        .hasTinyBars(
-                                spec -> bal -> bal < 1000000000000L ? Optional.empty() : Optional.of("didnt change")),
+                        .hasTinyBars(spec ->
+                                bal -> bal < PAYER_INITIAL_BALANCE ? Optional.empty() : Optional.of("didnt change"))
+                        .exposingBalanceTo(payerBalance::set),
                 withOpContext((spec, opLog) -> {
                     var triggeredTx = getTxnRecord(CREATE_TX).scheduled();
                     allRunFor(spec, triggeredTx);
+                    final var txnFee = triggeredTx.getResponseRecord().getTransactionFee();
+                    // check if only designating payer was charged
+                    Assertions.assertEquals(PAYER_INITIAL_BALANCE, txnFee + payerBalance.get());
+
                     Assertions.assertEquals(
                             SUCCESS,
                             triggeredTx.getResponseRecord().getReceipt().getStatus(),
@@ -667,65 +551,16 @@
                                     .size()
                             >= 0);
                 }));
-=======
-                        .via(CREATE_TX))
-                .then(
-                        getScheduleInfo(BASIC_XFER)
-                                .hasScheduleId(BASIC_XFER)
-                                .hasWaitForExpiry()
-                                .isNotExecuted()
-                                .isNotDeleted()
-                                .hasRelativeExpiry(PAYING_ACCOUNT_TXN, 4)
-                                .hasRecordedScheduledTxn(),
-                        sleepFor(5000),
-                        cryptoCreate("foo").via(TRIGGERING_TXN),
-                        sleepFor(500),
-                        getScheduleInfo(BASIC_XFER).hasCostAnswerPrecheck(INVALID_SCHEDULE_ID),
-                        getAccountBalance(PAYING_ACCOUNT)
-                                .hasTinyBars(spec -> bal ->
-                                        bal < PAYER_INITIAL_BALANCE ? Optional.empty() : Optional.of("didnt change"))
-                                .exposingBalanceTo(payerBalance::set),
-                        withOpContext((spec, opLog) -> {
-                            var triggeredTx = getTxnRecord(CREATE_TX).scheduled();
-                            allRunFor(spec, triggeredTx);
-                            final var txnFee = triggeredTx.getResponseRecord().getTransactionFee();
-                            // check if only designating payer was charged
-                            Assertions.assertEquals(PAYER_INITIAL_BALANCE, txnFee + payerBalance.get());
-
-                            Assertions.assertEquals(
-                                    SUCCESS,
-                                    triggeredTx.getResponseRecord().getReceipt().getStatus(),
-                                    SCHEDULED_TRANSACTION_MUST_NOT_SUCCEED);
-
-                            Assertions.assertTrue(triggeredTx
-                                            .getResponseRecord()
-                                            .getContractCallResult()
-                                            .getContractCallResult()
-                                            .size()
-                                    >= 0);
-                        }));
->>>>>>> b8f06371
     }
 
     @HapiTest
     @Order(6)
     public Stream<DynamicTest> executionWithContractCreateWorksAtExpiry() {
-<<<<<<< HEAD
-        return hapiTest(
-                // overriding(SCHEDULING_WHITELIST, "ContractCreate"),
+        final var payerBalance = new AtomicLong();
+        return hapiTest(
                 uploadInitCode(SIMPLE_UPDATE),
-                cryptoCreate(PAYING_ACCOUNT).balance(1000000000000L).via(PAYING_ACCOUNT_TXN),
+                cryptoCreate(PAYING_ACCOUNT).balance(PAYER_INITIAL_BALANCE).via(PAYING_ACCOUNT_TXN),
                 scheduleCreate(
-=======
-        final var payerBalance = new AtomicLong();
-        return defaultHapiSpec("ExecutionWithContractCreateWorksAtExpiry")
-                .given(
-                        uploadInitCode(SIMPLE_UPDATE),
-                        cryptoCreate(PAYING_ACCOUNT)
-                                .balance(PAYER_INITIAL_BALANCE)
-                                .via(PAYING_ACCOUNT_TXN))
-                .when(scheduleCreate(
->>>>>>> b8f06371
                                 BASIC_XFER,
                                 contractCreate(SIMPLE_UPDATE).gas(500_000L).adminKey(PAYING_ACCOUNT))
                         .waitForExpiry()
@@ -733,7 +568,6 @@
                         .designatingPayer(PAYING_ACCOUNT)
                         .alsoSigningWith(PAYING_ACCOUNT)
                         .recordingScheduledTxn()
-<<<<<<< HEAD
                         .via(CREATE_TX),
                 getScheduleInfo(BASIC_XFER)
                         .hasScheduleId(BASIC_XFER)
@@ -744,18 +578,18 @@
                         .hasRecordedScheduledTxn(),
                 sleepFor(5000),
                 cryptoCreate("foo").via(TRIGGERING_TXN),
+                sleepFor(2000),
                 getScheduleInfo(BASIC_XFER).hasCostAnswerPrecheck(INVALID_SCHEDULE_ID),
-                // todo check white list here?
-                //                        overriding(
-                //                                SCHEDULING_WHITELIST,
-                //
-                // HapiSpecSetup.getDefaultNodeProps().get(SCHEDULING_WHITELIST)),
                 getAccountBalance(PAYING_ACCOUNT)
-                        .hasTinyBars(
-                                spec -> bal -> bal < 1000000000000L ? Optional.empty() : Optional.of("didnt change")),
+                        .hasTinyBars(spec ->
+                                bal -> bal < PAYER_INITIAL_BALANCE ? Optional.empty() : Optional.of("didnt change"))
+                        .exposingBalanceTo(payerBalance::set),
                 withOpContext((spec, opLog) -> {
                     var triggeredTx = getTxnRecord(CREATE_TX).scheduled();
                     allRunFor(spec, triggeredTx);
+                    final var txnFee = triggeredTx.getResponseRecord().getTransactionFee();
+                    // check if only designating payer was charged
+                    Assertions.assertEquals(PAYER_INITIAL_BALANCE, txnFee + payerBalance.get());
 
                     Assertions.assertEquals(
                             SUCCESS,
@@ -772,47 +606,6 @@
                                     .size()
                             >= 0);
                 }));
-=======
-                        .via(CREATE_TX))
-                .then(
-                        getScheduleInfo(BASIC_XFER)
-                                .hasScheduleId(BASIC_XFER)
-                                .hasWaitForExpiry()
-                                .isNotExecuted()
-                                .isNotDeleted()
-                                .hasRelativeExpiry(PAYING_ACCOUNT_TXN, 4)
-                                .hasRecordedScheduledTxn(),
-                        sleepFor(5000),
-                        cryptoCreate("foo").via(TRIGGERING_TXN),
-                        sleepFor(2000),
-                        getScheduleInfo(BASIC_XFER).hasCostAnswerPrecheck(INVALID_SCHEDULE_ID),
-                        getAccountBalance(PAYING_ACCOUNT)
-                                .hasTinyBars(spec -> bal ->
-                                        bal < PAYER_INITIAL_BALANCE ? Optional.empty() : Optional.of("didnt change"))
-                                .exposingBalanceTo(payerBalance::set),
-                        withOpContext((spec, opLog) -> {
-                            var triggeredTx = getTxnRecord(CREATE_TX).scheduled();
-                            allRunFor(spec, triggeredTx);
-                            final var txnFee = triggeredTx.getResponseRecord().getTransactionFee();
-                            // check if only designating payer was charged
-                            Assertions.assertEquals(PAYER_INITIAL_BALANCE, txnFee + payerBalance.get());
-
-                            Assertions.assertEquals(
-                                    SUCCESS,
-                                    triggeredTx.getResponseRecord().getReceipt().getStatus(),
-                                    SCHEDULED_TRANSACTION_MUST_NOT_SUCCEED);
-
-                            Assertions.assertTrue(
-                                    triggeredTx.getResponseRecord().getReceipt().hasContractID());
-
-                            Assertions.assertTrue(triggeredTx
-                                            .getResponseRecord()
-                                            .getContractCreateResult()
-                                            .getContractCallResult()
-                                            .size()
-                                    >= 0);
-                        }));
->>>>>>> b8f06371
     }
 
     @HapiTest
@@ -867,7 +660,6 @@
     @Order(8)
     public Stream<DynamicTest> executionWithCustomPayerThatNeverSignsFails() {
         long transferAmount = 1;
-<<<<<<< HEAD
         return hapiTest(
                 cryptoCreate(PAYING_ACCOUNT),
                 cryptoCreate(SENDER).via(SENDER_TXN),
@@ -889,38 +681,7 @@
                 sleepFor(5000),
                 cryptoCreate("foo").via(TRIGGERING_TXN),
                 getScheduleInfo(BASIC_XFER).hasCostAnswerPrecheck(INVALID_SCHEDULE_ID),
-                getTxnRecord(CREATE_TX).scheduled().hasAnswerOnlyPrecheck(RECORD_NOT_FOUND));
-=======
-        return defaultHapiSpec("ExecutionWithCustomPayerThatNeverSignsFails")
-                .given(
-                        cryptoCreate(PAYING_ACCOUNT),
-                        cryptoCreate(SENDER).via(SENDER_TXN),
-                        cryptoCreate(RECEIVER),
-                        scheduleCreate(BASIC_XFER, cryptoTransfer(tinyBarsFromTo(SENDER, RECEIVER, transferAmount)))
-                                .waitForExpiry()
-                                .withRelativeExpiry(SENDER_TXN, 4)
-                                .recordingScheduledTxn()
-                                .designatingPayer(PAYING_ACCOUNT)
-                                .via(CREATE_TX))
-                .when(scheduleSign(BASIC_XFER)
-                        .alsoSigningWith(SENDER)
-                        .via(SIGN_TX)
-                        .hasKnownStatus(SUCCESS))
-                .then(
-                        getScheduleInfo(BASIC_XFER)
-                                .hasScheduleId(BASIC_XFER)
-                                .hasWaitForExpiry()
-                                .isNotExecuted()
-                                .isNotDeleted()
-                                .hasRelativeExpiry(SENDER_TXN, 4)
-                                .hasRecordedScheduledTxn(),
-                        sleepFor(5000),
-                        cryptoCreate("foo").via(TRIGGERING_TXN),
-                        getScheduleInfo(BASIC_XFER).hasCostAnswerPrecheck(INVALID_SCHEDULE_ID),
-                        getTxnRecord(CREATE_TX)
-                                .scheduled()
-                                .hasPriority(recordWith().status(INVALID_PAYER_SIGNATURE)));
->>>>>>> b8f06371
+                getTxnRecord(CREATE_TX).scheduled().hasPriority(recordWith().status(INVALID_PAYER_SIGNATURE)));
     }
 
     @HapiTest
@@ -970,7 +731,6 @@
         long balance = 10_000_000L;
         long noBalance = 0L;
         long transferAmount = 1L;
-<<<<<<< HEAD
         return hapiTest(
                 cryptoCreate(PAYING_ACCOUNT).balance(balance),
                 cryptoCreate(LUCKY_RECEIVER),
@@ -999,45 +759,10 @@
                 getScheduleInfo(BASIC_XFER).hasCostAnswerPrecheck(INVALID_SCHEDULE_ID),
                 getAccountBalance(SENDER).hasTinyBars(transferAmount),
                 getAccountBalance(RECEIVER).hasTinyBars(noBalance),
-                getTxnRecord(CREATE_TX).scheduled().hasPriority(recordWith().statusFrom(PAYER_ACCOUNT_DELETED)));
-=======
-        return defaultHapiSpec("ExecutionAtExpiryWithDefaultPayerButAccountDeletedFails")
-                .given(
-                        cryptoCreate(PAYING_ACCOUNT).balance(balance),
-                        cryptoCreate(LUCKY_RECEIVER),
-                        cryptoCreate(SENDER).balance(transferAmount).via(SENDER_TXN),
-                        cryptoCreate(RECEIVER).balance(noBalance),
-                        scheduleCreate(BASIC_XFER, cryptoTransfer(tinyBarsFromTo(SENDER, RECEIVER, transferAmount)))
-                                .waitForExpiry()
-                                .withRelativeExpiry(SENDER_TXN, 4)
-                                .recordingScheduledTxn()
-                                .payingWith(PAYING_ACCOUNT)
-                                .via(CREATE_TX),
-                        recordFeeAmount(CREATE_TX, SCHEDULE_CREATE_FEE))
-                .when(
-                        cryptoDelete(PAYING_ACCOUNT),
-                        scheduleSign(BASIC_XFER).alsoSigningWith(SENDER).hasKnownStatus(SUCCESS))
-                .then(
-                        getAccountBalance(SENDER).hasTinyBars(transferAmount),
-                        getAccountBalance(RECEIVER).hasTinyBars(noBalance),
-                        getScheduleInfo(BASIC_XFER)
-                                .hasScheduleId(BASIC_XFER)
-                                .hasWaitForExpiry()
-                                .isNotExecuted()
-                                .isNotDeleted()
-                                .hasRelativeExpiry(SENDER_TXN, 4)
-                                .hasRecordedScheduledTxn(),
-                        sleepFor(5000),
-                        cryptoCreate("foo").via(TRIGGERING_TXN),
-                        getScheduleInfo(BASIC_XFER).hasCostAnswerPrecheck(INVALID_SCHEDULE_ID),
-                        getAccountBalance(SENDER).hasTinyBars(transferAmount),
-                        getAccountBalance(RECEIVER).hasTinyBars(noBalance),
-                        // future: a check if account was deleted will be added in DispatchValidator
-                        getTxnRecord(CREATE_TX)
-                                .scheduled()
-                                .hasPriority(
-                                        recordWith().statusFrom(PAYER_ACCOUNT_DELETED, INSUFFICIENT_PAYER_BALANCE)));
->>>>>>> b8f06371
+                // future: a check if account was deleted will be added in DispatchValidator
+                getTxnRecord(CREATE_TX)
+                        .scheduled()
+                        .hasPriority(recordWith().statusFrom(PAYER_ACCOUNT_DELETED, INSUFFICIENT_PAYER_BALANCE)));
     }
 
     @HapiTest
@@ -1046,7 +771,6 @@
         long balance = 10_000_000L;
         long noBalance = 0L;
         long transferAmount = 1;
-<<<<<<< HEAD
         return hapiTest(
                 cryptoCreate(PAYING_ACCOUNT).balance(balance),
                 cryptoCreate(SENDER).balance(transferAmount).via(SENDER_TXN),
@@ -1074,49 +798,10 @@
                 getScheduleInfo(BASIC_XFER).hasCostAnswerPrecheck(INVALID_SCHEDULE_ID),
                 getAccountBalance(SENDER).hasTinyBars(transferAmount),
                 getAccountBalance(RECEIVER).hasTinyBars(noBalance),
+                // future: a check if account was deleted will be added in DispatchValidator
                 getTxnRecord(CREATE_TX)
                         .scheduled()
-                        .hasPriority(recordWith().statusFrom(INSUFFICIENT_ACCOUNT_BALANCE, PAYER_ACCOUNT_DELETED)));
-=======
-        return defaultHapiSpec("ExecutionAtExpiryWithCustomPayerButAccountDeletedFails")
-                .given(
-                        cryptoCreate(PAYING_ACCOUNT).balance(balance),
-                        cryptoCreate(SENDER).balance(transferAmount).via(SENDER_TXN),
-                        cryptoCreate(RECEIVER).balance(noBalance),
-                        scheduleCreate(BASIC_XFER, cryptoTransfer(tinyBarsFromTo(SENDER, RECEIVER, transferAmount)))
-                                .waitForExpiry()
-                                .withRelativeExpiry(SENDER_TXN, 4)
-                                .recordingScheduledTxn()
-                                .designatingPayer(PAYING_ACCOUNT)
-                                .alsoSigningWith(PAYING_ACCOUNT)
-                                .via(CREATE_TX))
-                .when(
-                        cryptoDelete(PAYING_ACCOUNT),
-                        scheduleSign(BASIC_XFER)
-                                .alsoSigningWith(SENDER)
-                                .via(SIGN_TX)
-                                .hasKnownStatus(SUCCESS))
-                .then(
-                        getAccountBalance(SENDER).hasTinyBars(transferAmount),
-                        getAccountBalance(RECEIVER).hasTinyBars(noBalance),
-                        getScheduleInfo(BASIC_XFER)
-                                .hasScheduleId(BASIC_XFER)
-                                .hasWaitForExpiry()
-                                .isNotExecuted()
-                                .isNotDeleted()
-                                .hasRelativeExpiry(SENDER_TXN, 4)
-                                .hasRecordedScheduledTxn(),
-                        sleepFor(5000),
-                        cryptoCreate("foo").via(TRIGGERING_TXN),
-                        getScheduleInfo(BASIC_XFER).hasCostAnswerPrecheck(INVALID_SCHEDULE_ID),
-                        getAccountBalance(SENDER).hasTinyBars(transferAmount),
-                        getAccountBalance(RECEIVER).hasTinyBars(noBalance),
-                        // future: a check if account was deleted will be added in DispatchValidator
-                        getTxnRecord(CREATE_TX)
-                                .scheduled()
-                                .hasPriority(
-                                        recordWith().statusFrom(INSUFFICIENT_PAYER_BALANCE, PAYER_ACCOUNT_DELETED)));
->>>>>>> b8f06371
+                        .hasPriority(recordWith().statusFrom(INSUFFICIENT_PAYER_BALANCE, PAYER_ACCOUNT_DELETED)));
     }
 
     @HapiTest
@@ -1275,10 +960,9 @@
     @Order(16)
     final Stream<DynamicTest> scheduledFreezeWorksAsExpected() {
 
-<<<<<<< HEAD
         return hapiTest(flattened(
                 cryptoCreate(PAYING_ACCOUNT).via(PAYER_TXN),
-                scheduleFakeUpgrade(PAYING_ACCOUNT, PAYER_TXN, 4, SUCCESS_TXN),
+                scheduleFakeUpgrade(PAYING_ACCOUNT, 4, SUCCESS_TXN),
                 scheduleSign(VALID_SCHEDULE)
                         .alsoSigningWith(GENESIS)
                         .payingWith(PAYING_ACCOUNT)
@@ -1288,7 +972,6 @@
                         .hasWaitForExpiry()
                         .isNotExecuted()
                         .isNotDeleted()
-                        .hasRelativeExpiry(PAYER_TXN, 4)
                         .hasRecordedScheduledTxn(),
                 sleepFor(5000),
                 cryptoCreate("foo").via(TRIGGERING_TXN),
@@ -1302,72 +985,26 @@
                             triggeredTx.getResponseRecord().getReceipt().getStatus(),
                             SCHEDULED_TRANSACTION_MUST_NOT_SUCCEED);
                 })));
-=======
-        return defaultHapiSpec("ScheduledFreezeWorksAsExpectedAtExpiry")
-                .given(flattened(
-                        cryptoCreate(PAYING_ACCOUNT).via(PAYER_TXN),
-                        scheduleFakeUpgrade(PAYING_ACCOUNT, 4, SUCCESS_TXN)))
-                .when(scheduleSign(VALID_SCHEDULE)
-                        .alsoSigningWith(GENESIS)
-                        .payingWith(PAYING_ACCOUNT)
-                        .hasKnownStatus(SUCCESS))
-                .then(
-                        getScheduleInfo(VALID_SCHEDULE)
-                                .hasScheduleId(VALID_SCHEDULE)
-                                .hasWaitForExpiry()
-                                .isNotExecuted()
-                                .isNotDeleted()
-                                .hasRecordedScheduledTxn(),
-                        sleepFor(5000),
-                        cryptoCreate("foo").via(TRIGGERING_TXN),
-                        getScheduleInfo(VALID_SCHEDULE).hasCostAnswerPrecheck(INVALID_SCHEDULE_ID),
-                        freezeAbort().payingWith(GENESIS),
-                        withOpContext((spec, opLog) -> {
-                            var triggeredTx = getTxnRecord(SUCCESS_TXN).scheduled();
-                            allRunFor(spec, triggeredTx);
-                            Assertions.assertEquals(
-                                    SUCCESS,
-                                    triggeredTx.getResponseRecord().getReceipt().getStatus(),
-                                    SCHEDULED_TRANSACTION_MUST_NOT_SUCCEED);
-                        }));
->>>>>>> b8f06371
     }
 
     @HapiTest
     @Order(17)
     final Stream<DynamicTest> scheduledFreezeWithUnauthorizedPayerFails() {
-
-<<<<<<< HEAD
         return hapiTest(flattened(
                 cryptoCreate(PAYING_ACCOUNT).via(PAYER_TXN),
                 cryptoCreate(PAYING_ACCOUNT_2),
-                scheduleFakeUpgrade(PAYING_ACCOUNT, PAYER_TXN, 4, "test")));
-        // future throttles will be exceeded because there is no throttle
-        // for freeze
-        // and the custom payer is not exempt from throttles like and admin
-        // user would be
-        // todo future throttle is not implemented yet
-        // .hasKnownStatus(SCHEDULE_FUTURE_THROTTLE_EXCEEDED)
-        // );
-=======
-        return defaultHapiSpec("ScheduledFreezeWithUnauthorizedPayerFailsAtExpiry")
-                .given(cryptoCreate(PAYING_ACCOUNT).via(PAYER_TXN), cryptoCreate(PAYING_ACCOUNT_2))
-                .when()
-                .then(flattened(
-                        scheduleFakeUpgrade(PAYING_ACCOUNT, 4, "test"),
-                        // future throttles will be exceeded because there is no throttle
-                        // for freeze
-                        // and the custom payer is not exempt from throttles like and admin
-                        // user would be
-                        // todo future throttle is not implemented yet
-                        // .hasKnownStatus(SCHEDULE_FUTURE_THROTTLE_EXCEEDED)
-
-                        // note: the sleepFor and cryptoCreate operations are added only to clear the schedule before
-                        // the next state. This was needed because an edge case in the BaseTranslator occur.
-                        // When scheduleCreate trigger the schedules execution scheduleRef field is not the correct one.
-                        sleepFor(6000),
-                        cryptoCreate("foo")));
->>>>>>> b8f06371
+                scheduleFakeUpgrade(PAYING_ACCOUNT, 4, "test"),
+                // future throttles will be exceeded because there is no throttle
+                // for freeze
+                // and the custom payer is not exempt from throttles like and admin
+                // user would be
+                // todo future throttle is not implemented yet
+                // .hasKnownStatus(SCHEDULE_FUTURE_THROTTLE_EXCEEDED)
+                // note: the sleepFor and cryptoCreate operations are added only to clear the schedule before
+                // the next state. This was needed because an edge case in the BaseTranslator occur.
+                // When scheduleCreate trigger the schedules execution scheduleRef field is not the correct one.
+                sleepFor(6000),
+                cryptoCreate("foo")));
     }
 
     @HapiTest
@@ -1493,10 +1130,6 @@
     @HapiTest
     @Order(21)
     final Stream<DynamicTest> scheduledSystemDeleteUnauthorizedPayerFails() {
-<<<<<<< HEAD
-
-=======
->>>>>>> b8f06371
         return hapiTest(
                 cryptoCreate(PAYING_ACCOUNT).via(PAYER_TXN),
                 cryptoCreate(PAYING_ACCOUNT_2),
@@ -1507,67 +1140,6 @@
                         .payingWith(PAYING_ACCOUNT)
                         .waitForExpiry()
                         .withRelativeExpiry(PAYER_TXN, 4)
-<<<<<<< HEAD
-                // future throttles will be exceeded because there is no throttle
-                // for system delete
-                // and the custom payer is not exempt from throttles like and admin
-                // user would be
-                // todo future throttle is not implemented yet
-                //                                .hasKnownStatus(SCHEDULE_FUTURE_THROTTLE_EXCEEDED)
-                );
-    }
-
-    // todo throttles are not implemented yet!
-    //    @HapiTest
-    //    final Stream<DynamicTest> futureThrottlesAreRespected() {
-    //        var artificialLimits = protoDefsFromResource("testSystemFiles/artificial-limits-schedule.json");
-    //        var defaultThrottles = protoDefsFromResource("testSystemFiles/throttles-dev.json");
-    //
-    //        return hapiTest(
-    //                .given(
-    //                        cryptoCreate(SENDER).balance(ONE_MILLION_HBARS).via(SENDER_TXN),
-    //                        cryptoCreate(RECEIVER),
-    //                        overriding(SCHEDULING_MAX_TXN_PER_SECOND, "100"),
-    //                        fileUpdate(THROTTLE_DEFS)
-    //                                .payingWith(EXCHANGE_RATE_CONTROL)
-    //                                .contents(artificialLimits.toByteArray()),
-    //                        sleepFor(500))
-    //                .when(
-    //                        blockingOrder(IntStream.range(0, 17)
-    //                                .mapToObj(i -> new HapiSpecOperation[] {
-    //                                        scheduleCreate(
-    //                                                "twoSigXfer" + i,
-    //                                                cryptoTransfer(tinyBarsFromTo(SENDER, RECEIVER, 1))
-    //                                                        .fee(ONE_HBAR))
-    //                                                .withEntityMemo(randomUppercase(100))
-    //                                                .payingWith(SENDER)
-    //                                                .waitForExpiry()
-    //                                                .withRelativeExpiry(SENDER_TXN, 120),
-    //                                })
-    //                                .flatMap(Arrays::stream)
-    //                                .toArray(HapiSpecOperation[]::new)),
-    //                        scheduleCreate(
-    //                                "twoSigXfer",
-    //                                cryptoTransfer(tinyBarsFromTo(SENDER, RECEIVER, 1))
-    //                                        .fee(ONE_HBAR))
-    //                                .withEntityMemo(randomUppercase(100))
-    //                                .payingWith(SENDER)
-    //                                .waitForExpiry()
-    //                                .withRelativeExpiry(SENDER_TXN, 120)
-    //                                .hasKnownStatus(SCHEDULE_FUTURE_THROTTLE_EXCEEDED))
-    //                .then(
-    //                        overriding(
-    //                                SCHEDULING_MAX_TXN_PER_SECOND,
-    //                                HapiSpecSetup.getDefaultNodeProps().get(SCHEDULING_MAX_TXN_PER_SECOND)),
-    //                        fileUpdate(THROTTLE_DEFS)
-    //                                .fee(ONE_HUNDRED_HBARS)
-    //                                .payingWith(EXCHANGE_RATE_CONTROL)
-    //                                .contents(defaultThrottles.toByteArray()),
-    //                        cryptoTransfer(HapiCryptoTransfer.tinyBarsFromTo(GENESIS, FUNDING, 1))
-    //                                .payingWith(GENESIS));
-    //    }
-=======
                         .hasKnownStatus(SCHEDULE_EXPIRY_IS_BUSY));
     }
->>>>>>> b8f06371
 }