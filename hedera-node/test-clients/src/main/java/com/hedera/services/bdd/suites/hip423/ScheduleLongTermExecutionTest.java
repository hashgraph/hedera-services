--- conflicted
+++ resolved
@@ -125,12 +125,9 @@
     private static final String FAILED_XFER = "failedXfer";
     private static final String WEIRDLY_POPULAR_KEY_TXN = "weirdlyPopularKeyTxn";
     private static final String PAYER_TXN = "payerTxn";
-<<<<<<< HEAD
+    private static final String FILE_NAME = "misc";
     private static final long ONE_MINUTE = 60;
     private static final long TWO_MONTHS = 5356800;
-=======
-    private static final String FILE_NAME = "misc";
->>>>>>> a838b95b
     private static final long PAYER_INITIAL_BALANCE = 1000000000000L;
 
     @BeforeAll
