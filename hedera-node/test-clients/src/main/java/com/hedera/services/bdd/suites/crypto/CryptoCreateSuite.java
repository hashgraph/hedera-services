--- conflicted
+++ resolved
@@ -118,7 +118,6 @@
     }
 
     @HapiTest
-<<<<<<< HEAD
     @DisplayName("canonical EVM addresses are determined by aliases")
     final Stream<DynamicTest> canonicalEvmAddressesDeterminedByAliases(
             @Contract(contract = "MakeCalls") SpecContract makeCalls) {
@@ -150,23 +149,6 @@
     }
 
     @HapiTest
-    @Tag(EMBEDDED)
-    final Stream<DynamicTest> verifyCreatedAccountAsExpected() {
-        return hapiTest(
-                cryptoCreate("civilianWORewardStakingNode")
-                        .balance(ONE_HUNDRED_HBARS)
-                        .declinedReward(true)
-                        .stakedNodeId(0),
-                viewAccount("civilianWORewardStakingNode", account -> {
-                    assertEquals(ONE_HUNDRED_HBARS, account.tinybarBalance());
-                    assertTrue(account.declineReward());
-                    assertEquals(0, account.stakedNodeIdOrThrow());
-                }));
-    }
-
-    @HapiTest
-=======
->>>>>>> 2e9034ba
     final Stream<DynamicTest> createAnAccountWithStakingFields() {
         return defaultHapiSpec("createAnAccountWithStakingFields")
                 .given(
