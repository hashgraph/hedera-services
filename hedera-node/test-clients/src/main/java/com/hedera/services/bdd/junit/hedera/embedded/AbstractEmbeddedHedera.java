--- conflicted
+++ resolved
@@ -159,15 +159,11 @@
                 .copyBuilder()
                 .addressBook(toPbjAddressBook(addressBook))
                 .build());
-<<<<<<< HEAD
-        writableRosterStore.putActiveRoster(buildRoster(addressBook), 0);
-=======
->>>>>>> 5dc2d364
         ((CommittableWritableStates) writableStates).commit();
         if (!hedera.isRosterLifecycleEnabled()) {
             final var writableRosterStates = state.getWritableStates(RosterService.NAME);
             final WritableRosterStore writableRosterStore = new WritableRosterStore(writableRosterStates);
-            writableRosterStore.putActiveRoster(createRoster(addressBook), 0);
+            writableRosterStore.putActiveRoster(buildRoster(addressBook), 0);
             ((CommittableWritableStates) writableRosterStates).commit();
         }
         // --- end of temporary code block ---
