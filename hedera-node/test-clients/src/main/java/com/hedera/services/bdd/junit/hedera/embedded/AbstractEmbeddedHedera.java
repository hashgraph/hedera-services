/*
 * Copyright (C) 2024-2025 Hedera Hashgraph, LLC
 *
 * Licensed under the Apache License, Version 2.0 (the "License");
 * you may not use this file except in compliance with the License.
 * You may obtain a copy of the License at
 *
 *      http://www.apache.org/licenses/LICENSE-2.0
 *
 * Unless required by applicable law or agreed to in writing, software
 * distributed under the License is distributed on an "AS IS" BASIS,
 * WITHOUT WARRANTIES OR CONDITIONS OF ANY KIND, either express or implied.
 * See the License for the specific language governing permissions and
 * limitations under the License.
 */

package com.hedera.services.bdd.junit.hedera.embedded;

import static com.hedera.hapi.util.HapiUtils.parseAccount;
import static com.hedera.node.app.hapi.utils.CommonPbjConverters.fromPbj;
import static com.hedera.services.bdd.junit.hedera.ExternalPath.ADDRESS_BOOK;
import static com.swirlds.platform.roster.RosterUtils.rosterFrom;
import static com.swirlds.platform.state.service.PbjConverter.toPbjAddressBook;
import static com.swirlds.platform.state.service.schemas.V0540PlatformStateSchema.PLATFORM_STATE_KEY;
import static com.swirlds.platform.system.InitTrigger.GENESIS;
import static com.swirlds.platform.system.InitTrigger.RESTART;
import static com.swirlds.platform.system.status.PlatformStatus.ACTIVE;
import static com.swirlds.platform.system.status.PlatformStatus.FREEZE_COMPLETE;
import static java.util.Objects.requireNonNull;
import static java.util.Spliterators.spliteratorUnknownSize;
import static java.util.stream.Collectors.toMap;
import static java.util.stream.StreamSupport.stream;

import com.hedera.hapi.node.base.SemanticVersion;
import com.hedera.hapi.node.state.roster.Roster;
import com.hedera.hapi.platform.state.PlatformState;
import com.hedera.node.app.Hedera;
import com.hedera.node.app.ServicesMain;
import com.hedera.node.app.fixtures.state.FakeServiceMigrator;
import com.hedera.node.app.fixtures.state.FakeServicesRegistry;
import com.hedera.node.app.fixtures.state.FakeState;
import com.hedera.node.app.hints.HintsServiceImpl;
import com.hedera.node.app.history.HistoryServiceImpl;
import com.hedera.node.app.info.DiskStartupNetworks;
import com.hedera.node.app.version.ServicesSoftwareVersion;
import com.hedera.node.internal.network.Network;
import com.hedera.pbj.runtime.io.buffer.BufferedData;
import com.hedera.pbj.runtime.io.buffer.Bytes;
import com.hedera.services.bdd.junit.hedera.embedded.fakes.AbstractFakePlatform;
<<<<<<< HEAD
import com.hedera.services.bdd.junit.hedera.embedded.fakes.FakeTssBaseService;
import com.hedera.services.bdd.junit.hedera.embedded.fakes.hints.FakeHintsService;
import com.hedera.services.bdd.junit.hedera.embedded.fakes.history.FakeHistoryService;
=======
import com.hedera.services.bdd.junit.hedera.embedded.fakes.LapsingBlockHashSigner;
>>>>>>> ec689921
import com.hederahashgraph.api.proto.java.AccountID;
import com.hederahashgraph.api.proto.java.Query;
import com.hederahashgraph.api.proto.java.Response;
import com.hederahashgraph.api.proto.java.Timestamp;
import com.hederahashgraph.api.proto.java.Transaction;
import com.hederahashgraph.api.proto.java.TransactionResponse;
import com.swirlds.base.utility.Pair;
import com.swirlds.common.constructable.ConstructableRegistry;
import com.swirlds.common.crypto.Hash;
import com.swirlds.common.platform.NodeId;
import com.swirlds.platform.config.legacy.LegacyConfigPropertiesLoader;
import com.swirlds.platform.listeners.PlatformStatusChangeNotification;
import com.swirlds.platform.state.service.PlatformStateService;
import com.swirlds.platform.system.InitTrigger;
import com.swirlds.platform.system.SoftwareVersion;
import com.swirlds.platform.system.address.Address;
import com.swirlds.platform.system.address.AddressBook;
import com.swirlds.platform.system.state.notifications.StateHashedNotification;
import com.swirlds.platform.test.fixtures.addressbook.RandomAddressBookBuilder;
import com.swirlds.state.spi.CommittableWritableStates;
import com.swirlds.state.spi.WritableSingletonState;
import edu.umd.cs.findbugs.annotations.NonNull;
import java.io.IOException;
import java.io.UncheckedIOException;
import java.nio.file.Path;
import java.util.Map;
import java.util.Random;
import java.util.concurrent.Executors;
import java.util.concurrent.ScheduledExecutorService;
import java.util.concurrent.atomic.AtomicInteger;
import org.apache.logging.log4j.LogManager;
import org.apache.logging.log4j.Logger;

/**
 * Implementation support for {@link EmbeddedHedera}.
 */
public abstract class AbstractEmbeddedHedera implements EmbeddedHedera {
    private static final Logger log = LogManager.getLogger(AbstractEmbeddedHedera.class);

    private static final int NANOS_IN_A_SECOND = 1_000_000_000;
    private static final SemanticVersion EARLIER_SEMVER =
            SemanticVersion.newBuilder().patch(1).build();
    private static final SemanticVersion LATER_SEMVER =
            SemanticVersion.newBuilder().major(999).build();

    protected static final NodeId MISSING_NODE_ID = NodeId.of(666L);
    protected static final int MAX_PLATFORM_TXN_SIZE = 1024 * 6;
    protected static final int MAX_QUERY_RESPONSE_SIZE = 1024 * 1024 * 2;
    protected static final Hash FAKE_START_OF_STATE_HASH = new Hash(new byte[48]);
    protected static final TransactionResponse OK_RESPONSE = TransactionResponse.getDefaultInstance();
    protected static final PlatformStatusChangeNotification ACTIVE_NOTIFICATION =
            new PlatformStatusChangeNotification(ACTIVE);
    protected static final PlatformStatusChangeNotification FREEZE_COMPLETE_NOTIFICATION =
            new PlatformStatusChangeNotification(FREEZE_COMPLETE);

    private final boolean blockStreamEnabled;

    protected final Map<AccountID, NodeId> nodeIds;
    protected final Map<NodeId, com.hedera.hapi.node.base.AccountID> accountIds;
    protected final AccountID defaultNodeAccountId;
    protected final AddressBook addressBook;
    protected final Network network;
    protected final Roster roster;
    protected final NodeId defaultNodeId;
    protected final AtomicInteger nextNano = new AtomicInteger(0);
    protected final Hedera hedera;
    protected final ServicesSoftwareVersion version;
    protected final ScheduledExecutorService executorService = Executors.newSingleThreadScheduledExecutor();

    /**
     * Non-final because a "saved state" may be provided via {@link EmbeddedHedera#restart(FakeState)}.
     */
    protected FakeState state;
    /**
     * Non-final because the compiler can't tell that the {@link com.hedera.node.app.Hedera.BlockHashSignerFactory}
     * lambda we give the {@link Hedera} constructor will always set this (the fake's delegate will ultimately need
     * needs to be constructed from the Hedera instance's {@code HintsService} and {@code HistoryService}).
     */
<<<<<<< HEAD
    protected FakeTssBaseService tssBaseService;
    /**
     * Non-final because the compiler can't tell that the {@link com.hedera.node.app.Hedera.HintsServiceFactory} lambda we give the
     * {@link Hedera} constructor will always set this (the fake's {@link HintsServiceImpl}
     * delegate needs to be constructed from the Hedera instance's {@link com.hedera.node.app.spi.AppContext}).
     */
    protected FakeHintsService hintsService;
    /**
     * Non-final because the compiler can't tell that the {@link com.hedera.node.app.Hedera.HistoryServiceFactory}
     * lambda we give the {@link Hedera} constructor will always set this (the fake's
     * {@link HistoryServiceImpl} delegate needs to be constructed from the Hedera
     * instance's {@link com.hedera.node.app.spi.AppContext}).
     */
    protected FakeHistoryService historyService;
=======
    protected LapsingBlockHashSigner blockHashSigner;
>>>>>>> ec689921

    protected AbstractEmbeddedHedera(@NonNull final EmbeddedNode node) {
        requireNonNull(node);
        addressBook = loadAddressBook(node.getExternalPath(ADDRESS_BOOK));
        network = node.startupNetwork().orElseThrow();
        roster = rosterFrom(network);
        nodeIds = network.nodeMetadata().stream()
                .map(metadata -> Pair.of(
                        fromPbj(metadata.nodeOrThrow().accountIdOrThrow()),
                        NodeId.of(metadata.rosterEntryOrThrow().nodeId())))
                .collect(toMap(Pair::left, Pair::right));
        accountIds = network.nodeMetadata().stream()
                .map(metadata -> Pair.of(
                        NodeId.of(metadata.rosterEntryOrThrow().nodeId()),
                        metadata.nodeOrThrow().accountIdOrThrow()))
                .collect(toMap(Pair::left, Pair::right));
        defaultNodeId = NodeId.FIRST_NODE_ID;
        defaultNodeAccountId = fromPbj(accountIds.get(defaultNodeId));
        hedera = new Hedera(
                ConstructableRegistry.getInstance(),
                FakeServicesRegistry.FACTORY,
                new FakeServiceMigrator(),
                this::now,
<<<<<<< HEAD
                appContext -> {
                    this.tssBaseService = new FakeTssBaseService(appContext);
                    return this.tssBaseService;
                },
                DiskStartupNetworks::new,
                appContext -> this.hintsService = new FakeHintsService(appContext),
                appContext -> this.historyService = new FakeHistoryService());
=======
                DiskStartupNetworks::new,
                () -> this.blockHashSigner = new LapsingBlockHashSigner());
>>>>>>> ec689921
        version = (ServicesSoftwareVersion) hedera.getSoftwareVersion();
        blockStreamEnabled = hedera.isBlockStreamEnabled();
        Runtime.getRuntime().addShutdownHook(new Thread(executorService::shutdownNow));
    }

    @Override
    public void restart(@NonNull final FakeState state) {
        this.state = requireNonNull(state);
        start();
    }

    @Override
    public void start() {
        final InitTrigger trigger;
        if (state == null) {
            trigger = GENESIS;
            state = new FakeState();
        } else {
            trigger = RESTART;
        }
        hedera.initializeStatesApi(
                state,
                fakePlatform().getContext().getMetrics(),
                trigger,
                network,
                ServicesMain.buildPlatformConfig(),
                addressBook);

        // TODO - remove this after https://github.com/hashgraph/hedera-services/issues/16552 is done
        // and we are running all CI tests with the Roster lifecycle enabled
        final var writableStates = state.getWritableStates(PlatformStateService.NAME);
        final WritableSingletonState<PlatformState> platformState = writableStates.getSingleton(PLATFORM_STATE_KEY);
        final var currentState = requireNonNull(platformState.get());
        platformState.put(currentState
                .copyBuilder()
                .addressBook(toPbjAddressBook(addressBook))
                .build());
        ((CommittableWritableStates) writableStates).commit();
        // --- end of temporary code block ---

        hedera.setInitialStateHash(FAKE_START_OF_STATE_HASH);
        hedera.onStateInitialized(state, fakePlatform(), GENESIS);
        hedera.init(fakePlatform(), defaultNodeId);
        fakePlatform().start();
        fakePlatform().notifyListeners(ACTIVE_NOTIFICATION);
    }

    @Override
    public Hedera hedera() {
        return hedera;
    }

    @Override
    public Roster roster() {
        return roster;
    }

    @Override
    public void stop() {
        fakePlatform().notifyListeners(FREEZE_COMPLETE_NOTIFICATION);
        executorService.shutdownNow();
    }

    @Override
    public FakeState state() {
        return state;
    }

    @Override
    public SoftwareVersion version() {
        return version;
    }

    @Override
    public Timestamp nextValidStart() {
        var candidateNano = nextNano.getAndIncrement();
        if (candidateNano >= NANOS_IN_A_SECOND) {
            candidateNano = 0;
            nextNano.set(1);
        }
        final var then = now().minusSeconds(validStartOffsetSecs()).minusNanos(candidateNano);
        return Timestamp.newBuilder()
                .setSeconds(then.getEpochSecond())
                .setNanos(then.getNano())
                .build();
    }

    @Override
    public Response send(
            @NonNull final Query query, @NonNull final AccountID nodeAccountId, final boolean asNodeOperator) {
        requireNonNull(query);
        requireNonNull(nodeAccountId);
        if (!defaultNodeAccountId.equals(nodeAccountId) && !isFree(query)) {
            // It's possible this was intentional, but make a little noise to remind test author this happens
            log.warn("All paid queries get INVALID_NODE_ACCOUNT for non-default nodes in embedded mode");
        }
        final var responseBuffer = BufferedData.allocate(MAX_QUERY_RESPONSE_SIZE);
        if (asNodeOperator) {
            hedera.operatorQueryWorkflow().handleQuery(Bytes.wrap(query.toByteArray()), responseBuffer);
        } else {
            hedera.queryWorkflow().handleQuery(Bytes.wrap(query.toByteArray()), responseBuffer);
        }
        return parseQueryResponse(responseBuffer);
    }

    @Override
    public TransactionResponse submit(
            @NonNull final Transaction transaction,
            @NonNull final AccountID nodeAccountId,
            @NonNull final SyntheticVersion syntheticVersion) {
        if (defaultNodeAccountId.equals(nodeAccountId)) {
            assertCurrent(syntheticVersion);
        }
        return submit(
                transaction,
                nodeAccountId,
                switch (syntheticVersion) {
                    case PAST -> EARLIER_SEMVER;
                    case PRESENT -> version.getPbjSemanticVersion();
                    case FUTURE -> LATER_SEMVER;
                });
    }

    /**
     * If block stream is enabled, notifies the block stream manager of the state hash at the end of the round
     * given by {@code roundNumber}. (The block stream manager must have this information to construct the
     * block hash for round {@code roundNumber + 1}.)
     * @param roundNumber the round number of the state hash
     */
    protected void notifyStateHashed(final long roundNumber) {
        if (blockStreamEnabled) {
            hedera.blockStreamManager().notify(new StateHashedNotification(roundNumber, FAKE_START_OF_STATE_HASH));
        }
    }

    protected abstract TransactionResponse submit(
            @NonNull Transaction transaction, @NonNull AccountID nodeAccountId, @NonNull SemanticVersion version);

    /**
     * Returns the number of seconds to offset the next valid start time.
     * @return the number of seconds to offset the next valid start time
     */
    protected abstract long validStartOffsetSecs();

    /**
     * Returns the fake platform to start and stop.
     *
     * @return the fake platform
     */
    protected abstract AbstractFakePlatform fakePlatform();

    /**
     * Fails fast if somehow a user tries to manipulate the version when submitting to the default node account.
     *
     * @param syntheticVersion the synthetic version
     */
    private void assertCurrent(@NonNull final SyntheticVersion syntheticVersion) {
        if (syntheticVersion != SyntheticVersion.PRESENT) {
            throw new UnsupportedOperationException("Event version used at ingest by default node is always PRESENT");
        }
    }

    protected static TransactionResponse parseTransactionResponse(@NonNull final BufferedData responseBuffer) {
        try {
            return TransactionResponse.parseFrom(AbstractEmbeddedHedera.usedBytesFrom(responseBuffer));
        } catch (IOException e) {
            throw new UncheckedIOException(e);
        }
    }

    protected static Response parseQueryResponse(@NonNull final BufferedData responseBuffer) {
        try {
            return Response.parseFrom(AbstractEmbeddedHedera.usedBytesFrom(responseBuffer));
        } catch (IOException e) {
            throw new UncheckedIOException(e);
        }
    }

    protected static void warnOfSkippedIngestChecks(
            @NonNull final AccountID nodeAccountId, @NonNull final NodeId nodeId) {
        requireNonNull(nodeAccountId);
        requireNonNull(nodeId);
        // Bypass ingest for any other node, but make a little noise to remind test author this happens
        log.warn("Bypassing ingest checks for transaction to node{} (0.0.{})", nodeId, nodeAccountId.getAccountNum());
    }

    private static boolean isFree(@NonNull final Query query) {
        return query.hasCryptogetAccountBalance() || query.hasTransactionGetReceipt();
    }

    private static byte[] usedBytesFrom(@NonNull final BufferedData responseBuffer) {
        final byte[] bytes = new byte[Math.toIntExact(responseBuffer.position())];
        responseBuffer.resetPosition();
        responseBuffer.readBytes(bytes);
        return bytes;
    }

    private static AddressBook loadAddressBook(@NonNull final Path path) {
        requireNonNull(path);
        final var configFile = LegacyConfigPropertiesLoader.loadConfigFile(path.toAbsolutePath());
        final var randomAddressBook = RandomAddressBookBuilder.create(new Random())
                .withSize(1)
                .withRealKeysEnabled(true)
                .build();
        final var sigCert = requireNonNull(randomAddressBook.iterator().next().getSigCert());
        final var addressBook = configFile.getAddressBook();
        return new AddressBook(stream(spliteratorUnknownSize(addressBook.iterator(), 0), false)
                .map(address -> address.copySetSigCert(sigCert))
                .toList());
    }

    private static AccountID accountIdOf(@NonNull final Address address) {
        return fromPbj(parseAccount(address.getMemo()));
    }
}<|MERGE_RESOLUTION|>--- conflicted
+++ resolved
@@ -47,13 +47,9 @@
 import com.hedera.pbj.runtime.io.buffer.BufferedData;
 import com.hedera.pbj.runtime.io.buffer.Bytes;
 import com.hedera.services.bdd.junit.hedera.embedded.fakes.AbstractFakePlatform;
-<<<<<<< HEAD
-import com.hedera.services.bdd.junit.hedera.embedded.fakes.FakeTssBaseService;
 import com.hedera.services.bdd.junit.hedera.embedded.fakes.hints.FakeHintsService;
 import com.hedera.services.bdd.junit.hedera.embedded.fakes.history.FakeHistoryService;
-=======
 import com.hedera.services.bdd.junit.hedera.embedded.fakes.LapsingBlockHashSigner;
->>>>>>> ec689921
 import com.hederahashgraph.api.proto.java.AccountID;
 import com.hederahashgraph.api.proto.java.Query;
 import com.hederahashgraph.api.proto.java.Response;
@@ -127,13 +123,7 @@
      * Non-final because a "saved state" may be provided via {@link EmbeddedHedera#restart(FakeState)}.
      */
     protected FakeState state;
-    /**
-     * Non-final because the compiler can't tell that the {@link com.hedera.node.app.Hedera.BlockHashSignerFactory}
-     * lambda we give the {@link Hedera} constructor will always set this (the fake's delegate will ultimately need
-     * needs to be constructed from the Hedera instance's {@code HintsService} and {@code HistoryService}).
-     */
-<<<<<<< HEAD
-    protected FakeTssBaseService tssBaseService;
+
     /**
      * Non-final because the compiler can't tell that the {@link com.hedera.node.app.Hedera.HintsServiceFactory} lambda we give the
      * {@link Hedera} constructor will always set this (the fake's {@link HintsServiceImpl}
@@ -147,9 +137,12 @@
      * instance's {@link com.hedera.node.app.spi.AppContext}).
      */
     protected FakeHistoryService historyService;
-=======
+    /**
+     * Non-final because the compiler can't tell that the {@link com.hedera.node.app.Hedera.BlockHashSignerFactory}
+     * lambda we give the {@link Hedera} constructor will always set this (the fake's delegate will ultimately need
+     * needs to be constructed from the Hedera instance's {@code HintsService} and {@code HistoryService}).
+     */
     protected LapsingBlockHashSigner blockHashSigner;
->>>>>>> ec689921
 
     protected AbstractEmbeddedHedera(@NonNull final EmbeddedNode node) {
         requireNonNull(node);
@@ -173,18 +166,10 @@
                 FakeServicesRegistry.FACTORY,
                 new FakeServiceMigrator(),
                 this::now,
-<<<<<<< HEAD
-                appContext -> {
-                    this.tssBaseService = new FakeTssBaseService(appContext);
-                    return this.tssBaseService;
-                },
                 DiskStartupNetworks::new,
                 appContext -> this.hintsService = new FakeHintsService(appContext),
-                appContext -> this.historyService = new FakeHistoryService());
-=======
-                DiskStartupNetworks::new,
-                () -> this.blockHashSigner = new LapsingBlockHashSigner());
->>>>>>> ec689921
+                appContext -> this.historyService = new FakeHistoryService(),
+                (hints, history, configProvider) -> this.blockHashSigner = new LapsingBlockHashSigner(hints, history, configProvider));
         version = (ServicesSoftwareVersion) hedera.getSoftwareVersion();
         blockStreamEnabled = hedera.isBlockStreamEnabled();
         Runtime.getRuntime().addShutdownHook(new Thread(executorService::shutdownNow));
