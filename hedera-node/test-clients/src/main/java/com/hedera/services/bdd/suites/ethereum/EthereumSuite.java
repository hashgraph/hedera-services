--- conflicted
+++ resolved
@@ -164,13 +164,9 @@
                                 directTransferWorksForERC20(),
                                 transferHbarsViaEip2930TxSuccessfully(),
                                 callToTokenAddressViaEip2930TxSuccessfully(),
-<<<<<<< HEAD
                                 transferTokensViaEip2930TxSuccessfully(),
                                 callToNonExistingContractFailsGracefully(),
                                 accountDeletionResetsTheAliasNonce()))
-=======
-                                transferTokensViaEip2930TxSuccessfully()))
->>>>>>> 688f3d5e
                 .toList();
     }
 
@@ -988,48 +984,6 @@
                                                         .withErcFungibleTransferStatus(true)))))));
     }
 
-<<<<<<< HEAD
-    @HapiTest
-    HapiSpec callToNonExistingContractFailsGracefully() {
-
-        return defaultHapiSpec("callToNonExistingContractFailsGracefully")
-                .given(
-                        withOpContext((spec, ctxLog) -> spec.registry().saveContractId("invalid", asContract("1.1.1"))),
-                        newKeyNamed(SECP_256K1_SOURCE_KEY).shape(SECP_256K1_SHAPE),
-                        cryptoCreate(RELAYER).balance(6 * ONE_MILLION_HBARS),
-                        cryptoCreate(TOKEN_TREASURY),
-                        cryptoTransfer(tinyBarsFromAccountToAlias(GENESIS, SECP_256K1_SOURCE_KEY, ONE_HUNDRED_HBARS)),
-                        withOpContext((spec, opLog) -> updateSpecFor(spec, SECP_256K1_SOURCE_KEY)))
-                .when(withOpContext((spec, opLog) -> allRunFor(
-                        spec,
-                        ethereumCallWithFunctionAbi(
-                                        false,
-                                        "invalid",
-                                        getABIFor(Utils.FunctionType.FUNCTION, "totalSupply", ERC20_ABI))
-                                .type(EthTxData.EthTransactionType.EIP1559)
-                                .signingWith(SECP_256K1_SOURCE_KEY)
-                                .payingWith(RELAYER)
-                                .via("invalidContractCallTxn")
-                                .nonce(0)
-                                .gasPrice(0L)
-                                .gasLimit(1_000_000L)
-                                .hasKnownStatusFrom(INVALID_CONTRACT_ID))))
-                .then(withOpContext((spec, opLog) -> allRunFor(
-                        spec,
-                        getTxnRecord("invalidContractCallTxn")
-                                .hasPriority(recordWith()
-                                        .contractCallResult(resultWith()
-                                                .error(Bytes.of(INVALID_CONTRACT_ID
-                                                                .name()
-                                                                .getBytes())
-                                                        .toHexString())
-                                                .senderId(spec.registry()
-                                                        .getAccountID(spec.registry()
-                                                                .aliasIdFor(SECP_256K1_SOURCE_KEY)
-                                                                .getAlias()
-                                                                .toStringUtf8())))))));
-    }
-
     @HapiTest
     final HapiSpec accountDeletionResetsTheAliasNonce() {
 
@@ -1067,8 +1021,8 @@
                 .when(
                         withOpContext((spec, opLog) -> {
                             var op1 = cryptoTransfer((s, b) -> b.setTransfers(TransferList.newBuilder()
-                                            .addAccountAmounts(aaWith(partyAlias.get(), -2 * ONE_HBAR))
-                                            .addAccountAmounts(aaWith(counterAlias.get(), +2 * ONE_HBAR))))
+                                    .addAccountAmounts(aaWith(partyAlias.get(), -2 * ONE_HBAR))
+                                    .addAccountAmounts(aaWith(counterAlias.get(), +2 * ONE_HBAR))))
                                     .signedBy(DEFAULT_PAYER, PARTY)
                                     .via(HBAR_XFER);
 
@@ -1085,9 +1039,9 @@
 
                             // send eth transaction signed by the ecdsa key
                             var op3 = ethereumCallWithFunctionAbi(
-                                            true,
-                                            "token",
-                                            getABIFor(Utils.FunctionType.FUNCTION, "totalSupply", ERC20_ABI))
+                                    true,
+                                    "token",
+                                    getABIFor(Utils.FunctionType.FUNCTION, "totalSupply", ERC20_ABI))
                                     .type(EthTxData.EthTransactionType.EIP1559)
                                     .signingWith(SECP_256K1_SOURCE_KEY)
                                     .payingWith(GENESIS)
@@ -1114,8 +1068,8 @@
                         // try to create a new account with the same alias
                         withOpContext((spec, opLog) -> {
                             var op1 = cryptoTransfer((s, b) -> b.setTransfers(TransferList.newBuilder()
-                                            .addAccountAmounts(aaWith(partyAlias.get(), -2 * ONE_HBAR))
-                                            .addAccountAmounts(aaWith(counterAlias.get(), +2 * ONE_HBAR))))
+                                    .addAccountAmounts(aaWith(partyAlias.get(), -2 * ONE_HBAR))
+                                    .addAccountAmounts(aaWith(counterAlias.get(), +2 * ONE_HBAR))))
                                     .signedBy(DEFAULT_PAYER, PARTY)
                                     .hasKnownStatus(SUCCESS);
 
@@ -1127,8 +1081,6 @@
                         }));
     }
 
-=======
->>>>>>> 688f3d5e
     @Override
     protected Logger getResultsLogger() {
         return log;
