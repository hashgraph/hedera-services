/*
 * Copyright (C) 2022-2023 Hedera Hashgraph, LLC
 *
 * Licensed under the Apache License, Version 2.0 (the "License");
 * you may not use this file except in compliance with the License.
 * You may obtain a copy of the License at
 *
 *      http://www.apache.org/licenses/LICENSE-2.0
 *
 * Unless required by applicable law or agreed to in writing, software
 * distributed under the License is distributed on an "AS IS" BASIS,
 * WITHOUT WARRANTIES OR CONDITIONS OF ANY KIND, either express or implied.
 * See the License for the specific language governing permissions and
 * limitations under the License.
 */

package com.hedera.services.bdd.suites.ethereum;

import static com.hedera.node.app.hapi.utils.CommonUtils.asEvmAddress;
import static com.hedera.node.app.service.evm.utils.EthSigsUtils.recoverAddressFromPubKey;
import static com.hedera.services.bdd.junit.TestTags.SMART_CONTRACT;
import static com.hedera.services.bdd.spec.HapiPropertySource.asHexedSolidityAddress;
import static com.hedera.services.bdd.spec.HapiSpec.defaultHapiSpec;
import static com.hedera.services.bdd.spec.assertions.AccountInfoAsserts.accountWith;
import static com.hedera.services.bdd.spec.assertions.AccountInfoAsserts.changeFromSnapshot;
import static com.hedera.services.bdd.spec.assertions.AssertUtils.inOrder;
import static com.hedera.services.bdd.spec.assertions.ContractFnResultAsserts.resultWith;
import static com.hedera.services.bdd.spec.assertions.ContractInfoAsserts.contractWith;
import static com.hedera.services.bdd.spec.assertions.ContractLogAsserts.logWith;
import static com.hedera.services.bdd.spec.assertions.TransactionRecordAsserts.recordWith;
import static com.hedera.services.bdd.spec.keys.KeyFactory.KeyType.THRESHOLD;
import static com.hedera.services.bdd.spec.queries.QueryVerbs.getAccountBalance;
import static com.hedera.services.bdd.spec.queries.QueryVerbs.getAliasedAccountInfo;
import static com.hedera.services.bdd.spec.queries.QueryVerbs.getAutoCreatedAccountBalance;
import static com.hedera.services.bdd.spec.queries.QueryVerbs.getContractBytecode;
import static com.hedera.services.bdd.spec.queries.QueryVerbs.getContractInfo;
import static com.hedera.services.bdd.spec.queries.QueryVerbs.getTxnRecord;
import static com.hedera.services.bdd.spec.transactions.TxnVerbs.contractCreate;
import static com.hedera.services.bdd.spec.transactions.TxnVerbs.cryptoCreate;
import static com.hedera.services.bdd.spec.transactions.TxnVerbs.cryptoTransfer;
import static com.hedera.services.bdd.spec.transactions.TxnVerbs.cryptoUpdateAliased;
import static com.hedera.services.bdd.spec.transactions.TxnVerbs.ethereumCall;
import static com.hedera.services.bdd.spec.transactions.TxnVerbs.ethereumCallWithFunctionAbi;
import static com.hedera.services.bdd.spec.transactions.TxnVerbs.ethereumContractCreate;
import static com.hedera.services.bdd.spec.transactions.TxnVerbs.ethereumCryptoTransfer;
import static com.hedera.services.bdd.spec.transactions.TxnVerbs.tokenAssociate;
import static com.hedera.services.bdd.spec.transactions.TxnVerbs.tokenCreate;
import static com.hedera.services.bdd.spec.transactions.TxnVerbs.uploadInitCode;
import static com.hedera.services.bdd.spec.transactions.contract.HapiParserUtil.asHeadlongAddress;
import static com.hedera.services.bdd.spec.transactions.crypto.HapiCryptoTransfer.tinyBarsFromAccountToAlias;
import static com.hedera.services.bdd.spec.transactions.token.TokenMovement.moving;
import static com.hedera.services.bdd.spec.utilops.CustomSpecAssert.allRunFor;
import static com.hedera.services.bdd.spec.utilops.UtilVerbs.balanceSnapshot;
import static com.hedera.services.bdd.spec.utilops.UtilVerbs.childRecordsCheck;
import static com.hedera.services.bdd.spec.utilops.UtilVerbs.createLargeFile;
import static com.hedera.services.bdd.spec.utilops.UtilVerbs.newKeyNamed;
import static com.hedera.services.bdd.spec.utilops.UtilVerbs.sourcing;
import static com.hedera.services.bdd.spec.utilops.UtilVerbs.withOpContext;
import static com.hedera.services.bdd.suites.contract.Utils.asAddress;
import static com.hedera.services.bdd.suites.contract.Utils.asToken;
import static com.hedera.services.bdd.suites.contract.Utils.eventSignatureOf;
import static com.hedera.services.bdd.suites.contract.Utils.getABIFor;
import static com.hedera.services.bdd.suites.contract.Utils.getResourcePath;
import static com.hedera.services.bdd.suites.contract.precompile.CreatePrecompileSuite.TOKEN_NAME;
import static com.hedera.services.bdd.suites.crypto.AutoCreateUtils.updateSpecFor;
import static com.hedera.services.bdd.suites.crypto.CryptoCreateSuite.ACCOUNT;
import static com.hedera.services.bdd.suites.token.TokenAssociationSpecs.MULTI_KEY;
import static com.hedera.services.bdd.suites.utils.contracts.precompile.HTSPrecompileResult.htsPrecompileResult;
import static com.hederahashgraph.api.proto.java.ResponseCodeEnum.CONTRACT_REVERT_EXECUTED;
import static com.hederahashgraph.api.proto.java.ResponseCodeEnum.INSUFFICIENT_PAYER_BALANCE;
import static com.hederahashgraph.api.proto.java.ResponseCodeEnum.INVALID_ETHEREUM_TRANSACTION;
import static com.hederahashgraph.api.proto.java.ResponseCodeEnum.INVALID_FULL_PREFIX_SIGNATURE_FOR_PRECOMPILE;
import static com.hederahashgraph.api.proto.java.ResponseCodeEnum.SUCCESS;
import static org.hyperledger.besu.datatypes.Address.contractAddress;
import static org.hyperledger.besu.datatypes.Address.fromHexString;
import static org.junit.jupiter.api.Assertions.assertEquals;

import com.esaulpaugh.headlong.abi.Address;
import com.google.common.io.Files;
import com.google.protobuf.ByteString;
import com.hedera.node.app.hapi.utils.contracts.ParsingConstants.FunctionType;
import com.hedera.node.app.hapi.utils.ethereum.EthTxData;
import com.hedera.node.app.hapi.utils.ethereum.EthTxData.EthTransactionType;
import com.hedera.services.bdd.junit.HapiTest;
import com.hedera.services.bdd.junit.HapiTestSuite;
import com.hedera.services.bdd.spec.HapiSpec;
import com.hedera.services.bdd.spec.queries.meta.HapiGetTxnRecord;
import com.hedera.services.bdd.spec.transactions.TxnUtils;
import com.hedera.services.bdd.suites.BddTestNameDoesNotMatchMethodName;
import com.hedera.services.bdd.suites.HapiSuite;
import com.hedera.services.bdd.suites.contract.Utils;
import com.hederahashgraph.api.proto.java.ResponseCodeEnum;
import com.hederahashgraph.api.proto.java.TokenID;
import com.hederahashgraph.api.proto.java.TokenSupplyType;
import com.hederahashgraph.api.proto.java.TokenType;
import com.swirlds.common.utility.CommonUtils;
import java.io.File;
import java.math.BigInteger;
import java.util.Arrays;
import java.util.Comparator;
import java.util.List;
import java.util.concurrent.atomic.AtomicReference;
import java.util.stream.Stream;
import org.apache.logging.log4j.LogManager;
import org.apache.logging.log4j.Logger;
import org.bouncycastle.util.encoders.Hex;
import org.junit.jupiter.api.Assertions;
import org.junit.jupiter.api.Disabled;
import org.junit.jupiter.api.Tag;

@HapiTestSuite
@Tag(SMART_CONTRACT)
@SuppressWarnings("java:S5960")
public class EthereumSuite extends HapiSuite {

    public static final long GAS_LIMIT = 1_000_000;
    public static final String ERC20_CONTRACT = "ERC20Contract";
    public static final String EMIT_SENDER_ORIGIN_CONTRACT = "EmitSenderOrigin";
    private static final Logger log = LogManager.getLogger(EthereumSuite.class);
    private static final long DEPOSIT_AMOUNT = 20_000L;
    private static final String PAY_RECEIVABLE_CONTRACT = "PayReceivable";
    private static final String TOKEN_CREATE_CONTRACT = "NewTokenCreateContract";
    private static final String HELLO_WORLD_MINT_CONTRACT = "HelloWorldMint";
    private static final String FUNGIBLE_TOKEN = "fungibleToken";
    private static final String AUTO_ACCOUNT_TRANSACTION_NAME = "autoAccount";
    private static final String TOKEN = "token";
    private static final String MINT_TXN = "mintTxn";
    private static final String PAY_TXN = "payTxn";
    private static final String TOTAL_SUPPLY_TX = "totalSupplyTx";
    private static final String ERC20_ABI = "ERC20ABI";

    public static void main(String... args) {
        new EthereumSuite().runSuiteAsync();
    }

    @Override
    public boolean canRunConcurrent() {
        return true;
    }

    @Override
    public List<HapiSpec> getSpecsInSuite() {
        return Stream.concat(
                        feePaymentMatrix().stream(),
                        Stream.of(
                                invalidTxData(),
                                etx008ContractCreateExecutesWithExpectedRecord(),
                                etx009CallsToTokenAddresses(),
                                etx010TransferToCryptoAccountSucceeds(),
                                etx013PrecompileCallFailsWhenSignatureMissingFromBothEthereumAndHederaTxn(),
                                etx014ContractCreateInheritsSignerProperties(),
                                etx009CallsToTokenAddresses(),
                                originAndSenderAreEthereumSigner(),
                                etx031InvalidNonceEthereumTxFailsAndChargesRelayer(),
                                etxSvc003ContractGetBytecodeQueryReturnsDeployedCode(),
                                sendingLargerBalanceThanAvailableFailsGracefully(),
                                directTransferWorksForERC20(),
                                transferHbarsViaEip2930TxSuccessfully(),
                                callToTokenAddressViaEip2930TxSuccessfully(),
                                transferTokensViaEip2930TxSuccessfully()))
                .toList();
    }

    @HapiTest
    @Disabled("Failing or intermittently failing HAPI Test")
    HapiSpec sendingLargerBalanceThanAvailableFailsGracefully() {
        final AtomicReference<Address> tokenCreateContractAddress = new AtomicReference<>();

        return defaultHapiSpec("sendingLargerBalanceThanAvailableFailsGracefully")
                .given(
                        newKeyNamed(SECP_256K1_SOURCE_KEY).shape(SECP_256K1_SHAPE),
                        cryptoCreate(RELAYER).balance(6 * ONE_MILLION_HBARS),
                        cryptoTransfer(
                                tinyBarsFromAccountToAlias(GENESIS, SECP_256K1_SOURCE_KEY, ONE_HUNDRED_HBARS - 1)),
                        createLargeFile(
                                GENESIS, TOKEN_CREATE_CONTRACT, TxnUtils.literalInitcodeFor(TOKEN_CREATE_CONTRACT)))
                .when(
                        ethereumContractCreate(TOKEN_CREATE_CONTRACT)
                                .type(EthTxData.EthTransactionType.EIP1559)
                                .signingWith(SECP_256K1_SOURCE_KEY)
                                .payingWith(RELAYER)
                                .nonce(0)
                                .bytecode(TOKEN_CREATE_CONTRACT)
                                .gasPrice(10L)
                                .maxGasAllowance(ONE_HUNDRED_HBARS)
                                .gasLimit(1_000_000L)
                                .hasKnownStatusFrom(SUCCESS)
                                .via("deployTokenCreateContract"),
                        getContractInfo(TOKEN_CREATE_CONTRACT)
                                .exposingEvmAddress(cb -> tokenCreateContractAddress.set(asHeadlongAddress(cb))))
                .then(withOpContext((spec, opLog) -> {
                    var call = ethereumCall(
                                    TOKEN_CREATE_CONTRACT,
                                    "createNonFungibleTokenPublic",
                                    tokenCreateContractAddress.get())
                            .type(EthTxData.EthTransactionType.EIP1559)
                            .signingWith(SECP_256K1_SOURCE_KEY)
                            .payingWith(RELAYER)
                            .nonce(1)
                            .gasPrice(10L)
                            .sending(ONE_HUNDRED_HBARS)
                            .gasLimit(1_000_000L)
                            .via("createTokenTxn")
                            .hasKnownStatus(INSUFFICIENT_PAYER_BALANCE);
                    allRunFor(spec, call);
                }));
    }

    @HapiTest
    HapiSpec etx010TransferToCryptoAccountSucceeds() {
        String RECEIVER = "RECEIVER";
        final String aliasBalanceSnapshot = "aliasBalance";
        return defaultHapiSpec("etx010TransferToCryptoAccountSucceeds")
                .given(
                        newKeyNamed(SECP_256K1_SOURCE_KEY).shape(SECP_256K1_SHAPE),
                        cryptoCreate(RECEIVER).balance(0L),
                        cryptoCreate(RELAYER).balance(6 * ONE_MILLION_HBARS),
                        cryptoTransfer(tinyBarsFromAccountToAlias(GENESIS, SECP_256K1_SOURCE_KEY, ONE_HUNDRED_HBARS))
                                .via(AUTO_ACCOUNT_TRANSACTION_NAME),
                        withOpContext((spec, opLog) -> updateSpecFor(spec, SECP_256K1_SOURCE_KEY)),
                        getTxnRecord(AUTO_ACCOUNT_TRANSACTION_NAME).andAllChildRecords())
                .when(
                        balanceSnapshot(aliasBalanceSnapshot, SECP_256K1_SOURCE_KEY)
                                .accountIsAlias(),
                        ethereumCryptoTransfer(RECEIVER, FIVE_HBARS)
                                .type(EthTxData.EthTransactionType.EIP1559)
                                .signingWith(SECP_256K1_SOURCE_KEY)
                                .payingWith(RELAYER)
                                .nonce(0)
                                .maxFeePerGas(0L)
                                .maxGasAllowance(FIVE_HBARS)
                                .gasLimit(2_000_000L)
                                .via(PAY_TXN)
                                .hasKnownStatus(SUCCESS))
                .then(
                        withOpContext((spec, opLog) -> allRunFor(
                                spec,
                                getTxnRecord(PAY_TXN)
                                        .logged()
                                        .hasPriority(recordWith()
                                                .status(SUCCESS)
                                                .contractCallResult(resultWith()
                                                        .logs(inOrder())
                                                        .senderId(spec.registry()
                                                                .getAccountID(spec.registry()
                                                                        .aliasIdFor(SECP_256K1_SOURCE_KEY)
                                                                        .getAlias()
                                                                        .toStringUtf8())))
                                                .ethereumHash(ByteString.copyFrom(
                                                        spec.registry().getBytes(ETH_HASH_KEY)))))),
                        getAliasedAccountInfo(SECP_256K1_SOURCE_KEY)
                                .has(accountWith().nonce(1L)),
                        getAccountBalance(RECEIVER).hasTinyBars(FIVE_HBARS),
                        getAutoCreatedAccountBalance(SECP_256K1_SOURCE_KEY)
                                .hasTinyBars(changeFromSnapshot(aliasBalanceSnapshot, -FIVE_HBARS)));
    }

    List<HapiSpec> feePaymentMatrix() {
        final long gasPrice = 71;
        final long chargedGasLimit = GAS_LIMIT * 4 / 5;

        final long noPayment = 0L;
        final long thirdOfFee = gasPrice / 3;
        final long thirdOfPayment = thirdOfFee * chargedGasLimit;
        final long thirdOfLimit = thirdOfFee * GAS_LIMIT;
        final long fullAllowance = gasPrice * chargedGasLimit * 5 / 4;
        final long fullPayment = gasPrice * chargedGasLimit;
        final long ninetyPercentFee = gasPrice * 9 / 10;

        return Stream.of(
                        new Object[] {false, noPayment, noPayment, noPayment},
                        new Object[] {false, noPayment, thirdOfPayment, noPayment},
                        new Object[] {true, noPayment, fullAllowance, noPayment},
                        new Object[] {false, thirdOfFee, noPayment, noPayment},
                        new Object[] {false, thirdOfFee, thirdOfPayment, noPayment},
                        new Object[] {true, thirdOfFee, fullAllowance, thirdOfLimit},
                        new Object[] {true, thirdOfFee, fullAllowance * 9 / 10, thirdOfLimit},
                        new Object[] {false, ninetyPercentFee, noPayment, noPayment},
                        new Object[] {true, ninetyPercentFee, thirdOfPayment, fullPayment},
                        new Object[] {true, gasPrice, noPayment, fullPayment},
                        new Object[] {true, gasPrice, thirdOfPayment, fullPayment},
                        new Object[] {true, gasPrice, fullAllowance, fullPayment})
                .map(params ->
                        // [0] - success
                        // [1] - sender gas price
                        // [2] - relayer offered
                        // [3] - sender charged amount
                        // relayer charged amount can easily be calculated via
                        // wholeTransactionFee - senderChargedAmount
                        matrixedPayerRelayerTest(
                                (boolean) params[0], (long) params[1], (long) params[2], (long) params[3]))
                .toList();
    }

    @BddTestNameDoesNotMatchMethodName
    HapiSpec matrixedPayerRelayerTest(
            final boolean success, final long senderGasPrice, final long relayerOffered, final long senderCharged) {
        return defaultHapiSpec("feePaymentMatrix "
                        + (success ? "Success/" : "Failure/")
                        + senderGasPrice
                        + "/"
                        + relayerOffered)
                .given(
                        newKeyNamed(SECP_256K1_SOURCE_KEY).shape(SECP_256K1_SHAPE),
                        cryptoCreate(RELAYER).balance(6 * ONE_MILLION_HBARS),
                        cryptoTransfer(tinyBarsFromAccountToAlias(GENESIS, SECP_256K1_SOURCE_KEY, ONE_HUNDRED_HBARS))
                                .via(AUTO_ACCOUNT_TRANSACTION_NAME),
                        getTxnRecord(AUTO_ACCOUNT_TRANSACTION_NAME).andAllChildRecords(),
                        uploadInitCode(PAY_RECEIVABLE_CONTRACT),
                        contractCreate(PAY_RECEIVABLE_CONTRACT).adminKey(THRESHOLD))
                .when()
                .then(withOpContext((spec, ignore) -> {
                    final String senderBalance = "senderBalance";
                    final String payerBalance = "payerBalance";
                    final var subop1 = balanceSnapshot(senderBalance, SECP_256K1_SOURCE_KEY)
                            .accountIsAlias();
                    final var subop2 = balanceSnapshot(payerBalance, RELAYER);
                    final var subop3 = ethereumCall(
                                    PAY_RECEIVABLE_CONTRACT, "deposit", BigInteger.valueOf(DEPOSIT_AMOUNT))
                            .type(EthTxData.EthTransactionType.EIP1559)
                            .signingWith(SECP_256K1_SOURCE_KEY)
                            .payingWith(RELAYER)
                            .via(PAY_TXN)
                            .nonce(0)
                            .maxGasAllowance(relayerOffered)
                            .maxFeePerGas(senderGasPrice)
                            .gasLimit(GAS_LIMIT)
                            .sending(DEPOSIT_AMOUNT)
                            .hasKnownStatus(success ? ResponseCodeEnum.SUCCESS : ResponseCodeEnum.INSUFFICIENT_TX_FEE);

                    final HapiGetTxnRecord hapiGetTxnRecord =
                            getTxnRecord(PAY_TXN).logged();
                    allRunFor(spec, subop1, subop2, subop3, hapiGetTxnRecord);

                    final long wholeTransactionFee =
                            hapiGetTxnRecord.getResponseRecord().getTransactionFee();
                    final var subop4 = getAutoCreatedAccountBalance(SECP_256K1_SOURCE_KEY)
                            .hasTinyBars(
                                    changeFromSnapshot(senderBalance, success ? (-DEPOSIT_AMOUNT - senderCharged) : 0));
                    final var subop5 = getAccountBalance(RELAYER)
                            .hasTinyBars(changeFromSnapshot(
                                    payerBalance,
                                    success ? -(wholeTransactionFee - senderCharged) : -wholeTransactionFee));
                    allRunFor(spec, subop4, subop5);
                }));
    }

    HapiSpec invalidTxData() {
        return defaultHapiSpec("InvalidTxData")
                .given(
                        newKeyNamed(SECP_256K1_SOURCE_KEY).shape(SECP_256K1_SHAPE),
                        cryptoCreate(RELAYER).balance(6 * ONE_MILLION_HBARS),
                        cryptoTransfer(tinyBarsFromAccountToAlias(GENESIS, SECP_256K1_SOURCE_KEY, ONE_HUNDRED_HBARS))
                                .via(AUTO_ACCOUNT_TRANSACTION_NAME),
                        getTxnRecord(AUTO_ACCOUNT_TRANSACTION_NAME).andAllChildRecords(),
                        uploadInitCode(PAY_RECEIVABLE_CONTRACT))
                .when(ethereumContractCreate(PAY_RECEIVABLE_CONTRACT)
                        .type(EthTxData.EthTransactionType.EIP1559)
                        .signingWith(SECP_256K1_SOURCE_KEY)
                        .payingWith(RELAYER)
                        .nonce(0)
                        .gasPrice(10L)
                        .maxGasAllowance(5L)
                        .maxPriorityGas(2L)
                        .invalidateEthereumData()
                        .gasLimit(1_000_000L)
                        .hasPrecheck(INVALID_ETHEREUM_TRANSACTION)
                        .via(PAY_TXN))
                .then();
    }

    HapiSpec etx014ContractCreateInheritsSignerProperties() {
        final AtomicReference<String> contractID = new AtomicReference<>();
        final String MEMO = "memo";
        final String PROXY = "proxy";
        final long INITIAL_BALANCE = 100L;
        final long AUTO_RENEW_PERIOD = THREE_MONTHS_IN_SECONDS + 60;
        return defaultHapiSpec("etx014ContractCreateInheritsSignerProperties")
                .given(
                        newKeyNamed(SECP_256K1_SOURCE_KEY).shape(SECP_256K1_SHAPE),
                        cryptoCreate(RELAYER).balance(6 * ONE_MILLION_HBARS),
                        cryptoTransfer(tinyBarsFromAccountToAlias(GENESIS, SECP_256K1_SOURCE_KEY, ONE_HUNDRED_HBARS))
                                .via(AUTO_ACCOUNT_TRANSACTION_NAME),
                        withOpContext((spec, opLog) -> updateSpecFor(spec, SECP_256K1_SOURCE_KEY)),
                        getTxnRecord(AUTO_ACCOUNT_TRANSACTION_NAME).andAllChildRecords(),
                        cryptoCreate(PROXY))
                .when(
                        cryptoUpdateAliased(SECP_256K1_SOURCE_KEY)
                                .autoRenewPeriod(AUTO_RENEW_PERIOD)
                                .entityMemo(MEMO)
                                .payingWith(GENESIS)
                                .signedBy(SECP_256K1_SOURCE_KEY, GENESIS),
                        ethereumContractCreate(PAY_RECEIVABLE_CONTRACT)
                                .type(EthTxData.EthTransactionType.EIP1559)
                                .signingWith(SECP_256K1_SOURCE_KEY)
                                .payingWith(RELAYER)
                                .nonce(0)
                                .balance(INITIAL_BALANCE)
                                .gasPrice(10L)
                                .maxGasAllowance(ONE_HUNDRED_HBARS)
                                .exposingNumTo(num -> contractID.set(asHexedSolidityAddress(0, 0, num)))
                                .gasLimit(1_000_000L)
                                .hasKnownStatus(SUCCESS),
                        ethereumCall(PAY_RECEIVABLE_CONTRACT, "getBalance")
                                .type(EthTxData.EthTransactionType.EIP1559)
                                .signingWith(SECP_256K1_SOURCE_KEY)
                                .payingWith(RELAYER)
                                .nonce(1L)
                                .gasPrice(10L)
                                .gasLimit(1_000_000L)
                                .hasKnownStatus(SUCCESS))
                .then(getAliasedAccountInfo(SECP_256K1_SOURCE_KEY).logged(), sourcing(() -> getContractInfo(
                                contractID.get())
                        .logged()
                        .has(contractWith()
                                .defaultAdminKey()
                                .autoRenew(AUTO_RENEW_PERIOD)
                                .balance(INITIAL_BALANCE)
                                .memo(MEMO))));
    }

    HapiSpec etx031InvalidNonceEthereumTxFailsAndChargesRelayer() {
        final var relayerSnapshot = "relayer";
        final var senderSnapshot = "sender";
        return defaultHapiSpec("etx031InvalidNonceEthereumTxFailsAndChargesRelayer")
                .given(
                        newKeyNamed(SECP_256K1_SOURCE_KEY).shape(SECP_256K1_SHAPE),
                        cryptoCreate(RELAYER).balance(6 * ONE_MILLION_HBARS),
                        cryptoTransfer(tinyBarsFromAccountToAlias(GENESIS, SECP_256K1_SOURCE_KEY, ONE_HUNDRED_HBARS))
                                .via(AUTO_ACCOUNT_TRANSACTION_NAME),
                        getTxnRecord(AUTO_ACCOUNT_TRANSACTION_NAME).andAllChildRecords(),
                        uploadInitCode(PAY_RECEIVABLE_CONTRACT),
                        contractCreate(PAY_RECEIVABLE_CONTRACT).adminKey(THRESHOLD))
                .when(
                        balanceSnapshot(relayerSnapshot, RELAYER),
                        balanceSnapshot(senderSnapshot, SECP_256K1_SOURCE_KEY).accountIsAlias(),
                        ethereumCall(PAY_RECEIVABLE_CONTRACT, "deposit", BigInteger.valueOf(DEPOSIT_AMOUNT))
                                .type(EthTxData.EthTransactionType.EIP1559)
                                .signingWith(SECP_256K1_SOURCE_KEY)
                                .payingWith(RELAYER)
                                .nonce(999L)
                                .via(PAY_TXN)
                                .hasKnownStatus(ResponseCodeEnum.WRONG_NONCE))
                .then(
                        withOpContext((spec, opLog) -> {
                            final var payTxn = getTxnRecord(PAY_TXN)
                                    .logged()
                                    .hasPriority(recordWith()
                                            .ethereumHash(ByteString.copyFrom(
                                                    spec.registry().getBytes(ETH_HASH_KEY))));
                            allRunFor(spec, payTxn);
                            final var fee = payTxn.getResponseRecord().getTransactionFee();
                            final var relayerBalance =
                                    getAccountBalance(RELAYER).hasTinyBars(changeFromSnapshot(relayerSnapshot, -fee));
                            final var senderBalance = getAutoCreatedAccountBalance(SECP_256K1_SOURCE_KEY)
                                    .hasTinyBars(changeFromSnapshot(senderSnapshot, 0));
                            allRunFor(spec, relayerBalance, senderBalance);
                        }),
                        getAliasedAccountInfo(SECP_256K1_SOURCE_KEY)
                                .has(accountWith().nonce(0L)));
    }

    HapiSpec etx013PrecompileCallFailsWhenSignatureMissingFromBothEthereumAndHederaTxn() {
        final AtomicReference<TokenID> fungible = new AtomicReference<>();
        final String fungibleToken = TOKEN;
        final String mintTxn = MINT_TXN;
        final String MULTI_KEY = "MULTI_KEY";
        return defaultHapiSpec("etx013PrecompileCallFailsWhenSignatureMissingFromBothEthereumAndHederaTxn")
                .given(
                        newKeyNamed(MULTI_KEY),
                        newKeyNamed(SECP_256K1_SOURCE_KEY).shape(SECP_256K1_SHAPE),
                        cryptoCreate(RELAYER).balance(6 * ONE_MILLION_HBARS),
                        cryptoTransfer(tinyBarsFromAccountToAlias(GENESIS, SECP_256K1_SOURCE_KEY, ONE_HUNDRED_HBARS))
                                .via(AUTO_ACCOUNT_TRANSACTION_NAME),
                        withOpContext((spec, opLog) -> updateSpecFor(spec, SECP_256K1_SOURCE_KEY)),
                        getTxnRecord(AUTO_ACCOUNT_TRANSACTION_NAME).andAllChildRecords(),
                        uploadInitCode(HELLO_WORLD_MINT_CONTRACT),
                        tokenCreate(fungibleToken)
                                .tokenType(TokenType.FUNGIBLE_COMMON)
                                .initialSupply(0)
                                .adminKey(MULTI_KEY)
                                .supplyKey(MULTI_KEY)
                                .exposingCreatedIdTo(idLit -> fungible.set(asToken(idLit))))
                .when(
                        sourcing(() -> contractCreate(
                                HELLO_WORLD_MINT_CONTRACT, asHeadlongAddress(asAddress(fungible.get())))),
                        ethereumCall(HELLO_WORLD_MINT_CONTRACT, "brrr", BigInteger.valueOf(5))
                                .type(EthTxData.EthTransactionType.EIP1559)
                                .nonce(0)
                                .via(mintTxn)
                                .hasKnownStatus(CONTRACT_REVERT_EXECUTED))
                .then(
                        withOpContext((spec, opLog) -> allRunFor(
                                spec,
                                getTxnRecord(mintTxn)
                                        .logged()
                                        .hasPriority(recordWith()
                                                .contractCallResult(resultWith()
                                                        .logs(inOrder())
                                                        .senderId(spec.registry()
                                                                .getAccountID(spec.registry()
                                                                        .aliasIdFor(SECP_256K1_SOURCE_KEY)
                                                                        .getAlias()
                                                                        .toStringUtf8())))
                                                .ethereumHash(ByteString.copyFrom(
                                                        spec.registry().getBytes(ETH_HASH_KEY)))))),
                        childRecordsCheck(
                                mintTxn,
                                CONTRACT_REVERT_EXECUTED,
                                recordWith().status(INVALID_FULL_PREFIX_SIGNATURE_FOR_PRECOMPILE)));
    }

    HapiSpec etx009CallsToTokenAddresses() {
        final AtomicReference<String> tokenNum = new AtomicReference<>();
        final var totalSupply = 50;

        return defaultHapiSpec("etx009CallsToTokenAddresses")
                .given(
                        newKeyNamed(SECP_256K1_SOURCE_KEY).shape(SECP_256K1_SHAPE),
                        cryptoCreate(RELAYER).balance(6 * ONE_MILLION_HBARS),
                        cryptoCreate(TOKEN_TREASURY),
                        cryptoTransfer(tinyBarsFromAccountToAlias(GENESIS, SECP_256K1_SOURCE_KEY, ONE_HUNDRED_HBARS)),
                        tokenCreate(FUNGIBLE_TOKEN)
                                .tokenType(TokenType.FUNGIBLE_COMMON)
                                .initialSupply(totalSupply)
                                .treasury(TOKEN_TREASURY)
                                .adminKey(SECP_256K1_SOURCE_KEY)
                                .supplyKey(SECP_256K1_SOURCE_KEY)
                                .exposingCreatedIdTo(tokenNum::set),
                        uploadInitCode(ERC20_CONTRACT),
                        contractCreate(ERC20_CONTRACT).adminKey(THRESHOLD))
                .when(withOpContext((spec, opLog) -> allRunFor(
                        spec,
                        ethereumCallWithFunctionAbi(
                                        true,
                                        FUNGIBLE_TOKEN,
                                        getABIFor(Utils.FunctionType.FUNCTION, "totalSupply", ERC20_ABI))
                                .type(EthTxData.EthTransactionType.EIP1559)
                                .signingWith(SECP_256K1_SOURCE_KEY)
                                .payingWith(RELAYER)
                                .via(TOTAL_SUPPLY_TX)
                                .nonce(0)
                                .gasPrice(50L)
                                .maxGasAllowance(FIVE_HBARS)
                                .maxPriorityGas(2L)
                                .gasLimit(1_000_000L)
                                .hasKnownStatus(ResponseCodeEnum.SUCCESS))))
                .then(childRecordsCheck(
                        TOTAL_SUPPLY_TX,
                        SUCCESS,
                        recordWith()
                                .status(SUCCESS)
                                .contractCallResult(resultWith()
                                        .contractCallResult(htsPrecompileResult()
                                                .forFunction(FunctionType.ERC_TOTAL_SUPPLY)
                                                .withTotalSupply(totalSupply)))));
    }

    // ETX-011 and ETX-030
    @HapiTest
    HapiSpec originAndSenderAreEthereumSigner() {
        return defaultHapiSpec("originAndSenderAreEthereumSigner")
                .given(
                        newKeyNamed(SECP_256K1_SOURCE_KEY).shape(SECP_256K1_SHAPE),
                        cryptoCreate(RELAYER).balance(6 * ONE_MILLION_HBARS),
                        cryptoTransfer(tinyBarsFromAccountToAlias(GENESIS, SECP_256K1_SOURCE_KEY, ONE_HUNDRED_HBARS))
                                .via(AUTO_ACCOUNT_TRANSACTION_NAME),
                        withOpContext((spec, opLog) -> updateSpecFor(spec, SECP_256K1_SOURCE_KEY)),
                        getTxnRecord(AUTO_ACCOUNT_TRANSACTION_NAME).andAllChildRecords(),
                        uploadInitCode(EMIT_SENDER_ORIGIN_CONTRACT),
                        contractCreate(EMIT_SENDER_ORIGIN_CONTRACT))
                .when(ethereumCall(EMIT_SENDER_ORIGIN_CONTRACT, "logNow")
                        .type(EthTxData.EthTransactionType.EIP1559)
                        .signingWith(SECP_256K1_SOURCE_KEY)
                        .payingWith(RELAYER)
                        .nonce(0)
                        .maxFeePerGas(50L)
                        .gasLimit(1_000_000L)
                        .via(PAY_TXN)
                        .hasKnownStatus(ResponseCodeEnum.SUCCESS))
                .then(
                        withOpContext((spec, ignore) -> allRunFor(
                                spec,
                                getTxnRecord(PAY_TXN)
                                        .logged()
                                        .hasPriority(recordWith()
                                                .contractCallResult(resultWith()
                                                        .logs(inOrder(logWith()
                                                                .ecdsaAliasStartingAt(SECP_256K1_SOURCE_KEY, 12)
                                                                .ecdsaAliasStartingAt(SECP_256K1_SOURCE_KEY, 44)
                                                                .withTopicsInOrder(List.of(
                                                                        eventSignatureOf("Info(address,address)")))))
                                                        .senderId(spec.registry()
                                                                .getAccountID(spec.registry()
                                                                        .aliasIdFor(SECP_256K1_SOURCE_KEY)
                                                                        .getAlias()
                                                                        .toStringUtf8())))
                                                .ethereumHash(ByteString.copyFrom(
                                                        spec.registry().getBytes(ETH_HASH_KEY)))))),
                        getAliasedAccountInfo(SECP_256K1_SOURCE_KEY)
                                .has(accountWith().nonce(1L)));
    }

    @HapiTest
    HapiSpec etx008ContractCreateExecutesWithExpectedRecord() {
        final var txn = "creation";
        final var contract = "Fuse";

        return defaultHapiSpec("etx008ContractCreateExecutesWithExpectedRecord")
                .given(
                        newKeyNamed(SECP_256K1_SOURCE_KEY).shape(SECP_256K1_SHAPE),
                        cryptoCreate(RELAYER).balance(6 * ONE_MILLION_HBARS),
                        cryptoTransfer(tinyBarsFromAccountToAlias(GENESIS, SECP_256K1_SOURCE_KEY, ONE_HUNDRED_HBARS))
                                .via(AUTO_ACCOUNT_TRANSACTION_NAME),
                        uploadInitCode(contract),
                        ethereumContractCreate(contract)
                                .type(EthTxData.EthTransactionType.EIP1559)
                                .gasLimit(GAS_LIMIT)
                                .via(txn),
                        withOpContext((spec, opLog) -> {
                            final var op = getTxnRecord(txn);
                            allRunFor(spec, op);
                            final var record = op.getResponseRecord();
                            final var creationResult = record.getContractCreateResult();
                            final var createdIds = creationResult.getCreatedContractIDsList().stream()
                                    .sorted(Comparator.comparing(id -> id.getContractNum()))
                                    .toList();
                            assertEquals(4, createdIds.size(), "Expected four creations but got " + createdIds);

                            final var ecdsaKey = spec.registry()
                                    .getKey(SECP_256K1_SOURCE_KEY)
                                    .getECDSASecp256K1()
                                    .toByteArray();
                            final var senderAddress = CommonUtils.hex(recoverAddressFromPubKey(ecdsaKey));
                            final var senderNonce = 0;

                            final var expectedParentContractAddress =
                                    contractAddress(fromHexString(senderAddress), senderNonce);
                            final var expectedFirstChildContractAddress =
                                    contractAddress(expectedParentContractAddress, 1);
                            final var expectedSecondChildContractAddress =
                                    contractAddress(expectedParentContractAddress, 2);
                            final var expectedThirdChildContractAddress =
                                    contractAddress(expectedParentContractAddress, 3);

                            final var parentContractId = CommonUtils.hex(
                                    asEvmAddress(createdIds.get(0).getContractNum()));
                            final var firstChildContractId = CommonUtils.hex(
                                    asEvmAddress(createdIds.get(1).getContractNum()));
                            final var secondChildContractId = CommonUtils.hex(
                                    asEvmAddress(createdIds.get(2).getContractNum()));
                            final var thirdChildContractId = CommonUtils.hex(
                                    asEvmAddress(createdIds.get(3).getContractNum()));

                            final var parentContractInfo = getContractInfo(parentContractId)
                                    .has(contractWith()
                                            .addressOrAlias(expectedParentContractAddress.toUnprefixedHexString()));
                            final var firstChildContractInfo = getContractInfo(firstChildContractId)
                                    .has(contractWith()
                                            .addressOrAlias(expectedFirstChildContractAddress.toUnprefixedHexString()));
                            final var secondChildContractInfo = getContractInfo(secondChildContractId)
                                    .has(contractWith()
                                            .addressOrAlias(
                                                    expectedSecondChildContractAddress.toUnprefixedHexString()));
                            final var thirdChildContractInfo = getContractInfo(thirdChildContractId)
                                    .has(contractWith()
                                            .addressOrAlias(expectedThirdChildContractAddress.toUnprefixedHexString()))
                                    .logged();

                            allRunFor(
                                    spec,
                                    parentContractInfo,
                                    firstChildContractInfo,
                                    secondChildContractInfo,
                                    thirdChildContractInfo);
                        }))
                .when()
                .then();
    }

    @HapiTest
    HapiSpec etxSvc003ContractGetBytecodeQueryReturnsDeployedCode() {
        final var txn = "creation";
        final var contract = "EmptyConstructor";
        return HapiSpec.defaultHapiSpec("etxSvc003ContractGetBytecodeQueryReturnsDeployedCode")
                .given(
                        newKeyNamed(SECP_256K1_SOURCE_KEY).shape(SECP_256K1_SHAPE),
                        cryptoCreate(RELAYER).balance(6 * ONE_MILLION_HBARS),
                        cryptoTransfer(tinyBarsFromAccountToAlias(GENESIS, SECP_256K1_SOURCE_KEY, ONE_HUNDRED_HBARS))
                                .via(AUTO_ACCOUNT_TRANSACTION_NAME),
                        uploadInitCode(contract),
                        ethereumContractCreate(contract)
                                .type(EthTxData.EthTransactionType.EIP1559)
                                .gasLimit(GAS_LIMIT)
                                .via(txn))
                .when()
                .then(withOpContext((spec, opLog) -> {
                    final var getBytecode = getContractBytecode(contract).saveResultTo("contractByteCode");
                    allRunFor(spec, getBytecode);

                    final var originalBytecode =
                            Hex.decode(Files.toByteArray(new File(getResourcePath(contract, ".bin"))));
                    final var actualBytecode = spec.registry().getBytes("contractByteCode");
                    // The original bytecode is modified on deployment
                    final var expectedBytecode = Arrays.copyOfRange(originalBytecode, 29, originalBytecode.length);
                    Assertions.assertArrayEquals(expectedBytecode, actualBytecode);
                }));
    }

    HapiSpec directTransferWorksForERC20() {
        final var tokenSymbol = "FDFGF";
        final var tokenTotalSupply = 5;
        final var tokenTransferAmount = 3;
        final var transferTxn = "decimalsTxn";
        return defaultHapiSpec("directTransferWorksForERC20")
                .given(
                        newKeyNamed(MULTI_KEY),
                        cryptoCreate(ACCOUNT).balance(100 * ONE_HUNDRED_HBARS),
                        cryptoCreate(TOKEN_TREASURY),
                        tokenCreate(FUNGIBLE_TOKEN)
                                .tokenType(TokenType.FUNGIBLE_COMMON)
                                .supplyType(TokenSupplyType.INFINITE)
                                .initialSupply(tokenTotalSupply)
                                .name(TOKEN_NAME)
                                .symbol(tokenSymbol)
                                .treasury(TOKEN_TREASURY),
                        tokenAssociate(ACCOUNT, FUNGIBLE_TOKEN),
                        newKeyNamed(SECP_256K1_SOURCE_KEY).shape(SECP_256K1_SHAPE),
                        cryptoTransfer(moving(tokenTransferAmount, FUNGIBLE_TOKEN)
                                        .between(TOKEN_TREASURY, SECP_256K1_SOURCE_KEY))
                                .via(AUTO_ACCOUNT_TRANSACTION_NAME))
                .when(withOpContext((spec, ignore) -> allRunFor(
                        spec,
                        ethereumCallWithFunctionAbi(
                                        true,
                                        FUNGIBLE_TOKEN,
                                        getABIFor(Utils.FunctionType.FUNCTION, "transfer", ERC20_ABI),
                                        asHeadlongAddress(asHexedSolidityAddress(
                                                spec.registry().getAccountID(ACCOUNT))),
                                        BigInteger.valueOf(tokenTransferAmount))
                                .signingWith(SECP_256K1_SOURCE_KEY)
                                .nonce(0)
                                .gasPrice(50L)
                                .via(transferTxn)
                                .gasLimit(1_000_000)
                                .maxFeePerGas(0)
                                .type(EthTransactionType.EIP1559)
                                .maxGasAllowance(ONE_HBAR * 5)
                                .payingWith(ACCOUNT))))
                .then(withOpContext((spec, ignore) -> allRunFor(
                        spec,
                        childRecordsCheck(
                                transferTxn,
                                SUCCESS,
                                recordWith()
                                        .status(SUCCESS)
                                        .contractCallResult(resultWith()
                                                .contractCallResult(htsPrecompileResult()
                                                        .forFunction(FunctionType.ERC_TRANSFER)
                                                        .withErcFungibleTransferStatus(true)))))));
    }

    @HapiTest
    HapiSpec transferHbarsViaEip2930TxSuccessfully() {
        final String RECEIVER = "RECEIVER";
        final String aliasBalanceSnapshot = "aliasBalance";
        return defaultHapiSpec("transferHbarsViaEip2930TxSuccessfully")
                .given(
                        newKeyNamed(SECP_256K1_SOURCE_KEY).shape(SECP_256K1_SHAPE),
                        cryptoCreate(RECEIVER).balance(0L),
                        cryptoCreate(RELAYER).balance(6 * ONE_MILLION_HBARS),
                        cryptoTransfer(tinyBarsFromAccountToAlias(GENESIS, SECP_256K1_SOURCE_KEY, ONE_HUNDRED_HBARS))
                                .via(AUTO_ACCOUNT_TRANSACTION_NAME),
                        withOpContext((spec, opLog) -> updateSpecFor(spec, SECP_256K1_SOURCE_KEY)),
                        getTxnRecord(AUTO_ACCOUNT_TRANSACTION_NAME).andAllChildRecords())
                .when(
                        balanceSnapshot(aliasBalanceSnapshot, SECP_256K1_SOURCE_KEY)
                                .accountIsAlias(),
                        ethereumCryptoTransfer(RECEIVER, FIVE_HBARS)
                                .type(EthTxData.EthTransactionType.EIP2930)
                                .signingWith(SECP_256K1_SOURCE_KEY)
                                .payingWith(RELAYER)
                                .nonce(0)
                                .gasPrice(0L)
                                .gasLimit(2_000_000L)
                                .via(PAY_TXN)
                                .hasKnownStatus(SUCCESS))
                .then(
                        withOpContext((spec, opLog) -> allRunFor(
                                spec,
                                getTxnRecord(PAY_TXN)
                                        .logged()
                                        .hasPriority(recordWith()
                                                .status(SUCCESS)
                                                .contractCallResult(resultWith()
                                                        .logs(inOrder())
                                                        .senderId(spec.registry()
                                                                .getAccountID(spec.registry()
                                                                        .aliasIdFor(SECP_256K1_SOURCE_KEY)
                                                                        .getAlias()
                                                                        .toStringUtf8())))
                                                .ethereumHash(ByteString.copyFrom(
                                                        spec.registry().getBytes(ETH_HASH_KEY)))))),
                        getAliasedAccountInfo(SECP_256K1_SOURCE_KEY)
                                .has(accountWith().nonce(1L)),
                        getAccountBalance(RECEIVER).hasTinyBars(FIVE_HBARS),
                        getAutoCreatedAccountBalance(SECP_256K1_SOURCE_KEY)
                                .hasTinyBars(changeFromSnapshot(aliasBalanceSnapshot, -FIVE_HBARS)));
    }

    HapiSpec callToTokenAddressViaEip2930TxSuccessfully() {
        final AtomicReference<String> tokenNum = new AtomicReference<>();
        final var totalSupply = 50;

        return defaultHapiSpec("callToTokenAddressViaEip2930TxSuccessfully")
                .given(
                        newKeyNamed(SECP_256K1_SOURCE_KEY).shape(SECP_256K1_SHAPE),
                        cryptoCreate(RELAYER).balance(6 * ONE_MILLION_HBARS),
                        cryptoCreate(TOKEN_TREASURY),
                        cryptoTransfer(tinyBarsFromAccountToAlias(GENESIS, SECP_256K1_SOURCE_KEY, ONE_HUNDRED_HBARS)),
                        tokenCreate(FUNGIBLE_TOKEN)
                                .tokenType(TokenType.FUNGIBLE_COMMON)
                                .initialSupply(totalSupply)
                                .treasury(TOKEN_TREASURY)
                                .adminKey(SECP_256K1_SOURCE_KEY)
                                .supplyKey(SECP_256K1_SOURCE_KEY)
                                .exposingCreatedIdTo(tokenNum::set),
                        uploadInitCode(ERC20_CONTRACT),
                        contractCreate(ERC20_CONTRACT).adminKey(THRESHOLD))
                .when(withOpContext((spec, opLog) -> allRunFor(
                        spec,
                        ethereumCallWithFunctionAbi(
                                        true,
                                        FUNGIBLE_TOKEN,
                                        getABIFor(Utils.FunctionType.FUNCTION, "totalSupply", ERC20_ABI))
                                .type(EthTxData.EthTransactionType.EIP1559)
                                .signingWith(SECP_256K1_SOURCE_KEY)
                                .payingWith(RELAYER)
                                .via(TOTAL_SUPPLY_TX)
                                .nonce(0)
                                .gasPrice(0L)
                                .gasLimit(1_000_000L)
                                .hasKnownStatus(ResponseCodeEnum.SUCCESS))))
                .then(childRecordsCheck(
                        TOTAL_SUPPLY_TX,
                        SUCCESS,
                        recordWith()
                                .status(SUCCESS)
                                .contractCallResult(resultWith()
                                        .contractCallResult(htsPrecompileResult()
                                                .forFunction(FunctionType.ERC_TOTAL_SUPPLY)
                                                .withTotalSupply(totalSupply)))));
    }

    HapiSpec transferTokensViaEip2930TxSuccessfully() {
        final var tokenSymbol = "FDFGF";
        final var tokenTotalSupply = 5;
        final var tokenTransferAmount = 3;
        final var transferTxn = "decimalsTxn";
        return defaultHapiSpec("transferTokensViaEip2930TxSuccessfully")
                .given(
                        newKeyNamed(MULTI_KEY),
                        cryptoCreate(ACCOUNT),
                        cryptoCreate(TOKEN_TREASURY),
                        cryptoCreate(RELAYER).balance(6 * ONE_MILLION_HBARS),
                        tokenCreate(FUNGIBLE_TOKEN)
                                .tokenType(TokenType.FUNGIBLE_COMMON)
                                .supplyType(TokenSupplyType.INFINITE)
                                .initialSupply(tokenTotalSupply)
                                .name(TOKEN_NAME)
                                .symbol(tokenSymbol)
                                .treasury(TOKEN_TREASURY),
                        tokenAssociate(ACCOUNT, FUNGIBLE_TOKEN),
                        newKeyNamed(SECP_256K1_SOURCE_KEY).shape(SECP_256K1_SHAPE),
                        cryptoTransfer(moving(tokenTransferAmount, FUNGIBLE_TOKEN)
                                        .between(TOKEN_TREASURY, SECP_256K1_SOURCE_KEY))
                                .via(AUTO_ACCOUNT_TRANSACTION_NAME))
                .when(withOpContext((spec, ignore) -> allRunFor(
                        spec,
                        ethereumCallWithFunctionAbi(
                                        true,
                                        FUNGIBLE_TOKEN,
                                        getABIFor(Utils.FunctionType.FUNCTION, "transfer", ERC20_ABI),
                                        asHeadlongAddress(asHexedSolidityAddress(
                                                spec.registry().getAccountID(ACCOUNT))),
                                        BigInteger.valueOf(tokenTransferAmount))
                                .signingWith(SECP_256K1_SOURCE_KEY)
                                .nonce(0)
                                .gasPrice(0L)
                                .via(transferTxn)
                                .gasLimit(1_000_000)
                                .type(EthTransactionType.EIP2930)
                                .payingWith(RELAYER))))
                .then(withOpContext((spec, ignore) -> allRunFor(
                        spec,
                        childRecordsCheck(
                                transferTxn,
                                SUCCESS,
                                recordWith()
                                        .status(SUCCESS)
                                        .contractCallResult(resultWith()
                                                .contractCallResult(htsPrecompileResult()
                                                        .forFunction(FunctionType.ERC_TRANSFER)
                                                        .withErcFungibleTransferStatus(true)))))));
    }

<<<<<<< HEAD
    HapiSpec callToNonExistingContractFailsGracefully() {

        return defaultHapiSpec("callToNonExistingContractFailsGracefully")
                .given(
                        withOpContext((spec, ctxLog) -> spec.registry().saveContractId("invalid", asContract("1.1.1"))),
                        newKeyNamed(SECP_256K1_SOURCE_KEY).shape(SECP_256K1_SHAPE),
                        cryptoCreate(RELAYER).balance(6 * ONE_MILLION_HBARS),
                        cryptoCreate(TOKEN_TREASURY),
                        cryptoTransfer(tinyBarsFromAccountToAlias(GENESIS, SECP_256K1_SOURCE_KEY, ONE_HUNDRED_HBARS)),
                        withOpContext((spec, opLog) -> updateSpecFor(spec, SECP_256K1_SOURCE_KEY)))
                .when(withOpContext((spec, opLog) -> allRunFor(
                        spec,
                        ethereumCallWithFunctionAbi(
                                        false,
                                        "invalid",
                                        getABIFor(Utils.FunctionType.FUNCTION, "totalSupply", ERC20_ABI))
                                .type(EthTxData.EthTransactionType.EIP1559)
                                .signingWith(SECP_256K1_SOURCE_KEY)
                                .payingWith(RELAYER)
                                .via("invalidContractCallTxn")
                                .nonce(0)
                                .gasPrice(0L)
                                .gasLimit(1_000_000L)
                                .hasKnownStatus(ResponseCodeEnum.SUCCESS))))
                .then(withOpContext((spec, opLog) -> allRunFor(
                        spec,
                        getTxnRecord("invalidContractCallTxn")
                                .hasPriority(recordWith()
                                        .contractCallResult(resultWith()
                                                .senderId(spec.registry()
                                                        .getAccountID(spec.registry()
                                                                .aliasIdFor(SECP_256K1_SOURCE_KEY)
                                                                .getAlias()
                                                                .toStringUtf8())))))));
    }

=======
>>>>>>> 3c5873dd
    @Override
    protected Logger getResultsLogger() {
        return log;
    }
}<|MERGE_RESOLUTION|>--- conflicted
+++ resolved
@@ -904,45 +904,6 @@
                                                         .withErcFungibleTransferStatus(true)))))));
     }
 
-<<<<<<< HEAD
-    HapiSpec callToNonExistingContractFailsGracefully() {
-
-        return defaultHapiSpec("callToNonExistingContractFailsGracefully")
-                .given(
-                        withOpContext((spec, ctxLog) -> spec.registry().saveContractId("invalid", asContract("1.1.1"))),
-                        newKeyNamed(SECP_256K1_SOURCE_KEY).shape(SECP_256K1_SHAPE),
-                        cryptoCreate(RELAYER).balance(6 * ONE_MILLION_HBARS),
-                        cryptoCreate(TOKEN_TREASURY),
-                        cryptoTransfer(tinyBarsFromAccountToAlias(GENESIS, SECP_256K1_SOURCE_KEY, ONE_HUNDRED_HBARS)),
-                        withOpContext((spec, opLog) -> updateSpecFor(spec, SECP_256K1_SOURCE_KEY)))
-                .when(withOpContext((spec, opLog) -> allRunFor(
-                        spec,
-                        ethereumCallWithFunctionAbi(
-                                        false,
-                                        "invalid",
-                                        getABIFor(Utils.FunctionType.FUNCTION, "totalSupply", ERC20_ABI))
-                                .type(EthTxData.EthTransactionType.EIP1559)
-                                .signingWith(SECP_256K1_SOURCE_KEY)
-                                .payingWith(RELAYER)
-                                .via("invalidContractCallTxn")
-                                .nonce(0)
-                                .gasPrice(0L)
-                                .gasLimit(1_000_000L)
-                                .hasKnownStatus(ResponseCodeEnum.SUCCESS))))
-                .then(withOpContext((spec, opLog) -> allRunFor(
-                        spec,
-                        getTxnRecord("invalidContractCallTxn")
-                                .hasPriority(recordWith()
-                                        .contractCallResult(resultWith()
-                                                .senderId(spec.registry()
-                                                        .getAccountID(spec.registry()
-                                                                .aliasIdFor(SECP_256K1_SOURCE_KEY)
-                                                                .getAlias()
-                                                                .toStringUtf8())))))));
-    }
-
-=======
->>>>>>> 3c5873dd
     @Override
     protected Logger getResultsLogger() {
         return log;
