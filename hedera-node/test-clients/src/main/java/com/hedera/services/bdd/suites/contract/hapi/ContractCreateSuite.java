/*
 * Copyright (C) 2020-2023 Hedera Hashgraph, LLC
 *
 * Licensed under the Apache License, Version 2.0 (the "License");
 * you may not use this file except in compliance with the License.
 * You may obtain a copy of the License at
 *
 *      http://www.apache.org/licenses/LICENSE-2.0
 *
 * Unless required by applicable law or agreed to in writing, software
 * distributed under the License is distributed on an "AS IS" BASIS,
 * WITHOUT WARRANTIES OR CONDITIONS OF ANY KIND, either express or implied.
 * See the License for the specific language governing permissions and
 * limitations under the License.
 */

package com.hedera.services.bdd.suites.contract.hapi;

import static com.hedera.services.bdd.spec.HapiSpec.defaultHapiSpec;
import static com.hedera.services.bdd.spec.assertions.AssertUtils.inOrder;
import static com.hedera.services.bdd.spec.assertions.ContractFnResultAsserts.isContractWith;
import static com.hedera.services.bdd.spec.assertions.ContractFnResultAsserts.isLiteralResult;
import static com.hedera.services.bdd.spec.assertions.ContractFnResultAsserts.resultWith;
import static com.hedera.services.bdd.spec.assertions.ContractInfoAsserts.contractWith;
import static com.hedera.services.bdd.spec.assertions.TransactionRecordAsserts.recordWith;
import static com.hedera.services.bdd.spec.keys.ControlForKey.forKey;
import static com.hedera.services.bdd.spec.keys.KeyFactory.KeyType.THRESHOLD;
import static com.hedera.services.bdd.spec.keys.KeyShape.CONTRACT;
import static com.hedera.services.bdd.spec.keys.KeyShape.DELEGATE_CONTRACT;
import static com.hedera.services.bdd.spec.keys.KeyShape.SIMPLE;
import static com.hedera.services.bdd.spec.keys.KeyShape.listOf;
import static com.hedera.services.bdd.spec.keys.KeyShape.sigs;
import static com.hedera.services.bdd.spec.keys.KeyShape.threshOf;
import static com.hedera.services.bdd.spec.keys.SigControl.OFF;
import static com.hedera.services.bdd.spec.keys.SigControl.ON;
import static com.hedera.services.bdd.spec.queries.QueryVerbs.contractCallLocal;
import static com.hedera.services.bdd.spec.queries.QueryVerbs.getAccountBalance;
import static com.hedera.services.bdd.spec.queries.QueryVerbs.getContractInfo;
import static com.hedera.services.bdd.spec.queries.QueryVerbs.getTxnRecord;
import static com.hedera.services.bdd.spec.transactions.TxnUtils.bytecodePath;
import static com.hedera.services.bdd.spec.transactions.TxnVerbs.contractCall;
import static com.hedera.services.bdd.spec.transactions.TxnVerbs.contractCreate;
import static com.hedera.services.bdd.spec.transactions.TxnVerbs.cryptoCreate;
import static com.hedera.services.bdd.spec.transactions.TxnVerbs.cryptoTransfer;
import static com.hedera.services.bdd.spec.transactions.TxnVerbs.cryptoUpdate;
import static com.hedera.services.bdd.spec.transactions.TxnVerbs.fileCreate;
import static com.hedera.services.bdd.spec.transactions.TxnVerbs.uploadInitCode;
import static com.hedera.services.bdd.spec.utilops.CustomSpecAssert.allRunFor;
import static com.hedera.services.bdd.spec.utilops.UtilVerbs.contractListWithPropertiesInheritedFrom;
import static com.hedera.services.bdd.spec.utilops.UtilVerbs.newKeyListNamed;
import static com.hedera.services.bdd.spec.utilops.UtilVerbs.newKeyNamed;
import static com.hedera.services.bdd.spec.utilops.UtilVerbs.sleepFor;
import static com.hedera.services.bdd.spec.utilops.UtilVerbs.sourcing;
import static com.hedera.services.bdd.spec.utilops.UtilVerbs.withOpContext;
import static com.hedera.services.bdd.suites.contract.Utils.FunctionType.FUNCTION;
import static com.hedera.services.bdd.suites.contract.Utils.getABIFor;
import static com.hedera.services.bdd.suites.contract.hapi.ContractUpdateSuite.ADMIN_KEY;
import static com.hederahashgraph.api.proto.java.ResponseCodeEnum.CONTRACT_REVERT_EXECUTED;
import static com.hederahashgraph.api.proto.java.ResponseCodeEnum.ERROR_DECODING_BYTESTRING;
import static com.hederahashgraph.api.proto.java.ResponseCodeEnum.INSUFFICIENT_GAS;
import static com.hederahashgraph.api.proto.java.ResponseCodeEnum.INSUFFICIENT_PAYER_BALANCE;
import static com.hederahashgraph.api.proto.java.ResponseCodeEnum.INSUFFICIENT_TX_FEE;
import static com.hederahashgraph.api.proto.java.ResponseCodeEnum.INVALID_SIGNATURE;
import static com.hederahashgraph.api.proto.java.ResponseCodeEnum.INVALID_SOLIDITY_ADDRESS;
import static com.hederahashgraph.api.proto.java.ResponseCodeEnum.INVALID_STAKING_ID;
import static com.hederahashgraph.api.proto.java.ResponseCodeEnum.INVALID_ZERO_BYTE_IN_STRING;
import static com.hederahashgraph.api.proto.java.ResponseCodeEnum.MEMO_TOO_LONG;
import static com.hederahashgraph.api.proto.java.ResponseCodeEnum.SUCCESS;
import static com.hederahashgraph.api.proto.java.ResponseCodeEnum.TRANSACTION_OVERSIZE;
import static org.junit.jupiter.api.Assertions.assertEquals;
import static org.junit.jupiter.api.Assertions.assertNotEquals;

import com.google.common.primitives.Longs;
import com.google.protobuf.ByteString;
import com.hedera.services.bdd.spec.HapiSpec;
import com.hedera.services.bdd.spec.assertions.ContractInfoAsserts;
import com.hedera.services.bdd.spec.keys.KeyShape;
import com.hedera.services.bdd.spec.transactions.TxnUtils;
import com.hedera.services.bdd.spec.transactions.crypto.HapiCryptoTransfer;
import com.hedera.services.bdd.spec.utilops.UtilVerbs;
import com.hedera.services.bdd.suites.HapiSuite;
import com.swirlds.common.utility.CommonUtils;
import java.io.IOException;
import java.io.UncheckedIOException;
import java.math.BigInteger;
import java.nio.file.Files;
import java.nio.file.Path;
import java.util.Arrays;
import java.util.List;
import java.util.concurrent.atomic.AtomicLong;
import org.apache.logging.log4j.LogManager;
import org.apache.logging.log4j.Logger;
import org.apache.tuweni.bytes.Bytes32;

public class ContractCreateSuite extends HapiSuite {
    public static final String EMPTY_CONSTRUCTOR_CONTRACT = "EmptyConstructor";
    public static final String PARENT_INFO = "parentInfo";
    private static final String PAYER = "payer";
    private static final Logger log = LogManager.getLogger(ContractCreateSuite.class);
    private static final long GAS_TO_OFFER = 300_000L;

    public static void main(String... args) {
        new ContractCreateSuite().runSuiteAsync();
    }

    @Override
    public List<HapiSpec> getSpecsInSuite() {
        return List.of(
                createEmptyConstructor(),
                insufficientPayerBalanceUponCreation(),
                rejectsInvalidMemo(),
                rejectsInsufficientFee(),
                rejectsInvalidBytecode(),
                revertsNonzeroBalance(),
                createFailsIfMissingSigs(),
                rejectsInsufficientGas(),
                createsVanillaContractAsExpectedWithOmittedAdminKey(),
                childCreationsHaveExpectedKeysWithOmittedAdminKey(),
                cannotCreateTooLargeContract(),
                revertedTryExtCallHasNoSideEffects(),
                cannotSendToNonExistentAccount(),
                delegateContractIdRequiredForTransferInDelegateCall(),
                vanillaSuccess(),
                blockTimestampChangesWithinFewSeconds(),
                contractWithAutoRenewNeedSignatures(),
                createContractWithStakingFields());
    }

    @Override
    public boolean canRunConcurrent() {
        return true;
    }

    HapiSpec createContractWithStakingFields() {
        final var contract = "CreateTrivial";
        return defaultHapiSpec("createContractWithStakingFields")
                .given(
                        uploadInitCode(contract),
                        contractCreate(contract)
                                .adminKey(THRESHOLD)
                                .declinedReward(true)
                                .stakedNodeId(0),
                        getContractInfo(contract)
                                .has(contractWith()
                                        .isDeclinedReward(true)
                                        .noStakedAccountId()
                                        .stakedNodeId(0))
                                .logged())
                .when(
                        contractCreate(contract)
                                .adminKey(THRESHOLD)
                                .declinedReward(true)
                                .stakedAccountId("0.0.10"),
                        getContractInfo(contract)
                                .has(contractWith()
                                        .isDeclinedReward(true)
                                        .noStakingNodeId()
                                        .stakedAccountId("0.0.10"))
                                .logged())
                .then(
                        contractCreate(contract)
                                .adminKey(THRESHOLD)
                                .declinedReward(false)
                                .stakedNodeId(0),
                        getContractInfo(contract)
                                .has(contractWith()
                                        .isDeclinedReward(false)
                                        .noStakedAccountId()
                                        .stakedNodeId(0))
                                .logged(),
                        contractCreate(contract)
                                .adminKey(THRESHOLD)
                                .declinedReward(false)
                                .stakedAccountId("0.0.10"),
                        getContractInfo(contract)
                                .has(contractWith()
                                        .isDeclinedReward(false)
                                        .noStakingNodeId()
                                        .stakedAccountId("0.0.10"))
                                .logged(),
                        /* sentinel values throw */
                        contractCreate(contract)
                                .adminKey(THRESHOLD)
                                .declinedReward(false)
                                .stakedAccountId("0.0.0")
                                .hasPrecheck(INVALID_STAKING_ID),
                        contractCreate(contract)
                                .adminKey(THRESHOLD)
                                .declinedReward(false)
                                .stakedNodeId(-1L)
                                .hasPrecheck(INVALID_STAKING_ID));
    }

    private HapiSpec insufficientPayerBalanceUponCreation() {
        return defaultHapiSpec("InsufficientPayerBalanceUponCreation")
                .given(cryptoCreate("bankrupt").balance(0L), uploadInitCode(EMPTY_CONSTRUCTOR_CONTRACT))
                .when()
                .then(contractCreate(EMPTY_CONSTRUCTOR_CONTRACT)
                        .payingWith("bankrupt")
                        .hasPrecheck(INSUFFICIENT_PAYER_BALANCE));
    }

    HapiSpec cannotSendToNonExistentAccount() {
        final var contract = "Multipurpose";
        Object[] donationArgs = new Object[]{666666L, "Hey, Ma!"};

        return defaultHapiSpec("CannotSendToNonExistentAccount")
                .given(uploadInitCode(contract))
                .when(contractCreate(contract).balance(666))
                .then(contractCall(contract, "donate", donationArgs).hasKnownStatus(INVALID_SOLIDITY_ADDRESS));
    }

    private HapiSpec createsVanillaContractAsExpectedWithOmittedAdminKey() {
        return defaultHapiSpec("createsVanillaContractAsExpectedWithOmittedAdminKey")
                .given(uploadInitCode(EMPTY_CONSTRUCTOR_CONTRACT))
                .when()
                .then(
                        contractCreate(EMPTY_CONSTRUCTOR_CONTRACT).omitAdminKey(),
                        getContractInfo(EMPTY_CONSTRUCTOR_CONTRACT)
                                .has(contractWith().immutableContractKey(EMPTY_CONSTRUCTOR_CONTRACT))
                                .logged());
    }

    private HapiSpec childCreationsHaveExpectedKeysWithOmittedAdminKey() {
        final AtomicLong firstStickId = new AtomicLong();
        final AtomicLong secondStickId = new AtomicLong();
        final AtomicLong thirdStickId = new AtomicLong();
        final var txn = "creation";
        final var contract = "Fuse";

        return defaultHapiSpec("ChildCreationsHaveExpectedKeysWithOmittedAdminKey")
                .given(
                        uploadInitCode(contract),
                        contractCreate(contract).omitAdminKey().gas(300_000).via(txn),
                        withOpContext((spec, opLog) -> {
                            final var op = getTxnRecord(txn);
                            allRunFor(spec, op);
                            final var record = op.getResponseRecord();
                            final var creationResult = record.getContractCreateResult();
                            final var createdIds = creationResult.getCreatedContractIDsList();
                            assertEquals(4, createdIds.size(), "Expected four creations but got " + createdIds);
                            firstStickId.set(createdIds.get(1).getContractNum());
                            secondStickId.set(createdIds.get(2).getContractNum());
                            thirdStickId.set(createdIds.get(3).getContractNum());
                        }))
                .when(
                        sourcing(() -> getContractInfo("0.0." + firstStickId.get())
                                .has(contractWith().immutableContractKey("0.0." + firstStickId.get()))
                                .logged()),
                        sourcing(() -> getContractInfo("0.0." + secondStickId.get())
                                .has(contractWith().immutableContractKey("0.0." + secondStickId.get()))
                                .logged()),
                        sourcing(() ->
                                getContractInfo("0.0." + thirdStickId.get()).logged()),
                        contractCall(contract, "light").via("lightTxn"))
                .then(
                        sourcing(() -> getContractInfo("0.0." + firstStickId.get())
                                .has(contractWith().isDeleted())),
                        sourcing(() -> getContractInfo("0.0." + secondStickId.get())
                                .has(contractWith().isDeleted())),
                        sourcing(() -> getContractInfo("0.0." + thirdStickId.get())
                                .has(contractWith().isDeleted())));
    }

    private HapiSpec createEmptyConstructor() {
        return defaultHapiSpec("createEmptyConstructor")
                .given(uploadInitCode(EMPTY_CONSTRUCTOR_CONTRACT))
                .when()
                .then(contractCreate(EMPTY_CONSTRUCTOR_CONTRACT).hasKnownStatus(SUCCESS));
    }

    private HapiSpec revertedTryExtCallHasNoSideEffects() {
        final var balance = 3_000;
        final int sendAmount = balance / 3;
        final var contract = "RevertingSendTry";
        final var aBeneficiary = "aBeneficiary";
        final var bBeneficiary = "bBeneficiary";
        final var txn = "txn";

        return defaultHapiSpec("RevertedTryExtCallHasNoSideEffects")
                .given(
                        uploadInitCode(contract),
                        contractCreate(contract).balance(balance),
                        cryptoCreate(aBeneficiary).balance(0L),
                        cryptoCreate(bBeneficiary).balance(0L))
                .when(withOpContext((spec, opLog) -> {
                    final var registry = spec.registry();
                    final var aNum = (int) registry.getAccountID(aBeneficiary).getAccountNum();
                    final var bNum = (int) registry.getAccountID(bBeneficiary).getAccountNum();
                    final var sendArgs =
                            new Object[]{Long.valueOf(sendAmount), Long.valueOf(aNum), Long.valueOf(bNum)};

                    final var op = contractCall(contract, "sendTo", sendArgs)
                            .gas(110_000)
                            .via(txn);
                    allRunFor(spec, op);
                }))
                .then(
                        getTxnRecord(txn).logged(),
                        getAccountBalance(aBeneficiary).logged(),
                        getAccountBalance(bBeneficiary).logged());
    }

    private HapiSpec createFailsIfMissingSigs() {
        final var shape = listOf(SIMPLE, threshOf(2, 3), threshOf(1, 3));
        final var validSig = shape.signedWith(sigs(ON, sigs(ON, ON, OFF), sigs(OFF, OFF, ON)));
        final var invalidSig = shape.signedWith(sigs(OFF, sigs(ON, ON, OFF), sigs(OFF, OFF, ON)));

        return defaultHapiSpec("CreateFailsIfMissingSigs")
                .given(uploadInitCode(EMPTY_CONSTRUCTOR_CONTRACT))
                .when()
                .then(
                        contractCreate(EMPTY_CONSTRUCTOR_CONTRACT)
                                .adminKeyShape(shape)
                                .sigControl(forKey(EMPTY_CONSTRUCTOR_CONTRACT, invalidSig))
                                .hasKnownStatus(INVALID_SIGNATURE),
                        contractCreate(EMPTY_CONSTRUCTOR_CONTRACT)
                                .adminKeyShape(shape)
                                .sigControl(forKey(EMPTY_CONSTRUCTOR_CONTRACT, validSig))
                                .hasKnownStatus(SUCCESS));
    }

    private HapiSpec rejectsInsufficientGas() {
        return defaultHapiSpec("RejectsInsufficientGas")
                .given(uploadInitCode(EMPTY_CONSTRUCTOR_CONTRACT))
                .when()
                .then(contractCreate(EMPTY_CONSTRUCTOR_CONTRACT).gas(0L).hasKnownStatus(INSUFFICIENT_GAS));
    }

    private HapiSpec rejectsInvalidMemo() {
        return defaultHapiSpec("RejectsInvalidMemo")
                .given()
                .when()
                .then(
                        uploadInitCode(EMPTY_CONSTRUCTOR_CONTRACT),
                        contractCreate(EMPTY_CONSTRUCTOR_CONTRACT)
                                .entityMemo(TxnUtils.nAscii(101))
                                .hasPrecheck(MEMO_TOO_LONG),
                        contractCreate(EMPTY_CONSTRUCTOR_CONTRACT)
                                .entityMemo(ZERO_BYTE_MEMO)
                                .hasPrecheck(INVALID_ZERO_BYTE_IN_STRING));
    }

    private HapiSpec rejectsInsufficientFee() {
        return defaultHapiSpec("RejectsInsufficientFee")
                .given(cryptoCreate(PAYER), uploadInitCode(EMPTY_CONSTRUCTOR_CONTRACT))
                .when()
                .then(contractCreate(EMPTY_CONSTRUCTOR_CONTRACT)
                        .payingWith(PAYER)
                        .fee(1L)
                        .hasPrecheck(INSUFFICIENT_TX_FEE));
    }

    private HapiSpec rejectsInvalidBytecode() {
        final var contract = "InvalidBytecode";
        return defaultHapiSpec("RejectsInvalidBytecode")
                .given(uploadInitCode(contract))
                .when()
                .then(contractCreate(contract).hasKnownStatus(ERROR_DECODING_BYTESTRING));
    }

    private HapiSpec revertsNonzeroBalance() {
        return defaultHapiSpec("RevertsNonzeroBalance")
                .given(uploadInitCode(EMPTY_CONSTRUCTOR_CONTRACT))
                .when()
                .then(contractCreate(EMPTY_CONSTRUCTOR_CONTRACT).balance(1L).hasKnownStatus(CONTRACT_REVERT_EXECUTED));
    }

    private HapiSpec delegateContractIdRequiredForTransferInDelegateCall() {
        final var justSendContract = "JustSend";
        final var sendInternalAndDelegateContract = "SendInternalAndDelegate";

        final var beneficiary = "civilian";
        final var totalToSend = 1_000L;
        final var origKey = KeyShape.threshOf(1, SIMPLE, CONTRACT);
        final var revisedKey = KeyShape.threshOf(1, SIMPLE, DELEGATE_CONTRACT);
        final var newKey = "delegateContractKey";

        final AtomicLong justSendContractNum = new AtomicLong();
        final AtomicLong beneficiaryAccountNum = new AtomicLong();

        return defaultHapiSpec("DelegateContractIdRequiredForTransferInDelegateCall")
                .given(
                        uploadInitCode(justSendContract, sendInternalAndDelegateContract),
                        contractCreate(justSendContract).gas(300_000L).exposingNumTo(justSendContractNum::set),
                        contractCreate(sendInternalAndDelegateContract)
                                .gas(300_000L)
                                .balance(2 * totalToSend))
                .when(cryptoCreate(beneficiary)
                        .balance(0L)
                        .keyShape(origKey.signedWith(sigs(ON, sendInternalAndDelegateContract)))
                        .receiverSigRequired(true)
                        .exposingCreatedIdTo(id -> beneficiaryAccountNum.set(id.getAccountNum())))
                .then(
                        /* Without delegateContractId permissions, the second send via delegate call will
                         * fail, so only half of totalToSend will make it to the beneficiary. (Note the entire
                         * call doesn't fail because exceptional halts in "raw calls" don't automatically
                         * propagate up the stack like a Solidity revert does.) */
                        sourcing(() -> contractCall(
                                sendInternalAndDelegateContract,
                                "sendRepeatedlyTo",
                                BigInteger.valueOf(justSendContractNum.get()),
                                BigInteger.valueOf(beneficiaryAccountNum.get()),
                                BigInteger.valueOf(totalToSend / 2))),
                        getAccountBalance(beneficiary).hasTinyBars(totalToSend / 2),
                        /* But now we update the beneficiary to have a delegateContractId */
                        newKeyNamed(newKey).shape(revisedKey.signedWith(sigs(ON, sendInternalAndDelegateContract))),
                        cryptoUpdate(beneficiary).key(newKey),
                        sourcing(() -> contractCall(
                                sendInternalAndDelegateContract,
                                "sendRepeatedlyTo",
                                BigInteger.valueOf(justSendContractNum.get()),
                                BigInteger.valueOf(beneficiaryAccountNum.get()),
                                BigInteger.valueOf(totalToSend / 2))),
                        getAccountBalance(beneficiary).hasTinyBars(3 * (totalToSend / 2)));
    }

<<<<<<< HEAD
    private HapiSpec receiverSigReqTransferRecipientMustSignWithFullPubKeyPrefix() {
        final var sendInternalAndDelegateContract = "SendInternalAndDelegate";
        final var justSendContract = "JustSend";
        final var beneficiary = "civilian";
        final var balanceToDistribute = 1_000L;

        final AtomicLong justSendContractNum = new AtomicLong();
        final AtomicLong beneficiaryAccountNum = new AtomicLong();

        return defaultHapiSpec("ReceiverSigReqTransferRecipientMustSignWithFullPubKeyPrefix")
                .given(
                        cryptoCreate(beneficiary)
                                .balance(0L)
                                .receiverSigRequired(true)
                                .exposingCreatedIdTo(id -> beneficiaryAccountNum.set(id.getAccountNum())),
                        uploadInitCode(sendInternalAndDelegateContract, justSendContract))
                .when(
                        contractCreate(justSendContract).gas(300_000L).exposingNumTo(justSendContractNum::set),
                        contractCreate(sendInternalAndDelegateContract)
                                .gas(300_000L)
                                .balance(balanceToDistribute))
                .then(
                        /* Sending requires receiver signature */
                        sourcing(() -> contractCall(
                                sendInternalAndDelegateContract,
                                "sendRepeatedlyTo",
                                BigInteger.valueOf(justSendContractNum.get()),
                                BigInteger.valueOf(beneficiaryAccountNum.get()),
                                BigInteger.valueOf(balanceToDistribute / 2))
                                .hasKnownStatus(INVALID_SIGNATURE)),
                        /* But it's not enough to just sign using an incomplete prefix */
                        sourcing(() -> contractCall(
                                sendInternalAndDelegateContract,
                                "sendRepeatedlyTo",
                                BigInteger.valueOf(justSendContractNum.get()),
                                BigInteger.valueOf(beneficiaryAccountNum.get()),
                                BigInteger.valueOf(balanceToDistribute / 2))
                                .signedBy(DEFAULT_PAYER, beneficiary)
                                .hasKnownStatus(INVALID_SIGNATURE)),
                        /* We have to specify the full prefix so the sig can be verified async */
                        getAccountInfo(beneficiary).logged(),
                        sourcing(() -> contractCall(
                                sendInternalAndDelegateContract,
                                "sendRepeatedlyTo",
                                BigInteger.valueOf(justSendContractNum.get()),
                                BigInteger.valueOf(beneficiaryAccountNum.get()),
                                BigInteger.valueOf(balanceToDistribute / 2))
                                .alsoSigningWithFullPrefix(beneficiary)),
                        getAccountBalance(beneficiary).logged());
    }

=======
>>>>>>> 9bf0f710
    private HapiSpec cannotCreateTooLargeContract() {
        ByteString contents;
        try {
            contents = ByteString.copyFrom(Files.readAllBytes(Path.of(bytecodePath("CryptoKitties"))));
        } catch (IOException e) {
            throw new UncheckedIOException(e);
        }
        final var FILE_KEY = "fileKey";
        final var KEY_LIST = "keyList";
        final var ACCOUNT = "acc";
        return defaultHapiSpec("cannotCreateTooLargeContract")
                .given(
                        newKeyNamed(FILE_KEY),
                        newKeyListNamed(KEY_LIST, List.of(FILE_KEY)),
                        cryptoCreate(ACCOUNT).balance(ONE_HUNDRED_HBARS * 10).key(FILE_KEY),
                        fileCreate("bytecode")
                                .path(bytecodePath("CryptoKitties"))
                                .hasPrecheck(TRANSACTION_OVERSIZE))
                .when(
                        fileCreate("bytecode").contents("").key(KEY_LIST),
                        UtilVerbs.updateLargeFile(ACCOUNT, "bytecode", contents))
                .then(contractCreate("contract")
                        .bytecode("bytecode")
                        .payingWith(ACCOUNT)
                        .hasKnownStatus(INSUFFICIENT_GAS));
    }

    HapiSpec blockTimestampChangesWithinFewSeconds() {
        final var contract = "EmitBlockTimestamp";
        final var firstBlock = "firstBlock";
        final var timeLoggingTxn = "timeLoggingTxn";

        return defaultHapiSpec("blockTimestampChangesWithinFewSeconds")
                .given(uploadInitCode(contract), contractCreate(contract))
                .when(
                        contractCall(contract, "logNow").via(firstBlock),
                        cryptoTransfer(HapiCryptoTransfer.tinyBarsFromTo(GENESIS, FUNDING, 1)),
                        sleepFor(3_000),
                        contractCall(contract, "logNow").via(timeLoggingTxn))
                .then(
                        withOpContext((spec, opLog) -> {
                            final var firstBlockOp = getTxnRecord(firstBlock);
                            final var recordOp = getTxnRecord(timeLoggingTxn);
                            allRunFor(spec, firstBlockOp, recordOp);

                            // First block info
                            final var firstBlockRecord = firstBlockOp.getResponseRecord();
                            final var firstBlockLogs =
                                    firstBlockRecord.getContractCallResult().getLogInfoList();
                            final var firstBlockTimeLogData =
                                    firstBlockLogs.get(0).getData().toByteArray();
                            final var firstBlockTimestamp =
                                    Longs.fromByteArray(Arrays.copyOfRange(firstBlockTimeLogData, 24, 32));
                            final var firstBlockHashLogData =
                                    firstBlockLogs.get(1).getData().toByteArray();
                            final var firstBlockNumber =
                                    Longs.fromByteArray(Arrays.copyOfRange(firstBlockHashLogData, 24, 32));
                            final var firstBlockHash = Bytes32.wrap(Arrays.copyOfRange(firstBlockHashLogData, 32, 64));
                            assertEquals(Bytes32.ZERO, firstBlockHash);

                            // Second block info
                            final var secondBlockRecord = recordOp.getResponseRecord();
                            final var secondBlockLogs =
                                    secondBlockRecord.getContractCallResult().getLogInfoList();
                            assertEquals(2, secondBlockLogs.size());
                            final var secondBlockTimeLogData =
                                    secondBlockLogs.get(0).getData().toByteArray();
                            final var secondBlockTimestamp =
                                    Longs.fromByteArray(Arrays.copyOfRange(secondBlockTimeLogData, 24, 32));
                            assertNotEquals(
                                    firstBlockTimestamp, secondBlockTimestamp, "Block timestamps should change");

                            final var secondBlockHashLogData =
                                    secondBlockLogs.get(1).getData().toByteArray();
                            final var secondBlockNumber =
                                    Longs.fromByteArray(Arrays.copyOfRange(secondBlockHashLogData, 24, 32));
                            assertNotEquals(firstBlockNumber, secondBlockNumber, "Wrong previous block number");
                            final var secondBlockHash =
                                    Bytes32.wrap(Arrays.copyOfRange(secondBlockHashLogData, 32, 64));

                            assertEquals(Bytes32.ZERO, secondBlockHash);
                        }),
                        contractCallLocal(contract, "getLastBlockHash")
                                .exposingTypedResultsTo(
                                        results -> log.info("Results were {}", CommonUtils.hex((byte[]) results[0]))));
    }

    HapiSpec vanillaSuccess() {
        final var contract = "CreateTrivial";
        return defaultHapiSpec("VanillaSuccess")
                .given(
                        uploadInitCode(contract),
                        contractCreate(contract).adminKey(THRESHOLD),
                        getContractInfo(contract).saveToRegistry(PARENT_INFO))
                .when(
                        contractCall(contract, "create").gas(1_000_000L).via("createChildTxn"),
                        contractCall(contract, "getIndirect").gas(1_000_000L).via("getChildResultTxn"),
                        contractCall(contract, "getAddress").gas(1_000_000L).via("getChildAddressTxn"))
                .then(
                        getTxnRecord("createChildTxn")
                                .saveCreatedContractListToRegistry("createChild")
                                .logged(),
                        getTxnRecord("getChildResultTxn")
                                .hasPriority(recordWith()
                                        .contractCallResult(resultWith()
                                                .resultThruAbi(
                                                        getABIFor(FUNCTION, "getIndirect", contract),
                                                        isLiteralResult(new Object[]{BigInteger.valueOf(7L)})))),
                        getTxnRecord("getChildAddressTxn")
                                .hasPriority(recordWith()
                                        .contractCallResult(resultWith()
                                                .resultThruAbi(
                                                        getABIFor(FUNCTION, "getAddress", contract),
                                                        isContractWith(contractWith()
                                                                .nonNullContractId()
                                                                .propertiesInheritedFrom(PARENT_INFO)))
                                                .logs(inOrder()))),
                        contractListWithPropertiesInheritedFrom("createChildCallResult", 1, PARENT_INFO));
    }

    HapiSpec contractWithAutoRenewNeedSignatures() {
        final var contract = "CreateTrivial";
        final var autoRenewAccount = "autoRenewAccount";
        return defaultHapiSpec("contractWithAutoRenewNeedSignatures")
                .given(
                        newKeyNamed(ADMIN_KEY),
                        uploadInitCode(contract),
                        cryptoCreate(autoRenewAccount).balance(ONE_HUNDRED_HBARS),
                        contractCreate(contract)
                                .adminKey(ADMIN_KEY)
                                .autoRenewAccountId(autoRenewAccount)
                                .signedBy(DEFAULT_PAYER, ADMIN_KEY)
                                .hasKnownStatus(INVALID_SIGNATURE),
                        contractCreate(contract)
                                .adminKey(ADMIN_KEY)
                                .autoRenewAccountId(autoRenewAccount)
                                .signedBy(DEFAULT_PAYER, ADMIN_KEY, autoRenewAccount)
                                .logged(),
                        getContractInfo(contract)
                                .has(ContractInfoAsserts.contractWith().autoRenewAccountId(autoRenewAccount))
                                .logged())
                .when()
                .then();
    }

    @Override
    protected Logger getResultsLogger() {
        return log;
    }
}<|MERGE_RESOLUTION|>--- conflicted
+++ resolved
@@ -415,60 +415,6 @@
                         getAccountBalance(beneficiary).hasTinyBars(3 * (totalToSend / 2)));
     }
 
-<<<<<<< HEAD
-    private HapiSpec receiverSigReqTransferRecipientMustSignWithFullPubKeyPrefix() {
-        final var sendInternalAndDelegateContract = "SendInternalAndDelegate";
-        final var justSendContract = "JustSend";
-        final var beneficiary = "civilian";
-        final var balanceToDistribute = 1_000L;
-
-        final AtomicLong justSendContractNum = new AtomicLong();
-        final AtomicLong beneficiaryAccountNum = new AtomicLong();
-
-        return defaultHapiSpec("ReceiverSigReqTransferRecipientMustSignWithFullPubKeyPrefix")
-                .given(
-                        cryptoCreate(beneficiary)
-                                .balance(0L)
-                                .receiverSigRequired(true)
-                                .exposingCreatedIdTo(id -> beneficiaryAccountNum.set(id.getAccountNum())),
-                        uploadInitCode(sendInternalAndDelegateContract, justSendContract))
-                .when(
-                        contractCreate(justSendContract).gas(300_000L).exposingNumTo(justSendContractNum::set),
-                        contractCreate(sendInternalAndDelegateContract)
-                                .gas(300_000L)
-                                .balance(balanceToDistribute))
-                .then(
-                        /* Sending requires receiver signature */
-                        sourcing(() -> contractCall(
-                                sendInternalAndDelegateContract,
-                                "sendRepeatedlyTo",
-                                BigInteger.valueOf(justSendContractNum.get()),
-                                BigInteger.valueOf(beneficiaryAccountNum.get()),
-                                BigInteger.valueOf(balanceToDistribute / 2))
-                                .hasKnownStatus(INVALID_SIGNATURE)),
-                        /* But it's not enough to just sign using an incomplete prefix */
-                        sourcing(() -> contractCall(
-                                sendInternalAndDelegateContract,
-                                "sendRepeatedlyTo",
-                                BigInteger.valueOf(justSendContractNum.get()),
-                                BigInteger.valueOf(beneficiaryAccountNum.get()),
-                                BigInteger.valueOf(balanceToDistribute / 2))
-                                .signedBy(DEFAULT_PAYER, beneficiary)
-                                .hasKnownStatus(INVALID_SIGNATURE)),
-                        /* We have to specify the full prefix so the sig can be verified async */
-                        getAccountInfo(beneficiary).logged(),
-                        sourcing(() -> contractCall(
-                                sendInternalAndDelegateContract,
-                                "sendRepeatedlyTo",
-                                BigInteger.valueOf(justSendContractNum.get()),
-                                BigInteger.valueOf(beneficiaryAccountNum.get()),
-                                BigInteger.valueOf(balanceToDistribute / 2))
-                                .alsoSigningWithFullPrefix(beneficiary)),
-                        getAccountBalance(beneficiary).logged());
-    }
-
-=======
->>>>>>> 9bf0f710
     private HapiSpec cannotCreateTooLargeContract() {
         ByteString contents;
         try {
