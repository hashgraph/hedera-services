/*
 * Copyright (C) 2023 Hedera Hashgraph, LLC
 *
 * Licensed under the Apache License, Version 2.0 (the "License");
 * you may not use this file except in compliance with the License.
 * You may obtain a copy of the License at
 *
 *      http://www.apache.org/licenses/LICENSE-2.0
 *
 * Unless required by applicable law or agreed to in writing, software
 * distributed under the License is distributed on an "AS IS" BASIS,
 * WITHOUT WARRANTIES OR CONDITIONS OF ANY KIND, either express or implied.
 * See the License for the specific language governing permissions and
 * limitations under the License.
 */

package com.hedera.services.bdd.junit;

import org.junit.platform.engine.support.hierarchical.EngineExecutionContext;

/**
 * An {@link EngineExecutionContext} for HAPI tests.
 *
 * <p>The context is a place to store any information we need per test. For example, we could store the port of the
 * server here. But the HAPI test system stores that information statically, so we don't need to do it here. So for
 * now this class is just empty (we need it to satisfy the API, but we don't use it).
 */
<<<<<<< HEAD
public class HapiTestEngineExecutionContext implements EngineExecutionContext {

    private final Path savedStateDirectory;
    private final Path eventsLogDir;
    private HapiTestEnv env;

    public HapiTestEngineExecutionContext(final Path savedStateDirectory, final Path eventsLogDir) {
        this.savedStateDirectory = savedStateDirectory;
        this.eventsLogDir = eventsLogDir;
    }

    public Path getSavedStateDirectory() {
        return savedStateDirectory;
    }

    public Path getEventsLogDir() {
        return eventsLogDir;
    }

    /**
     * Set the {@link HapiTestEnv} associated with this test run.
     */
    public void setEnv(HapiTestEnv env) {
        this.env = env;
    }

    /**
     * Get the {@link HapiTestEnv} associated with this test run.
     */
    public HapiTestEnv getEnv() {
        return env;
    }
}
=======
public class HapiTestEngineExecutionContext implements EngineExecutionContext {}
>>>>>>> c98bed83
<|MERGE_RESOLUTION|>--- conflicted
+++ resolved
@@ -25,25 +25,9 @@
  * server here. But the HAPI test system stores that information statically, so we don't need to do it here. So for
  * now this class is just empty (we need it to satisfy the API, but we don't use it).
  */
-<<<<<<< HEAD
 public class HapiTestEngineExecutionContext implements EngineExecutionContext {
-
-    private final Path savedStateDirectory;
-    private final Path eventsLogDir;
+    
     private HapiTestEnv env;
-
-    public HapiTestEngineExecutionContext(final Path savedStateDirectory, final Path eventsLogDir) {
-        this.savedStateDirectory = savedStateDirectory;
-        this.eventsLogDir = eventsLogDir;
-    }
-
-    public Path getSavedStateDirectory() {
-        return savedStateDirectory;
-    }
-
-    public Path getEventsLogDir() {
-        return eventsLogDir;
-    }
 
     /**
      * Set the {@link HapiTestEnv} associated with this test run.
@@ -58,7 +42,4 @@
     public HapiTestEnv getEnv() {
         return env;
     }
-}
-=======
-public class HapiTestEngineExecutionContext implements EngineExecutionContext {}
->>>>>>> c98bed83
+}