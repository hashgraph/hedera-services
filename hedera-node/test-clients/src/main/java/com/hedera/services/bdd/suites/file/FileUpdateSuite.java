--- conflicted
+++ resolved
@@ -362,12 +362,8 @@
     }
 
     // C.f. https://github.com/hashgraph/hedera-services/pull/8908
-<<<<<<< HEAD
-    @HapiTest
-    public HapiSpec allUnusedGasIsRefundedIfSoConfigured() {
-=======
+    @HapiTest
     final HapiSpec allUnusedGasIsRefundedIfSoConfigured() {
->>>>>>> 4db77942
         return propertyPreservingHapiSpec("AllUnusedGasIsRefundedIfSoConfigured")
                 .preserving(MAX_REFUND_GAS_PROP)
                 .given(
