/*
 * Copyright (C) 2024 Hedera Hashgraph, LLC
 *
 * Licensed under the Apache License, Version 2.0 (the "License");
 * you may not use this file except in compliance with the License.
 * You may obtain a copy of the License at
 *
 *      http://www.apache.org/licenses/LICENSE-2.0
 *
 * Unless required by applicable law or agreed to in writing, software
 * distributed under the License is distributed on an "AS IS" BASIS,
 * WITHOUT WARRANTIES OR CONDITIONS OF ANY KIND, either express or implied.
 * See the License for the specific language governing permissions and
 * limitations under the License.
 */

package com.hedera.services.bdd.junit.hedera.utils;

import static com.hedera.node.app.hapi.utils.CommonPbjConverters.toPbj;
import static com.hedera.node.app.info.DiskStartupNetworks.GENESIS_NETWORK_JSON;
import static java.util.Objects.requireNonNull;
import static java.util.Spliterators.spliteratorUnknownSize;
import static java.util.stream.StreamSupport.stream;

import com.hedera.hapi.node.base.Key;
<<<<<<< HEAD
import com.hedera.hapi.node.base.ServiceEndpoint;
import com.hedera.hapi.node.state.addressbook.Node;
import com.hedera.hapi.node.state.roster.RosterEntry;
=======
import com.hedera.hapi.node.base.SemanticVersion;
import com.hedera.hapi.node.base.ServiceEndpoint;
import com.hedera.hapi.node.state.addressbook.Node;
import com.hedera.hapi.node.state.roster.RosterEntry;
import com.hedera.node.config.converter.SemanticVersionConverter;
>>>>>>> 7f75a4d0
import com.hedera.node.internal.network.Network;
import com.hedera.node.internal.network.NodeMetadata;
import com.hedera.pbj.runtime.io.buffer.Bytes;
import com.hedera.services.bdd.junit.hedera.TssKeyMaterial;
import com.hedera.services.bdd.spec.HapiPropertySource;
import com.hedera.services.bdd.spec.props.JutilPropertySource;
import com.swirlds.platform.config.legacy.LegacyConfigPropertiesLoader;
import com.swirlds.platform.crypto.CryptoStatic;
import com.swirlds.platform.system.address.AddressBook;
import com.swirlds.platform.test.fixtures.addressbook.RandomAddressBookBuilder;
import edu.umd.cs.findbugs.annotations.NonNull;
import edu.umd.cs.findbugs.annotations.Nullable;
import java.io.File;
import java.io.IOException;
import java.io.UncheckedIOException;
import java.nio.file.Files;
import java.nio.file.OpenOption;
import java.nio.file.Path;
import java.nio.file.Paths;
import java.nio.file.StandardOpenOption;
import java.security.cert.CertificateEncodingException;
import java.security.cert.X509Certificate;
import java.util.Arrays;
import java.util.Comparator;
import java.util.List;
import java.util.Map;
import java.util.Optional;
import java.util.Properties;
import java.util.Random;
import java.util.function.Function;
import java.util.function.LongFunction;
import java.util.stream.Stream;

public class WorkingDirUtils {
    private static final Path BASE_WORKING_LOC = Path.of("./build");
    private static final String DEFAULT_SCOPE = "hapi";
    private static final String KEYS_FOLDER = "keys";
    private static final String CONFIG_FOLDER = "config";
    private static final String LOG4J2_XML = "log4j2.xml";
    private static final String PROJECT_BOOTSTRAP_ASSETS_LOC = "hedera-node/configuration/dev";
    private static final String TEST_CLIENTS_BOOTSTRAP_ASSETS_LOC = "../configuration/dev";
    private static final X509Certificate SIG_CERT;

    static {
        final var randomAddressBook = RandomAddressBookBuilder.create(new Random())
                .withSize(1)
                .withRealKeysEnabled(true)
                .build();
        SIG_CERT = requireNonNull(randomAddressBook.iterator().next().getSigCert());
    }

    public static final String DATA_DIR = "data";
    public static final String CONFIG_DIR = "config";
    public static final String OUTPUT_DIR = "output";
    public static final String UPGRADE_DIR = "upgrade";
    public static final String CURRENT_DIR = "current";
    public static final String CONFIG_TXT = "config.txt";
    public static final String GENESIS_PROPERTIES = "genesis.properties";
    public static final String ERROR_REDIRECT_FILE = "test-clients.log";
    public static final String STATE_METADATA_FILE = "stateMetadata.txt";
    public static final String NODE_ADMIN_KEYS_JSON = "node-admin-keys.json";
    public static final String APPLICATION_PROPERTIES = "application.properties";

    private static final List<String> WORKING_DIR_DATA_FOLDERS = List.of(KEYS_FOLDER, CONFIG_FOLDER, UPGRADE_DIR);

    private WorkingDirUtils() {
        throw new UnsupportedOperationException("Utility Class");
    }

    /**
     * Returns the path to the working directory for the given node ID.
     *
     * @param nodeId the ID of the node
     * @param scope if non-null, an additional scope to use for the working directory
     * @return the path to the working directory
     */
    public static Path workingDirFor(final long nodeId, @Nullable String scope) {
        scope = scope == null ? DEFAULT_SCOPE : scope;
        return BASE_WORKING_LOC
                .resolve(scope + "-test")
                .resolve("node" + nodeId)
                .normalize();
    }

    /**
     * Initializes the working directory by deleting it and creating a new one
     * with the given <i>config.txt</i> file.
     *
     * @param workingDir the path to the working directory
     * @param configTxt the contents of the <i>config.txt</i> file
     * @param tssEncryptionKeyFn a function that returns the TSS encryption key for a given node ID
     * @param tssKeyMaterialFn a function that returns the TSS key material for the network, if available
     */
    public static void recreateWorkingDir(
            @NonNull final Path workingDir,
            @NonNull final String configTxt,
            @NonNull final LongFunction<Bytes> tssEncryptionKeyFn,
            @NonNull final Function<List<RosterEntry>, Optional<TssKeyMaterial>> tssKeyMaterialFn) {
        requireNonNull(workingDir);
        requireNonNull(configTxt);
        requireNonNull(tssEncryptionKeyFn);
        requireNonNull(tssKeyMaterialFn);
<<<<<<< HEAD
=======

>>>>>>> 7f75a4d0
        // Clean up any existing directory structure
        rm(workingDir);
        // Initialize the data folders
        WORKING_DIR_DATA_FOLDERS.forEach(folder ->
                createDirectoriesUnchecked(workingDir.resolve(DATA_DIR).resolve(folder)));
        // Initialize the current upgrade folder
        createDirectoriesUnchecked(
                workingDir.resolve(DATA_DIR).resolve(UPGRADE_DIR).resolve(CURRENT_DIR));
        // Write the address book (config.txt) and genesis network (genesis-network.json) files
        writeStringUnchecked(workingDir.resolve(CONFIG_TXT), configTxt);
        final var network = networkFrom(configTxt, tssEncryptionKeyFn, tssKeyMaterialFn);
        final var networkJson = Network.JSON.toJSON(network);
        writeStringUnchecked(
                workingDir.resolve(DATA_DIR).resolve(CONFIG_FOLDER).resolve(GENESIS_NETWORK_JSON), networkJson);
        // Copy the bootstrap assets into the working directory
        copyBootstrapAssets(bootstrapAssetsLoc(), workingDir);
        // Update the log4j2.xml file with the correct output directory
        updateLog4j2XmlOutputDir(workingDir);
    }

    /**
     * Updates the <i>upgrade.artifacts.path</i> property in the <i>application.properties</i> file
     *
     * @param propertiesPath the path to the <i>application.properties</i> file
     * @param upgradeArtifactsPath the path to the upgrade artifacts directory
     */
    public static void updateUpgradeArtifactsProperty(
            @NonNull final Path propertiesPath, @NonNull final Path upgradeArtifactsPath) {
        updateBootstrapProperties(
                propertiesPath, Map.of("networkAdmin.upgradeArtifactsPath", upgradeArtifactsPath.toString()));
    }

    /**
     * Updates the given key/value property override at the given location
     *
     * @param propertiesPath the path to the properties file
     * @param overrides the key/value property overrides
     */
    public static void updateBootstrapProperties(
            @NonNull final Path propertiesPath, @NonNull final Map<String, String> overrides) {
        final var properties = new Properties();
        try {
            try (final var in = Files.newInputStream(propertiesPath)) {
                properties.load(in);
            }
            overrides.forEach(properties::setProperty);
            try (final var out = Files.newOutputStream(propertiesPath)) {
                properties.store(out, null);
            }
        } catch (IOException e) {
            throw new UncheckedIOException(e);
        }
    }

    /**
     * Returns the path to the <i>application.properties</i> file used to bootstrap an embedded or subprocess network.
     *
     * @return the path to the <i>application.properties</i> file
     */
    public static JutilPropertySource hapiTestStartupProperties() {
        return new JutilPropertySource(bootstrapAssetsLoc().resolve(APPLICATION_PROPERTIES));
    }

    /**
     * Returns the version in the project's {@code version.txt} file.
     *
     * @return the version
     */
    public @NonNull static SemanticVersion workingDirVersion() {
        final var loc = Paths.get(System.getProperty("user.dir")).endsWith("hedera-services")
                ? "version.txt"
                : "../version.txt";
        final var versionLiteral = readStringUnchecked(Paths.get(loc)).trim();
        return requireNonNull(new SemanticVersionConverter().convert(versionLiteral));
    }

    private static Path bootstrapAssetsLoc() {
        return Paths.get(System.getProperty("user.dir")).endsWith("hedera-services")
                ? Path.of(PROJECT_BOOTSTRAP_ASSETS_LOC)
                : Path.of(TEST_CLIENTS_BOOTSTRAP_ASSETS_LOC);
    }

    private static void updateLog4j2XmlOutputDir(@NonNull final Path workingDir) {
        final var path = workingDir.resolve(LOG4J2_XML);
        final var log4j2Xml = readStringUnchecked(path);
        final var updatedLog4j2Xml = log4j2Xml
                .replace(
                        "</Appenders>\n" + "  <Loggers>",
                        """
                                  <RollingFile name="TestClientRollingFile" fileName="output/test-clients.log"
                                    filePattern="output/test-clients-%d{yyyy-MM-dd}-%i.log.gz">
                                    <PatternLayout>
                                      <pattern>%d{yyyy-MM-dd HH:mm:ss.SSS} %-5p %-4L %c{1} - %m{nolookups}%n</pattern>
                                    </PatternLayout>
                                    <Policies>
                                      <TimeBasedTriggeringPolicy/>
                                      <SizeBasedTriggeringPolicy size="100 MB"/>
                                    </Policies>
                                    <DefaultRolloverStrategy max="10">
                                      <Delete basePath="output" maxDepth="3">
                                        <IfFileName glob="test-clients-*.log.gz">
                                          <IfLastModified age="P3D"/>
                                        </IfFileName>
                                      </Delete>
                                    </DefaultRolloverStrategy>
                                  </RollingFile>
                                </Appenders>
                                <Loggers>

                                  <Logger name="com.hedera.services.bdd" level="info" additivity="false">
                                    <AppenderRef ref="Console"/>
                                    <AppenderRef ref="TestClientRollingFile"/>
                                  </Logger>
                                 \s""")
                .replace(
                        "output/",
                        workingDir.resolve(OUTPUT_DIR).toAbsolutePath().normalize() + "/");
        writeStringUnchecked(path, updatedLog4j2Xml, StandardOpenOption.WRITE);
    }

    /**
     * Recursively deletes the given path.
     *
     * @param path the path to delete
     */
    public static void rm(@NonNull final Path path) {
        if (Files.exists(path)) {
            try (Stream<Path> paths = Files.walk(path)) {
                paths.sorted(Comparator.reverseOrder()).map(Path::toFile).forEach(File::delete);
            } catch (IOException e) {
                throw new UncheckedIOException(e);
            }
        }
    }

    /**
     * Returns the given path as a file after a best-effort attempt to ensure it exists.
     *
     * @param path the path to ensure exists
     * @return the path as a file
     */
    public static File guaranteedExtantFile(@NonNull final Path path) {
        if (!Files.exists(path)) {
            try {
                Files.createFile(guaranteedExtantDir(path.getParent()).resolve(path.getName(path.getNameCount() - 1)));
            } catch (IOException ignore) {
                // We don't care if the file already exists
            }
        }
        return path.toFile();
    }

    /**
     * Returns the given path after a best-effort attempt to ensure it exists.
     *
     * @param path the path to ensure exists
     * @return the path
     */
    public static Path guaranteedExtantDir(@NonNull final Path path) {
        if (!Files.exists(path)) {
            try {
                Files.createDirectories(path);
            } catch (IOException e) {
                // We don't care if the directory already exists
            }
        }
        return path;
    }

    private static String readStringUnchecked(@NonNull final Path path) {
        try {
            return Files.readString(path);
        } catch (IOException e) {
            throw new UncheckedIOException(e);
        }
    }

    private static void writeStringUnchecked(
            @NonNull final Path path, @NonNull final String content, @NonNull final OpenOption... options) {
        try {
            Files.writeString(path, content, options);
        } catch (IOException e) {
            throw new UncheckedIOException(e);
        }
    }

    private static void createDirectoriesUnchecked(@NonNull final Path path) {
        try {
            Files.createDirectories(path);
        } catch (IOException e) {
            throw new UncheckedIOException(e);
        }
    }

    private static void copyBootstrapAssets(@NonNull final Path assetDir, @NonNull final Path workingDir) {
        try (final var files = Files.walk(assetDir)) {
            files.filter(file -> !file.equals(assetDir)).forEach(file -> {
                final var fileName = file.getFileName().toString();
                if (fileName.endsWith(".properties") || fileName.endsWith(".json")) {
                    copyUnchecked(
                            file,
                            workingDir
                                    .resolve(DATA_DIR)
                                    .resolve(CONFIG_FOLDER)
                                    .resolve(file.getFileName().toString()));
                } else {
                    copyUnchecked(file, workingDir.resolve(file.getFileName().toString()));
                }
            });
        } catch (IOException e) {
            throw new UncheckedIOException(e);
        }
    }

    /**
     * Copy a file from the source path to the target path, throwing an unchecked exception if an
     * {@link IOException} occurs.
     *
     * @param source the source path
     * @param target the target path
     */
    public static void copyUnchecked(@NonNull final Path source, @NonNull final Path target) {
        try {
            Files.copy(source, target);
        } catch (IOException e) {
            throw new UncheckedIOException(e);
        }
    }

    /**
     * Ensure a directory exists at the given path, creating it if necessary.
     *
     * @param path The path to ensure exists as a directory.
     */
    public static void ensureDir(@NonNull final String path) {
        requireNonNull(path);
        final var f = new File(path);
        if (!f.exists() && !f.mkdirs()) {
            throw new IllegalStateException("Failed to create directory: " + f.getAbsolutePath());
        }
    }

    /**
     * Load the address book from the given path, using {@link RandomAddressBookBuilder} to
     * set a {@code sigCert} for each address.
     *
     * @param path the path to the address book file
     * @return the loaded address book
     */
    public static AddressBook loadAddressBook(@NonNull final Path path) {
        requireNonNull(path);
        final var configFile = LegacyConfigPropertiesLoader.loadConfigFile(path.toAbsolutePath());
        final var addressBook = configFile.getAddressBook();
        return new AddressBook(stream(spliteratorUnknownSize(addressBook.iterator(), 0), false)
                .map(address -> address.copySetSigCert(SIG_CERT))
                .toList());
    }

    public static AddressBook loadAddressBookWithDeterministicCerts(@NonNull final Path path) {
        requireNonNull(path);
        final var configFile = LegacyConfigPropertiesLoader.loadConfigFile(path.toAbsolutePath());
        try {
            final var addressBook = configFile.getAddressBook();
            CryptoStatic.generateKeysAndCerts(addressBook);
            return addressBook;
        } catch (Exception e) {
            throw new RuntimeException("Error generating keys and certs", e);
        }
    }

    private static Network networkFrom(
            @NonNull final String configTxt,
            @NonNull final LongFunction<Bytes> tssEncryptionKeyFn,
            @NonNull final Function<List<RosterEntry>, Optional<TssKeyMaterial>> tssKeyMaterialFn) {
<<<<<<< HEAD
        // TODO - Use the "live" gossip certificates that subprocess nodes will adopt
        final Bytes mockCert;
        try {
            mockCert = Bytes.wrap(SIG_CERT.getEncoded());
        } catch (CertificateEncodingException e) {
            throw new IllegalStateException(e);
        }
=======
>>>>>>> 7f75a4d0
        final var nodeMetadata = Arrays.stream(configTxt.split("\n"))
                .filter(line -> line.contains("address, "))
                .map(line -> {
                    final var parts = line.split(", ");
                    final long nodeId = Long.parseLong(parts[1]);
                    final long weight = Long.parseLong(parts[4]);
                    final var gossipEndpoints =
                            List.of(endpointFrom(parts[5], parts[6]), endpointFrom(parts[7], parts[8]));
<<<<<<< HEAD
                    return NodeMetadata.newBuilder()
                            .rosterEntry(new RosterEntry(nodeId, weight, mockCert, gossipEndpoints))
=======
                    final var cert = AddressBookUtils.testCertFor(nodeId);
                    return NodeMetadata.newBuilder()
                            .rosterEntry(new RosterEntry(nodeId, weight, cert, gossipEndpoints))
>>>>>>> 7f75a4d0
                            .node(new Node(
                                    nodeId,
                                    toPbj(HapiPropertySource.asAccount(parts[9])),
                                    "node" + (nodeId + 1),
                                    gossipEndpoints,
<<<<<<< HEAD
                                    // TODO - Use the real service endpoint
                                    List.of(),
                                    mockCert,
=======
                                    List.of(),
                                    cert,
>>>>>>> 7f75a4d0
                                    // The gRPC certificate hash is irrelevant for PR checks
                                    Bytes.EMPTY,
                                    weight,
                                    false,
                                    // TODO - Use the real admin key
                                    Key.DEFAULT))
                            .tssEncryptionKey(tssEncryptionKeyFn.apply(nodeId))
                            .build();
                })
                .toList();
        final var roster = nodeMetadata.stream().map(NodeMetadata::rosterEntry).toList();
        final var tssKeyMaterial = tssKeyMaterialFn.apply(roster);
        return Network.newBuilder()
                .ledgerId(tssKeyMaterial.map(TssKeyMaterial::ledgerId).orElse(Bytes.EMPTY))
                .tssMessages(tssKeyMaterial.map(TssKeyMaterial::tssMessages).orElse(List.of()))
                .nodeMetadata(nodeMetadata)
                .build();
    }

    private static ServiceEndpoint endpointFrom(@NonNull final String hostLiteral, @NonNull final String portLiteral) {
        return HapiPropertySource.asServiceEndpoint(hostLiteral + ":" + portLiteral);
    }
}<|MERGE_RESOLUTION|>--- conflicted
+++ resolved
@@ -23,17 +23,11 @@
 import static java.util.stream.StreamSupport.stream;
 
 import com.hedera.hapi.node.base.Key;
-<<<<<<< HEAD
-import com.hedera.hapi.node.base.ServiceEndpoint;
-import com.hedera.hapi.node.state.addressbook.Node;
-import com.hedera.hapi.node.state.roster.RosterEntry;
-=======
 import com.hedera.hapi.node.base.SemanticVersion;
 import com.hedera.hapi.node.base.ServiceEndpoint;
 import com.hedera.hapi.node.state.addressbook.Node;
 import com.hedera.hapi.node.state.roster.RosterEntry;
 import com.hedera.node.config.converter.SemanticVersionConverter;
->>>>>>> 7f75a4d0
 import com.hedera.node.internal.network.Network;
 import com.hedera.node.internal.network.NodeMetadata;
 import com.hedera.pbj.runtime.io.buffer.Bytes;
@@ -54,7 +48,6 @@
 import java.nio.file.Path;
 import java.nio.file.Paths;
 import java.nio.file.StandardOpenOption;
-import java.security.cert.CertificateEncodingException;
 import java.security.cert.X509Certificate;
 import java.util.Arrays;
 import java.util.Comparator;
@@ -136,10 +129,7 @@
         requireNonNull(configTxt);
         requireNonNull(tssEncryptionKeyFn);
         requireNonNull(tssKeyMaterialFn);
-<<<<<<< HEAD
-=======
-
->>>>>>> 7f75a4d0
+
         // Clean up any existing directory structure
         rm(workingDir);
         // Initialize the data folders
@@ -414,16 +404,6 @@
             @NonNull final String configTxt,
             @NonNull final LongFunction<Bytes> tssEncryptionKeyFn,
             @NonNull final Function<List<RosterEntry>, Optional<TssKeyMaterial>> tssKeyMaterialFn) {
-<<<<<<< HEAD
-        // TODO - Use the "live" gossip certificates that subprocess nodes will adopt
-        final Bytes mockCert;
-        try {
-            mockCert = Bytes.wrap(SIG_CERT.getEncoded());
-        } catch (CertificateEncodingException e) {
-            throw new IllegalStateException(e);
-        }
-=======
->>>>>>> 7f75a4d0
         final var nodeMetadata = Arrays.stream(configTxt.split("\n"))
                 .filter(line -> line.contains("address, "))
                 .map(line -> {
@@ -432,27 +412,16 @@
                     final long weight = Long.parseLong(parts[4]);
                     final var gossipEndpoints =
                             List.of(endpointFrom(parts[5], parts[6]), endpointFrom(parts[7], parts[8]));
-<<<<<<< HEAD
-                    return NodeMetadata.newBuilder()
-                            .rosterEntry(new RosterEntry(nodeId, weight, mockCert, gossipEndpoints))
-=======
                     final var cert = AddressBookUtils.testCertFor(nodeId);
                     return NodeMetadata.newBuilder()
                             .rosterEntry(new RosterEntry(nodeId, weight, cert, gossipEndpoints))
->>>>>>> 7f75a4d0
                             .node(new Node(
                                     nodeId,
                                     toPbj(HapiPropertySource.asAccount(parts[9])),
                                     "node" + (nodeId + 1),
                                     gossipEndpoints,
-<<<<<<< HEAD
-                                    // TODO - Use the real service endpoint
-                                    List.of(),
-                                    mockCert,
-=======
                                     List.of(),
                                     cert,
->>>>>>> 7f75a4d0
                                     // The gRPC certificate hash is irrelevant for PR checks
                                     Bytes.EMPTY,
                                     weight,
