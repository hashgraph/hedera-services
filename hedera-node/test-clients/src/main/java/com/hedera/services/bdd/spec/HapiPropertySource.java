/*
 * Copyright (C) 2025 Hedera Hashgraph, LLC
 *
 * Licensed under the Apache License, Version 2.0 (the "License");
 * you may not use this file except in compliance with the License.
 * You may obtain a copy of the License at
 *
 *      http://www.apache.org/licenses/LICENSE-2.0
 *
 * Unless required by applicable law or agreed to in writing, software
 * distributed under the License is distributed on an "AS IS" BASIS,
 * WITHOUT WARRANTIES OR CONDITIONS OF ANY KIND, either express or implied.
 * See the License for the specific language governing permissions and
 * limitations under the License.
 */

package com.hedera.services.bdd.spec;

import static com.hedera.node.app.hapi.utils.CommonPbjConverters.fromByteString;
import static com.hedera.services.bdd.spec.transactions.contract.HapiParserUtil.asHeadlongAddress;
import static com.hedera.services.bdd.suites.utils.sysfiles.BookEntryPojo.asOctets;
import static java.lang.System.arraycopy;
import static java.util.Objects.requireNonNull;

import com.esaulpaugh.headlong.abi.Address;
import com.google.common.primitives.Ints;
import com.google.common.primitives.Longs;
import com.google.protobuf.ByteString;
import com.hedera.hapi.node.base.ServiceEndpoint;
import com.hedera.node.app.hapi.utils.sysfiles.domain.throttling.ScaleFactor;
import com.hedera.node.config.converter.LongPairConverter;
import com.hedera.node.config.types.LongPair;
import com.hedera.node.config.types.StreamMode;
import com.hedera.pbj.runtime.io.buffer.Bytes;
import com.hedera.services.bdd.spec.keys.KeyFactory;
import com.hedera.services.bdd.spec.keys.SigControl;
import com.hedera.services.bdd.spec.props.JutilPropertySource;
import com.hedera.services.bdd.spec.props.MapPropertySource;
import com.hederahashgraph.api.proto.java.AccountID;
import com.hederahashgraph.api.proto.java.ContractID;
import com.hederahashgraph.api.proto.java.Duration;
import com.hederahashgraph.api.proto.java.EntityNumber;
import com.hederahashgraph.api.proto.java.FileID;
import com.hederahashgraph.api.proto.java.RealmID;
import com.hederahashgraph.api.proto.java.ScheduleID;
import com.hederahashgraph.api.proto.java.SemanticVersion;
import com.hederahashgraph.api.proto.java.ShardID;
import com.hederahashgraph.api.proto.java.TokenID;
import com.hederahashgraph.api.proto.java.TopicID;
import com.swirlds.common.utility.CommonUtils;
import edu.umd.cs.findbugs.annotations.NonNull;
import java.util.Arrays;
import java.util.List;
import java.util.Map;
import java.util.concurrent.TimeUnit;
import java.util.stream.Stream;

public interface HapiPropertySource {

    String ENTITY_STRING = "%d.%d.%d";
    // Default shard and realm static ID building and comparisons
    int shard = 0;
    long realm = 0;

    static byte[] explicitBytesOf(@NonNull final Address address) {
        var asBytes = address.value().toByteArray();
        // Might have a leading zero byte to make it positive
        if (asBytes.length == 21) {
            asBytes = Arrays.copyOfRange(asBytes, 1, 21);
        }
        return asBytes;
    }

    String get(String property);

    boolean has(String property);

    static HapiPropertySource inPriorityOrder(HapiPropertySource... sources) {
        if (sources.length == 1) {
            return sources[0];
        } else {
            HapiPropertySource overrides = sources[0];
            HapiPropertySource defaults = inPriorityOrder(Arrays.copyOfRange(sources, 1, sources.length));

            return new HapiPropertySource() {
                @Override
                public String get(String property) {
                    return overrides.has(property) ? overrides.get(property) : defaults.get(property);
                }

                @Override
                public boolean has(String property) {
                    return overrides.has(property) || defaults.has(property);
                }
            };
        }
    }

    default HapiSpec.UTF8Mode getUTF8Mode(String property) {
        return HapiSpec.UTF8Mode.valueOf(get(property));
    }

    default FileID getFile(String property) {
        try {
            return asFile(get("default.shard"), get("default.realm"), get(property));
        } catch (Exception ignore) {
        }
        return FileID.getDefaultInstance();
    }

    default AccountID getAccount(String property) {
        try {
            return asAccount(get("default.shard"), get("default.realm"), get(property));
        } catch (Exception ignore) {
        }
        return AccountID.getDefaultInstance();
    }

    /**
     * Returns an {@link StreamMode} parsed from the given property.
     * @param property the property to get the value from
     * @return the {@link StreamMode} value
     */
    default StreamMode getStreamMode(@NonNull final String property) {
        requireNonNull(property);
        return StreamMode.valueOf(get(property));
    }

    default ServiceEndpoint getServiceEndpoint(String property) {
        try {
            return asServiceEndpoint(get(property));
        } catch (Exception ignore) {
            System.out.println("Unable to parse service endpoint from property: " + property);
        }
        return ServiceEndpoint.DEFAULT;
    }

    default ContractID getContract(String property) {
        try {
            return asContract(get(property));
        } catch (Exception ignore) {
        }
        return ContractID.getDefaultInstance();
    }

    default RealmID getRealm(String property) {
        return RealmID.newBuilder().setRealmNum(Long.parseLong(get(property))).build();
    }

    default ShardID getShard(String property) {
        return ShardID.newBuilder().setShardNum(Long.parseLong(get(property))).build();
    }

    default TimeUnit getTimeUnit(String property) {
        return TimeUnit.valueOf(get(property));
    }

    default ScaleFactor getScaleFactor(@NonNull final String property) {
        requireNonNull(property);
        return ScaleFactor.from(get(property));
    }

    default double getDouble(String property) {
        return Double.parseDouble(get(property));
    }

    default long getLong(String property) {
        return Long.parseLong(get(property));
    }

    /**
     * Returns a {@link LongPair} from the given property.
     * @param property the property to get the value from
     * @return the {@link LongPair} value
     */
    default LongPair getLongPair(@NonNull final String property) {
        return new LongPairConverter().convert(get(property));
    }

    default HapiSpecSetup.TlsConfig getTlsConfig(String property) {
        return HapiSpecSetup.TlsConfig.valueOf(get(property).toUpperCase());
    }

    default HapiSpecSetup.TxnProtoStructure getTxnConfig(String property) {
        return HapiSpecSetup.TxnProtoStructure.valueOf(get(property).toUpperCase());
    }

    default HapiSpecSetup.NodeSelection getNodeSelector(String property) {
        return HapiSpecSetup.NodeSelection.valueOf(get(property).toUpperCase());
    }

    default int getInteger(String property) {
        return Integer.parseInt(get(property));
    }

    default Duration getDurationFromSecs(String property) {
        return Duration.newBuilder().setSeconds(getInteger(property)).build();
    }

    default boolean getBoolean(String property) {
        return Boolean.parseBoolean(get(property));
    }

    default byte[] getBytes(String property) {
        return get(property).getBytes();
    }

    default KeyFactory.KeyType getKeyType(String property) {
        return KeyFactory.KeyType.valueOf(get(property));
    }

    default SigControl.KeyAlgo getKeyAlgorithm(String property) {
        return SigControl.KeyAlgo.valueOf(get(property));
    }

    default HapiSpec.SpecStatus getSpecStatus(String property) {
        return HapiSpec.SpecStatus.valueOf(get(property));
    }

    static HapiPropertySource[] asSources(Object... sources) {
        return Stream.of(sources)
                .map(s -> (s instanceof HapiPropertySource)
                        ? s
                        : ((s instanceof Map) ? new MapPropertySource((Map) s) : new JutilPropertySource((String) s)))
                .toArray(HapiPropertySource[]::new);
    }

    static TokenID asToken(String v) {
        long[] nativeParts = asDotDelimitedLongArray(v);
        return TokenID.newBuilder()
                .setShardNum(nativeParts[0])
                .setRealmNum(nativeParts[1])
                .setTokenNum(nativeParts[2])
                .build();
    }

    static String asTokenString(TokenID token) {
        return String.format(ENTITY_STRING, token.getShardNum(), token.getRealmNum(), token.getTokenNum());
    }

    static AccountID asAccount(String v) {
        long[] nativeParts = asDotDelimitedLongArray(v);
        return AccountID.newBuilder()
                .setShardNum(nativeParts[0])
                .setRealmNum(nativeParts[1])
                .setAccountNum(nativeParts[2])
                .build();
    }

    static AccountID asAccount(String shard, String realm, String num) {
        return AccountID.newBuilder()
                .setShardNum(Long.parseLong(shard))
                .setRealmNum(Long.parseLong(realm))
                .setAccountNum(Long.parseLong(num))
                .build();
    }

    static ContractID asContract(String shard, String realm, String num) {
        return ContractID.newBuilder()
                .setShardNum(Long.parseLong(shard))
                .setRealmNum(Long.parseLong(realm))
                .setContractNum(Long.parseLong(num))
                .build();
    }

    static FileID asFile(String shard, String realm, String num) {
        return FileID.newBuilder()
                .setShardNum(Long.parseLong(shard))
                .setRealmNum(Long.parseLong(realm))
                .setFileNum(Long.parseLong(num))
                .build();
    }

    static ScheduleID asSchedule(String shard, String realm, String num) {
        return ScheduleID.newBuilder()
                .setShardNum(Long.parseLong(shard))
                .setRealmNum(Long.parseLong(realm))
                .setScheduleNum(Long.parseLong(num))
                .build();
    }

    static TokenID asToken(String shard, String realm, String num) {
        return TokenID.newBuilder()
                .setShardNum(Long.parseLong(shard))
                .setRealmNum(Long.parseLong(realm))
                .setTokenNum(Long.parseLong(num))
                .build();
    }

    static TopicID asTopic(String shard, String realm, String num) {
        return TopicID.newBuilder()
                .setShardNum(Long.parseLong(shard))
                .setRealmNum(Long.parseLong(realm))
                .setTopicNum(Long.parseLong(num))
                .build();
    }

    static AccountID asAccount(ByteString v) {
        return AccountID.newBuilder().setAlias(v).build();
    }

    static String asAccountString(AccountID account) {
        return String.format(ENTITY_STRING, account.getShardNum(), account.getRealmNum(), account.getAccountNum());
    }

    static String asAliasableAccountString(final AccountID account) {
        if (account.getAlias().isEmpty()) {
            return asAccountString(account);
        } else {
            final var literalAlias = account.getAlias().toString();
            return String.format(ENTITY_STRING, account.getShardNum(), account.getRealmNum(), literalAlias);
        }
    }

    static TopicID asTopic(String v) {
        long[] nativeParts = asDotDelimitedLongArray(v);
        return TopicID.newBuilder()
                .setShardNum(nativeParts[0])
                .setRealmNum(nativeParts[1])
                .setTopicNum(nativeParts[2])
                .build();
    }

    static String asTopicString(TopicID topic) {
        return String.format(ENTITY_STRING, topic.getShardNum(), topic.getRealmNum(), topic.getTopicNum());
    }

    /**
     * Interprets the given string as a comma-separated list of {@code {<IP>|<DNS>}:{<PORT>}} pairs, returning a list
     * of {@link ServiceEndpoint} instances with the appropriate host references set.
     * @param v the string to interpret
     * @return the parsed list of {@link ServiceEndpoint} instances
     */
    static List<ServiceEndpoint> asCsServiceEndpoints(@NonNull final String v) {
        requireNonNull(v);
        return Stream.of(v.split(","))
                .map(HapiPropertySource::asTypedServiceEndpoint)
                .toList();
    }

    /**
     * Interprets the given string as a {@code {<IP>|<DNS>}:{<PORT>}} pair, returning an {@link ServiceEndpoint}
     * with the appropriate host reference set.
     * @param v the string to interpret
     * @return the parsed {@link ServiceEndpoint}
     */
    static ServiceEndpoint asTypedServiceEndpoint(@NonNull final String v) {
        requireNonNull(v);
        try {
            return asServiceEndpoint(v);
        } catch (Exception ignore) {
            return asDnsServiceEndpoint(v);
        }
    }

    /**
     * Converts the given {@link Bytes} instance to a readable IPv4 address string.
     * @param ipV4Addr the {@link Bytes} instance to convert
     * @return the readable IPv4 address string
     */
    static String asReadableIp(@NonNull final Bytes ipV4Addr) {
        requireNonNull(ipV4Addr);
        final var bytes = ipV4Addr.toByteArray();
        return (0xff & bytes[0]) + "." + (0xff & bytes[1]) + "." + (0xff & bytes[2]) + "." + (0xff & bytes[3]);
    }

    static ServiceEndpoint asServiceEndpoint(String v) {
        String[] parts = v.split(":");
        return ServiceEndpoint.newBuilder()
                .ipAddressV4(fromByteString(asOctets(parts[0])))
                .port(Integer.parseInt(parts[1]))
                .build();
    }

    static ServiceEndpoint invalidServiceEndpoint() {
        return ServiceEndpoint.newBuilder()
                .ipAddressV4(Bytes.wrap(new byte[3]))
                .port(33)
                .build();
    }

    static ServiceEndpoint asDnsServiceEndpoint(String v) {
        String[] parts = v.split(":");
        return ServiceEndpoint.newBuilder()
                .domainName(parts[0])
                .port(Integer.parseInt(parts[1]))
                .build();
    }

    static ContractID asContract(String v) {
        long[] nativeParts = asDotDelimitedLongArray(v);
        return ContractID.newBuilder()
                .setShardNum(nativeParts[0])
                .setRealmNum(nativeParts[1])
                .setContractNum(nativeParts[2])
                .build();
    }

    static ContractID asContractIdWithEvmAddress(ByteString address) {
        return ContractID.newBuilder()
                .setShardNum(shard)
                .setRealmNum(realm)
                .setEvmAddress(address)
                .build();
    }

    static String asContractString(ContractID contract) {
        return String.format(ENTITY_STRING, contract.getShardNum(), contract.getRealmNum(), contract.getContractNum());
    }

    static ScheduleID asSchedule(String v) {
        long[] nativeParts = asDotDelimitedLongArray(v);
        return ScheduleID.newBuilder()
                .setShardNum(nativeParts[0])
                .setRealmNum(nativeParts[1])
                .setScheduleNum(nativeParts[2])
                .build();
    }

    static String asScheduleString(ScheduleID schedule) {
        return String.format(ENTITY_STRING, schedule.getShardNum(), schedule.getRealmNum(), schedule.getScheduleNum());
    }

    static SemanticVersion asSemVer(String v) {
        long[] nativeParts = asDotDelimitedLongArray(v);
        return SemanticVersion.newBuilder()
                .setMajor((int) nativeParts[0])
                .setMinor((int) nativeParts[1])
                .setPatch((int) nativeParts[2])
                .build();
    }

    static FileID asFile(String v) {
        long[] nativeParts = asDotDelimitedLongArray(v);
        return FileID.newBuilder()
                .setShardNum(nativeParts[0])
                .setRealmNum(nativeParts[1])
                .setFileNum(nativeParts[2])
                .build();
    }

    static EntityNumber asEntityNumber(String v) {
        return EntityNumber.newBuilder().setNumber(Long.parseLong(v)).build();
    }

    static String asFileString(FileID file) {
        return String.format(ENTITY_STRING, file.getShardNum(), file.getRealmNum(), file.getFileNum());
    }

    static long[] asDotDelimitedLongArray(String s) {
        String[] parts = s.split("[.]");
        return Stream.of(parts).mapToLong(Long::valueOf).toArray();
    }

    static byte[] asSolidityAddress(final AccountID accountId) {
        return asSolidityAddress((int) accountId.getShardNum(), accountId.getRealmNum(), accountId.getAccountNum());
    }

    static Address idAsHeadlongAddress(final AccountID accountId) {
        return asHeadlongAddress(
                asSolidityAddress((int) accountId.getShardNum(), accountId.getRealmNum(), accountId.getAccountNum()));
    }

    static Address idAsHeadlongAddress(final TokenID tokenId) {
        return asHeadlongAddress(
                asSolidityAddress((int) tokenId.getShardNum(), tokenId.getRealmNum(), tokenId.getTokenNum()));
    }

    static String asHexedSolidityAddress(final AccountID accountId) {
        return CommonUtils.hex(asSolidityAddress(accountId));
    }

    static String asHexedSolidityAddress(final ContractID contractId) {
        return CommonUtils.hex(asSolidityAddress(contractId));
    }

    static String asHexedSolidityAddress(final TokenID tokenId) {
        return CommonUtils.hex(asSolidityAddress(tokenId));
    }

    static byte[] asSolidityAddress(final ContractID contractId) {
        return asSolidityAddress((int) contractId.getShardNum(), contractId.getRealmNum(), contractId.getContractNum());
    }

    static byte[] asSolidityAddress(final TokenID tokenId) {
        return asSolidityAddress((int) tokenId.getShardNum(), tokenId.getRealmNum(), tokenId.getTokenNum());
    }

    static byte[] asSolidityAddress(final int shard, final long realm, final long num) {
        final byte[] solidityAddress = new byte[20];

        arraycopy(Ints.toByteArray(shard), 0, solidityAddress, 0, 4);
        arraycopy(Longs.toByteArray(realm), 0, solidityAddress, 4, 8);
        arraycopy(Longs.toByteArray(num), 0, solidityAddress, 12, 8);

        return solidityAddress;
    }

    static String asHexedSolidityAddress(final int shard, final long realm, final long num) {
        return CommonUtils.hex(asSolidityAddress(shard, realm, num));
    }

    static ContractID contractIdFromHexedMirrorAddress(final String hexedEvm) {
        byte[] unhex = CommonUtils.unhex(hexedEvm);
        return ContractID.newBuilder()
<<<<<<< HEAD
                .setShardNum(Ints.fromByteArray(Arrays.copyOfRange(CommonUtils.unhex(hexedEvm), 0, 4)))
                .setRealmNum(Longs.fromByteArray(Arrays.copyOfRange(CommonUtils.unhex(hexedEvm), 4, 12)))
                .setContractNum(Longs.fromByteArray(Arrays.copyOfRange(CommonUtils.unhex(hexedEvm), 12, 20)))
=======
                .setShardNum(Ints.fromByteArray(Arrays.copyOfRange(unhex, 0, 4)))
                .setRealmNum(Longs.fromByteArray(Arrays.copyOfRange(unhex, 4, 12)))
                .setContractNum(Longs.fromByteArray(Arrays.copyOfRange(unhex, 12, 20)))
>>>>>>> 80642122
                .build();
    }

    static AccountID accountIdFromHexedMirrorAddress(final String hexedEvm) {
        byte[] unhex = CommonUtils.unhex(hexedEvm);
        return AccountID.newBuilder()
<<<<<<< HEAD
                .setShardNum(Ints.fromByteArray(Arrays.copyOfRange(CommonUtils.unhex(hexedEvm), 0, 4)))
                .setRealmNum(Longs.fromByteArray(Arrays.copyOfRange(CommonUtils.unhex(hexedEvm), 4, 12)))
                .setAccountNum(Longs.fromByteArray(Arrays.copyOfRange(CommonUtils.unhex(hexedEvm), 12, 20)))
=======
                .setShardNum(Ints.fromByteArray(Arrays.copyOfRange(unhex, 0, 4)))
                .setRealmNum(Longs.fromByteArray(Arrays.copyOfRange(unhex, 4, 12)))
                .setAccountNum(Longs.fromByteArray(Arrays.copyOfRange(unhex, 12, 20)))
>>>>>>> 80642122
                .build();
    }

    static String literalIdFromHexedMirrorAddress(final String hexedEvm) {
        byte[] unhex = CommonUtils.unhex(hexedEvm);
        return HapiPropertySource.asContractString(ContractID.newBuilder()
<<<<<<< HEAD
                .setShardNum(Ints.fromByteArray(Arrays.copyOfRange(CommonUtils.unhex(hexedEvm), 0, 4)))
                .setRealmNum(Longs.fromByteArray(Arrays.copyOfRange(CommonUtils.unhex(hexedEvm), 4, 12)))
                .setContractNum(Longs.fromByteArray(Arrays.copyOfRange(CommonUtils.unhex(hexedEvm), 12, 20)))
=======
                .setShardNum(Ints.fromByteArray(Arrays.copyOfRange(unhex, 0, 4)))
                .setRealmNum(Longs.fromByteArray(Arrays.copyOfRange(unhex, 4, 12)))
                .setContractNum(Longs.fromByteArray(Arrays.copyOfRange(unhex, 12, 20)))
>>>>>>> 80642122
                .build());
    }

    static String asEntityString(final long num) {
        return String.format(ENTITY_STRING, shard, realm, num);
    }
}<|MERGE_RESOLUTION|>--- conflicted
+++ resolved
@@ -503,45 +503,27 @@
     static ContractID contractIdFromHexedMirrorAddress(final String hexedEvm) {
         byte[] unhex = CommonUtils.unhex(hexedEvm);
         return ContractID.newBuilder()
-<<<<<<< HEAD
-                .setShardNum(Ints.fromByteArray(Arrays.copyOfRange(CommonUtils.unhex(hexedEvm), 0, 4)))
-                .setRealmNum(Longs.fromByteArray(Arrays.copyOfRange(CommonUtils.unhex(hexedEvm), 4, 12)))
-                .setContractNum(Longs.fromByteArray(Arrays.copyOfRange(CommonUtils.unhex(hexedEvm), 12, 20)))
-=======
                 .setShardNum(Ints.fromByteArray(Arrays.copyOfRange(unhex, 0, 4)))
                 .setRealmNum(Longs.fromByteArray(Arrays.copyOfRange(unhex, 4, 12)))
                 .setContractNum(Longs.fromByteArray(Arrays.copyOfRange(unhex, 12, 20)))
->>>>>>> 80642122
                 .build();
     }
 
     static AccountID accountIdFromHexedMirrorAddress(final String hexedEvm) {
         byte[] unhex = CommonUtils.unhex(hexedEvm);
         return AccountID.newBuilder()
-<<<<<<< HEAD
-                .setShardNum(Ints.fromByteArray(Arrays.copyOfRange(CommonUtils.unhex(hexedEvm), 0, 4)))
-                .setRealmNum(Longs.fromByteArray(Arrays.copyOfRange(CommonUtils.unhex(hexedEvm), 4, 12)))
-                .setAccountNum(Longs.fromByteArray(Arrays.copyOfRange(CommonUtils.unhex(hexedEvm), 12, 20)))
-=======
                 .setShardNum(Ints.fromByteArray(Arrays.copyOfRange(unhex, 0, 4)))
                 .setRealmNum(Longs.fromByteArray(Arrays.copyOfRange(unhex, 4, 12)))
                 .setAccountNum(Longs.fromByteArray(Arrays.copyOfRange(unhex, 12, 20)))
->>>>>>> 80642122
                 .build();
     }
 
     static String literalIdFromHexedMirrorAddress(final String hexedEvm) {
         byte[] unhex = CommonUtils.unhex(hexedEvm);
         return HapiPropertySource.asContractString(ContractID.newBuilder()
-<<<<<<< HEAD
-                .setShardNum(Ints.fromByteArray(Arrays.copyOfRange(CommonUtils.unhex(hexedEvm), 0, 4)))
-                .setRealmNum(Longs.fromByteArray(Arrays.copyOfRange(CommonUtils.unhex(hexedEvm), 4, 12)))
-                .setContractNum(Longs.fromByteArray(Arrays.copyOfRange(CommonUtils.unhex(hexedEvm), 12, 20)))
-=======
                 .setShardNum(Ints.fromByteArray(Arrays.copyOfRange(unhex, 0, 4)))
                 .setRealmNum(Longs.fromByteArray(Arrays.copyOfRange(unhex, 4, 12)))
                 .setContractNum(Longs.fromByteArray(Arrays.copyOfRange(unhex, 12, 20)))
->>>>>>> 80642122
                 .build());
     }
 
