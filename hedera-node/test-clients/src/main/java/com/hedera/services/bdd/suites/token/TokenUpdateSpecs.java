--- conflicted
+++ resolved
@@ -230,16 +230,11 @@
                         cryptoCreate("neverToBe").balance(0L),
                         tokenCreate(mutableForNow).adminKey("initialAdmin"))
                 .when(
-<<<<<<< HEAD
-                        tokenUpdate(mutableForNow).usingInvalidAdminKey().hasPrecheck(INVALID_ADMIN_KEY),
-                        tokenUpdate(mutableForNow).properlyEmptyingAdminKey())
-=======
                         tokenUpdate(mutableForNow)
-                                .improperlyEmptyingAdminKey()
+                                .usingInvalidAdminKey()
                                 .signedByPayerAnd("initialAdmin")
                                 .hasPrecheck(INVALID_ADMIN_KEY),
                         tokenUpdate(mutableForNow).properlyEmptyingAdminKey().signedByPayerAnd("initialAdmin"))
->>>>>>> d0d219a2
                 .then(
                         getTokenInfo(mutableForNow),
                         tokenUpdate(mutableForNow)
