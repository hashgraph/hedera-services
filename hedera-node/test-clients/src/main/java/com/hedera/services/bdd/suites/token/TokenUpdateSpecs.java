/*
 * Copyright (C) 2020-2024 Hedera Hashgraph, LLC
 *
 * Licensed under the Apache License, Version 2.0 (the "License");
 * you may not use this file except in compliance with the License.
 * You may obtain a copy of the License at
 *
 *      http://www.apache.org/licenses/LICENSE-2.0
 *
 * Unless required by applicable law or agreed to in writing, software
 * distributed under the License is distributed on an "AS IS" BASIS,
 * WITHOUT WARRANTIES OR CONDITIONS OF ANY KIND, either express or implied.
 * See the License for the specific language governing permissions and
 * limitations under the License.
 */

package com.hedera.services.bdd.suites.token;

import static com.hedera.services.bdd.junit.TestTags.TOKEN;
import static com.hedera.services.bdd.spec.HapiSpec.defaultHapiSpec;
import static com.hedera.services.bdd.spec.queries.QueryVerbs.getAccountBalance;
import static com.hedera.services.bdd.spec.queries.QueryVerbs.getAccountInfo;
import static com.hedera.services.bdd.spec.queries.QueryVerbs.getTokenInfo;
import static com.hedera.services.bdd.spec.queries.QueryVerbs.getTokenNftInfo;
import static com.hedera.services.bdd.spec.queries.QueryVerbs.getTxnRecord;
import static com.hedera.services.bdd.spec.transactions.TxnVerbs.burnToken;
import static com.hedera.services.bdd.spec.transactions.TxnVerbs.cryptoCreate;
import static com.hedera.services.bdd.spec.transactions.TxnVerbs.cryptoDelete;
import static com.hedera.services.bdd.spec.transactions.TxnVerbs.cryptoTransfer;
import static com.hedera.services.bdd.spec.transactions.TxnVerbs.grantTokenKyc;
import static com.hedera.services.bdd.spec.transactions.TxnVerbs.mintToken;
import static com.hedera.services.bdd.spec.transactions.TxnVerbs.tokenAssociate;
import static com.hedera.services.bdd.spec.transactions.TxnVerbs.tokenCreate;
import static com.hedera.services.bdd.spec.transactions.TxnVerbs.tokenDelete;
import static com.hedera.services.bdd.spec.transactions.TxnVerbs.tokenFeeScheduleUpdate;
import static com.hedera.services.bdd.spec.transactions.TxnVerbs.tokenUnfreeze;
import static com.hedera.services.bdd.spec.transactions.TxnVerbs.tokenUpdate;
import static com.hedera.services.bdd.spec.transactions.TxnVerbs.wipeTokenAccount;
import static com.hedera.services.bdd.spec.transactions.token.CustomFeeSpecs.fixedHbarFee;
import static com.hedera.services.bdd.spec.transactions.token.CustomFeeSpecs.fixedHbarFeeInheritingRoyaltyCollector;
import static com.hedera.services.bdd.spec.transactions.token.CustomFeeSpecs.royaltyFeeWithFallback;
import static com.hedera.services.bdd.spec.transactions.token.CustomFeeTests.fixedHbarFeeInSchedule;
import static com.hedera.services.bdd.spec.transactions.token.TokenMovement.moving;
import static com.hedera.services.bdd.spec.transactions.token.TokenMovement.movingUnique;
import static com.hedera.services.bdd.spec.utilops.CustomSpecAssert.allRunFor;
import static com.hedera.services.bdd.spec.utilops.UtilVerbs.newKeyNamed;
import static com.hedera.services.bdd.spec.utilops.UtilVerbs.withOpContext;
import static com.hederahashgraph.api.proto.java.ResponseCodeEnum.ACCOUNT_DELETED;
import static com.hederahashgraph.api.proto.java.ResponseCodeEnum.INVALID_ADMIN_KEY;
import static com.hederahashgraph.api.proto.java.ResponseCodeEnum.INVALID_AUTORENEW_ACCOUNT;
import static com.hederahashgraph.api.proto.java.ResponseCodeEnum.INVALID_CUSTOM_FEE_SCHEDULE_KEY;
import static com.hederahashgraph.api.proto.java.ResponseCodeEnum.INVALID_EXPIRATION_TIME;
import static com.hederahashgraph.api.proto.java.ResponseCodeEnum.INVALID_RENEWAL_PERIOD;
import static com.hederahashgraph.api.proto.java.ResponseCodeEnum.INVALID_SIGNATURE;
import static com.hederahashgraph.api.proto.java.ResponseCodeEnum.INVALID_TOKEN_ID;
import static com.hederahashgraph.api.proto.java.ResponseCodeEnum.INVALID_ZERO_BYTE_IN_STRING;
import static com.hederahashgraph.api.proto.java.ResponseCodeEnum.NO_REMAINING_AUTOMATIC_ASSOCIATIONS;
import static com.hederahashgraph.api.proto.java.ResponseCodeEnum.TOKEN_HAS_NO_FEE_SCHEDULE_KEY;
import static com.hederahashgraph.api.proto.java.ResponseCodeEnum.TOKEN_HAS_NO_FREEZE_KEY;
import static com.hederahashgraph.api.proto.java.ResponseCodeEnum.TOKEN_HAS_NO_KYC_KEY;
import static com.hederahashgraph.api.proto.java.ResponseCodeEnum.TOKEN_HAS_NO_METADATA_KEY;
import static com.hederahashgraph.api.proto.java.ResponseCodeEnum.TOKEN_HAS_NO_PAUSE_KEY;
import static com.hederahashgraph.api.proto.java.ResponseCodeEnum.TOKEN_HAS_NO_SUPPLY_KEY;
import static com.hederahashgraph.api.proto.java.ResponseCodeEnum.TOKEN_HAS_NO_WIPE_KEY;
import static com.hederahashgraph.api.proto.java.ResponseCodeEnum.TOKEN_IS_IMMUTABLE;
import static com.hederahashgraph.api.proto.java.ResponseCodeEnum.TOKEN_NAME_TOO_LONG;
import static com.hederahashgraph.api.proto.java.ResponseCodeEnum.TOKEN_SYMBOL_TOO_LONG;
import static com.hederahashgraph.api.proto.java.ResponseCodeEnum.TOKEN_WAS_DELETED;
import static com.hederahashgraph.api.proto.java.ResponseCodeEnum.TRANSACTION_REQUIRES_ZERO_TOKEN_BALANCES;
import static com.hederahashgraph.api.proto.java.TokenType.NON_FUNGIBLE_UNIQUE;

import com.google.protobuf.ByteString;
import com.hedera.services.bdd.junit.HapiTest;
import com.hedera.services.bdd.junit.HapiTestSuite;
import com.hedera.services.bdd.spec.HapiSpecSetup;
import com.hedera.services.bdd.spec.queries.crypto.ExpectedTokenRel;
import com.hedera.services.bdd.spec.transactions.TxnUtils;
import com.hedera.services.bdd.suites.HapiSuite;
import com.hederahashgraph.api.proto.java.TokenFreezeStatus;
import com.hederahashgraph.api.proto.java.TokenKycStatus;
import com.hederahashgraph.api.proto.java.TokenPauseStatus;
import com.hederahashgraph.api.proto.java.TokenType;
import java.time.Instant;
import java.util.List;
import java.util.stream.Stream;
import org.apache.logging.log4j.LogManager;
import org.apache.logging.log4j.Logger;
import org.junit.jupiter.api.DynamicTest;
import org.junit.jupiter.api.Tag;

@HapiTestSuite
@Tag(TOKEN)
public class TokenUpdateSpecs extends HapiSuite {

    private static final Logger log = LogManager.getLogger(TokenUpdateSpecs.class);
    private static final int MAX_NAME_LENGTH = 100;
    private static final int MAX_SYMBOL_LENGTH = 100;
    private static final String PAYER = "payer";
    private static final String TREASURY_UPDATE_TXN = "treasuryUpdateTxn";
    private static final String INVALID_TREASURY = "invalidTreasury";

    private static String TOKEN_TREASURY = "treasury";
    private static final long defaultMaxLifetime =
            Long.parseLong(HapiSpecSetup.getDefaultNodeProps().get("entities.maxLifetime"));

    public static void main(String... args) {
        new TokenUpdateSpecs().runSuiteAsync();
    }

    @Override
    public boolean canRunConcurrent() {
        return true;
    }

    @Override
    public List<Stream<DynamicTest>> getSpecsInSuite() {
        return allOf(positiveTests(), negativeTests());
    }

    private List<Stream<DynamicTest>> positiveTests() {
        return List.of(
                symbolChanges(),
                standardImmutabilitySemanticsHold(),
                validAutoRenewWorks(),
                tooLongNameCheckHolds(),
                tooLongSymbolCheckHolds(),
                nameChanges(),
                keysChange(),
                treasuryEvolves(),
                newTreasuryMustSign(),
                newTreasuryAutoAssociationWorks(),
                updateNftTreasuryHappyPath(),
                validatesNewExpiry(),
                /* HIP-18 */
                customFeesOnlyUpdatableWithKey(),
                updateUniqueTreasuryWithNfts(),
                updateHappyPath(),
                safeToUpdateCustomFeesWithNewFallbackWhileTransferring(),
                tokenUpdateCanClearMemo(),
                canUpdateExpiryOnlyOpWithoutAdminKey());
    }

    private List<Stream<DynamicTest>> negativeTests() {
        return List.of(
                updateTokenTreasuryRequiresZeroTokenBalance(),
                validatesAlreadyDeletedToken(),
                tokensCanBeMadeImmutableWithEmptyKeyList(),
                deletedAutoRenewAccountCheckHolds(),
                renewalPeriodCheckHolds(),
                invalidTreasuryCheckHolds(),
                validatesMissingRef(),
                validatesMissingAdminKey(),
                tokenUpdateTokenHasNoFreezeKey(),
                tokenUpdateTokenHasNoSupplyKey(),
                tokenUpdateTokenHasNoKycKey(),
                tokenUpdateTokenHasNoWipeKey(),
                tokenUpdateTokenHasNoPauseKey(),
                tokenUpdateTokenHasNoMetadataKey());
    }

    @HapiTest
    final Stream<DynamicTest> canUpdateExpiryOnlyOpWithoutAdminKey() {
        final var smallBuffer = 12_345L;
        final var okExpiry = defaultMaxLifetime + Instant.now().getEpochSecond() - smallBuffer;
        String originalMemo = "First things first";
        String saltedName = salted("primary");
        final var civilian = "civilian";
        return defaultHapiSpec("ValidatesNewExpiry")
                .given(
                        cryptoCreate(civilian).balance(ONE_HUNDRED_HBARS),
                        cryptoCreate(TOKEN_TREASURY).balance(0L),
                        newKeyNamed("adminKey"),
                        newKeyNamed("freezeKey"),
                        newKeyNamed("newFreezeKey"),
                        newKeyNamed("kycKey"),
                        newKeyNamed("newKycKey"),
                        newKeyNamed("supplyKey"),
                        newKeyNamed("newSupplyKey"),
                        newKeyNamed("wipeKey"),
                        newKeyNamed("newWipeKey"),
                        newKeyNamed("pauseKey"),
                        newKeyNamed("newPauseKey"),
                        tokenCreate("primary")
                                .name(saltedName)
                                .entityMemo(originalMemo)
                                .treasury(TOKEN_TREASURY)
                                .initialSupply(500)
                                .decimals(1)
                                .adminKey("adminKey")
                                .freezeKey("freezeKey")
                                .kycKey("kycKey")
                                .supplyKey("supplyKey")
                                .wipeKey("wipeKey")
                                .pauseKey("pauseKey")
                                .payingWith(civilian))
                .when()
                .then(tokenUpdate("primary").expiry(okExpiry).signedBy(GENESIS));
    }

    @HapiTest
    final Stream<DynamicTest> validatesNewExpiry() {
        final var smallBuffer = 12_345L;
        final var okExpiry = defaultMaxLifetime + Instant.now().getEpochSecond() - smallBuffer;
        final var excessiveExpiry = defaultMaxLifetime + Instant.now().getEpochSecond() + smallBuffer;
        return defaultHapiSpec("ValidatesNewExpiry")
                .given(tokenCreate("tbu"))
                .when()
                .then(
                        tokenUpdate("tbu").expiry(excessiveExpiry).hasKnownStatus(INVALID_EXPIRATION_TIME),
                        tokenUpdate("tbu").expiry(okExpiry));
    }

    @HapiTest
    final Stream<DynamicTest> validatesAlreadyDeletedToken() {
        return defaultHapiSpec("ValidatesAlreadyDeletedToken")
                .given(
                        newKeyNamed("adminKey"),
                        cryptoCreate(TOKEN_TREASURY).balance(0L),
                        tokenCreate("tbd").adminKey("adminKey").treasury(TOKEN_TREASURY),
                        tokenDelete("tbd"))
                .when()
                .then(tokenUpdate("tbd").signedByPayerAnd("adminKey").hasKnownStatus(TOKEN_WAS_DELETED));
    }

    @HapiTest
    final Stream<DynamicTest> tokensCanBeMadeImmutableWithEmptyKeyList() {
        final var mutableForNow = "mutableForNow";
        return defaultHapiSpec("TokensCanBeMadeImmutableWithEmptyKeyList")
                .given(
                        newKeyNamed("initialAdmin"),
                        cryptoCreate("neverToBe").balance(0L),
                        tokenCreate(mutableForNow).adminKey("initialAdmin"))
                .when(
                        tokenUpdate(mutableForNow)
                                .usingInvalidAdminKey()
                                .signedByPayerAnd("initialAdmin")
                                .hasPrecheck(INVALID_ADMIN_KEY),
                        tokenUpdate(mutableForNow).properlyEmptyingAdminKey().signedByPayerAnd("initialAdmin"))
                .then(
                        getTokenInfo(mutableForNow),
                        tokenUpdate(mutableForNow)
                                .treasury("neverToBe")
                                .signedBy(GENESIS, "initialAdmin", "neverToBe")
                                .hasKnownStatus(TOKEN_IS_IMMUTABLE));
    }

    @HapiTest
    final Stream<DynamicTest> standardImmutabilitySemanticsHold() {
        long then = Instant.now().getEpochSecond() + 1_234_567L;
        final var immutable = "immutable";
        return defaultHapiSpec("StandardImmutabilitySemanticsHold")
                .given(tokenCreate(immutable).expiry(then))
                .when(
                        tokenUpdate(immutable).treasury(ADDRESS_BOOK_CONTROL).hasKnownStatus(TOKEN_IS_IMMUTABLE),
                        tokenUpdate(immutable).expiry(then - 1).hasKnownStatus(INVALID_EXPIRATION_TIME),
                        tokenUpdate(immutable).expiry(then + 1))
                .then(getTokenInfo(immutable).logged());
    }

    @HapiTest
    final Stream<DynamicTest> validatesMissingRef() {
        return defaultHapiSpec("ValidatesMissingRef")
                .given(cryptoCreate(PAYER))
                .when()
                .then(
                        tokenUpdate("0.0.0")
                                .fee(ONE_HBAR)
                                .payingWith(PAYER)
                                .signedBy(PAYER)
                                .hasKnownStatus(INVALID_TOKEN_ID),
                        tokenUpdate("1.2.3")
                                .fee(ONE_HBAR)
                                .payingWith(PAYER)
                                .signedBy(PAYER)
                                .hasKnownStatus(INVALID_TOKEN_ID));
    }

    @HapiTest
    final Stream<DynamicTest> validatesMissingAdminKey() {
        return defaultHapiSpec("ValidatesMissingAdminKey")
                .given(
                        cryptoCreate(TOKEN_TREASURY).balance(0L),
                        cryptoCreate(PAYER),
                        tokenCreate("tbd").treasury(TOKEN_TREASURY))
                .when()
                .then(tokenUpdate("tbd")
                        .autoRenewAccount(GENESIS)
                        .payingWith(PAYER)
                        .signedBy(PAYER, GENESIS)
                        .hasKnownStatus(TOKEN_IS_IMMUTABLE));
    }

    @HapiTest
    final Stream<DynamicTest> keysChange() {
        return defaultHapiSpec("KeysChange")
                .given(
                        newKeyNamed("adminKey"),
                        newKeyNamed("newAdminKey"),
                        newKeyNamed("kycThenFreezeKey"),
                        newKeyNamed("freezeThenKycKey"),
                        newKeyNamed("wipeThenSupplyKey"),
                        newKeyNamed("supplyThenWipeKey"),
                        newKeyNamed("oldFeeScheduleKey"),
                        newKeyNamed("newFeeScheduleKey"),
                        cryptoCreate("misc").balance(0L),
                        cryptoCreate(TOKEN_TREASURY).balance(0L),
                        tokenCreate("tbu")
                                .treasury(TOKEN_TREASURY)
                                .freezeDefault(true)
                                .initialSupply(10)
                                .adminKey("adminKey")
                                .kycKey("kycThenFreezeKey")
                                .freezeKey("freezeThenKycKey")
                                .supplyKey("supplyThenWipeKey")
                                .wipeKey("wipeThenSupplyKey")
                                .feeScheduleKey("oldFeeScheduleKey"))
                .when(
                        getTokenInfo("tbu").logged(),
                        tokenUpdate("tbu")
                                .adminKey("newAdminKey")
                                .kycKey("freezeThenKycKey")
                                .freezeKey("kycThenFreezeKey")
                                .wipeKey("supplyThenWipeKey")
                                .supplyKey("wipeThenSupplyKey")
                                .feeScheduleKey("newFeeScheduleKey")
                                .signedByPayerAnd("adminKey", "newAdminKey"),
                        tokenAssociate("misc", "tbu"))
                .then(
                        getTokenInfo("tbu").logged(),
                        tokenUnfreeze("tbu", "misc").signedBy(GENESIS, "kycThenFreezeKey"),
                        grantTokenKyc("tbu", "misc").signedBy(GENESIS, "freezeThenKycKey"),
                        getAccountInfo("misc").logged(),
                        cryptoTransfer(moving(5, "tbu").between(TOKEN_TREASURY, "misc")),
                        mintToken("tbu", 10).signedBy(GENESIS, "wipeThenSupplyKey"),
                        burnToken("tbu", 10).signedBy(GENESIS, "wipeThenSupplyKey"),
                        wipeTokenAccount("tbu", "misc", 5).signedBy(GENESIS, "supplyThenWipeKey"),
                        getAccountInfo(TOKEN_TREASURY).logged());
    }

    @HapiTest
    final Stream<DynamicTest> newTreasuryAutoAssociationWorks() {
        return defaultHapiSpec("NewTreasuryAutoAssociationWorks")
                .given(
                        newKeyNamed("adminKey"),
                        cryptoCreate("oldTreasury").balance(0L),
                        tokenCreate("tbu").adminKey("adminKey").treasury("oldTreasury"))
                .when(
                        cryptoCreate("newTreasuryWithoutRemainingAutoAssociations")
                                .balance(0L),
                        cryptoCreate("newTreasuryWithRemainingAutoAssociations")
                                .balance(0L)
                                .maxAutomaticTokenAssociations(10))
                .then(
                        tokenUpdate("tbu")
                                .treasury("newTreasuryWithoutRemainingAutoAssociations")
                                .signedByPayerAnd("adminKey", "newTreasuryWithoutRemainingAutoAssociations")
                                .hasKnownStatus(NO_REMAINING_AUTOMATIC_ASSOCIATIONS),
                        tokenUpdate("tbu")
                                .treasury("newTreasuryWithRemainingAutoAssociations")
                                .signedByPayerAnd("adminKey", "newTreasuryWithRemainingAutoAssociations"),
                        getTokenInfo("tbu").hasTreasury("newTreasuryWithRemainingAutoAssociations"));
    }

    @HapiTest
    final Stream<DynamicTest> newTreasuryMustSign() {
        return defaultHapiSpec("NewTreasuryMustSign")
                .given(
                        newKeyNamed("adminKey"),
                        cryptoCreate("oldTreasury").balance(0L),
                        cryptoCreate("newTreasury").balance(0L),
                        tokenCreate("tbu").adminKey("adminKey").treasury("oldTreasury"))
                .when(
                        tokenAssociate("newTreasury", "tbu"),
                        cryptoTransfer(moving(1, "tbu").between("oldTreasury", "newTreasury")))
                .then(
                        tokenUpdate("tbu")
                                .treasury("newTreasury")
                                .signedBy(GENESIS, "adminKey")
                                .hasKnownStatus(INVALID_SIGNATURE),
                        tokenUpdate("tbu").treasury("newTreasury").signedByPayerAnd("adminKey", "newTreasury"));
    }

    @HapiTest
    final Stream<DynamicTest> treasuryEvolves() {
        return defaultHapiSpec("TreasuryEvolves")
                .given(
                        newKeyNamed("adminKey"),
                        newKeyNamed("kycKey"),
                        newKeyNamed("freezeKey"),
                        cryptoCreate("oldTreasury").balance(0L),
                        cryptoCreate("newTreasury").balance(0L),
                        tokenCreate("tbu")
                                .adminKey("adminKey")
                                .freezeDefault(true)
                                .kycKey("kycKey")
                                .freezeKey("freezeKey")
                                .treasury("oldTreasury"))
                .when(
                        getAccountInfo("oldTreasury").logged(),
                        getAccountInfo("newTreasury").logged(),
                        tokenAssociate("newTreasury", "tbu"),
                        tokenUpdate("tbu")
                                .treasury("newTreasury")
                                .via(TREASURY_UPDATE_TXN)
                                .signedByPayerAnd("adminKey", "newTreasury"))
                .then(
                        getAccountInfo("oldTreasury").logged(),
                        getAccountInfo("newTreasury").logged(),
                        getTxnRecord(TREASURY_UPDATE_TXN).logged());
    }

    @HapiTest
    final Stream<DynamicTest> validAutoRenewWorks() {
        final var firstPeriod = THREE_MONTHS_IN_SECONDS;
        final var secondPeriod = THREE_MONTHS_IN_SECONDS + 1234;
        return defaultHapiSpec("validAutoRenewWorks")
                .given(
                        cryptoCreate("autoRenew").balance(0L),
                        cryptoCreate("newAutoRenew").balance(0L),
                        newKeyNamed("adminKey"))
                .when(
                        tokenCreate("tbu")
                                .adminKey("adminKey")
                                .autoRenewAccount("autoRenew")
                                .autoRenewPeriod(firstPeriod),
                        tokenUpdate("tbu")
                                .signedBy(GENESIS, "adminKey")
                                .autoRenewAccount("newAutoRenew")
                                .autoRenewPeriod(secondPeriod)
                                .hasKnownStatus(INVALID_SIGNATURE),
                        tokenUpdate("tbu")
                                .autoRenewAccount("newAutoRenew")
                                .autoRenewPeriod(secondPeriod)
                                .signedByPayerAnd("adminKey", "newAutoRenew"))
                .then(getTokenInfo("tbu").logged());
    }

    @HapiTest
    final Stream<DynamicTest> symbolChanges() {
        var hopefullyUnique = "ORIGINAL" + TxnUtils.randomUppercase(5);

        return defaultHapiSpec("SymbolChanges")
                .given(newKeyNamed("adminKey"), cryptoCreate(TOKEN_TREASURY).balance(0L))
                .when(
                        tokenCreate("tbu").adminKey("adminKey").treasury(TOKEN_TREASURY),
                        tokenUpdate("tbu").symbol(hopefullyUnique).signedByPayerAnd("adminKey"))
                .then(
                        getTokenInfo("tbu").hasSymbol(hopefullyUnique),
                        tokenAssociate(GENESIS, "tbu"),
                        cryptoTransfer(moving(1, "tbu").between(TOKEN_TREASURY, GENESIS)));
    }

    @HapiTest
    final Stream<DynamicTest> changeAutoRenewAccount() {
        var account = "autoRenewAccount";

        return defaultHapiSpec("AutoRenewAccountChange")
                .given(
                        newKeyNamed("adminKey"),
                        cryptoCreate(TOKEN_TREASURY).balance(0L),
                        cryptoCreate(account).balance(0L))
                .when(
                        tokenCreate("tbu").adminKey("adminKey").treasury(TOKEN_TREASURY),
                        tokenUpdate("tbu")
                                .autoRenewPeriod(1_000_000_000)
                                .autoRenewAccount(account)
                                .signedByPayerAnd("adminKey", account))
                .then(getTokenInfo("tbu").hasAutoRenewAccount(account));
    }

    @HapiTest
    final Stream<DynamicTest> nameChanges() {
        var hopefullyUnique = "ORIGINAL" + TxnUtils.randomUppercase(5);

        return defaultHapiSpec("NameChanges")
                .given(newKeyNamed("adminKey"), cryptoCreate(TOKEN_TREASURY).balance(0L))
                .when(
                        tokenCreate("tbu").adminKey("adminKey").treasury(TOKEN_TREASURY),
                        tokenUpdate("tbu").name(hopefullyUnique).signedByPayerAnd("adminKey"))
                .then(getTokenInfo("tbu").hasName(hopefullyUnique));
    }

    @HapiTest
    final Stream<DynamicTest> tooLongNameCheckHolds() {
        var tooLongName = "ORIGINAL" + TxnUtils.randomUppercase(MAX_NAME_LENGTH + 1);

        return defaultHapiSpec("TooLongNameCheckHolds")
                .given(newKeyNamed("adminKey"), cryptoCreate(TOKEN_TREASURY).balance(0L))
                .when(tokenCreate("tbu").adminKey("adminKey").treasury(TOKEN_TREASURY))
                .then(tokenUpdate("tbu")
                        .name(tooLongName)
                        .signedByPayerAnd("adminKey")
                        .hasPrecheck(TOKEN_NAME_TOO_LONG));
    }

    @HapiTest
    final Stream<DynamicTest> tooLongSymbolCheckHolds() {
        var tooLongSymbol = TxnUtils.randomUppercase(MAX_SYMBOL_LENGTH + 1);

        return defaultHapiSpec("TooLongSymbolCheckHolds")
                .given(newKeyNamed("adminKey"), cryptoCreate(TOKEN_TREASURY).balance(0L))
                .when(tokenCreate("tbu").adminKey("adminKey").treasury(TOKEN_TREASURY))
                .then(tokenUpdate("tbu")
                        .symbol(tooLongSymbol)
                        .signedByPayerAnd("adminKey")
                        .hasPrecheck(TOKEN_SYMBOL_TOO_LONG));
    }

    @HapiTest
    final Stream<DynamicTest> deletedAutoRenewAccountCheckHolds() {
        return defaultHapiSpec("DeletedAutoRenewAccountCheckHolds")
                .given(
                        newKeyNamed("adminKey"),
                        cryptoCreate("autoRenewAccount").balance(0L),
                        cryptoCreate(TOKEN_TREASURY).balance(0L))
                .when(
                        cryptoDelete("autoRenewAccount"),
                        tokenCreate("tbu").adminKey("adminKey").treasury(TOKEN_TREASURY))
                .then(tokenUpdate("tbu")
                        .autoRenewAccount("autoRenewAccount")
                        .signedByPayerAnd("adminKey", "autoRenewAccount")
                        .hasKnownStatus(INVALID_AUTORENEW_ACCOUNT));
    }

    @HapiTest
    final Stream<DynamicTest> renewalPeriodCheckHolds() {
        return defaultHapiSpec("RenewalPeriodCheckHolds")
                .given(
                        newKeyNamed("adminKey"),
                        cryptoCreate(TOKEN_TREASURY).balance(0L),
                        cryptoCreate("autoRenewAccount").balance(0L))
                .when(
                        tokenCreate("tbu").adminKey("adminKey").treasury(TOKEN_TREASURY),
                        tokenCreate("withAutoRenewAcc")
                                .adminKey("adminKey")
                                .autoRenewAccount("autoRenewAccount")
                                .treasury(TOKEN_TREASURY))
                .then(
                        tokenUpdate("tbu")
                                .autoRenewAccount("autoRenewAccount")
                                .autoRenewPeriod(-1123)
                                .signedByPayerAnd("adminKey", "autoRenewAccount")
                                .hasKnownStatus(INVALID_RENEWAL_PERIOD),
                        tokenUpdate("tbu")
                                .autoRenewAccount("autoRenewAccount")
                                .autoRenewPeriod(0)
                                .signedByPayerAnd("adminKey", "autoRenewAccount")
                                .hasKnownStatus(INVALID_RENEWAL_PERIOD),
                        tokenUpdate("withAutoRenewAcc")
                                .autoRenewPeriod(-1)
                                .signedByPayerAnd("adminKey")
                                .hasKnownStatus(INVALID_RENEWAL_PERIOD),
                        tokenUpdate("withAutoRenewAcc")
                                .autoRenewPeriod(100000000000L)
                                .signedByPayerAnd("adminKey")
                                .hasKnownStatus(INVALID_RENEWAL_PERIOD));
    }

    @HapiTest
    final Stream<DynamicTest> invalidTreasuryCheckHolds() {
        return defaultHapiSpec("InvalidTreasuryCheckHolds")
                .given(
                        newKeyNamed("adminKey"),
                        cryptoCreate(TOKEN_TREASURY).balance(0L),
                        cryptoCreate(INVALID_TREASURY).balance(0L))
                .when(
                        cryptoDelete(INVALID_TREASURY),
                        tokenCreate("tbu").adminKey("adminKey").treasury(TOKEN_TREASURY))
                .then(tokenUpdate("tbu")
                        .treasury(INVALID_TREASURY)
                        .signedByPayerAnd("adminKey", INVALID_TREASURY)
                        .hasKnownStatus(ACCOUNT_DELETED));
    }

    @HapiTest
    final Stream<DynamicTest> updateHappyPath() {
        String originalMemo = "First things first";
        String updatedMemo = "Nothing left to do";
        String saltedName = salted("primary");
        String newSaltedName = salted("primary");
        final var civilian = "civilian";
        return defaultHapiSpec("UpdateHappyPath")
                .given(
                        cryptoCreate(civilian).balance(ONE_HUNDRED_HBARS),
                        cryptoCreate(TOKEN_TREASURY).balance(0L),
                        cryptoCreate("newTokenTreasury").balance(0L),
                        cryptoCreate("autoRenewAccount").balance(0L),
                        cryptoCreate("newAutoRenewAccount").balance(0L),
                        newKeyNamed("adminKey"),
                        newKeyNamed("freezeKey"),
                        newKeyNamed("newFreezeKey"),
                        newKeyNamed("kycKey"),
                        newKeyNamed("newKycKey"),
                        newKeyNamed("supplyKey"),
                        newKeyNamed("newSupplyKey"),
                        newKeyNamed("wipeKey"),
                        newKeyNamed("newWipeKey"),
                        newKeyNamed("pauseKey"),
                        newKeyNamed("newPauseKey"),
                        tokenCreate("primary")
                                .name(saltedName)
                                .entityMemo(originalMemo)
                                .treasury(TOKEN_TREASURY)
                                .autoRenewAccount("autoRenewAccount")
                                .autoRenewPeriod(THREE_MONTHS_IN_SECONDS)
                                .initialSupply(500)
                                .decimals(1)
                                .adminKey("adminKey")
                                .freezeKey("freezeKey")
                                .kycKey("kycKey")
                                .supplyKey("supplyKey")
                                .wipeKey("wipeKey")
                                .pauseKey("pauseKey")
                                .payingWith(civilian))
                .when(
                        tokenAssociate("newTokenTreasury", "primary"),
                        tokenUpdate("primary")
                                .entityMemo(ZERO_BYTE_MEMO)
                                .signedByPayerAnd("adminKey")
                                .hasPrecheck(INVALID_ZERO_BYTE_IN_STRING),
                        tokenUpdate("primary")
                                .name(newSaltedName)
                                .entityMemo(updatedMemo)
                                .treasury("newTokenTreasury")
                                .autoRenewAccount("newAutoRenewAccount")
                                .autoRenewPeriod(THREE_MONTHS_IN_SECONDS + 1)
                                .freezeKey("newFreezeKey")
                                .kycKey("newKycKey")
                                .supplyKey("newSupplyKey")
                                .wipeKey("newWipeKey")
                                .pauseKey("newPauseKey")
                                .signedByPayerAnd("adminKey", "newTokenTreasury", "newAutoRenewAccount", civilian)
                                .payingWith(civilian))
                .then(
                        getAccountBalance(TOKEN_TREASURY).hasTokenBalance("primary", 0),
                        getAccountBalance("newTokenTreasury").hasTokenBalance("primary", 500),
                        getAccountInfo(TOKEN_TREASURY)
                                .hasToken(ExpectedTokenRel.relationshipWith("primary")
                                        .balance(0)),
                        getAccountInfo("newTokenTreasury")
                                .hasToken(ExpectedTokenRel.relationshipWith("primary")
                                        .freeze(TokenFreezeStatus.Unfrozen)
                                        .kyc(TokenKycStatus.Granted)
                                        .balance(500)),
                        getTokenInfo("primary")
                                .logged()
                                .hasEntityMemo(updatedMemo)
                                .hasRegisteredId("primary")
                                .hasName(newSaltedName)
                                .hasTreasury("newTokenTreasury")
                                .hasFreezeKey("primary")
                                .hasKycKey("primary")
                                .hasSupplyKey("primary")
                                .hasWipeKey("primary")
                                .hasPauseKey("primary")
                                .hasTotalSupply(500)
                                .hasAutoRenewAccount("newAutoRenewAccount")
                                .hasPauseStatus(TokenPauseStatus.Unpaused)
                                .hasAutoRenewPeriod(THREE_MONTHS_IN_SECONDS + 1));
    }

    @HapiTest
    final Stream<DynamicTest> updateTokenTreasuryRequiresZeroTokenBalance() {
        return defaultHapiSpec("updateTokenTreasuryRequiresZeroTokenBalance")
                .given(
                        cryptoCreate("oldTreasury"),
                        cryptoCreate("newTreasury"),
                        newKeyNamed("adminKey"),
                        newKeyNamed("supplyKey"),
                        tokenCreate("non-fungible")
                                .tokenType(NON_FUNGIBLE_UNIQUE)
                                .initialSupply(0)
                                .adminKey("adminKey")
                                .supplyKey("supplyKey")
                                .treasury("oldTreasury"))
                .when(
                        mintToken(
                                "non-fungible",
                                List.of(ByteString.copyFromUtf8("memo"), ByteString.copyFromUtf8("memo1"))),
                        tokenAssociate("newTreasury", "non-fungible"),
                        cryptoTransfer(movingUnique("non-fungible", 1).between("oldTreasury", "newTreasury")))
                .then(tokenUpdate("non-fungible")
                        .treasury("newTreasury")
                        .signedByPayerAnd("adminKey", "newTreasury")
                        .hasKnownStatus(TRANSACTION_REQUIRES_ZERO_TOKEN_BALANCES));
    }

<<<<<<< HEAD
    @HapiTest
    final Stream<DynamicTest> tokenUpdateCanClearMemo() {
=======
    // To be consistent with the mono behaviour we shouldn't change the memo when we provide empty memo value.
    // We should think of a method/function to reset the memo value.
    public HapiSpec tokenUpdateCanClearMemo() {
>>>>>>> ea0b8751
        final var token = "token";
        final var multiKey = "multiKey";
        final var memoToBeErased = "memoToBeErased";
        return defaultHapiSpec("TokenUpdateCanClearMemo")
                .given(
                        newKeyNamed(multiKey),
                        tokenCreate(token).entityMemo(memoToBeErased).adminKey(multiKey),
                        getTokenInfo(token).hasEntityMemo(memoToBeErased))
                .when(tokenUpdate(token).entityMemo("").signedByPayerAnd(multiKey))
                .then(getTokenInfo(token).logged().hasEntityMemo(""));
    }

    @HapiTest
    final Stream<DynamicTest> updateNftTreasuryHappyPath() {
        return defaultHapiSpec("UpdateNftTreasuryHappyPath")
                .given(
                        cryptoCreate(TOKEN_TREASURY),
                        cryptoCreate("newTokenTreasury"),
                        newKeyNamed("adminKeyA"),
                        newKeyNamed("supplyKeyA"),
                        newKeyNamed("pauseKeyA"),
                        tokenCreate("primary")
                                .tokenType(TokenType.NON_FUNGIBLE_UNIQUE)
                                .treasury(TOKEN_TREASURY)
                                .initialSupply(0)
                                .adminKey("adminKeyA")
                                .supplyKey("supplyKeyA")
                                .pauseKey("pauseKeyA"),
                        mintToken("primary", List.of(ByteString.copyFromUtf8("memo1"))))
                .when(
                        tokenAssociate("newTokenTreasury", "primary"),
                        tokenUpdate("primary")
                                .treasury("newTokenTreasury")
                                .via("tokenUpdateTxn")
                                .signedByPayerAnd("adminKeyA", "newTokenTreasury"))
                .then(
                        getAccountBalance(TOKEN_TREASURY).hasTokenBalance("primary", 0),
                        getAccountBalance("newTokenTreasury").hasTokenBalance("primary", 1),
                        getTokenInfo("primary")
                                .hasTreasury("newTokenTreasury")
                                .hasPauseKey("primary")
                                .hasPauseStatus(TokenPauseStatus.Unpaused)
                                .logged(),
                        getTokenNftInfo("primary", 1)
                                .hasAccountID("newTokenTreasury")
                                .logged());
    }

    @HapiTest
    final Stream<DynamicTest> safeToUpdateCustomFeesWithNewFallbackWhileTransferring() {
        final var uniqueTokenFeeKey = "uniqueTokenFeeKey";
        final var hbarCollector = "hbarFee";
        final var beneficiary = "luckyOne";
        final var multiKey = "allSeasons";
        final var sender = "sender";
        final var numRaces = 3;

        return defaultHapiSpec("SafeToUpdateCustomFeesWithNewFallbackWhileTransferring")
                .given(
                        newKeyNamed(multiKey),
                        cryptoCreate(hbarCollector),
                        cryptoCreate(TOKEN_TREASURY),
                        cryptoCreate(sender).maxAutomaticTokenAssociations(100),
                        cryptoCreate(beneficiary).maxAutomaticTokenAssociations(100))
                .when()
                .then(withOpContext((spec, opLog) -> {
                    for (int i = 0; i < 3; i++) {
                        final var name = uniqueTokenFeeKey + i;
                        final var creation = tokenCreate(name)
                                .tokenType(NON_FUNGIBLE_UNIQUE)
                                .treasury(TOKEN_TREASURY)
                                .supplyKey(multiKey)
                                .feeScheduleKey(multiKey)
                                .initialSupply(0);
                        final var mint = mintToken(name, List.of(ByteString.copyFromUtf8("SOLO")));
                        final var normalXfer = cryptoTransfer(
                                        movingUnique(name, 1L).between(TOKEN_TREASURY, sender))
                                .fee(ONE_HBAR);
                        final var update = tokenFeeScheduleUpdate(name)
                                .withCustom(royaltyFeeWithFallback(
                                        1, 10, fixedHbarFeeInheritingRoyaltyCollector(1), hbarCollector))
                                .deferStatusResolution();
                        final var raceXfer = cryptoTransfer(
                                        movingUnique(name, 1L).between(sender, beneficiary))
                                .signedBy(DEFAULT_PAYER, sender)
                                .fee(ONE_HBAR)
                                /* The beneficiary needs to sign now b/c of the fallback fee (and the
                                 * lack of any fungible value going back to the treasury for this NFT). */
                                .hasKnownStatus(INVALID_SIGNATURE);
                        allRunFor(spec, creation, mint, normalXfer, update, raceXfer);
                    }
                }));
    }

    @HapiTest
    final Stream<DynamicTest> customFeesOnlyUpdatableWithKey() {
        final var origHbarFee = 1_234L;
        final var newHbarFee = 4_321L;

        final var tokenNoFeeKey = "justSchedule";
        final var uniqueTokenFeeKey = "uniqueTokenFeeKey";
        final var tokenWithFeeKey = "bothScheduleAndKey";
        final var hbarCollector = "hbarFee";

        final var adminKey = "admin";
        final var feeScheduleKey = "feeSchedule";
        final var newFeeScheduleKey = "feeScheduleRedux";

        return defaultHapiSpec("CustomFeesOnlyUpdatableWithKey")
                .given(
                        newKeyNamed(adminKey),
                        newKeyNamed(feeScheduleKey),
                        newKeyNamed(newFeeScheduleKey),
                        cryptoCreate(hbarCollector),
                        tokenCreate(tokenNoFeeKey)
                                .adminKey(adminKey)
                                .withCustom(fixedHbarFee(origHbarFee, hbarCollector)),
                        tokenCreate(uniqueTokenFeeKey)
                                .tokenType(NON_FUNGIBLE_UNIQUE)
                                .supplyKey(adminKey)
                                .feeScheduleKey(feeScheduleKey)
                                .initialSupply(0)
                                .adminKey(adminKey)
                                .withCustom(fixedHbarFee(origHbarFee, hbarCollector)),
                        tokenCreate(tokenWithFeeKey)
                                .adminKey(adminKey)
                                .feeScheduleKey(feeScheduleKey)
                                .withCustom(fixedHbarFee(origHbarFee, hbarCollector)))
                .when(
                        tokenUpdate(tokenNoFeeKey)
                                .feeScheduleKey(newFeeScheduleKey)
                                .signedByPayerAnd(adminKey)
                                .hasKnownStatus(TOKEN_HAS_NO_FEE_SCHEDULE_KEY),
                        tokenUpdate(tokenWithFeeKey)
                                .usingInvalidFeeScheduleKey()
                                .feeScheduleKey(newFeeScheduleKey)
                                .signedByPayerAnd(adminKey)
                                .hasPrecheck(INVALID_CUSTOM_FEE_SCHEDULE_KEY),
                        tokenUpdate(tokenWithFeeKey)
                                .feeScheduleKey(newFeeScheduleKey)
                                .signedByPayerAnd(adminKey),
                        tokenFeeScheduleUpdate(tokenWithFeeKey).withCustom(fixedHbarFee(newHbarFee, hbarCollector)),
                        tokenFeeScheduleUpdate(uniqueTokenFeeKey)
                                .withCustom(royaltyFeeWithFallback(
                                        1, 3, fixedHbarFeeInheritingRoyaltyCollector(1_000), hbarCollector)))
                .then(getTokenInfo(tokenWithFeeKey)
                        .hasCustom(fixedHbarFeeInSchedule(newHbarFee, hbarCollector))
                        .hasFeeScheduleKey(tokenWithFeeKey));
    }

    @HapiTest
    final Stream<DynamicTest> tokenUpdateTokenHasNoFreezeKey() {
        final var tokenName = "token";
        final var HBAR_COLLECTOR = "hbarFee";

        final var admin = "admin";
        final var adminKey = "adminKey";
        final var freezeKey = "freezeKey";
        final var freeze = "freeze";
        final var freezeKey2 = "freezeKey2";

        return defaultHapiSpec("tokenUpdateTokenHasNoFreezeKey")
                .given(
                        newKeyNamed(adminKey),
                        newKeyNamed(freezeKey),
                        newKeyNamed(freezeKey2),
                        cryptoCreate(HBAR_COLLECTOR),
                        cryptoCreate(TOKEN_TREASURY),
                        cryptoCreate(admin).key(adminKey).balance(ONE_MILLION_HBARS),
                        cryptoCreate(freeze).key(freezeKey).balance(ONE_MILLION_HBARS),
                        tokenCreate(tokenName)
                                .treasury(TOKEN_TREASURY)
                                .initialSupply(10)
                                .adminKey(adminKey)
                                .payingWith(admin))
                .when(tokenUpdate(tokenName)
                        .freezeKey(freezeKey2)
                        .signedBy(adminKey, freezeKey)
                        .payingWith(freeze)
                        .hasKnownStatus(TOKEN_HAS_NO_FREEZE_KEY))
                .then();
    }

    @HapiTest
    final Stream<DynamicTest> tokenUpdateTokenHasNoSupplyKey() {
        final var tokenName = "token";
        final var HBAR_COLLECTOR = "hbarFee";

        final var admin = "admin";
        final var adminKey = "adminKey";
        final var supplyKey = "supplyKey";
        final var supply = "supply";
        final var supplyKey2 = "supplyKey2";

        return defaultHapiSpec("tokenUpdateTokenHasNoSupplyKey")
                .given(
                        newKeyNamed(adminKey),
                        newKeyNamed(supplyKey),
                        newKeyNamed(supplyKey2),
                        cryptoCreate(HBAR_COLLECTOR),
                        cryptoCreate(TOKEN_TREASURY),
                        cryptoCreate(admin).key(adminKey).balance(ONE_MILLION_HBARS),
                        cryptoCreate(supply).key(supplyKey).balance(ONE_MILLION_HBARS),
                        tokenCreate(tokenName)
                                .treasury(TOKEN_TREASURY)
                                .initialSupply(10)
                                .adminKey(adminKey)
                                .payingWith(admin))
                .when(tokenUpdate(tokenName)
                        .supplyKey(supplyKey2)
                        .signedBy(adminKey, supplyKey)
                        .payingWith(supply)
                        .hasKnownStatus(TOKEN_HAS_NO_SUPPLY_KEY))
                .then();
    }

    @HapiTest
    final Stream<DynamicTest> tokenUpdateTokenHasNoKycKey() {
        final var tokenName = "token";
        final var HBAR_COLLECTOR = "hbarFee";

        final var admin = "admin";
        final var adminKey = "adminKey";
        final var kycKey = "kycKey";
        final var kyc = "kyc";
        final var kycKey2 = "kycKey2";

        return defaultHapiSpec("tokenUpdateTokenHasNoKycKey")
                .given(
                        newKeyNamed(adminKey),
                        newKeyNamed(kycKey),
                        newKeyNamed(kycKey2),
                        cryptoCreate(HBAR_COLLECTOR),
                        cryptoCreate(TOKEN_TREASURY),
                        cryptoCreate(admin).key(adminKey).balance(ONE_MILLION_HBARS),
                        cryptoCreate(kyc).key(kycKey).balance(ONE_MILLION_HBARS),
                        tokenCreate(tokenName)
                                .treasury(TOKEN_TREASURY)
                                .initialSupply(10)
                                .adminKey(adminKey)
                                .payingWith(admin))
                .when(tokenUpdate(tokenName)
                        .kycKey(kycKey2)
                        .signedBy(adminKey, kycKey)
                        .payingWith(kyc)
                        .hasKnownStatus(TOKEN_HAS_NO_KYC_KEY))
                .then();
    }

    @HapiTest
    final Stream<DynamicTest> tokenUpdateTokenHasNoWipeKey() {
        final var tokenName = "token";
        final var HBAR_COLLECTOR = "hbarFee";

        final var admin = "admin";
        final var adminKey = "adminKey";
        final var wipeKey = "wipeKey";
        final var wipe = "wipe";
        final var wipeKey2 = "wipeKey2";

        return defaultHapiSpec("tokenUpdateTokenHasNoWipeKey")
                .given(
                        newKeyNamed(adminKey),
                        newKeyNamed(wipeKey),
                        newKeyNamed(wipeKey2),
                        cryptoCreate(HBAR_COLLECTOR),
                        cryptoCreate(TOKEN_TREASURY),
                        cryptoCreate(admin).key(adminKey).balance(ONE_MILLION_HBARS),
                        cryptoCreate(wipe).key(wipeKey).balance(ONE_MILLION_HBARS),
                        tokenCreate(tokenName)
                                .treasury(TOKEN_TREASURY)
                                .initialSupply(10)
                                .adminKey(adminKey)
                                .payingWith(admin))
                .when(tokenUpdate(tokenName)
                        .wipeKey(wipeKey2)
                        .signedBy(adminKey, wipeKey)
                        .payingWith(wipe)
                        .hasKnownStatus(TOKEN_HAS_NO_WIPE_KEY))
                .then();
    }

    @HapiTest
    final Stream<DynamicTest> tokenUpdateTokenHasNoPauseKey() {
        final var tokenName = "token";
        final var HBAR_COLLECTOR = "hbarFee";

        final var admin = "admin";
        final var adminKey = "adminKey";
        final var pauseKey = "pauseKey";
        final var pause = "pause";
        final var pauseKey2 = "pauseKey2";

        return defaultHapiSpec("tokenUpdateTokenHasNoPauseKey")
                .given(
                        newKeyNamed(adminKey),
                        newKeyNamed(pauseKey),
                        newKeyNamed(pauseKey2),
                        cryptoCreate(HBAR_COLLECTOR),
                        cryptoCreate(TOKEN_TREASURY),
                        cryptoCreate(admin).key(adminKey).balance(ONE_MILLION_HBARS),
                        cryptoCreate(pause).key(pauseKey).balance(ONE_MILLION_HBARS),
                        tokenCreate(tokenName)
                                .treasury(TOKEN_TREASURY)
                                .initialSupply(10)
                                .adminKey(adminKey)
                                .payingWith(admin))
                .when(tokenUpdate(tokenName)
                        .pauseKey(pauseKey2)
                        .signedBy(adminKey, pauseKey)
                        .payingWith(pause)
                        .hasKnownStatus(TOKEN_HAS_NO_PAUSE_KEY))
                .then();
    }

    @HapiTest
    final Stream<DynamicTest> tokenUpdateTokenHasNoMetadataKey() {
        final var tokenName = "token";
        final var HBAR_COLLECTOR = "hbarFee";

        final var admin = "admin";
        final var adminKey = "adminKey";
        final var metadataKey = "metadataKey";
        final var metadata = "metadata";
        final var metadataKey2 = "metadataKey2";

        return defaultHapiSpec("tokenUpdateTokenHasNoMetadataKey")
                .given(
                        newKeyNamed(adminKey),
                        newKeyNamed(metadataKey),
                        newKeyNamed(metadataKey2),
                        cryptoCreate(HBAR_COLLECTOR),
                        cryptoCreate(TOKEN_TREASURY),
                        cryptoCreate(admin).key(adminKey).balance(ONE_MILLION_HBARS),
                        cryptoCreate(metadata).key(metadataKey).balance(ONE_MILLION_HBARS),
                        tokenCreate(tokenName)
                                .treasury(TOKEN_TREASURY)
                                .initialSupply(10)
                                .adminKey(adminKey)
                                .payingWith(admin))
                .when(tokenUpdate(tokenName)
                        .metadataKey(metadataKey2)
                        .signedBy(adminKey, metadataKey)
                        .payingWith(metadata)
                        .hasKnownStatus(TOKEN_HAS_NO_METADATA_KEY))
                .then();
    }

    @HapiTest
    final Stream<DynamicTest> updateUniqueTreasuryWithNfts() {
        final var specialKey = "special";

        return defaultHapiSpec("UpdateUniqueTreasuryWithNfts")
                .given(
                        newKeyNamed(specialKey),
                        cryptoCreate("oldTreasury").balance(0L),
                        cryptoCreate("newTreasury").balance(0L),
                        tokenCreate("tbu")
                                .tokenType(NON_FUNGIBLE_UNIQUE)
                                .initialSupply(0L)
                                .adminKey(specialKey)
                                .supplyKey(specialKey)
                                .treasury("oldTreasury"))
                .when(
                        mintToken("tbu", List.of(ByteString.copyFromUtf8("BLAMMO"))),
                        getAccountInfo("oldTreasury").logged(),
                        getAccountInfo("newTreasury").logged(),
                        tokenAssociate("newTreasury", "tbu"),
                        tokenUpdate("tbu").memo("newMemo").signedByPayerAnd(specialKey),
                        tokenUpdate("tbu").treasury("newTreasury").signedByPayerAnd(specialKey, "newTreasury"),
                        burnToken("tbu", List.of(1L)),
                        getTokenInfo("tbu").hasTreasury("newTreasury"),
                        tokenUpdate("tbu")
                                .treasury("newTreasury")
                                .via(TREASURY_UPDATE_TXN)
                                .signedByPayerAnd(specialKey, "newTreasury"))
                .then(
                        getAccountInfo("oldTreasury").logged(),
                        getAccountInfo("newTreasury").logged(),
                        getTokenInfo("tbu").hasTreasury("newTreasury"));
    }

    @Override
    protected Logger getResultsLogger() {
        return log;
    }
}<|MERGE_RESOLUTION|>--- conflicted
+++ resolved
@@ -685,14 +685,10 @@
                         .hasKnownStatus(TRANSACTION_REQUIRES_ZERO_TOKEN_BALANCES));
     }
 
-<<<<<<< HEAD
-    @HapiTest
-    final Stream<DynamicTest> tokenUpdateCanClearMemo() {
-=======
+    @HapiTest
     // To be consistent with the mono behaviour we shouldn't change the memo when we provide empty memo value.
     // We should think of a method/function to reset the memo value.
-    public HapiSpec tokenUpdateCanClearMemo() {
->>>>>>> ea0b8751
+    final Stream<DynamicTest> tokenUpdateCanClearMemo() {
         final var token = "token";
         final var multiKey = "multiKey";
         final var memoToBeErased = "memoToBeErased";
