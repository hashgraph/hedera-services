/*
 * Copyright (C) 2022-2023 Hedera Hashgraph, LLC
 *
 * Licensed under the Apache License, Version 2.0 (the "License");
 * you may not use this file except in compliance with the License.
 * You may obtain a copy of the License at
 *
 *      http://www.apache.org/licenses/LICENSE-2.0
 *
 * Unless required by applicable law or agreed to in writing, software
 * distributed under the License is distributed on an "AS IS" BASIS,
 * WITHOUT WARRANTIES OR CONDITIONS OF ANY KIND, either express or implied.
 * See the License for the specific language governing permissions and
 * limitations under the License.
 */

import com.hedera.services.bdd.junit.BalanceReconciliationValidator;
import com.hedera.services.bdd.junit.ExpiryRecordsValidator;
import com.hedera.services.bdd.junit.TokenReconciliationValidator;
import com.hedera.services.bdd.junit.validators.BlockNoValidator;
import com.hedera.services.bdd.suites.HapiSuite;
import java.util.Arrays;
import java.util.Collection;
import java.util.List;
import java.util.function.Supplier;
import java.util.stream.Stream;
import org.junit.jupiter.api.DynamicContainer;
import org.junit.jupiter.api.DynamicTest;
import org.junit.jupiter.api.MethodOrderer;
import org.junit.jupiter.api.Order;
import org.junit.jupiter.api.Tag;
import org.junit.jupiter.api.TestFactory;
import org.junit.jupiter.api.TestMethodOrder;

/**
 * We first run sequentially a minimal set of {@link com.hedera.services.bdd.spec.HapiSpec}'s that
 * have "leaky" side effects like disabling a feature flag or setting restrictive throttles.
 *
 * <p>These specs end by:
 *
 * <ol>
 *   <li>Enabling all feature flags; and,
 *   <li>Disabling contract throttles.
 * </ol>
 *
 * <p>Afterwards we run concurrently a much larger set of non-interfering specs.
 */
@TestMethodOrder(MethodOrderer.OrderAnnotation.class)
@SuppressWarnings("java:S2699")
class AllIntegrationTests extends IntegrationTestBase {
    private static final String TEST_CONTAINER_NODE0_STREAMS = "build/network/itest/records/node_0";

    @Tag("integration")
    @Order(1)
    @TestFactory
    Collection<DynamicContainer> sequentialSpecsBySuite() {
        return Arrays.stream(SequentialSuites.all())
                .map(this::extractSpecsFromSuite)
                .toList();
    }

    @Tag("integration")
    @Order(2)
    @TestFactory
    List<DynamicTest> concurrentSpecs() {
        return List.of(concurrentSpecsFrom(ConcurrentSuites.all()));
    }

    @Tag("integration")
    @Order(3)
    @TestFactory
    List<DynamicTest> logValidation() {
        return List.of(
                hgcaaLogValidation("build/network/itest/output/node_0/hgcaa.log"),
                queriesLogValidation("build/network/itest/output/node_0/queries.log"));
    }

    @Tag("integration")
    @Order(4)
    @TestFactory
    Collection<DynamicContainer> justFreezeSpec() {
        return Stream.<Supplier<HapiSuite>>of(SimpleFreezeOnly::new)
                .map(this::extractSpecsFromSuite).toList();
    }

    @Tag("integration")
    @Order(5)
    @TestFactory
    List<DynamicTest> recordStreamValidation() {
        return List.of(recordStreamValidation(
                TEST_CONTAINER_NODE0_STREAMS,
                new BalanceReconciliationValidator(),
                new BlockNoValidator(),
<<<<<<< HEAD
                new ExpiryRecordsValidator() // ,
                /*new StateAccess()*/ ));
=======
                new ExpiryRecordsValidator(),
                new TokenReconciliationValidator()));
>>>>>>> 0e448f32
    }
}<|MERGE_RESOLUTION|>--- conflicted
+++ resolved
@@ -91,12 +91,8 @@
                 TEST_CONTAINER_NODE0_STREAMS,
                 new BalanceReconciliationValidator(),
                 new BlockNoValidator(),
-<<<<<<< HEAD
-                new ExpiryRecordsValidator() // ,
+                new ExpiryRecordsValidator(),
+                new TokenReconciliationValidator()
                 /*new StateAccess()*/ ));
-=======
-                new ExpiryRecordsValidator(),
-                new TokenReconciliationValidator()));
->>>>>>> 0e448f32
     }
 }