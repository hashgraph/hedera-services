--- conflicted
+++ resolved
@@ -41,7 +41,6 @@
 import com.hedera.node.app.spi.validation.AttributeValidator;
 import com.hedera.node.app.spi.validation.ExpiryMeta;
 import com.hedera.node.app.spi.validation.ExpiryValidator;
-import com.hedera.node.app.spi.workflows.HandleContext;
 import com.hedera.node.app.spi.workflows.HandleException;
 import com.hedera.node.config.data.FilesConfig;
 import com.hedera.pbj.runtime.io.buffer.Bytes;
@@ -93,93 +92,69 @@
     @Test
     void rejectsMissingFile() {
         final var op = OP_BUILDER.build();
-<<<<<<< HEAD
+        final var txBody = TransactionBody.newBuilder().fileUpdate(op).build();
+        when(handleContext.body()).thenReturn(txBody);
+
+        // expect:
+        assertFailsWith(INVALID_FILE_ID, () -> subject.handle(handleContext));
+    }
+
+    @Test
+    void rejectsDeletedFile() {
+        givenValidFile(true);
+        refreshStoresWithCurrentFileInBothReadableAndWritable();
+
+        final var op = OP_BUILDER.fileID(wellKnownId()).build();
+        final var txBody = TransactionBody.newBuilder().fileUpdate(op).build();
+        when(handleContext.body()).thenReturn(txBody);
+
+        // expect:
+        assertFailsWith(FILE_DELETED, () -> subject.handle(handleContext));
+    }
+
+    @Test
+    void rejectsNonExpiryMutationOfImmutableFile() {
+        givenValidFile(false, false);
+        refreshStoresWithCurrentFileInBothReadableAndWritable();
+
+        final var op =
+                OP_BUILDER.fileID(wellKnownId()).memo("Please mind the vase").build();
+        final var txBody = TransactionBody.newBuilder().fileUpdate(op).build();
+        when(handleContext.body()).thenReturn(txBody);
+
+        // expect:
+        assertFailsWith(ResponseCodeEnum.UNAUTHORIZED, () -> subject.handle(handleContext));
+    }
+
+    @Test
+    void appliesNewKeys() {
+        givenValidFile(false);
+        refreshStoresWithCurrentFileInBothReadableAndWritable();
+
+        final var op = OP_BUILDER.fileID(wellKnownId()).keys(anotherKeys).build();
+        final var txBody = TransactionBody.newBuilder().fileUpdate(op).build();
+        when(handleContext.body()).thenReturn(txBody);
+        given(handleContext.attributeValidator()).willReturn(attributeValidator);
         given(handleContext.body())
                 .willReturn(TransactionBody.newBuilder().fileUpdate(op).build());
         given(handleContext.writableStore(WritableFileStoreImpl.class)).willReturn(writableStore);
-=======
-        final var txBody = TransactionBody.newBuilder().fileUpdate(op).build();
-        when(handleContext.body()).thenReturn(txBody);
->>>>>>> 362f57cf
-
-        // expect:
-        assertFailsWith(INVALID_FILE_ID, () -> subject.handle(handleContext));
-    }
-
-    @Test
-    void rejectsDeletedFile() {
-        givenValidFile(true);
-        refreshStoresWithCurrentFileInBothReadableAndWritable();
-
-        final var op = OP_BUILDER.fileID(wellKnownId()).build();
-<<<<<<< HEAD
-        given(handleContext.body())
-                .willReturn(TransactionBody.newBuilder().fileUpdate(op).build());
-        given(handleContext.writableStore(WritableFileStoreImpl.class)).willReturn(writableStore);
-=======
-        final var txBody = TransactionBody.newBuilder().fileUpdate(op).build();
-        when(handleContext.body()).thenReturn(txBody);
->>>>>>> 362f57cf
-
-        // expect:
-        assertFailsWith(FILE_DELETED, () -> subject.handle(handleContext));
-    }
-
-    @Test
-    void rejectsNonExpiryMutationOfImmutableFile() {
-        givenValidFile(false, false);
+
+        subject.handle(handleContext);
+
+        final var newFile = writableFileState.get(fileEntityNum);
+        final var expectedKey = anotherKeys;
+        assertEquals(expectedKey, newFile.keys());
+    }
+
+    @Test
+    void validatesNewMemo() {
+        givenValidFile(false);
         refreshStoresWithCurrentFileInBothReadableAndWritable();
 
         final var op =
                 OP_BUILDER.fileID(wellKnownId()).memo("Please mind the vase").build();
-<<<<<<< HEAD
-        given(handleContext.body())
-                .willReturn(TransactionBody.newBuilder().fileUpdate(op).build());
-        given(handleContext.writableStore(WritableFileStoreImpl.class)).willReturn(writableStore);
-=======
-        final var txBody = TransactionBody.newBuilder().fileUpdate(op).build();
-        when(handleContext.body()).thenReturn(txBody);
->>>>>>> 362f57cf
-
-        // expect:
-        assertFailsWith(ResponseCodeEnum.UNAUTHORIZED, () -> subject.handle(handleContext));
-    }
-
-    @Test
-    void appliesNewKeys() {
-        givenValidFile(false);
-        refreshStoresWithCurrentFileInBothReadableAndWritable();
-
-        final var op = OP_BUILDER.fileID(wellKnownId()).keys(anotherKeys).build();
-        final var txBody = TransactionBody.newBuilder().fileUpdate(op).build();
-        when(handleContext.body()).thenReturn(txBody);
-        given(handleContext.attributeValidator()).willReturn(attributeValidator);
-        given(handleContext.body())
-                .willReturn(TransactionBody.newBuilder().fileUpdate(op).build());
-        given(handleContext.writableStore(WritableFileStoreImpl.class)).willReturn(writableStore);
-
-        subject.handle(handleContext);
-
-        final var newFile = writableFileState.get(fileEntityNum);
-        final var expectedKey = anotherKeys;
-        assertEquals(expectedKey, newFile.keys());
-    }
-
-    @Test
-    void validatesNewMemo() {
-        givenValidFile(false);
-        refreshStoresWithCurrentFileInBothReadableAndWritable();
-
-        final var op =
-                OP_BUILDER.fileID(wellKnownId()).memo("Please mind the vase").build();
-<<<<<<< HEAD
-        given(handleContext.body())
-                .willReturn(TransactionBody.newBuilder().fileUpdate(op).build());
-        given(handleContext.writableStore(WritableFileStoreImpl.class)).willReturn(writableStore);
-=======
-        final var txBody = TransactionBody.newBuilder().fileUpdate(op).build();
-        when(handleContext.body()).thenReturn(txBody);
->>>>>>> 362f57cf
+        final var txBody = TransactionBody.newBuilder().fileUpdate(op).build();
+        when(handleContext.body()).thenReturn(txBody);
         given(handleContext.attributeValidator()).willReturn(attributeValidator);
         willThrow(new HandleException(ResponseCodeEnum.MEMO_TOO_LONG))
                 .given(attributeValidator)
@@ -196,14 +171,8 @@
         refreshStoresWithCurrentFileInBothReadableAndWritable();
 
         final var op = OP_BUILDER.fileID(wellKnownId()).memo(newMemo).build();
-<<<<<<< HEAD
-        given(handleContext.body())
-                .willReturn(TransactionBody.newBuilder().fileUpdate(op).build());
-        given(handleContext.writableStore(WritableFileStoreImpl.class)).willReturn(writableStore);
-=======
-        final var txBody = TransactionBody.newBuilder().fileUpdate(op).build();
-        when(handleContext.body()).thenReturn(txBody);
->>>>>>> 362f57cf
+        final var txBody = TransactionBody.newBuilder().fileUpdate(op).build();
+        when(handleContext.body()).thenReturn(txBody);
         given(handleContext.attributeValidator()).willReturn(attributeValidator);
         subject.handle(handleContext);
 
@@ -220,14 +189,8 @@
                 .fileID(wellKnownId())
                 .contents(Bytes.wrap(new byte[1048577]))
                 .build();
-<<<<<<< HEAD
-        given(handleContext.body())
-                .willReturn(TransactionBody.newBuilder().fileUpdate(op).build());
-        given(handleContext.writableStore(WritableFileStoreImpl.class)).willReturn(writableStore);
-=======
-        final var txBody = TransactionBody.newBuilder().fileUpdate(op).build();
-        when(handleContext.body()).thenReturn(txBody);
->>>>>>> 362f57cf
+        final var txBody = TransactionBody.newBuilder().fileUpdate(op).build();
+        when(handleContext.body()).thenReturn(txBody);
         given(handleContext.attributeValidator()).willReturn(attributeValidator);
 
         // expect:
@@ -247,12 +210,6 @@
         when(handleContext.body()).thenReturn(txBody);
 
         // expect:
-<<<<<<< HEAD
-        given(handleContext.body())
-                .willReturn(TransactionBody.newBuilder().fileUpdate(op).build());
-        given(handleContext.writableStore(WritableFileStoreImpl.class)).willReturn(writableStore);
-=======
->>>>>>> 362f57cf
         subject.handle(handleContext);
 
         final var updatedFile = writableFileState.get(fileEntityNum);
@@ -269,12 +226,6 @@
         final var txBody = TransactionBody.newBuilder().fileUpdate(op).build();
         when(handleContext.body()).thenReturn(txBody);
         given(handleContext.attributeValidator()).willReturn(attributeValidator);
-<<<<<<< HEAD
-        given(handleContext.body())
-                .willReturn(TransactionBody.newBuilder().fileUpdate(op).build());
-        given(handleContext.writableStore(WritableFileStoreImpl.class)).willReturn(writableStore);
-=======
->>>>>>> 362f57cf
         subject.handle(handleContext);
 
         final var newFile = writableFileState.get(fileEntityNum);
@@ -287,14 +238,8 @@
 
         final var expiry = Timestamp.newBuilder().seconds(1_234_568L).build();
         final var op = OP_BUILDER.fileID(wellKnownId()).expirationTime(expiry).build();
-<<<<<<< HEAD
-        given(handleContext.body())
-                .willReturn(TransactionBody.newBuilder().fileUpdate(op).build());
-        given(handleContext.writableStore(WritableFileStoreImpl.class)).willReturn(writableStore);
-=======
-        final var txBody = TransactionBody.newBuilder().fileUpdate(op).build();
-        when(handleContext.body()).thenReturn(txBody);
->>>>>>> 362f57cf
+        final var txBody = TransactionBody.newBuilder().fileUpdate(op).build();
+        when(handleContext.body()).thenReturn(txBody);
         subject.handle(handleContext);
 
         final var newFile = writableFileState.get(fileEntityNum);
@@ -307,14 +252,8 @@
 
         final var expiry = Timestamp.newBuilder().seconds(1_234_566L).build();
         final var op = OP_BUILDER.fileID(wellKnownId()).expirationTime(expiry).build();
-<<<<<<< HEAD
-        given(handleContext.body())
-                .willReturn(TransactionBody.newBuilder().fileUpdate(op).build());
-        given(handleContext.writableStore(WritableFileStoreImpl.class)).willReturn(writableStore);
-=======
-        final var txBody = TransactionBody.newBuilder().fileUpdate(op).build();
-        when(handleContext.body()).thenReturn(txBody);
->>>>>>> 362f57cf
+        final var txBody = TransactionBody.newBuilder().fileUpdate(op).build();
+        when(handleContext.body()).thenReturn(txBody);
         subject.handle(handleContext);
 
         final var newFile = writableFileState.get(fileEntityNum);
@@ -327,14 +266,8 @@
 
         // No-op
         final var op = OP_BUILDER.fileID(wellKnownId()).build();
-<<<<<<< HEAD
-        given(handleContext.body())
-                .willReturn(TransactionBody.newBuilder().fileUpdate(op).build());
-        given(handleContext.writableStore(WritableFileStoreImpl.class)).willReturn(writableStore);
-=======
-        final var txBody = TransactionBody.newBuilder().fileUpdate(op).build();
-        when(handleContext.body()).thenReturn(txBody);
->>>>>>> 362f57cf
+        final var txBody = TransactionBody.newBuilder().fileUpdate(op).build();
+        when(handleContext.body()).thenReturn(txBody);
 
         subject.handle(handleContext);
 
