--- conflicted
+++ resolved
@@ -72,16 +72,7 @@
 
         // When we migrate
         schema.migrate(new MigrationContextImpl(
-<<<<<<< HEAD
-                prevStates,
-                newStates,
-                config,
-                networkInfo,
-                new GenesisRecordsConsensusHook(),
-                mock(WritableEntityIdStore.class)));
-=======
-                prevStates, newStates, config, networkInfo, new GenesisRecordsConsensusHook(), handleThrottleParser));
->>>>>>> b96f4ffa
+                prevStates, newStates, config, networkInfo, new GenesisRecordsConsensusHook(), handleThrottleParser, mock(WritableEntityIdStore.class)));
 
         // Then the new state has empty bytes for files 151-158 and proper values
         final var files = newStates.<FileID, File>get(FileServiceImpl.BLOBS_KEY);
