--- conflicted
+++ resolved
@@ -27,20 +27,14 @@
 
 import com.hedera.hapi.node.base.FileID;
 import com.hedera.hapi.node.base.HederaFunctionality;
-<<<<<<< HEAD
-import com.hedera.node.app.spi.workflows.HandleContext;
-import com.hedera.node.app.spi.workflows.HandleException;
-=======
 import com.hedera.hapi.node.file.FileUpdateTransactionBody;
 import com.hedera.hapi.node.state.file.File;
 import com.hedera.node.app.service.file.impl.ReadableFileStoreImpl;
 import com.hedera.node.app.service.file.impl.WritableFileStoreImpl;
-import com.hedera.node.app.service.file.impl.records.UpdateFileRecordBuilder;
-import com.hedera.node.app.spi.meta.HandleContext;
 import com.hedera.node.app.spi.validation.AttributeValidator;
+import com.hedera.node.app.spi.workflows.HandleContext;
 import com.hedera.node.app.spi.workflows.HandleException;
 import com.hedera.node.app.spi.workflows.PreCheckException;
->>>>>>> eb08bf80
 import com.hedera.node.app.spi.workflows.PreHandleContext;
 import com.hedera.node.app.spi.workflows.TransactionHandler;
 import com.hedera.node.config.data.FilesConfig;
@@ -77,32 +71,16 @@
         validateAndAddRequiredKeys(transactionBody.keys(), context, true);
     }
 
-<<<<<<< HEAD
     @Override
-    public void handle(@NonNull final HandleContext context) throws HandleException {
-        throw new UnsupportedOperationException("Not implemented");
-=======
-    /**
-     * This method is called during the handle workflow. It executes the actual transaction.
-     *
-     * <p>Please note: the method signature is just a placeholder which is most likely going to
-     * change.
-     *
-     * @throws NullPointerException if one of the arguments is {@code null}
-     */
-    public void handle(
-            @NonNull final HandleContext handleContext,
-            @NonNull final FileUpdateTransactionBody fileUpdate,
-            @NonNull final WritableFileStoreImpl fileStore) {
+    public void handle(@NonNull final HandleContext handleContext) throws HandleException {
+        requireNonNull(handleContext);
 
-        requireNonNull(handleContext);
-        requireNonNull(fileUpdate);
-        requireNonNull(fileStore);
-
+        final var fileStore = handleContext.writableStore(WritableFileStoreImpl.class);
+        final var fileUpdate = handleContext.body().fileUpdateOrThrow();
         final var maybeFile = requireNonNull(fileStore)
                 .get(fileUpdate.fileIDOrElse(FileID.DEFAULT).fileNum());
 
-        final var fileServiceConfig = handleContext.getConfiguration().getConfigData(FilesConfig.class);
+        final var fileServiceConfig = handleContext.configuration().getConfigData(FilesConfig.class);
 
         if (maybeFile.isEmpty()) throw new HandleException(INVALID_FILE_ID);
 
@@ -123,11 +101,6 @@
         // And then resolve mutable attributes, and put the new topic back
         resolveMutableBuilderAttributes(fileUpdate, builder, fileServiceConfig, file);
         fileStore.put(builder.build());
-    }
-
-    @Override
-    public UpdateFileRecordBuilder newRecordBuilder() {
-        return new UpdateFileRecordBuilder();
     }
 
     private void resolveMutableBuilderAttributes(
@@ -172,6 +145,5 @@
         if (op.hasMemo()) {
             attributeValidator.validateMemo(op.memo());
         }
->>>>>>> eb08bf80
     }
 }