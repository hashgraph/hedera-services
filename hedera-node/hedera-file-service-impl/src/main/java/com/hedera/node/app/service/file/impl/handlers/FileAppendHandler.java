--- conflicted
+++ resolved
@@ -16,21 +16,15 @@
 
 package com.hedera.node.app.service.file.impl.handlers;
 
-<<<<<<< HEAD
-import com.hedera.hapi.node.base.HederaFunctionality;
-import com.hedera.hapi.node.file.FileAppendTransactionBody;
-=======
 import static java.util.Objects.requireNonNull;
 
 import com.hedera.hapi.node.base.HederaFunctionality;
->>>>>>> 66b58e3a
 import com.hedera.hapi.node.transaction.TransactionBody;
 import com.hedera.node.app.spi.workflows.PreHandleContext;
 import com.hedera.node.app.spi.workflows.TransactionHandler;
 import edu.umd.cs.findbugs.annotations.NonNull;
 import javax.inject.Inject;
 import javax.inject.Singleton;
-import static java.util.Objects.requireNonNull;
 
 /**
  * This class contains all workflow-related functionality regarding {@link HederaFunctionality#FILE_APPEND}.
@@ -46,19 +40,12 @@
      * This method is called during the pre-handle workflow.
      *
      * <p>Typically, this method validates the {@link TransactionBody} semantically, gathers all
-<<<<<<< HEAD
-     * required keys, warms the cache.
-     *
-     * @param context the {@link PreHandleContext} which collects all information that will be
-     *     passed to {@link #handle(FileAppendTransactionBody)}
-=======
      * required keys, and warms the cache.
      *
      * <p>Please note: the method signature is just a placeholder which is most likely going to
      * change.
      *
      * @param context the {@link PreHandleContext} which collects all information
->>>>>>> 66b58e3a
      * @throws NullPointerException if one of the arguments is {@code null}
      */
     public void preHandle(@NonNull final PreHandleContext context) {
@@ -69,20 +56,12 @@
     /**
      * This method is called during the handle workflow. It executes the actual transaction.
      *
-<<<<<<< HEAD
-     * @param tx the transaction to handle
-     * @throws NullPointerException if one of the arguments is {@code null}
-     */
-    public void handle(@NonNull final FileAppendTransactionBody tx) {
-        requireNonNull(tx);
-=======
      * <p>Please note: the method signature is just a placeholder which is most likely going to
      * change.
      *
      * @throws NullPointerException if one of the arguments is {@code null}
      */
     public void handle() {
->>>>>>> 66b58e3a
         throw new UnsupportedOperationException("Not implemented");
     }
 }