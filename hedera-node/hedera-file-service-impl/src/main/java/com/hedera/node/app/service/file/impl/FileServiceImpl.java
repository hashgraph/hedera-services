--- conflicted
+++ resolved
@@ -1,5 +1,5 @@
 /*
- * Copyright (C) 2020-2023 Hedera Hashgraph, LLC
+ * Copyright (C) 2020-2024 Hedera Hashgraph, LLC
  *
  * Licensed under the Apache License, Version 2.0 (the "License");
  * you may not use this file except in compliance with the License.
@@ -16,15 +16,12 @@
 
 package com.hedera.node.app.service.file.impl;
 
-<<<<<<< HEAD
 import com.hedera.hapi.node.base.FileID;
+import com.hedera.hapi.node.base.SemanticVersion;
 import com.hedera.hapi.node.state.file.File;
-=======
-import com.hedera.hapi.node.base.SemanticVersion;
->>>>>>> e50843cf
 import com.hedera.node.app.service.file.FileService;
+import com.hedera.node.app.service.file.impl.codec.FileServiceStateTranslator;
 import com.hedera.node.app.service.file.impl.schemas.FileGenesisSchema;
-import com.hedera.node.app.service.file.impl.codec.FileServiceStateTranslator;
 import com.hedera.node.app.service.mono.files.DataMapFactory;
 import com.hedera.node.app.service.mono.files.HFileMeta;
 import com.hedera.node.app.service.mono.files.MetadataMapFactory;
@@ -35,19 +32,14 @@
 import com.hedera.node.app.spi.state.MigrationContext;
 import com.hedera.node.app.spi.state.Schema;
 import com.hedera.node.app.spi.state.SchemaRegistry;
-<<<<<<< HEAD
 import com.hedera.node.app.spi.state.WritableKVStateBase;
+import com.hedera.node.config.ConfigProvider;
 import com.swirlds.common.threading.manager.AdHocThreadManager;
-
+import edu.umd.cs.findbugs.annotations.NonNull;
 import java.util.ArrayList;
 import java.util.List;
 import java.util.Map;
 import java.util.function.Supplier;
-
-=======
-import com.hedera.node.config.ConfigProvider;
->>>>>>> e50843cf
-import edu.umd.cs.findbugs.annotations.NonNull;
 import javax.inject.Inject;
 
 /** Standard implementation of the {@link FileService} {@link com.hedera.node.app.spi.Service}. */
@@ -74,12 +66,11 @@
     }
 
     @Override
-<<<<<<< HEAD
-    public void registerSchemas(@NonNull final SchemaRegistry registry) {
-        registry.register(new FileGenesisSchema());
+    public void registerSchemas(@NonNull final SchemaRegistry registry, final SemanticVersion version) {
+        registry.register(new FileGenesisSchema(version, configProvider));
 
-//        if(true)return;
-        registry.register(new Schema(RELEASE_MIGRATION_VERSION) {
+        //        if(true)return;
+        registry.register(new Schema(version) {
             @Override
             public void migrate(@NonNull MigrationContext ctx) {
                 var ts = ctx.newStates().<FileID, File>get(BLOBS_KEY);
@@ -87,9 +78,15 @@
                 System.out.println("BBM:running file migration...");
                 List<com.hederahashgraph.api.proto.java.FileID> fileIds = new ArrayList<>();
                 try {
-                    fss.get().extractVirtualMapData(AdHocThreadManager.getStaticThreadManager(), entry -> {
-                        fileIds.add(com.hederahashgraph.api.proto.java.FileID.newBuilder().setFileNum(entry.left().getEntityNumCode()).build());
-                    }, 1);
+                    fss.get()
+                            .extractVirtualMapData(
+                                    AdHocThreadManager.getStaticThreadManager(),
+                                    entry -> {
+                                        fileIds.add(com.hederahashgraph.api.proto.java.FileID.newBuilder()
+                                                .setFileNum(entry.left().getEntityNumCode())
+                                                .build());
+                                    },
+                                    1);
                 } catch (InterruptedException e) {
                     throw new RuntimeException(e);
                 }
@@ -98,9 +95,11 @@
                     var fromFileMeta = fileAttrs.get(fromFileId);
                     if (fromFileMeta != null) {
                         var toFile = FileServiceStateTranslator.stateToPbj(
-                                fileContents.get(fromFileId),
-                                fromFileMeta, fromFileId);
-                        ts.put(FileID.newBuilder().fileNum(fromFileId.getFileNum()).build(),
+                                fileContents.get(fromFileId), fromFileMeta, fromFileId);
+                        ts.put(
+                                FileID.newBuilder()
+                                        .fileNum(fromFileId.getFileNum())
+                                        .build(),
                                 toFile);
                     } else {
                         System.out.println("BBM: WARN: no meta for fileid: " + fromFileId);
@@ -116,9 +115,5 @@
                 System.out.println("BBM:finished file migration");
             }
         });
-=======
-    public void registerSchemas(@NonNull final SchemaRegistry registry, final SemanticVersion version) {
-        registry.register(new FileGenesisSchema(version, configProvider));
->>>>>>> e50843cf
     }
 }