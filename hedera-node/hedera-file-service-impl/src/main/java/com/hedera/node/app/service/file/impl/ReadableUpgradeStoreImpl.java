/*
 * Copyright (C) 2023 Hedera Hashgraph, LLC
 *
 * Licensed under the Apache License, Version 2.0 (the "License");
 * you may not use this file except in compliance with the License.
 * You may obtain a copy of the License at
 *
 *      http://www.apache.org/licenses/LICENSE-2.0
 *
 * Unless required by applicable law or agreed to in writing, software
 * distributed under the License is distributed on an "AS IS" BASIS,
 * WITHOUT WARRANTIES OR CONDITIONS OF ANY KIND, either express or implied.
 * See the License for the specific language governing permissions and
 * limitations under the License.
 */

package com.hedera.node.app.service.file.impl;

import static com.hedera.node.app.service.file.impl.FileServiceImpl.BLOBS_KEY;
import static com.hedera.node.app.service.file.impl.FileServiceImpl.UPGRADE_DATA_KEY;
import static com.hedera.node.app.service.file.impl.FileServiceImpl.UPGRADE_FILE_KEY;

import com.hedera.hapi.node.base.FileID;
import com.hedera.hapi.node.state.file.File;
import com.hedera.node.app.service.file.ReadableUpgradeStore;
import com.hedera.node.app.spi.state.ReadableKVState;
import com.hedera.node.app.spi.state.ReadableQueueState;
import com.hedera.node.app.spi.state.ReadableStates;
import com.hedera.pbj.runtime.io.buffer.Bytes;
import edu.umd.cs.findbugs.annotations.NonNull;
import edu.umd.cs.findbugs.annotations.Nullable;
import java.io.ByteArrayOutputStream;
import java.io.IOException;
import java.util.ArrayList;
import java.util.Iterator;
import java.util.List;
import java.util.Objects;

/**
 * Provides read-only methods for interacting with the underlying data storage mechanisms for
 * working with Files.
 *
 * <p>This class is not exported from the module. It is an internal implementation detail.
 */
public class ReadableUpgradeStoreImpl implements ReadableUpgradeStore {
    private final FileID UPGRADE_FILE_ID = new FileID(0, 0, 150);

    /** The underlying data storage class that holds the file data. */
    private final ReadableQueueState<Bytes> upgradeState;

    private final ReadableKVState<FileID, File> upgradeFileState;

    /**
     * Create a new {@link ReadableUpgradeStoreImpl} instance.
     *
     * @param states The state to use.
     */
    public ReadableUpgradeStoreImpl(@NonNull final ReadableStates states) {
        this.upgradeState = Objects.requireNonNull(states.getQueue(UPGRADE_DATA_KEY));
        this.upgradeFileState = Objects.requireNonNull(states.get(BLOBS_KEY));
    }

    @Override
    @NonNull
    public String getStateKey() {
        return UPGRADE_DATA_KEY;
    }

    @NonNull
    public String getFileStateKey() {
        return UPGRADE_FILE_KEY;
    }

    @Override
    @Nullable
    public File peek() {
        return upgradeFileState.get(UPGRADE_FILE_ID);
    }

    @Override
    @NonNull
    public Iterator<File> iterator() {
<<<<<<< HEAD
        return List.of(upgradeFileState.get(UPGRADE_FILE_ID)).iterator();
=======
        final File upgradeFile = upgradeFileState.get(UPGRADE_FILE_ID);
        return upgradeFile != null ? List.of(upgradeFile).iterator() : new ArrayList<File>(0).iterator();
>>>>>>> 0f10af45
    }

    @Override
    @NonNull
    public Bytes getFull() throws IOException {
        ByteArrayOutputStream collector = new ByteArrayOutputStream();
        final var iterator = upgradeState.iterator();
        while (iterator.hasNext()) {
            final var file = iterator.next();
            collector.write(file.toByteArray());
        }
        return Bytes.wrap(collector.toByteArray());
    }
}<|MERGE_RESOLUTION|>--- conflicted
+++ resolved
@@ -80,12 +80,8 @@
     @Override
     @NonNull
     public Iterator<File> iterator() {
-<<<<<<< HEAD
-        return List.of(upgradeFileState.get(UPGRADE_FILE_ID)).iterator();
-=======
         final File upgradeFile = upgradeFileState.get(UPGRADE_FILE_ID);
         return upgradeFile != null ? List.of(upgradeFile).iterator() : new ArrayList<File>(0).iterator();
->>>>>>> 0f10af45
     }
 
     @Override
