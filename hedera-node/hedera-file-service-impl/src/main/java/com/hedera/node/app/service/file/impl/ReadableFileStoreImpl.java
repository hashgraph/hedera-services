/*
 * Copyright (C) 2023-2025 Hedera Hashgraph, LLC
 *
 * Licensed under the Apache License, Version 2.0 (the "License");
 * you may not use this file except in compliance with the License.
 * You may obtain a copy of the License at
 *
 *      http://www.apache.org/licenses/LICENSE-2.0
 *
 * Unless required by applicable law or agreed to in writing, software
 * distributed under the License is distributed on an "AS IS" BASIS,
 * WITHOUT WARRANTIES OR CONDITIONS OF ANY KIND, either express or implied.
 * See the License for the specific language governing permissions and
 * limitations under the License.
 */

package com.hedera.node.app.service.file.impl;

import static com.hedera.node.app.service.file.impl.schemas.V0490FileSchema.BLOBS_KEY;
import static java.util.Objects.requireNonNull;

import com.hedera.hapi.node.base.FileID;
import com.hedera.hapi.node.state.file.File;
import com.hedera.node.app.service.file.FileMetadata;
import com.hedera.node.app.service.file.ReadableFileStore;
import com.hedera.node.app.spi.ids.ReadableEntityCounters;
<<<<<<< HEAD
import com.hedera.node.app.spi.validation.EntityType;
=======
>>>>>>> 58c0d7af
import com.swirlds.state.spi.ReadableKVState;
import com.swirlds.state.spi.ReadableStates;
import edu.umd.cs.findbugs.annotations.NonNull;
import edu.umd.cs.findbugs.annotations.Nullable;

/**
 * Provides read-only methods for interacting with the underlying data storage mechanisms for
 * working with Files.
 *
 * <p>This class is not exported from the module. It is an internal implementation detail.
 */
public class ReadableFileStoreImpl extends FileStore implements ReadableFileStore {
    /** The underlying data storage class that holds the file data. */
    private final ReadableKVState<FileID, File> fileState;

    private final ReadableEntityCounters entityCounters;

    /**
     * Create a new {@link ReadableFileStoreImpl} instance.
     *
     * @param states The state to use.
     */
    public ReadableFileStoreImpl(
            @NonNull final ReadableStates states, @NonNull final ReadableEntityCounters entityCounters) {
        this.fileState = requireNonNull(states.get(BLOBS_KEY));
        this.entityCounters = requireNonNull(entityCounters);
    }

    /**
     * Returns the file metadata needed. If the file doesn't exist returns failureReason. If the
     * file exists , the failure reason will be null.
     *
     * @param id file id being looked up
     * @return file's metadata
     */
    public @Nullable FileMetadata getFileMetadata(@NonNull final FileID id) {
        final var file = getFileLeaf(id);
        return file == null ? null : FileStore.fileMetaFrom(file);
    }

    /**
     * Returns the file leaf for the given file id.
     *
     * @param id the file id
     * @return the file for the given file id
     */
    public @Nullable File getFileLeaf(@NonNull FileID id) {
        return fileState.get(id);
    }

    /**
     * Returns the number of files in the state.
     *
     * @return the number of files in the state
     */
    public long sizeOfState() {
<<<<<<< HEAD
        return entityCounters.getCounterFor(EntityType.FILE);
=======
        return fileState.size();
        // FUTURE: Use entityCounters to get size.
>>>>>>> 58c0d7af
    }
}<|MERGE_RESOLUTION|>--- conflicted
+++ resolved
@@ -24,10 +24,6 @@
 import com.hedera.node.app.service.file.FileMetadata;
 import com.hedera.node.app.service.file.ReadableFileStore;
 import com.hedera.node.app.spi.ids.ReadableEntityCounters;
-<<<<<<< HEAD
-import com.hedera.node.app.spi.validation.EntityType;
-=======
->>>>>>> 58c0d7af
 import com.swirlds.state.spi.ReadableKVState;
 import com.swirlds.state.spi.ReadableStates;
 import edu.umd.cs.findbugs.annotations.NonNull;
@@ -84,11 +80,7 @@
      * @return the number of files in the state
      */
     public long sizeOfState() {
-<<<<<<< HEAD
-        return entityCounters.getCounterFor(EntityType.FILE);
-=======
         return fileState.size();
         // FUTURE: Use entityCounters to get size.
->>>>>>> 58c0d7af
     }
 }