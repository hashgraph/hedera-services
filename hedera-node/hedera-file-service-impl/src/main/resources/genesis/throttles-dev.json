--- conflicted
+++ resolved
@@ -9,11 +9,8 @@
 		  "operations": [
 			"CryptoCreate",
 			"CryptoTransfer",
-<<<<<<< HEAD
+            "TokenAirdrop",
 				"TokenClaimAirdrop",
-=======
-            "TokenAirdrop",
->>>>>>> a8f42800
 			"CryptoUpdate",
 			"CryptoDelete",
 			"CryptoGetInfo",
