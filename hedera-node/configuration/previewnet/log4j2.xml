<?xml version="1.0" encoding="UTF-8"?>
<!-- monitorInterval="600" , if any change to log level will be effective after 10 minute -->
<Configuration status="WARN" monitorInterval="600">
  <Appenders>
    <Console name="Console" target="SYSTEM_OUT">
      <PatternLayout pattern="%d{yyyy-MM-dd HH:mm:ss.SSS} %-5p %-4L %c{1} - %m{nolookups}%n"/>
    </Console>

    <RollingFile name="RollingFile" fileName="output/hgcaa.log"
      filePattern="output/hgcaa-%d{yyyy-MM-dd}-%i.log.gz">
      <PatternLayout>
        <pattern>%d{yyyy-MM-dd HH:mm:ss.SSS} %-5p %-4L %c{1} - %m{nolookups}%n</pattern>
      </PatternLayout>
      <DefaultRolloverStrategy max="20">
        <Delete basePath="output" maxDepth="1">
          <IfFileName glob="*/hgcaa-*.log.gz">
            <IfLastModified age="P3D"/>
          </IfFileName>
        </Delete>
      </DefaultRolloverStrategy>
      <Policies>
        <TimeBasedTriggeringPolicy/>
        <SizeBasedTriggeringPolicy size="100 MB"/>
      </Policies>
<<<<<<< HEAD
=======
      <DefaultRolloverStrategy max="20">
        <Delete basePath="output" maxDepth="1">
          <IfFileName glob="*/hgcaa-*.log.gz">
            <IfLastModified age="P3D"/>
          </IfFileName>
        </Delete>
      </DefaultRolloverStrategy>
>>>>>>> 55491ac0
    </RollingFile>

    <RollingFile name="QueriesRollingFile" fileName="output/queries.log"
      filePattern="output/queries-%d{yyyy-MM-dd}-%i.log.gz">
      <BurstFilter level="INFO" rate="50" maxBurst="500"/>
      <PatternLayout>
        <pattern>%d{yyyy-MM-dd HH:mm:ss.SSS} %-5p %-4L %c{1} - %m{nolookups}%n</pattern>
      </PatternLayout>
      <DefaultRolloverStrategy max="20">
        <Delete basePath="output" maxDepth="1">
          <IfFileName glob="*/queries-*.log.gz">
            <IfLastModified age="P3D"/>
          </IfFileName>
        </Delete>
      </DefaultRolloverStrategy>
      <Policies>
        <TimeBasedTriggeringPolicy/>
        <SizeBasedTriggeringPolicy size="100 MB"/>
      </Policies>
<<<<<<< HEAD
=======
      <DefaultRolloverStrategy max="20">
        <Delete basePath="output" maxDepth="1">
          <IfFileName glob="*/queries-*.log.gz">
            <IfLastModified age="P3D"/>
          </IfFileName>
        </Delete>
      </DefaultRolloverStrategy>
>>>>>>> 55491ac0
    </RollingFile>

    <RollingFile name="fileLog" fileName="output/swirlds.log"
      filePattern="output/swirlds-sdk-%d{yyyy-MM-dd}-%i.log.gz">
      <PatternLayout>
        <pattern>%d{yyyy-MM-dd HH:mm:ss.SSS} %-8sn %-5p %-16marker &lt;%t&gt; %c{1}: %msg{nolookups}%n</pattern>
      </PatternLayout>
      <DefaultRolloverStrategy max="20">
        <Delete basePath="output" maxDepth="1">
          <IfFileName glob="*/swirlds-sdk-*.log.gz">
            <IfLastModified age="P10D"/>
          </IfFileName>
        </Delete>
      </DefaultRolloverStrategy>
      <Policies>
        <TimeBasedTriggeringPolicy/>
        <SizeBasedTriggeringPolicy size="100 MB"/>
      </Policies>
<<<<<<< HEAD
=======
      <DefaultRolloverStrategy max="20">
        <Delete basePath="output" maxDepth="1">
          <IfFileName glob="*/swirlds-sdk-*.log.gz">
            <IfLastModified age="P10D"/>
          </IfFileName>
        </Delete>
      </DefaultRolloverStrategy>
>>>>>>> 55491ac0
    </RollingFile>

    <RollingFile name="vMapLog" fileName="output/swirlds-vmap.log"
      filePattern="output/swirlds-vmap-%d{yyyy-MM-dd}-%i.log.gz">
      <PatternLayout>
        <pattern>%d{yyyy-MM-dd HH:mm:ss.SSS} %-8sn %-5p %-16marker &lt;%t&gt; %c{1}: %msg{nolookups}%n</pattern>
      </PatternLayout>
      <DefaultRolloverStrategy max="20">
        <Delete basePath="output" maxDepth="1">
          <IfFileName glob="*/swirlds-vmap-*.log.gz">
            <IfLastModified age="P3D"/>
          </IfFileName>
        </Delete>
      </DefaultRolloverStrategy>
      <Policies>
        <TimeBasedTriggeringPolicy/>
        <SizeBasedTriggeringPolicy size="100 MB"/>
      </Policies>
<<<<<<< HEAD
=======
      <DefaultRolloverStrategy max="20">
        <Delete basePath="output" maxDepth="1">
          <IfFileName glob="*/swirlds-vmap-*.log.gz">
            <IfLastModified age="P3D"/>
          </IfFileName>
        </Delete>
      </DefaultRolloverStrategy>
>>>>>>> 55491ac0
    </RollingFile>

    <!-- Platform hash stream logs -->
    <RollingFile name="swirldsHashStream" fileName="output/swirlds-hashstream/swirlds-hashstream.log"
      filePattern="output/swirlds-hashstream/swirlds-hashstream-%d{yyyy-MM-dd}-%i.log.gz">
      <PatternLayout>
        <pattern>%d{yyyy-MM-dd HH:mm:ss.SSS} %-8sn %-5p %-16marker &lt;%t&gt; %c{1}: %msg{nolookups}%n</pattern>
      </PatternLayout>
      <DefaultRolloverStrategy max="20">
        <Delete basePath="output" maxDepth="1">
          <IfFileName glob="*/swirlds-hashstream/swirlds-hashstream-*.log.gz">
            <IfLastModified age="P3D"/>
          </IfFileName>
        </Delete>
      </DefaultRolloverStrategy>
      <Policies>
        <TimeBasedTriggeringPolicy/>
        <SizeBasedTriggeringPolicy size="100 MB"/>
      </Policies>
<<<<<<< HEAD
=======
      <DefaultRolloverStrategy max="20">
        <Delete basePath="output" maxDepth="1">
          <IfFileName glob="*/swirlds-hashstream/swirlds-hashstream-*.log.gz">
            <IfLastModified age="P3D"/>
          </IfFileName>
        </Delete>
      </DefaultRolloverStrategy>
>>>>>>> 55491ac0
    </RollingFile>

  </Appenders>
  <Loggers>
    <Root level="FATAL">
      <!-- <AppenderRef ref="Console"/> -->
      <AppenderRef ref="fileLog"/>
    </Root>

    <Logger name="com.swirlds" level="INFO" additivity="false">
      <AppenderRef ref="fileLog">
        <Filters>
          <!-- JasperDB / MerkleDb & Virtual Merkle -->
          <MarkerFilter marker="JASPER_DB"              onMatch="DENY" onMismatch="NEUTRAL"/>
          <MarkerFilter marker="MERKLE_DB"              onMatch="DENY" onMismatch="NEUTRAL"/>
          <MarkerFilter marker="VIRTUAL_MERKLE_STATS"   onMatch="DENY" onMismatch="NEUTRAL"/>
          <MarkerFilter marker="STATE_HASH"             onMatch="DENY" onMismatch="NEUTRAL"/>
        </Filters>
      </AppenderRef>

      <AppenderRef ref="vMapLog">
        <Filters>
          <!-- JasperDB / MerkleDb & Virtual Merkle -->
          <MarkerFilter marker="JASPER_DB"              onMatch="ACCEPT" onMismatch="NEUTRAL"/>
          <MarkerFilter marker="MERKLE_DB"              onMatch="ACCEPT" onMismatch="NEUTRAL"/>
          <MarkerFilter marker="VIRTUAL_MERKLE_STATS"   onMatch="ACCEPT" onMismatch="NEUTRAL"/>
          <MarkerFilter marker="DISABLED"               onMatch="DENY"   onMismatch="DENY" />
        </Filters>
      </AppenderRef>

      <AppenderRef ref="swirldsHashStream">
        <Filters>
          <!-- Hash stream log -->
          <MarkerFilter marker="STATE_HASH"             onMatch="ACCEPT"  onMismatch="NEUTRAL"/>
          <MarkerFilter marker="DISABLED"               onMatch="DENY"    onMismatch="DENY" />
        </Filters>
      </AppenderRef>

      <!--
	  Due to known log4j2 issues with how Markers and LogLevels are evaluated there must be a top level <Filter> element
	  to ensure that the root logger does not execute all the lambda arguments erroneously. Potential work around in the
	  future is to use a top-level <Filter> and <Logger> specific filters in combination to achieve the desired
	  multi-logger setup for diagnostic logging.
	  -->
      <Filters>
        <!-- Filter out levels above INFO (ex: DEBUG & TRACE) -->
        <!-- Intentionally left disabled by default -->
        <!-- <ThresholdFilter level="INFO"                 onMatch="NEUTRAL" onMismatch="DENY" />-->

        <!-- In the following, enable a marker with onMatch="ACCEPT" and disable with onMatch="DENY". -->
        <!-- More markers can be added, but ensure that every onMismatch="NEUTRAL", except the last is "DENY". -->

        <!-- Exceptions -->
        <MarkerFilter marker="EXCEPTION"              onMatch="ACCEPT" onMismatch="NEUTRAL"/>
        <MarkerFilter marker="TESTING_EXCEPTIONS"     onMatch="ACCEPT" onMismatch="NEUTRAL"/>
        <MarkerFilter marker="SOCKET_EXCEPTIONS"      onMatch="ACCEPT" onMismatch="NEUTRAL"/>
        <MarkerFilter marker="TCP_CONNECT_EXCEPTIONS" onMatch="DENY"   onMismatch="NEUTRAL"/>

        <!-- Errors -->
        <MarkerFilter marker="INVALID_EVENT_ERROR"    onMatch="ACCEPT" onMismatch="NEUTRAL"/>

        <!-- Synchronization/Gossip (Debug) -->
        <MarkerFilter marker="SYNC_START"             onMatch="DENY"   onMismatch="NEUTRAL"/>
        <MarkerFilter marker="SYNC_DONE"              onMatch="DENY"   onMismatch="NEUTRAL"/>
        <MarkerFilter marker="SYNC_ERROR"             onMatch="DENY"   onMismatch="NEUTRAL"/>
        <MarkerFilter marker="SYNC"                   onMatch="DENY"   onMismatch="NEUTRAL"/>
        <MarkerFilter marker="HEARTBEAT"              onMatch="DENY"   onMismatch="NEUTRAL"/>

        <!-- Platform Events (Debug) -->
        <MarkerFilter marker="CREATE_EVENT"           onMatch="DENY"   onMismatch="NEUTRAL"/>
        <MarkerFilter marker="INTAKE_EVENT"           onMatch="DENY"   onMismatch="NEUTRAL"/>
        <MarkerFilter marker="WATCH_EVENTS_SEND_REC"  onMatch="DENY"   onMismatch="NEUTRAL"/>
        <MarkerFilter marker="EVENT_SIG"              onMatch="DENY"   onMismatch="NEUTRAL"/>
        <MarkerFilter marker="EVENT_STREAM"           onMatch="DENY"   onMismatch="NEUTRAL"/>
        <MarkerFilter marker="EVENT_RESTART"          onMatch="DENY"   onMismatch="NEUTRAL"/>
        <MarkerFilter marker="STALE_EVENTS"           onMatch="DENY"   onMismatch="NEUTRAL"/>
        <MarkerFilter marker="EVENT_PARSER"           onMatch="DENY"   onMismatch="NEUTRAL"/>
        <MarkerFilter marker="EVENT_CONTENT"          onMatch="DENY"   onMismatch="NEUTRAL"/>

        <!-- Queues/Certificates/Utilities -->
        <MarkerFilter marker="QUEUES"                 onMatch="DENY"   onMismatch="NEUTRAL"/>
        <MarkerFilter marker="CERTIFICATES"           onMatch="DENY"   onMismatch="NEUTRAL"/>
        <MarkerFilter marker="LOCKS"                  onMatch="DENY"   onMismatch="NEUTRAL"/>
        <MarkerFilter marker="TIME_MEASURE"           onMatch="DENY"   onMismatch="NEUTRAL"/>
        <MarkerFilter marker="THREADS"                onMatch="ACCEPT"   onMismatch="NEUTRAL"/>

        <!-- Signed State Signatures -->
        <MarkerFilter marker="STATE_SIG_DIST"         onMatch="DENY"   onMismatch="NEUTRAL"/>
        <MarkerFilter marker="STATE_DELETER"          onMatch="DENY"   onMismatch="NEUTRAL"/>
        <MarkerFilter marker="OBJECT_STREAM_DETAIL"   onMatch="DENY"   onMismatch="NEUTRAL"/>

        <!-- Cryptography -->
        <MarkerFilter marker="OPENCL_INIT_EXCEPTIONS" onMatch="DENY"   onMismatch="NEUTRAL"/>
        <MarkerFilter marker="ADV_CRYPTO_SYSTEM"      onMatch="DENY"   onMismatch="NEUTRAL"/>

        <!-- Startup/Restart/Reconnect -->
        <MarkerFilter marker="STARTUP"                onMatch="ACCEPT" onMismatch="NEUTRAL"/>
        <MarkerFilter marker="PLATFORM_STATUS"        onMatch="ACCEPT" onMismatch="NEUTRAL"/>
        <MarkerFilter marker="RECONNECT"              onMatch="ACCEPT" onMismatch="NEUTRAL"/>
        <MarkerFilter marker="FREEZE"                 onMatch="ACCEPT" onMismatch="NEUTRAL"/>

        <!-- Saved States -->
        <MarkerFilter marker="SNAPSHOT_MANAGER"       onMatch="ACCEPT" onMismatch="NEUTRAL"/>
        <MarkerFilter marker="STATE_TO_DISK"          onMatch="ACCEPT" onMismatch="NEUTRAL"/>
        <MarkerFilter marker="STATE_HASH"             onMatch="ACCEPT" onMismatch="NEUTRAL"/>

        <!-- Beta Mirror -->
        <MarkerFilter marker="BETA_MIRROR_NODE"       onMatch="ACCEPT" onMismatch="NEUTRAL"/>

        <!-- FCMap -->
        <MarkerFilter marker="FCM_COPY"               onMatch="DENY"   onMismatch="NEUTRAL"/>
        <MarkerFilter marker="FCM_COPY_FROM"          onMatch="DENY"   onMismatch="NEUTRAL"/>
        <MarkerFilter marker="FCM_COPY_TO"            onMatch="DENY"   onMismatch="NEUTRAL"/>
        <MarkerFilter marker="FCM_DEMO"               onMatch="DENY"   onMismatch="NEUTRAL"/>
        <MarkerFilter marker="FCM_COPY_FROM_DIFF"     onMatch="DENY"   onMismatch="NEUTRAL"/>
        <MarkerFilter marker="FCM_COPY_TO_DIFF"       onMatch="DENY"   onMismatch="NEUTRAL"/>
        <MarkerFilter marker="FC_SERIALIZATION"       onMatch="DENY"   onMismatch="NEUTRAL"/>

        <!-- Merkle Trees & Hashing -->
        <MarkerFilter marker="MERKLE_FORCE_FLUSH"     onMatch="DENY"   onMismatch="NEUTRAL"/>
        <MarkerFilter marker="MERKLE_HASHING"         onMatch="DENY"   onMismatch="NEUTRAL"/>
        <MarkerFilter marker="MERKLE_GENERATION"      onMatch="DENY"   onMismatch="NEUTRAL"/>
        <MarkerFilter marker="MERKLE_LOCKS"           onMatch="DENY"   onMismatch="NEUTRAL"/>

        <!-- JasperDB / MerkleDb & Virtual Merkle -->
        <MarkerFilter marker="JASPER_DB"              onMatch="ACCEPT" onMismatch="NEUTRAL"/>
        <MarkerFilter marker="MERKLE_DB"              onMatch="ACCEPT" onMismatch="NEUTRAL"/>
        <MarkerFilter marker="VIRTUAL_MERKLE_STATS"   onMatch="ACCEPT" onMismatch="NEUTRAL"/>

        <MarkerFilter marker="DISABLED"               onMatch="DENY"   onMismatch="DENY" />
      </Filters>
    </Logger>

    <Logger name="com.hedera" level="info" additivity="false">
      <AppenderRef ref="Console"/>
      <AppenderRef ref="RollingFile"/>
    </Logger>
    <Logger name="com.hedera.services.sigs" level="error" additivity="false">
      <AppenderRef ref="Console"/>
      <AppenderRef ref="RollingFile"/>
    </Logger>
    <Logger name="com.hedera.services.queries.answering" level="warn" additivity="false">
      <AppenderRef ref="QueriesRollingFile"/>
    </Logger>

    <Logger name="com.hedera.services.legacy" level="warn" additivity="false">
      <!-- <AppenderRef ref="Console"/> -->
      <AppenderRef ref="RollingFile"/>
    </Logger>
    <Logger name="com.hedera.services.legacy.netty" level="info" additivity="false">
      <!-- <AppenderRef ref="Console"/> -->
      <AppenderRef ref="RollingFile"/>
    </Logger>
    <Logger name="com.hedera.services.legacy.service" level="warn" additivity="false">
      <!-- <AppenderRef ref="Console"/> -->
      <AppenderRef ref="RollingFile"/>
    </Logger>
    <Logger name="com.hedera.services.legacy.services" level="warn" additivity="false">
      <!-- <AppenderRef ref="Console"/> -->
      <AppenderRef ref="RollingFile"/>
    </Logger>
    <Logger name="com.hedera.services.legacy.handler" level="warn" additivity="false">
      <!-- <AppenderRef ref="Console"/> -->
      <AppenderRef ref="RollingFile"/>
    </Logger>
    <Logger name="com.hedera.services.utils.UnzipUtility" level="info" additivity="false">
      <!-- <AppenderRef ref="Console"/> -->
      <AppenderRef ref="RollingFile"/>
    </Logger>
    <Logger name="com.hedera.services.legacy.utils" level="warn" additivity="false">
      <!-- <AppenderRef ref="Console"/> -->
      <AppenderRef ref="RollingFile"/>
    </Logger>
    <Logger name="com.hedera.services.legacy.hgcca.core" level="warn" additivity="false">
      <!-- <AppenderRef ref="Console"/> -->
      <AppenderRef ref="RollingFile"/>
    </Logger>
    <Logger name="com.hedera.services.legacy.evm" level="warn" additivity="false">
      <!-- <AppenderRef ref="Console"/> -->
      <AppenderRef ref="RollingFile"/>
    </Logger>
    <Logger name="com.hedera.services.legacy.initialization" level="warn" additivity="false">
      <!-- <AppenderRef ref="Console"/> -->
      <AppenderRef ref="RollingFile"/>
    </Logger>
<<<<<<< HEAD
    <Logger additivity="false" level="info" name="com.hedera.services.legacy.config">
=======
  	<Logger name="com.hedera.services.legacy.config" level="info" additivity="false">
>>>>>>> 55491ac0
      <AppenderRef ref="RollingFile"/>
      <AppenderRef ref="Console"/>
    </Logger>


    <Logger name="org.springframework" level="ERROR" additivity="false">
      <!-- <AppenderRef ref="Console"/> -->
      <AppenderRef ref="RollingFile"/>
    </Logger>
    <Logger name="state" level="WARN" additivity="false">
      <!-- <AppenderRef ref="Console"/> -->
      <AppenderRef ref="RollingFile"/>
    </Logger>
    <Logger name="trie" level="WARN" additivity="false">
      <!-- <AppenderRef ref="Console"/> -->
      <AppenderRef ref="RollingFile"/>
    </Logger>
    <Logger name="net" level="WARN" additivity="false">
      <!-- <AppenderRef ref="Console"/> -->
      <AppenderRef ref="RollingFile"/>
    </Logger>
    <Logger name="execute" level="ERROR" additivity="false">
      <!-- <AppenderRef ref="Console"/> -->
      <AppenderRef ref="RollingFile"/>
    </Logger>
    <Logger name="VM" level="ERROR" additivity="false">
      <!-- <AppenderRef ref="Console"/> -->
      <AppenderRef ref="RollingFile"/>
    </Logger>
    <Logger name="pending" level="WARN" additivity="false">
      <!-- <AppenderRef ref="Console"/> -->
      <AppenderRef ref="RollingFile"/>
    </Logger>
    <Logger name="sync" level="WARN" additivity="false">
      <!-- <AppenderRef ref="Console"/> -->
      <AppenderRef ref="RollingFile"/>
    </Logger>
    <Logger name="wire" level="ERROR" additivity="false">
      <!-- <AppenderRef ref="Console"/> -->
      <AppenderRef ref="RollingFile"/>
    </Logger>
    <Logger name="db" level="WARN" additivity="false">
      <!-- <AppenderRef ref="Console"/> -->
      <AppenderRef ref="RollingFile"/>
    </Logger>
    <Logger name="general" level="WARN" additivity="false">
      <!-- <AppenderRef ref="Console"/> -->
      <AppenderRef ref="RollingFile"/>
    </Logger>
    <Logger name="TCK-Test" level="ERROR" additivity="false">
      <!-- <AppenderRef ref="Console"/> -->
      <AppenderRef ref="RollingFile"/>
    </Logger>
    <Logger name="org.hibernate" level="ERROR" additivity="false">
      <!-- <AppenderRef ref="Console"/> -->
      <AppenderRef ref="RollingFile"/>
    </Logger>
    <Logger name="repository" level="WARN" additivity="false">
      <!-- <AppenderRef ref="Console"/> -->
      <AppenderRef ref="RollingFile"/>
    </Logger>
    <Logger name="blockchain" level="WARN" additivity="false">
      <!-- <AppenderRef ref="Console"/> -->
      <AppenderRef ref="RollingFile"/>
    </Logger>
    <Logger name="mine" level="WARN" additivity="false">
      <!-- <AppenderRef ref="Console"/> -->
      <AppenderRef ref="RollingFile"/>
    </Logger>
    <Logger name="blockqueue" level="WARN" additivity="false">
      <!-- <AppenderRef ref="Console"/> -->
      <AppenderRef ref="RollingFile"/>
    </Logger>
    <Logger name="rlp" level="ERROR" additivity="false">
      <!-- <AppenderRef ref="Console"/> -->
      <AppenderRef ref="RollingFile"/>
    </Logger>
    <Logger name="java.nio" level="ERROR" additivity="false">
      <!-- <AppenderRef ref="Console"/> -->
      <AppenderRef ref="RollingFile"/>
    </Logger>
    <Logger name="io.netty" level="ERROR" additivity="false">
      <!-- <AppenderRef ref="Console"/> -->
      <AppenderRef ref="RollingFile"/>
    </Logger>
    <Logger name="discover" level="WARN" additivity="false">
      <!-- <AppenderRef ref="Console"/> -->
      <AppenderRef ref="RollingFile"/>
    </Logger>
    <Logger name="hsqldb.db" level="ERROR" additivity="false">
      <!-- <AppenderRef ref="Console"/> -->
      <AppenderRef ref="RollingFile"/>
    </Logger>
  </Loggers>
</Configuration><|MERGE_RESOLUTION|>--- conflicted
+++ resolved
@@ -11,6 +11,10 @@
       <PatternLayout>
         <pattern>%d{yyyy-MM-dd HH:mm:ss.SSS} %-5p %-4L %c{1} - %m{nolookups}%n</pattern>
       </PatternLayout>
+      <Policies>
+        <SizeBasedTriggeringPolicy size="100 MB"/>
+        <TimeBasedTriggeringPolicy/>
+      </Policies>
       <DefaultRolloverStrategy max="20">
         <Delete basePath="output" maxDepth="1">
           <IfFileName glob="*/hgcaa-*.log.gz">
@@ -18,20 +22,6 @@
           </IfFileName>
         </Delete>
       </DefaultRolloverStrategy>
-      <Policies>
-        <TimeBasedTriggeringPolicy/>
-        <SizeBasedTriggeringPolicy size="100 MB"/>
-      </Policies>
-<<<<<<< HEAD
-=======
-      <DefaultRolloverStrategy max="20">
-        <Delete basePath="output" maxDepth="1">
-          <IfFileName glob="*/hgcaa-*.log.gz">
-            <IfLastModified age="P3D"/>
-          </IfFileName>
-        </Delete>
-      </DefaultRolloverStrategy>
->>>>>>> 55491ac0
     </RollingFile>
 
     <RollingFile name="QueriesRollingFile" fileName="output/queries.log"
@@ -40,6 +30,10 @@
       <PatternLayout>
         <pattern>%d{yyyy-MM-dd HH:mm:ss.SSS} %-5p %-4L %c{1} - %m{nolookups}%n</pattern>
       </PatternLayout>
+      <Policies>
+        <SizeBasedTriggeringPolicy size="100 MB"/>
+        <TimeBasedTriggeringPolicy/>
+      </Policies>
       <DefaultRolloverStrategy max="20">
         <Delete basePath="output" maxDepth="1">
           <IfFileName glob="*/queries-*.log.gz">
@@ -47,20 +41,6 @@
           </IfFileName>
         </Delete>
       </DefaultRolloverStrategy>
-      <Policies>
-        <TimeBasedTriggeringPolicy/>
-        <SizeBasedTriggeringPolicy size="100 MB"/>
-      </Policies>
-<<<<<<< HEAD
-=======
-      <DefaultRolloverStrategy max="20">
-        <Delete basePath="output" maxDepth="1">
-          <IfFileName glob="*/queries-*.log.gz">
-            <IfLastModified age="P3D"/>
-          </IfFileName>
-        </Delete>
-      </DefaultRolloverStrategy>
->>>>>>> 55491ac0
     </RollingFile>
 
     <RollingFile name="fileLog" fileName="output/swirlds.log"
@@ -68,6 +48,10 @@
       <PatternLayout>
         <pattern>%d{yyyy-MM-dd HH:mm:ss.SSS} %-8sn %-5p %-16marker &lt;%t&gt; %c{1}: %msg{nolookups}%n</pattern>
       </PatternLayout>
+      <Policies>
+        <SizeBasedTriggeringPolicy size="100 MB"/>
+        <TimeBasedTriggeringPolicy/>
+      </Policies>
       <DefaultRolloverStrategy max="20">
         <Delete basePath="output" maxDepth="1">
           <IfFileName glob="*/swirlds-sdk-*.log.gz">
@@ -75,20 +59,6 @@
           </IfFileName>
         </Delete>
       </DefaultRolloverStrategy>
-      <Policies>
-        <TimeBasedTriggeringPolicy/>
-        <SizeBasedTriggeringPolicy size="100 MB"/>
-      </Policies>
-<<<<<<< HEAD
-=======
-      <DefaultRolloverStrategy max="20">
-        <Delete basePath="output" maxDepth="1">
-          <IfFileName glob="*/swirlds-sdk-*.log.gz">
-            <IfLastModified age="P10D"/>
-          </IfFileName>
-        </Delete>
-      </DefaultRolloverStrategy>
->>>>>>> 55491ac0
     </RollingFile>
 
     <RollingFile name="vMapLog" fileName="output/swirlds-vmap.log"
@@ -96,6 +66,10 @@
       <PatternLayout>
         <pattern>%d{yyyy-MM-dd HH:mm:ss.SSS} %-8sn %-5p %-16marker &lt;%t&gt; %c{1}: %msg{nolookups}%n</pattern>
       </PatternLayout>
+      <Policies>
+        <SizeBasedTriggeringPolicy size="100 MB"/>
+        <TimeBasedTriggeringPolicy/>
+      </Policies>
       <DefaultRolloverStrategy max="20">
         <Delete basePath="output" maxDepth="1">
           <IfFileName glob="*/swirlds-vmap-*.log.gz">
@@ -103,20 +77,6 @@
           </IfFileName>
         </Delete>
       </DefaultRolloverStrategy>
-      <Policies>
-        <TimeBasedTriggeringPolicy/>
-        <SizeBasedTriggeringPolicy size="100 MB"/>
-      </Policies>
-<<<<<<< HEAD
-=======
-      <DefaultRolloverStrategy max="20">
-        <Delete basePath="output" maxDepth="1">
-          <IfFileName glob="*/swirlds-vmap-*.log.gz">
-            <IfLastModified age="P3D"/>
-          </IfFileName>
-        </Delete>
-      </DefaultRolloverStrategy>
->>>>>>> 55491ac0
     </RollingFile>
 
     <!-- Platform hash stream logs -->
@@ -125,6 +85,10 @@
       <PatternLayout>
         <pattern>%d{yyyy-MM-dd HH:mm:ss.SSS} %-8sn %-5p %-16marker &lt;%t&gt; %c{1}: %msg{nolookups}%n</pattern>
       </PatternLayout>
+      <Policies>
+        <SizeBasedTriggeringPolicy size="100 MB"/>
+        <TimeBasedTriggeringPolicy/>
+      </Policies>
       <DefaultRolloverStrategy max="20">
         <Delete basePath="output" maxDepth="1">
           <IfFileName glob="*/swirlds-hashstream/swirlds-hashstream-*.log.gz">
@@ -132,20 +96,6 @@
           </IfFileName>
         </Delete>
       </DefaultRolloverStrategy>
-      <Policies>
-        <TimeBasedTriggeringPolicy/>
-        <SizeBasedTriggeringPolicy size="100 MB"/>
-      </Policies>
-<<<<<<< HEAD
-=======
-      <DefaultRolloverStrategy max="20">
-        <Delete basePath="output" maxDepth="1">
-          <IfFileName glob="*/swirlds-hashstream/swirlds-hashstream-*.log.gz">
-            <IfLastModified age="P3D"/>
-          </IfFileName>
-        </Delete>
-      </DefaultRolloverStrategy>
->>>>>>> 55491ac0
     </RollingFile>
 
   </Appenders>
@@ -331,11 +281,7 @@
       <!-- <AppenderRef ref="Console"/> -->
       <AppenderRef ref="RollingFile"/>
     </Logger>
-<<<<<<< HEAD
     <Logger additivity="false" level="info" name="com.hedera.services.legacy.config">
-=======
-  	<Logger name="com.hedera.services.legacy.config" level="info" additivity="false">
->>>>>>> 55491ac0
       <AppenderRef ref="RollingFile"/>
       <AppenderRef ref="Console"/>
     </Logger>
