                                          #############################
                                          #    Gossip / Networking    #
                                          #############################

sync.syncProtocolPermitCount,                  2                            # differs from mainnet

                                          #############################
                                          #           State           #
                                          #############################

state.saveStatePeriod,                         300                          # differs from mainnet
state.mainClassNameOverride,                   com.hedera.services.ServicesMain

                                          #############################
                                          #          Events           #
                                          #############################

event.enableEventStreaming,                    false                        # differs from mainnet

                                          #############################
                                          #          Metrics          #
                                          #############################

<<<<<<< HEAD
metrics.csvFileName,                           MainNetStats
metrics.csvOutputFolder,                       data/stats
showInternalStats,                             true
=======
prometheus.endpointEnabled,                    false                        # differs from mainnet
>>>>>>> ae0e90ea

                                          #############################
                                          #          Security         #
                                          #############################

loadKeysFromPfxFiles,                          false                        # differs from mainnet<|MERGE_RESOLUTION|>--- conflicted
+++ resolved
@@ -21,13 +21,10 @@
                                           #          Metrics          #
                                           #############################
 
-<<<<<<< HEAD
 metrics.csvFileName,                           MainNetStats
 metrics.csvOutputFolder,                       data/stats
 showInternalStats,                             true
-=======
 prometheus.endpointEnabled,                    false                        # differs from mainnet
->>>>>>> ae0e90ea
 
                                           #############################
                                           #          Security         #
