/*
 * Copyright (C) 2023 Hedera Hashgraph, LLC
 *
 * Licensed under the Apache License, Version 2.0 (the "License");
 * you may not use this file except in compliance with the License.
 * You may obtain a copy of the License at
 *
 *      http://www.apache.org/licenses/LICENSE-2.0
 *
 * Unless required by applicable law or agreed to in writing, software
 * distributed under the License is distributed on an "AS IS" BASIS,
 * WITHOUT WARRANTIES OR CONDITIONS OF ANY KIND, either express or implied.
 * See the License for the specific language governing permissions and
 * limitations under the License.
 */

package com.hedera.node.app.service.token;

import com.hedera.hapi.node.base.AccountID;
import com.hedera.hapi.node.base.ContractID;
import com.hedera.hapi.node.state.token.Account;
import com.hedera.pbj.runtime.io.buffer.Bytes;
import edu.umd.cs.findbugs.annotations.NonNull;
import edu.umd.cs.findbugs.annotations.Nullable;

/**
 * Provides read-only methods for interacting with the underlying data storage mechanisms for
 * working with Accounts.
 */
public interface ReadableAccountStore {

    /**
     * Fetches an {@link Account} object from state with the given {@link AccountID}. If the account could not be
     * fetched because the given account doesn't exist, returns {@code null}.
     *
     * @param accountID given account id or alias
     * @return {@link Account} object if successfully fetched or {@code null} if the account doesn't exist
     */
    @Nullable
    Account getAccountById(@NonNull final AccountID accountID);

    /**
     * Fetches an {@link Account} object from state with the given alias. If the account could not be
     * fetched because the given account doesn't exist, returns {@code null}.
     *
     * @param alias alias
     * @return AccountID object if successfully fetched or {@code null} if the account doesn't exist
     */
    @Nullable
    AccountID getAccountIDByAlias(@NonNull final Bytes alias);

    /**
<<<<<<< HEAD
     *
     * @return
=======
     * Returns the number of accounts in state.
     *
     * @return the number of accounts in state
>>>>>>> 8ad1595b
     */
    long getNumberOfAccounts();

    /**
     * Fetches an {@link Account} object from state with the given {@link ContractID}. If the contract account could not
     * be fetched because the given contract doesn't exist, returns {@code null}.
     *
     * @param contractID given contract id
     * @return {@link Account} object if successfully fetched or {@code null} if the contract account doesn't exist
     */
    @Nullable
    default Account getContractById(@NonNull final ContractID contractID) {
        // ContractID and AccountID are the same thing, really, and contracts are accounts. So we convert
        // from the contract ID to an account ID and reuse the existing method (no need for something else).
        // If we look up the account based on the ID successfully, but it isn't a smart contract account, then
        // we return null (we didn't find a contract with that ID).
        final var builder =
                AccountID.newBuilder().shardNum(contractID.shardNum()).realmNum(contractID.realmNum());

        if (contractID.hasEvmAddress()) {
            builder.alias(contractID.evmAddressOrThrow());
        } else {
            builder.accountNum(contractID.contractNumOrElse(0L));
        }

        final var account = getAccountById(builder.build());
        return account == null || !account.smartContract() ? null : account;
    }
}<|MERGE_RESOLUTION|>--- conflicted
+++ resolved
@@ -50,14 +50,9 @@
     AccountID getAccountIDByAlias(@NonNull final Bytes alias);
 
     /**
-<<<<<<< HEAD
-     *
-     * @return
-=======
      * Returns the number of accounts in state.
      *
      * @return the number of accounts in state
->>>>>>> 8ad1595b
      */
     long getNumberOfAccounts();
 
