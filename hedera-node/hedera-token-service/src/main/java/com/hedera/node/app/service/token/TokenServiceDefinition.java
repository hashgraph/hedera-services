/*
 * Copyright (C) 2023-2024 Hedera Hashgraph, LLC
 *
 * Licensed under the Apache License, Version 2.0 (the "License");
 * you may not use this file except in compliance with the License.
 * You may obtain a copy of the License at
 *
 *      http://www.apache.org/licenses/LICENSE-2.0
 *
 * Unless required by applicable law or agreed to in writing, software
 * distributed under the License is distributed on an "AS IS" BASIS,
 * WITHOUT WARRANTIES OR CONDITIONS OF ANY KIND, either express or implied.
 * See the License for the specific language governing permissions and
 * limitations under the License.
 */

package com.hedera.node.app.service.token;

import com.hedera.hapi.node.base.Transaction;
import com.hedera.hapi.node.transaction.Query;
import com.hedera.hapi.node.transaction.Response;
import com.hedera.hapi.node.transaction.TransactionResponse;
import com.hedera.pbj.runtime.RpcMethodDefinition;
import com.hedera.pbj.runtime.RpcServiceDefinition;
import edu.umd.cs.findbugs.annotations.NonNull;
import java.util.Set;

/**
 * Transactions and queries for the Token Service
 */
@SuppressWarnings("java:S6548")
public final class TokenServiceDefinition implements RpcServiceDefinition {
    /**
     * Singleton instance of the Token Service
     */
    public static final TokenServiceDefinition INSTANCE = new TokenServiceDefinition();

    private static final Set<RpcMethodDefinition<?, ?>> methods = Set.of(
            new RpcMethodDefinition<>("createToken", Transaction.class, TransactionResponse.class),
            new RpcMethodDefinition<>("updateToken", Transaction.class, TransactionResponse.class),
            new RpcMethodDefinition<>("mintToken", Transaction.class, TransactionResponse.class),
            new RpcMethodDefinition<>("burnToken", Transaction.class, TransactionResponse.class),
            new RpcMethodDefinition<>("deleteToken", Transaction.class, TransactionResponse.class),
            new RpcMethodDefinition<>("wipeTokenAccount", Transaction.class, TransactionResponse.class),
            new RpcMethodDefinition<>("freezeTokenAccount", Transaction.class, TransactionResponse.class),
            new RpcMethodDefinition<>("unfreezeTokenAccount", Transaction.class, TransactionResponse.class),
            new RpcMethodDefinition<>("grantKycToTokenAccount", Transaction.class, TransactionResponse.class),
            new RpcMethodDefinition<>("revokeKycFromTokenAccount", Transaction.class, TransactionResponse.class),
            new RpcMethodDefinition<>("associateTokens", Transaction.class, TransactionResponse.class),
            new RpcMethodDefinition<>("dissociateTokens", Transaction.class, TransactionResponse.class),
            new RpcMethodDefinition<>("updateTokenFeeSchedule", Transaction.class, TransactionResponse.class),
            new RpcMethodDefinition<>("getTokenInfo", Query.class, Response.class),
            new RpcMethodDefinition<>("getAccountNftInfos", Query.class, Response.class),
            new RpcMethodDefinition<>("getTokenNftInfo", Query.class, Response.class),
            new RpcMethodDefinition<>("getTokenNftInfos", Query.class, Response.class),
            new RpcMethodDefinition<>("pauseToken", Transaction.class, TransactionResponse.class),
            new RpcMethodDefinition<>("updateNfts", Transaction.class, TransactionResponse.class),
<<<<<<< HEAD
            new RpcMethodDefinition<>("unpauseToken", Transaction.class, TransactionResponse.class),
            new RpcMethodDefinition<>("airdropTokens", Transaction.class, TransactionResponse.class));
=======
            new RpcMethodDefinition<>("rejectToken", Transaction.class, TransactionResponse.class),
            new RpcMethodDefinition<>("unpauseToken", Transaction.class, TransactionResponse.class));
>>>>>>> 072812b3

    private TokenServiceDefinition() {
        // Forbid instantiation
    }

    @Override
    @NonNull
    public String basePath() {
        return "proto.TokenService";
    }

    @Override
    @NonNull
    public Set<RpcMethodDefinition<?, ?>> methods() {
        return methods;
    }
}<|MERGE_RESOLUTION|>--- conflicted
+++ resolved
@@ -55,13 +55,9 @@
             new RpcMethodDefinition<>("getTokenNftInfos", Query.class, Response.class),
             new RpcMethodDefinition<>("pauseToken", Transaction.class, TransactionResponse.class),
             new RpcMethodDefinition<>("updateNfts", Transaction.class, TransactionResponse.class),
-<<<<<<< HEAD
+            new RpcMethodDefinition<>("rejectToken", Transaction.class, TransactionResponse.class),
             new RpcMethodDefinition<>("unpauseToken", Transaction.class, TransactionResponse.class),
             new RpcMethodDefinition<>("airdropTokens", Transaction.class, TransactionResponse.class));
-=======
-            new RpcMethodDefinition<>("rejectToken", Transaction.class, TransactionResponse.class),
-            new RpcMethodDefinition<>("unpauseToken", Transaction.class, TransactionResponse.class));
->>>>>>> 072812b3
 
     private TokenServiceDefinition() {
         // Forbid instantiation
