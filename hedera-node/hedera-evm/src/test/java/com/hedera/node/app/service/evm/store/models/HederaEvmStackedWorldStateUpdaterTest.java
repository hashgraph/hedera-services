/*
 * Copyright (C) 2022-2023 Hedera Hashgraph, LLC
 *
 * Licensed under the Apache License, Version 2.0 (the "License");
 * you may not use this file except in compliance with the License.
 * You may obtain a copy of the License at
 *
 *      http://www.apache.org/licenses/LICENSE-2.0
 *
 * Unless required by applicable law or agreed to in writing, software
 * distributed under the License is distributed on an "AS IS" BASIS,
 * WITHOUT WARRANTIES OR CONDITIONS OF ANY KIND, either express or implied.
 * See the License for the specific language governing permissions and
 * limitations under the License.
 */

package com.hedera.node.app.service.evm.store.models;

import static org.junit.jupiter.api.Assertions.assertEquals;
import static org.junit.jupiter.api.Assertions.assertFalse;
import static org.junit.jupiter.api.Assertions.assertNull;
import static org.mockito.BDDMockito.given;

import com.hedera.node.app.service.evm.contracts.execution.EvmProperties;
import com.hedera.node.app.service.evm.store.contracts.AbstractLedgerEvmWorldUpdater;
import com.hedera.node.app.service.evm.store.contracts.HederaEvmMutableWorldState;
import com.hedera.node.app.service.evm.store.contracts.HederaEvmStackedWorldStateUpdater;
import java.util.Collections;
import java.util.Optional;
import org.hyperledger.besu.datatypes.Address;
import org.hyperledger.besu.datatypes.Wei;
import org.hyperledger.besu.evm.account.Account;
import org.junit.jupiter.api.BeforeEach;
import org.junit.jupiter.api.Test;
import org.junit.jupiter.api.extension.ExtendWith;
import org.mockito.Mock;
import org.mockito.junit.jupiter.MockitoExtension;

@ExtendWith(MockitoExtension.class)
class HederaEvmStackedWorldStateUpdaterTest {
    private final Address address = Address.fromHexString("0x000000000000000000000000000000000000077e");
    private final MockAccountAccessor accountAccessor = new MockAccountAccessor();
    private final MockTokenAccessor tokenAccessor = new MockTokenAccessor();
    private final MockEntityAccess entityAccess = new MockEntityAccess();

    @Mock
    private AbstractLedgerEvmWorldUpdater<HederaEvmMutableWorldState, Account> updater;

    @Mock
    private EvmProperties properties;

    private HederaEvmStackedWorldStateUpdater subject;
<<<<<<< HEAD
    private final UpdateTrackingAccount<Account> updatedHederaEvmAccount =
            new UpdateTrackingAccount<>(address, null);
=======
    private final UpdatedHederaEvmAccount<Account> updatedHederaEvmAccount = new UpdatedHederaEvmAccount<>(address);
>>>>>>> ca5e6ec2

    @BeforeEach
    void setUp() {
        subject = new HederaEvmStackedWorldStateUpdater(
                updater, accountAccessor, entityAccess, tokenAccessor, properties);
    }

    @Test
    void accountTests() {
        given(updater.getForMutation(address)).willReturn(updatedHederaEvmAccount);
        updatedHederaEvmAccount.setBalance(Wei.of(100));
        assertNull(subject.createAccount(address, 1, Wei.ONE));
        assertEquals(Wei.of(100L), subject.getAccount(address).getBalance());
        assertFalse(subject.getTouchedAccounts().isEmpty());
        assertEquals(Collections.emptyList(), subject.getDeletedAccountAddresses());
        subject.commit();
        subject.revert();
        subject.deleteAccount(address);
    }

    @Test
    void get() {
        given(updater.get(address)).willReturn(updatedHederaEvmAccount);
        assertEquals(updatedHederaEvmAccount.getAddress(), subject.get(address).getAddress());
    }

    @Test
    void getForRedirect() {
        givenForRedirect();
        assertEquals(updatedHederaEvmAccount.getAddress(), subject.get(address).getAddress());
    }

    @Test
    void getWithTrack() {
        given(updater.getForMutation(address)).willReturn(updatedHederaEvmAccount);
        subject.getAccount(address);
        subject.get(address);
        assertEquals(updatedHederaEvmAccount.getAddress(), subject.get(address).getAddress());
    }

    @Test
    void getWithNonCanonicalAddress() {
        accountAccessor.changeAddress(Address.ZERO);
        assertNull(subject.get(address));
    }

    @Test
    void getAccount() {
        given(updater.getForMutation(address)).willReturn(updatedHederaEvmAccount);
        assertEquals(
                updatedHederaEvmAccount.getAddress(),
                subject.getAccount(address).getAddress());
    }

    @Test
    void getAccountWithTrack() {
        given(updater.getForMutation(address)).willReturn(updatedHederaEvmAccount);
        subject.getAccount(address);
        assertEquals(
                updatedHederaEvmAccount.getAddress(),
                subject.getAccount(address).getAddress());
    }

    @Test
    void getAccountWithMissingWorldReturnsNull() {
        assertNull(subject.getAccount(address));
    }

    @Test
    void getAccountForRedirect() {
        givenForRedirect();
        assertEquals(
                updatedHederaEvmAccount.getAddress(),
                subject.getAccount(address).getAddress());
    }

    @Test
    void updaterTest() {
        assertEquals(tokenAccessor, subject.tokenAccessor());
        assertEquals(Optional.empty(), subject.parentUpdater());
        assertEquals(subject, subject.updater());
    }

    @Test
    void namedelegatesTokenAccountTest() {
        final var someAddress = Address.BLS12_MAP_FP2_TO_G2;
        assertFalse(subject.isTokenAddress(someAddress));
    }

    private void givenForRedirect() {
        given(properties.isRedirectTokenCallsEnabled()).willReturn(true);
        entityAccess.setIsTokenFor(address);
    }
}<|MERGE_RESOLUTION|>--- conflicted
+++ resolved
@@ -42,20 +42,11 @@
     private final MockAccountAccessor accountAccessor = new MockAccountAccessor();
     private final MockTokenAccessor tokenAccessor = new MockTokenAccessor();
     private final MockEntityAccess entityAccess = new MockEntityAccess();
-
-    @Mock
-    private AbstractLedgerEvmWorldUpdater<HederaEvmMutableWorldState, Account> updater;
-
-    @Mock
-    private EvmProperties properties;
-
+    @Mock private AbstractLedgerEvmWorldUpdater<HederaEvmMutableWorldState, Account> updater;
+    @Mock private EvmProperties properties;
     private HederaEvmStackedWorldStateUpdater subject;
-<<<<<<< HEAD
     private final UpdateTrackingAccount<Account> updatedHederaEvmAccount =
             new UpdateTrackingAccount<>(address, null);
-=======
-    private final UpdatedHederaEvmAccount<Account> updatedHederaEvmAccount = new UpdatedHederaEvmAccount<>(address);
->>>>>>> ca5e6ec2
 
     @BeforeEach
     void setUp() {
@@ -105,18 +96,14 @@
     @Test
     void getAccount() {
         given(updater.getForMutation(address)).willReturn(updatedHederaEvmAccount);
-        assertEquals(
-                updatedHederaEvmAccount.getAddress(),
-                subject.getAccount(address).getAddress());
+        assertEquals(updatedHederaEvmAccount.getAddress(), subject.getAccount(address).getAddress());
     }
 
     @Test
     void getAccountWithTrack() {
         given(updater.getForMutation(address)).willReturn(updatedHederaEvmAccount);
         subject.getAccount(address);
-        assertEquals(
-                updatedHederaEvmAccount.getAddress(),
-                subject.getAccount(address).getAddress());
+        assertEquals(updatedHederaEvmAccount.getAddress(), subject.getAccount(address).getAddress());
     }
 
     @Test
@@ -128,8 +115,7 @@
     void getAccountForRedirect() {
         givenForRedirect();
         assertEquals(
-                updatedHederaEvmAccount.getAddress(),
-                subject.getAccount(address).getAddress());
+                updatedHederaEvmAccount.getAddress(), subject.getAccount(address).getAddress());
     }
 
     @Test
