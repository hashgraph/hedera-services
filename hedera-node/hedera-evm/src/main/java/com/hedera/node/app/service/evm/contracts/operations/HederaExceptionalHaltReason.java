/*
 * Copyright (C) 2021-2022 Hedera Hashgraph, LLC
 *
 * Licensed under the Apache License, Version 2.0 (the "License");
 * you may not use this file except in compliance with the License.
 * You may obtain a copy of the License at
 *
 *      http://www.apache.org/licenses/LICENSE-2.0
 *
 * Unless required by applicable law or agreed to in writing, software
 * distributed under the License is distributed on an "AS IS" BASIS,
 * WITHOUT WARRANTIES OR CONDITIONS OF ANY KIND, either express or implied.
 * See the License for the specific language governing permissions and
 * limitations under the License.
 */
package com.hedera.node.app.service.evm.contracts.operations;

import org.hyperledger.besu.evm.frame.ExceptionalHaltReason;

/** Hedera adapted {@link ExceptionalHaltReason} */
public class HederaExceptionalHaltReason {

    /**
     * Used when the EVM transaction accesses address that does not map to any existing
     * (non-deleted) account
     */
    public static final ExceptionalHaltReason INVALID_SOLIDITY_ADDRESS =
            HederaExceptionalHalt.INVALID_SOLIDITY_ADDRESS;
    /**
     * Used when HederaSelfDestructOperation is used and the beneficiary is specified to be the same
     * as the destructed account
     */
    public static final ExceptionalHaltReason SELF_DESTRUCT_TO_SELF =
            HederaExceptionalHalt.SELF_DESTRUCT_TO_SELF;
    /**
     * Used when there is no active signature for a given MerkleAccount that has receiverSigRequired
     * enabled and the account receives HBars
     */
    public static final ExceptionalHaltReason INVALID_SIGNATURE =
            HederaExceptionalHalt.INVALID_SIGNATURE;
    /** Used when the target of a {@code selfdestruct} is a token treasury. */
    public static final ExceptionalHaltReason CONTRACT_IS_TREASURY =
            HederaExceptionalHalt.CONTRACT_IS_TREASURY;
    /** Used when the target of a {@code selfdestruct} has positive fungible unit balances. */
    public static final ExceptionalHaltReason CONTRACT_STILL_OWNS_NFTS =
            HederaExceptionalHalt.CONTRACT_STILL_OWNS_NFTS;
    /** Used when the target of a {@code selfdestruct} has positive balances. */
    public static final ExceptionalHaltReason TRANSACTION_REQUIRES_ZERO_TOKEN_BALANCES =
            HederaExceptionalHalt.TRANSACTION_REQUIRES_ZERO_TOKEN_BALANCES;
<<<<<<< HEAD
    /** Used when a lazy account creation fails and a lazy creation can't be completed. */
    public static final ExceptionalHaltReason FAILURE_DURING_LAZY_ACCOUNT_CREATE =
            HederaExceptionalHalt.FAILURE_DURING_LAZY_ACCOUNT_CREATE;
=======
    /** Used when а Hedera precompile input is invalid and cannot be decoded. */
    public static final ExceptionalHaltReason ERROR_DECODING_PRECOMPILE_INPUT =
            HederaExceptionalHalt.ERROR_DECODING_PRECOMPILE_INPUT;
>>>>>>> a5daadcb

    enum HederaExceptionalHalt implements ExceptionalHaltReason {
        INVALID_SOLIDITY_ADDRESS("Invalid account reference"),
        SELF_DESTRUCT_TO_SELF("Self destruct to the same address"),
        CONTRACT_IS_TREASURY("Token treasuries cannot be deleted"),
        INVALID_SIGNATURE("Invalid signature"),
        TRANSACTION_REQUIRES_ZERO_TOKEN_BALANCES(
                "Accounts with positive fungible token balances cannot be deleted"),
        CONTRACT_STILL_OWNS_NFTS("Accounts who own nfts cannot be deleted"),
<<<<<<< HEAD
        FAILURE_DURING_LAZY_ACCOUNT_CREATE("Failure during lazy account create");
=======
        ERROR_DECODING_PRECOMPILE_INPUT("Error when decoding precompile input.");
>>>>>>> a5daadcb

        final String description;

        HederaExceptionalHalt(final String description) {
            this.description = description;
        }

        @Override
        public String getDescription() {
            return description;
        }
    }
}<|MERGE_RESOLUTION|>--- conflicted
+++ resolved
@@ -47,15 +47,12 @@
     /** Used when the target of a {@code selfdestruct} has positive balances. */
     public static final ExceptionalHaltReason TRANSACTION_REQUIRES_ZERO_TOKEN_BALANCES =
             HederaExceptionalHalt.TRANSACTION_REQUIRES_ZERO_TOKEN_BALANCES;
-<<<<<<< HEAD
+    /** Used when а Hedera precompile input is invalid and cannot be decoded. */
+    public static final ExceptionalHaltReason ERROR_DECODING_PRECOMPILE_INPUT =
+            HederaExceptionalHalt.ERROR_DECODING_PRECOMPILE_INPUT;
     /** Used when a lazy account creation fails and a lazy creation can't be completed. */
     public static final ExceptionalHaltReason FAILURE_DURING_LAZY_ACCOUNT_CREATE =
             HederaExceptionalHalt.FAILURE_DURING_LAZY_ACCOUNT_CREATE;
-=======
-    /** Used when а Hedera precompile input is invalid and cannot be decoded. */
-    public static final ExceptionalHaltReason ERROR_DECODING_PRECOMPILE_INPUT =
-            HederaExceptionalHalt.ERROR_DECODING_PRECOMPILE_INPUT;
->>>>>>> a5daadcb
 
     enum HederaExceptionalHalt implements ExceptionalHaltReason {
         INVALID_SOLIDITY_ADDRESS("Invalid account reference"),
@@ -65,11 +62,8 @@
         TRANSACTION_REQUIRES_ZERO_TOKEN_BALANCES(
                 "Accounts with positive fungible token balances cannot be deleted"),
         CONTRACT_STILL_OWNS_NFTS("Accounts who own nfts cannot be deleted"),
-<<<<<<< HEAD
+        ERROR_DECODING_PRECOMPILE_INPUT("Error when decoding precompile input."),
         FAILURE_DURING_LAZY_ACCOUNT_CREATE("Failure during lazy account create");
-=======
-        ERROR_DECODING_PRECOMPILE_INPUT("Error when decoding precompile input.");
->>>>>>> a5daadcb
 
         final String description;
 
