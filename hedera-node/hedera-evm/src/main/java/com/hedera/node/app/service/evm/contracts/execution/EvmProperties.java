--- conflicted
+++ resolved
@@ -42,9 +42,6 @@
     boolean isCreate2Enabled();
 
     boolean allowCallsToNonContractAccounts();
-<<<<<<< HEAD
-=======
 
     Set<Address> grandfatherContracts();
->>>>>>> 3c5873dd
 }