--- conflicted
+++ resolved
@@ -16,25 +16,8 @@
 package com.hedera.node.app.service.network.impl;
 
 import com.hedera.node.app.service.network.NetworkService;
-<<<<<<< HEAD
-import com.hedera.node.app.spi.PreHandleContext;
-import com.hedera.node.app.spi.state.ReadableStates;
-import edu.umd.cs.findbugs.annotations.NonNull;
-=======
->>>>>>> 12f1c493
 
 /**
  * Standard implementation of the {@link NetworkService} {@link com.hedera.node.app.spi.Service}.
  */
-<<<<<<< HEAD
-public final class StandardNetworkService implements NetworkService {
-    @NonNull
-    @Override
-    public NetworkPreTransactionHandler createPreTransactionHandler(
-            @NonNull ReadableStates states, @NonNull PreHandleContext ctx) {
-        throw new UnsupportedOperationException("Not yet implemented");
-    }
-}
-=======
-public final class StandardNetworkService implements NetworkService {}
->>>>>>> 12f1c493
+public final class StandardNetworkService implements NetworkService {}