/*
 * Copyright (C) 2023-2025 Hedera Hashgraph, LLC
 *
 * Licensed under the Apache License, Version 2.0 (the "License");
 * you may not use this file except in compliance with the License.
 * You may obtain a copy of the License at
 *
 *      http://www.apache.org/licenses/LICENSE-2.0
 *
 * Unless required by applicable law or agreed to in writing, software
 * distributed under the License is distributed on an "AS IS" BASIS,
 * WITHOUT WARRANTIES OR CONDITIONS OF ANY KIND, either express or implied.
 * See the License for the specific language governing permissions and
 * limitations under the License.
 */

package com.hedera.node.config.data;

<<<<<<< HEAD
import com.hedera.node.config.NetworkProperty;
import com.hedera.node.config.NodeProperty;
=======
>>>>>>> f7b6f697
import com.swirlds.config.api.ConfigData;

/**
 * Configuration for the TSS subsystem.
 */
@ConfigData("tss")
<<<<<<< HEAD
public record TssConfig(
        @ConfigProperty(defaultValue = "60s") @NodeProperty Duration bootstrapHintsKeyGracePeriod,
        @ConfigProperty(defaultValue = "300s") @NodeProperty Duration transitionHintsKeyGracePeriod,
        @ConfigProperty(defaultValue = "false") @NetworkProperty boolean hintsEnabled,
        @ConfigProperty(defaultValue = "false") @NetworkProperty boolean historyEnabled) {}
=======
public record TssConfig() {}
>>>>>>> f7b6f697
<|MERGE_RESOLUTION|>--- conflicted
+++ resolved
@@ -16,23 +16,17 @@
 
 package com.hedera.node.config.data;
 
-<<<<<<< HEAD
 import com.hedera.node.config.NetworkProperty;
-import com.hedera.node.config.NodeProperty;
-=======
->>>>>>> f7b6f697
 import com.swirlds.config.api.ConfigData;
+import com.swirlds.config.api.ConfigProperty;
+import java.time.Duration;
 
 /**
  * Configuration for the TSS subsystem.
  */
 @ConfigData("tss")
-<<<<<<< HEAD
 public record TssConfig(
-        @ConfigProperty(defaultValue = "60s") @NodeProperty Duration bootstrapHintsKeyGracePeriod,
-        @ConfigProperty(defaultValue = "300s") @NodeProperty Duration transitionHintsKeyGracePeriod,
+        @ConfigProperty(defaultValue = "60s") @NetworkProperty Duration bootstrapHintsKeyGracePeriod,
+        @ConfigProperty(defaultValue = "300s") @NetworkProperty Duration transitionHintsKeyGracePeriod,
         @ConfigProperty(defaultValue = "false") @NetworkProperty boolean hintsEnabled,
-        @ConfigProperty(defaultValue = "false") @NetworkProperty boolean historyEnabled) {}
-=======
-public record TssConfig() {}
->>>>>>> f7b6f697
+        @ConfigProperty(defaultValue = "false") @NetworkProperty boolean historyEnabled) {}