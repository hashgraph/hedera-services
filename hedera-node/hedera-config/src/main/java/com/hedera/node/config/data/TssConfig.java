/*
 * Copyright (C) 2023-2024 Hedera Hashgraph, LLC
 *
 * Licensed under the Apache License, Version 2.0 (the "License");
 * you may not use this file except in compliance with the License.
 * You may obtain a copy of the License at
 *
 *      http://www.apache.org/licenses/LICENSE-2.0
 *
 * Unless required by applicable law or agreed to in writing, software
 * distributed under the License is distributed on an "AS IS" BASIS,
 * WITHOUT WARRANTIES OR CONDITIONS OF ANY KIND, either express or implied.
 * See the License for the specific language governing permissions and
 * limitations under the License.
 */

package com.hedera.node.config.data;

import com.hedera.node.config.NetworkProperty;
import com.swirlds.config.api.ConfigData;
import com.swirlds.config.api.ConfigProperty;
import java.time.Duration;

/**
 * Configuration for the TSS service.
 *
 * @param maxSharesPerNode                The maximum number of shares that can be assigned to a node.
 * @param timesToTrySubmission            The number of times to retry a submission on getting an {@link IllegalStateException}
 * @param retryDelay                      The delay between retries
 * @param distinctTxnIdsToTry             The number of distinct transaction IDs to try in the event of a duplicate id
 * @param keyCandidateRoster              A feature flag for TSS; set this to true to enable the process that will key
<<<<<<< HEAD
 * @param keyActiveRoster                 A test-only configuration; set this to true to enable the process that will key the candidate
 *                                        roster with TSS key material.
 * @param enableLedgerId                  A feature flag for TSS; set this to true to enable the process that will key
=======
 * @param keyActiveRoster                 A test-only configuration; set this to true to enable the process that will
 *                                        key the candidate roster with TSS key material, without waiting for upgrade
 *                                        boundary.
>>>>>>> 52a7fcea
 * @param signatureLivenessPeriodMinutes  The amount of time a share signature is held in memory before being
 *                                        discarded in minutes
 * @param ledgerSignatureFailureThreshold The number of consecutive failures to produce a ledger signature before
 *                                        logging an error
 */
@ConfigData("tss")
public record TssConfig(
        @ConfigProperty(defaultValue = "3") @NetworkProperty long maxSharesPerNode,
        @ConfigProperty(defaultValue = "50") @NetworkProperty int timesToTrySubmission,
        @ConfigProperty(defaultValue = "5s") @NetworkProperty Duration retryDelay,
        @ConfigProperty(defaultValue = "10") @NetworkProperty int distinctTxnIdsToTry,
        @ConfigProperty(defaultValue = "false") @NetworkProperty boolean keyCandidateRoster,
        @ConfigProperty(defaultValue = "false") @NetworkProperty boolean keyActiveRoster,
<<<<<<< HEAD
        @ConfigProperty(defaultValue = "false") @NetworkProperty boolean enableLedgerId,
=======
>>>>>>> 52a7fcea
        @ConfigProperty(defaultValue = "5") @NetworkProperty int signatureLivenessPeriodMinutes,
        @ConfigProperty(defaultValue = "2") @NetworkProperty int ledgerSignatureFailureThreshold) {}<|MERGE_RESOLUTION|>--- conflicted
+++ resolved
@@ -23,21 +23,14 @@
 
 /**
  * Configuration for the TSS service.
- *
  * @param maxSharesPerNode                The maximum number of shares that can be assigned to a node.
  * @param timesToTrySubmission            The number of times to retry a submission on getting an {@link IllegalStateException}
  * @param retryDelay                      The delay between retries
  * @param distinctTxnIdsToTry             The number of distinct transaction IDs to try in the event of a duplicate id
  * @param keyCandidateRoster              A feature flag for TSS; set this to true to enable the process that will key
-<<<<<<< HEAD
- * @param keyActiveRoster                 A test-only configuration; set this to true to enable the process that will key the candidate
- *                                        roster with TSS key material.
- * @param enableLedgerId                  A feature flag for TSS; set this to true to enable the process that will key
-=======
  * @param keyActiveRoster                 A test-only configuration; set this to true to enable the process that will
  *                                        key the candidate roster with TSS key material, without waiting for upgrade
  *                                        boundary.
->>>>>>> 52a7fcea
  * @param signatureLivenessPeriodMinutes  The amount of time a share signature is held in memory before being
  *                                        discarded in minutes
  * @param ledgerSignatureFailureThreshold The number of consecutive failures to produce a ledger signature before
@@ -51,9 +44,5 @@
         @ConfigProperty(defaultValue = "10") @NetworkProperty int distinctTxnIdsToTry,
         @ConfigProperty(defaultValue = "false") @NetworkProperty boolean keyCandidateRoster,
         @ConfigProperty(defaultValue = "false") @NetworkProperty boolean keyActiveRoster,
-<<<<<<< HEAD
-        @ConfigProperty(defaultValue = "false") @NetworkProperty boolean enableLedgerId,
-=======
->>>>>>> 52a7fcea
         @ConfigProperty(defaultValue = "5") @NetworkProperty int signatureLivenessPeriodMinutes,
         @ConfigProperty(defaultValue = "2") @NetworkProperty int ledgerSignatureFailureThreshold) {}