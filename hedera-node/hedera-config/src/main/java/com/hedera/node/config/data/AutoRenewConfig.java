/*
 * Copyright (C) 2023 Hedera Hashgraph, LLC
 *
 * Licensed under the Apache License, Version 2.0 (the "License");
 * you may not use this file except in compliance with the License.
 * You may obtain a copy of the License at
 *
 *      http://www.apache.org/licenses/LICENSE-2.0
 *
 * Unless required by applicable law or agreed to in writing, software
 * distributed under the License is distributed on an "AS IS" BASIS,
 * WITHOUT WARRANTIES OR CONDITIONS OF ANY KIND, either express or implied.
 * See the License for the specific language governing permissions and
 * limitations under the License.
 */

package com.hedera.node.config.data;

import com.hedera.node.app.service.mono.context.properties.EntityType;
import com.swirlds.config.api.ConfigData;
import com.swirlds.config.api.ConfigProperty;
import java.util.Set;

@ConfigData("autoRenew")
<<<<<<< HEAD
public record AutoRenewConfig(@ConfigProperty(defaultValue = "") Set<EntityType> targetTypes) {

    public boolean shouldAutoRenewContracts() {
        return targetTypes.contains(EntityType.CONTRACT);
    }

    public boolean shouldAutoRenewAccounts() {
        return targetTypes.contains(EntityType.ACCOUNT);
=======
public record AutoRenewConfig(
        //         @ConfigProperty(defaultValue = "") Set<EntityType> targetTypes
        @ConfigProperty(defaultValue = "CONTRACT,ACCOUNT") Set<String> targetTypes) {
    public boolean expireContracts() {
        return targetTypes.contains("CONTRACT");
    }

    public boolean expireAccounts() {
        return targetTypes.contains("ACCOUNT");
    }

    public boolean isAutoRenewEnabled() {
        return !targetTypes.isEmpty();
>>>>>>> bb44c9b0
    }
}<|MERGE_RESOLUTION|>--- conflicted
+++ resolved
@@ -16,22 +16,11 @@
 
 package com.hedera.node.config.data;
 
-import com.hedera.node.app.service.mono.context.properties.EntityType;
 import com.swirlds.config.api.ConfigData;
 import com.swirlds.config.api.ConfigProperty;
 import java.util.Set;
 
 @ConfigData("autoRenew")
-<<<<<<< HEAD
-public record AutoRenewConfig(@ConfigProperty(defaultValue = "") Set<EntityType> targetTypes) {
-
-    public boolean shouldAutoRenewContracts() {
-        return targetTypes.contains(EntityType.CONTRACT);
-    }
-
-    public boolean shouldAutoRenewAccounts() {
-        return targetTypes.contains(EntityType.ACCOUNT);
-=======
 public record AutoRenewConfig(
         //         @ConfigProperty(defaultValue = "") Set<EntityType> targetTypes
         @ConfigProperty(defaultValue = "CONTRACT,ACCOUNT") Set<String> targetTypes) {
@@ -45,6 +34,5 @@
 
     public boolean isAutoRenewEnabled() {
         return !targetTypes.isEmpty();
->>>>>>> bb44c9b0
     }
 }