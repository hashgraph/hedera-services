/*
 * Copyright (C) 2023 Hedera Hashgraph, LLC
 *
 * Licensed under the Apache License, Version 2.0 (the "License");
 * you may not use this file except in compliance with the License.
 * You may obtain a copy of the License at
 *
 *      http://www.apache.org/licenses/LICENSE-2.0
 *
 * Unless required by applicable law or agreed to in writing, software
 * distributed under the License is distributed on an "AS IS" BASIS,
 * WITHOUT WARRANTIES OR CONDITIONS OF ANY KIND, either express or implied.
 * See the License for the specific language governing permissions and
 * limitations under the License.
 */

package com.hedera.node.config.data;

import com.hedera.node.config.NetworkProperty;
import com.swirlds.config.api.ConfigData;
import com.swirlds.config.api.ConfigProperty;

@ConfigData("files")
public record FilesConfig(
        @ConfigProperty(defaultValue = "101") @NetworkProperty long addressBook,
        @ConfigProperty(defaultValue = "121") @NetworkProperty long networkProperties,
        @ConfigProperty(defaultValue = "112") @NetworkProperty long exchangeRates,
        @ConfigProperty(defaultValue = "111") @NetworkProperty long feeSchedules,
        @ConfigProperty(defaultValue = "122") @NetworkProperty long hapiPermissions,
        @ConfigProperty(defaultValue = "102") @NetworkProperty long nodeDetails,
        // @ConfigProperty(defaultValue = "150-159") Pair<Long, Long> softwareUpdateRange,
<<<<<<< HEAD
        @ConfigProperty(defaultValue = "123") long throttleDefinitions,
        @ConfigProperty(defaultValue = "1000000") long maxNumber,
        @ConfigProperty(defaultValue = "1024") int maxSizeKb,
        @ConfigProperty(defaultValue = "150") long upgradeFileNumber) {}
=======
        @ConfigProperty(defaultValue = "123") @NetworkProperty long throttleDefinitions,
        @ConfigProperty(defaultValue = "1000000") @NetworkProperty long maxNumber,
        @ConfigProperty(defaultValue = "1024") @NetworkProperty int maxSizeKb) {}
>>>>>>> 0c5ee6fd
<|MERGE_RESOLUTION|>--- conflicted
+++ resolved
@@ -29,13 +29,7 @@
         @ConfigProperty(defaultValue = "122") @NetworkProperty long hapiPermissions,
         @ConfigProperty(defaultValue = "102") @NetworkProperty long nodeDetails,
         // @ConfigProperty(defaultValue = "150-159") Pair<Long, Long> softwareUpdateRange,
-<<<<<<< HEAD
-        @ConfigProperty(defaultValue = "123") long throttleDefinitions,
-        @ConfigProperty(defaultValue = "1000000") long maxNumber,
-        @ConfigProperty(defaultValue = "1024") int maxSizeKb,
-        @ConfigProperty(defaultValue = "150") long upgradeFileNumber) {}
-=======
         @ConfigProperty(defaultValue = "123") @NetworkProperty long throttleDefinitions,
         @ConfigProperty(defaultValue = "1000000") @NetworkProperty long maxNumber,
-        @ConfigProperty(defaultValue = "1024") @NetworkProperty int maxSizeKb) {}
->>>>>>> 0c5ee6fd
+        @ConfigProperty(defaultValue = "1024") @NetworkProperty int maxSizeKb,
+        @ConfigProperty(defaultValue = "150") @NetworkProperty long upgradeFileNumber) {}