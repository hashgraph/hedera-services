/*
 * Copyright (C) 2023-2024 Hedera Hashgraph, LLC
 *
 * Licensed under the Apache License, Version 2.0 (the "License");
 * you may not use this file except in compliance with the License.
 * You may obtain a copy of the License at
 *
 *      http://www.apache.org/licenses/LICENSE-2.0
 *
 * Unless required by applicable law or agreed to in writing, software
 * distributed under the License is distributed on an "AS IS" BASIS,
 * WITHOUT WARRANTIES OR CONDITIONS OF ANY KIND, either express or implied.
 * See the License for the specific language governing permissions and
 * limitations under the License.
 */

package com.hedera.node.config.data;

import com.hedera.node.app.hapi.utils.sysfiles.domain.throttling.ScaleFactor;
import com.hedera.node.config.NetworkProperty;
import com.swirlds.config.api.ConfigData;
import com.swirlds.config.api.ConfigProperty;

@ConfigData("tokens")
public record TokensConfig(
        @ConfigProperty(defaultValue = "50000000") @NetworkProperty long maxAggregateRels,
        @ConfigProperty(defaultValue = "true") @NetworkProperty boolean storeRelsOnDisk,
        @ConfigProperty(defaultValue = "1000000") @NetworkProperty long maxNumber,
        @ConfigProperty(defaultValue = "1000") @NetworkProperty int maxPerAccount,
        @ConfigProperty(defaultValue = "100") @NetworkProperty int maxSymbolUtf8Bytes,
        @ConfigProperty(defaultValue = "100") @NetworkProperty int maxTokenNameUtf8Bytes,
        @ConfigProperty(defaultValue = "10") @NetworkProperty int maxCustomFeesAllowed,
        @ConfigProperty(defaultValue = "2") @NetworkProperty int maxCustomFeeDepth,
        @ConfigProperty(defaultValue = "1000") @NetworkProperty long maxRelsPerInfoQuery,
        @ConfigProperty(value = "reject.enabled", defaultValue = "true") @NetworkProperty boolean tokenRejectEnabled,
        @ConfigProperty(value = "nfts.areEnabled", defaultValue = "true") @NetworkProperty boolean nftsAreEnabled,
        @ConfigProperty(value = "nfts.maxMetadataBytes", defaultValue = "100") @NetworkProperty
                int nftsMaxMetadataBytes,
        @ConfigProperty(value = "nfts.maxBatchSizeBurn", defaultValue = "10") @NetworkProperty int nftsMaxBatchSizeBurn,
        @ConfigProperty(value = "nfts.maxBatchSizeWipe", defaultValue = "10") @NetworkProperty int nftsMaxBatchSizeWipe,
        @ConfigProperty(value = "nfts.maxBatchSizeMint", defaultValue = "10") @NetworkProperty int nftsMaxBatchSizeMint,
        @ConfigProperty(value = "nfts.maxAllowedMints", defaultValue = "40000000") @NetworkProperty
                long nftsMaxAllowedMints,
        @ConfigProperty(value = "nfts.maxQueryRange", defaultValue = "100") @NetworkProperty long nftsMaxQueryRange,
        @ConfigProperty(value = "nfts.useTreasuryWildcards", defaultValue = "true") @NetworkProperty
                boolean nftsUseTreasuryWildcards,
        @ConfigProperty(value = "nfts.mintThrottleScaleFactor", defaultValue = "5:2")
                ScaleFactor nftsMintThrottleScaleFactor,
        @ConfigProperty(value = "nfts.useVirtualMerkle", defaultValue = "true") @NetworkProperty
                boolean nftsUseVirtualMerkle,
        @ConfigProperty(value = "maxAllowedAirdrops", defaultValue = "1000000") @NetworkProperty
<<<<<<< HEAD
                long maxAllowedAirdrops,
=======
                long maxAllowedAirdorps,
>>>>>>> 2f04aab9
        @ConfigProperty(value = "autoCreations.isEnabled", defaultValue = "true") @NetworkProperty
                boolean autoCreationsIsEnabled,
        @ConfigProperty(value = "maxMetadataBytes", defaultValue = "100") @NetworkProperty int tokensMaxMetadataBytes,
        @ConfigProperty(value = "balancesInQueries.enabled", defaultValue = "true") @NetworkProperty
                boolean balancesInQueriesEnabled,
        @ConfigProperty(value = "airdrops.enabled", defaultValue = "false") @NetworkProperty boolean airdropsEnabled,
        @ConfigProperty(value = "nfts.maxBatchSizeUpdate", defaultValue = "10") @NetworkProperty
                int nftsMaxBatchSizeUpdate) {}<|MERGE_RESOLUTION|>--- conflicted
+++ resolved
@@ -49,11 +49,7 @@
         @ConfigProperty(value = "nfts.useVirtualMerkle", defaultValue = "true") @NetworkProperty
                 boolean nftsUseVirtualMerkle,
         @ConfigProperty(value = "maxAllowedAirdrops", defaultValue = "1000000") @NetworkProperty
-<<<<<<< HEAD
                 long maxAllowedAirdrops,
-=======
-                long maxAllowedAirdorps,
->>>>>>> 2f04aab9
         @ConfigProperty(value = "autoCreations.isEnabled", defaultValue = "true") @NetworkProperty
                 boolean autoCreationsIsEnabled,
         @ConfigProperty(value = "maxMetadataBytes", defaultValue = "100") @NetworkProperty int tokensMaxMetadataBytes,
