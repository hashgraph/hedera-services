/*
 * Copyright (C) 2024 Hedera Hashgraph, LLC
 *
 * Licensed under the Apache License, Version 2.0 (the "License");
 * you may not use this file except in compliance with the License.
 * You may obtain a copy of the License at
 *
 *      http://www.apache.org/licenses/LICENSE-2.0
 *
 * Unless required by applicable law or agreed to in writing, software
 * distributed under the License is distributed on an "AS IS" BASIS,
 * WITHOUT WARRANTIES OR CONDITIONS OF ANY KIND, either express or implied.
 * See the License for the specific language governing permissions and
 * limitations under the License.
 */

package com.hedera.node.config.data;

import com.hedera.node.config.NetworkProperty;
import com.hedera.node.config.NodeProperty;
import com.hedera.node.config.types.BlockStreamWriterMode;
import com.hedera.node.config.types.StreamMode;
import com.swirlds.config.api.ConfigData;
import com.swirlds.config.api.ConfigProperty;
import com.swirlds.config.api.validation.annotation.Max;
import com.swirlds.config.api.validation.annotation.Min;

/**
 * Configuration for the block stream.
 * @param streamMode Default value of RECORDS disables the block stream; BOTH enables it
 * @param writerMode if we are writing to a file or gRPC stream
 * @param blockFileDir directory to store block files
 * @param compressFilesOnCreation whether to compress files on creation
 * @param address the address of the gRPC server
 * @param port the port of the gRPC server
 */
@ConfigData("blockStream")
public record BlockStreamConfig(
        @ConfigProperty(defaultValue = "RECORDS") @NetworkProperty StreamMode streamMode,
        @ConfigProperty(defaultValue = "FILE") @NodeProperty BlockStreamWriterMode writerMode,
        @ConfigProperty(defaultValue = "data/block-streams") @NodeProperty String blockFileDir,
        @ConfigProperty(defaultValue = "true") @NetworkProperty boolean compressFilesOnCreation,
<<<<<<< HEAD
        @ConfigProperty(defaultValue = "1") @NetworkProperty int roundsPerBlock,
        @ConfigProperty(defaultValue = "localhost") String address,
        @ConfigProperty(defaultValue = "8080") @Min(0) @Max(65535) int port) {
    /**
     * @return whether we stream blocks
     */
    public boolean streamBlocks() {
        return streamMode == BOTH;
    }
    /**
     * @return whether we stream records
     */
    public boolean streamRecords() {
        return true;
    }
}
=======
        @ConfigProperty(defaultValue = "32") @NetworkProperty int serializationBatchSize,
        @ConfigProperty(defaultValue = "32") @NetworkProperty int hashCombineBatchSize,
        @ConfigProperty(defaultValue = "1") @NetworkProperty int roundsPerBlock) {}
>>>>>>> 373935a1
<|MERGE_RESOLUTION|>--- conflicted
+++ resolved
@@ -40,25 +40,8 @@
         @ConfigProperty(defaultValue = "FILE") @NodeProperty BlockStreamWriterMode writerMode,
         @ConfigProperty(defaultValue = "data/block-streams") @NodeProperty String blockFileDir,
         @ConfigProperty(defaultValue = "true") @NetworkProperty boolean compressFilesOnCreation,
-<<<<<<< HEAD
+        @ConfigProperty(defaultValue = "32") @NetworkProperty int serializationBatchSize,
+        @ConfigProperty(defaultValue = "32") @NetworkProperty int hashCombineBatchSize,
         @ConfigProperty(defaultValue = "1") @NetworkProperty int roundsPerBlock,
         @ConfigProperty(defaultValue = "localhost") String address,
-        @ConfigProperty(defaultValue = "8080") @Min(0) @Max(65535) int port) {
-    /**
-     * @return whether we stream blocks
-     */
-    public boolean streamBlocks() {
-        return streamMode == BOTH;
-    }
-    /**
-     * @return whether we stream records
-     */
-    public boolean streamRecords() {
-        return true;
-    }
-}
-=======
-        @ConfigProperty(defaultValue = "32") @NetworkProperty int serializationBatchSize,
-        @ConfigProperty(defaultValue = "32") @NetworkProperty int hashCombineBatchSize,
-        @ConfigProperty(defaultValue = "1") @NetworkProperty int roundsPerBlock) {}
->>>>>>> 373935a1
+        @ConfigProperty(defaultValue = "8080") @Min(0) @Max(65535) int port) {}