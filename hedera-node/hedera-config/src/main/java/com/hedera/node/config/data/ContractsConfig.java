/*
 * Copyright (C) 2023-2024 Hedera Hashgraph, LLC
 *
 * Licensed under the Apache License, Version 2.0 (the "License");
 * you may not use this file except in compliance with the License.
 * You may obtain a copy of the License at
 *
 *      http://www.apache.org/licenses/LICENSE-2.0
 *
 * Unless required by applicable law or agreed to in writing, software
 * distributed under the License is distributed on an "AS IS" BASIS,
 * WITHOUT WARRANTIES OR CONDITIONS OF ANY KIND, either express or implied.
 * See the License for the specific language governing permissions and
 * limitations under the License.
 */

package com.hedera.node.config.data;

import com.hedera.hapi.streams.SidecarType;
import com.hedera.node.config.NetworkProperty;
import com.swirlds.config.api.ConfigData;
import com.swirlds.config.api.ConfigProperty;
import java.util.Set;

@ConfigData("contracts")
public record ContractsConfig(
        @ConfigProperty(defaultValue = "true") @NetworkProperty boolean itemizeStorageFees,
        @ConfigProperty(defaultValue = "1062787,1461860") Set<Long> permittedDelegateCallers,
        @ConfigProperty(defaultValue = "31536000") @NetworkProperty long referenceSlotLifetime,
        @ConfigProperty(defaultValue = "100") @NetworkProperty int freeStorageTierLimit,
        @ConfigProperty(defaultValue = "0til100M,2000til450M") @NetworkProperty String storageSlotPriceTiers,
        @ConfigProperty(defaultValue = "7890000") @NetworkProperty long defaultLifetime,
        // @ConfigProperty(defaultValue = "") KnownBlockValues knownBlockHash,
        @ConfigProperty(value = "keys.legacyActivations", defaultValue = "1058134by[1062784]")
                String keysLegacyActivations,
        @ConfigProperty(value = "localCall.estRetBytes", defaultValue = "4096") @NetworkProperty
                int localCallEstRetBytes,
        @ConfigProperty(defaultValue = "true") @NetworkProperty boolean allowCreate2,
        @ConfigProperty(defaultValue = "0") @NetworkProperty long maxNumWithHapiSigsAccess,
        @ConfigProperty(value = "nonces.externalization.enabled", defaultValue = "true") @NetworkProperty
                boolean noncesExternalizationEnabled,
        @ConfigProperty(defaultValue = "false") @NetworkProperty boolean enforceCreationThrottle,
        @ConfigProperty(defaultValue = "15000000") @NetworkProperty long maxGasPerSec,
        @ConfigProperty(value = "maxKvPairs.aggregate", defaultValue = "500000000") @NetworkProperty
                long maxKvPairsAggregate,
        @ConfigProperty(value = "maxKvPairs.individual", defaultValue = "16384000") @NetworkProperty
                int maxKvPairsIndividual,
        @ConfigProperty(defaultValue = "5000000") @NetworkProperty long maxNumber,
        // CHAINID returns 295 (0x0127) for mainnet, 296 (0x0128) for testnet, and 297 (0x0129) for previewnet.
        // c.f. https://hips.hedera.com/hip/hip-26 for reference
        @ConfigProperty(defaultValue = "295") @NetworkProperty int chainId,
        @ConfigProperty(defaultValue = "CONTRACT_STATE_CHANGE,CONTRACT_BYTECODE,CONTRACT_ACTION") @NetworkProperty
                Set<SidecarType> sidecars,
        @ConfigProperty(defaultValue = "false") @NetworkProperty boolean sidecarValidationEnabled,
        @ConfigProperty(value = "throttle.throttleByGas", defaultValue = "true") @NetworkProperty
                boolean throttleThrottleByGas,
        @ConfigProperty(defaultValue = "20") @NetworkProperty int maxRefundPercentOfGasLimit,
        @ConfigProperty(defaultValue = "5000000") @NetworkProperty long scheduleThrottleMaxGasLimit,
        @ConfigProperty(defaultValue = "true") @NetworkProperty boolean redirectTokenCalls,
        @ConfigProperty(value = "precompile.exchangeRateGasCost", defaultValue = "100") @NetworkProperty
                long precompileExchangeRateGasCost,
        @ConfigProperty(value = "precompile.htsDefaultGasCost", defaultValue = "10000") @NetworkProperty
                long precompileHtsDefaultGasCost,

        // Default value of `sigVerificationCost` from fee schedule's CryptoTransfer servicedata vpt field
        // FUTURE: Fees for system contracts need to be in the fee schedule
        @ConfigProperty(value = "precompile.sigVerificationCost", defaultValue = "605466012") @NetworkProperty
                long sigVerificationCostInFeeScheduleUnits,
        @ConfigProperty(value = "precompile.exportRecordResults", defaultValue = "true") @NetworkProperty
                boolean precompileExportRecordResults,
        @ConfigProperty(value = "precompile.htsEnableTokenCreate", defaultValue = "true") @NetworkProperty
                boolean precompileHtsEnableTokenCreate,
        // @ConfigProperty(value = "precompile.unsupportedCustomFeeReceiverDebits", defaultValue = "")
        // Set<CustomFeeType> precompileUnsupportedCustomFeeReceiverDebits,
        @ConfigProperty(value = "precompile.atomicCryptoTransfer.enabled", defaultValue = "true") @NetworkProperty
                boolean precompileAtomicCryptoTransferEnabled,
        @ConfigProperty(value = "precompile.hrcFacade.associate.enabled", defaultValue = "true") @NetworkProperty
                boolean precompileHrcFacadeAssociateEnabled,
        @ConfigProperty(value = "systemContract.accountService.enabled", defaultValue = "true") @NetworkProperty
                boolean systemContractAccountServiceEnabled,
        @ConfigProperty(value = "systemContract.accountService.isAuthorizedRawEnabled", defaultValue = "true")
                @NetworkProperty
                boolean systemContractAccountServiceIsAuthorizedRawEnabled,
<<<<<<< HEAD
        @ConfigProperty(value = "systemContract.metadataKeyAndFieldSupport.enabled", defaultValue = "false")
                @NetworkProperty
                boolean metadataKeyAndFieldEnabled,
        @ConfigProperty(value = "systemContract.updateCustomFees.enabled", defaultValue = "false") @NetworkProperty
=======
        @ConfigProperty(value = "systemContract.updateCustomFees.enabled", defaultValue = "true") @NetworkProperty
>>>>>>> f9f93bd3
                boolean systemContractUpdateCustomFeesEnabled,
        @ConfigProperty(value = "evm.version.dynamic", defaultValue = "false") @NetworkProperty
                boolean evmVersionDynamic,
        @ConfigProperty(value = "evm.allowCallsToNonContractAccounts", defaultValue = "true") @NetworkProperty
                boolean evmAllowCallsToNonContractAccounts,
        @ConfigProperty(value = "evm.chargeGasOnPreEvmException", defaultValue = "true") @NetworkProperty
                boolean chargeGasOnPreEvmException,
        @ConfigProperty(value = "evm.nonExtantContractsFail", defaultValue = "0") @NetworkProperty
                Set<Long> evmNonExtantContractsFail,
        @ConfigProperty(value = "evm.version", defaultValue = "v0.50") @NetworkProperty String evmVersion) {}<|MERGE_RESOLUTION|>--- conflicted
+++ resolved
@@ -81,14 +81,10 @@
         @ConfigProperty(value = "systemContract.accountService.isAuthorizedRawEnabled", defaultValue = "true")
                 @NetworkProperty
                 boolean systemContractAccountServiceIsAuthorizedRawEnabled,
-<<<<<<< HEAD
-        @ConfigProperty(value = "systemContract.metadataKeyAndFieldSupport.enabled", defaultValue = "false")
+        @ConfigProperty(value = "systemContract.metadataKeyAndFieldSupport.enabled", defaultValue = "true")
                 @NetworkProperty
                 boolean metadataKeyAndFieldEnabled,
         @ConfigProperty(value = "systemContract.updateCustomFees.enabled", defaultValue = "false") @NetworkProperty
-=======
-        @ConfigProperty(value = "systemContract.updateCustomFees.enabled", defaultValue = "true") @NetworkProperty
->>>>>>> f9f93bd3
                 boolean systemContractUpdateCustomFeesEnabled,
         @ConfigProperty(value = "evm.version.dynamic", defaultValue = "false") @NetworkProperty
                 boolean evmVersionDynamic,
