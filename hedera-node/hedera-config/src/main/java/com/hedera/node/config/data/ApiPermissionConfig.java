--- conflicted
+++ resolved
@@ -247,12 +247,8 @@
         @ConfigProperty(defaultValue = "2-58") PermissionedAccountsRange freeze,
         @ConfigProperty(defaultValue = "2-50") PermissionedAccountsRange getAccountDetails,
         @ConfigProperty(defaultValue = "0-*") PermissionedAccountsRange tokenUpdateNfts,
-<<<<<<< HEAD
+        @ConfigProperty(defaultValue = "0-*") PermissionedAccountsRange tokenReject,
         @ConfigProperty(defaultValue = "2-55") PermissionedAccountsRange createNode,
-=======
-        @ConfigProperty(defaultValue = "0-*") PermissionedAccountsRange tokenReject,
-        @ConfigProperty(defaultValue = "0-*") PermissionedAccountsRange createNode,
->>>>>>> bd4942b2
         @ConfigProperty(defaultValue = "0-*") PermissionedAccountsRange updateNode,
         @ConfigProperty(defaultValue = "2-55") PermissionedAccountsRange deleteNode) {
 
