--- conflicted
+++ resolved
@@ -178,18 +178,12 @@
  * @param getAccountDetails          the permission for {@link HederaFunctionality#GET_ACCOUNT_DETAILS} functionality
  * @param tokenUpdateNfts            the permission for {@link HederaFunctionality#TOKEN_UPDATE_NFTS} functionality
  * @param tokenReject                the permission for {@link HederaFunctionality#TOKEN_REJECT} functionality
-<<<<<<< HEAD
  * @param tokenAirdrop               the permission for {@link HederaFunctionality#TOKEN_AIRDROP} functionality
-=======
->>>>>>> 676c12f0
  *
  * @param createNode                   the permission for {@link HederaFunctionality#NODE_CREATE} functionality
  * @param updateNode                   the permission for {@link HederaFunctionality#NODE_UPDATE} functionality
  * @param deleteNode                   the permission for {@link HederaFunctionality#NODE_DELETE} functionality
-<<<<<<< HEAD
  * @param getNodeInfo                  the permission for {@link HederaFunctionality#NODE_GET_INFO} functionality
-=======
->>>>>>> 676c12f0
  */
 @ConfigData
 public record ApiPermissionConfig(
@@ -257,10 +251,7 @@
         @ConfigProperty(defaultValue = "2-50") PermissionedAccountsRange getAccountDetails,
         @ConfigProperty(defaultValue = "0-*") PermissionedAccountsRange tokenUpdateNfts,
         @ConfigProperty(defaultValue = "0-*") PermissionedAccountsRange tokenReject,
-<<<<<<< HEAD
         @ConfigProperty(defaultValue = "0-*") PermissionedAccountsRange tokenAirdrop,
-=======
->>>>>>> 676c12f0
         @ConfigProperty(defaultValue = "0-*") PermissionedAccountsRange createNode,
         @ConfigProperty(defaultValue = "0-*") PermissionedAccountsRange updateNode,
         @ConfigProperty(defaultValue = "0-*") PermissionedAccountsRange deleteNode,
@@ -312,10 +303,7 @@
         permissionKeys.put(SCHEDULE_SIGN, c -> c.scheduleSign);
         permissionKeys.put(TOKEN_UPDATE_NFTS, c -> c.tokenUpdateNfts);
         permissionKeys.put(TOKEN_REJECT, c -> c.tokenReject);
-<<<<<<< HEAD
         permissionKeys.put(TOKEN_AIRDROP, c -> c.tokenAirdrop);
-=======
->>>>>>> 676c12f0
         /* Queries */
         permissionKeys.put(CONSENSUS_GET_TOPIC_INFO, c -> c.getTopicInfo);
         permissionKeys.put(CONTRACT_CALL_LOCAL, c -> c.contractCallLocalMethod);
