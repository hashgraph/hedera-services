/*
 * Copyright (C) 2023-2024 Hedera Hashgraph, LLC
 *
 * Licensed under the Apache License, Version 2.0 (the "License");
 * you may not use this file except in compliance with the License.
 * You may obtain a copy of the License at
 *
 *      http://www.apache.org/licenses/LICENSE-2.0
 *
 * Unless required by applicable law or agreed to in writing, software
 * distributed under the License is distributed on an "AS IS" BASIS,
 * WITHOUT WARRANTIES OR CONDITIONS OF ANY KIND, either express or implied.
 * See the License for the specific language governing permissions and
 * limitations under the License.
 */

package com.hedera.node.config.data;

import static com.hedera.hapi.node.base.HederaFunctionality.CONSENSUS_CREATE_TOPIC;
import static com.hedera.hapi.node.base.HederaFunctionality.CONSENSUS_DELETE_TOPIC;
import static com.hedera.hapi.node.base.HederaFunctionality.CONSENSUS_GET_TOPIC_INFO;
import static com.hedera.hapi.node.base.HederaFunctionality.CONSENSUS_SUBMIT_MESSAGE;
import static com.hedera.hapi.node.base.HederaFunctionality.CONSENSUS_UPDATE_TOPIC;
import static com.hedera.hapi.node.base.HederaFunctionality.CONTRACT_CALL;
import static com.hedera.hapi.node.base.HederaFunctionality.CONTRACT_CALL_LOCAL;
import static com.hedera.hapi.node.base.HederaFunctionality.CONTRACT_CREATE;
import static com.hedera.hapi.node.base.HederaFunctionality.CONTRACT_DELETE;
import static com.hedera.hapi.node.base.HederaFunctionality.CONTRACT_GET_BYTECODE;
import static com.hedera.hapi.node.base.HederaFunctionality.CONTRACT_GET_INFO;
import static com.hedera.hapi.node.base.HederaFunctionality.CONTRACT_GET_RECORDS;
import static com.hedera.hapi.node.base.HederaFunctionality.CONTRACT_UPDATE;
import static com.hedera.hapi.node.base.HederaFunctionality.CRYPTO_APPROVE_ALLOWANCE;
import static com.hedera.hapi.node.base.HederaFunctionality.CRYPTO_CREATE;
import static com.hedera.hapi.node.base.HederaFunctionality.CRYPTO_DELETE;
import static com.hedera.hapi.node.base.HederaFunctionality.CRYPTO_DELETE_ALLOWANCE;
import static com.hedera.hapi.node.base.HederaFunctionality.CRYPTO_GET_ACCOUNT_BALANCE;
import static com.hedera.hapi.node.base.HederaFunctionality.CRYPTO_GET_ACCOUNT_RECORDS;
import static com.hedera.hapi.node.base.HederaFunctionality.CRYPTO_GET_INFO;
import static com.hedera.hapi.node.base.HederaFunctionality.CRYPTO_TRANSFER;
import static com.hedera.hapi.node.base.HederaFunctionality.CRYPTO_UPDATE;
import static com.hedera.hapi.node.base.HederaFunctionality.ETHEREUM_TRANSACTION;
import static com.hedera.hapi.node.base.HederaFunctionality.FILE_APPEND;
import static com.hedera.hapi.node.base.HederaFunctionality.FILE_CREATE;
import static com.hedera.hapi.node.base.HederaFunctionality.FILE_DELETE;
import static com.hedera.hapi.node.base.HederaFunctionality.FILE_GET_CONTENTS;
import static com.hedera.hapi.node.base.HederaFunctionality.FILE_GET_INFO;
import static com.hedera.hapi.node.base.HederaFunctionality.FILE_UPDATE;
import static com.hedera.hapi.node.base.HederaFunctionality.FREEZE;
import static com.hedera.hapi.node.base.HederaFunctionality.GET_ACCOUNT_DETAILS;
import static com.hedera.hapi.node.base.HederaFunctionality.GET_VERSION_INFO;
import static com.hedera.hapi.node.base.HederaFunctionality.NETWORK_GET_EXECUTION_TIME;
import static com.hedera.hapi.node.base.HederaFunctionality.NODE_CREATE;
import static com.hedera.hapi.node.base.HederaFunctionality.NODE_DELETE;
import static com.hedera.hapi.node.base.HederaFunctionality.NODE_UPDATE;
import static com.hedera.hapi.node.base.HederaFunctionality.SCHEDULE_CREATE;
import static com.hedera.hapi.node.base.HederaFunctionality.SCHEDULE_DELETE;
import static com.hedera.hapi.node.base.HederaFunctionality.SCHEDULE_GET_INFO;
import static com.hedera.hapi.node.base.HederaFunctionality.SCHEDULE_SIGN;
import static com.hedera.hapi.node.base.HederaFunctionality.SYSTEM_DELETE;
import static com.hedera.hapi.node.base.HederaFunctionality.SYSTEM_UNDELETE;
import static com.hedera.hapi.node.base.HederaFunctionality.TOKEN_ACCOUNT_WIPE;
import static com.hedera.hapi.node.base.HederaFunctionality.TOKEN_AIRDROP;
import static com.hedera.hapi.node.base.HederaFunctionality.TOKEN_ASSOCIATE_TO_ACCOUNT;
import static com.hedera.hapi.node.base.HederaFunctionality.TOKEN_BURN;
import static com.hedera.hapi.node.base.HederaFunctionality.TOKEN_CREATE;
import static com.hedera.hapi.node.base.HederaFunctionality.TOKEN_DELETE;
import static com.hedera.hapi.node.base.HederaFunctionality.TOKEN_DISSOCIATE_FROM_ACCOUNT;
import static com.hedera.hapi.node.base.HederaFunctionality.TOKEN_FEE_SCHEDULE_UPDATE;
import static com.hedera.hapi.node.base.HederaFunctionality.TOKEN_FREEZE_ACCOUNT;
import static com.hedera.hapi.node.base.HederaFunctionality.TOKEN_GET_ACCOUNT_NFT_INFOS;
import static com.hedera.hapi.node.base.HederaFunctionality.TOKEN_GET_INFO;
import static com.hedera.hapi.node.base.HederaFunctionality.TOKEN_GET_NFT_INFO;
import static com.hedera.hapi.node.base.HederaFunctionality.TOKEN_GET_NFT_INFOS;
import static com.hedera.hapi.node.base.HederaFunctionality.TOKEN_GRANT_KYC_TO_ACCOUNT;
import static com.hedera.hapi.node.base.HederaFunctionality.TOKEN_MINT;
import static com.hedera.hapi.node.base.HederaFunctionality.TOKEN_PAUSE;
import static com.hedera.hapi.node.base.HederaFunctionality.TOKEN_REJECT;
import static com.hedera.hapi.node.base.HederaFunctionality.TOKEN_REVOKE_KYC_FROM_ACCOUNT;
import static com.hedera.hapi.node.base.HederaFunctionality.TOKEN_UNFREEZE_ACCOUNT;
import static com.hedera.hapi.node.base.HederaFunctionality.TOKEN_UNPAUSE;
import static com.hedera.hapi.node.base.HederaFunctionality.TOKEN_UPDATE;
import static com.hedera.hapi.node.base.HederaFunctionality.TOKEN_UPDATE_NFTS;
import static com.hedera.hapi.node.base.HederaFunctionality.TRANSACTION_GET_FAST_RECORD;
import static com.hedera.hapi.node.base.HederaFunctionality.TRANSACTION_GET_RECEIPT;
import static com.hedera.hapi.node.base.HederaFunctionality.TRANSACTION_GET_RECORD;
import static com.hedera.hapi.node.base.HederaFunctionality.UTIL_PRNG;

import com.hedera.hapi.node.base.HederaFunctionality;
import com.hedera.node.config.types.PermissionedAccountsRange;
import com.swirlds.config.api.ConfigData;
import com.swirlds.config.api.ConfigProperty;
import edu.umd.cs.findbugs.annotations.NonNull;
import java.util.EnumMap;
import java.util.Objects;
import java.util.function.Function;

/**
 * A configuration for the permissions of the API.
 *
 * @param createAccount              the permission for {@link HederaFunctionality#CRYPTO_CREATE} functionality
 * @param cryptoTransfer             the permission for {@link HederaFunctionality#CRYPTO_TRANSFER} functionality
 * @param updateAccount              the permission for {@link HederaFunctionality#CRYPTO_UPDATE} functionality
 * @param cryptoGetBalance           the permission for {@link HederaFunctionality#CRYPTO_GET_ACCOUNT_BALANCE}
 *                                   functionality
 * @param getAccountInfo             the permission for {@link HederaFunctionality#CRYPTO_GET_INFO} functionality
 * @param cryptoDelete               the permission for {@link HederaFunctionality#CRYPTO_DELETE} functionality
 * @param getAccountRecords          the permission for {@link HederaFunctionality#CRYPTO_GET_ACCOUNT_RECORDS}
 *                                   functionality
 * @param getTxRecordByTxID          the permission for {@link HederaFunctionality#TRANSACTION_GET_RECORD}
 *                                   functionality
 * @param getTxFastRecordByTxID     the permission for {@link HederaFunctionality#TRANSACTION_GET_FAST_RECORD}  functionality
 * @param getTransactionReceipts     the permission for {@link HederaFunctionality#TRANSACTION_GET_RECEIPT}
 *                                   functionality
 * @param approveAllowances          the permission for {@link HederaFunctionality#CRYPTO_APPROVE_ALLOWANCE}
 *                                   functionality
 * @param deleteAllowances           the permission for {@link HederaFunctionality#CRYPTO_DELETE_ALLOWANCE}
 *                                   functionality
 * @param utilPrng                   the permission for {@link HederaFunctionality#UTIL_PRNG} functionality
 * @param createFile                 the permission for {@link HederaFunctionality#FILE_CREATE} functionality
 * @param updateFile                 the permission for {@link HederaFunctionality#FILE_UPDATE} functionality
 * @param deleteFile                 the permission for {@link HederaFunctionality#FILE_DELETE} functionality
 * @param appendContent              the permission for {@link HederaFunctionality#FILE_APPEND} functionality
 * @param getFileContent             the permission for {@link HederaFunctionality#FILE_GET_CONTENTS} functionality
 * @param getFileInfo                the permission for {@link HederaFunctionality#FILE_GET_INFO} functionality
 * @param createContract             the permission for {@link HederaFunctionality#CONTRACT_CREATE} functionality
 * @param updateContract             the permission for {@link HederaFunctionality#CONTRACT_UPDATE} functionality
 * @param contractCallMethod         the permission for {@link HederaFunctionality#CONTRACT_CALL} functionality
 * @param getContractInfo            the permission for {@link HederaFunctionality#CONTRACT_GET_INFO} functionality
 * @param contractCallLocalMethod    the permission for {@link HederaFunctionality#CONTRACT_CALL_LOCAL} functionality
 * @param contractGetBytecode        the permission for {@link HederaFunctionality#CONTRACT_GET_BYTECODE} functionality
 * @param getTxRecordByContractID    the permission for {@link HederaFunctionality#CONTRACT_GET_RECORDS} functionality
 * @param deleteContract             the permission for {@link HederaFunctionality#CONTRACT_DELETE} functionality
 * @param createTopic                the permission for {@link HederaFunctionality#CONSENSUS_CREATE_TOPIC}
 *                                   functionality
 * @param updateTopic                the permission for {@link HederaFunctionality#CONSENSUS_UPDATE_TOPIC}
 *                                   functionality
 * @param deleteTopic                the permission for {@link HederaFunctionality#CONSENSUS_DELETE_TOPIC}
 *                                   functionality
 * @param submitMessage              the permission for {@link HederaFunctionality#CONSENSUS_SUBMIT_MESSAGE}
 *                                   functionality
 * @param getTopicInfo               the permission for {@link HederaFunctionality#CONSENSUS_GET_TOPIC_INFO}
 *                                   functionality
 * @param ethereumTransaction        the permission for {@link HederaFunctionality#ETHEREUM_TRANSACTION} functionality
 * @param scheduleCreate             the permission for {@link HederaFunctionality#SCHEDULE_CREATE} functionality
 * @param scheduleSign               the permission for {@link HederaFunctionality#SCHEDULE_SIGN} functionality
 * @param scheduleDelete             the permission for {@link HederaFunctionality#SCHEDULE_DELETE} functionality
 * @param scheduleGetInfo            the permission for {@link HederaFunctionality#SCHEDULE_GET_INFO} functionality
 * @param tokenCreate                the permission for {@link HederaFunctionality#TOKEN_CREATE} functionality
 * @param tokenFreezeAccount         the permission for {@link HederaFunctionality#TOKEN_FREEZE_ACCOUNT} functionality
 * @param tokenUnfreezeAccount
 * @param tokenGrantKycToAccount     the permission for {@link HederaFunctionality#TOKEN_GRANT_KYC_TO_ACCOUNT}
 *                                   functionality
 * @param tokenRevokeKycFromAccount  the permission for {@link HederaFunctionality#TOKEN_REVOKE_KYC_FROM_ACCOUNT}
 *                                   functionality
 * @param tokenDelete                the permission for {@link HederaFunctionality#TOKEN_DELETE} functionality
 * @param tokenMint                  the permission for {@link HederaFunctionality#TOKEN_MINT} functionality
 * @param tokenBurn                  the permission for {@link HederaFunctionality#TOKEN_BURN} functionality
 * @param tokenAccountWipe           the permission for {@link HederaFunctionality#TOKEN_ACCOUNT_WIPE} functionality
 * @param tokenUpdate                the permission for {@link HederaFunctionality#TOKEN_UPDATE} functionality
 * @param tokenGetInfo               the permission for {@link HederaFunctionality#TOKEN_GET_INFO} functionality
 * @param tokenAssociateToAccount    the permission for {@link HederaFunctionality#TOKEN_ASSOCIATE_TO_ACCOUNT}
 *                                   functionality
 * @param tokenDissociateFromAccount the permission for {@link HederaFunctionality#TOKEN_DISSOCIATE_FROM_ACCOUNT}
 *                                   functionality
 * @param tokenGetNftInfo            the permission for {@link HederaFunctionality#TOKEN_GET_NFT_INFO} functionality
 * @param tokenGetNftInfos           the permission for {@link HederaFunctionality#TOKEN_GET_NFT_INFOS} functionality
 * @param tokenGetAccountNftInfos    the permission for {@link HederaFunctionality#TOKEN_GET_ACCOUNT_NFT_INFOS}
 *                                   functionality
 * @param tokenFeeScheduleUpdate
 * @param tokenPause
 * @param tokenUnpause
 * @param getVersionInfo             the permission for {@link HederaFunctionality#GET_VERSION_INFO} functionality
 * @param networkGetExecutionTime    the permission for {@link HederaFunctionality#NETWORK_GET_EXECUTION_TIME}
 *                                   functionality
 * @param systemDelete               the permission for {@link HederaFunctionality#SYSTEM_DELETE} functionality
 * @param systemUndelete             the permission for {@link HederaFunctionality#SYSTEM_UNDELETE} functionality
 * @param freeze                     the permission for {@link HederaFunctionality#FREEZE} functionality
 * @param getAccountDetails          the permission for {@link HederaFunctionality#GET_ACCOUNT_DETAILS} functionality
 * @param tokenUpdateNfts            the permission for {@link HederaFunctionality#TOKEN_UPDATE_NFTS} functionality
 * @param tokenReject                the permission for {@link HederaFunctionality#TOKEN_REJECT} functionality
 * @param tokenAirdrop               the permission for {@link HederaFunctionality#TOKEN_AIRDROP} functionality
 *
 * @param createNode                   the permission for {@link HederaFunctionality#NODE_CREATE} functionality
 * @param updateNode                   the permission for {@link HederaFunctionality#NODE_UPDATE} functionality
 * @param deleteNode                   the permission for {@link HederaFunctionality#NODE_DELETE} functionality
 */
@ConfigData
public record ApiPermissionConfig(
        @ConfigProperty(defaultValue = "0-*") PermissionedAccountsRange createAccount,
        @ConfigProperty(defaultValue = "0-*") PermissionedAccountsRange cryptoTransfer,
        @ConfigProperty(defaultValue = "0-*") PermissionedAccountsRange updateAccount,
        @ConfigProperty(defaultValue = "0-*") PermissionedAccountsRange cryptoGetBalance,
        @ConfigProperty(defaultValue = "0-*") PermissionedAccountsRange getAccountInfo,
        @ConfigProperty(defaultValue = "0-*") PermissionedAccountsRange cryptoDelete,
        @ConfigProperty(defaultValue = "0-*") PermissionedAccountsRange getAccountRecords,
        @ConfigProperty(defaultValue = "0-*") PermissionedAccountsRange getTxRecordByTxID,
        @ConfigProperty(defaultValue = "0-*") PermissionedAccountsRange getTxFastRecordByTxID,
        @ConfigProperty(defaultValue = "0-*") PermissionedAccountsRange getTransactionReceipts,
        @ConfigProperty(defaultValue = "0-*") PermissionedAccountsRange approveAllowances,
        @ConfigProperty(defaultValue = "0-*") PermissionedAccountsRange deleteAllowances,
        @ConfigProperty(defaultValue = "0-*") PermissionedAccountsRange utilPrng,
        @ConfigProperty(defaultValue = "0-*") PermissionedAccountsRange createFile,
        @ConfigProperty(defaultValue = "0-*") PermissionedAccountsRange updateFile,
        @ConfigProperty(defaultValue = "0-*") PermissionedAccountsRange deleteFile,
        @ConfigProperty(defaultValue = "0-*") PermissionedAccountsRange appendContent,
        @ConfigProperty(defaultValue = "0-*") PermissionedAccountsRange getFileContent,
        @ConfigProperty(defaultValue = "0-*") PermissionedAccountsRange getFileInfo,
        @ConfigProperty(defaultValue = "0-*") PermissionedAccountsRange createContract,
        @ConfigProperty(defaultValue = "0-*") PermissionedAccountsRange updateContract,
        @ConfigProperty(defaultValue = "0-*") PermissionedAccountsRange contractCallMethod,
        @ConfigProperty(defaultValue = "0-*") PermissionedAccountsRange getContractInfo,
        @ConfigProperty(defaultValue = "0-*") PermissionedAccountsRange contractCallLocalMethod,
        @ConfigProperty(defaultValue = "0-*") PermissionedAccountsRange contractGetBytecode,
        @ConfigProperty(defaultValue = "0-*") PermissionedAccountsRange getTxRecordByContractID,
        @ConfigProperty(defaultValue = "0-*") PermissionedAccountsRange deleteContract,
        @ConfigProperty(defaultValue = "0-*") PermissionedAccountsRange createTopic,
        @ConfigProperty(defaultValue = "0-*") PermissionedAccountsRange updateTopic,
        @ConfigProperty(defaultValue = "0-*") PermissionedAccountsRange deleteTopic,
        @ConfigProperty(defaultValue = "0-*") PermissionedAccountsRange submitMessage,
        @ConfigProperty(defaultValue = "0-*") PermissionedAccountsRange getTopicInfo,
        @ConfigProperty(defaultValue = "0-*") PermissionedAccountsRange ethereumTransaction,
        @ConfigProperty(defaultValue = "0-*") PermissionedAccountsRange scheduleCreate,
        @ConfigProperty(defaultValue = "0-*") PermissionedAccountsRange scheduleSign,
        @ConfigProperty(defaultValue = "0-*") PermissionedAccountsRange scheduleDelete,
        @ConfigProperty(defaultValue = "0-*") PermissionedAccountsRange scheduleGetInfo,
        @ConfigProperty(defaultValue = "0-*") PermissionedAccountsRange tokenCreate,
        @ConfigProperty(defaultValue = "0-*") PermissionedAccountsRange tokenFreezeAccount,
        @ConfigProperty(defaultValue = "0-*") PermissionedAccountsRange tokenUnfreezeAccount,
        @ConfigProperty(defaultValue = "0-*") PermissionedAccountsRange tokenGrantKycToAccount,
        @ConfigProperty(defaultValue = "0-*") PermissionedAccountsRange tokenRevokeKycFromAccount,
        @ConfigProperty(defaultValue = "0-*") PermissionedAccountsRange tokenDelete,
        @ConfigProperty(defaultValue = "0-*") PermissionedAccountsRange tokenMint,
        @ConfigProperty(defaultValue = "0-*") PermissionedAccountsRange tokenBurn,
        @ConfigProperty(defaultValue = "0-*") PermissionedAccountsRange tokenAccountWipe,
        @ConfigProperty(defaultValue = "0-*") PermissionedAccountsRange tokenUpdate,
        @ConfigProperty(defaultValue = "0-*") PermissionedAccountsRange tokenGetInfo,
        @ConfigProperty(defaultValue = "0-*") PermissionedAccountsRange tokenAssociateToAccount,
        @ConfigProperty(defaultValue = "0-*") PermissionedAccountsRange tokenDissociateFromAccount,
        @ConfigProperty(defaultValue = "0-*") PermissionedAccountsRange tokenGetNftInfo,
        @ConfigProperty(defaultValue = "0-*") PermissionedAccountsRange tokenGetNftInfos,
        @ConfigProperty(defaultValue = "0-*") PermissionedAccountsRange tokenGetAccountNftInfos,
        @ConfigProperty(defaultValue = "0-*") PermissionedAccountsRange tokenFeeScheduleUpdate,
        @ConfigProperty(defaultValue = "0-*") PermissionedAccountsRange tokenPause,
        @ConfigProperty(defaultValue = "0-*") PermissionedAccountsRange tokenUnpause,
        @ConfigProperty(defaultValue = "0-*") PermissionedAccountsRange getVersionInfo,
        @ConfigProperty(defaultValue = "2-50") PermissionedAccountsRange networkGetExecutionTime,
        @ConfigProperty(defaultValue = "2-59") PermissionedAccountsRange systemDelete,
        @ConfigProperty(defaultValue = "2-60") PermissionedAccountsRange systemUndelete,
        @ConfigProperty(defaultValue = "2-58") PermissionedAccountsRange freeze,
        @ConfigProperty(defaultValue = "2-50") PermissionedAccountsRange getAccountDetails,
        @ConfigProperty(defaultValue = "0-*") PermissionedAccountsRange tokenUpdateNfts,
        @ConfigProperty(defaultValue = "0-*") PermissionedAccountsRange tokenReject,
        @ConfigProperty(defaultValue = "0-*") PermissionedAccountsRange tokenAirdrop,
<<<<<<< HEAD
        @ConfigProperty(defaultValue = "0-*") PermissionedAccountsRange createNode,
=======
        @ConfigProperty(defaultValue = "2-55") PermissionedAccountsRange createNode,
>>>>>>> 2f04aab9
        @ConfigProperty(defaultValue = "0-*") PermissionedAccountsRange updateNode,
        @ConfigProperty(defaultValue = "2-55") PermissionedAccountsRange deleteNode) {

    private static final EnumMap<HederaFunctionality, Function<ApiPermissionConfig, PermissionedAccountsRange>>
            permissionKeys = new EnumMap<>(HederaFunctionality.class);

    static {
        /* Transactions */
        permissionKeys.put(CRYPTO_CREATE, c -> c.createAccount);
        permissionKeys.put(CRYPTO_TRANSFER, c -> c.cryptoTransfer);
        permissionKeys.put(CRYPTO_UPDATE, c -> c.updateAccount);
        permissionKeys.put(CRYPTO_DELETE, c -> c.cryptoDelete);
        permissionKeys.put(CRYPTO_APPROVE_ALLOWANCE, c -> c.approveAllowances);
        permissionKeys.put(CRYPTO_DELETE_ALLOWANCE, c -> c.deleteAllowances);
        permissionKeys.put(FILE_CREATE, c -> c.createFile);
        permissionKeys.put(FILE_UPDATE, c -> c.updateFile);
        permissionKeys.put(FILE_DELETE, c -> c.deleteFile);
        permissionKeys.put(FILE_APPEND, c -> c.appendContent);
        permissionKeys.put(CONTRACT_CREATE, c -> c.createContract);
        permissionKeys.put(CONTRACT_UPDATE, c -> c.updateContract);
        permissionKeys.put(CONTRACT_CALL, c -> c.contractCallMethod);
        permissionKeys.put(CONTRACT_DELETE, c -> c.deleteContract);
        permissionKeys.put(ETHEREUM_TRANSACTION, c -> c.ethereumTransaction);
        permissionKeys.put(CONSENSUS_CREATE_TOPIC, c -> c.createTopic);
        permissionKeys.put(CONSENSUS_UPDATE_TOPIC, c -> c.updateTopic);
        permissionKeys.put(CONSENSUS_DELETE_TOPIC, c -> c.deleteTopic);
        permissionKeys.put(CONSENSUS_SUBMIT_MESSAGE, c -> c.submitMessage);
        permissionKeys.put(TOKEN_CREATE, c -> c.tokenCreate);
        permissionKeys.put(TOKEN_FREEZE_ACCOUNT, c -> c.tokenFreezeAccount);
        permissionKeys.put(TOKEN_UNFREEZE_ACCOUNT, c -> c.tokenUnfreezeAccount);
        permissionKeys.put(TOKEN_GRANT_KYC_TO_ACCOUNT, c -> c.tokenGrantKycToAccount);
        permissionKeys.put(TOKEN_REVOKE_KYC_FROM_ACCOUNT, c -> c.tokenRevokeKycFromAccount);
        permissionKeys.put(TOKEN_DELETE, c -> c.tokenDelete);
        permissionKeys.put(TOKEN_MINT, c -> c.tokenMint);
        permissionKeys.put(TOKEN_BURN, c -> c.tokenBurn);
        permissionKeys.put(TOKEN_ACCOUNT_WIPE, c -> c.tokenAccountWipe);
        permissionKeys.put(TOKEN_UPDATE, c -> c.tokenUpdate);
        permissionKeys.put(TOKEN_ASSOCIATE_TO_ACCOUNT, c -> c.tokenAssociateToAccount);
        permissionKeys.put(TOKEN_DISSOCIATE_FROM_ACCOUNT, c -> c.tokenDissociateFromAccount);
        permissionKeys.put(TOKEN_PAUSE, c -> c.tokenPause);
        permissionKeys.put(TOKEN_UNPAUSE, c -> c.tokenUnpause);
        permissionKeys.put(SYSTEM_DELETE, c -> c.systemDelete);
        permissionKeys.put(SYSTEM_UNDELETE, c -> c.systemUndelete);
        permissionKeys.put(FREEZE, c -> c.freeze);
        permissionKeys.put(SCHEDULE_CREATE, c -> c.scheduleCreate);
        permissionKeys.put(SCHEDULE_DELETE, c -> c.scheduleDelete);
        permissionKeys.put(SCHEDULE_SIGN, c -> c.scheduleSign);
        permissionKeys.put(TOKEN_UPDATE_NFTS, c -> c.tokenUpdateNfts);
        permissionKeys.put(TOKEN_REJECT, c -> c.tokenReject);
        permissionKeys.put(TOKEN_AIRDROP, c -> c.tokenAirdrop);
        /* Queries */
        permissionKeys.put(CONSENSUS_GET_TOPIC_INFO, c -> c.getTopicInfo);
        permissionKeys.put(CONTRACT_CALL_LOCAL, c -> c.contractCallLocalMethod);
        permissionKeys.put(CONTRACT_GET_INFO, c -> c.getContractInfo);
        permissionKeys.put(CONTRACT_GET_BYTECODE, c -> c.contractGetBytecode);
        permissionKeys.put(CONTRACT_GET_RECORDS, c -> c.getTxRecordByContractID);
        permissionKeys.put(CRYPTO_GET_ACCOUNT_BALANCE, c -> c.cryptoGetBalance);
        permissionKeys.put(CRYPTO_GET_ACCOUNT_RECORDS, c -> c.getAccountRecords);
        permissionKeys.put(CRYPTO_GET_INFO, c -> c.getAccountInfo);
        permissionKeys.put(FILE_GET_CONTENTS, c -> c.getFileContent);
        permissionKeys.put(FILE_GET_INFO, c -> c.getFileInfo);
        permissionKeys.put(TRANSACTION_GET_RECEIPT, c -> c.getTransactionReceipts);
        permissionKeys.put(TRANSACTION_GET_RECORD, c -> c.getTxRecordByTxID);
        permissionKeys.put(TRANSACTION_GET_FAST_RECORD, c -> c.getTxFastRecordByTxID);
        permissionKeys.put(GET_VERSION_INFO, c -> c.getVersionInfo);
        permissionKeys.put(NETWORK_GET_EXECUTION_TIME, c -> c.networkGetExecutionTime);
        permissionKeys.put(GET_ACCOUNT_DETAILS, c -> c.getAccountDetails);
        permissionKeys.put(TOKEN_GET_INFO, c -> c.tokenGetInfo);
        permissionKeys.put(SCHEDULE_GET_INFO, c -> c.scheduleGetInfo);
        permissionKeys.put(TOKEN_GET_NFT_INFO, c -> c.tokenGetNftInfo);
        permissionKeys.put(TOKEN_GET_NFT_INFOS, c -> c.tokenGetNftInfos);
        permissionKeys.put(TOKEN_GET_ACCOUNT_NFT_INFOS, c -> c.tokenGetAccountNftInfos);
        permissionKeys.put(TOKEN_FEE_SCHEDULE_UPDATE, c -> c.tokenFeeScheduleUpdate);
        permissionKeys.put(UTIL_PRNG, c -> c.utilPrng);
        permissionKeys.put(NODE_CREATE, c -> c.createNode);
        permissionKeys.put(NODE_UPDATE, c -> c.updateNode);
        permissionKeys.put(NODE_DELETE, c -> c.deleteNode);
    }

    /**
     * Return the permission for the given functionality based on this config record instance or throws a
     * {@link IllegalArgumentException} if the functionality is not supported.
     *
     * @param functionality the functionality to get the permission for
     * @return the permission for the given functionality
     */
    public PermissionedAccountsRange getPermission(@NonNull HederaFunctionality functionality) {
        Objects.requireNonNull(functionality, "functionality cannot be null");
        var function = permissionKeys.get(functionality);
        if (function == null) {
            throw new IllegalArgumentException("Can not get permission for functionality " + functionality);
        }
        return function.apply(this);
    }
}<|MERGE_RESOLUTION|>--- conflicted
+++ resolved
@@ -251,11 +251,8 @@
         @ConfigProperty(defaultValue = "0-*") PermissionedAccountsRange tokenUpdateNfts,
         @ConfigProperty(defaultValue = "0-*") PermissionedAccountsRange tokenReject,
         @ConfigProperty(defaultValue = "0-*") PermissionedAccountsRange tokenAirdrop,
-<<<<<<< HEAD
-        @ConfigProperty(defaultValue = "0-*") PermissionedAccountsRange createNode,
-=======
+        @ConfigProperty(defaultValue = "0-*") PermissionedAccountsRange tokenAirdrop,
         @ConfigProperty(defaultValue = "2-55") PermissionedAccountsRange createNode,
->>>>>>> 2f04aab9
         @ConfigProperty(defaultValue = "0-*") PermissionedAccountsRange updateNode,
         @ConfigProperty(defaultValue = "2-55") PermissionedAccountsRange deleteNode) {
 
