{
  "nodeMetadata": [{
    "rosterEntry": {
      "weight": "1",
      "gossipCaCertificate": "MIIDnjCCAgagAwIBAgIIWF5ioCbigqYwDQYJKoZIhvcNAQEMBQAwDjEMMAoGA1UEAxMDcy0wMCAXDTAwMDEwMTAwMDAwMFoYDzIxMDAwMTAxMDAwMDAwWjAOMQwwCgYDVQQDEwNzLTAwggGiMA0GCSqGSIb3DQEBAQUAA4IBjwAwggGKAoIBgQDIFS/SlCSxIsUvab7R6G1ElJuWSTDeX07/gM7WedNsBwVfD/I/cTsxVVmfzbxrvUNIQdQW3FkHJmoQW81lAAcoWCYzTE3LRUHb7dZx2fSkLr4l+LG8pKWUusbWh+Sojecht9f2K1naQ3LeZwoPgDoXK3CPhQU8orHwYnnopOyNO6E6hbN4SfYKJtYVEWn931Jg/0CdezWTEOLRT8j+XotqR2TPpQB4zKHWa61BeZghvFaUWJF0M3Q6hG1G5DrCuozRQ9SGQJRm6hWcF+6sv6b7IkXBVEtiDYNKLV9VrT01dHzjlOYwr6dwwofxAM/Vd+4vlnok5j4J/FDXqmj1bpEH8iXLhtlgiLu6aCPg5liOQrroHR9ZS/xLDJPhFV/KMOIXdYUElsiL4Cdtj6pm+qxAJpdBccvhdcYKGdYC2otsYvW7bfZkeauRe+A8rN+/AIkC8L8Nue6bYDJJKw2e+5qEOcrgLO4Vn6IN+rRSYqaS8yxhCPPfHFm5YU9reQqAr8cCAwEAATANBgkqhkiG9w0BAQwFAAOCAYEABm7GBVzunCpcZ+D1rjAVMmVTCVa3dhMFxYjkdWcC/Auj7uZFawAZZaDcsNhBVsEXLLr0D/XPD+5osI+X0PXFjYM42sO155J1tW28MIx6Qf85/cWc85q12SgzwbFSd7wghysSftMCEpQW2ahjic9+LuHegDOJ119LkHzhK4+MDjYsLsVDVzYOATBwX7RWyroQEm5DsTYDsMOUMQxxxK3dCx8iazxboMbewAWmgHwyBzVdAlsEd4Q3RieDXyjv3iuIgW3CthTzn251koOHqBCvGirTaf/9iclc7Uwk97Mx5GhuozzAAWplE4FT2jVVI7/orXLv2FMCW9aRolTSdeatH6XDIFRqAUcgCBC3UmkUl8ol3LTkpeto8WgvYn0qf2LWBIcMO/eKaKvqUfF9n62W61GcqKWrjAqc+nwPZgHa24zqxJ6XjY6XX96LquX2bHZhZDixS3z8CIUH0Ws4IOtb4kNufGKHR/LhMZtCTdozjbqiEZrqe+WBlQqf7R3yl+7s",
      "gossipEndpoint": [{
        "ipAddressV4": "fwAAAQ==",
        "port": 1
      }, {
        "ipAddressV4": "fwAAAQ==",
        "port": 1
      }]
    },
    "node": {
      "accountId": {
        "accountNum": "3"
      },
      "description": "node1",
      "gossipEndpoint": [{
        "ipAddressV4": "fwAAAQ==",
        "port": 1
      }, {
        "ipAddressV4": "fwAAAQ==",
        "port": 1
      }],
      "gossipCaCertificate": "MIIDnjCCAgagAwIBAgIIWF5ioCbigqYwDQYJKoZIhvcNAQEMBQAwDjEMMAoGA1UEAxMDcy0wMCAXDTAwMDEwMTAwMDAwMFoYDzIxMDAwMTAxMDAwMDAwWjAOMQwwCgYDVQQDEwNzLTAwggGiMA0GCSqGSIb3DQEBAQUAA4IBjwAwggGKAoIBgQDIFS/SlCSxIsUvab7R6G1ElJuWSTDeX07/gM7WedNsBwVfD/I/cTsxVVmfzbxrvUNIQdQW3FkHJmoQW81lAAcoWCYzTE3LRUHb7dZx2fSkLr4l+LG8pKWUusbWh+Sojecht9f2K1naQ3LeZwoPgDoXK3CPhQU8orHwYnnopOyNO6E6hbN4SfYKJtYVEWn931Jg/0CdezWTEOLRT8j+XotqR2TPpQB4zKHWa61BeZghvFaUWJF0M3Q6hG1G5DrCuozRQ9SGQJRm6hWcF+6sv6b7IkXBVEtiDYNKLV9VrT01dHzjlOYwr6dwwofxAM/Vd+4vlnok5j4J/FDXqmj1bpEH8iXLhtlgiLu6aCPg5liOQrroHR9ZS/xLDJPhFV/KMOIXdYUElsiL4Cdtj6pm+qxAJpdBccvhdcYKGdYC2otsYvW7bfZkeauRe+A8rN+/AIkC8L8Nue6bYDJJKw2e+5qEOcrgLO4Vn6IN+rRSYqaS8yxhCPPfHFm5YU9reQqAr8cCAwEAATANBgkqhkiG9w0BAQwFAAOCAYEABm7GBVzunCpcZ+D1rjAVMmVTCVa3dhMFxYjkdWcC/Auj7uZFawAZZaDcsNhBVsEXLLr0D/XPD+5osI+X0PXFjYM42sO155J1tW28MIx6Qf85/cWc85q12SgzwbFSd7wghysSftMCEpQW2ahjic9+LuHegDOJ119LkHzhK4+MDjYsLsVDVzYOATBwX7RWyroQEm5DsTYDsMOUMQxxxK3dCx8iazxboMbewAWmgHwyBzVdAlsEd4Q3RieDXyjv3iuIgW3CthTzn251koOHqBCvGirTaf/9iclc7Uwk97Mx5GhuozzAAWplE4FT2jVVI7/orXLv2FMCW9aRolTSdeatH6XDIFRqAUcgCBC3UmkUl8ol3LTkpeto8WgvYn0qf2LWBIcMO/eKaKvqUfF9n62W61GcqKWrjAqc+nwPZgHa24zqxJ6XjY6XX96LquX2bHZhZDixS3z8CIUH0Ws4IOtb4kNufGKHR/LhMZtCTdozjbqiEZrqe+WBlQqf7R3yl+7s",
      "weight": "50",
      "adminKey": {
        "ed25519": "CqjiEGTGHquG4qnBZFZbTnqaQUYQbgps0DqMOVoRDpI="
<<<<<<< HEAD
      },
      "tssEncryptionKey": "ASM="
    }
=======
      }
    },
    "tssEncryptionKey": "ASM="
>>>>>>> 7f75a4d0
  }, {
    "rosterEntry": {
      "nodeId": "1",
      "weight": "1",
      "gossipCaCertificate": "MIIDnjCCAgagAwIBAgIIWF5ioCbigqYwDQYJKoZIhvcNAQEMBQAwDjEMMAoGA1UEAxMDcy0wMCAXDTAwMDEwMTAwMDAwMFoYDzIxMDAwMTAxMDAwMDAwWjAOMQwwCgYDVQQDEwNzLTAwggGiMA0GCSqGSIb3DQEBAQUAA4IBjwAwggGKAoIBgQDIFS/SlCSxIsUvab7R6G1ElJuWSTDeX07/gM7WedNsBwVfD/I/cTsxVVmfzbxrvUNIQdQW3FkHJmoQW81lAAcoWCYzTE3LRUHb7dZx2fSkLr4l+LG8pKWUusbWh+Sojecht9f2K1naQ3LeZwoPgDoXK3CPhQU8orHwYnnopOyNO6E6hbN4SfYKJtYVEWn931Jg/0CdezWTEOLRT8j+XotqR2TPpQB4zKHWa61BeZghvFaUWJF0M3Q6hG1G5DrCuozRQ9SGQJRm6hWcF+6sv6b7IkXBVEtiDYNKLV9VrT01dHzjlOYwr6dwwofxAM/Vd+4vlnok5j4J/FDXqmj1bpEH8iXLhtlgiLu6aCPg5liOQrroHR9ZS/xLDJPhFV/KMOIXdYUElsiL4Cdtj6pm+qxAJpdBccvhdcYKGdYC2otsYvW7bfZkeauRe+A8rN+/AIkC8L8Nue6bYDJJKw2e+5qEOcrgLO4Vn6IN+rRSYqaS8yxhCPPfHFm5YU9reQqAr8cCAwEAATANBgkqhkiG9w0BAQwFAAOCAYEABm7GBVzunCpcZ+D1rjAVMmVTCVa3dhMFxYjkdWcC/Auj7uZFawAZZaDcsNhBVsEXLLr0D/XPD+5osI+X0PXFjYM42sO155J1tW28MIx6Qf85/cWc85q12SgzwbFSd7wghysSftMCEpQW2ahjic9+LuHegDOJ119LkHzhK4+MDjYsLsVDVzYOATBwX7RWyroQEm5DsTYDsMOUMQxxxK3dCx8iazxboMbewAWmgHwyBzVdAlsEd4Q3RieDXyjv3iuIgW3CthTzn251koOHqBCvGirTaf/9iclc7Uwk97Mx5GhuozzAAWplE4FT2jVVI7/orXLv2FMCW9aRolTSdeatH6XDIFRqAUcgCBC3UmkUl8ol3LTkpeto8WgvYn0qf2LWBIcMO/eKaKvqUfF9n62W61GcqKWrjAqc+nwPZgHa24zqxJ6XjY6XX96LquX2bHZhZDixS3z8CIUH0Ws4IOtb4kNufGKHR/LhMZtCTdozjbqiEZrqe+WBlQqf7R3yl+7s",
      "gossipEndpoint": [{
        "ipAddressV4": "fwAAAQ==",
        "port": 3
      }, {
        "ipAddressV4": "fwAAAQ==",
        "port": 3
      }]
    },
    "node": {
      "nodeId": "1",
      "accountId": {
        "accountNum": "4"
      },
      "description": "node2",
      "gossipEndpoint": [{
        "ipAddressV4": "fwAAAQ==",
        "port": 3
      }, {
        "ipAddressV4": "fwAAAQ==",
        "port": 3
      }],
      "gossipCaCertificate": "MIIDnjCCAgagAwIBAgIIWF5ioCbigqYwDQYJKoZIhvcNAQEMBQAwDjEMMAoGA1UEAxMDcy0wMCAXDTAwMDEwMTAwMDAwMFoYDzIxMDAwMTAxMDAwMDAwWjAOMQwwCgYDVQQDEwNzLTAwggGiMA0GCSqGSIb3DQEBAQUAA4IBjwAwggGKAoIBgQDIFS/SlCSxIsUvab7R6G1ElJuWSTDeX07/gM7WedNsBwVfD/I/cTsxVVmfzbxrvUNIQdQW3FkHJmoQW81lAAcoWCYzTE3LRUHb7dZx2fSkLr4l+LG8pKWUusbWh+Sojecht9f2K1naQ3LeZwoPgDoXK3CPhQU8orHwYnnopOyNO6E6hbN4SfYKJtYVEWn931Jg/0CdezWTEOLRT8j+XotqR2TPpQB4zKHWa61BeZghvFaUWJF0M3Q6hG1G5DrCuozRQ9SGQJRm6hWcF+6sv6b7IkXBVEtiDYNKLV9VrT01dHzjlOYwr6dwwofxAM/Vd+4vlnok5j4J/FDXqmj1bpEH8iXLhtlgiLu6aCPg5liOQrroHR9ZS/xLDJPhFV/KMOIXdYUElsiL4Cdtj6pm+qxAJpdBccvhdcYKGdYC2otsYvW7bfZkeauRe+A8rN+/AIkC8L8Nue6bYDJJKw2e+5qEOcrgLO4Vn6IN+rRSYqaS8yxhCPPfHFm5YU9reQqAr8cCAwEAATANBgkqhkiG9w0BAQwFAAOCAYEABm7GBVzunCpcZ+D1rjAVMmVTCVa3dhMFxYjkdWcC/Auj7uZFawAZZaDcsNhBVsEXLLr0D/XPD+5osI+X0PXFjYM42sO155J1tW28MIx6Qf85/cWc85q12SgzwbFSd7wghysSftMCEpQW2ahjic9+LuHegDOJ119LkHzhK4+MDjYsLsVDVzYOATBwX7RWyroQEm5DsTYDsMOUMQxxxK3dCx8iazxboMbewAWmgHwyBzVdAlsEd4Q3RieDXyjv3iuIgW3CthTzn251koOHqBCvGirTaf/9iclc7Uwk97Mx5GhuozzAAWplE4FT2jVVI7/orXLv2FMCW9aRolTSdeatH6XDIFRqAUcgCBC3UmkUl8ol3LTkpeto8WgvYn0qf2LWBIcMO/eKaKvqUfF9n62W61GcqKWrjAqc+nwPZgHa24zqxJ6XjY6XX96LquX2bHZhZDixS3z8CIUH0Ws4IOtb4kNufGKHR/LhMZtCTdozjbqiEZrqe+WBlQqf7R3yl+7s",
      "weight": "100",
      "adminKey": {
        "ed25519": "CqjiEGTGHquG4qnBZFZbTnqaQUYQbgps0DqMOVoRDpI="
<<<<<<< HEAD
      },
      "tssEncryptionKey": "ASM="
    }
=======
      }
    },
    "tssEncryptionKey": "ASM="
>>>>>>> 7f75a4d0
  }, {
    "rosterEntry": {
      "nodeId": "2",
      "weight": "1",
      "gossipCaCertificate": "MIIDnjCCAgagAwIBAgIIWF5ioCbigqYwDQYJKoZIhvcNAQEMBQAwDjEMMAoGA1UEAxMDcy0wMCAXDTAwMDEwMTAwMDAwMFoYDzIxMDAwMTAxMDAwMDAwWjAOMQwwCgYDVQQDEwNzLTAwggGiMA0GCSqGSIb3DQEBAQUAA4IBjwAwggGKAoIBgQDIFS/SlCSxIsUvab7R6G1ElJuWSTDeX07/gM7WedNsBwVfD/I/cTsxVVmfzbxrvUNIQdQW3FkHJmoQW81lAAcoWCYzTE3LRUHb7dZx2fSkLr4l+LG8pKWUusbWh+Sojecht9f2K1naQ3LeZwoPgDoXK3CPhQU8orHwYnnopOyNO6E6hbN4SfYKJtYVEWn931Jg/0CdezWTEOLRT8j+XotqR2TPpQB4zKHWa61BeZghvFaUWJF0M3Q6hG1G5DrCuozRQ9SGQJRm6hWcF+6sv6b7IkXBVEtiDYNKLV9VrT01dHzjlOYwr6dwwofxAM/Vd+4vlnok5j4J/FDXqmj1bpEH8iXLhtlgiLu6aCPg5liOQrroHR9ZS/xLDJPhFV/KMOIXdYUElsiL4Cdtj6pm+qxAJpdBccvhdcYKGdYC2otsYvW7bfZkeauRe+A8rN+/AIkC8L8Nue6bYDJJKw2e+5qEOcrgLO4Vn6IN+rRSYqaS8yxhCPPfHFm5YU9reQqAr8cCAwEAATANBgkqhkiG9w0BAQwFAAOCAYEABm7GBVzunCpcZ+D1rjAVMmVTCVa3dhMFxYjkdWcC/Auj7uZFawAZZaDcsNhBVsEXLLr0D/XPD+5osI+X0PXFjYM42sO155J1tW28MIx6Qf85/cWc85q12SgzwbFSd7wghysSftMCEpQW2ahjic9+LuHegDOJ119LkHzhK4+MDjYsLsVDVzYOATBwX7RWyroQEm5DsTYDsMOUMQxxxK3dCx8iazxboMbewAWmgHwyBzVdAlsEd4Q3RieDXyjv3iuIgW3CthTzn251koOHqBCvGirTaf/9iclc7Uwk97Mx5GhuozzAAWplE4FT2jVVI7/orXLv2FMCW9aRolTSdeatH6XDIFRqAUcgCBC3UmkUl8ol3LTkpeto8WgvYn0qf2LWBIcMO/eKaKvqUfF9n62W61GcqKWrjAqc+nwPZgHa24zqxJ6XjY6XX96LquX2bHZhZDixS3z8CIUH0Ws4IOtb4kNufGKHR/LhMZtCTdozjbqiEZrqe+WBlQqf7R3yl+7s",
      "gossipEndpoint": [{
        "ipAddressV4": "fwAAAQ==",
        "port": 5
      }, {
        "ipAddressV4": "fwAAAQ==",
        "port": 5
      }]
    },
    "node": {
      "nodeId": "2",
      "accountId": {
        "accountNum": "5"
      },
      "description": "node3",
      "gossipEndpoint": [{
        "ipAddressV4": "fwAAAQ==",
        "port": 5
      }, {
        "ipAddressV4": "fwAAAQ==",
        "port": 5
      }],
      "gossipCaCertificate": "MIIDnjCCAgagAwIBAgIIWF5ioCbigqYwDQYJKoZIhvcNAQEMBQAwDjEMMAoGA1UEAxMDcy0wMCAXDTAwMDEwMTAwMDAwMFoYDzIxMDAwMTAxMDAwMDAwWjAOMQwwCgYDVQQDEwNzLTAwggGiMA0GCSqGSIb3DQEBAQUAA4IBjwAwggGKAoIBgQDIFS/SlCSxIsUvab7R6G1ElJuWSTDeX07/gM7WedNsBwVfD/I/cTsxVVmfzbxrvUNIQdQW3FkHJmoQW81lAAcoWCYzTE3LRUHb7dZx2fSkLr4l+LG8pKWUusbWh+Sojecht9f2K1naQ3LeZwoPgDoXK3CPhQU8orHwYnnopOyNO6E6hbN4SfYKJtYVEWn931Jg/0CdezWTEOLRT8j+XotqR2TPpQB4zKHWa61BeZghvFaUWJF0M3Q6hG1G5DrCuozRQ9SGQJRm6hWcF+6sv6b7IkXBVEtiDYNKLV9VrT01dHzjlOYwr6dwwofxAM/Vd+4vlnok5j4J/FDXqmj1bpEH8iXLhtlgiLu6aCPg5liOQrroHR9ZS/xLDJPhFV/KMOIXdYUElsiL4Cdtj6pm+qxAJpdBccvhdcYKGdYC2otsYvW7bfZkeauRe+A8rN+/AIkC8L8Nue6bYDJJKw2e+5qEOcrgLO4Vn6IN+rRSYqaS8yxhCPPfHFm5YU9reQqAr8cCAwEAATANBgkqhkiG9w0BAQwFAAOCAYEABm7GBVzunCpcZ+D1rjAVMmVTCVa3dhMFxYjkdWcC/Auj7uZFawAZZaDcsNhBVsEXLLr0D/XPD+5osI+X0PXFjYM42sO155J1tW28MIx6Qf85/cWc85q12SgzwbFSd7wghysSftMCEpQW2ahjic9+LuHegDOJ119LkHzhK4+MDjYsLsVDVzYOATBwX7RWyroQEm5DsTYDsMOUMQxxxK3dCx8iazxboMbewAWmgHwyBzVdAlsEd4Q3RieDXyjv3iuIgW3CthTzn251koOHqBCvGirTaf/9iclc7Uwk97Mx5GhuozzAAWplE4FT2jVVI7/orXLv2FMCW9aRolTSdeatH6XDIFRqAUcgCBC3UmkUl8ol3LTkpeto8WgvYn0qf2LWBIcMO/eKaKvqUfF9n62W61GcqKWrjAqc+nwPZgHa24zqxJ6XjY6XX96LquX2bHZhZDixS3z8CIUH0Ws4IOtb4kNufGKHR/LhMZtCTdozjbqiEZrqe+WBlQqf7R3yl+7s",
      "weight": "150",
      "adminKey": {
        "ed25519": "CqjiEGTGHquG4qnBZFZbTnqaQUYQbgps0DqMOVoRDpI="
<<<<<<< HEAD
      },
      "tssEncryptionKey": "ASM="
    }
=======
      }
    },
    "tssEncryptionKey": "ASM="
>>>>>>> 7f75a4d0
  }, {
    "rosterEntry": {
      "nodeId": "3",
      "weight": "1",
      "gossipCaCertificate": "MIIDnjCCAgagAwIBAgIIWF5ioCbigqYwDQYJKoZIhvcNAQEMBQAwDjEMMAoGA1UEAxMDcy0wMCAXDTAwMDEwMTAwMDAwMFoYDzIxMDAwMTAxMDAwMDAwWjAOMQwwCgYDVQQDEwNzLTAwggGiMA0GCSqGSIb3DQEBAQUAA4IBjwAwggGKAoIBgQDIFS/SlCSxIsUvab7R6G1ElJuWSTDeX07/gM7WedNsBwVfD/I/cTsxVVmfzbxrvUNIQdQW3FkHJmoQW81lAAcoWCYzTE3LRUHb7dZx2fSkLr4l+LG8pKWUusbWh+Sojecht9f2K1naQ3LeZwoPgDoXK3CPhQU8orHwYnnopOyNO6E6hbN4SfYKJtYVEWn931Jg/0CdezWTEOLRT8j+XotqR2TPpQB4zKHWa61BeZghvFaUWJF0M3Q6hG1G5DrCuozRQ9SGQJRm6hWcF+6sv6b7IkXBVEtiDYNKLV9VrT01dHzjlOYwr6dwwofxAM/Vd+4vlnok5j4J/FDXqmj1bpEH8iXLhtlgiLu6aCPg5liOQrroHR9ZS/xLDJPhFV/KMOIXdYUElsiL4Cdtj6pm+qxAJpdBccvhdcYKGdYC2otsYvW7bfZkeauRe+A8rN+/AIkC8L8Nue6bYDJJKw2e+5qEOcrgLO4Vn6IN+rRSYqaS8yxhCPPfHFm5YU9reQqAr8cCAwEAATANBgkqhkiG9w0BAQwFAAOCAYEABm7GBVzunCpcZ+D1rjAVMmVTCVa3dhMFxYjkdWcC/Auj7uZFawAZZaDcsNhBVsEXLLr0D/XPD+5osI+X0PXFjYM42sO155J1tW28MIx6Qf85/cWc85q12SgzwbFSd7wghysSftMCEpQW2ahjic9+LuHegDOJ119LkHzhK4+MDjYsLsVDVzYOATBwX7RWyroQEm5DsTYDsMOUMQxxxK3dCx8iazxboMbewAWmgHwyBzVdAlsEd4Q3RieDXyjv3iuIgW3CthTzn251koOHqBCvGirTaf/9iclc7Uwk97Mx5GhuozzAAWplE4FT2jVVI7/orXLv2FMCW9aRolTSdeatH6XDIFRqAUcgCBC3UmkUl8ol3LTkpeto8WgvYn0qf2LWBIcMO/eKaKvqUfF9n62W61GcqKWrjAqc+nwPZgHa24zqxJ6XjY6XX96LquX2bHZhZDixS3z8CIUH0Ws4IOtb4kNufGKHR/LhMZtCTdozjbqiEZrqe+WBlQqf7R3yl+7s",
      "gossipEndpoint": [{
        "ipAddressV4": "fwAAAQ==",
        "port": 7
      }, {
        "ipAddressV4": "fwAAAQ==",
        "port": 7
      }]
    },
    "node": {
      "nodeId": "3",
      "accountId": {
        "accountNum": "6"
      },
      "description": "node4",
      "gossipEndpoint": [{
        "ipAddressV4": "fwAAAQ==",
        "port": 7
      }, {
        "ipAddressV4": "fwAAAQ==",
        "port": 7
      }],
      "gossipCaCertificate": "MIIDnjCCAgagAwIBAgIIWF5ioCbigqYwDQYJKoZIhvcNAQEMBQAwDjEMMAoGA1UEAxMDcy0wMCAXDTAwMDEwMTAwMDAwMFoYDzIxMDAwMTAxMDAwMDAwWjAOMQwwCgYDVQQDEwNzLTAwggGiMA0GCSqGSIb3DQEBAQUAA4IBjwAwggGKAoIBgQDIFS/SlCSxIsUvab7R6G1ElJuWSTDeX07/gM7WedNsBwVfD/I/cTsxVVmfzbxrvUNIQdQW3FkHJmoQW81lAAcoWCYzTE3LRUHb7dZx2fSkLr4l+LG8pKWUusbWh+Sojecht9f2K1naQ3LeZwoPgDoXK3CPhQU8orHwYnnopOyNO6E6hbN4SfYKJtYVEWn931Jg/0CdezWTEOLRT8j+XotqR2TPpQB4zKHWa61BeZghvFaUWJF0M3Q6hG1G5DrCuozRQ9SGQJRm6hWcF+6sv6b7IkXBVEtiDYNKLV9VrT01dHzjlOYwr6dwwofxAM/Vd+4vlnok5j4J/FDXqmj1bpEH8iXLhtlgiLu6aCPg5liOQrroHR9ZS/xLDJPhFV/KMOIXdYUElsiL4Cdtj6pm+qxAJpdBccvhdcYKGdYC2otsYvW7bfZkeauRe+A8rN+/AIkC8L8Nue6bYDJJKw2e+5qEOcrgLO4Vn6IN+rRSYqaS8yxhCPPfHFm5YU9reQqAr8cCAwEAATANBgkqhkiG9w0BAQwFAAOCAYEABm7GBVzunCpcZ+D1rjAVMmVTCVa3dhMFxYjkdWcC/Auj7uZFawAZZaDcsNhBVsEXLLr0D/XPD+5osI+X0PXFjYM42sO155J1tW28MIx6Qf85/cWc85q12SgzwbFSd7wghysSftMCEpQW2ahjic9+LuHegDOJ119LkHzhK4+MDjYsLsVDVzYOATBwX7RWyroQEm5DsTYDsMOUMQxxxK3dCx8iazxboMbewAWmgHwyBzVdAlsEd4Q3RieDXyjv3iuIgW3CthTzn251koOHqBCvGirTaf/9iclc7Uwk97Mx5GhuozzAAWplE4FT2jVVI7/orXLv2FMCW9aRolTSdeatH6XDIFRqAUcgCBC3UmkUl8ol3LTkpeto8WgvYn0qf2LWBIcMO/eKaKvqUfF9n62W61GcqKWrjAqc+nwPZgHa24zqxJ6XjY6XX96LquX2bHZhZDixS3z8CIUH0Ws4IOtb4kNufGKHR/LhMZtCTdozjbqiEZrqe+WBlQqf7R3yl+7s",
      "weight": "200",
      "adminKey": {
        "ed25519": "CqjiEGTGHquG4qnBZFZbTnqaQUYQbgps0DqMOVoRDpI="
<<<<<<< HEAD
      },
      "tssEncryptionKey": "ASM="
    }
=======
      }
    },
    "tssEncryptionKey": "ASM="
>>>>>>> 7f75a4d0
  }],
  "tssMessages": [{
    "targetRosterHash": "x59s9F7BvXzYVRKj6jYJq9qMuzV8pgchc053L920tMaWeGNzXoBXhW1x25snK0by",
    "shareIndex": "9",
    "tssMessage": "VkFMSUQ5"
  }, {
    "targetRosterHash": "x59s9F7BvXzYVRKj6jYJq9qMuzV8pgchc053L920tMaWeGNzXoBXhW1x25snK0by",
    "shareIndex": "8",
    "tssMessage": "VkFMSUQ4"
  }, {
    "targetRosterHash": "x59s9F7BvXzYVRKj6jYJq9qMuzV8pgchc053L920tMaWeGNzXoBXhW1x25snK0by",
    "shareIndex": "3",
    "tssMessage": "VkFMSUQz"
  }, {
    "targetRosterHash": "x59s9F7BvXzYVRKj6jYJq9qMuzV8pgchc053L920tMaWeGNzXoBXhW1x25snK0by",
    "shareIndex": "2",
    "tssMessage": "VkFMSUQy"
  }, {
    "targetRosterHash": "x59s9F7BvXzYVRKj6jYJq9qMuzV8pgchc053L920tMaWeGNzXoBXhW1x25snK0by",
    "shareIndex": "7",
    "tssMessage": "VkFMSUQ3"
  }, {
    "targetRosterHash": "x59s9F7BvXzYVRKj6jYJq9qMuzV8pgchc053L920tMaWeGNzXoBXhW1x25snK0by",
    "shareIndex": "5",
    "tssMessage": "VkFMSUQ1"
  }, {
    "targetRosterHash": "x59s9F7BvXzYVRKj6jYJq9qMuzV8pgchc053L920tMaWeGNzXoBXhW1x25snK0by",
    "shareIndex": "10",
    "tssMessage": "VkFMSUQxMA=="
  }],
  "ledgerId": "Lw=="
}<|MERGE_RESOLUTION|>--- conflicted
+++ resolved
@@ -27,15 +27,9 @@
       "weight": "50",
       "adminKey": {
         "ed25519": "CqjiEGTGHquG4qnBZFZbTnqaQUYQbgps0DqMOVoRDpI="
-<<<<<<< HEAD
-      },
-      "tssEncryptionKey": "ASM="
-    }
-=======
       }
     },
     "tssEncryptionKey": "ASM="
->>>>>>> 7f75a4d0
   }, {
     "rosterEntry": {
       "nodeId": "1",
@@ -66,15 +60,9 @@
       "weight": "100",
       "adminKey": {
         "ed25519": "CqjiEGTGHquG4qnBZFZbTnqaQUYQbgps0DqMOVoRDpI="
-<<<<<<< HEAD
-      },
-      "tssEncryptionKey": "ASM="
-    }
-=======
       }
     },
     "tssEncryptionKey": "ASM="
->>>>>>> 7f75a4d0
   }, {
     "rosterEntry": {
       "nodeId": "2",
@@ -105,15 +93,9 @@
       "weight": "150",
       "adminKey": {
         "ed25519": "CqjiEGTGHquG4qnBZFZbTnqaQUYQbgps0DqMOVoRDpI="
-<<<<<<< HEAD
-      },
-      "tssEncryptionKey": "ASM="
-    }
-=======
       }
     },
     "tssEncryptionKey": "ASM="
->>>>>>> 7f75a4d0
   }, {
     "rosterEntry": {
       "nodeId": "3",
@@ -144,15 +126,9 @@
       "weight": "200",
       "adminKey": {
         "ed25519": "CqjiEGTGHquG4qnBZFZbTnqaQUYQbgps0DqMOVoRDpI="
-<<<<<<< HEAD
-      },
-      "tssEncryptionKey": "ASM="
-    }
-=======
       }
     },
     "tssEncryptionKey": "ASM="
->>>>>>> 7f75a4d0
   }],
   "tssMessages": [{
     "targetRosterHash": "x59s9F7BvXzYVRKj6jYJq9qMuzV8pgchc053L920tMaWeGNzXoBXhW1x25snK0by",
