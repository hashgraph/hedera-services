--- conflicted
+++ resolved
@@ -130,12 +130,8 @@
             case STATE_ID_TOKENS -> "TokenService.TOKENS";
             case STATE_ID_TSS_MESSAGES -> "TssBaseService.TSS_MESSAGES";
             case STATE_ID_TSS_VOTES -> "TssBaseService.TSS_VOTES";
-<<<<<<< HEAD
-            case STATE_ID_TSS_ENCRYPTION_KEY -> "TssBaseService.TSS_ENCRYPTION_KEY";
-=======
             case STATE_ID_TSS_ENCRYPTION_KEYS -> "TssBaseService.TSS_ENCRYPTION_KEY";
             case STATE_ID_TSS_STATUS -> "TssBaseService.TSS_STATUS";
->>>>>>> 2c0b2941
         };
     }
 }