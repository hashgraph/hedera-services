--- conflicted
+++ resolved
@@ -16,12 +16,7 @@
 
 package com.hedera.node.app.hints.impl;
 
-<<<<<<< HEAD
-import static com.hedera.node.app.fixtures.AppTestBase.DEFAULT_CONFIG;
-=======
 import static com.hedera.node.app.hints.impl.WritableHintsStoreImplTest.WITH_ENABLED_HINTS;
-import static org.junit.jupiter.api.Assertions.assertDoesNotThrow;
->>>>>>> 980c65a3
 import static org.junit.jupiter.api.Assertions.assertEquals;
 
 import com.hedera.node.app.hints.HintsLibrary;
@@ -68,12 +63,8 @@
 
     @BeforeEach
     void setUp() {
-<<<<<<< HEAD
-        subject = new HintsServiceImpl(NO_OP_METRICS, ForkJoinPool.commonPool(), appContext, library, DEFAULT_CONFIG);
-=======
         subject =
                 new HintsServiceImpl(NO_OP_METRICS, ForkJoinPool.commonPool(), appContext, library, WITH_ENABLED_HINTS);
->>>>>>> 980c65a3
     }
 
     @Test
