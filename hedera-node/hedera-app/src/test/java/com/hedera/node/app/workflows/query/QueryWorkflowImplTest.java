/*
 * Copyright (C) 2023 Hedera Hashgraph, LLC
 *
 * Licensed under the Apache License, Version 2.0 (the "License");
 * you may not use this file except in compliance with the License.
 * You may obtain a copy of the License at
 *
 *      http://www.apache.org/licenses/LICENSE-2.0
 *
 * Unless required by applicable law or agreed to in writing, software
 * distributed under the License is distributed on an "AS IS" BASIS,
 * WITHOUT WARRANTIES OR CONDITIONS OF ANY KIND, either express or implied.
 * See the License for the specific language governing permissions and
 * limitations under the License.
 */

package com.hedera.node.app.workflows.query;

import static com.hedera.hapi.node.base.ResponseCodeEnum.BUSY;
import static com.hedera.hapi.node.base.ResponseCodeEnum.INSUFFICIENT_TX_FEE;
import static com.hedera.hapi.node.base.ResponseCodeEnum.NOT_SUPPORTED;
import static com.hedera.hapi.node.base.ResponseCodeEnum.OK;
import static com.hedera.hapi.node.base.ResponseCodeEnum.PLATFORM_TRANSACTION_NOT_CREATED;
import static com.hedera.hapi.node.base.ResponseType.ANSWER_ONLY;
import static com.hedera.hapi.node.base.ResponseType.ANSWER_STATE_PROOF;
import static com.hedera.hapi.node.base.ResponseType.COST_ANSWER;
import static com.hederahashgraph.api.proto.java.HederaFunctionality.FileGetInfo;
import static com.hederahashgraph.api.proto.java.HederaFunctionality.NetworkGetExecutionTime;
import static org.assertj.core.api.AssertionsForClassTypes.assertThatThrownBy;
import static org.mockito.ArgumentMatchers.any;
import static org.mockito.ArgumentMatchers.eq;
import static org.mockito.BDDMockito.given;
import static org.mockito.Mock.Strictness.LENIENT;
import static org.mockito.Mockito.doThrow;
import static org.mockito.Mockito.never;
import static org.mockito.Mockito.verify;
import static org.mockito.Mockito.when;

import com.google.protobuf.InvalidProtocolBufferException;
import com.google.protobuf.Parser;
import com.hedera.hapi.node.base.AccountID;
import com.hedera.hapi.node.base.HederaFunctionality;
import com.hedera.hapi.node.base.QueryHeader;
import com.hedera.hapi.node.base.ResponseCodeEnum;
import com.hedera.hapi.node.base.ResponseHeader;
import com.hedera.hapi.node.base.ResponseType;
import com.hedera.hapi.node.base.Transaction;
import com.hedera.hapi.node.base.TransactionID;
import com.hedera.hapi.node.file.FileGetInfoQuery;
import com.hedera.hapi.node.file.FileGetInfoResponse;
import com.hedera.hapi.node.transaction.Query;
import com.hedera.hapi.node.transaction.Response;
import com.hedera.hapi.node.transaction.TransactionBody;
import com.hedera.node.app.AppTestBase;
import com.hedera.node.app.SessionContext;
import com.hedera.node.app.fees.FeeAccumulator;
import com.hedera.node.app.hapi.utils.fee.FeeObject;
import com.hedera.node.app.service.file.impl.handlers.FileGetInfoHandler;
import com.hedera.node.app.service.mono.context.CurrentPlatformStatus;
import com.hedera.node.app.service.mono.context.NodeInfo;
import com.hedera.node.app.service.mono.pbj.PbjConverter;
import com.hedera.node.app.service.mono.stats.HapiOpCounters;
import com.hedera.node.app.spi.workflows.PreCheckException;
import com.hedera.node.app.spi.workflows.QueryHandler;
import com.hedera.node.app.state.HederaState;
import com.hedera.node.app.throttle.ThrottleAccumulator;
import com.hedera.node.app.workflows.ingest.SubmissionManager;
import com.hedera.pbj.runtime.io.buffer.BufferedData;
import com.hedera.pbj.runtime.io.buffer.Bytes;
import com.hederahashgraph.api.proto.java.NetworkGetExecutionTimeQuery;
import com.swirlds.common.system.PlatformStatus;
import com.swirlds.common.utility.AutoCloseableWrapper;
import io.grpc.Status;
import io.grpc.StatusRuntimeException;
import java.io.IOException;
import java.util.function.Function;
import org.assertj.core.api.Assertions;
import org.junit.jupiter.api.BeforeEach;
import org.junit.jupiter.api.Test;
import org.junit.jupiter.api.extension.ExtendWith;
import org.mockito.Mock;
import org.mockito.junit.jupiter.MockitoExtension;
import org.mockito.stubbing.Answer;

@ExtendWith(MockitoExtension.class)
class QueryWorkflowImplTest extends AppTestBase {

    private static final int BUFFER_SIZE = 1024 * 6;

    @Mock
    private HederaState state;

    @Mock
    private NodeInfo nodeInfo;

    @Mock(strictness = LENIENT)
    private CurrentPlatformStatus currentPlatformStatus;

    @Mock(strictness = LENIENT)
    private Function<ResponseType, AutoCloseableWrapper<HederaState>> stateAccessor;

    @Mock
    private ThrottleAccumulator throttleAccumulator;

    @Mock
    private SubmissionManager submissionManager;

    @Mock(strictness = LENIENT)
    private QueryChecker checker;

    @Mock(strictness = LENIENT)
    FileGetInfoHandler handler;

    @Mock(strictness = LENIENT)
    private QueryDispatcher dispatcher;

    @Mock
    private HapiOpCounters opCounters;

    @Mock
    private FeeAccumulator feeAccumulator;

    @Mock
    private QueryContextImpl queryContext;

    private Query query;
    private Transaction payment;
    private TransactionBody txBody;
    private AccountID payer;
    private SessionContext ctx;
    private Bytes requestBuffer;

    private QueryWorkflowImpl workflow;

    @BeforeEach
    void setup() throws PreCheckException {
        when(currentPlatformStatus.get()).thenReturn(PlatformStatus.ACTIVE);
        when(stateAccessor.apply(any())).thenReturn(new AutoCloseableWrapper<>(state, () -> {}));
        requestBuffer = Bytes.wrap(new byte[] {1, 2, 3});
        payment = Transaction.newBuilder().build();
        final var queryHeader = QueryHeader.newBuilder().payment(payment).build();
        query = Query.newBuilder()
                .fileGetInfo(FileGetInfoQuery.newBuilder().header(queryHeader))
                .build();
        ctx = new SessionContext();

        payer = AccountID.newBuilder().accountNum(42L).build();
        final var transactionID = TransactionID.newBuilder().accountID(payer).build();
        txBody = TransactionBody.newBuilder().transactionID(transactionID).build();
        when(checker.validateCryptoTransfer(ctx, payment)).thenReturn(txBody);

        when(handler.extractHeader(query)).thenReturn(queryHeader);
        when(handler.createEmptyResponse(any())).thenAnswer((Answer<Response>) invocation -> {
            final var header = (ResponseHeader) invocation.getArguments()[0];
            return Response.newBuilder()
                    .fileGetInfo(FileGetInfoResponse.newBuilder().header(header).build())
                    .build();
        });

        final var responseHeader = ResponseHeader.newBuilder()
                .responseType(ANSWER_ONLY)
                .nodeTransactionPrecheckCode(OK)
                .build();
        final var fileGetInfo =
                FileGetInfoResponse.newBuilder().header(responseHeader).build();
        final var response = Response.newBuilder().fileGetInfo(fileGetInfo).build();

        when(dispatcher.getHandler(query)).thenReturn(handler);
        when(dispatcher.getResponse(any(), eq(query), eq(responseHeader), eq(queryContext)))
                .thenReturn(response);

        workflow = new QueryWorkflowImpl(
                nodeInfo,
                currentPlatformStatus,
                stateAccessor,
                throttleAccumulator,
                submissionManager,
                checker,
                dispatcher,
                metrics,
                feeAccumulator,
                queryContext);
    }

    @SuppressWarnings("ConstantConditions")
    @Test
    void testConstructorWithIllegalParameters() {
        assertThatThrownBy(() -> new QueryWorkflowImpl(
                        null,
                        currentPlatformStatus,
                        stateAccessor,
                        throttleAccumulator,
                        submissionManager,
                        checker,
                        dispatcher,
                        metrics,
                        feeAccumulator,
                        queryContext))
                .isInstanceOf(NullPointerException.class);
        assertThatThrownBy(() -> new QueryWorkflowImpl(
                        nodeInfo,
                        null,
                        stateAccessor,
                        throttleAccumulator,
                        submissionManager,
                        checker,
                        dispatcher,
                        metrics,
                        feeAccumulator,
                        queryContext))
                .isInstanceOf(NullPointerException.class);
        assertThatThrownBy(() -> new QueryWorkflowImpl(
                        nodeInfo,
                        currentPlatformStatus,
                        null,
                        throttleAccumulator,
                        submissionManager,
                        checker,
                        dispatcher,
                        metrics,
                        feeAccumulator,
                        queryContext))
                .isInstanceOf(NullPointerException.class);
        assertThatThrownBy(() -> new QueryWorkflowImpl(
                        nodeInfo,
                        currentPlatformStatus,
                        stateAccessor,
                        null,
                        submissionManager,
                        checker,
                        dispatcher,
                        metrics,
                        feeAccumulator,
                        queryContext))
                .isInstanceOf(NullPointerException.class);
        assertThatThrownBy(() -> new QueryWorkflowImpl(
                        nodeInfo,
                        currentPlatformStatus,
                        stateAccessor,
                        throttleAccumulator,
                        null,
                        checker,
                        dispatcher,
                        metrics,
                        feeAccumulator,
                        queryContext))
                .isInstanceOf(NullPointerException.class);
        assertThatThrownBy(() -> new QueryWorkflowImpl(
                        nodeInfo,
                        currentPlatformStatus,
                        stateAccessor,
                        throttleAccumulator,
                        submissionManager,
                        null,
                        dispatcher,
                        metrics,
                        feeAccumulator,
                        queryContext))
                .isInstanceOf(NullPointerException.class);
        assertThatThrownBy(() -> new QueryWorkflowImpl(
                        nodeInfo,
                        currentPlatformStatus,
                        stateAccessor,
                        throttleAccumulator,
                        submissionManager,
                        checker,
                        null,
                        metrics,
                        feeAccumulator,
                        queryContext))
                .isInstanceOf(NullPointerException.class);
        assertThatThrownBy(() -> new QueryWorkflowImpl(
                        nodeInfo,
                        currentPlatformStatus,
                        stateAccessor,
                        throttleAccumulator,
                        submissionManager,
                        checker,
                        dispatcher,
                        null,
                        feeAccumulator,
                        queryContext))
                .isInstanceOf(NullPointerException.class);
        assertThatThrownBy(() -> new QueryWorkflowImpl(
                        nodeInfo,
                        currentPlatformStatus,
                        stateAccessor,
                        throttleAccumulator,
                        submissionManager,
                        checker,
                        dispatcher,
                        metrics,
                        null,
                        queryContext))
                .isInstanceOf(NullPointerException.class);
        assertThatThrownBy(() -> new QueryWorkflowImpl(
                        nodeInfo,
                        currentPlatformStatus,
                        stateAccessor,
                        throttleAccumulator,
                        submissionManager,
                        checker,
                        dispatcher,
                        metrics,
                        feeAccumulator,
                        null))
                .isInstanceOf(NullPointerException.class);
    }

    @SuppressWarnings("ConstantConditions")
    @Test
    void testHandleQueryWithIllegalParameters() {
        // given
        final var requestBuffer = Bytes.wrap(new byte[] {1, 2, 3});
        final var responseBuffer = newEmptyBuffer();

        // then
        assertThatThrownBy(() -> workflow.handleQuery(null, requestBuffer, responseBuffer))
                .isInstanceOf(NullPointerException.class);
        assertThatThrownBy(() -> workflow.handleQuery(ctx, null, responseBuffer))
                .isInstanceOf(NullPointerException.class);
        assertThatThrownBy(() -> workflow.handleQuery(ctx, requestBuffer, null))
                .isInstanceOf(NullPointerException.class);
    }

    @Test
    void testSuccessIfPaymentNotRequired() throws PreCheckException, IOException {
        given(dispatcher.validate(any(), any())).willReturn(OK);
        // given
        final var responseBuffer = newEmptyBuffer();
        // when
        workflow.handleQuery(ctx, requestBuffer, responseBuffer);

        // then
        final var response = parseResponse(responseBuffer);
        final var header = response.fileGetInfoOrThrow().headerOrThrow();
        Assertions.assertThat(header.nodeTransactionPrecheckCode()).isEqualTo(OK);
        Assertions.assertThat(header.responseType()).isEqualTo(ANSWER_ONLY);
        Assertions.assertThat(header.cost()).isZero();
        verify(opCounters).countReceived(FileGetInfo);
        verify(opCounters).countAnswered(FileGetInfo);
    }

    @Test
<<<<<<< HEAD
    void testSuccessIfPaymentRequired() throws PreCheckException, IOException {
=======
    void testSuccessIfPaymentRequired() throws InvalidProtocolBufferException, PreCheckException {
>>>>>>> 2aeec9da
        given(feeAccumulator.computePayment(any(), any(), any(), any())).willReturn(new FeeObject(100L, 0L, 100L));
        given(handler.requiresNodePayment(any())).willReturn(true);
        given(dispatcher.validate(any(), any())).willReturn(OK);
        given(dispatcher.getResponse(any(), any(), any(), any()))
                .willReturn(Response.newBuilder().build());
        // given
        final var responseBuffer = newEmptyBuffer();
        // when
        workflow.handleQuery(ctx, requestBuffer, responseBuffer);

        // then
        final var response = parseResponse(responseBuffer);
        final var header = response.fileGetInfoOrThrow().headerOrThrow();
        Assertions.assertThat(header.nodeTransactionPrecheckCode()).isEqualTo(OK);
        Assertions.assertThat(header.responseType()).isEqualTo(ANSWER_ONLY);
        Assertions.assertThat(header.cost()).isZero();
        verify(opCounters).countReceived(FileGetInfo);
        verify(opCounters).countAnswered(FileGetInfo);
    }

    @Test
    void testSuccessIfAnswerOnlyCostRequired() throws InvalidProtocolBufferException, PreCheckException {
        given(feeAccumulator.computePayment(any(), any(), any(), any())).willReturn(new FeeObject(100L, 0L, 100L));
        given(handler.needsAnswerOnlyCost(any())).willReturn(true);
        given(dispatcher.validate(any(), any())).willReturn(OK);
        given(dispatcher.getResponse(any(), any(), any(), any()))
                .willReturn(Response.newBuilder().build());
        // given
        final var responseBuffer = ByteBuffer.allocate(BUFFER_SIZE);
        // when
        workflow.handleQuery(ctx, requestBuffer, responseBuffer);

        // then
        final var response = parseResponse(responseBuffer);
        assertThat(response.getFileGetInfo()).isNotNull();
        final var header = response.getFileGetInfo().getHeader();
        assertThat(header.getNodeTransactionPrecheckCode()).isEqualTo(OK);
        assertThat(header.getResponseType()).isEqualTo(ANSWER_ONLY);
        assertThat(header.getCost()).isEqualTo(200);
        verify(opCounters).countReceived(FileGetInfo);
        verify(opCounters).countAnswered(FileGetInfo);
    }

    @Test
    void testParsingFails(@Mock Parser<Query> localQueryParser) throws InvalidProtocolBufferException {
        // given
        when(localQueryParser.parseFrom(PbjConverter.asBytes(requestBuffer)))
                .thenThrow(new InvalidProtocolBufferException("Expected failure"));
        final var responseBuffer = newEmptyBuffer();

        // then
        assertThatThrownBy(() -> workflow.handleQuery(ctx, requestBuffer, responseBuffer))
                .isInstanceOf(StatusRuntimeException.class)
                .hasFieldOrPropertyWithValue("status", Status.INVALID_ARGUMENT);
        verify(opCounters, never()).countReceived(FileGetInfo);
        verify(opCounters, never()).countAnswered(FileGetInfo);
    }

    @Test
    void testUnrecognizableQueryTypeFails(@Mock Parser<Query> localQueryParser) throws InvalidProtocolBufferException {
        // given
        final var query = Query.newBuilder().build();
        when(localQueryParser.parseFrom(PbjConverter.asBytes(requestBuffer))).thenReturn(query);
        final var responseBuffer = newEmptyBuffer();

        // then
        assertThatThrownBy(() -> workflow.handleQuery(ctx, requestBuffer, responseBuffer))
                .isInstanceOf(StatusRuntimeException.class)
                .hasFieldOrPropertyWithValue("status", Status.INVALID_ARGUMENT);
        verify(opCounters, never()).countReceived(FileGetInfo);
        verify(opCounters, never()).countAnswered(FileGetInfo);
    }

    @Test
    void testMissingHeaderFails(@Mock QueryHandler localHandler, @Mock QueryDispatcher localDispatcher) {
        // given
        when(localDispatcher.getHandler(query)).thenReturn(localHandler);
        final var responseBuffer = newEmptyBuffer();
        workflow = new QueryWorkflowImpl(
                nodeInfo,
                currentPlatformStatus,
                stateAccessor,
                throttleAccumulator,
                submissionManager,
                checker,
                localDispatcher,
                metrics,
                feeAccumulator,
                queryContext);

        // then
        assertThatThrownBy(() -> workflow.handleQuery(ctx, requestBuffer, responseBuffer))
                .isInstanceOf(StatusRuntimeException.class)
                .hasFieldOrPropertyWithValue("status", Status.INVALID_ARGUMENT);
        verify(opCounters).countReceived(FileGetInfo);
        verify(opCounters, never()).countAnswered(FileGetInfo);
    }

    @Test
    void testInactiveNodeFails(@Mock NodeInfo localNodeInfo) throws IOException {
        // given
        when(localNodeInfo.isSelfZeroStake()).thenReturn(true);
        final var responseBuffer = newEmptyBuffer();
        workflow = new QueryWorkflowImpl(
                localNodeInfo,
                currentPlatformStatus,
                stateAccessor,
                throttleAccumulator,
                submissionManager,
                checker,
                dispatcher,
                metrics,
                feeAccumulator,
                queryContext);

        // when
        workflow.handleQuery(ctx, requestBuffer, responseBuffer);

        // then
        final var response = parseResponse(responseBuffer);
        final var header = response.fileGetInfoOrThrow().headerOrThrow();
        Assertions.assertThat(header.nodeTransactionPrecheckCode()).isEqualTo(ResponseCodeEnum.INVALID_NODE_ACCOUNT);
        Assertions.assertThat(header.responseType()).isEqualTo(ANSWER_ONLY);
        Assertions.assertThat(header.cost()).isZero();
        verify(opCounters).countReceived(FileGetInfo);
        verify(opCounters, never()).countAnswered(FileGetInfo);
    }

    @Test
    void testInactivePlatformFails(@Mock CurrentPlatformStatus localCurrentPlatformStatus) throws IOException {
        // given
        when(localCurrentPlatformStatus.get()).thenReturn(PlatformStatus.MAINTENANCE);
        final var responseBuffer = newEmptyBuffer();
        workflow = new QueryWorkflowImpl(
                nodeInfo,
                localCurrentPlatformStatus,
                stateAccessor,
                throttleAccumulator,
                submissionManager,
                checker,
                dispatcher,
                metrics,
                feeAccumulator,
                queryContext);

        // when
        workflow.handleQuery(ctx, requestBuffer, responseBuffer);

        // then
        final var response = parseResponse(responseBuffer);
        final var header = response.fileGetInfoOrThrow().headerOrThrow();
        Assertions.assertThat(header.nodeTransactionPrecheckCode()).isEqualTo(ResponseCodeEnum.PLATFORM_NOT_ACTIVE);
        Assertions.assertThat(header.responseType()).isEqualTo(ANSWER_ONLY);
        Assertions.assertThat(header.cost()).isZero();
        verify(opCounters).countReceived(FileGetInfo);
        verify(opCounters, never()).countAnswered(FileGetInfo);
    }

    @Test
    void testSuccess() throws IOException {
        // given
        final var responseBuffer = newEmptyBuffer();

        // when
        workflow.handleQuery(ctx, requestBuffer, responseBuffer);

        // then
        final var response = parseResponse(responseBuffer);
        Assertions.assertThat(response.fileGetInfo()).isNotNull();
        final var header = response.fileGetInfoOrThrow().headerOrThrow();
        Assertions.assertThat(header.nodeTransactionPrecheckCode()).isEqualTo(OK);
        Assertions.assertThat(header.responseType()).isEqualTo(ANSWER_ONLY);
        // TODO: Expected costs need to be updated once fee calculation was integrated
        Assertions.assertThat(header.cost()).isZero();
        verify(opCounters).countReceived(FileGetInfo);
        verify(opCounters).countAnswered(FileGetInfo);
    }

    @Test
    void testUnsupportedResponseTypeFails() throws IOException {
        // given
        final var localRequestBuffer = newEmptyBuffer();
        final var queryHeader =
                QueryHeader.newBuilder().responseType(ANSWER_STATE_PROOF).build();
        final var query = Query.newBuilder()
                .fileGetInfo(FileGetInfoQuery.newBuilder().header(queryHeader).build())
                .build();

        final var requestBytes = PbjConverter.asBytes(localRequestBuffer);
        when(handler.extractHeader(query)).thenReturn(queryHeader);
        when(dispatcher.getHandler(query)).thenReturn(handler);
        final var responseBuffer = newEmptyBuffer();

        // when
        workflow.handleQuery(ctx, Bytes.wrap(requestBytes), responseBuffer);

        // then
        final var response = parseResponse(responseBuffer);
        Assertions.assertThat(response.fileGetInfo()).isNotNull();
        final var header = response.fileGetInfoOrThrow().headerOrThrow();
        Assertions.assertThat(header.nodeTransactionPrecheckCode()).isEqualTo(NOT_SUPPORTED);
        Assertions.assertThat(header.responseType()).isEqualTo(ANSWER_STATE_PROOF);
        Assertions.assertThat(header.cost()).isZero();
        verify(opCounters).countReceived(FileGetInfo);
        verify(opCounters, never()).countAnswered(FileGetInfo);
    }

    @Test
    void testUnpaidQueryWithRestrictedFunctionalityFails() throws IOException {
        // given
        final var localRequestBuffer = newEmptyBuffer();
        final var queryHeader =
                QueryHeader.newBuilder().responseType(COST_ANSWER).build();
        final var query = Query.newBuilder()
                .networkGetExecutionTime(PbjConverter.toPbj(NetworkGetExecutionTimeQuery.newBuilder()
                        .setHeader(PbjConverter.fromPbj(queryHeader))
                        .build()))
                .build();

        final var requestBytes = PbjConverter.asBytes(localRequestBuffer);
        when(handler.extractHeader(query)).thenReturn(queryHeader);
        when(dispatcher.getHandler(query)).thenReturn(handler);
        final var responseBuffer = newEmptyBuffer();

        // when
        workflow.handleQuery(ctx, Bytes.wrap(requestBytes), responseBuffer);

        // then
        final var response = parseResponse(responseBuffer);
        Assertions.assertThat(response.fileGetInfo()).isNotNull();
        final var header = response.fileGetInfoOrThrow().headerOrThrow();
        Assertions.assertThat(header.nodeTransactionPrecheckCode()).isEqualTo(NOT_SUPPORTED);
        Assertions.assertThat(header.responseType()).isEqualTo(COST_ANSWER);
        Assertions.assertThat(header.cost()).isZero();
        verify(opCounters).countReceived(NetworkGetExecutionTime);
        verify(opCounters, never()).countAnswered(NetworkGetExecutionTime);
    }

    @Test
    void testThrottleFails() throws IOException {
        // given
        when(throttleAccumulator.shouldThrottleQuery(eq(HederaFunctionality.FILE_GET_INFO), any()))
                .thenReturn(true);
        final var responseBuffer = newEmptyBuffer();

        // when
        workflow.handleQuery(ctx, requestBuffer, responseBuffer);

        // then
        final var response = parseResponse(responseBuffer);
        final var header = response.fileGetInfoOrThrow().headerOrThrow();
        Assertions.assertThat(header.nodeTransactionPrecheckCode()).isEqualTo(BUSY);
        Assertions.assertThat(header.responseType()).isEqualTo(ANSWER_ONLY);
        Assertions.assertThat(header.cost()).isZero();
        verify(opCounters).countReceived(FileGetInfo);
        verify(opCounters, never()).countAnswered(FileGetInfo);
    }

    @Test
    void testPaidQueryWithInvalidCryptoTransferFails() throws PreCheckException, IOException {
        // given
        when(handler.requiresNodePayment(ANSWER_ONLY)).thenReturn(true);
        when(checker.validateCryptoTransfer(ctx, payment)).thenThrow(new PreCheckException(INSUFFICIENT_TX_FEE));
        final var responseBuffer = newEmptyBuffer();

        // when
        workflow.handleQuery(ctx, requestBuffer, responseBuffer);

        // then
        final var response = parseResponse(responseBuffer);
        final var header = response.fileGetInfoOrThrow().headerOrThrow();
        Assertions.assertThat(header.nodeTransactionPrecheckCode()).isEqualTo(INSUFFICIENT_TX_FEE);
        Assertions.assertThat(header.responseType()).isEqualTo(ANSWER_ONLY);
        Assertions.assertThat(header.cost()).isZero();
        verify(opCounters).countReceived(FileGetInfo);
        verify(opCounters, never()).countAnswered(FileGetInfo);
    }

    @Test
    void testPaidQueryWithInvalidAccountsFails(@Mock QueryChecker localChecker) throws PreCheckException, IOException {
        // given
        when(handler.requiresNodePayment(ANSWER_ONLY)).thenReturn(true);
        when(localChecker.validateCryptoTransfer(ctx, payment)).thenThrow(new PreCheckException(INSUFFICIENT_TX_FEE));
        final var responseBuffer = newEmptyBuffer();
        workflow = new QueryWorkflowImpl(
                nodeInfo,
                currentPlatformStatus,
                stateAccessor,
                throttleAccumulator,
                submissionManager,
                localChecker,
                dispatcher,
                metrics,
                feeAccumulator,
                queryContext);

        // when
        workflow.handleQuery(ctx, requestBuffer, responseBuffer);

        // then
        final var response = parseResponse(responseBuffer);
        final var header = response.fileGetInfoOrThrow().headerOrThrow();
        Assertions.assertThat(header.nodeTransactionPrecheckCode()).isEqualTo(INSUFFICIENT_TX_FEE);
        Assertions.assertThat(header.responseType()).isEqualTo(ANSWER_ONLY);
        Assertions.assertThat(header.cost()).isZero();
        verify(opCounters).countReceived(FileGetInfo);
        verify(opCounters, never()).countAnswered(FileGetInfo);
    }

    @Test
    void testPaidQueryWithInsufficientPermissionFails() throws PreCheckException, IOException {
        // given
        when(handler.requiresNodePayment(ANSWER_ONLY)).thenReturn(true);
        doThrow(new PreCheckException(NOT_SUPPORTED))
                .when(checker)
                .checkPermissions(payer, HederaFunctionality.FILE_GET_INFO);
        final var responseBuffer = newEmptyBuffer();

        // when
        workflow.handleQuery(ctx, requestBuffer, responseBuffer);

        // then
        final var response = parseResponse(responseBuffer);
        final var header = response.fileGetInfoOrThrow().headerOrThrow();
        Assertions.assertThat(header.nodeTransactionPrecheckCode()).isEqualTo(NOT_SUPPORTED);
        Assertions.assertThat(header.responseType()).isEqualTo(ANSWER_ONLY);
        Assertions.assertThat(header.cost()).isZero();
        verify(opCounters).countReceived(FileGetInfo);
        verify(opCounters, never()).countAnswered(FileGetInfo);
    }

    @Test
    void testUnpaidQueryWithRestrictedFunctionalityFails(@Mock Parser<Query> queryParser) throws IOException {
        // given
        final var localRequestBuffer = Bytes.wrap(new byte[] {4, 5, 6});
        final var queryHeader =
                QueryHeader.newBuilder().responseType(COST_ANSWER).build();
        final var query = Query.newBuilder()
                .networkGetExecutionTime(PbjConverter.toPbj(NetworkGetExecutionTimeQuery.newBuilder()
                        .setHeader(PbjConverter.fromPbj(queryHeader))
                        .build()))
                .build();

        final var requestBytes = PbjConverter.asBytes(localRequestBuffer);
        when(queryParser.parseFrom(requestBytes)).thenReturn(query);
        when(handler.extractHeader(query)).thenReturn(queryHeader);
        when(dispatcher.getHandler(query)).thenReturn(handler);
        final var responseBuffer = newEmptyBuffer();

        // when
        workflow.handleQuery(ctx, Bytes.wrap(requestBytes), responseBuffer);

        // then
        final var response = parseResponse(responseBuffer);
        final var header = response.fileGetInfoOrThrow().headerOrThrow();
        Assertions.assertThat(header.nodeTransactionPrecheckCode()).isEqualTo(NOT_SUPPORTED);
        Assertions.assertThat(header.responseType()).isEqualTo(COST_ANSWER);
        Assertions.assertThat(header.cost()).isZero();
        verify(opCounters).countReceived(NetworkGetExecutionTime);
        verify(opCounters, never()).countAnswered(NetworkGetExecutionTime);
    }

    @Test
    void testQuerySpecificValidationFails() throws PreCheckException, IOException {
        // given
        doThrow(new PreCheckException(ResponseCodeEnum.ACCOUNT_FROZEN_FOR_TOKEN))
                .when(dispatcher)
                .validate(any(), eq(query));
        final var responseBuffer = newEmptyBuffer();

        // when
        workflow.handleQuery(ctx, requestBuffer, responseBuffer);

        // then
        final Response response = parseResponse(responseBuffer);
        final var header = response.fileGetInfoOrThrow().headerOrThrow();
        Assertions.assertThat(header.nodeTransactionPrecheckCode())
                .isEqualTo(ResponseCodeEnum.ACCOUNT_FROZEN_FOR_TOKEN);
        Assertions.assertThat(header.responseType()).isEqualTo(ANSWER_ONLY);
        Assertions.assertThat(header.cost()).isZero();
        verify(opCounters).countReceived(FileGetInfo);
        verify(opCounters, never()).countAnswered(FileGetInfo);
    }

    @Test
    void testPaidQueryWithFailingSubmissionFails() throws PreCheckException, IOException {
        // given
        when(handler.requiresNodePayment(ANSWER_ONLY)).thenReturn(true);
        doThrow(new PreCheckException(PLATFORM_TRANSACTION_NOT_CREATED))
                .when(submissionManager)
<<<<<<< HEAD
                .submit(txBody, PbjConverter.asBytes(payment.bodyBytes()));
        given(feeAccumulator.computePayment(any(), any(), any(), any())).willReturn(new FeeObject(100L, 0L, 100L));
        final var responseBuffer = newEmptyBuffer();
=======
                .submit(txBody, payment.toByteArray(), ctx.txBodyParser());
        given(feeAccumulator.computePayment(any(), any(), any(), any())).willReturn(new FeeObject(100L, 0L, 100L));
        final var responseBuffer = ByteBuffer.allocate(BUFFER_SIZE);
>>>>>>> 2aeec9da

        // when
        workflow.handleQuery(ctx, requestBuffer, responseBuffer);

        // then
        final var response = parseResponse(responseBuffer);
        final var header = response.fileGetInfoOrThrow().headerOrThrow();
        Assertions.assertThat(header.nodeTransactionPrecheckCode()).isEqualTo(PLATFORM_TRANSACTION_NOT_CREATED);
        Assertions.assertThat(header.responseType()).isEqualTo(ANSWER_ONLY);
        Assertions.assertThat(header.cost()).isEqualTo(200L);
        verify(opCounters).countReceived(FileGetInfo);
        verify(opCounters, never()).countAnswered(FileGetInfo);
    }

    private static Response parseResponse(BufferedData responseBuffer) throws IOException {
        final byte[] bytes = new byte[Math.toIntExact(responseBuffer.position())];
        responseBuffer.writeBytes(bytes);
        return Response.PROTOBUF.parse(BufferedData.wrap(bytes));
    }

    private static BufferedData newEmptyBuffer() {
        return BufferedData.allocate(BUFFER_SIZE);
    }
}<|MERGE_RESOLUTION|>--- conflicted
+++ resolved
@@ -342,11 +342,7 @@
     }
 
     @Test
-<<<<<<< HEAD
     void testSuccessIfPaymentRequired() throws PreCheckException, IOException {
-=======
-    void testSuccessIfPaymentRequired() throws InvalidProtocolBufferException, PreCheckException {
->>>>>>> 2aeec9da
         given(feeAccumulator.computePayment(any(), any(), any(), any())).willReturn(new FeeObject(100L, 0L, 100L));
         given(handler.requiresNodePayment(any())).willReturn(true);
         given(dispatcher.validate(any(), any())).willReturn(OK);
@@ -737,15 +733,9 @@
         when(handler.requiresNodePayment(ANSWER_ONLY)).thenReturn(true);
         doThrow(new PreCheckException(PLATFORM_TRANSACTION_NOT_CREATED))
                 .when(submissionManager)
-<<<<<<< HEAD
                 .submit(txBody, PbjConverter.asBytes(payment.bodyBytes()));
         given(feeAccumulator.computePayment(any(), any(), any(), any())).willReturn(new FeeObject(100L, 0L, 100L));
         final var responseBuffer = newEmptyBuffer();
-=======
-                .submit(txBody, payment.toByteArray(), ctx.txBodyParser());
-        given(feeAccumulator.computePayment(any(), any(), any(), any())).willReturn(new FeeObject(100L, 0L, 100L));
-        final var responseBuffer = ByteBuffer.allocate(BUFFER_SIZE);
->>>>>>> 2aeec9da
 
         // when
         workflow.handleQuery(ctx, requestBuffer, responseBuffer);
