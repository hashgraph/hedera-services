/*
 * Copyright (C) 2023 Hedera Hashgraph, LLC
 *
 * Licensed under the Apache License, Version 2.0 (the "License");
 * you may not use this file except in compliance with the License.
 * You may obtain a copy of the License at
 *
 *      http://www.apache.org/licenses/LICENSE-2.0
 *
 * Unless required by applicable law or agreed to in writing, software
 * distributed under the License is distributed on an "AS IS" BASIS,
 * WITHOUT WARRANTIES OR CONDITIONS OF ANY KIND, either express or implied.
 * See the License for the specific language governing permissions and
 * limitations under the License.
 */

package com.hedera.node.app.workflows.dispatcher;

import static org.junit.jupiter.api.Assertions.assertDoesNotThrow;
import static org.junit.jupiter.api.Assertions.assertNotNull;
import static org.mockito.BDDMockito.given;

import com.hedera.node.app.service.consensus.ConsensusService;
import com.hedera.node.app.spi.state.WritableStates;
import com.hedera.node.app.state.HederaState;
import com.hedera.node.app.state.WorkingStateAccessor;
import org.junit.jupiter.api.BeforeEach;
import org.junit.jupiter.api.Test;
import org.junit.jupiter.api.extension.ExtendWith;
import org.mockito.Mock;
import org.mockito.junit.jupiter.MockitoExtension;

@ExtendWith(MockitoExtension.class)
class WritableStoreFactoryTest {
    private WritableStoreFactory subject;

    @Mock
    private HederaState state;

    private WorkingStateAccessor workingStateAccessor;

    @Mock
    WritableStates writableStates;

    @BeforeEach
    void setUp() {
        workingStateAccessor = new WorkingStateAccessor();
        workingStateAccessor.setHederaState(state);
<<<<<<< HEAD
        subject = new WritableStoreFactory(workingStateAccessor);
    }

    @Test
    void emptyConstructor() {
        assertDoesNotThrow(() -> new WritableStoreFactory(workingStateAccessor));
    }

    @Test
    void createsWritableStore() {
        given(state.createWritableStates(ConsensusService.NAME)).willReturn(writableStates);
=======
>>>>>>> 66b58e3a
        subject = new WritableStoreFactory(workingStateAccessor);
        assertNotNull(subject.createTopicStore());
    }

    @Test
    void emptyConstructor() {
        assertDoesNotThrow(() -> new WritableStoreFactory(workingStateAccessor));
    }

    @Test
    void createsWritableStore() {
        given(state.createWritableStates(ConsensusService.NAME)).willReturn(writableStates);
        subject = new WritableStoreFactory(workingStateAccessor);
        assertNotNull(subject.createTopicStore());
    }

    @Test
    void returnsTopicStore() {
        workingStateAccessor.setHederaState(state);
        given(state.createWritableStates("ConsensusService")).willReturn(writableStates);
        final var store = subject.createTopicStore();
        assertNotNull(store);
    }

    @Test
    void returnsTokenStore() {
        workingStateAccessor.setHederaState(state);
        given(state.createWritableStates("TokenService")).willReturn(writableStates);
        final var store = subject.createTokenStore();
        assertNotNull(store);
    }
}<|MERGE_RESOLUTION|>--- conflicted
+++ resolved
@@ -46,22 +46,7 @@
     void setUp() {
         workingStateAccessor = new WorkingStateAccessor();
         workingStateAccessor.setHederaState(state);
-<<<<<<< HEAD
         subject = new WritableStoreFactory(workingStateAccessor);
-    }
-
-    @Test
-    void emptyConstructor() {
-        assertDoesNotThrow(() -> new WritableStoreFactory(workingStateAccessor));
-    }
-
-    @Test
-    void createsWritableStore() {
-        given(state.createWritableStates(ConsensusService.NAME)).willReturn(writableStates);
-=======
->>>>>>> 66b58e3a
-        subject = new WritableStoreFactory(workingStateAccessor);
-        assertNotNull(subject.createTopicStore());
     }
 
     @Test
