/*
 * Copyright (C) 2024 Hedera Hashgraph, LLC
 *
 * Licensed under the Apache License, Version 2.0 (the "License");
 * you may not use this file except in compliance with the License.
 * You may obtain a copy of the License at
 *
 *      http://www.apache.org/licenses/LICENSE-2.0
 *
 * Unless required by applicable law or agreed to in writing, software
 * distributed under the License is distributed on an "AS IS" BASIS,
 * WITHOUT WARRANTIES OR CONDITIONS OF ANY KIND, either express or implied.
 * See the License for the specific language governing permissions and
 * limitations under the License.
 */

package com.hedera.node.app.roster;

import static org.assertj.core.api.Assertions.assertThat;
import static org.mockito.Mockito.mock;
import static org.mockito.Mockito.verify;

import com.hedera.hapi.node.state.roster.Roster;
import com.hedera.node.app.roster.schemas.RosterTransplantSchema;
import com.hedera.node.app.roster.schemas.V0540RosterSchema;
<<<<<<< HEAD
import com.swirlds.platform.state.service.ReadablePlatformStateStore;
=======
import com.swirlds.state.State;
>>>>>>> 7ffc1749
import com.swirlds.state.lifecycle.Schema;
import com.swirlds.state.lifecycle.SchemaRegistry;
import java.util.function.Predicate;
import java.util.function.Supplier;
import org.assertj.core.api.Assertions;
import org.junit.jupiter.api.BeforeEach;
import org.junit.jupiter.api.Test;
import org.junit.jupiter.api.extension.ExtendWith;
import org.mockito.ArgumentCaptor;
import org.mockito.Mock;
import org.mockito.junit.jupiter.MockitoExtension;

@ExtendWith(MockitoExtension.class)
class RosterServiceTest {
    @Mock
    private Predicate<Roster> canAdopt;

    @Mock
<<<<<<< HEAD
    private Supplier<ReadablePlatformStateStore> platformStateStoreFactory;
=======
    private Supplier<State> stateSupplier;
>>>>>>> 7ffc1749

    private RosterService rosterService;

    @BeforeEach
    void setUp() {
<<<<<<< HEAD
        rosterService = new RosterService(canAdopt, platformStateStoreFactory);
=======
        rosterService = new RosterService(canAdopt, stateSupplier);
>>>>>>> 7ffc1749
    }

    @Test
    void registerSchemasNullArgsThrow() {
        Assertions.assertThatThrownBy(() -> rosterService.registerSchemas(null))
                .isInstanceOf(NullPointerException.class);
    }

    @Test
    void registerExpectedSchemas() {
        final var schemaRegistry = mock(SchemaRegistry.class);

        rosterService.registerSchemas(schemaRegistry);
        final var captor = ArgumentCaptor.forClass(Schema.class);
        verify(schemaRegistry).register(captor.capture());
        final var schemas = captor.getAllValues();
        assertThat(schemas).hasSize(1);
        assertThat(schemas.getFirst()).isInstanceOf(V0540RosterSchema.class);
        assertThat(schemas.getFirst()).isInstanceOf(RosterTransplantSchema.class);
    }

    @Test
    void testServiceNameReturnsCorrectName() {
        assertThat(rosterService.getServiceName()).isEqualTo(RosterService.NAME);
    }
}<|MERGE_RESOLUTION|>--- conflicted
+++ resolved
@@ -23,11 +23,7 @@
 import com.hedera.hapi.node.state.roster.Roster;
 import com.hedera.node.app.roster.schemas.RosterTransplantSchema;
 import com.hedera.node.app.roster.schemas.V0540RosterSchema;
-<<<<<<< HEAD
-import com.swirlds.platform.state.service.ReadablePlatformStateStore;
-=======
 import com.swirlds.state.State;
->>>>>>> 7ffc1749
 import com.swirlds.state.lifecycle.Schema;
 import com.swirlds.state.lifecycle.SchemaRegistry;
 import java.util.function.Predicate;
@@ -46,21 +42,13 @@
     private Predicate<Roster> canAdopt;
 
     @Mock
-<<<<<<< HEAD
-    private Supplier<ReadablePlatformStateStore> platformStateStoreFactory;
-=======
     private Supplier<State> stateSupplier;
->>>>>>> 7ffc1749
 
     private RosterService rosterService;
 
     @BeforeEach
     void setUp() {
-<<<<<<< HEAD
-        rosterService = new RosterService(canAdopt, platformStateStoreFactory);
-=======
         rosterService = new RosterService(canAdopt, stateSupplier);
->>>>>>> 7ffc1749
     }
 
     @Test
