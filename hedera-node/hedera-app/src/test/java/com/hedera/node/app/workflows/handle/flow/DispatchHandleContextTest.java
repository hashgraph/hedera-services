/*
 * Copyright (C) 2024 Hedera Hashgraph, LLC
 *
 * Licensed under the Apache License, Version 2.0 (the "License");
 * you may not use this file except in compliance with the License.
 * You may obtain a copy of the License at
 *
 *      http://www.apache.org/licenses/LICENSE-2.0
 *
 * Unless required by applicable law or agreed to in writing, software
 * distributed under the License is distributed on an "AS IS" BASIS,
 * WITHOUT WARRANTIES OR CONDITIONS OF ANY KIND, either express or implied.
 * See the License for the specific language governing permissions and
 * limitations under the License.
 */

package com.hedera.node.app.workflows.handle.flow;

import static com.hedera.hapi.node.base.HederaFunctionality.CONTRACT_CALL;
import static com.hedera.hapi.node.base.HederaFunctionality.CRYPTO_TRANSFER;
import static com.hedera.hapi.node.base.ResponseCodeEnum.INSUFFICIENT_ACCOUNT_BALANCE;
import static com.hedera.hapi.node.base.ResponseCodeEnum.INVALID_TRANSACTION_BODY;
import static com.hedera.hapi.node.base.ResponseCodeEnum.REVERTED_SUCCESS;
import static com.hedera.hapi.node.base.ResponseCodeEnum.SUCCESS;
import static com.hedera.hapi.node.base.ResponseCodeEnum.UNRESOLVABLE_REQUIRED_SIGNERS;
import static com.hedera.hapi.node.base.SubType.TOKEN_NON_FUNGIBLE_UNIQUE_WITH_CUSTOM_FEES;
import static com.hedera.hapi.util.HapiUtils.functionOf;
import static com.hedera.node.app.spi.authorization.SystemPrivilege.IMPERMISSIBLE;
import static com.hedera.node.app.spi.fixtures.workflows.ExceptionConditions.responseCode;
import static com.hedera.node.app.spi.workflows.HandleContext.TransactionCategory.CHILD;
import static com.hedera.node.app.spi.workflows.HandleContext.TransactionCategory.SCHEDULED;
import static com.hedera.node.app.spi.workflows.record.ExternalizedRecordCustomizer.NOOP_EXTERNALIZED_RECORD_CUSTOMIZER;
import static com.hedera.node.app.workflows.handle.flow.dispatch.child.logic.ChildRecordBuilderFactoryTest.asTxn;
import static org.assertj.core.api.Assertions.assertThat;
import static org.assertj.core.api.Assertions.assertThatNoException;
import static org.assertj.core.api.Assertions.assertThatThrownBy;
import static org.junit.jupiter.api.Assertions.assertInstanceOf;
import static org.junit.jupiter.api.Assertions.assertSame;
import static org.junit.jupiter.api.Assertions.assertThrows;
import static org.mockito.ArgumentMatchers.any;
import static org.mockito.ArgumentMatchers.anyString;
import static org.mockito.ArgumentMatchers.eq;
import static org.mockito.BDDMockito.given;
import static org.mockito.Mock.Strictness.LENIENT;
import static org.mockito.Mockito.doAnswer;
import static org.mockito.Mockito.doThrow;
import static org.mockito.Mockito.lenient;
import static org.mockito.Mockito.never;
import static org.mockito.Mockito.times;
import static org.mockito.Mockito.verify;
import static org.mockito.Mockito.verifyNoInteractions;
import static org.mockito.Mockito.when;

import com.hedera.hapi.node.base.AccountAmount;
import com.hedera.hapi.node.base.AccountID;
import com.hedera.hapi.node.base.HederaFunctionality;
import com.hedera.hapi.node.base.Key;
import com.hedera.hapi.node.base.NftTransfer;
import com.hedera.hapi.node.base.ResponseCodeEnum;
import com.hedera.hapi.node.base.SignatureMap;
import com.hedera.hapi.node.base.TokenID;
import com.hedera.hapi.node.base.TokenTransferList;
import com.hedera.hapi.node.base.Transaction;
import com.hedera.hapi.node.base.TransactionID;
import com.hedera.hapi.node.consensus.ConsensusSubmitMessageTransactionBody;
import com.hedera.hapi.node.contract.ContractCallTransactionBody;
import com.hedera.hapi.node.state.common.EntityNumber;
import com.hedera.hapi.node.state.token.Account;
import com.hedera.hapi.node.token.CryptoTransferTransactionBody;
import com.hedera.hapi.node.transaction.TransactionBody;
import com.hedera.hapi.util.UnknownHederaFunctionality;
import com.hedera.node.app.fees.ChildFeeContextImpl;
import com.hedera.node.app.fees.ExchangeRateManager;
import com.hedera.node.app.fees.FeeManager;
import com.hedera.node.app.ids.EntityIdService;
import com.hedera.node.app.records.BlockRecordManager;
import com.hedera.node.app.service.token.TokenService;
import com.hedera.node.app.service.token.impl.WritableAccountStore;
import com.hedera.node.app.service.token.records.CryptoCreateRecordBuilder;
import com.hedera.node.app.services.ServiceScopeLookup;
import com.hedera.node.app.signature.KeyVerifier;
import com.hedera.node.app.signature.impl.SignatureVerificationImpl;
import com.hedera.node.app.spi.authorization.Authorizer;
import com.hedera.node.app.spi.fees.ExchangeRateInfo;
import com.hedera.node.app.spi.fees.FeeCalculator;
import com.hedera.node.app.spi.fees.FeeContext;
import com.hedera.node.app.spi.fees.Fees;
import com.hedera.node.app.spi.fees.ResourcePriceCalculator;
import com.hedera.node.app.spi.fixtures.Scenarios;
import com.hedera.node.app.spi.fixtures.state.MapWritableStates;
import com.hedera.node.app.spi.ids.EntityNumGenerator;
import com.hedera.node.app.spi.metrics.StoreMetricsService;
import com.hedera.node.app.spi.signatures.SignatureVerification;
import com.hedera.node.app.spi.signatures.VerificationAssistant;
import com.hedera.node.app.spi.workflows.ComputeDispatchFeesAsTopLevel;
import com.hedera.node.app.spi.workflows.HandleContext;
import com.hedera.node.app.spi.workflows.HandleException;
import com.hedera.node.app.spi.workflows.PreCheckException;
import com.hedera.node.app.spi.workflows.PreHandleContext;
import com.hedera.node.app.spi.workflows.record.RecordListCheckPoint;
import com.hedera.node.app.spi.workflows.record.SingleTransactionRecordBuilder;
import com.hedera.node.app.state.HederaRecordCache;
import com.hedera.node.app.state.WrappedHederaState;
import com.hedera.node.app.store.ReadableStoreFactory;
import com.hedera.node.app.store.ServiceApiFactory;
import com.hedera.node.app.store.StoreFactoryImpl;
import com.hedera.node.app.store.WritableStoreFactory;
import com.hedera.node.app.throttle.NetworkUtilizationManager;
import com.hedera.node.app.workflows.TransactionInfo;
import com.hedera.node.app.workflows.dispatcher.TransactionDispatcher;
import com.hedera.node.app.workflows.handle.flow.dispatch.Dispatch;
import com.hedera.node.app.workflows.handle.flow.dispatch.child.ChildDispatchComponent;
import com.hedera.node.app.workflows.handle.flow.dispatch.child.logic.ChildDispatchFactory;
import com.hedera.node.app.workflows.handle.flow.dispatch.logic.DispatchProcessor;
import com.hedera.node.app.workflows.handle.record.RecordListBuilder;
import com.hedera.node.app.workflows.handle.record.SingleTransactionRecordBuilderImpl;
import com.hedera.node.app.workflows.handle.stack.SavepointStackImpl;
import com.hedera.node.app.workflows.handle.validation.AttributeValidatorImpl;
import com.hedera.node.app.workflows.handle.validation.ExpiryValidatorImpl;
import com.hedera.node.config.testfixtures.HederaTestConfigBuilder;
import com.hedera.pbj.runtime.io.buffer.Bytes;
import com.swirlds.config.api.Configuration;
import com.swirlds.platform.test.fixtures.state.MapReadableKVState;
import com.swirlds.platform.test.fixtures.state.MapReadableStates;
import com.swirlds.platform.test.fixtures.state.MapWritableKVState;
import com.swirlds.platform.test.fixtures.state.StateTestBase;
import com.swirlds.state.HederaState;
import com.swirlds.state.spi.WritableSingletonState;
import com.swirlds.state.spi.WritableStates;
import com.swirlds.state.spi.info.NetworkInfo;
import java.lang.reflect.InvocationTargetException;
import java.time.Instant;
import java.util.Arrays;
import java.util.Collections;
import java.util.HashMap;
import java.util.List;
import java.util.Map;
import java.util.function.Consumer;
import java.util.function.Predicate;
import java.util.stream.Stream;
import javax.inject.Provider;
import org.assertj.core.api.Assertions;
import org.junit.jupiter.api.BeforeEach;
import org.junit.jupiter.api.DisplayName;
import org.junit.jupiter.api.Nested;
import org.junit.jupiter.api.Test;
import org.junit.jupiter.api.extension.ExtendWith;
import org.junit.jupiter.params.ParameterizedTest;
import org.junit.jupiter.params.provider.Arguments;
import org.junit.jupiter.params.provider.MethodSource;
import org.mockito.Answers;
import org.mockito.ArgumentCaptor;
import org.mockito.Mock;
import org.mockito.Mockito;
import org.mockito.junit.jupiter.MockitoExtension;

@ExtendWith(MockitoExtension.class)
public class DispatchHandleContextTest extends StateTestBase implements Scenarios {
    private static final long GAS_LIMIT = 456L;
    private static final Fees FEES = new Fees(1L, 2L, 3L);
    public static final Instant CONSENSUS_NOW = Instant.ofEpochSecond(1_234_567L, 890);
    private static final AccountID PAYER_ACCOUNT_ID =
            AccountID.newBuilder().accountNum(1_234).build();
    private static final AccountID NODE_ACCOUNT_ID =
            AccountID.newBuilder().accountNum(3).build();
    private static final TransactionBody CONTRACT_CALL_TXN_BODY = TransactionBody.newBuilder()
            .transactionID(
                    TransactionID.newBuilder().accountID(PAYER_ACCOUNT_ID).build())
            .contractCall(
                    ContractCallTransactionBody.newBuilder().gas(GAS_LIMIT).build())
            .build();
    private static final SignatureVerification FAILED_VERIFICATION =
            new SignatureVerificationImpl(Key.DEFAULT, Bytes.EMPTY, false);
    private static final TransactionBody MISSING_FUNCTION_TXN_BODY = TransactionBody.newBuilder()
            .transactionID(
                    TransactionID.newBuilder().accountID(PAYER_ACCOUNT_ID).build())
            .build();
    private static final TransactionBody CRYPTO_TRANSFER_TXN_BODY = TransactionBody.newBuilder()
            .transactionID(
                    TransactionID.newBuilder().accountID(PAYER_ACCOUNT_ID).build())
            .cryptoTransfer(CryptoTransferTransactionBody.DEFAULT)
            .build();
    private static final TransactionInfo CRYPTO_TRANSFER_TXN_INFO = new TransactionInfo(
            Transaction.DEFAULT, CRYPTO_TRANSFER_TXN_BODY, SignatureMap.DEFAULT, Bytes.EMPTY, CRYPTO_TRANSFER);
    private static final TransactionInfo CONTRACT_CALL_TXN_INFO = new TransactionInfo(
            Transaction.DEFAULT, CONTRACT_CALL_TXN_BODY, SignatureMap.DEFAULT, Bytes.EMPTY, CONTRACT_CALL);

    @Mock
    private KeyVerifier verifier;

    @Mock
    private NetworkInfo networkInfo;

    @Mock(strictness = Mock.Strictness.LENIENT)
    private TransactionDispatcher dispatcher;

    @Mock(strictness = Mock.Strictness.LENIENT)
    private ServiceScopeLookup serviceScopeLookup;

    @Mock
    private BlockRecordManager blockRecordManager;

    @Mock
    private HederaRecordCache recordCache;

    @Mock
    private ResourcePriceCalculator resourcePriceCalculator;

    @Mock
    private FeeManager feeManager;

    @Mock
    private ExchangeRateManager exchangeRateManager;

    @Mock
    private Authorizer authorizer;

    @Mock
    private SignatureVerification verification;

    @Mock
    private NetworkUtilizationManager networkUtilizationManager;

    @Mock
    private StoreMetricsService storeMetricsService;

    @Mock
    private EntityNumGenerator entityNumGenerator;

    @Mock
    private SingleTransactionRecordBuilderImpl oneChildBuilder;

    @Mock
    private SingleTransactionRecordBuilderImpl twoChildBuilder;

    @Mock
    private Provider<ChildDispatchComponent.Factory> childDispatchProvider;

    @Mock
    private ChildDispatchFactory childDispatchFactory;

    @Mock
    private Dispatch parentDispatch;

    @Mock
    private Dispatch childDispatch;

    @Mock
    private DispatchProcessor dispatchProcessor;

    @Mock
    private RecordListBuilder recordListBuilder;

    @Mock(strictness = LENIENT)
    private HederaState baseState;

    @Mock
    private WritableStates writableStates;

    @Mock
    private WritableSingletonState<EntityNumber> entityNumberState;

    @Mock
    private ExchangeRateInfo exchangeRateInfo;

    @Mock
    private SavepointStackImpl stack;

    @Mock
    private WrappedHederaState wrappedHederaState;

    @Mock
    private WritableStoreFactory writableStoreFactory;

    @Mock
    private WritableAccountStore writableAccountStore;

    @Mock
    private VerificationAssistant assistant;

    private ServiceApiFactory apiFactory;
    private ReadableStoreFactory readableStoreFactory;
    private StoreFactoryImpl storeFactory;
    private DispatchHandleContext subject;

    private static final AccountID payerId = ALICE.accountID();
    private static final CryptoTransferTransactionBody transferBody = CryptoTransferTransactionBody.newBuilder()
            .tokenTransfers(TokenTransferList.newBuilder()
                    .token(TokenID.DEFAULT)
                    .nftTransfers(NftTransfer.newBuilder()
                            .receiverAccountID(AccountID.DEFAULT)
                            .senderAccountID(AccountID.DEFAULT)
                            .serialNumber(1)
                            .build())
                    .build())
            .build();
    private static final TransactionBody txBody = asTxn(transferBody, payerId, CONSENSUS_NOW);
    private final Configuration configuration = HederaTestConfigBuilder.createConfig();
    private SingleTransactionRecordBuilderImpl parentRecordBuilder =
            new SingleTransactionRecordBuilderImpl(CONSENSUS_NOW);
    private SingleTransactionRecordBuilderImpl childRecordBuilder =
            new SingleTransactionRecordBuilderImpl(CONSENSUS_NOW);
    private final TransactionBody txnBodyWithoutId = TransactionBody.newBuilder()
            .consensusSubmitMessage(ConsensusSubmitMessageTransactionBody.DEFAULT)
            .build();
    private static final TransactionInfo txnInfo = new TransactionInfo(
            Transaction.newBuilder().body(txBody).build(), txBody, SignatureMap.DEFAULT, Bytes.EMPTY, CRYPTO_TRANSFER);

    @BeforeEach
    void setup() {
        when(serviceScopeLookup.getServiceName(any())).thenReturn(TokenService.NAME);
        readableStoreFactory = new ReadableStoreFactory(baseState);
        apiFactory = new ServiceApiFactory(stack, configuration, storeMetricsService);
        storeFactory = new StoreFactoryImpl(readableStoreFactory, writableStoreFactory, apiFactory);
        subject = createContext(txBody);

        mockNeeded();
    }

    @Test
    void numTxnSignaturesConsultsVerifier() {
        given(verifier.numSignaturesVerified()).willReturn(2);
        assertThat(subject.numTxnSignatures()).isEqualTo(2);
    }

    @Test
    void dispatchComputeFeesDelegatesWithBodyAndNotFree() {
        given(dispatcher.dispatchComputeFees(any())).willReturn(FEES);
        assertThat(subject.dispatchComputeFees(CRYPTO_TRANSFER_TXN_BODY, PAYER_ACCOUNT_ID))
                .isSameAs(FEES);
    }

    @Test
    void dispatchComputeThrowsWithMissingBody() {
        Assertions.assertThatThrownBy(() -> subject.dispatchComputeFees(MISSING_FUNCTION_TXN_BODY, PAYER_ACCOUNT_ID))
                .isInstanceOf(HandleException.class);
    }

    @Test
    void dispatchComputeFeesDelegatesWithFree() {
        given(authorizer.hasWaivedFees(PAYER_ACCOUNT_ID, CRYPTO_TRANSFER, CRYPTO_TRANSFER_TXN_BODY))
                .willReturn(true);
        assertThat(subject.dispatchComputeFees(CRYPTO_TRANSFER_TXN_BODY, PAYER_ACCOUNT_ID))
                .isSameAs(Fees.FREE);
        verifyNoInteractions(dispatcher);
    }

    @Test
    void usesBlockRecordManagerForInfo() {
        assertThat(subject.blockRecordInfo()).isSameAs(blockRecordManager);
    }

    @Test
    void getsResourcePrices() {
        assertThat(subject.resourcePriceCalculator()).isNotNull();
    }

    @Test
    void getsFeeCalculator(@Mock FeeCalculator feeCalculator) {
        given(verifier.numSignaturesVerified()).willReturn(2);
        given(feeManager.createFeeCalculator(
                        any(),
                        eq(Key.DEFAULT),
                        eq(CRYPTO_TRANSFER_TXN_INFO.functionality()),
                        eq(2),
                        eq(0),
                        eq(CONSENSUS_NOW),
                        eq(TOKEN_NON_FUNGIBLE_UNIQUE_WITH_CUSTOM_FEES),
                        eq(false),
                        eq(readableStoreFactory)))
                .willReturn(feeCalculator);
        final var factory = subject.feeCalculatorFactory();
        assertThat(factory.feeCalculator(TOKEN_NON_FUNGIBLE_UNIQUE_WITH_CUSTOM_FEES))
                .isSameAs(feeCalculator);
    }

    @Test
    void getsAttributeValidator() {
        assertThat(subject.attributeValidator()).isInstanceOf(AttributeValidatorImpl.class);
    }

    @Test
    void getsExpiryValidator() {
        assertThat(subject.expiryValidator()).isInstanceOf(ExpiryValidatorImpl.class);
    }

    @SuppressWarnings("ConstantConditions")
    @Test
    void testConstructorWithInvalidArguments() {
        final var allArgs = new Object[] {
            CONSENSUS_NOW,
            txnInfo,
            configuration,
            authorizer,
            blockRecordManager,
            resourcePriceCalculator,
            feeManager,
            storeFactory,
            payerId,
            verifier,
            Key.newBuilder().build(),
            exchangeRateManager,
            stack,
            entityNumGenerator,
            dispatcher,
            recordCache,
            networkInfo,
            parentRecordBuilder,
            childDispatchProvider,
            childDispatchFactory,
            parentDispatch,
            dispatchProcessor,
            networkUtilizationManager
        };

        final var constructor = DispatchHandleContext.class.getConstructors()[0];
        for (int i = 0; i < allArgs.length; i++) {
            final var index = i;
            // Skip signatureMapSize and payerKey
            if (index == 2 || index == 4) {
                continue;
            }
            assertThatThrownBy(() -> {
                        final var argsWithNull = Arrays.copyOf(allArgs, allArgs.length);
                        argsWithNull[index] = null;
                        constructor.newInstance(argsWithNull);
                    })
                    .isInstanceOf(InvocationTargetException.class)
                    .hasCauseInstanceOf(NullPointerException.class);
        }
    }

    @Nested
    @DisplayName("Handling of record list checkpoint creation")
    final class RevertRecordFromCheckPointTest {
        @Test
        void successCreateRecordListCheckPoint() {
            var precedingRecord = createRecordBuilder();
            var childRecord = createRecordBuilder();
            given(recordListBuilder.precedingRecordBuilders()).willReturn(List.of(precedingRecord));
            given(recordListBuilder.childRecordBuilders()).willReturn(List.of(childRecord));

            final var actual = subject.createRecordListCheckPoint();

            assertThat(actual).isEqualTo(new RecordListCheckPoint(precedingRecord, childRecord));
        }

        @Test
        void successCreateRecordListCheckPoint_MultipleRecords() {
            var precedingRecord = createRecordBuilder();
            var precedingRecord1 = createRecordBuilder();
            var childRecord = createRecordBuilder();
            var childRecord1 = createRecordBuilder();

            given(recordListBuilder.precedingRecordBuilders()).willReturn(List.of(precedingRecord, precedingRecord1));
            given(recordListBuilder.childRecordBuilders()).willReturn(List.of(childRecord, childRecord1));

            final var actual = subject.createRecordListCheckPoint();

            assertThat(actual).isEqualTo(new RecordListCheckPoint(precedingRecord1, childRecord1));
        }

        @Test
        void success_createRecordListCheckPoint_null_values() {
            final var actual = subject.createRecordListCheckPoint();
            assertThat(actual).isEqualTo(new RecordListCheckPoint(null, null));
        }

        private static SingleTransactionRecordBuilderImpl createRecordBuilder() {
            return new SingleTransactionRecordBuilderImpl(Instant.EPOCH);
        }
    }

    @Test
    void getsExpectedValues() {
        assertThat(subject.body()).isSameAs(txBody);
        assertThat(subject.networkInfo()).isSameAs(networkInfo);
        assertThat(subject.payer()).isEqualTo(payerId);
        assertThat(subject.networkInfo()).isEqualTo(networkInfo);
        assertThat(subject.recordCache()).isEqualTo(recordCache);
        assertThat(subject.savepointStack()).isEqualTo(stack);
        assertThat(subject.configuration()).isEqualTo(configuration);
        assertThat(subject.authorizer()).isEqualTo(authorizer);
<<<<<<< HEAD
        assertThat(subject.entityNumGenerator()).isEqualTo(entityNumGenerator);
=======
        assertThat(subject.storeFactory()).isEqualTo(storeFactory);
>>>>>>> f20c7a92
    }

    @Nested
    @DisplayName("Handling of stack data")
    final class StackDataTest {
        @Test
        void testGetStack() {
            final var context = createContext(txBody);
            final var actual = context.savepointStack();
            assertThat(actual).isEqualTo(stack);
        }
    }

    @Nested
    @DisplayName("Handling of verification data")
    final class VerificationDataTest {
        @SuppressWarnings("ConstantConditions")
        @Test
        void testVerificationForWithInvalidParameters() {
            final var context = createContext(txBody);

            assertThatThrownBy(() -> context.verificationFor((Key) null)).isInstanceOf(NullPointerException.class);
            assertThatThrownBy(() -> context.verificationFor((Bytes) null)).isInstanceOf(NullPointerException.class);
        }

        @Test
        void testVerificationForKey() {
            when(verifier.verificationFor(Key.DEFAULT)).thenReturn(verification);
            final var context = createContext(txBody);

            final var actual = context.verificationFor(Key.DEFAULT);

            assertThat(actual).isEqualTo(verification);
        }

        @Test
        void testVerificationForAlias() {
            when(verifier.verificationFor(ERIN.account().alias())).thenReturn(verification);
            final var context = createContext(txBody);
            final var actual = context.verificationFor(ERIN.account().alias());

            assertThat(actual).isEqualTo(verification);
        }
    }

    @Nested
    @DisplayName("Requesting keys of child transactions")
    final class KeyRequestTest {
        @SuppressWarnings("ConstantConditions")
        @Test
        void testAllKeysForTransactionWithInvalidParameters() {
            final var bob = BOB.accountID();
            assertThatThrownBy(() -> subject.allKeysForTransaction(null, bob)).isInstanceOf(NullPointerException.class);
            assertThatThrownBy(() -> subject.allKeysForTransaction(txBody, null))
                    .isInstanceOf(NullPointerException.class);
        }

        @Test
        void testAllKeysForTransactionSuccess() throws PreCheckException {
            doAnswer(invocation -> {
                        final var innerContext = invocation.getArgument(0, PreHandleContext.class);
                        innerContext.requireKey(BOB.account().key());
                        innerContext.optionalKey(CAROL.account().key());
                        return null;
                    })
                    .when(dispatcher)
                    .dispatchPreHandle(any());

            final var keys = subject.allKeysForTransaction(txBody, ERIN.accountID());
            assertThat(keys.payerKey()).isEqualTo(ERIN.account().key());
            assertThat(keys.requiredNonPayerKeys())
                    .containsExactly(BOB.account().key());
            assertThat(keys.optionalNonPayerKeys())
                    .containsExactly(CAROL.account().key());
        }

        @Test
        void testAllKeysForTransactionWithFailingPureCheck() throws PreCheckException {
            doThrow(new PreCheckException(INVALID_TRANSACTION_BODY))
                    .when(dispatcher)
                    .dispatchPureChecks(any());
            assertThatThrownBy(() -> subject.allKeysForTransaction(txBody, ERIN.accountID()))
                    .isInstanceOf(PreCheckException.class)
                    .has(responseCode(INVALID_TRANSACTION_BODY));
        }

        @Test
        void testAllKeysForTransactionWithFailingPreHandle() throws PreCheckException {
            doThrow(new PreCheckException(INSUFFICIENT_ACCOUNT_BALANCE))
                    .when(dispatcher)
                    .dispatchPreHandle(any());

            // gathering keys should not throw exceptions except for inability to read a key.
            assertThatThrownBy(() -> subject.allKeysForTransaction(txBody, ERIN.accountID()))
                    .isInstanceOf(PreCheckException.class)
                    .has(responseCode(UNRESOLVABLE_REQUIRED_SIGNERS));
        }
    }

    @Nested
    @DisplayName("Dispatching fee computation")
    final class FeeDispatchTest {
        @SuppressWarnings("ConstantConditions")
        @Test
        void invokesComputeFeesDispatchWithChildFeeContextImpl() {
            final var fees = new Fees(1L, 2L, 3L);
            given(dispatcher.dispatchComputeFees(any())).willReturn(fees);
            final var captor = ArgumentCaptor.forClass(FeeContext.class);
            final var result = subject.dispatchComputeFees(txBody, account1002, ComputeDispatchFeesAsTopLevel.NO);
            verify(dispatcher).dispatchComputeFees(captor.capture());
            final var feeContext = captor.getValue();
            assertInstanceOf(ChildFeeContextImpl.class, feeContext);
            assertSame(fees, result);
        }

        @SuppressWarnings("ConstantConditions")
        @Test
        void invokesComputeFeesDispatchWithNoTransactionId() {
            final var fees = new Fees(1L, 2L, 3L);
            given(dispatcher.dispatchComputeFees(any())).willReturn(fees);
            final var captor = ArgumentCaptor.forClass(FeeContext.class);
            final var result =
                    subject.dispatchComputeFees(txnBodyWithoutId, account1002, ComputeDispatchFeesAsTopLevel.NO);
            verify(dispatcher).dispatchComputeFees(captor.capture());
            final var feeContext = captor.getValue();
            assertInstanceOf(ChildFeeContextImpl.class, feeContext);
            assertSame(fees, result);
        }
    }

    @SuppressWarnings("ConstantConditions")
    @Test
    void failsAsExpectedWithoutAvailableApi() {
        assertThrows(
                IllegalArgumentException.class, () -> subject.storeFactory().serviceApi(Object.class));
    }

    @Nested
    @DisplayName("Handling of record builder")
    final class RecordBuilderTest {
        @SuppressWarnings("ConstantConditions")
        @Test
        void testMethodsWithInvalidParameters() {
            final var context = createContext(txBody);

            assertThatThrownBy(() -> context.recordBuilder(null)).isInstanceOf(NullPointerException.class);
            assertThatThrownBy(() -> context.recordBuilder(List.class)).isInstanceOf(IllegalArgumentException.class);
            assertThatThrownBy(() -> context.addChildRecordBuilder(null)).isInstanceOf(NullPointerException.class);
            assertThatThrownBy(() -> context.addChildRecordBuilder(List.class))
                    .isInstanceOf(IllegalArgumentException.class);
            assertThatThrownBy(() -> context.addRemovableChildRecordBuilder(null))
                    .isInstanceOf(NullPointerException.class);
            assertThatThrownBy(() -> context.addRemovableChildRecordBuilder(List.class))
                    .isInstanceOf(IllegalArgumentException.class);
        }

        @Test
        void testGetRecordBuilder() {
            final var context = createContext(txBody);
            final var actual = context.recordBuilder(CryptoCreateRecordBuilder.class);
            assertThat(actual).isEqualTo(parentRecordBuilder);
        }

        @Test
        void testAddChildRecordBuilder(@Mock final SingleTransactionRecordBuilderImpl childRecordBuilder) {
            when(recordListBuilder.addChild(any(), any())).thenReturn(childRecordBuilder);
            final var context = createContext(txBody);
            final var actual = context.addChildRecordBuilder(CryptoCreateRecordBuilder.class);
            assertThat(actual).isEqualTo(childRecordBuilder);
        }

        @Test
        void testAddRemovableChildRecordBuilder(@Mock final SingleTransactionRecordBuilderImpl childRecordBuilder) {
            when(recordListBuilder.addRemovableChild(any())).thenReturn(childRecordBuilder);
            final var context = createContext(txBody);

            final var actual = context.addRemovableChildRecordBuilder(CryptoCreateRecordBuilder.class);

            assertThat(actual).isEqualTo(childRecordBuilder);
        }
    }

    @Nested
    @DisplayName("Handling of dispatcher")
    final class DispatcherTest {
        private static final Predicate<Key> VERIFIER_CALLBACK = key -> true;
        private static final String FOOD_SERVICE = "FOOD_SERVICE";
        private static final Map<String, String> BASE_DATA = Map.of(
                A_KEY, APPLE,
                B_KEY, BANANA,
                C_KEY, CHERRY,
                D_KEY, DATE,
                E_KEY, EGGPLANT,
                F_KEY, FIG,
                G_KEY, GRAPE);

        @Mock(strictness = LENIENT)
        private HederaState baseState;

        @Mock(strictness = LENIENT, answer = Answers.RETURNS_SELF)
        private SingleTransactionRecordBuilderImpl childRecordBuilder;

        @BeforeEach
        void setup() {
            final var baseKVState = new MapWritableKVState<>(FRUIT_STATE_KEY, new HashMap<>(BASE_DATA));
            final var writableStates =
                    MapWritableStates.builder().state(baseKVState).build();
            final var readableStates = MapReadableStates.builder()
                    .state(new MapReadableKVState(FRUIT_STATE_KEY, new HashMap<>(BASE_DATA)))
                    .build();
            when(baseState.getReadableStates(FOOD_SERVICE)).thenReturn(readableStates);
            when(baseState.getWritableStates(FOOD_SERVICE)).thenReturn(writableStates);
            final var accountsState = new MapWritableKVState<AccountID, Account>("ACCOUNTS");
            accountsState.put(ALICE.accountID(), ALICE.account());
            when(baseState.getWritableStates(TokenService.NAME))
                    .thenReturn(MapWritableStates.builder().state(accountsState).build());

            doAnswer(invocation -> {
                        final var childContext = invocation.getArgument(0, HandleContext.class);
                        final var childStack = (SavepointStackImpl) childContext.savepointStack();
                        childStack
                                .peek()
                                .getWritableStates(FOOD_SERVICE)
                                .get(FRUIT_STATE_KEY)
                                .put(A_KEY, ACAI);
                        return null;
                    })
                    .when(dispatcher)
                    .dispatchHandle(any());
        }

        @SuppressWarnings("ConstantConditions")
        @Test
        void testDispatchWithInvalidArguments() {
            assertThatThrownBy(() -> subject.dispatchPrecedingTransaction(
                            null, SingleTransactionRecordBuilder.class, VERIFIER_CALLBACK, AccountID.DEFAULT))
                    .isInstanceOf(NullPointerException.class);
            assertThatThrownBy(() ->
                            subject.dispatchPrecedingTransaction(txBody, null, VERIFIER_CALLBACK, AccountID.DEFAULT))
                    .isInstanceOf(NullPointerException.class);
            assertThatThrownBy(() -> subject.dispatchChildTransaction(
                            null, SingleTransactionRecordBuilder.class, VERIFIER_CALLBACK, AccountID.DEFAULT, CHILD))
                    .isInstanceOf(NullPointerException.class);
            assertThatThrownBy(() ->
                            subject.dispatchChildTransaction(txBody, null, VERIFIER_CALLBACK, AccountID.DEFAULT, CHILD))
                    .isInstanceOf(NullPointerException.class);
            assertThatThrownBy(() -> subject.dispatchRemovableChildTransaction(
                            null,
                            SingleTransactionRecordBuilder.class,
                            VERIFIER_CALLBACK,
                            AccountID.DEFAULT,
                            NOOP_EXTERNALIZED_RECORD_CUSTOMIZER))
                    .isInstanceOf(NullPointerException.class);
            assertThatThrownBy(() -> subject.dispatchRemovableChildTransaction(
                            txBody, null, VERIFIER_CALLBACK, AccountID.DEFAULT, NOOP_EXTERNALIZED_RECORD_CUSTOMIZER))
                    .isInstanceOf(NullPointerException.class);
        }

        private static Stream<Arguments> createContextDispatchers() {
            return Stream.of(
                    Arguments.of((Consumer<HandleContext>) context -> context.dispatchPrecedingTransaction(
                            txBody, SingleTransactionRecordBuilder.class, VERIFIER_CALLBACK, ALICE.accountID())),
                    Arguments.of((Consumer<HandleContext>) context -> context.dispatchChildTransaction(
                            txBody, SingleTransactionRecordBuilder.class, VERIFIER_CALLBACK, ALICE.accountID(), CHILD)),
                    Arguments.of((Consumer<HandleContext>) context -> context.dispatchRemovableChildTransaction(
                            txBody,
                            SingleTransactionRecordBuilder.class,
                            VERIFIER_CALLBACK,
                            ALICE.accountID(),
                            (ignore) -> Transaction.DEFAULT)));
        }

        @ParameterizedTest
        @MethodSource("createContextDispatchers")
        void testDispatchPreHandleFails(final Consumer<HandleContext> contextDispatcher) throws PreCheckException {
            final var txBody = TransactionBody.newBuilder()
                    .transactionID(TransactionID.newBuilder().accountID(ALICE.accountID()))
                    .consensusSubmitMessage(ConsensusSubmitMessageTransactionBody.DEFAULT)
                    .build();
            doThrow(new PreCheckException(ResponseCodeEnum.INVALID_TOPIC_ID))
                    .when(dispatcher)
                    .dispatchPureChecks(txBody);
            final var context = createContext(txBody, HandleContext.TransactionCategory.USER);

            contextDispatcher.accept(context);

            verify(dispatcher, never()).dispatchHandle(any());
        }

        @Test
        void testDispatchPrecedingWithNonEmptyStackDoesntFail() {
            final var context = createContext(txBody, HandleContext.TransactionCategory.USER);
            stack.createSavepoint();

            assertThatNoException()
                    .isThrownBy(() -> context.dispatchPrecedingTransaction(
                            txBody, SingleTransactionRecordBuilder.class, VERIFIER_CALLBACK, AccountID.DEFAULT));
            verify(recordListBuilder, never()).addRemovablePreceding(any());
            verify(dispatcher, never()).dispatchHandle(any());
            verify(stack).commitFullStack();
        }

        @Test
        void testDispatchPrecedingWithChangedDataDoesntFail() {
            final var context = createContext(txBody, HandleContext.TransactionCategory.USER);
            when(stack.peek()).thenReturn(new WrappedHederaState(baseState));
            when(stack.peek().getWritableStates(FOOD_SERVICE)).thenReturn(writableStates);
            final Map<String, String> newData = new HashMap<>(BASE_DATA);
            newData.put(B_KEY, BLUEBERRY);

            assertThatNoException()
                    .isThrownBy(() -> context.dispatchPrecedingTransaction(
                            txBody, SingleTransactionRecordBuilder.class, VERIFIER_CALLBACK, ALICE.accountID()));
            assertThatNoException()
                    .isThrownBy((() -> context.dispatchPrecedingTransaction(
                            txBody, SingleTransactionRecordBuilder.class, VERIFIER_CALLBACK, ALICE.accountID())));
            verify(dispatchProcessor, times(2)).processDispatch(any());
        }

        @Test
        void testDispatchPrecedingIsCommitted() {
            final var context = createContext(txBody, HandleContext.TransactionCategory.USER);

            Mockito.lenient().when(verifier.verificationFor((Key) any())).thenReturn(verification);

            context.dispatchPrecedingTransaction(
                    txBody, SingleTransactionRecordBuilder.class, VERIFIER_CALLBACK, ALICE.accountID());

            verify(dispatchProcessor).processDispatch(childDispatch);
            verify(stack).commitFullStack();
        }

        @Test
        void testRemovableDispatchPrecedingIsNotCommitted() {
            final var context = createContext(txBody, HandleContext.TransactionCategory.USER);

            Mockito.lenient().when(verifier.verificationFor((Key) any())).thenReturn(verification);

            context.dispatchRemovablePrecedingTransaction(
                    txBody, SingleTransactionRecordBuilder.class, VERIFIER_CALLBACK, ALICE.accountID());

            verify(dispatchProcessor).processDispatch(childDispatch);
            verify(stack, never()).commitFullStack();
        }

        @Test
        void testChildWithPaidRewardsUpdatedPaidRewards() {
            final var context = createContext(txBody, HandleContext.TransactionCategory.USER);

            Mockito.lenient().when(verifier.verificationFor((Key) any())).thenReturn(verification);
            given(childDispatch.recordBuilder()).willReturn(childRecordBuilder);
            given(childRecordBuilder.getPaidStakingRewards())
                    .willReturn(List.of(
                            AccountAmount.newBuilder()
                                    .accountID(PAYER_ACCOUNT_ID)
                                    .amount(+1)
                                    .build(),
                            AccountAmount.newBuilder()
                                    .accountID(NODE_ACCOUNT_ID)
                                    .amount(+2)
                                    .build()));
            assertThat(context.dispatchPaidRewards()).isSameAs(Collections.emptyMap());

            context.dispatchChildTransaction(
                    txBody, SingleTransactionRecordBuilder.class, VERIFIER_CALLBACK, ALICE.accountID(), SCHEDULED);

            verify(dispatchProcessor).processDispatch(childDispatch);
            verify(stack, never()).commitFullStack();
            assertThat(context.dispatchPaidRewards())
                    .containsExactly(Map.entry(PAYER_ACCOUNT_ID, +1L), Map.entry(NODE_ACCOUNT_ID, +2L));
        }
    }

    @Test
    void testExchangeRateInfo() {
        assertSame(exchangeRateInfo, subject.exchangeRateInfo());
    }

    @Test
    void usesAssistantInVerification() {
        given(verifier.verificationFor(Key.DEFAULT, assistant)).willReturn(FAILED_VERIFICATION);
        assertThat(subject.verificationFor(Key.DEFAULT, assistant)).isSameAs(FAILED_VERIFICATION);
    }

    @Test
    void getsPrivilegedAuthorization() {
        given(authorizer.hasPrivilegedAuthorization(payerId, txnInfo.functionality(), txnInfo.txBody()))
                .willReturn(IMPERMISSIBLE);
        assertThat(subject.hasPrivilegedAuthorization()).isSameAs(IMPERMISSIBLE);
    }

    @Test
    void revertsAsExpected() {
        final var checkpoint = new RecordListCheckPoint(null, null);
        given(parentDispatch.recordListBuilder()).willReturn(recordListBuilder);
        subject.revertRecordsFrom(checkpoint);
        verify(recordListBuilder).revertChildrenFrom(checkpoint);
    }

    @Test
    void dispatchesThrottlingN() {
        subject.shouldThrottleNOfUnscaled(2, CRYPTO_TRANSFER);
        verify(networkUtilizationManager).shouldThrottleNOfUnscaled(2, CRYPTO_TRANSFER, CONSENSUS_NOW);
    }

    @Test
    void allowsThrottleCapacityForChildrenIfNoneShouldThrottle() {
        given(parentDispatch.recordListBuilder()).willReturn(recordListBuilder);
        given(recordListBuilder.childRecordBuilders()).willReturn(List.of(oneChildBuilder, twoChildBuilder));
        given(oneChildBuilder.status()).willReturn(SUCCESS);
        given(oneChildBuilder.transaction()).willReturn(CRYPTO_TRANSFER_TXN_INFO.transaction());
        given(oneChildBuilder.transactionBody()).willReturn(CRYPTO_TRANSFER_TXN_INFO.txBody());
        given(twoChildBuilder.status()).willReturn(REVERTED_SUCCESS);
        given(parentDispatch.stack()).willReturn(stack);
        given(stack.peek()).willReturn(wrappedHederaState);

        assertThat(subject.hasThrottleCapacityForChildTransactions()).isTrue();
    }

    @Test
    void doesntAllowThrottleCapacityForChildrenIfOneShouldThrottle() {
        given(parentDispatch.recordListBuilder()).willReturn(recordListBuilder);
        given(recordListBuilder.childRecordBuilders()).willReturn(List.of(oneChildBuilder, twoChildBuilder));
        given(oneChildBuilder.status()).willReturn(SUCCESS);
        given(oneChildBuilder.transaction()).willReturn(CONTRACT_CALL_TXN_INFO.transaction());
        given(oneChildBuilder.transactionBody()).willReturn(CONTRACT_CALL_TXN_INFO.txBody());
        given(twoChildBuilder.status()).willReturn(SUCCESS);
        given(twoChildBuilder.transaction()).willReturn(CRYPTO_TRANSFER_TXN_INFO.transaction());
        given(twoChildBuilder.transactionBody()).willReturn(CRYPTO_TRANSFER_TXN_INFO.txBody());
        given(networkUtilizationManager.shouldThrottle(any(), eq(wrappedHederaState), eq(CONSENSUS_NOW)))
                .willReturn(true);
        given(parentDispatch.stack()).willReturn(stack);
        given(stack.peek()).willReturn(wrappedHederaState);
        assertThat(subject.hasThrottleCapacityForChildTransactions()).isFalse();
    }

    private DispatchHandleContext createContext(final TransactionBody txBody) {
        return createContext(txBody, HandleContext.TransactionCategory.USER);
    }

    private DispatchHandleContext createContext(
            final TransactionBody txBody, final HandleContext.TransactionCategory category) {
        final HederaFunctionality function;
        try {
            function = functionOf(txBody);
        } catch (final UnknownHederaFunctionality e) {
            throw new RuntimeException(e);
        }

        final TransactionInfo txnInfo = new TransactionInfo(
                Transaction.newBuilder().body(txBody).build(), txBody, SignatureMap.DEFAULT, Bytes.EMPTY, function);
        lenient().when(parentDispatch.txnCategory()).thenReturn(category);
        return new DispatchHandleContext(
                CONSENSUS_NOW,
                txnInfo,
                configuration,
                authorizer,
                blockRecordManager,
                resourcePriceCalculator,
                feeManager,
                storeFactory,
                payerId,
                verifier,
                Key.DEFAULT,
                exchangeRateManager,
                stack,
                entityNumGenerator,
                dispatcher,
                recordCache,
                networkInfo,
                parentRecordBuilder,
                childDispatchProvider,
                childDispatchFactory,
                parentDispatch,
                dispatchProcessor,
                networkUtilizationManager);
    }

    private void mockNeeded() {
        lenient().when(parentDispatch.recordListBuilder()).thenReturn(recordListBuilder);
        lenient().when(parentDispatch.recordBuilder()).thenReturn(parentRecordBuilder);
        lenient()
                .when(childDispatchFactory.createChildDispatch(any(), any(), any(), any(), any(), any(), any(), any()))
                .thenReturn(childDispatch);
        lenient().when(childDispatch.recordListBuilder()).thenReturn(recordListBuilder);
        lenient().when(childDispatch.recordBuilder()).thenReturn(childRecordBuilder);
        lenient()
                .when(stack.getWritableStates(TokenService.NAME))
                .thenReturn(MapWritableStates.builder()
                        .state(MapWritableKVState.builder("ACCOUNTS").build())
                        .state(MapWritableKVState.builder("ALIASES").build())
                        .build());
        lenient().when(writableStates.<EntityNumber>getSingleton(anyString())).thenReturn(entityNumberState);
        lenient().when(stack.getWritableStates(EntityIdService.NAME)).thenReturn(writableStates);
        lenient().when(stack.getReadableStates(TokenService.NAME)).thenReturn(defaultTokenReadableStates());
        lenient().when(exchangeRateManager.exchangeRateInfo(any())).thenReturn(exchangeRateInfo);
        given(baseState.getWritableStates(TokenService.NAME)).willReturn(writableStates);
        given(baseState.getReadableStates(TokenService.NAME)).willReturn(defaultTokenReadableStates());
    }
}<|MERGE_RESOLUTION|>--- conflicted
+++ resolved
@@ -481,11 +481,8 @@
         assertThat(subject.savepointStack()).isEqualTo(stack);
         assertThat(subject.configuration()).isEqualTo(configuration);
         assertThat(subject.authorizer()).isEqualTo(authorizer);
-<<<<<<< HEAD
+        assertThat(subject.storeFactory()).isEqualTo(storeFactory);
         assertThat(subject.entityNumGenerator()).isEqualTo(entityNumGenerator);
-=======
-        assertThat(subject.storeFactory()).isEqualTo(storeFactory);
->>>>>>> f20c7a92
     }
 
     @Nested
